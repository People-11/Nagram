--- conflicted
+++ resolved
@@ -39,7 +39,6 @@
 -keep class com.google.android.exoplayer2.metadata.flac.PictureFrame { *; }
 -keep class com.google.android.exoplayer2.decoder.SimpleOutputBuffer { *; }
 
-<<<<<<< HEAD
 -keep class org.diztart.no2.** { *; }
 -keep class org.slf4j.** { *; }
 -keep class org.h2.** { *; }
@@ -58,7 +57,7 @@
     java.lang.Object readResolve();
 }
 
-=======
+
 # Constant folding for resource integers may mean that a resource passed to this method appears to be unused. Keep the method to prevent this from happening.
 -keep class com.google.android.exoplayer2.upstream.RawResourceDataSource {
   public static android.net.Uri buildRawResourceUri(int);
@@ -126,7 +125,6 @@
 -dontwarn org.checkerframework.**
 -dontwarn javax.annotation.**
 
->>>>>>> 32071036
 # Use -keep to explicitly keep any other classes shrinking would remove
 # -dontoptimize
 -dontobfuscate
