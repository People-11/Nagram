import java.security.MessageDigest
import org.gradle.internal.os.OperatingSystem

apply plugin: 'com.android.application'

repositories {
    mavenCentral()
    google()
    jcenter()
}

configurations {
    compile.exclude module: 'support-v4'
}

configurations.all {
    exclude group: 'com.google.firebase', module: 'firebase-core'
}

dependencies {
    implementation 'androidx.core:core:1.1.0-beta01'
    implementation 'androidx.palette:palette:1.0.0'
    implementation 'androidx.exifinterface:exifinterface:1.2.0'
    implementation 'androidx.dynamicanimation:dynamicanimation:1.0.0'
    implementation 'com.android.support:multidex:1.0.3'

    compileOnly 'org.checkerframework:checker-qual:2.5.2'
    compileOnly 'org.checkerframework:checker-compat-qual:2.5.0'
    implementation 'com.google.firebase:firebase-messaging:20.2.0'
    implementation 'com.google.android.gms:play-services-maps:17.0.0'
    implementation 'com.google.android.gms:play-services-auth:18.0.0'
    implementation 'com.google.android.gms:play-services-vision:16.2.0'
    implementation 'com.google.android.gms:play-services-wearable:17.0.0'
    implementation 'com.google.android.gms:play-services-location:17.0.0'
    implementation 'com.googlecode.mp4parser:isoparser:1.0.6'
    implementation 'com.stripe:stripe-android:2.0.2'
    implementation 'com.google.code.gson:gson:2.8.6'
    implementation files('libs/libgsaverification-client.aar')
    implementation "com.microsoft.appcenter:appcenter-analytics:3.1.0"
}

android {
    compileSdkVersion 29
    buildToolsVersion '29.0.3'
    ndkVersion "21.1.6352462"

    defaultConfig.applicationId = "tw.nekomimi.nekogram"

    sourceSets.main.jniLibs.srcDirs = ['./jni/']

    externalNativeBuild {
        ndkBuild {
            path "jni/Android.mk"
        }
    }

    lintOptions {
        disable 'MissingTranslation'
        disable 'ExtraTranslation'
        disable 'BlockedPrivateApi'
    }

    dexOptions {
        jumboMode = true
    }

    compileOptions {
        sourceCompatibility JavaVersion.VERSION_1_8
        targetCompatibility JavaVersion.VERSION_1_8
    }

    signingConfigs {
        def keystorePwd = null
        def alias = null
        def pwd = null
        if (project.rootProject.file('local.properties').exists()) {
            Properties properties = new Properties()
            properties.load(project.rootProject.file('local.properties').newDataInputStream())
            keystorePwd = properties.getProperty("RELEASE_STORE_PASSWORD")
            alias = properties.getProperty("RELEASE_KEY_ALIAS")
            pwd = properties.getProperty("RELEASE_KEY_PASSWORD")
        }
        release {
            storeFile file("config/release.keystore")
            storePassword keystorePwd != null ? keystorePwd : System.getenv("KEYSTORE_PASS")
            keyAlias alias != null ? alias : System.getenv("ALIAS_NAME")
            keyPassword pwd != null ? pwd : System.getenv("ALIAS_PASS")
        }
        debug {
            storeFile file("config/release.keystore")
            storePassword keystorePwd != null ? keystorePwd : System.getenv("KEYSTORE_PASS")
            keyAlias alias != null ? alias : System.getenv("ALIAS_NAME")
            keyPassword pwd != null ? pwd : System.getenv("ALIAS_PASS")
        }
    }


    buildTypes {
        debug {
            debuggable true
            jniDebuggable true
            signingConfig signingConfigs.debug
            applicationIdSuffix ".beta"
            minifyEnabled true
            multiDexEnabled true
            proguardFiles getDefaultProguardFile('proguard-android.txt'), 'proguard-rules.pro'
        }

        /*debugAsan {
            debuggable true
            jniDebuggable true
            signingConfig signingConfigs.debug
            applicationIdSuffix ".beta"
            minifyEnabled true
            multiDexEnabled true
            proguardFiles getDefaultProguardFile('proguard-android.txt'), 'proguard-rules.pro'

            packagingOptions {
                doNotStrip "**.so"
            }

            sourceSets {
                main {
                    jniLibs {
                        srcDir {
                            'jniLibs'
                        }
                    }
                    resources {
                        srcDir {
                            'jniRes'
                        }
                    }
                }
            }
        }*/

        HA {
            debuggable false
            jniDebuggable false
            signingConfig signingConfigs.debug
            applicationIdSuffix ".beta"
            minifyEnabled true
            multiDexEnabled true
            proguardFiles getDefaultProguardFile('proguard-android.txt'), 'proguard-rules.pro'
        }

        release {
            debuggable false
            jniDebuggable false
            signingConfig signingConfigs.release
            minifyEnabled true
            shrinkResources false
            multiDexEnabled true
            proguardFiles getDefaultProguardFile('proguard-android.txt'), 'proguard-rules.pro'
        }
    }

    sourceSets.debug {
        manifest.srcFile 'config/debug/AndroidManifest.xml'
    }

    /*sourceSets.debugAsan {
        manifest.srcFile 'config/debug/AndroidManifest.xml'
    }*/

    sourceSets.HA {
        manifest.srcFile 'config/debug/AndroidManifest.xml'
    }

    sourceSets.release {
        manifest.srcFile 'config/release/AndroidManifest.xml'
    }

    flavorDimensions "minApi"

    productFlavors {
        armv7 {
            ndk {
                abiFilters "armeabi-v7a"
            }
            ext {
                abiVersionCode = 1
            }
        }
        x86 {
            ndk {
                abiFilters "x86"
            }
            ext {
                abiVersionCode = 2
            }
        }
        armv7_SDK23 {
            ndk {
                abiFilters "armeabi-v7a"
            }
            sourceSets.debug {
                manifest.srcFile 'config/debug/AndroidManifest_SDK23.xml'
            }
            sourceSets.release {
                manifest.srcFile 'config/release/AndroidManifest_SDK23.xml'
            }
            minSdkVersion 23
            ext {
                abiVersionCode = 3
            }
        }
        x86_SDK23 {
            ndk {
                abiFilters "x86"
            }
            sourceSets.debug {
                manifest.srcFile 'config/debug/AndroidManifest_SDK23.xml'
            }
            sourceSets.release {
                manifest.srcFile 'config/release/AndroidManifest_SDK23.xml'
            }
            minSdkVersion 23
            ext {
                abiVersionCode = 4
            }
        }
        arm64 {
            ndk {
                abiFilters "arm64-v8a"
            }
            ext {
                abiVersionCode = 5
            }
        }
        x64 {
            ndk {
                abiFilters "x86_64"
            }
            ext {
                abiVersionCode = 6
            }
        }
        arm64_SDK23 {
            ndk {
                abiFilters "arm64-v8a"
            }
            sourceSets.debug {
                manifest.srcFile 'config/debug/AndroidManifest_SDK23.xml'
            }
            /*sourceSets.debugAsan {
                manifest.srcFile 'config/debug/AndroidManifest_SDK23.xml'
            }*/
            sourceSets.release {
                manifest.srcFile 'config/release/AndroidManifest_SDK23.xml'
            }
            minSdkVersion 23
            ext {
                abiVersionCode = 7
            }
        }
        x64_SDK23 {
            ndk {
                abiFilters "x86_64"
            }
            sourceSets.debug {
                manifest.srcFile 'config/debug/AndroidManifest_SDK23.xml'
            }
            sourceSets.release {
                manifest.srcFile 'config/release/AndroidManifest_SDK23.xml'
            }
            minSdkVersion 23
            ext {
                abiVersionCode = 8
            }
        }
        afat {
            sourceSets.debug {
                manifest.srcFile 'config/debug/AndroidManifest_SDK23.xml'
            }
            /*sourceSets.debugAsan {
                manifest.srcFile 'config/debug/AndroidManifest_SDK23.xml'
            }*/
            sourceSets.release {
                manifest.srcFile 'config/release/AndroidManifest_SDK23.xml'
            }
            ext {
                abiVersionCode = 9
            }
        }
    }

<<<<<<< HEAD
    defaultConfig.versionCode = 10 * 1986
=======
    defaultConfig.versionCode = 1988
>>>>>>> feba57ce

    def tgVoipDexFileName = "libtgvoip.dex"
    def tgVoipDexClasses = ["AudioRecordJNI", "AudioTrackJNI", "NativeTgVoipDelegate", "NativeTgVoipInstance", "TgVoipNativeLoader", "Resampler", "VLog"]
    def tgVoipDexClassesPath = "org/telegram/messenger/voip"
    def dxUtilPath = "${sdkDirectory.path}/build-tools/${buildToolsVersion}/dx"
    if (OperatingSystem.current().isWindows()) {
        dxUtilPath = "${sdkDirectory.path}\\build-tools\\${buildToolsVersion}\\dx.bat"
    }

    applicationVariants.all { variant ->
        variant.outputs.all { output ->
            outputFileName = "Nekogram-${defaultConfig.versionName}-${defaultConfig.versionCode / 10}-${variant.productFlavors.get(0).name}-${buildType.name}.apk"
            output.getProcessManifestProvider().get().doLast {
                def abiVersion = variant.productFlavors.get(0).abiVersionCode

                def outputDir = manifestOutputDirectory
                File directory
                if (outputDir instanceof File) {
                    directory = outputDir
                } else {
                    directory = outputDir.get().asFile
                }

                String manifestPath = directory.toString() + "/AndroidManifest.xml"
                def manifestContent = file(manifestPath).getText()

                manifestContent = manifestContent.replace(String.format('android:versionCode="%d"', defaultConfig.versionCode), String.format('android:versionCode="%s"', defaultConfig.versionCode + abiVersion))
                file(manifestPath).write(manifestContent)
            }
        }

        def assembleTgVoipDexTaskName = "assemble${variant.name.capitalize()}TgVoipDex"

        task "${assembleTgVoipDexTaskName}" {
            doLast {
                def sourceDir = (File) android.sourceSets.main.java.srcDirs[0]
                def classesDir = "${buildDir}/intermediates/javac/${variant.name}/classes"
                def javaDir = "${buildDir}/intermediates/java_tgvoip/${variant.name}/java"
                def tgVoipDir = new File(classesDir, tgVoipDexClassesPath)
                def javaVoipDirFile = new File(javaDir, tgVoipDexClassesPath)
                def tgVoipDexJavaFile = new File(javaVoipDirFile, "TgVoipDex.java")
                if (!javaVoipDirFile.exists()) {
                    javaVoipDirFile.mkdirs()
                }
                def assetsDirFile = new File(buildDir, "intermediates/merged_assets/${variant.name}/out")
                if (!assetsDirFile.exists()) {
                    assetsDirFile.mkdirs()
                }
                def tgVoipDexFile = new File(assetsDirFile, tgVoipDexFileName)

                def classes = tgVoipDir.list(new FilenameFilter() {
                    @Override
                    boolean accept(File dir, String name) {
                        // handle inner and anonymous classes
                        return tgVoipDexClasses.any { name == "${it}.class" || name.startsWith("${it}\$") && name.endsWith(".class") }
                    }
                }).collect { "${tgVoipDexClassesPath}/${it}" }

                // 1. create libtgvoip.dex
                exec {
                    workingDir classesDir
                    commandLine([dxUtilPath, "--dex", "--output=${tgVoipDexFile}"] + classes)
                }

                // 2. remove classes from the main dex
                project.delete classes.collect { "${classesDir}/${it}" }

                // 3. insert checksum of libtgvoip.dex into TgVoipDex.java
                def digest = MessageDigest.getInstance("SHA1")
                def fileInputStream = tgVoipDexFile.newInputStream()
                def buffer = new byte[4096]
                def len
                while ((len = fileInputStream.read(buffer)) > 0) {
                    digest.update(buffer, 0, len)
                }
                def dexChecksum = new String(Base64.getEncoder().encode(digest.digest())).trim()
                tgVoipDexJavaFile.write(new String(new File(sourceDir, "${tgVoipDexClassesPath}/TgVoipDex.java").readBytes()).replace("\$CHECKSUM\$", dexChecksum))
                exec {
                    commandLine([findJavac(), "-d", classesDir, tgVoipDexJavaFile.absolutePath])
                }
            }
        }

        tasks.findByName("compile${variant.name.capitalize()}JavaWithJavac").finalizedBy(assembleTgVoipDexTaskName)
        tasks.findByName("${assembleTgVoipDexTaskName}").mustRunAfter tasks.findByName("merge${variant.name.capitalize()}Assets")
    }

    variantFilter { variant ->
        def names = variant.flavors*.name
        if (variant.buildType.name != "release" && !names.contains("afat")) {
            setIgnore(true)
        }
    }

    defaultConfig {
        minSdkVersion 16
        targetSdkVersion 28
        versionName "6.2.0"

        vectorDrawables.generatedDensities = ['mdpi', 'hdpi', 'xhdpi', 'xxhdpi']

        externalNativeBuild {
            ndkBuild {
                arguments "NDK_APPLICATION_MK:=jni/Application.mk", "APP_PLATFORM:=android-16", "--jobs=8", "LOCAL_ARM_NEON:=false"
                abiFilters "armeabi-v7a", "arm64-v8a", "x86", "x86_64"
            }
        }
    }

    bundle {
        language {
            enableSplit = false
        }
    }
}

private static File findJavaHome() {
    String javaPath = System.getProperty("java.home")
    if (javaPath != null) {
        File javaBase = new File(javaPath)
        if (javaBase.exists()) {
            if (javaBase.getName().equalsIgnoreCase("jre") && new File(javaBase.getParentFile(), "bin/java").exists()) {
                return javaBase.getParentFile()
            } else {
                return javaBase
            }
        } else {
            return null
        }
    } else {
        return null
    }
}

private static File findJavac() {
    File javaHome = findJavaHome()
    if (javaHome != null) {
        if (OperatingSystem.current().isWindows()) {
            return new File(javaHome.getParent(), "bin/javac.exe")
        } else {
            return new File(javaHome, "bin/javac")
        }
    } else {
        return null
    }
}

apply plugin: 'com.google.gms.google-services'<|MERGE_RESOLUTION|>--- conflicted
+++ resolved
@@ -286,11 +286,7 @@
         }
     }
 
-<<<<<<< HEAD
-    defaultConfig.versionCode = 10 * 1986
-=======
-    defaultConfig.versionCode = 1988
->>>>>>> feba57ce
+    defaultConfig.versionCode = 10 * 1988
 
     def tgVoipDexFileName = "libtgvoip.dex"
     def tgVoipDexClasses = ["AudioRecordJNI", "AudioTrackJNI", "NativeTgVoipDelegate", "NativeTgVoipInstance", "TgVoipNativeLoader", "Resampler", "VLog"]
