--- conflicted
+++ resolved
@@ -14,12 +14,12 @@
     }
 }
 
-def verName = "10.14.3"
-def verCode = 1185
-
-
-def officialVer = "10.14.3"
-def officialCode = 4927
+def verName = "10.14.5"
+def verCode = 1186
+
+
+def officialVer = "10.14.5"
+def officialCode = 4945
 
 def serviceAccountCredentialsFile = rootProject.file("service_account_credentials.json")
 
@@ -376,7 +376,6 @@
     }
 
 }
-<<<<<<< HEAD
 
 sentry {
     // Disables or enables debug log output, e.g. for for sentry-cli.
@@ -512,27 +511,4 @@
     // This is auto disabled if running against a self hosted instance of Sentry.
     // Default is enabled.
     telemetry = true
-}
-=======
-apply plugin: 'com.google.gms.google-services'
-
-task checkVisibility {
-    doFirst {
-        def isPrivateBuild = project.gradle.startParameter.taskNames.find { it.contains("HA_private") }
-        def isPublicAllowed = !project.hasProperty("IS_PRIVATE") || !project.property("IS_PRIVATE").toBoolean()
-        if (!isPrivateBuild && !isPublicAllowed) {
-            throw new GradleException("Building public version of private code!")
-        }
-    }
-    doLast {
-        if (project.gradle.startParameter.taskNames.find { it.contains("HA_public") }) {
-            def privateBuild = file("${projectDir}_AppHockeyApp/afat/HA_private/app.apk")
-            if (privateBuild.exists()) {
-                privateBuild.delete()
-            }
-        }
-    }
-}
-
-preBuild.dependsOn checkVisibility
->>>>>>> 5fa5549a
+}