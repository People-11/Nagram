apply plugin: 'com.android.application'
apply plugin: 'kotlin-android'

def verName = "7.3.1"
def verCode = 166

def serviceAccountCredentialsFile = rootProject.file("service_account_credentials.json")

def beta = verName.contains("preview")

if (serviceAccountCredentialsFile.isFile()) {

    setupPlay(beta)

    play.serviceAccountCredentials = serviceAccountCredentialsFile

} else if (System.getenv().containsKey("ANDROID_PUBLISHER_CREDENTIALS")) {

    setupPlay(beta)

}

void setupPlay(boolean beta) {

    apply plugin: 'com.github.triplet.play'

    play {

        track = beta ? "beta" : "production"
        defaultToAppBundles = true

    }

}

configurations {
    compile.exclude module: 'support-v4'
}

def okHttpVersion = '4.9.0'
def fcmVersion = '21.0.1'
def crashlyticsVersion = '17.3.1'
def playCoreVersion = '1.9.1'

repositories {

    jcenter()
    maven { url "https://oss.sonatype.org/content/repositories/snapshots" }

}

dependencies {

    implementation "androidx.browser:browser:1.3.0"
    implementation 'androidx.core:core-ktx:1.5.0-beta01'
    implementation 'androidx.palette:palette-ktx:1.0.0'
    implementation 'androidx.viewpager:viewpager:1.0.0'
    implementation 'androidx.exifinterface:exifinterface:1.3.2'
    implementation "androidx.interpolator:interpolator:1.0.0"
    implementation 'androidx.dynamicanimation:dynamicanimation:1.0.0'
    implementation 'androidx.multidex:multidex:2.0.1'
<<<<<<< HEAD
    implementation 'androidx.sharetarget:sharetarget:1.1.0'

    // replace zxing with latest
    // TODO: fix problem with android L
    implementation 'com.google.zxing:core:3.4.1'

    compileOnly 'org.checkerframework:checker-qual:3.9.1'
    compileOnly 'org.checkerframework:checker-compat-qual:2.5.5'

    // don't change this :)
    //noinspection GradleDependency
=======
    implementation "androidx.sharetarget:sharetarget:1.1.0"

    compileOnly 'org.checkerframework:checker-qual:2.5.2'
    compileOnly 'org.checkerframework:checker-compat-qual:2.5.0'
    implementation 'com.google.firebase:firebase-messaging:21.0.1'
    implementation 'com.google.firebase:firebase-config:20.0.2'
    implementation 'com.google.firebase:firebase-datatransport:17.0.10'
    implementation 'com.google.firebase:firebase-appindexing:19.1.0'
    implementation 'com.google.android.gms:play-services-maps:17.0.0'
    implementation 'com.google.android.gms:play-services-auth:19.0.0'
    implementation 'com.google.android.gms:play-services-vision:16.2.0'
    implementation 'com.google.android.gms:play-services-wearable:17.0.0'
    implementation 'com.google.android.gms:play-services-location:17.1.0'
    implementation 'com.google.android.gms:play-services-wallet:18.1.2'
    implementation "com.microsoft.appcenter:appcenter-distribute:3.3.1"
    implementation "com.microsoft.appcenter:appcenter-crashes:3.3.1"
>>>>>>> eb94e31b
    implementation 'com.googlecode.mp4parser:isoparser:1.0.6'

    implementation 'com.google.code.gson:gson:2.8.6'
    implementation 'org.osmdroid:osmdroid-android:6.1.8'
    implementation 'org.jetbrains.kotlin:kotlin-stdlib-jdk8:1.4.21-2'
    implementation 'org.jetbrains.kotlinx:kotlinx-coroutines-android:1.4.2'

    implementation "com.squareup.okhttp3:okhttp:$okHttpVersion"
    implementation "com.squareup.okhttp3:okhttp-dnsoverhttps:$okHttpVersion"
    implementation 'dnsjava:dnsjava:3.3.1'
    implementation 'org.dizitart:nitrite:3.4.3'

    implementation 'cn.hutool:hutool-core:5.5.7'
    implementation 'cn.hutool:hutool-crypto:5.5.7'
    implementation 'cn.hutool:hutool-http:5.5.7'

    implementation 'com.jakewharton:process-phoenix:2.0.0'

    implementation project(":openpgp-api")

    compileOnly files('libs/libv2ray.aar')
    compileOnly "com.google.firebase:firebase-messaging:$fcmVersion"
    compileOnly "com.google.firebase:firebase-crashlytics:$crashlyticsVersion"
    compileOnly "com.google.android.play:core:$playCoreVersion"

    debugImplementation "com.google.firebase:firebase-messaging:$fcmVersion"
    debugImplementation "com.google.firebase:firebase-crashlytics:$crashlyticsVersion"
    debugImplementation "com.google.android.play:core:$playCoreVersion"
    releaseImplementation "com.google.firebase:firebase-messaging:$fcmVersion"
    releaseImplementation "com.google.firebase:firebase-crashlytics:$crashlyticsVersion"
    releaseImplementation "com.google.android.play:core:$playCoreVersion"

    testImplementation 'junit:junit:4.13.1'
    testImplementation 'androidx.test:core:1.3.0'
    testImplementation 'org.robolectric:robolectric:4.5'

    coreLibraryDesugaring 'com.android.tools:desugar_jdk_libs:1.1.1'

}

def keystorePwd = null
def alias = null
def pwd = null
Properties properties

if (project.rootProject.file('local.properties').exists()) {
    properties = new Properties()
    properties.load(project.rootProject.file('local.properties').newDataInputStream())
} else {
    def base64 = System.getenv("LOCAL_PROPERTIES")
    if (base64 != null && !base64.isBlank()) {
        properties = new Properties()
        properties.load(new ByteArrayInputStream(Base64.decoder.decode(base64)))
    }
}

if (properties != null) {
    keystorePwd = properties.getProperty("KEYSTORE_PASS")
    alias = properties.getProperty("ALIAS_NAME")
    pwd = properties.getProperty("ALIAS_PASS")
}

keystorePwd = keystorePwd ?: System.getenv("KEYSTORE_PASS")
alias = alias ?: System.getenv("ALIAS_NAME")
pwd = pwd ?: System.getenv("ALIAS_PASS")

android {
    compileSdkVersion 30
    buildToolsVersion '30.0.3'
    ndkVersion rootProject.ext.ndkVersion

    defaultConfig.applicationId = "nekox.messenger"

    defaultConfig {
        minSdkVersion 16
        //noinspection ExpiredTargetSdkVersion,OldTargetApi
        targetSdkVersion 29

        versionName verName
        versionCode verCode

        def appId = "1391584"
        def appHash = "355c91550b0d658cfb7ff89dcf91a08c"

        //obtain your own keys at https://core.telegram.org/api/obtaining_api_id

        if (properties != null) {
            appId = properties.getProperty("TELEGRAM_APP_ID") ?: System.getenv("TELEGRAM_APP_ID") ?: appId
            appHash = properties.getProperty("TELEGRAM_APP_HASH") ?: System.getenv("TELEGRAM_APP_HASH") ?: appHash
        }

        buildConfigField 'int', 'APP_ID', appId
        buildConfigField 'String', 'APP_HASH', "\"" + appHash + "\""

        externalNativeBuild {
            cmake {
                version '3.10.2'
                arguments '-DANDROID_STL=c++_static', '-DANDROID_PLATFORM=android-16', "-j=16"
            }
        }

    }

    bundle {
        language {
            enableSplit = false
        }
    }

    externalNativeBuild {
        cmake {
            path 'jni/CMakeLists.txt'
        }
    }

    lintOptions {
        disable 'MissingTranslation'
        disable 'ExtraTranslation'
        disable 'BlockedPrivateApi'
    }

    packagingOptions {

        exclude '/fabric/**'
        exclude '/META-INF/*.version'
        exclude '/META-INF/*.kotlin_module'
        exclude '/builddef.lst'
        exclude '/*.txt'

    }

    dexOptions {
        jumboMode = true
    }

    compileOptions {
        sourceCompatibility JavaVersion.VERSION_1_8
        targetCompatibility JavaVersion.VERSION_1_8

        coreLibraryDesugaringEnabled true
    }

    kotlinOptions {
        jvmTarget = JavaVersion.VERSION_1_8.toString()
    }

    testOptions {
        unitTests.includeAndroidResources = true
    }

    signingConfigs {
        release {
            storeFile project.file('release.keystore')
            storePassword keystorePwd
            keyAlias alias
            keyPassword pwd
        }
    }

    buildTypes {
        debug {
            isDefault true
            debuggable true
            jniDebuggable false
            multiDexEnabled true
            zipAlignEnabled true
            signingConfig keystorePwd == null ? signingConfigs.debug : signingConfigs.release
        }

        releaseNoGcm {
            debuggable false
            jniDebuggable false
            minifyEnabled true
            shrinkResources true
            multiDexEnabled true
            zipAlignEnabled true
            proguardFiles getDefaultProguardFile('proguard-android.txt'), 'proguard-rules.pro'
            matchingFallbacks = ['debug']
            signingConfig signingConfigs.release
        }

        release {
            debuggable false
            jniDebuggable false
            minifyEnabled true
            shrinkResources true
            multiDexEnabled true
            zipAlignEnabled true
            proguardFiles getDefaultProguardFile('proguard-android.txt'), 'proguard-rules.pro'
            matchingFallbacks = ['debug']
            signingConfig signingConfigs.release
        }

        foss {
            debuggable false
            jniDebuggable false
            minifyEnabled true
            shrinkResources true
            multiDexEnabled true
            zipAlignEnabled true
            proguardFiles getDefaultProguardFile('proguard-android.txt'), 'proguard-rules.pro'
            matchingFallbacks = ['debug']
        }
    }

    sourceSets {

        main {
            jni.srcDirs = []
        }

        debug {
            jniLibs.srcDir 'src/main/libs'
            manifest.srcFile 'src/gservcies/AndroidManifest.xml'
        }

        releaseNoGcm {
            jniLibs.srcDir 'src/main/libs'
        }

        release {
            jniLibs.srcDir 'src/main/libs'
            manifest.srcFile 'src/gservcies/AndroidManifest.xml'
        }

        foss {
            jni.srcDirs = ['./jni/']
        }

    }

    splits.abi {

        enable true
        universalApk false

    }

    flavorDimensions "version"

    productFlavors {
        mini {
            versionNameSuffix '-mini'
        }
        miniAppleEmoji {
            versionNameSuffix '-mini'
        }
        full {
            isDefault true
        }
        fullAppleEmoji {
            versionNameSuffix '-full-apple-emoji'
        }
        fullPlay {
            versionNameSuffix '-play'
            versionCode verCode - 1
        }
    }

    sourceSets.all { set ->
        if (set.name.startsWith("full")) {
            set.dependencies {
                implementation files('libs/libv2ray.aar', 'libs/ss-rust-release.aar', 'libs/ssr-libev-release.aar')
            }
        }
        if (set.name.matches("(mini|full).*")) {
            if (set.name.contains("Apple")) {
                set.assets.srcDirs = ["src/main/assets", "src/emojis/apple"]
                /*} else if (set.name.contains("Twitter")) {
                    set.assets.srcDirs = ["src/main/assets", "src/emojis/twitter"]*/
            } else {
                set.assets.srcDirs = ["src/main/assets", "src/emojis/twitter"]
            }
        }
    }

    tasks.all { task ->
        if (((task.name.endsWith('Ndk') || task.name.startsWith('generateJsonModel') || task.name.startsWith('externalNativeBuild'))) && !task.name.contains("Foss")) {
            task.enabled = false
        }
        if (task.name.contains("uploadCrashlyticsMappingFile")) {
            enabled = false
        }
    }

<<<<<<< HEAD
=======
    defaultConfig.versionCode = 2223

>>>>>>> eb94e31b
    applicationVariants.all { variant ->
        variant.outputs.all { output ->
            outputFileName = outputFileName.replace("TMessagesProj", "NekoX")
        }
    }

}

<<<<<<< HEAD
apply plugin: 'com.google.gms.google-services'
apply plugin: 'com.google.firebase.crashlytics'
=======
    defaultConfig {
        minSdkVersion 16
        targetSdkVersion 29
        versionName "7.4.0"
>>>>>>> eb94e31b

android {

    tasks.all { task ->
        if (task.name.startsWith('uploadCrashlyticsMappingFile')) {
            task.enabled = false
        } else if (task.name.contains('Crashlytics') && task.name.contains("NoGcm")) {
            task.enabled = false
        } else if (task.name.endsWith('GoogleServices') && task.name.contains("NoGcm")) {
            task.enabled = false
        }
    }

}<|MERGE_RESOLUTION|>--- conflicted
+++ resolved
@@ -1,8 +1,8 @@
 apply plugin: 'com.android.application'
 apply plugin: 'kotlin-android'
 
-def verName = "7.3.1"
-def verCode = 166
+def verName = "7.4.0-preview01"
+def verCode = 168
 
 def serviceAccountCredentialsFile = rootProject.file("service_account_credentials.json")
 
@@ -59,7 +59,6 @@
     implementation "androidx.interpolator:interpolator:1.0.0"
     implementation 'androidx.dynamicanimation:dynamicanimation:1.0.0'
     implementation 'androidx.multidex:multidex:2.0.1'
-<<<<<<< HEAD
     implementation 'androidx.sharetarget:sharetarget:1.1.0'
 
     // replace zxing with latest
@@ -71,24 +70,6 @@
 
     // don't change this :)
     //noinspection GradleDependency
-=======
-    implementation "androidx.sharetarget:sharetarget:1.1.0"
-
-    compileOnly 'org.checkerframework:checker-qual:2.5.2'
-    compileOnly 'org.checkerframework:checker-compat-qual:2.5.0'
-    implementation 'com.google.firebase:firebase-messaging:21.0.1'
-    implementation 'com.google.firebase:firebase-config:20.0.2'
-    implementation 'com.google.firebase:firebase-datatransport:17.0.10'
-    implementation 'com.google.firebase:firebase-appindexing:19.1.0'
-    implementation 'com.google.android.gms:play-services-maps:17.0.0'
-    implementation 'com.google.android.gms:play-services-auth:19.0.0'
-    implementation 'com.google.android.gms:play-services-vision:16.2.0'
-    implementation 'com.google.android.gms:play-services-wearable:17.0.0'
-    implementation 'com.google.android.gms:play-services-location:17.1.0'
-    implementation 'com.google.android.gms:play-services-wallet:18.1.2'
-    implementation "com.microsoft.appcenter:appcenter-distribute:3.3.1"
-    implementation "com.microsoft.appcenter:appcenter-crashes:3.3.1"
->>>>>>> eb94e31b
     implementation 'com.googlecode.mp4parser:isoparser:1.0.6'
 
     implementation 'com.google.code.gson:gson:2.8.6'
@@ -374,11 +355,6 @@
         }
     }
 
-<<<<<<< HEAD
-=======
-    defaultConfig.versionCode = 2223
-
->>>>>>> eb94e31b
     applicationVariants.all { variant ->
         variant.outputs.all { output ->
             outputFileName = outputFileName.replace("TMessagesProj", "NekoX")
@@ -387,15 +363,8 @@
 
 }
 
-<<<<<<< HEAD
 apply plugin: 'com.google.gms.google-services'
 apply plugin: 'com.google.firebase.crashlytics'
-=======
-    defaultConfig {
-        minSdkVersion 16
-        targetSdkVersion 29
-        versionName "7.4.0"
->>>>>>> eb94e31b
 
 android {
 
