--- conflicted
+++ resolved
@@ -285,11 +285,7 @@
         }
     }
 
-<<<<<<< HEAD
-    defaultConfig.versionCode = 10 * 1822
-=======
-    defaultConfig.versionCode = 1823
->>>>>>> 12caa1e8
+    defaultConfig.versionCode = 10 * 1823
 
     applicationVariants.all { variant ->
         variant.outputs.all { output ->
