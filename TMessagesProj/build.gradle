apply plugin: 'com.android.application'

repositories {
    mavenCentral()
    google()
    jcenter()
}

configurations {
    compile.exclude module: 'support-v4'
}

configurations.all {
    exclude group: 'com.google.firebase', module: 'firebase-core'
}

dependencies {
    implementation 'androidx.core:core:1.1.0-beta01'
    implementation 'androidx.palette:palette:1.0.0'
    implementation 'androidx.exifinterface:exifinterface:1.1.0'

    compileOnly 'org.checkerframework:checker-qual:2.5.2'
    compileOnly 'org.checkerframework:checker-compat-qual:2.5.0'
    implementation 'com.google.firebase:firebase-messaging:20.1.0'
    implementation 'com.google.firebase:firebase-config:19.1.0'
    implementation 'com.google.android.gms:play-services-maps:17.0.0'
    implementation 'com.google.android.gms:play-services-auth:17.0.0'
    implementation 'com.google.android.gms:play-services-vision:16.2.0'
    implementation 'com.google.android.gms:play-services-wallet:17.0.0'
    implementation 'com.google.android.gms:play-services-wearable:17.0.0'
    implementation 'com.google.android.gms:play-services-location:17.0.0'
    implementation 'net.hockeyapp.android:HockeySDK:5.2.0'
    implementation 'com.googlecode.mp4parser:isoparser:1.0.6'
    implementation 'com.stripe:stripe-android:2.0.2'
    implementation files('libs/libgsaverification-client.aar')
}

android {
    compileSdkVersion 29
    buildToolsVersion '29.0.2'
    ndkVersion "20.0.5594570"

    defaultConfig.applicationId = "tw.nekomimi.nekogram"

    sourceSets.main.jniLibs.srcDirs = ['./jni/']

    externalNativeBuild {
        ndkBuild {
            path "jni/Android.mk"
        }
    }

    lintOptions {
        disable 'MissingTranslation'
        disable 'ExtraTranslation'
        disable 'BlockedPrivateApi'
    }

    dexOptions {
        jumboMode = true
    }

    compileOptions {
        sourceCompatibility JavaVersion.VERSION_1_8
        targetCompatibility JavaVersion.VERSION_1_8
    }

    signingConfigs {
        Properties properties = new Properties()
        properties.load(project.rootProject.file('local.properties').newDataInputStream())
        release {
            storeFile file("config/release.keystore")
            storePassword properties.getProperty("RELEASE_STORE_PASSWORD")
            keyAlias properties.getProperty("RELEASE_KEY_ALIAS")
            keyPassword properties.getProperty("RELEASE_KEY_PASSWORD")
        }
        debug {
            storeFile file("config/release.keystore")
            storePassword properties.getProperty("RELEASE_STORE_PASSWORD")
            keyAlias properties.getProperty("RELEASE_KEY_ALIAS")
            keyPassword properties.getProperty("RELEASE_KEY_PASSWORD")
        }
    }


    buildTypes {
        debug {
            debuggable true
            jniDebuggable true
            signingConfig signingConfigs.debug
            //applicationIdSuffix ".beta"
            minifyEnabled true
            proguardFiles getDefaultProguardFile('proguard-android.txt'), 'proguard-rules.pro'
        }

        /*debugAsan {
            debuggable true
            jniDebuggable true
            signingConfig signingConfigs.debug
            applicationIdSuffix ".beta"
            minifyEnabled true
            proguardFiles getDefaultProguardFile('proguard-android.txt'), 'proguard-rules.pro'

            packagingOptions {
                doNotStrip "**.so"
            }

            sourceSets {
                main {
                    jniLibs {
                        srcDir {
                            'jniLibs'
                        }
                    }
                    resources {
                        srcDir {
                            'jniRes'
                        }
                    }
                }
            }
        }*/

        debugMultidex {
            initWith debug
            minifyEnabled false
            multiDexEnabled true
            dependencies {
                implementation 'com.android.support:multidex:1.0.3'
            }
            manifestPlaceholders = [applicationClassName: "MultiDexApplicationLoader"]
        }

        HA {
            debuggable false
            jniDebuggable false
            signingConfig signingConfigs.debug
            //applicationIdSuffix ".beta"
            minifyEnabled true
            proguardFiles getDefaultProguardFile('proguard-android.txt'), 'proguard-rules.pro'
        }

        release {
            debuggable false
            jniDebuggable false
            signingConfig signingConfigs.release
            minifyEnabled true
            shrinkResources false
            proguardFiles getDefaultProguardFile('proguard-android.txt'), 'proguard-rules.pro'
            multiDexEnabled true
            dependencies {
                implementation 'com.android.support:multidex:1.0.3'
            }
            manifestPlaceholders = [applicationClassName: "MultiDexApplicationLoader"]
        }
    }

    sourceSets.debug {
        manifest.srcFile 'config/debug/AndroidManifest.xml'
    }

    /*sourceSets.debugAsan {
        manifest.srcFile 'config/debug/AndroidManifest.xml'
    }*/

    sourceSets.debugMultidex {
        manifest.srcFile 'config/debug/AndroidManifest.xml'
        java.srcDirs = ['src/multidex/java']
    }

    sourceSets.HA {
        manifest.srcFile 'config/debug/AndroidManifest.xml'
    }

    sourceSets.release {
        manifest.srcFile 'config/release/AndroidManifest.xml'
        java.srcDirs = ['src/multidex/java']
    }

    flavorDimensions "minApi"

    productFlavors {
        armv7 {
            ndk {
                abiFilters "armeabi-v7a"
            }
            ext {
                abiVersionCode = 1
            }
        }
        x86 {
            ndk {
                abiFilters "x86"
            }
            ext {
                abiVersionCode = 2
            }
        }
        armv7_SDK23 {
            ndk {
                abiFilters "armeabi-v7a"
            }
            sourceSets.debug {
                manifest.srcFile 'config/debug/AndroidManifest_SDK23.xml'
            }
            sourceSets.release {
                manifest.srcFile 'config/release/AndroidManifest_SDK23.xml'
            }
            minSdkVersion 23
            ext {
                abiVersionCode = 3
            }
        }
        x86_SDK23 {
            ndk {
                abiFilters "x86"
            }
            sourceSets.debug {
                manifest.srcFile 'config/debug/AndroidManifest_SDK23.xml'
            }
            sourceSets.release {
                manifest.srcFile 'config/release/AndroidManifest_SDK23.xml'
            }
            minSdkVersion 23
            ext {
                abiVersionCode = 4
            }
        }
        arm64 {
            ndk {
                abiFilters "arm64-v8a"
            }
            ext {
                abiVersionCode = 5
            }
        }
        x64 {
            ndk {
                abiFilters "x86_64"
            }
            ext {
                abiVersionCode = 6
            }
        }
        arm64_SDK23 {
            ndk {
                abiFilters "arm64-v8a"
            }
            sourceSets.debug {
                manifest.srcFile 'config/debug/AndroidManifest_SDK23.xml'
            }
            /*sourceSets.debugAsan {
                manifest.srcFile 'config/debug/AndroidManifest_SDK23.xml'
            }*/
            sourceSets.release {
                manifest.srcFile 'config/release/AndroidManifest_SDK23.xml'
            }
            minSdkVersion 23
            ext {
                abiVersionCode = 7
            }
        }
        x64_SDK23 {
            ndk {
                abiFilters "x86_64"
            }
            sourceSets.debug {
                manifest.srcFile 'config/debug/AndroidManifest_SDK23.xml'
            }
            sourceSets.release {
                manifest.srcFile 'config/release/AndroidManifest_SDK23.xml'
            }
            minSdkVersion 23
            ext {
                abiVersionCode = 8
            }
        }
        afat {
            sourceSets.debug {
                manifest.srcFile 'config/debug/AndroidManifest_SDK23.xml'
            }
            /*sourceSets.debugAsan {
                manifest.srcFile 'config/debug/AndroidManifest_SDK23.xml'
            }*/
            sourceSets.release {
                manifest.srcFile 'config/release/AndroidManifest_SDK23.xml'
            }
            ext {
                abiVersionCode = 0
            }
        }
    }

<<<<<<< HEAD
    defaultConfig.versionCode = 10 * 1824
=======
    defaultConfig.versionCode = 1826
>>>>>>> 46be7904

    applicationVariants.all { variant ->
        variant.outputs.all { output ->
            outputFileName = "app.apk"
            output.getProcessManifestProvider().get().doLast {
                def abiVersion = variant.productFlavors.get(0).abiVersionCode

                def outputDir = manifestOutputDirectory
                File directory
                if (outputDir instanceof File) {
                    directory = outputDir
                } else {
                    directory = outputDir.get().asFile
                }

                String manifestPath = directory.toString() + "/AndroidManifest.xml"
                def manifestContent = file(manifestPath).getText()

                manifestContent = manifestContent.replace(String.format('android:versionCode="%d"', defaultConfig.versionCode), String.format('android:versionCode="%s"', defaultConfig.versionCode + abiVersion))
                file(manifestPath).write(manifestContent)
            }
        }
    }

    variantFilter { variant ->
        def names = variant.flavors*.name
        if (variant.buildType.name != "release" && !names.contains("afat")) {
            setIgnore(true)
        }
    }

    defaultConfig {
        minSdkVersion 16
        targetSdkVersion 28
        versionName "5.13.1"

        vectorDrawables.generatedDensities = ['mdpi', 'hdpi', 'xhdpi', 'xxhdpi']

        externalNativeBuild {
            ndkBuild {
                arguments "NDK_APPLICATION_MK:=jni/Application.mk", "APP_PLATFORM:=android-16", "--jobs=8"
                abiFilters "armeabi-v7a", "arm64-v8a", "x86", "x86_64"
            }
        }

        manifestPlaceholders = [applicationClassName: "ApplicationLoader"]
    }
}

apply plugin: 'com.google.gms.google-services'<|MERGE_RESOLUTION|>--- conflicted
+++ resolved
@@ -291,11 +291,7 @@
         }
     }
 
-<<<<<<< HEAD
-    defaultConfig.versionCode = 10 * 1824
-=======
-    defaultConfig.versionCode = 1826
->>>>>>> 46be7904
+    defaultConfig.versionCode = 10 * 1826
 
     applicationVariants.all { variant ->
         variant.outputs.all { output ->
