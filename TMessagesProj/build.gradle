--- conflicted
+++ resolved
@@ -3,8 +3,8 @@
 apply plugin: 'com.android.application'
 apply plugin: 'kotlin-android'
 
-def verName = "7.4.2"
-def verCode = 198
+def verName = "7.5.0-preview-2244"
+def verCode = 200
 
 if (System.getenv("DEBUG_BUILD") == "true") {
     verName += "-" + RuntimeUtil.execForStr("git log --pretty=format:'%h' -n 1)")
@@ -66,7 +66,6 @@
     implementation "androidx.interpolator:interpolator:1.0.0"
     implementation 'androidx.dynamicanimation:dynamicanimation:1.0.0'
     implementation 'androidx.multidex:multidex:2.0.1'
-<<<<<<< HEAD
     implementation 'androidx.sharetarget:sharetarget:1.1.0'
 
     compileOnly 'org.checkerframework:checker-qual:3.10.0'
@@ -74,22 +73,6 @@
 
     // don't change this :)
     //noinspection GradleDependency
-=======
-    implementation "androidx.sharetarget:sharetarget:1.1.0"
-
-    compileOnly 'org.checkerframework:checker-qual:2.5.2'
-    compileOnly 'org.checkerframework:checker-compat-qual:2.5.0'
-    implementation 'com.google.firebase:firebase-messaging:21.0.1'
-    implementation 'com.google.firebase:firebase-config:20.0.3'
-    implementation 'com.google.firebase:firebase-datatransport:17.0.11'
-    implementation 'com.google.firebase:firebase-appindexing:19.2.0'
-    implementation 'com.google.android.gms:play-services-maps:17.0.0'
-    implementation 'com.google.android.gms:play-services-auth:19.0.0'
-    implementation 'com.google.android.gms:play-services-vision:16.2.0'
-    implementation 'com.google.android.gms:play-services-wearable:17.0.0'
-    implementation 'com.google.android.gms:play-services-location:17.1.0'
-    implementation 'com.google.android.gms:play-services-wallet:18.1.2'
->>>>>>> 31b58013
     implementation 'com.googlecode.mp4parser:isoparser:1.0.6'
 
     implementation 'com.google.code.gson:gson:2.8.6'
@@ -376,11 +359,6 @@
         }
     }
 
-<<<<<<< HEAD
-=======
-    defaultConfig.versionCode = 2244
-
->>>>>>> 31b58013
     applicationVariants.all { variant ->
         variant.outputs.all { output ->
             outputFileName = outputFileName.replace("TMessagesProj", "NekoX")
@@ -389,15 +367,8 @@
 
 }
 
-<<<<<<< HEAD
 apply plugin: 'com.google.gms.google-services'
 apply plugin: 'com.google.firebase.crashlytics'
-=======
-    defaultConfig {
-        minSdkVersion 16
-        targetSdkVersion 29
-        versionName "7.5.0"
->>>>>>> 31b58013
 
 android {
 
