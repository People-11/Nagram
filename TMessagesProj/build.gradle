import cn.hutool.core.util.RuntimeUtil

apply plugin: "com.android.application"
apply plugin: "kotlin-android"

def verName = "8.9.3"
def verCode = 1111

if (System.getenv("DEBUG_BUILD") == "true") {
    verName += "-" + RuntimeUtil.execForStr("git log --pretty=format:%h -n 1").trim()
}

def officialVer = "8.9.3"
def officialCode = 2757

configurations {
    compile.exclude module: "support-v4"
}

def keystorePwd = null
def alias = null
def pwd = null
def disableCMakeRelWithDebInfo = System.getenv("COMPILE_NATIVE") == null

Properties properties
def base64 = System.getenv("LOCAL_PROPERTIES")
if (base64 != null && !base64.isBlank()) {
    properties = new Properties()
    properties.load(new ByteArrayInputStream(Base64.decoder.decode(base64)))
} else if (project.rootProject.file("local.properties").exists()) {
    properties = new Properties()
    properties.load(project.rootProject.file("local.properties").newDataInputStream())
}

if (properties != null) {
    keystorePwd = properties.getProperty("KEYSTORE_PASS")
    alias = properties.getProperty("ALIAS_NAME")
    pwd = properties.getProperty("ALIAS_PASS")
}

keystorePwd = keystorePwd ?: System.getenv("KEYSTORE_PASS")
alias = alias ?: System.getenv("ALIAS_NAME")
pwd = pwd ?: System.getenv("ALIAS_PASS")

def targetTask = ""
if (!gradle.startParameter.taskNames.isEmpty()) {
    if (gradle.startParameter.taskNames.size == 1) {
        targetTask = gradle.startParameter.taskNames[0].toLowerCase()
    }
}

def nativeTarget = System.getenv("NATIVE_TARGET")
if (nativeTarget == null) nativeTarget = ""

android {
    compileSdkVersion 32
    buildToolsVersion "32.0.0"
    ndkVersion rootProject.ext.ndkVersion

    defaultConfig.applicationId = "xyz.nextalone.nagram"

    splits {

        abi {
            if (targetTask.contains("fdroid")) {
                enable false
                universalApk true
            } else {
                enable true
                universalApk false
                if (!nativeTarget.isBlank()) {
                    reset()
                    include nativeTarget
                }
            }
        }

    }

    defaultConfig {
        minSdkVersion 21
        //noinspection ExpiredTargetSdkVersion,OldTargetApi
        targetSdkVersion 30

        versionName verName
        versionCode verCode

        def appId = "11535358"
        def appHash = "33d372962fadb01df47e6ceed4e33cd6"

        //obtain your own keys at https://core.telegram.org/api/obtaining_api_id

        if (properties != null) {
            appId = properties.getProperty("TELEGRAM_APP_ID") ?: System.getenv("TELEGRAM_APP_ID") ?: appId
            appHash = properties.getProperty("TELEGRAM_APP_HASH") ?: System.getenv("TELEGRAM_APP_HASH") ?: appHash
        }


        buildConfigField "String", "OFFICIAL_VERSION", "\"" + officialVer + "\""
        buildConfigField "int", "OFFICIAL_VERSION_CODE", officialCode + ""
        buildConfigField "int", "APP_ID", appId
        buildConfigField "String", "APP_HASH", "\"" + appHash + "\""

        externalNativeBuild {
            cmake {
                arguments "-DANDROID_STL=c++_static", "-DANDROID_PLATFORM=android-21"
            }
        }
    }

    bundle {
        language {
            enableSplit = false
        }
    }

    externalNativeBuild {
        cmake {
            path "jni/CMakeLists.txt"
        }
    }

    lintOptions {
        disable "MissingTranslation"
        disable "ExtraTranslation"
        disable "BlockedPrivateApi"
    }

    packagingOptions {

        exclude "/fabric/**"
        exclude "/META-INF/*.version"
        exclude "/META-INF/*.kotlin_module"
        exclude "/META-INF/native-image/**"
        exclude "/builddef.lst"
        exclude "/*.txt"
        exclude "/DebugProbesKt.bin"
        exclude "/okhttp3/internal/publicsuffix/NOTICE"

    }

    compileOptions {
        sourceCompatibility JavaVersion.VERSION_11
        targetCompatibility JavaVersion.VERSION_11

        coreLibraryDesugaringEnabled true
    }

    kotlinOptions {
<<<<<<< HEAD
        jvmTarget = JavaVersion.VERSION_11
=======
        jvmTarget = JavaVersion.VERSION_11.toString()
>>>>>>> 086b1a6b
    }

    testOptions {
        unitTests.includeAndroidResources = true
    }

    signingConfigs {
        release {
            storeFile project.file("release.keystore")
            storePassword keystorePwd
            keyAlias alias
            keyPassword pwd
        }
    }

    buildTypes {
        debug {
            isDefault true
            debuggable true
            jniDebuggable true
            multiDexEnabled true
            zipAlignEnabled true
            signingConfig keystorePwd == null ? signingConfigs.debug : signingConfigs.release
            ndk.debugSymbolLevel = "FULL"
        }

        releaseNoGcm {
            debuggable false
            jniDebuggable false
            minifyEnabled true
            shrinkResources true
            multiDexEnabled true
            zipAlignEnabled true
            proguardFiles getDefaultProguardFile("proguard-android-optimize.txt"), "proguard-rules.pro"
            matchingFallbacks = ["release", "debug"]
            signingConfig keystorePwd == null ? signingConfigs.debug : signingConfigs.release
        }

        release {
            debuggable false
            jniDebuggable false
            minifyEnabled true
            shrinkResources true
            multiDexEnabled true
            zipAlignEnabled true
            proguardFiles getDefaultProguardFile("proguard-android-optimize.txt"), "proguard-rules.pro"
            matchingFallbacks = ["release", "debug"]
            signingConfig keystorePwd == null ? signingConfigs.debug : signingConfigs.release
        }

        foss {
            debuggable false
            jniDebuggable false
            minifyEnabled true
            shrinkResources true
            multiDexEnabled true
            zipAlignEnabled true
            proguardFiles getDefaultProguardFile("proguard-android-optimize.txt"), "proguard-rules.pro"
            matchingFallbacks = ["release", "debug"]
        }

        fdroidRelease {
            initWith foss
            matchingFallbacks = ["release", "debug"]
        }
    }

    sourceSets {

        main {
            jni.srcDirs = []
            assets.srcDirs = ["src/main/assets", "src/emojis/twitter"]
        }

        debug {
            java {
                srcDirs "src/main/java", "src/gservcies/java"
            }
            jni.srcDirs = ["./jni/"]
            manifest {
                srcFile "src/gservcies/AndroidManifest.xml"
            }
        }

        releaseNoGcm {
            jni.srcDirs = []
            jniLibs {
                srcDir "src/main/libs"
            }
        }

        release {
            java {
                srcDirs "src/main/java", "src/gservcies/java"
            }
            jni.srcDirs = []
            jniLibs {
                srcDir "src/main/libs"
            }
            manifest {
                srcFile "src/gservcies/AndroidManifest.xml"
            }
        }

        foss {
            jni {
                srcDirs = ["./jni/"]
            }
        }

        fdroidRelease {
            jni {
                srcDirs = ["./jni/"]
            }
            jniLibs.srcDirs = []
        }

    }

    flavorDimensions "version"

    productFlavors {
        mini {
            isDefault true
            manifestPlaceholders = [is_full_version: "false"]
        }
        full {
            manifestPlaceholders = [is_full_version: "true"]
        }
    }

    sourceSets.all { set ->
        if (set.name.startsWith("full")) {
            set.dependencies {
                implementation fileTree("libs")
            }
        }
    }

    tasks.all { task ->
        if (((task.name.endsWith("Ndk") || task.name.startsWith("generateJsonModel") || task.name.startsWith("externalNativeBuild"))) && !(task.name.contains("Debug") || task.name.contains("Foss") || task.name.contains("Fdroid"))) {
            task.enabled = false
        }
        if (task.name.contains("uploadCrashlyticsMappingFile")) {
            enabled = false
        }
        if (disableCMakeRelWithDebInfo && task.name.contains("CMakeRelWithDebInfo") && !targetTask.contains("fdroid")) {
            enabled = false
        }
    }

    applicationVariants.all { variant ->
        variant.outputs.all { output ->
            outputFileName = outputFileName.replace("TMessagesProj", "Nagram-v" + versionName + "(" + versionCode + ")").replace("-release", "")
        }
    }

}

def okHttpVersion = "5.0.0-alpha.9"
def fcmVersion = "23.0.7"
def crashlyticsVersion = "18.2.12"
def playCoreVersion = "1.10.3"

dependencies {

    implementation "androidx.browser:browser:1.4.0"
    implementation "androidx.core:core-ktx:1.8.0"
    implementation "androidx.palette:palette-ktx:1.0.0"
    implementation "androidx.viewpager:viewpager:1.0.0"
    implementation "androidx.exifinterface:exifinterface:1.3.3"
    implementation "androidx.interpolator:interpolator:1.0.0"
    implementation "androidx.dynamicanimation:dynamicanimation:1.0.0"
    implementation "androidx.multidex:multidex:2.0.1"
    implementation "androidx.sharetarget:sharetarget:1.1.0"

    compileOnly "org.checkerframework:checker-qual:3.16.0"
    compileOnly "org.checkerframework:checker-compat-qual:2.5.5"

    // don"t change this :)
    //noinspection GradleDependency
    implementation "com.googlecode.mp4parser:isoparser:1.0.6"

    implementation "com.google.code.gson:gson:2.8.8"
    implementation "org.osmdroid:osmdroid-android:6.1.10"
    implementation "org.jetbrains.kotlin:kotlin-stdlib-jdk8:1.6.20"
    implementation "org.jetbrains.kotlinx:kotlinx-coroutines-android:1.5.2"

    implementation "com.squareup.okhttp3:okhttp:$okHttpVersion"
    implementation 'dnsjava:dnsjava:3.4.1'
    implementation "org.dizitart:nitrite:3.4.3"

    implementation "cn.hutool:hutool-core:5.7.13"
    implementation "cn.hutool:hutool-crypto:5.7.13"
    implementation 'cn.hutool:hutool-http:5.7.5'
    implementation "com.jakewharton:process-phoenix:2.1.2"

    compileOnly 'org.yaml:snakeyaml:1.29'
    fullImplementation 'org.yaml:snakeyaml:1.29'

    implementation project(":openpgp-api")

    compileOnly fileTree("libs")

    compileOnly "com.google.firebase:firebase-messaging:$fcmVersion"
    compileOnly "com.google.firebase:firebase-crashlytics:$crashlyticsVersion"
    compileOnly "com.google.android.play:core:$playCoreVersion"

    // TODO: Remove in nogcm vesion
    implementation 'com.google.android.gms:play-services-maps:18.1.0'
    implementation 'com.google.android.gms:play-services-location:20.0.0'


    debugImplementation "com.google.firebase:firebase-messaging:$fcmVersion"
    debugImplementation "com.google.firebase:firebase-crashlytics:$crashlyticsVersion"
    debugImplementation "com.google.android.play:core:$playCoreVersion"
    releaseImplementation "com.google.firebase:firebase-messaging:$fcmVersion"
    releaseImplementation "com.google.firebase:firebase-crashlytics:$crashlyticsVersion"
    releaseImplementation "com.google.android.play:core:$playCoreVersion"

    testImplementation "junit:junit:4.13.2"
    testImplementation "androidx.test:core:1.4.0"
    testImplementation "org.robolectric:robolectric:4.5.1"

    coreLibraryDesugaring "com.android.tools:desugar_jdk_libs:1.1.0"

}
dependencies {
    // add for undo and redo
    implementation 'org.lsposed.hiddenapibypass:hiddenapibypass:4.3'
    // add splash screen
    implementation("androidx.core:core-splashscreen:1.0.0-beta02")
}

apply plugin: "com.google.gms.google-services"
apply plugin: "com.google.firebase.crashlytics"

android {

    tasks.all { task ->
        if (task.name.startsWith("uploadCrashlyticsMappingFile")) {
            task.enabled = false
        } else if (task.name.contains("Crashlytics") && task.name.contains("NoGcm")) {
            task.enabled = false
        } else if (task.name.endsWith("GoogleServices") && task.name.contains("NoGcm")) {
            task.enabled = false
        }
    }

}<|MERGE_RESOLUTION|>--- conflicted
+++ resolved
@@ -147,11 +147,7 @@
     }
 
     kotlinOptions {
-<<<<<<< HEAD
-        jvmTarget = JavaVersion.VERSION_11
-=======
         jvmTarget = JavaVersion.VERSION_11.toString()
->>>>>>> 086b1a6b
     }
 
     testOptions {
