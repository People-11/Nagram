--- conflicted
+++ resolved
@@ -3,12 +3,12 @@
 apply plugin: "com.android.application"
 apply plugin: "kotlin-android"
 
-def verName = "10.3.2"
-def verCode = 1151
-
-
-def officialVer = "10.3.2"
-def officialCode = 4145
+def verName = "10.5.0"
+def verCode = 1152
+
+
+def officialVer = "10.5.0"
+def officialCode = 4228
 
 def serviceAccountCredentialsFile = rootProject.file("service_account_credentials.json")
 
@@ -58,25 +58,11 @@
 alias = alias ?: System.getenv("ALIAS_NAME")
 pwd = pwd ?: System.getenv("ALIAS_PASS")
 
-<<<<<<< HEAD
 def targetTask = ""
 if (!gradle.startParameter.taskNames.isEmpty()) {
     if (gradle.startParameter.taskNames.size == 1) {
         targetTask = gradle.startParameter.taskNames[0].toLowerCase()
     }
-=======
-    implementation 'com.google.android.gms:play-services-mlkit-subject-segmentation:16.0.0-beta1'
-    constraints {
-        implementation("org.jetbrains.kotlin:kotlin-stdlib-jdk7:1.8.0") {
-            because("kotlin-stdlib-jdk7 is now a part of kotlin-stdlib")
-        }
-        implementation("org.jetbrains.kotlin:kotlin-stdlib-jdk8:1.8.0") {
-            because("kotlin-stdlib-jdk8 is now a part of kotlin-stdlib")
-        }
-    }
-
-    coreLibraryDesugaring 'com.android.tools:desugar_jdk_libs:1.1.5'
->>>>>>> a746a072
 }
 
 def nativeTarget = System.getenv("NATIVE_TARGET")
@@ -127,7 +113,7 @@
             appHash = properties.getProperty("TELEGRAM_APP_HASH") ?: System.getenv("TELEGRAM_APP_HASH") ?: appHash
         }
 
-
+        buildConfigField "String", "BUILD_VERSION_STRING", "\"" + verName + "\""
         buildConfigField "String", "OFFICIAL_VERSION", "\"" + officialVer + "\""
         buildConfigField "int", "OFFICIAL_VERSION_CODE", officialCode + ""
         buildConfigField "int", "APP_ID", appId
@@ -183,19 +169,9 @@
             debuggable true
             jniDebuggable true
             multiDexEnabled true
-<<<<<<< HEAD
             zipAlignEnabled true
             signingConfig signingConfigs.release
             ndk.debugSymbolLevel = "FULL"
-=======
-            proguardFiles getDefaultProguardFile('proguard-android.txt'), '../TMessagesProj/proguard-rules.pro'
-            ndk.debugSymbolLevel = 'FULL'
-            buildConfigField "String", "BUILD_VERSION_STRING", "\"" + APP_VERSION_NAME + "\""
-            buildConfigField "String", "APP_CENTER_HASH", "\"\""
-            buildConfigField "boolean", "DEBUG_VERSION", "true"
-            buildConfigField "boolean", "DEBUG_PRIVATE_VERSION", "true"
-            buildConfigField "boolean", "BUILD_HOST_IS_WINDOWS", isWindows
->>>>>>> a746a072
         }
 
         releaseNoGcm {
@@ -204,20 +180,10 @@
             minifyEnabled true
             shrinkResources true
             multiDexEnabled true
-<<<<<<< HEAD
             zipAlignEnabled true
             proguardFiles getDefaultProguardFile("proguard-android-optimize.txt"), "proguard-rules.pro"
             matchingFallbacks = ["release", "debug"]
             signingConfig signingConfigs.release
-=======
-            proguardFiles getDefaultProguardFile('proguard-android.txt'), '../TMessagesProj/proguard-rules.pro'
-            ndk.debugSymbolLevel = 'FULL'
-            buildConfigField "String", "BUILD_VERSION_STRING", "\"" + APP_VERSION_NAME + "\""
-            buildConfigField "String", "APP_CENTER_HASH", "\"" + getProps("APP_CENTER_HASH_PRIVATE") + "\""
-            buildConfigField "boolean", "DEBUG_VERSION", "true"
-            buildConfigField "boolean", "DEBUG_PRIVATE_VERSION", "true"
-            buildConfigField "boolean", "BUILD_HOST_IS_WINDOWS", isWindows
->>>>>>> a746a072
         }
 
         release {
@@ -226,20 +192,10 @@
             minifyEnabled true
             shrinkResources true
             multiDexEnabled true
-<<<<<<< HEAD
             zipAlignEnabled true
             proguardFiles getDefaultProguardFile("proguard-android-optimize.txt"), "proguard-rules.pro"
             matchingFallbacks = ["release", "debug"]
             signingConfig signingConfigs.release
-=======
-            proguardFiles getDefaultProguardFile('proguard-android.txt'), '../TMessagesProj/proguard-rules.pro'
-            ndk.debugSymbolLevel = 'FULL'
-            buildConfigField "String", "BUILD_VERSION_STRING", "\"" + APP_VERSION_NAME + "\""
-            buildConfigField "String", "APP_CENTER_HASH", "\"" + getProps("APP_CENTER_HASH_PUBLIC") + "\""
-            buildConfigField "boolean", "DEBUG_VERSION", "true"
-            buildConfigField "boolean", "DEBUG_PRIVATE_VERSION", "false"
-            buildConfigField "boolean", "BUILD_HOST_IS_WINDOWS", isWindows
->>>>>>> a746a072
         }
 
         foss {
@@ -248,7 +204,6 @@
             minifyEnabled true
             shrinkResources true
             multiDexEnabled true
-<<<<<<< HEAD
             zipAlignEnabled true
             proguardFiles getDefaultProguardFile("proguard-android-optimize.txt"), "proguard-rules.pro"
             matchingFallbacks = ["release", "debug"]
@@ -308,44 +263,6 @@
                 srcDirs = ["./jni/"]
             }
             jniLibs.srcDirs = []
-=======
-            proguardFiles getDefaultProguardFile('proguard-android.txt'), '../TMessagesProj/proguard-rules.pro'
-            ndk.debugSymbolLevel = 'FULL'
-            buildConfigField "String", "BUILD_VERSION_STRING", "\"" + APP_VERSION_NAME + "\""
-            buildConfigField "String", "APP_CENTER_HASH", "\"" + getProps("APP_CENTER_HASH_HARDCORE") + "\""
-            buildConfigField "boolean", "DEBUG_VERSION", "true"
-            buildConfigField "boolean", "DEBUG_PRIVATE_VERSION", "true"
-            buildConfigField "boolean", "BUILD_HOST_IS_WINDOWS", isWindows
-        }
-
-        standalone {
-            debuggable false
-            jniDebuggable false
-            minifyEnabled true
-            multiDexEnabled true
-            proguardFiles getDefaultProguardFile('proguard-android.txt'), '../TMessagesProj/proguard-rules.pro'
-            ndk.debugSymbolLevel = 'FULL'
-            buildConfigField "String", "BUILD_VERSION_STRING", "\"" + APP_VERSION_NAME + "\""
-            buildConfigField "String", "APP_CENTER_HASH", "\"\""
-            buildConfigField "boolean", "DEBUG_VERSION", "false"
-            buildConfigField "boolean", "DEBUG_PRIVATE_VERSION", "false"
-            buildConfigField "boolean", "BUILD_HOST_IS_WINDOWS", isWindows
-        }
-
-        release {
-            debuggable false
-            jniDebuggable false
-            minifyEnabled true
-            shrinkResources false
-            multiDexEnabled true
-            proguardFiles getDefaultProguardFile('proguard-android.txt'), '../TMessagesProj/proguard-rules.pro'
-            ndk.debugSymbolLevel = 'FULL'
-            buildConfigField "String", "BUILD_VERSION_STRING", "\"" + APP_VERSION_NAME + "\""
-            buildConfigField "String", "APP_CENTER_HASH", "\"\""
-            buildConfigField "boolean", "DEBUG_VERSION", "false"
-            buildConfigField "boolean", "DEBUG_PRIVATE_VERSION", "false"
-            buildConfigField "boolean", "BUILD_HOST_IS_WINDOWS", isWindows
->>>>>>> a746a072
         }
 
     }
@@ -430,6 +347,16 @@
     implementation 'cn.hutool:hutool-http:5.7.5'
     implementation "com.jakewharton:process-phoenix:2.1.2"
     implementation 'com.google.guava:guava:31.1-android'
+
+    implementation 'com.google.android.gms:play-services-mlkit-subject-segmentation:16.0.0-beta1'
+    constraints {
+        implementation("org.jetbrains.kotlin:kotlin-stdlib-jdk7:1.8.0") {
+            because("kotlin-stdlib-jdk7 is now a part of kotlin-stdlib")
+        }
+        implementation("org.jetbrains.kotlin:kotlin-stdlib-jdk8:1.8.0") {
+            because("kotlin-stdlib-jdk8 is now a part of kotlin-stdlib")
+        }
+    }
 
     compileOnly 'org.yaml:snakeyaml:1.29'
     fullImplementation 'org.yaml:snakeyaml:1.29'
