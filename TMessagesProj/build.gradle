apply plugin: 'com.android.application'

repositories {
    mavenCentral()
    google()
    jcenter()
}

configurations {
    compile.exclude module: 'support-v4'
}

configurations.all {
    exclude group: 'com.google.firebase', module: 'firebase-core'
}

dependencies {
    implementation 'androidx.core:core:1.1.0-beta01'
    implementation 'androidx.palette:palette:1.0.0'
    implementation 'androidx.exifinterface:exifinterface:1.1.0'

    compileOnly 'org.checkerframework:checker-qual:2.5.2'
    compileOnly 'org.checkerframework:checker-compat-qual:2.5.0'
    implementation 'com.google.firebase:firebase-messaging:20.1.0'
    implementation 'com.google.android.gms:play-services-maps:17.0.0'
    implementation 'com.google.android.gms:play-services-auth:17.0.0'
    implementation 'com.google.android.gms:play-services-vision:16.2.0'
    implementation 'com.google.android.gms:play-services-wallet:17.0.0'
    implementation 'com.google.android.gms:play-services-wearable:17.0.0'
    implementation 'com.google.android.gms:play-services-location:17.0.0'
    implementation 'com.googlecode.mp4parser:isoparser:1.0.6'
    implementation 'com.stripe:stripe-android:2.0.2'
    implementation 'com.google.code.gson:gson:2.8.6'
    implementation files('libs/libgsaverification-client.aar')
    def appCenterSdkVersion = '2.5.1'
    implementation "com.microsoft.appcenter:appcenter-analytics:${appCenterSdkVersion}"
    implementation "com.microsoft.appcenter:appcenter-crashes:${appCenterSdkVersion}"
    implementation "com.microsoft.appcenter:appcenter-push:${appCenterSdkVersion}"
}

android {
    compileSdkVersion 29
    buildToolsVersion '29.0.2'
    //ndkVersion "20.0.5594570"

    defaultConfig.applicationId = "tw.nekomimi.nekogram"

    sourceSets.main.jniLibs.srcDirs = ['./jni/']

    externalNativeBuild {
        ndkBuild {
            path "jni/Android.mk"
        }
    }

    lintOptions {
        disable 'MissingTranslation'
        disable 'ExtraTranslation'
        disable 'BlockedPrivateApi'
    }

    dexOptions {
        jumboMode = true
    }

    compileOptions {
        sourceCompatibility JavaVersion.VERSION_1_8
        targetCompatibility JavaVersion.VERSION_1_8
    }

    signingConfigs {
        def keystorePwd = null
        def alias = null
        def pwd = null
        if (project.rootProject.file('local.properties').exists()) {
            Properties properties = new Properties()
            properties.load(project.rootProject.file('local.properties').newDataInputStream())
            keystorePwd = properties.getProperty("RELEASE_STORE_PASSWORD")
            alias = properties.getProperty("RELEASE_KEY_ALIAS")
            pwd = properties.getProperty("RELEASE_KEY_PASSWORD")
        }
        release {
            storeFile file("config/release.keystore")
            storePassword keystorePwd != null ? keystorePwd : System.getenv("KEYSTORE_PASS")
            keyAlias alias != null ? alias : System.getenv("ALIAS_NAME")
            keyPassword pwd != null ? pwd : System.getenv("ALIAS_PASS")
        }
        debug {
            storeFile file("config/release.keystore")
            storePassword keystorePwd != null ? keystorePwd : System.getenv("KEYSTORE_PASS")
            keyAlias alias != null ? alias : System.getenv("ALIAS_NAME")
            keyPassword pwd != null ? pwd : System.getenv("ALIAS_PASS")
        }
    }


    buildTypes {
        debug {
            debuggable true
            jniDebuggable true
            signingConfig signingConfigs.debug
            applicationIdSuffix ".beta"
            minifyEnabled true
            proguardFiles getDefaultProguardFile('proguard-android.txt'), 'proguard-rules.pro'
        }

        /*debugAsan {
            debuggable true
            jniDebuggable true
            signingConfig signingConfigs.debug
            applicationIdSuffix ".beta"
            minifyEnabled true
            proguardFiles getDefaultProguardFile('proguard-android.txt'), 'proguard-rules.pro'

            packagingOptions {
                doNotStrip "**.so"
            }

            sourceSets {
                main {
                    jniLibs {
                        srcDir {
                            'jniLibs'
                        }
                    }
                    resources {
                        srcDir {
                            'jniRes'
                        }
                    }
                }
            }
        }*/

        debugMultidex {
            initWith debug
            minifyEnabled false
            multiDexEnabled true
            dependencies {
                implementation 'com.android.support:multidex:1.0.3'
            }
            manifestPlaceholders = [applicationClassName: "MultiDexApplicationLoader"]
        }

        HA {
            debuggable false
            jniDebuggable false
            signingConfig signingConfigs.debug
            applicationIdSuffix ".beta"
            minifyEnabled true
            proguardFiles getDefaultProguardFile('proguard-android.txt'), 'proguard-rules.pro'
        }

        release {
            debuggable false
            jniDebuggable false
            signingConfig signingConfigs.release
            minifyEnabled true
            shrinkResources false
            proguardFiles getDefaultProguardFile('proguard-android.txt'), 'proguard-rules.pro'
            multiDexEnabled true
            dependencies {
                implementation 'com.android.support:multidex:1.0.3'
            }
            manifestPlaceholders = [applicationClassName: "MultiDexApplicationLoader"]
        }
    }

    sourceSets.debug {
        manifest.srcFile 'config/debug/AndroidManifest.xml'
    }

    /*sourceSets.debugAsan {
        manifest.srcFile 'config/debug/AndroidManifest.xml'
    }*/

    sourceSets.debugMultidex {
        manifest.srcFile 'config/debug/AndroidManifest.xml'
        java.srcDirs = ['src/multidex/java']
    }

    sourceSets.HA {
        manifest.srcFile 'config/debug/AndroidManifest.xml'
    }

    sourceSets.release {
        manifest.srcFile 'config/release/AndroidManifest.xml'
        java.srcDirs = ['src/multidex/java']
    }

    flavorDimensions "minApi"

    productFlavors {
        armv7 {
            ndk {
                abiFilters "armeabi-v7a"
            }
            ext {
                abiVersionCode = 1
            }
        }
        x86 {
            ndk {
                abiFilters "x86"
            }
            ext {
                abiVersionCode = 2
            }
        }
        armv7_SDK23 {
            ndk {
                abiFilters "armeabi-v7a"
            }
            sourceSets.debug {
                manifest.srcFile 'config/debug/AndroidManifest_SDK23.xml'
            }
            sourceSets.release {
                manifest.srcFile 'config/release/AndroidManifest_SDK23.xml'
            }
            minSdkVersion 23
            ext {
                abiVersionCode = 3
            }
        }
        x86_SDK23 {
            ndk {
                abiFilters "x86"
            }
            sourceSets.debug {
                manifest.srcFile 'config/debug/AndroidManifest_SDK23.xml'
            }
            sourceSets.release {
                manifest.srcFile 'config/release/AndroidManifest_SDK23.xml'
            }
            minSdkVersion 23
            ext {
                abiVersionCode = 4
            }
        }
        arm64 {
            ndk {
                abiFilters "arm64-v8a"
            }
            ext {
                abiVersionCode = 5
            }
        }
        x64 {
            ndk {
                abiFilters "x86_64"
            }
            ext {
                abiVersionCode = 6
            }
        }
        arm64_SDK23 {
            ndk {
                abiFilters "arm64-v8a"
            }
            sourceSets.debug {
                manifest.srcFile 'config/debug/AndroidManifest_SDK23.xml'
            }
            /*sourceSets.debugAsan {
                manifest.srcFile 'config/debug/AndroidManifest_SDK23.xml'
            }*/
            sourceSets.release {
                manifest.srcFile 'config/release/AndroidManifest_SDK23.xml'
            }
            minSdkVersion 23
            ext {
                abiVersionCode = 7
            }
        }
        x64_SDK23 {
            ndk {
                abiFilters "x86_64"
            }
            sourceSets.debug {
                manifest.srcFile 'config/debug/AndroidManifest_SDK23.xml'
            }
            sourceSets.release {
                manifest.srcFile 'config/release/AndroidManifest_SDK23.xml'
            }
            minSdkVersion 23
            ext {
                abiVersionCode = 8
            }
        }
        afat {
            sourceSets.debug {
                manifest.srcFile 'config/debug/AndroidManifest_SDK23.xml'
            }
            /*sourceSets.debugAsan {
                manifest.srcFile 'config/debug/AndroidManifest_SDK23.xml'
            }*/
            sourceSets.release {
                manifest.srcFile 'config/release/AndroidManifest_SDK23.xml'
            }
            ext {
                abiVersionCode = 9
            }
        }
    }

<<<<<<< HEAD
    defaultConfig.versionCode = 10 * 1867
=======
    defaultConfig.versionCode = 1868
>>>>>>> dae819b5

    applicationVariants.all { variant ->
        variant.outputs.all { output ->
            outputFileName = "Nekogram-${defaultConfig.versionName}-${defaultConfig.versionCode / 10}-${variant.productFlavors.get(0).name}-${buildType.name}.apk"
            output.getProcessManifestProvider().get().doLast {
                def abiVersion = variant.productFlavors.get(0).abiVersionCode

                def outputDir = manifestOutputDirectory
                File directory
                if (outputDir instanceof File) {
                    directory = outputDir
                } else {
                    directory = outputDir.get().asFile
                }

                String manifestPath = directory.toString() + "/AndroidManifest.xml"
                def manifestContent = file(manifestPath).getText()

                manifestContent = manifestContent.replace(String.format('android:versionCode="%d"', defaultConfig.versionCode), String.format('android:versionCode="%s"', defaultConfig.versionCode + abiVersion))
                file(manifestPath).write(manifestContent)
            }
        }
    }

    variantFilter { variant ->
        def names = variant.flavors*.name
        if (variant.buildType.name != "release" && !names.contains("afat")) {
            setIgnore(true)
        }
    }

    defaultConfig {
        minSdkVersion 16
        targetSdkVersion 28
        versionName "5.15.0"

        vectorDrawables.generatedDensities = ['mdpi', 'hdpi', 'xhdpi', 'xxhdpi']

        externalNativeBuild {
            ndkBuild {
                arguments "NDK_APPLICATION_MK:=jni/Application.mk", "APP_PLATFORM:=android-16", "--jobs=8"
                abiFilters "armeabi-v7a", "arm64-v8a", "x86", "x86_64"
            }
        }

        manifestPlaceholders = [applicationClassName: "ApplicationLoader"]
    }
}

apply plugin: 'com.google.gms.google-services'<|MERGE_RESOLUTION|>--- conflicted
+++ resolved
@@ -302,11 +302,7 @@
         }
     }
 
-<<<<<<< HEAD
-    defaultConfig.versionCode = 10 * 1867
-=======
-    defaultConfig.versionCode = 1868
->>>>>>> dae819b5
+    defaultConfig.versionCode = 10 * 1868
 
     applicationVariants.all { variant ->
         variant.outputs.all { output ->
