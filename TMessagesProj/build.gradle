--- conflicted
+++ resolved
@@ -10,12 +10,12 @@
     }
 }
 
-def verName = "10.9.1"
-def verCode = 1165
-
-
-def officialVer = "10.9.1"
-def officialCode = 4464
+def verName = "10.10.1"
+def verCode = 1166
+
+
+def officialVer = "10.10.1"
+def officialCode = 4583
 
 def serviceAccountCredentialsFile = rootProject.file("service_account_credentials.json")
 
@@ -55,24 +55,11 @@
     properties.load(project.rootProject.file("local.properties").newDataInputStream())
 }
 
-<<<<<<< HEAD
 if (properties != null) {
     keystorePwd = properties.getProperty("KEYSTORE_PASS")
     alias = properties.getProperty("ALIAS_NAME")
     pwd = properties.getProperty("ALIAS_PASS")
 }
-=======
-dependencies {
-    implementation 'androidx.fragment:fragment:1.2.0'
-    implementation 'androidx.core:core:1.10.1'
-    implementation 'androidx.palette:palette:1.0.0'
-    implementation 'androidx.exifinterface:exifinterface:1.3.6'
-    implementation 'androidx.dynamicanimation:dynamicanimation:1.0.0'
-    implementation 'androidx.multidex:multidex:2.0.1'
-    implementation "androidx.sharetarget:sharetarget:1.2.0"
-    implementation 'androidx.interpolator:interpolator:1.0.0'
-    implementation 'androidx.biometric:biometric:1.1.0'
->>>>>>> a906f12a
 
 keystorePwd = keystorePwd ?: System.getenv("KEYSTORE_PASS")
 alias = alias ?: System.getenv("ALIAS_NAME")
@@ -269,6 +256,7 @@
     implementation "androidx.viewpager:viewpager:1.0.0"
     implementation "androidx.exifinterface:exifinterface:1.3.7"
     implementation "androidx.interpolator:interpolator:1.0.0"
+    implementation 'androidx.biometric:biometric:1.1.0'
     implementation "androidx.dynamicanimation:dynamicanimation:1.0.0"
     implementation "androidx.multidex:multidex:2.0.1"
     implementation "androidx.sharetarget:sharetarget:1.2.0"
