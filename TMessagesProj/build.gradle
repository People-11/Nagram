import io.sentry.android.gradle.extensions.InstrumentationFeature
import io.sentry.android.gradle.instrumentation.logcat.LogcatLevel

apply plugin: "com.android.application"
apply plugin: "kotlin-android"
apply plugin: "io.sentry.android.gradle"

repositories {
    maven {
        url 'https://www.jitpack.io'
        content {
            includeModule 'com.github.UnifiedPush', 'android-connector'
        }
    }
}

def verName = APP_VERSION_NAME
def verCode = 1195


def officialVer = APP_VERSION_NAME
def officialCode = APP_VERSION_CODE

def serviceAccountCredentialsFile = rootProject.file("service_account_credentials.json")

def beta = verName.contains("preview")

if (serviceAccountCredentialsFile.isFile()) {
    setupPlay(beta)
    play.serviceAccountCredentials = serviceAccountCredentialsFile
} else if (System.getenv().containsKey("ANDROID_PUBLISHER_CREDENTIALS")) {
    setupPlay(beta)
}

void setupPlay(boolean beta) {
    apply plugin: "com.github.triplet.play"
    play {
        track = beta ? "beta" : "production"
        defaultToAppBundles = true
    }
}

configurations {
    compile.exclude module: "support-v4"
}

def keystorePwd = null
def alias = null
def pwd = null
def sentry_token = System.getenv("SENTRY_AUTH_TOKEN")
def sentry_upload =  project.rootProject.file("sentry.properties").exists()
def disableCMakeRelWithDebInfo = System.getenv("COMPILE_NATIVE") == null

Properties properties
def base64 = System.getenv("LOCAL_PROPERTIES")
if (base64 != null && !base64.isBlank()) {
    properties = new Properties()
    properties.load(new ByteArrayInputStream(Base64.decoder.decode(base64)))
} else if (project.rootProject.file("local.properties").exists()) {
    properties = new Properties()
    properties.load(project.rootProject.file("local.properties").newDataInputStream())
}

if (properties != null) {
    keystorePwd = properties.getProperty("KEYSTORE_PASS")
    alias = properties.getProperty("ALIAS_NAME")
    pwd = properties.getProperty("ALIAS_PASS")
    sentry_token = properties.getProperty("SENTRY_AUTH_TOKEN", sentry_token)
}

keystorePwd = keystorePwd ?: System.getenv("KEYSTORE_PASS")
alias = alias ?: System.getenv("ALIAS_NAME")
pwd = pwd ?: System.getenv("ALIAS_PASS")

def targetTask = ""
if (!gradle.startParameter.taskNames.isEmpty()) {
    if (gradle.startParameter.taskNames.size == 1) {
        targetTask = gradle.startParameter.taskNames[0].toLowerCase()
    }
}

def nativeTarget = System.getenv("NATIVE_TARGET")
if (nativeTarget == null) nativeTarget = ""

android {
    compileSdkVersion 34
    ndkVersion rootProject.ext.ndkVersion

    defaultConfig.applicationId = "xyz.nextalone.nagram"

    splits {

        abi {
            if (targetTask.contains("fdroid")) {
                enable false
                universalApk true
            } else {
                enable true
                reset()
                universalApk false
                if (!nativeTarget.isBlank()) {
                    include nativeTarget
                } else {
                    include 'armeabi-v7a', 'arm64-v8a'
                }
            }
        }

    }

    defaultConfig {
        minSdkVersion 21
        //noinspection ExpiredTargetSdkVersion,OldTargetApi
        targetSdkVersion 34

        versionName verName
        versionCode verCode

        def appId = "11535358"
        def appHash = "33d372962fadb01df47e6ceed4e33cd6"

        //obtain your own keys at https://core.telegram.org/api/obtaining_api_id

        if (properties != null) {
            appId = properties.getProperty("TELEGRAM_APP_ID") ?: System.getenv("TELEGRAM_APP_ID") ?: appId
            appHash = properties.getProperty("TELEGRAM_APP_HASH") ?: System.getenv("TELEGRAM_APP_HASH") ?: appHash
        }

        buildConfigField "String", "BUILD_VERSION_STRING", "\"" + verName + "\""
        buildConfigField "String", "OFFICIAL_VERSION", "\"" + officialVer + "\""
        buildConfigField "int", "OFFICIAL_VERSION_CODE", officialCode + ""
        buildConfigField "int", "APP_ID", appId
        buildConfigField "String", "APP_HASH", "\"" + appHash + "\""

        externalNativeBuild {
            cmake {
                arguments "-DANDROID_STL=c++_static", "-DANDROID_PLATFORM=android-21"
            }
        }
    }

    bundle {
        language {
            enableSplit = false
        }
    }

    externalNativeBuild {
        cmake {
            path "jni/CMakeLists.txt"
        }
    }


    compileOptions {
        sourceCompatibility JavaVersion.VERSION_11
        targetCompatibility JavaVersion.VERSION_11

        coreLibraryDesugaringEnabled true
    }

    kotlinOptions {
        jvmTarget = JavaVersion.VERSION_11.toString()
    }

    testOptions {
        unitTests.includeAndroidResources = true
    }

    signingConfigs {
        release {
            storeFile project.file("release.keystore")
            storePassword keystorePwd
            keyAlias alias
            keyPassword pwd
        }
    }

    buildTypes {
        debug {
            isDefault true
            debuggable true
            jniDebuggable true
            multiDexEnabled true
<<<<<<< HEAD
            zipAlignEnabled true
            signingConfig signingConfigs.release
=======
            proguardFiles getDefaultProguardFile('proguard-android.txt'), '../TMessagesProj/proguard-rules.pro', '../TMessagesProj/proguard-rules-beta.pro'
            ndk.debugSymbolLevel = 'FULL'
            buildConfigField "String", "BUILD_VERSION_STRING", "\"" + APP_VERSION_NAME + "\""
            buildConfigField "String", "APP_CENTER_HASH", "\"\""
            buildConfigField "boolean", "DEBUG_VERSION", "true"
            buildConfigField "boolean", "DEBUG_PRIVATE_VERSION", "true"
            buildConfigField "boolean", "BUILD_HOST_IS_WINDOWS", isWindows
>>>>>>> 9b78d437
        }

        release {
            debuggable false
            jniDebuggable false
            minifyEnabled true
            shrinkResources true
            multiDexEnabled true
<<<<<<< HEAD
            zipAlignEnabled true
            proguardFiles getDefaultProguardFile("proguard-android-optimize.txt"), "proguard-rules.pro"
            matchingFallbacks = ["release", "debug"]
            signingConfig signingConfigs.release
=======
            proguardFiles getDefaultProguardFile('proguard-android.txt'), '../TMessagesProj/proguard-rules.pro', '../TMessagesProj/proguard-rules-beta.pro'
            ndk.debugSymbolLevel = 'FULL'
            buildConfigField "String", "BUILD_VERSION_STRING", "\"" + APP_VERSION_NAME + "\""
            buildConfigField "String", "APP_CENTER_HASH", "\"" + getProps("APP_CENTER_HASH_PRIVATE") + "\""
            buildConfigField "boolean", "DEBUG_VERSION", "true"
            buildConfigField "boolean", "DEBUG_PRIVATE_VERSION", "true"
            buildConfigField "boolean", "BUILD_HOST_IS_WINDOWS", isWindows
>>>>>>> 9b78d437
        }
    }

<<<<<<< HEAD
    sourceSets {

        main {
            assets.srcDirs = ["src/main/assets"]
=======
        HA_public {
            jniDebuggable false
            minifyEnabled true
            multiDexEnabled true
            proguardFiles getDefaultProguardFile('proguard-android.txt'), '../TMessagesProj/proguard-rules.pro', '../TMessagesProj/proguard-rules-beta.pro'
            ndk.debugSymbolLevel = 'FULL'
            buildConfigField "String", "BUILD_VERSION_STRING", "\"" + APP_VERSION_NAME + "\""
            buildConfigField "String", "APP_CENTER_HASH", "\"" + getProps("APP_CENTER_HASH_PUBLIC") + "\""
            buildConfigField "boolean", "DEBUG_VERSION", "true"
            buildConfigField "boolean", "DEBUG_PRIVATE_VERSION", "false"
            buildConfigField "boolean", "BUILD_HOST_IS_WINDOWS", isWindows
        }

        HA_hardcore {
            jniDebuggable false
            minifyEnabled true
            multiDexEnabled true
            proguardFiles getDefaultProguardFile('proguard-android.txt'), '../TMessagesProj/proguard-rules.pro', '../TMessagesProj/proguard-rules-beta.pro'
            ndk.debugSymbolLevel = 'FULL'
            buildConfigField "String", "BUILD_VERSION_STRING", "\"" + APP_VERSION_NAME + "\""
            buildConfigField "String", "APP_CENTER_HASH", "\"" + getProps("APP_CENTER_HASH_HARDCORE") + "\""
            buildConfigField "boolean", "DEBUG_VERSION", "true"
            buildConfigField "boolean", "DEBUG_PRIVATE_VERSION", "true"
            buildConfigField "boolean", "BUILD_HOST_IS_WINDOWS", isWindows
>>>>>>> 9b78d437
        }

        debug {
            java {
                srcDirs "src/main/java"
            }
            jniLibs {
                srcDir "src/main/libs"
            }
        }

        release {
            java {
                srcDirs "src/main/java"
            }
            jniLibs {
                srcDir "src/main/libs"
            }
        }
    }

    flavorDimensions "version"

    tasks.configureEach { task ->
        if (((task.name.endsWith("Ndk") || task.name.startsWith("generateJsonModel") || task.name.startsWith("externalNativeBuild"))) && !task.name.contains("Debug")) {
            task.enabled = false
        }
        if (task.name.contains("uploadCrashlyticsMappingFile")) {
            enabled = false
        }
        if (disableCMakeRelWithDebInfo && task.name.contains("CMakeRelWithDebInfo")) {
            enabled = false
        }
    }

    applicationVariants.configureEach { variant ->
        variant.outputs.configureEach { output ->
            String gramName = "Nagram"
            String first = String.format("%s-v%s(%s)", gramName, versionName, versionCode)
            String name = outputFileName.replace("TMessagesProj", first)
            name = name.replace("-release", "")
            outputFileName = name
        }
    }

}

def fcmVersion = "23.4.1"
def crashlyticsVersion = "18.6.2"
def playCoreVersion = "1.10.3"

dependencies {

    implementation "androidx.browser:browser:1.5.0"
    implementation 'androidx.fragment:fragment:1.2.0'
    implementation "androidx.core:core-ktx:1.9.0"
    implementation "androidx.palette:palette-ktx:1.0.0"
    implementation "androidx.viewpager:viewpager:1.0.0"
    implementation "androidx.exifinterface:exifinterface:1.3.7"
    implementation "androidx.interpolator:interpolator:1.0.0"
    implementation 'androidx.biometric:biometric:1.1.0'
    implementation "androidx.dynamicanimation:dynamicanimation:1.0.0"
    implementation "androidx.multidex:multidex:2.0.1"
    implementation "androidx.sharetarget:sharetarget:1.2.0"

    // just follow official
    compileOnly 'org.checkerframework:checker-qual:2.5.2'
    compileOnly 'org.checkerframework:checker-compat-qual:2.5.0'

    // don"t change this :)
    //noinspection GradleDependency
    implementation "com.googlecode.mp4parser:isoparser:1.0.6"

    implementation "com.google.code.gson:gson:2.11.0"
    implementation "org.osmdroid:osmdroid-android:6.1.10"
    implementation "org.jetbrains.kotlin:kotlin-stdlib-jdk8:1.9.23"
    implementation "org.jetbrains.kotlinx:kotlinx-coroutines-android:1.8.0"

    implementation "com.squareup.okhttp3:okhttp:5.0.0-alpha.10"
    implementation 'com.neovisionaries:nv-websocket-client:2.14'
    implementation 'dnsjava:dnsjava:3.4.1'
    implementation "org.dizitart:nitrite:3.4.3"

    implementation "cn.hutool:hutool-core:5.7.13"
    implementation "cn.hutool:hutool-crypto:5.7.13"
    implementation 'cn.hutool:hutool-http:5.7.5'
    implementation "com.jakewharton:process-phoenix:2.1.2"
    implementation 'com.google.guava:guava:31.1-android'

    implementation 'com.google.android.play:integrity:1.3.0'

    implementation 'com.google.android.gms:play-services-mlkit-subject-segmentation:16.0.0-beta1'
    implementation 'com.google.android.gms:play-services-mlkit-image-labeling:16.0.8'

    implementation project(":openpgp-api")

    compileOnly fileTree("libs")

    compileOnly "com.google.firebase:firebase-messaging:$fcmVersion"
    compileOnly "com.google.firebase:firebase-crashlytics:$crashlyticsVersion"
    compileOnly "com.google.android.play:core:$playCoreVersion"

    implementation 'com.google.android.gms:play-services-vision:20.1.3'
    implementation 'com.google.android.gms:play-services-maps:18.2.0'
    implementation 'com.google.android.gms:play-services-location:21.2.0'
    implementation 'com.google.android.gms:play-services-wallet:19.1.0'

    implementation "com.google.firebase:firebase-messaging:$fcmVersion"
    implementation "com.google.firebase:firebase-crashlytics:$crashlyticsVersion"
//    implementation "com.google.android.play:core:$playCoreVersion"

    implementation 'com.stripe:stripe-android:2.0.2'
    implementation 'com.android.billingclient:billing:6.0.1'

    testImplementation "junit:junit:4.13.2"
    testImplementation "androidx.test:core:1.5.0"
    testImplementation "org.robolectric:robolectric:4.5.1"

    coreLibraryDesugaring "com.android.tools:desugar_jdk_libs:1.2.0"

}
dependencies {
    // add for undo and redo
    implementation 'org.lsposed.hiddenapibypass:hiddenapibypass:4.3'
    // add splash screen
    implementation("androidx.core:core-splashscreen:1.0.1")
    // add for auto translate
    implementation 'com.google.mlkit:language-id:17.0.5'
    // add for emoji
    implementation 'com.jaredrummler:truetypeparser-light:1.0.0'
    // add for up
    implementation 'com.github.UnifiedPush:android-connector:2.3.1'
}

apply plugin: "com.google.gms.google-services"
apply plugin: "com.google.firebase.crashlytics"

android {


    packagingOptions {
        jniLibs {
            excludes += ['/fabric/**', '/META-INF/native-image/**']
            useLegacyPackaging true
        }
        resources {
            excludes += ['/fabric/**', '/META-INF/*.version', '/META-INF/*.kotlin_module', '/META-INF/native-image/**', '/builddef.lst', '/*.txt', '/DebugProbesKt.bin', '/okhttp3/internal/publicsuffix/NOTICE']
        }

        def lib = "libtmessages.*.so"
        pickFirst "lib/armeabi-v7a/$lib"
        pickFirst "lib/arm64-v8a/$lib"
    }
    namespace "org.telegram.messenger"
    lint {
        disable 'MissingTranslation', 'ExtraTranslation', 'BlockedPrivateApi'
    }
    buildFeatures {
        buildConfig true
    }

    tasks.configureEach { task ->
        if (task.name.startsWith("uploadCrashlyticsMappingFile")) {
            task.enabled = false
        } else if (task.name.contains("Crashlytics") && task.name.contains("NoGcm")) {
            task.enabled = false
        } else if (task.name.endsWith("GoogleServices") && task.name.contains("NoGcm")) {
            task.enabled = false
        }
    }

}

sentry {
    // Disables or enables debug log output, e.g. for for sentry-cli.
    // Default is disabled.
    debug = false

    // The slug of the Sentry organization to use for uploading proguard mappings/source contexts.
    org = "pagermaid"

    // The slug of the Sentry project to use for uploading proguard mappings/source contexts.
    projectName = "nagram"

    // The authentication token to use for uploading proguard mappings/source contexts.
    // WARNING: Do not expose this token in your build.gradle files, but rather set an environment
    // variable and read it into this property.
    authToken = sentry_token

    // The url of your Sentry instance. If you're using SAAS (not self hosting) you do not have to
    // set this. If you are self hosting you can set your URL here
    url = null

    // Disables or enables the handling of Proguard mapping for Sentry.
    // If enabled the plugin will generate a UUID and will take care of
    // uploading the mapping to Sentry. If disabled, all the logic
    // related to proguard mapping will be excluded.
    // Default is enabled.
    includeProguardMapping = sentry_upload

    // Whether the plugin should attempt to auto-upload the mapping file to Sentry or not.
    // If disabled the plugin will run a dry-run and just generate a UUID.
    // The mapping file has to be uploaded manually via sentry-cli in this case.
    // Default is enabled.
    autoUploadProguardMapping = sentry_upload

    // Experimental flag to turn on support for GuardSquare's tools integration (Dexguard and External Proguard).
    // If enabled, the plugin will try to consume and upload the mapping file produced by Dexguard and External Proguard.
    // Default is disabled.
    dexguardEnabled = false

    // Disables or enables the automatic configuration of Native Symbols
    // for Sentry. This executes sentry-cli automatically so
    // you don't need to do it manually.
    // Default is disabled.
    uploadNativeSymbols = sentry_upload

    // Whether the plugin should attempt to auto-upload the native debug symbols to Sentry or not.
    // If disabled the plugin will run a dry-run.
    // Default is enabled.
    autoUploadNativeSymbols = sentry_upload

    // Does or doesn't include the source code of native code for Sentry.
    // This executes sentry-cli with the --include-sources param. automatically so
    // you don't need to do it manually.
    // This option has an effect only when [uploadNativeSymbols] is enabled.
    // Default is disabled.
    includeNativeSources = false

    // Generates a JVM (Java, Kotlin, etc.) source bundle and uploads your source code to Sentry.
    // This enables source context, allowing you to see your source
    // code as part of your stack traces in Sentry.
    includeSourceContext = sentry_upload

    // Configure additional directories to be included in the source bundle which is used for
    // source context. The directories should be specified relative to the Gradle module/project's
    // root. For example, if you have a custom source set alongside 'main', the parameter would be
    // 'src/custom/java'.
    additionalSourceDirsForSourceContext = []

    // Enable or disable the tracing instrumentation.
    // Does auto instrumentation for specified features through bytecode manipulation.
    // Default is enabled.
    tracingInstrumentation {
        enabled = true

        // Specifies a set of instrumentation features that are eligible for bytecode manipulation.
        // Defaults to all available values of InstrumentationFeature enum class.
        features = [InstrumentationFeature.DATABASE, InstrumentationFeature.FILE_IO, InstrumentationFeature.OKHTTP, InstrumentationFeature.COMPOSE]

        // Enable or disable logcat instrumentation through bytecode manipulation.
        // Default is enabled.
        logcat {
            enabled = true

            // Specifies a minimum log level for the logcat breadcrumb logging.
            // Defaults to LogcatLevel.WARNING.
            minLevel = LogcatLevel.WARNING
        }

        // The set of glob patterns to exclude from instrumentation. Classes matching any of these
        // patterns in the project's sources and dependencies JARs won't be instrumented by the Sentry
        // Gradle plugin.
        //
        // Don't include the file extension. Filtering is done on compiled classes and
        // the .class suffix isn't included in the pattern matching.
        //
        // Example usage:
        // ```
        // excludes = ['com/example/donotinstrument/**', '**/*Test']
        // ```
        //
        // Only supported when using Android Gradle plugin (AGP) version 7.4.0 and above.
        excludes = []
    }

    // Enable auto-installation of Sentry components (sentry-android SDK and okhttp, timber and fragment integrations).
    // Default is enabled.
    // Only available v3.1.0 and above.
    autoInstallation {
        enabled = true

        // Specifies a version of the sentry-android SDK and fragment, timber and okhttp integrations.
        //
        // This is also useful, when you have the sentry-android SDK already included into a transitive dependency/module and want to
        // align integration versions with it (if it's a direct dependency, the version will be inferred).
        //
        // NOTE: if you have a higher version of the sentry-android SDK or integrations on the classpath, this setting will have no effect
        // as Gradle will resolve it to the latest version.
        //
        // Defaults to the latest published Sentry version.
        sentryVersion = '7.8.0'
    }

    // Disables or enables dependencies metadata reporting for Sentry.
    // If enabled, the plugin will collect external dependencies and
    // upload them to Sentry as part of events. If disabled, all the logic
    // related to the dependencies metadata report will be excluded.
    //
    // Default is enabled.
    includeDependenciesReport = true

    // Whether the plugin should send telemetry data to Sentry.
    // If disabled the plugin won't send telemetry data.
    // This is auto disabled if running against a self hosted instance of Sentry.
    // Default is enabled.
    telemetry = true
}<|MERGE_RESOLUTION|>--- conflicted
+++ resolved
@@ -15,7 +15,7 @@
 }
 
 def verName = APP_VERSION_NAME
-def verCode = 1195
+def verCode = 1196
 
 
 def officialVer = APP_VERSION_NAME
@@ -182,18 +182,8 @@
             debuggable true
             jniDebuggable true
             multiDexEnabled true
-<<<<<<< HEAD
             zipAlignEnabled true
             signingConfig signingConfigs.release
-=======
-            proguardFiles getDefaultProguardFile('proguard-android.txt'), '../TMessagesProj/proguard-rules.pro', '../TMessagesProj/proguard-rules-beta.pro'
-            ndk.debugSymbolLevel = 'FULL'
-            buildConfigField "String", "BUILD_VERSION_STRING", "\"" + APP_VERSION_NAME + "\""
-            buildConfigField "String", "APP_CENTER_HASH", "\"\""
-            buildConfigField "boolean", "DEBUG_VERSION", "true"
-            buildConfigField "boolean", "DEBUG_PRIVATE_VERSION", "true"
-            buildConfigField "boolean", "BUILD_HOST_IS_WINDOWS", isWindows
->>>>>>> 9b78d437
         }
 
         release {
@@ -202,54 +192,17 @@
             minifyEnabled true
             shrinkResources true
             multiDexEnabled true
-<<<<<<< HEAD
             zipAlignEnabled true
             proguardFiles getDefaultProguardFile("proguard-android-optimize.txt"), "proguard-rules.pro"
             matchingFallbacks = ["release", "debug"]
             signingConfig signingConfigs.release
-=======
-            proguardFiles getDefaultProguardFile('proguard-android.txt'), '../TMessagesProj/proguard-rules.pro', '../TMessagesProj/proguard-rules-beta.pro'
-            ndk.debugSymbolLevel = 'FULL'
-            buildConfigField "String", "BUILD_VERSION_STRING", "\"" + APP_VERSION_NAME + "\""
-            buildConfigField "String", "APP_CENTER_HASH", "\"" + getProps("APP_CENTER_HASH_PRIVATE") + "\""
-            buildConfigField "boolean", "DEBUG_VERSION", "true"
-            buildConfigField "boolean", "DEBUG_PRIVATE_VERSION", "true"
-            buildConfigField "boolean", "BUILD_HOST_IS_WINDOWS", isWindows
->>>>>>> 9b78d437
-        }
-    }
-
-<<<<<<< HEAD
+        }
+    }
+
     sourceSets {
 
         main {
             assets.srcDirs = ["src/main/assets"]
-=======
-        HA_public {
-            jniDebuggable false
-            minifyEnabled true
-            multiDexEnabled true
-            proguardFiles getDefaultProguardFile('proguard-android.txt'), '../TMessagesProj/proguard-rules.pro', '../TMessagesProj/proguard-rules-beta.pro'
-            ndk.debugSymbolLevel = 'FULL'
-            buildConfigField "String", "BUILD_VERSION_STRING", "\"" + APP_VERSION_NAME + "\""
-            buildConfigField "String", "APP_CENTER_HASH", "\"" + getProps("APP_CENTER_HASH_PUBLIC") + "\""
-            buildConfigField "boolean", "DEBUG_VERSION", "true"
-            buildConfigField "boolean", "DEBUG_PRIVATE_VERSION", "false"
-            buildConfigField "boolean", "BUILD_HOST_IS_WINDOWS", isWindows
-        }
-
-        HA_hardcore {
-            jniDebuggable false
-            minifyEnabled true
-            multiDexEnabled true
-            proguardFiles getDefaultProguardFile('proguard-android.txt'), '../TMessagesProj/proguard-rules.pro', '../TMessagesProj/proguard-rules-beta.pro'
-            ndk.debugSymbolLevel = 'FULL'
-            buildConfigField "String", "BUILD_VERSION_STRING", "\"" + APP_VERSION_NAME + "\""
-            buildConfigField "String", "APP_CENTER_HASH", "\"" + getProps("APP_CENTER_HASH_HARDCORE") + "\""
-            buildConfigField "boolean", "DEBUG_VERSION", "true"
-            buildConfigField "boolean", "DEBUG_PRIVATE_VERSION", "true"
-            buildConfigField "boolean", "BUILD_HOST_IS_WINDOWS", isWindows
->>>>>>> 9b78d437
         }
 
         debug {
