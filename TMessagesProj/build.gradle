import cn.hutool.core.util.RuntimeUtil

apply plugin: "com.android.application"
apply plugin: "kotlin-android"

def verName = "9.3.3"
def verCode = 1125


def officialVer = "9.3.3"
def officialCode = 3026

def serviceAccountCredentialsFile = rootProject.file("service_account_credentials.json")

def beta = verName.contains("preview")

if (serviceAccountCredentialsFile.isFile()) {
    setupPlay(beta)
    play.serviceAccountCredentials = serviceAccountCredentialsFile
} else if (System.getenv().containsKey("ANDROID_PUBLISHER_CREDENTIALS")) {
    setupPlay(beta)
}

void setupPlay(boolean beta) {
    apply plugin: "com.github.triplet.play"
    play {
        track = beta ? "beta" : "production"
        defaultToAppBundles = true
    }
}

configurations {
    compile.exclude module: "support-v4"
}

def keystorePwd = null
def alias = null
def pwd = null
def disableCMakeRelWithDebInfo = System.getenv("COMPILE_NATIVE") == null

Properties properties
def base64 = System.getenv("LOCAL_PROPERTIES")
if (base64 != null && !base64.isBlank()) {
    properties = new Properties()
    properties.load(new ByteArrayInputStream(Base64.decoder.decode(base64)))
} else if (project.rootProject.file("local.properties").exists()) {
    properties = new Properties()
    properties.load(project.rootProject.file("local.properties").newDataInputStream())
}

if (properties != null) {
    keystorePwd = properties.getProperty("KEYSTORE_PASS")
    alias = properties.getProperty("ALIAS_NAME")
    pwd = properties.getProperty("ALIAS_PASS")
}

keystorePwd = keystorePwd ?: System.getenv("KEYSTORE_PASS")
alias = alias ?: System.getenv("ALIAS_NAME")
pwd = pwd ?: System.getenv("ALIAS_PASS")

def targetTask = ""
if (!gradle.startParameter.taskNames.isEmpty()) {
    if (gradle.startParameter.taskNames.size == 1) {
        targetTask = gradle.startParameter.taskNames[0].toLowerCase()
    }
}

def nativeTarget = System.getenv("NATIVE_TARGET")
if (nativeTarget == null) nativeTarget = ""

android {
    compileSdkVersion 32
    buildToolsVersion "32.0.0"
    ndkVersion rootProject.ext.ndkVersion

    defaultConfig.applicationId = "xyz.nextalone.nagram"

    splits {

        abi {
            if (targetTask.contains("fdroid")) {
                enable false
                universalApk true
            } else {
<<<<<<< HEAD
                enable true
                if (!nativeTarget.isBlank()) {
=======
                if (nativeTarget.toLowerCase().equals("universal")) {
                    enable false
                    universalApk true
                } else if (!nativeTarget.isBlank()) {
                    enable true
                    universalApk false
>>>>>>> 021af48e
                    reset()
                    include nativeTarget
                    universalApk false
                } else {
<<<<<<< HEAD
                    universalApk true
=======
                    enable true
                    universalApk false
>>>>>>> 021af48e
                }
            }
        }

    }

    defaultConfig {
        minSdkVersion 21
        //noinspection ExpiredTargetSdkVersion,OldTargetApi
        targetSdkVersion 32

        versionName verName
        versionCode verCode

        def appId = "11535358"
        def appHash = "33d372962fadb01df47e6ceed4e33cd6"

        //obtain your own keys at https://core.telegram.org/api/obtaining_api_id

        if (properties != null) {
            appId = properties.getProperty("TELEGRAM_APP_ID") ?: System.getenv("TELEGRAM_APP_ID") ?: appId
            appHash = properties.getProperty("TELEGRAM_APP_HASH") ?: System.getenv("TELEGRAM_APP_HASH") ?: appHash
        }


        buildConfigField "String", "OFFICIAL_VERSION", "\"" + officialVer + "\""
        buildConfigField "int", "OFFICIAL_VERSION_CODE", officialCode + ""
        buildConfigField "int", "APP_ID", appId
        buildConfigField "String", "APP_HASH", "\"" + appHash + "\""

        externalNativeBuild {
            cmake {
                arguments "-DANDROID_STL=c++_static", "-DANDROID_PLATFORM=android-21"
            }
        }
    }

    bundle {
        language {
            enableSplit = false
        }
    }

    externalNativeBuild {
        cmake {
            path "jni/CMakeLists.txt"
        }
    }


    compileOptions {
        sourceCompatibility JavaVersion.VERSION_11
        targetCompatibility JavaVersion.VERSION_11

        coreLibraryDesugaringEnabled true
    }

    kotlinOptions {
        jvmTarget = JavaVersion.VERSION_11.toString()
    }

    testOptions {
        unitTests.includeAndroidResources = true
    }

    signingConfigs {
        release {
            storeFile project.file("release.keystore")
            storePassword keystorePwd
            keyAlias alias
            keyPassword pwd
        }
    }

    buildTypes {
        debug {
            isDefault true
            debuggable true
            jniDebuggable true
            multiDexEnabled true
            zipAlignEnabled true
            signingConfig signingConfigs.release
            ndk.debugSymbolLevel = "FULL"
        }

        releaseNoGcm {
            debuggable false
            jniDebuggable false
            minifyEnabled true
            shrinkResources true
            multiDexEnabled true
            zipAlignEnabled true
            proguardFiles getDefaultProguardFile("proguard-android-optimize.txt"), "proguard-rules.pro"
            matchingFallbacks = ["release", "debug"]
            signingConfig signingConfigs.release
        }

        release {
            debuggable false
            jniDebuggable false
            minifyEnabled true
            shrinkResources true
            multiDexEnabled true
            zipAlignEnabled true
            proguardFiles getDefaultProguardFile("proguard-android-optimize.txt"), "proguard-rules.pro"
            matchingFallbacks = ["release", "debug"]
            signingConfig signingConfigs.release
        }

        foss {
            debuggable false
            jniDebuggable false
            minifyEnabled true
            shrinkResources true
            multiDexEnabled true
            zipAlignEnabled true
            proguardFiles getDefaultProguardFile("proguard-android-optimize.txt"), "proguard-rules.pro"
            matchingFallbacks = ["release", "debug"]
        }

        fdroidRelease {
            initWith foss
            matchingFallbacks = ["release", "debug"]
        }
    }

    sourceSets {

        main {
            jni.srcDirs = []
            assets.srcDirs = ["src/main/assets", "src/emojis/twitter"]
        }

        debug {
            java {
                srcDirs "src/main/java", "src/gservcies/java"
            }
            jni.srcDirs = ["./jni/"]
            manifest {
                srcFile "src/gservcies/AndroidManifest.xml"
            }
        }

        releaseNoGcm {
            jni.srcDirs = []
            jniLibs {
                srcDir "src/main/libs"
            }
        }

        release {
            java {
                srcDirs "src/main/java", "src/gservcies/java"
            }
            jni.srcDirs = []
            jniLibs {
                srcDir "src/main/libs"
            }
            manifest {
                srcFile "src/gservcies/AndroidManifest.xml"
            }
        }

        foss {
            jni {
                srcDirs = ["./jni/"]
            }
        }

        fdroidRelease {
            jni {
                srcDirs = ["./jni/"]
            }
            jniLibs.srcDirs = []
        }

    }

    flavorDimensions "version"

    productFlavors {
        mini {
            isDefault true
            manifestPlaceholders = [is_full_version: "false"]
        }
        full {
            manifestPlaceholders = [is_full_version: "true"]
        }
    }

    sourceSets.all { set ->
        if (set.name.startsWith("full")) {
            set.dependencies {
                implementation fileTree("libs")
            }
        }
    }

    tasks.all { task ->
        if (((task.name.endsWith("Ndk") || task.name.startsWith("generateJsonModel") || task.name.startsWith("externalNativeBuild"))) && !(task.name.contains("Debug") || task.name.contains("Foss") || task.name.contains("Fdroid"))) {
            task.enabled = false
        }
        if (task.name.contains("uploadCrashlyticsMappingFile")) {
            enabled = false
        }
        if (disableCMakeRelWithDebInfo && task.name.contains("CMakeRelWithDebInfo") && !targetTask.contains("fdroid")) {
            enabled = false
        }
    }

    applicationVariants.all { variant ->
        variant.outputs.all { output ->
            outputFileName = outputFileName.replace("TMessagesProj", "Nagram-v" + versionName).replace("-release", "")
        }
    }

}

def fcmVersion = "23.0.7"
def crashlyticsVersion = "18.2.12"
def playCoreVersion = "1.10.3"

dependencies {

    implementation "androidx.browser:browser:1.4.0"
    implementation "androidx.core:core-ktx:1.8.0"
    implementation "androidx.palette:palette-ktx:1.0.0"
    implementation "androidx.viewpager:viewpager:1.0.0"
    implementation "androidx.exifinterface:exifinterface:1.3.3"
    implementation "androidx.interpolator:interpolator:1.0.0"
    implementation "androidx.dynamicanimation:dynamicanimation:1.0.0"
    implementation "androidx.multidex:multidex:2.0.1"
    implementation "androidx.sharetarget:sharetarget:1.2.0"

    compileOnly "org.checkerframework:checker-qual:3.16.0"
    compileOnly "org.checkerframework:checker-compat-qual:2.5.5"

    // don"t change this :)
    //noinspection GradleDependency
    implementation "com.googlecode.mp4parser:isoparser:1.0.6"

    implementation "com.google.code.gson:gson:2.8.8"
    implementation "org.osmdroid:osmdroid-android:6.1.10"
    implementation "org.jetbrains.kotlin:kotlin-stdlib-jdk8:1.6.21"
    implementation "org.jetbrains.kotlinx:kotlinx-coroutines-android:1.6.1"

    implementation "com.squareup.okhttp3:okhttp:5.0.0-alpha.10"
    implementation 'com.neovisionaries:nv-websocket-client:2.14'
    implementation 'dnsjava:dnsjava:3.4.1'
    implementation "org.dizitart:nitrite:3.4.3"

    implementation "cn.hutool:hutool-core:5.7.13"
    implementation "cn.hutool:hutool-crypto:5.7.13"
    implementation 'cn.hutool:hutool-http:5.7.5'
    implementation "com.jakewharton:process-phoenix:2.1.2"

    compileOnly 'org.yaml:snakeyaml:1.29'
    fullImplementation 'org.yaml:snakeyaml:1.29'

    implementation project(":openpgp-api")

    compileOnly fileTree("libs")

    compileOnly "com.google.firebase:firebase-messaging:$fcmVersion"
    compileOnly "com.google.firebase:firebase-crashlytics:$crashlyticsVersion"
    compileOnly "com.google.android.play:core:$playCoreVersion"

    debugImplementation 'com.google.android.gms:play-services-maps:18.1.0'
    debugImplementation 'com.google.android.gms:play-services-location:20.0.0'
    releaseImplementation 'com.google.android.gms:play-services-maps:18.1.0'
    releaseImplementation 'com.google.android.gms:play-services-location:20.0.0'

    debugImplementation "com.google.firebase:firebase-messaging:$fcmVersion"
    debugImplementation "com.google.firebase:firebase-crashlytics:$crashlyticsVersion"
    debugImplementation "com.google.android.play:core:$playCoreVersion"
    releaseImplementation "com.google.firebase:firebase-messaging:$fcmVersion"
    releaseImplementation "com.google.firebase:firebase-crashlytics:$crashlyticsVersion"
    releaseImplementation "com.google.android.play:core:$playCoreVersion"

    testImplementation "junit:junit:4.13.2"
    testImplementation "androidx.test:core:1.4.0"
    testImplementation "org.robolectric:robolectric:4.5.1"

    coreLibraryDesugaring "com.android.tools:desugar_jdk_libs:1.2.0"

}
dependencies {
    // add for undo and redo
    implementation 'org.lsposed.hiddenapibypass:hiddenapibypass:4.3'
    // add splash screen
    implementation("androidx.core:core-splashscreen:1.0.0-beta02")
    // add for music tag flac...
    implementation 'org:jaudiotagger:2.0.3'
    // add for auto translate
    implementation 'com.google.mlkit:language-id:17.0.4'
    // add for emoji
    implementation 'com.jaredrummler:truetypeparser-light:1.0.0'
}

apply plugin: "com.google.gms.google-services"
apply plugin: "com.google.firebase.crashlytics"

android {


    packagingOptions {
        jniLibs {
            excludes += ['/fabric/**', '/META-INF/native-image/**']
        }
        resources {
            excludes += ['/fabric/**', '/META-INF/*.version', '/META-INF/*.kotlin_module', '/META-INF/native-image/**', '/builddef.lst', '/*.txt', '/DebugProbesKt.bin', '/okhttp3/internal/publicsuffix/NOTICE']
        }
    }
    namespace "org.telegram.messenger"
    lint {
        disable 'MissingTranslation', 'ExtraTranslation', 'BlockedPrivateApi'
    }

    tasks.all { task ->
        if (task.name.startsWith("uploadCrashlyticsMappingFile")) {
            task.enabled = false
        } else if (task.name.contains("Crashlytics") && task.name.contains("NoGcm")) {
            task.enabled = false
        } else if (task.name.endsWith("GoogleServices") && task.name.contains("NoGcm")) {
            task.enabled = false
        }
    }

}<|MERGE_RESOLUTION|>--- conflicted
+++ resolved
@@ -82,27 +82,17 @@
                 enable false
                 universalApk true
             } else {
-<<<<<<< HEAD
-                enable true
-                if (!nativeTarget.isBlank()) {
-=======
                 if (nativeTarget.toLowerCase().equals("universal")) {
                     enable false
                     universalApk true
                 } else if (!nativeTarget.isBlank()) {
                     enable true
                     universalApk false
->>>>>>> 021af48e
                     reset()
                     include nativeTarget
                     universalApk false
                 } else {
-<<<<<<< HEAD
                     universalApk true
-=======
-                    enable true
-                    universalApk false
->>>>>>> 021af48e
                 }
             }
         }
