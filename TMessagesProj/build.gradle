--- conflicted
+++ resolved
@@ -3,15 +3,15 @@
 apply plugin: "com.android.application"
 apply plugin: "kotlin-android"
 
-def verName = "8.3.1"
-def verCode = 510
+def verName = "8.4.2-preview01"
+def verCode = 520
 
 if (System.getenv("DEBUG_BUILD") == "true") {
     verName += "-" + RuntimeUtil.execForStr("git log --pretty=format:'%h' -n 1")
 }
 
-def officialVer = "8.3.1"
-def officialCode = 2495
+def officialVer = "8.4.2"
+def officialCode = 2526
 
 def serviceAccountCredentialsFile = rootProject.file("service_account_credentials.json")
 
@@ -61,32 +61,11 @@
 alias = alias ?: System.getenv("ALIAS_NAME")
 pwd = pwd ?: System.getenv("ALIAS_PASS")
 
-<<<<<<< HEAD
 def targetTask = ""
 if (!gradle.startParameter.taskNames.isEmpty()) {
     if (gradle.startParameter.taskNames.size == 1) {
         targetTask = gradle.startParameter.taskNames[0].toLowerCase()
     }
-=======
-    compileOnly 'org.checkerframework:checker-qual:2.5.2'
-    compileOnly 'org.checkerframework:checker-compat-qual:2.5.0'
-    implementation 'com.google.firebase:firebase-messaging:22.0.0'
-    implementation 'com.google.firebase:firebase-config:21.0.1'
-    implementation 'com.google.firebase:firebase-datatransport:18.1.0'
-    implementation 'com.google.firebase:firebase-appindexing:20.0.0'
-    implementation 'com.google.android.gms:play-services-maps:17.0.1'
-    implementation 'com.google.android.gms:play-services-auth:19.2.0'
-    implementation 'com.google.android.gms:play-services-vision:20.1.3'
-    implementation 'com.google.android.gms:play-services-wearable:17.1.0'
-    implementation 'com.google.android.gms:play-services-location:18.0.0'
-    implementation 'com.google.android.gms:play-services-wallet:18.1.3'
-    implementation 'com.googlecode.mp4parser:isoparser:1.0.6'
-    implementation 'com.stripe:stripe-android:2.0.2'
-    implementation 'com.google.mlkit:language-id:16.1.1'
-    implementation files('libs/libgsaverification-client.aar')
-
-    coreLibraryDesugaring 'com.android.tools:desugar_jdk_libs:1.1.5'
->>>>>>> c1c2ebaf
 }
 
 def nativeTarget = System.getenv("NATIVE_TARGET")
@@ -338,7 +317,6 @@
         }
     }
 
-<<<<<<< HEAD
     tasks.all { task ->
         if (((task.name.endsWith("Ndk") || task.name.startsWith("generateJsonModel") || task.name.startsWith("externalNativeBuild"))) && !(task.name.contains("Debug") || task.name.contains("Foss") || task.name.contains("Fdroid"))) {
             task.enabled = false
@@ -350,9 +328,6 @@
             enabled = false
         }
     }
-=======
-    defaultConfig.versionCode = 2522
->>>>>>> c1c2ebaf
 
     applicationVariants.all { variant ->
         variant.outputs.all { output ->
@@ -362,17 +337,10 @@
 
 }
 
-<<<<<<< HEAD
 def okHttpVersion = "5.0.0-alpha.2"
 def fcmVersion = "21.1.0"
 def crashlyticsVersion = "18.2.0"
 def playCoreVersion = "1.10.1"
-=======
-    defaultConfig {
-        minSdkVersion 16
-        targetSdkVersion 30
-        versionName "8.4.1"
->>>>>>> c1c2ebaf
 
 dependencies {
 
