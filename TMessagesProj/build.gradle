--- conflicted
+++ resolved
@@ -3,13 +3,8 @@
 apply plugin: "com.android.application"
 apply plugin: "kotlin-android"
 
-<<<<<<< HEAD
-def verName = "9.3.3"
-def verCode = 1125
-=======
-def verName = "9.5.6-preview01"
-def verCode = 725
->>>>>>> b93a338a
+def verName = "9.5.6"
+def verCode = 1126
 
 
 def officialVer = "9.5.6"
@@ -74,13 +69,8 @@
 if (nativeTarget == null) nativeTarget = ""
 
 android {
-<<<<<<< HEAD
-    compileSdkVersion 32
-    buildToolsVersion "32.0.0"
-=======
     compileSdkVersion 33
     buildToolsVersion "33.0.0"
->>>>>>> b93a338a
     ndkVersion rootProject.ext.ndkVersion
 
     defaultConfig.applicationId = "xyz.nextalone.nagram"
