--- conflicted
+++ resolved
@@ -3,7 +3,7 @@
 apply plugin: 'com.android.application'
 apply plugin: 'kotlin-android'
 
-def verName = "7.5.0-preview-2244-3"
+def verName = "7.5.0-preview-2245-4"
 def verCode = 200
 
 if (System.getenv("DEBUG_BUILD") == "true") {
@@ -359,11 +359,6 @@
         }
     }
 
-<<<<<<< HEAD
-=======
-    defaultConfig.versionCode = 2245
-
->>>>>>> c44841a5
     applicationVariants.all { variant ->
         variant.outputs.all { output ->
             outputFileName = outputFileName.replace("TMessagesProj", "NekoX")
