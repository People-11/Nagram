--- conflicted
+++ resolved
@@ -3,12 +3,12 @@
 apply plugin: "com.android.application"
 apply plugin: "kotlin-android"
 
-def verName = "10.0.9"
-def verCode = 1140
-
-
-def officialVer = "10.0.9"
-def officialCode = 3872
+def verName = "10.1.0"
+def verCode = 1141
+
+
+def officialVer = "10.1.0"
+def officialCode = 3919
 
 def serviceAccountCredentialsFile = rootProject.file("service_account_credentials.json")
 
@@ -48,23 +48,11 @@
     properties.load(project.rootProject.file("local.properties").newDataInputStream())
 }
 
-<<<<<<< HEAD
 if (properties != null) {
     keystorePwd = properties.getProperty("KEYSTORE_PASS")
     alias = properties.getProperty("ALIAS_NAME")
     pwd = properties.getProperty("ALIAS_PASS")
 }
-=======
-dependencies {
-    implementation 'androidx.fragment:fragment:1.2.0'
-    implementation 'androidx.core:core:1.10.1'
-    implementation 'androidx.palette:palette:1.0.0'
-    implementation 'androidx.exifinterface:exifinterface:1.3.6'
-    implementation 'androidx.dynamicanimation:dynamicanimation:1.0.0'
-    implementation 'androidx.multidex:multidex:2.0.1'
-    implementation "androidx.sharetarget:sharetarget:1.2.0"
-    implementation 'androidx.interpolator:interpolator:1.0.0'
->>>>>>> 750eedfc
 
 keystorePwd = keystorePwd ?: System.getenv("KEYSTORE_PASS")
 alias = alias ?: System.getenv("ALIAS_NAME")
@@ -210,24 +198,7 @@
             signingConfig signingConfigs.release
         }
 
-<<<<<<< HEAD
         foss {
-=======
-        HA_hardcore {
-            debuggable false
-            jniDebuggable false
-            minifyEnabled true
-            multiDexEnabled true
-            proguardFiles getDefaultProguardFile('proguard-android.txt'), '../TMessagesProj/proguard-rules.pro'
-            ndk.debugSymbolLevel = 'FULL'
-            buildConfigField "String", "APP_CENTER_HASH", "\"" + getProps("APP_CENTER_HASH_HARDCORE") + "\""
-            buildConfigField "boolean", "DEBUG_VERSION", "true"
-            buildConfigField "boolean", "DEBUG_PRIVATE_VERSION", "true"
-            buildConfigField "boolean", "BUILD_HOST_IS_WINDOWS", isWindows
-        }
-
-        standalone {
->>>>>>> 750eedfc
             debuggable false
             jniDebuggable false
             minifyEnabled true
@@ -343,6 +314,7 @@
 dependencies {
 
     implementation "androidx.browser:browser:1.5.0"
+    implementation 'androidx.fragment:fragment:1.2.0'
     implementation "androidx.core:core-ktx:1.9.0"
     implementation "androidx.palette:palette-ktx:1.0.0"
     implementation "androidx.viewpager:viewpager:1.0.0"
