--- conflicted
+++ resolved
@@ -26,12 +26,7 @@
 
     compileOnly 'org.checkerframework:checker-qual:2.5.2'
     compileOnly 'org.checkerframework:checker-compat-qual:2.5.0'
-<<<<<<< HEAD
-    implementation 'com.google.firebase:firebase-messaging:20.1.3'
-=======
     implementation 'com.google.firebase:firebase-messaging:20.1.4'
-    implementation 'com.google.firebase:firebase-config:19.1.3'
->>>>>>> ed9e38da
     implementation 'com.google.android.gms:play-services-maps:17.0.0'
     implementation 'com.google.android.gms:play-services-auth:17.0.0'
     implementation 'com.google.android.gms:play-services-vision:16.2.0'
@@ -163,11 +158,6 @@
             shrinkResources false
             multiDexEnabled true
             proguardFiles getDefaultProguardFile('proguard-android.txt'), 'proguard-rules.pro'
-            multiDexEnabled true
-            dependencies {
-                implementation 'com.android.support:multidex:1.0.3'
-            }
-            manifestPlaceholders = [applicationClassName: "MultiDexApplicationLoader"]
         }
     }
 
@@ -190,7 +180,6 @@
 
     sourceSets.release {
         manifest.srcFile 'config/release/AndroidManifest.xml'
-        java.srcDirs = ['src/multidex/java']
     }
 
     flavorDimensions "minApi"
@@ -307,11 +296,7 @@
         }
     }
 
-<<<<<<< HEAD
-    defaultConfig.versionCode = 10 * 1918
-=======
-    defaultConfig.versionCode = 1940
->>>>>>> ed9e38da
+    defaultConfig.versionCode = 10 * 1940
 
     def tgVoipDexFileName = "libtgvoip.dex"
     def tgVoipDexClasses = ["AudioRecordJNI", "AudioTrackJNI", "NativeTgVoipDelegate", "NativeTgVoipInstance", "TgVoipNativeLoader", "Resampler", "VLog"]
@@ -409,11 +394,7 @@
     defaultConfig {
         minSdkVersion 16
         targetSdkVersion 28
-<<<<<<< HEAD
-        versionName "6.0.1.3"
-=======
         versionName "6.1.0"
->>>>>>> ed9e38da
 
         vectorDrawables.generatedDensities = ['mdpi', 'hdpi', 'xhdpi', 'xxhdpi']
 
