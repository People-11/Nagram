--- conflicted
+++ resolved
@@ -5,8 +5,8 @@
 apply plugin: 'kotlin-android'
 apply plugin: 'kotlin-android-extensions'
 
-def verName = "7.2.1-preview04"
-def verCode = 96
+def verName = "7.2.1-preview05"
+def verCode = 98
 
 def serviceAccountCredentialsFile = rootProject.file("service_account_credentials.json")
 
@@ -375,7 +375,6 @@
         }
     }
 
-<<<<<<< HEAD
     tasks.all { task ->
         if (((task.name.endsWith('Ndk') || task.name.startsWith('generateJsonModel') || task.name.startsWith('externalNativeBuild'))) && !task.name.contains("Foss")) {
             task.enabled = false
@@ -384,9 +383,6 @@
             enabled = false
         }
     }
-=======
-    defaultConfig.versionCode = 2139
->>>>>>> 5a47056c
 
     applicationVariants.all { variant ->
         variant.outputs.all { output ->
