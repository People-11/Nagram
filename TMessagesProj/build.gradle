apply plugin: 'com.android.application'

repositories {
    mavenCentral()
    google()
    jcenter()
}

configurations {
    compile.exclude module: 'support-v4'
}

configurations.all {
    exclude group: 'com.google.firebase', module: 'firebase-core'
}

dependencies {
    implementation 'androidx.core:core:1.1.0-beta01'
    implementation 'androidx.palette:palette:1.0.0'
    implementation 'androidx.exifinterface:exifinterface:1.1.0-beta01'

    compileOnly 'org.checkerframework:checker-qual:2.5.2'
    compileOnly 'org.checkerframework:checker-compat-qual:2.5.0'
    implementation 'com.google.firebase:firebase-messaging:19.0.1'
    implementation 'com.google.firebase:firebase-config:18.0.0'
    implementation 'com.google.android.gms:play-services-maps:17.0.0'
    implementation 'com.google.android.gms:play-services-auth:17.0.0'
    implementation 'com.google.android.gms:play-services-vision:16.2.0'
    implementation 'com.google.android.gms:play-services-wallet:17.0.0'
    implementation 'com.google.android.gms:play-services-wearable:17.0.0'
    implementation 'com.google.android.gms:play-services-location:17.0.0'
    implementation 'net.hockeyapp.android:HockeySDK:5.1.1'
    implementation 'com.googlecode.mp4parser:isoparser:1.0.6'
    implementation 'com.stripe:stripe-android:2.0.2'
}

def getAppId(){
    Properties properties = new Properties()
    properties.load(project.rootProject.file('local.properties').newDataInputStream())
    return properties.get("APP_ID")
}
def getAppHash(){
    Properties properties = new Properties()
    properties.load(project.rootProject.file('local.properties').newDataInputStream())
    return "\"" + properties.get("APP_HASH") + "\""
}

android {
    compileSdkVersion 28
    buildToolsVersion '28.0.3'

    defaultConfig.applicationId = "tw.nekomimi.nekogram"

    sourceSets.main.jniLibs.srcDirs = ['./jni/']

    externalNativeBuild {
        ndkBuild {
            path "jni/Android.mk"
        }
    }

    lintOptions {
        disable 'MissingTranslation'
        disable 'ExtraTranslation'
    }

    dexOptions {
        jumboMode = true
    }

    compileOptions {
        sourceCompatibility JavaVersion.VERSION_1_8
        targetCompatibility JavaVersion.VERSION_1_8
    }

    signingConfigs {
        Properties properties = new Properties()
        properties.load(project.rootProject.file('local.properties').newDataInputStream())
        release {
            storeFile file("config/release.keystore")
            storePassword properties.getProperty("RELEASE_STORE_PASSWORD")
            keyAlias properties.getProperty("RELEASE_KEY_ALIAS")
            keyPassword properties.getProperty("RELEASE_KEY_PASSWORD")
        }
        debug {
            storeFile file("config/release.keystore")
            storePassword properties.getProperty("RELEASE_STORE_PASSWORD")
            keyAlias properties.getProperty("RELEASE_KEY_ALIAS")
            keyPassword properties.getProperty("RELEASE_KEY_PASSWORD")
        }
    }


    buildTypes {
        debug {
            debuggable true
            jniDebuggable true
            signingConfig signingConfigs.debug
            //applicationIdSuffix ".beta"
            minifyEnabled true
            proguardFiles getDefaultProguardFile('proguard-android.txt'), 'proguard-rules.pro'
        }

        debugMultidex {
            initWith debug
            minifyEnabled false
            multiDexEnabled true
            dependencies {
                implementation 'com.android.support:multidex:1.0.3'
            }
            manifestPlaceholders = [applicationClassName: "MultiDexApplicationLoader"]
        }

        HA {
            debuggable false
            jniDebuggable false
            signingConfig signingConfigs.debug
            //applicationIdSuffix ".beta"
            minifyEnabled true
            proguardFiles getDefaultProguardFile('proguard-android.txt'), 'proguard-rules.pro'
        }

        release {
            debuggable false
            jniDebuggable false
            signingConfig signingConfigs.release
            minifyEnabled true
            shrinkResources false
            proguardFiles getDefaultProguardFile('proguard-android.txt'), 'proguard-rules.pro'
        }
    }

    sourceSets.debug {
        manifest.srcFile 'config/debug/AndroidManifest.xml'
    }

    sourceSets.debugMultidex {
        manifest.srcFile 'config/debug/AndroidManifest.xml'
        java.srcDirs = ['src/multidex/java']
    }

    sourceSets.HA {
        manifest.srcFile 'config/debug/AndroidManifest.xml'
    }

    sourceSets.release {
        manifest.srcFile 'config/release/AndroidManifest.xml'
    }

    flavorDimensions "minApi"

    productFlavors {
        armv7 {
            ndk {
                abiFilters "armeabi-v7a"
            }
            ext {
                abiVersionCode = 1
            }
        }
        x86 {
            ndk {
                abiFilters "x86"
            }
            ext {
                abiVersionCode = 2
            }
        }
        armv7_SDK23 {
            ndk {
                abiFilters "armeabi-v7a"
            }
            sourceSets.debug {
                manifest.srcFile 'config/debug/AndroidManifest_SDK23.xml'
            }
            sourceSets.release {
                manifest.srcFile 'config/release/AndroidManifest_SDK23.xml'
            }
            minSdkVersion 23
            ext {
                abiVersionCode = 3
            }
        }
        x86_SDK23 {
            ndk {
                abiFilters "x86"
            }
            sourceSets.debug {
                manifest.srcFile 'config/debug/AndroidManifest_SDK23.xml'
            }
            sourceSets.release {
                manifest.srcFile 'config/release/AndroidManifest_SDK23.xml'
            }
            minSdkVersion 23
            ext {
                abiVersionCode = 4
            }
        }
        arm64 {
            ndk {
                abiFilters "arm64-v8a"
            }
            ext {
                abiVersionCode = 5
            }
        }
        x64 {
            ndk {
                abiFilters "x86_64"
            }
            ext {
                abiVersionCode = 6
            }
        }
        arm64_SDK23 {
            ndk {
                abiFilters "arm64-v8a"
            }
            sourceSets.debug {
                manifest.srcFile 'config/debug/AndroidManifest_SDK23.xml'
            }
            sourceSets.release {
                manifest.srcFile 'config/release/AndroidManifest_SDK23.xml'
            }
            minSdkVersion 23
            ext {
                abiVersionCode = 7
            }
        }
        x64_SDK23 {
            ndk {
                abiFilters "x86_64"
            }
            sourceSets.debug {
                manifest.srcFile 'config/debug/AndroidManifest_SDK23.xml'
            }
            sourceSets.release {
                manifest.srcFile 'config/release/AndroidManifest_SDK23.xml'
            }
            minSdkVersion 23
            ext {
                abiVersionCode = 8
            }
        }
        afat {
            sourceSets.debug {
                manifest.srcFile 'config/debug/AndroidManifest_SDK23.xml'
            }
            sourceSets.release {
                manifest.srcFile 'config/release/AndroidManifest_SDK23.xml'
            }
            ext {
                abiVersionCode = 0
            }
        }
    }

<<<<<<< HEAD
    defaultConfig.versionCode = 1648 + 2
=======
    defaultConfig.versionCode = 1684
>>>>>>> 53e04b55

    applicationVariants.all { variant ->
        variant.outputs.all { output ->
            output.getProcessManifestProvider().get().doLast {
                def abiVersion = variant.productFlavors.get(0).abiVersionCode

                def outputDir = manifestOutputDirectory
                File directory
                if (outputDir instanceof File) {
                    directory = outputDir
                } else {
                    directory = outputDir.get().asFile
                }

                String manifestPath = directory.toString() + "/AndroidManifest.xml"
                def manifestContent = file(manifestPath).getText()

                manifestContent = manifestContent.replace(String.format('android:versionCode="%d"', defaultConfig.versionCode), String.format('android:versionCode="%s"', defaultConfig.versionCode * 10 + abiVersion))
                file(manifestPath).write(manifestContent)
            }
        }
    }

    variantFilter { variant ->
        def names = variant.flavors*.name
        if (variant.buildType.name != "release" && !names.contains("afat")) {
            setIgnore(true)
        }
    }

    defaultConfig {
        minSdkVersion 16
        targetSdkVersion 27
<<<<<<< HEAD
        versionName "5.9.0.2"
=======
        versionName "5.10.0"
>>>>>>> 53e04b55

        vectorDrawables.generatedDensities = ['mdpi', 'hdpi', 'xhdpi', 'xxhdpi']

        buildConfigField 'int', 'APP_ID', getAppId()
        buildConfigField 'String', 'APP_HASH', getAppHash()

        externalNativeBuild {
            ndkBuild {
                arguments "NDK_APPLICATION_MK:=jni/Application.mk", "APP_PLATFORM:=android-16", "-j8"
                abiFilters "armeabi-v7a", "arm64-v8a", "x86", "x86_64"
            }
        }

        manifestPlaceholders = [applicationClassName: "ApplicationLoader"]
    }
}

apply plugin: 'com.google.gms.google-services'<|MERGE_RESOLUTION|>--- conflicted
+++ resolved
@@ -255,11 +255,7 @@
         }
     }
 
-<<<<<<< HEAD
-    defaultConfig.versionCode = 1648 + 2
-=======
     defaultConfig.versionCode = 1684
->>>>>>> 53e04b55
 
     applicationVariants.all { variant ->
         variant.outputs.all { output ->
@@ -293,11 +289,7 @@
     defaultConfig {
         minSdkVersion 16
         targetSdkVersion 27
-<<<<<<< HEAD
-        versionName "5.9.0.2"
-=======
         versionName "5.10.0"
->>>>>>> 53e04b55
 
         vectorDrawables.generatedDensities = ['mdpi', 'hdpi', 'xhdpi', 'xxhdpi']
 
