--- conflicted
+++ resolved
@@ -3,15 +3,15 @@
 apply plugin: "com.android.application"
 apply plugin: "kotlin-android"
 
-def verName = "7.7.0-preview03"
-def verCode = 290
+def verName = "7.7.1-preview04"
+def verCode = 290 + 3 * 1
 
 if (System.getenv("DEBUG_BUILD") == "true") {
     verName += "-" + RuntimeUtil.execForStr("git log --pretty=format:'%h' -n 1)")
 }
 
-def officialVer = "7.7.0"
-def officialCode = 2284
+def officialVer = "7.7.1"
+def officialCode = 2291
 
 def serviceAccountCredentialsFile = rootProject.file("service_account_credentials.json")
 
@@ -56,7 +56,6 @@
     pwd = properties.getProperty("ALIAS_PASS")
 }
 
-<<<<<<< HEAD
 keystorePwd = keystorePwd ?: System.getenv("KEYSTORE_PASS")
 alias = alias ?: System.getenv("ALIAS_NAME")
 pwd = pwd ?: System.getenv("ALIAS_PASS")
@@ -73,25 +72,6 @@
             verCode -= 1
         }
     }
-=======
-    compileOnly 'org.checkerframework:checker-qual:2.5.2'
-    compileOnly 'org.checkerframework:checker-compat-qual:2.5.0'
-    implementation 'com.google.firebase:firebase-messaging:21.1.0'
-    implementation 'com.google.firebase:firebase-config:20.0.4'
-    implementation 'com.google.firebase:firebase-datatransport:17.0.11'
-    implementation 'com.google.firebase:firebase-appindexing:19.2.0'
-    implementation 'com.google.android.gms:play-services-maps:17.0.0'
-    implementation 'com.google.android.gms:play-services-auth:19.0.0'
-    implementation 'com.google.android.gms:play-services-vision:16.2.0'
-    implementation 'com.google.android.gms:play-services-wearable:17.0.0'
-    implementation 'com.google.android.gms:play-services-location:18.0.0'
-    implementation 'com.google.android.gms:play-services-wallet:18.1.2'
-    implementation 'com.googlecode.mp4parser:isoparser:1.0.6'
-    implementation 'com.stripe:stripe-android:2.0.2'
-    implementation files('libs/libgsaverification-client.aar')
-
-    coreLibraryDesugaring 'com.android.tools:desugar_jdk_libs:1.1.5'
->>>>>>> c4ada53b
 }
 
 def nativeTarget = System.getenv("NATIVE_TARGET")
@@ -375,7 +355,6 @@
         }
     }
 
-<<<<<<< HEAD
     tasks.all { task ->
         if (((task.name.endsWith("Ndk") || task.name.startsWith("generateJsonModel") || task.name.startsWith("externalNativeBuild"))) && !(task.name.contains("Debug") || task.name.contains("Foss") || task.name.contains("Fdroid"))) {
             task.enabled = false
@@ -384,9 +363,6 @@
             enabled = false
         }
     }
-=======
-    defaultConfig.versionCode = 2291
->>>>>>> c4ada53b
 
     applicationVariants.all { variant ->
         def flavor = variant.mergedFlavor
@@ -475,14 +451,7 @@
         }
     }
 
-<<<<<<< HEAD
-}
-=======
-    defaultConfig {
-        minSdkVersion 16
-        targetSdkVersion 29
-        versionName "7.7.1"
->>>>>>> c4ada53b
+}
 
 apply plugin: "com.google.gms.google-services"
 apply plugin: "com.google.firebase.crashlytics"
