--- conflicted
+++ resolved
@@ -255,11 +255,7 @@
         }
     }
 
-<<<<<<< HEAD
-    defaultConfig.versionCode = 1608 + 3
-=======
     defaultConfig.versionCode = 1648
->>>>>>> ff573550
 
     applicationVariants.all { variant ->
         variant.outputs.all { output ->
@@ -293,11 +289,7 @@
     defaultConfig {
         minSdkVersion 16
         targetSdkVersion 27
-<<<<<<< HEAD
-        versionName "5.7.1.3"
-=======
         versionName "5.9.0"
->>>>>>> ff573550
 
         vectorDrawables.generatedDensities = ['mdpi', 'hdpi', 'xhdpi', 'xxhdpi']
 
