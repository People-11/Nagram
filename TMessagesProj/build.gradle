import cn.hutool.core.util.RuntimeUtil

apply plugin: "com.android.application"
apply plugin: "kotlin-android"

<<<<<<< HEAD
def verName = "9.5.6"
def verCode = 1127
=======
def verName = "9.5.8-preview01"
def verCode = 730
>>>>>>> d00e4efb


def officialVer = "9.5.8"
def officialCode = 3252

def serviceAccountCredentialsFile = rootProject.file("service_account_credentials.json")

def beta = verName.contains("preview")

if (serviceAccountCredentialsFile.isFile()) {
    setupPlay(beta)
    play.serviceAccountCredentials = serviceAccountCredentialsFile
} else if (System.getenv().containsKey("ANDROID_PUBLISHER_CREDENTIALS")) {
    setupPlay(beta)
}

void setupPlay(boolean beta) {
    apply plugin: "com.github.triplet.play"
    play {
        track = beta ? "beta" : "production"
        defaultToAppBundles = true
    }
}

configurations {
    compile.exclude module: "support-v4"
}

def keystorePwd = null
def alias = null
def pwd = null
def disableCMakeRelWithDebInfo = System.getenv("COMPILE_NATIVE") == null

Properties properties
def base64 = System.getenv("LOCAL_PROPERTIES")
if (base64 != null && !base64.isBlank()) {
    properties = new Properties()
    properties.load(new ByteArrayInputStream(Base64.decoder.decode(base64)))
} else if (project.rootProject.file("local.properties").exists()) {
    properties = new Properties()
    properties.load(project.rootProject.file("local.properties").newDataInputStream())
}

if (properties != null) {
    keystorePwd = properties.getProperty("KEYSTORE_PASS")
    alias = properties.getProperty("ALIAS_NAME")
    pwd = properties.getProperty("ALIAS_PASS")
}

keystorePwd = keystorePwd ?: System.getenv("KEYSTORE_PASS")
alias = alias ?: System.getenv("ALIAS_NAME")
pwd = pwd ?: System.getenv("ALIAS_PASS")

def targetTask = ""
if (!gradle.startParameter.taskNames.isEmpty()) {
    if (gradle.startParameter.taskNames.size == 1) {
        targetTask = gradle.startParameter.taskNames[0].toLowerCase()
    }
}

def nativeTarget = System.getenv("NATIVE_TARGET")
if (nativeTarget == null) nativeTarget = ""

android {
    compileSdkVersion 33
    buildToolsVersion "33.0.0"
    ndkVersion rootProject.ext.ndkVersion

    defaultConfig.applicationId = "xyz.nextalone.nagram"

    splits {

        abi {
            if (targetTask.contains("fdroid")) {
                enable false
                universalApk true
            } else {
                enable true
                if (!nativeTarget.isBlank()) {
                    reset()
                    include nativeTarget
                    universalApk false
                } else {
                    universalApk true
                }
            }
        }

    }

    defaultConfig {
        minSdkVersion 21
        //noinspection ExpiredTargetSdkVersion,OldTargetApi
        targetSdkVersion 32

        versionName verName
        versionCode verCode

        def appId = "11535358"
        def appHash = "33d372962fadb01df47e6ceed4e33cd6"

        //obtain your own keys at https://core.telegram.org/api/obtaining_api_id

        if (properties != null) {
            appId = properties.getProperty("TELEGRAM_APP_ID") ?: System.getenv("TELEGRAM_APP_ID") ?: appId
            appHash = properties.getProperty("TELEGRAM_APP_HASH") ?: System.getenv("TELEGRAM_APP_HASH") ?: appHash
        }


        buildConfigField "String", "OFFICIAL_VERSION", "\"" + officialVer + "\""
        buildConfigField "int", "OFFICIAL_VERSION_CODE", officialCode + ""
        buildConfigField "int", "APP_ID", appId
        buildConfigField "String", "APP_HASH", "\"" + appHash + "\""

        externalNativeBuild {
            cmake {
                arguments "-DANDROID_STL=c++_static", "-DANDROID_PLATFORM=android-21"
            }
        }
    }

    bundle {
        language {
            enableSplit = false
        }
    }

    externalNativeBuild {
        cmake {
            path "jni/CMakeLists.txt"
        }
    }


    compileOptions {
        sourceCompatibility JavaVersion.VERSION_11
        targetCompatibility JavaVersion.VERSION_11

        coreLibraryDesugaringEnabled true
    }

    kotlinOptions {
        jvmTarget = JavaVersion.VERSION_11.toString()
    }

    testOptions {
        unitTests.includeAndroidResources = true
    }

    signingConfigs {
        release {
            storeFile project.file("release.keystore")
            storePassword keystorePwd
            keyAlias alias
            keyPassword pwd
        }
    }

    buildTypes {
        debug {
            isDefault true
            debuggable true
            jniDebuggable true
            multiDexEnabled true
            zipAlignEnabled true
            signingConfig signingConfigs.release
            ndk.debugSymbolLevel = "FULL"
        }

        releaseNoGcm {
            debuggable false
            jniDebuggable false
            minifyEnabled true
            shrinkResources true
            multiDexEnabled true
            zipAlignEnabled true
            proguardFiles getDefaultProguardFile("proguard-android-optimize.txt"), "proguard-rules.pro"
            matchingFallbacks = ["release", "debug"]
            signingConfig signingConfigs.release
        }

        release {
            debuggable false
            jniDebuggable false
            minifyEnabled true
            shrinkResources true
            multiDexEnabled true
            zipAlignEnabled true
            proguardFiles getDefaultProguardFile("proguard-android-optimize.txt"), "proguard-rules.pro"
            matchingFallbacks = ["release", "debug"]
            signingConfig signingConfigs.release
        }

        foss {
            debuggable false
            jniDebuggable false
            minifyEnabled true
            shrinkResources true
            multiDexEnabled true
            zipAlignEnabled true
            proguardFiles getDefaultProguardFile("proguard-android-optimize.txt"), "proguard-rules.pro"
            matchingFallbacks = ["release", "debug"]
        }

        fdroidRelease {
            initWith foss
            matchingFallbacks = ["release", "debug"]
        }
    }

    sourceSets {

        main {
            jni.srcDirs = []
            assets.srcDirs = ["src/main/assets", "src/emojis/twitter"]
        }

        debug {
            java {
                srcDirs "src/main/java", "src/gservcies/java"
            }
            jni.srcDirs = ["./jni/"]
            manifest {
                srcFile "src/gservcies/AndroidManifest.xml"
            }
        }

        releaseNoGcm {
            jni.srcDirs = []
            jniLibs {
                srcDir "src/main/libs"
            }
        }

        release {
            java {
                srcDirs "src/main/java", "src/gservcies/java"
            }
            jni.srcDirs = []
            jniLibs {
                srcDir "src/main/libs"
            }
            manifest {
                srcFile "src/gservcies/AndroidManifest.xml"
            }
        }

        foss {
            jni {
                srcDirs = ["./jni/"]
            }
        }

        fdroidRelease {
            jni {
                srcDirs = ["./jni/"]
            }
            jniLibs.srcDirs = []
        }

    }

    flavorDimensions "version"

    productFlavors {
        mini {
            isDefault true
            manifestPlaceholders = [is_full_version: "false"]
        }
        full {
            manifestPlaceholders = [is_full_version: "true"]
        }
    }

    sourceSets.all { set ->
        if (set.name.startsWith("full")) {
            set.dependencies {
                implementation fileTree("libs")
            }
        }
    }

    tasks.all { task ->
        if (((task.name.endsWith("Ndk") || task.name.startsWith("generateJsonModel") || task.name.startsWith("externalNativeBuild"))) && !(task.name.contains("Debug") || task.name.contains("Foss") || task.name.contains("Fdroid"))) {
            task.enabled = false
        }
        if (task.name.contains("uploadCrashlyticsMappingFile")) {
            enabled = false
        }
        if (disableCMakeRelWithDebInfo && task.name.contains("CMakeRelWithDebInfo") && !targetTask.contains("fdroid")) {
            enabled = false
        }
    }

    applicationVariants.all { variant ->
        variant.outputs.all { output ->
            outputFileName = outputFileName.replace("TMessagesProj", "Nagram-v" + versionName).replace("-release", "")
        }
    }

}

def fcmVersion = "23.0.7"
def crashlyticsVersion = "18.2.12"
def playCoreVersion = "1.10.3"

dependencies {

    implementation "androidx.browser:browser:1.5.0"
    implementation "androidx.core:core-ktx:1.9.0"
    implementation "androidx.palette:palette-ktx:1.0.0"
    implementation "androidx.viewpager:viewpager:1.0.0"
    implementation "androidx.exifinterface:exifinterface:1.3.6"
    implementation "androidx.interpolator:interpolator:1.0.0"
    implementation "androidx.dynamicanimation:dynamicanimation:1.0.0"
    implementation "androidx.multidex:multidex:2.0.1"
    implementation "androidx.sharetarget:sharetarget:1.2.0"

    // just follow official
    compileOnly 'org.checkerframework:checker-qual:2.5.2'
    compileOnly 'org.checkerframework:checker-compat-qual:2.5.0'

    // don"t change this :)
    //noinspection GradleDependency
    implementation "com.googlecode.mp4parser:isoparser:1.0.6"

    implementation "com.google.code.gson:gson:2.8.9"
    implementation "org.osmdroid:osmdroid-android:6.1.10"
    implementation "org.jetbrains.kotlin:kotlin-stdlib-jdk8:1.7.10"
    implementation "org.jetbrains.kotlinx:kotlinx-coroutines-android:1.6.1"

    implementation "com.squareup.okhttp3:okhttp:5.0.0-alpha.10"
    implementation 'com.neovisionaries:nv-websocket-client:2.14'
    implementation 'dnsjava:dnsjava:3.4.1'
    implementation "org.dizitart:nitrite:3.4.3"

    implementation "cn.hutool:hutool-core:5.7.13"
    implementation "cn.hutool:hutool-crypto:5.7.13"
    implementation 'cn.hutool:hutool-http:5.7.5'
    implementation "com.jakewharton:process-phoenix:2.1.2"
    implementation 'com.google.guava:guava:31.1-android'

    compileOnly 'org.yaml:snakeyaml:1.29'
    fullImplementation 'org.yaml:snakeyaml:1.29'

    implementation project(":openpgp-api")

    compileOnly fileTree("libs")

    compileOnly "com.google.firebase:firebase-messaging:$fcmVersion"
    compileOnly "com.google.firebase:firebase-crashlytics:$crashlyticsVersion"
    compileOnly "com.google.android.play:core:$playCoreVersion"

    debugImplementation 'com.google.android.gms:play-services-maps:18.1.0'
    debugImplementation 'com.google.android.gms:play-services-location:20.0.0'
    releaseImplementation 'com.google.android.gms:play-services-maps:18.1.0'
    releaseImplementation 'com.google.android.gms:play-services-location:20.0.0'

    debugImplementation "com.google.firebase:firebase-messaging:$fcmVersion"
    debugImplementation "com.google.firebase:firebase-crashlytics:$crashlyticsVersion"
    debugImplementation "com.google.android.play:core:$playCoreVersion"
    releaseImplementation "com.google.firebase:firebase-messaging:$fcmVersion"
    releaseImplementation "com.google.firebase:firebase-crashlytics:$crashlyticsVersion"
    releaseImplementation "com.google.android.play:core:$playCoreVersion"

    testImplementation "junit:junit:4.13.2"
    testImplementation "androidx.test:core:1.5.0"
    testImplementation "org.robolectric:robolectric:4.5.1"

    coreLibraryDesugaring "com.android.tools:desugar_jdk_libs:1.2.0"

}
dependencies {
    // add for undo and redo
    implementation 'org.lsposed.hiddenapibypass:hiddenapibypass:4.3'
    // add splash screen
    implementation("androidx.core:core-splashscreen:1.0.0-beta02")
    // add for music tag flac...
    implementation 'org:jaudiotagger:2.0.3'
    // add for auto translate
    implementation 'com.google.mlkit:language-id:17.0.4'
    // add for emoji
    implementation 'com.jaredrummler:truetypeparser-light:1.0.0'
}

apply plugin: "com.google.gms.google-services"
apply plugin: "com.google.firebase.crashlytics"

android {


    packagingOptions {
        jniLibs {
            excludes += ['/fabric/**', '/META-INF/native-image/**']
        }
        resources {
            excludes += ['/fabric/**', '/META-INF/*.version', '/META-INF/*.kotlin_module', '/META-INF/native-image/**', '/builddef.lst', '/*.txt', '/DebugProbesKt.bin', '/okhttp3/internal/publicsuffix/NOTICE']
        }
    }
    namespace "org.telegram.messenger"
    lint {
        disable 'MissingTranslation', 'ExtraTranslation', 'BlockedPrivateApi'
    }

    tasks.all { task ->
        if (task.name.startsWith("uploadCrashlyticsMappingFile")) {
            task.enabled = false
        } else if (task.name.contains("Crashlytics") && task.name.contains("NoGcm")) {
            task.enabled = false
        } else if (task.name.endsWith("GoogleServices") && task.name.contains("NoGcm")) {
            task.enabled = false
        }
    }

}<|MERGE_RESOLUTION|>--- conflicted
+++ resolved
@@ -3,13 +3,8 @@
 apply plugin: "com.android.application"
 apply plugin: "kotlin-android"
 
-<<<<<<< HEAD
-def verName = "9.5.6"
-def verCode = 1127
-=======
-def verName = "9.5.8-preview01"
-def verCode = 730
->>>>>>> d00e4efb
+def verName = "9.5.8"
+def verCode = 1128
 
 
 def officialVer = "9.5.8"
