import cn.hutool.core.util.RuntimeUtil

apply plugin: "com.android.application"
apply plugin: "kotlin-android"

def verName = "8.8.3-preview01"
def verCode = 640

if (System.getenv("DEBUG_BUILD") == "true") {
    verName += "-" + RuntimeUtil.execForStr("git log --pretty=format:'%h' -n 1").trim()
}

def officialVer = "8.8.3"
def officialCode = 2705

def serviceAccountCredentialsFile = rootProject.file("service_account_credentials.json")

def beta = verName.contains("preview")

if (serviceAccountCredentialsFile.isFile()) {
    setupPlay(beta)
    play.serviceAccountCredentials = serviceAccountCredentialsFile
} else if (System.getenv().containsKey("ANDROID_PUBLISHER_CREDENTIALS")) {
    setupPlay(beta)
}

void setupPlay(boolean beta) {
    apply plugin: "com.github.triplet.play"
    play {
        track = beta ? "beta" : "production"
        defaultToAppBundles = true
    }
}

configurations {
    compile.exclude module: "support-v4"
}

def keystorePwd = null
def alias = null
def pwd = null
def disableCMakeRelWithDebInfo = System.getenv("COMPILE_NATIVE") == null

Properties properties
def base64 = System.getenv("LOCAL_PROPERTIES")
if (base64 != null && !base64.isBlank()) {
    properties = new Properties()
    properties.load(new ByteArrayInputStream(Base64.decoder.decode(base64)))
} else if (project.rootProject.file("local.properties").exists()) {
    properties = new Properties()
    properties.load(project.rootProject.file("local.properties").newDataInputStream())
}

if (properties != null) {
    keystorePwd = properties.getProperty("KEYSTORE_PASS")
    alias = properties.getProperty("ALIAS_NAME")
    pwd = properties.getProperty("ALIAS_PASS")
}

keystorePwd = keystorePwd ?: System.getenv("KEYSTORE_PASS")
alias = alias ?: System.getenv("ALIAS_NAME")
pwd = pwd ?: System.getenv("ALIAS_PASS")

def targetTask = ""
if (!gradle.startParameter.taskNames.isEmpty()) {
    if (gradle.startParameter.taskNames.size == 1) {
        targetTask = gradle.startParameter.taskNames[0].toLowerCase()
    }
}

def nativeTarget = System.getenv("NATIVE_TARGET")
if (nativeTarget == null) nativeTarget = ""

android {
    compileSdkVersion 31
    buildToolsVersion "31.0.0"
    ndkVersion rootProject.ext.ndkVersion

    defaultConfig.applicationId = "nekox.messenger"

    splits {

        abi {
            if (targetTask.contains("fdroid")) {
                enable false
                universalApk true
            } else {
                enable true
                universalApk false
                if (!nativeTarget.isBlank()) {
                    reset()
                    include nativeTarget
                }
            }
        }

    }

    defaultConfig {
        minSdkVersion 16
        //noinspection ExpiredTargetSdkVersion,OldTargetApi
        targetSdkVersion 30

        versionName verName
        versionCode verCode

        def appId = "1391584"
        def appHash = "355c91550b0d658cfb7ff89dcf91a08c"

        //obtain your own keys at https://core.telegram.org/api/obtaining_api_id

        if (properties != null) {
            appId = properties.getProperty("TELEGRAM_APP_ID") ?: System.getenv("TELEGRAM_APP_ID") ?: appId
            appHash = properties.getProperty("TELEGRAM_APP_HASH") ?: System.getenv("TELEGRAM_APP_HASH") ?: appHash
        }


        buildConfigField "String", "OFFICIAL_VERSION", "\"" + officialVer + "\""
        buildConfigField "int", "OFFICIAL_VERSION_CODE", officialCode + ""
        buildConfigField "int", "APP_ID", appId
        buildConfigField "String", "APP_HASH", "\"" + appHash + "\""

        externalNativeBuild {
            cmake {
                version "3.10.2"
                arguments "-DANDROID_STL=c++_static", "-DANDROID_PLATFORM=android-16", "-j=${Runtime.getRuntime().availableProcessors()}"
            }
        }

    }

    bundle {
        language {
            enableSplit = false
        }
    }

    externalNativeBuild {
        cmake {
            path "jni/CMakeLists.txt"
        }
    }

    lintOptions {
        disable "MissingTranslation"
        disable "ExtraTranslation"
        disable "BlockedPrivateApi"
    }

    packagingOptions {

        exclude "/fabric/**"
        exclude "/META-INF/*.version"
        exclude "/META-INF/*.kotlin_module"
        exclude "/META-INF/native-image/**"
        exclude "/builddef.lst"
        exclude "/*.txt"
        exclude "/DebugProbesKt.bin"
        exclude "/okhttp3/internal/publicsuffix/NOTICE"

    }

    dexOptions {
        jumboMode = true
    }

    compileOptions {
        sourceCompatibility JavaVersion.VERSION_1_8
        targetCompatibility JavaVersion.VERSION_1_8

        coreLibraryDesugaringEnabled true
    }

    kotlinOptions {
        jvmTarget = JavaVersion.VERSION_1_8.toString()
    }

    testOptions {
        unitTests.includeAndroidResources = true
    }

    signingConfigs {
        release {
            storeFile project.file("release.keystore")
            storePassword keystorePwd
            keyAlias alias
            keyPassword pwd
        }
    }

    buildTypes {
        debug {
            isDefault true
            debuggable true
            jniDebuggable true
            multiDexEnabled true
            zipAlignEnabled true;
            signingConfig keystorePwd == null ? signingConfigs.debug : signingConfigs.release
            ndk.debugSymbolLevel = "FULL"
        }

        releaseNoGcm {
            debuggable false
            jniDebuggable false
            minifyEnabled true
            shrinkResources true
            multiDexEnabled true
            zipAlignEnabled true
            proguardFiles getDefaultProguardFile("proguard-android-optimize.txt"), "proguard-rules.pro"
            matchingFallbacks = ["release", "debug"]
            signingConfig keystorePwd == null ? signingConfigs.debug : signingConfigs.release
        }

        release {
            debuggable false
            jniDebuggable false
            minifyEnabled true
            shrinkResources true
            multiDexEnabled true
            zipAlignEnabled true
            proguardFiles getDefaultProguardFile("proguard-android-optimize.txt"), "proguard-rules.pro"
            matchingFallbacks = ["release", "debug"]
            signingConfig keystorePwd == null ? signingConfigs.debug : signingConfigs.release
        }

        foss {
            debuggable false
            jniDebuggable false
            minifyEnabled true
            shrinkResources true
            multiDexEnabled true
            zipAlignEnabled true
            proguardFiles getDefaultProguardFile("proguard-android-optimize.txt"), "proguard-rules.pro"
            matchingFallbacks = ["release", "debug"]
        }

        fdroidRelease {
            initWith foss
            matchingFallbacks = ["release", "debug"]
        }
    }

    sourceSets {

        main {
            jni.srcDirs = []
            assets.srcDirs = ["src/main/assets", "src/emojis/twitter"]
        }

        debug {
            java {
                srcDirs "src/main/java", "src/gservcies/java"
            }
            jni.srcDirs = ["./jni/"]
            manifest {
                srcFile "src/gservcies/AndroidManifest.xml"
            }
        }

        releaseNoGcm {
            jni.srcDirs = []
            jniLibs {
                srcDir "src/main/libs"
            }
        }

        release {
            java {
                srcDirs "src/main/java", "src/gservcies/java"
            }
            jni.srcDirs = []
            jniLibs {
                srcDir "src/main/libs"
            }
            manifest {
                srcFile "src/gservcies/AndroidManifest.xml"
            }
        }

        foss {
            jni {
                srcDirs = ["./jni/"]
            }
        }

        fdroidRelease {
            jni {
                srcDirs = ["./jni/"]
            }
            jniLibs.srcDirs = []
        }

    }

    flavorDimensions "version"

    productFlavors {
        mini {
            isDefault true
            manifestPlaceholders = [is_full_version: "false"]
        }
        full {
            manifestPlaceholders = [is_full_version: "true"]
        }
        miniPlay {
            versionNameSuffix "-play"
            versionCode verCode - 2
            manifestPlaceholders = [is_full_version: "false"]
        }
    }

    sourceSets.all { set ->
        if (set.name.startsWith("full")) {
            set.dependencies {
                implementation fileTree("libs")
            }
        }
    }

<<<<<<< HEAD
    tasks.all { task ->
        if (((task.name.endsWith("Ndk") || task.name.startsWith("generateJsonModel") || task.name.startsWith("externalNativeBuild"))) && !(task.name.contains("Debug") || task.name.contains("Foss") || task.name.contains("Fdroid"))) {
            task.enabled = false
        }
        if (task.name.contains("uploadCrashlyticsMappingFile")) {
            enabled = false
        }
        if (disableCMakeRelWithDebInfo && task.name.contains("CMakeRelWithDebInfo") && !targetTask.contains("fdroid")) {
            enabled = false
        }
    }
=======
    defaultConfig.versionCode = 2721
>>>>>>> 6cb1cdf8

    applicationVariants.all { variant ->
        variant.outputs.all { output ->
            outputFileName = outputFileName.replace("TMessagesProj", "NekoX-v" + versionName)
        }
    }

}

<<<<<<< HEAD
def okHttpVersion = "5.0.0-alpha.9"
def fcmVersion = "21.1.0"
def crashlyticsVersion = "18.2.0"
def playCoreVersion = "1.10.1"
=======
    defaultConfig {
        minSdkVersion 16
        targetSdkVersion 30
        versionName "8.8.5"
>>>>>>> 6cb1cdf8

dependencies {

    implementation "androidx.browser:browser:1.4.0"
    implementation "androidx.core:core-ktx:1.8.0"
    implementation "androidx.palette:palette-ktx:1.0.0"
    implementation "androidx.viewpager:viewpager:1.0.0"
    implementation "androidx.exifinterface:exifinterface:1.3.3"
    implementation "androidx.interpolator:interpolator:1.0.0"
    implementation "androidx.dynamicanimation:dynamicanimation:1.0.0"
    implementation "androidx.multidex:multidex:2.0.1"
    implementation "androidx.sharetarget:sharetarget:1.1.0"

    compileOnly "org.checkerframework:checker-qual:3.16.0"
    compileOnly "org.checkerframework:checker-compat-qual:2.5.5"

    // don"t change this :)
    //noinspection GradleDependency
    implementation "com.googlecode.mp4parser:isoparser:1.0.6"

    implementation "com.google.code.gson:gson:2.8.8"
    implementation "org.osmdroid:osmdroid-android:6.1.10"
    implementation "org.jetbrains.kotlin:kotlin-stdlib-jdk8:1.5.30"
    implementation "org.jetbrains.kotlinx:kotlinx-coroutines-android:1.5.2"

    implementation "com.squareup.okhttp3:okhttp:$okHttpVersion"
    implementation 'dnsjava:dnsjava:3.4.1'
    implementation "org.dizitart:nitrite:3.4.3"

    implementation "cn.hutool:hutool-core:5.7.13"
    implementation "cn.hutool:hutool-crypto:5.7.13"
    implementation 'cn.hutool:hutool-http:5.7.5'
    implementation "com.jakewharton:process-phoenix:2.1.2"

    compileOnly 'org.yaml:snakeyaml:1.29'
    fullImplementation 'org.yaml:snakeyaml:1.29'

    implementation project(":openpgp-api")

    compileOnly fileTree("libs")

    compileOnly "com.google.firebase:firebase-messaging:$fcmVersion"
    compileOnly "com.google.firebase:firebase-crashlytics:$crashlyticsVersion"
    compileOnly "com.google.android.play:core:$playCoreVersion"

    debugImplementation "com.google.firebase:firebase-messaging:$fcmVersion"
    debugImplementation "com.google.firebase:firebase-crashlytics:$crashlyticsVersion"
    debugImplementation "com.google.android.play:core:$playCoreVersion"
    releaseImplementation "com.google.firebase:firebase-messaging:$fcmVersion"
    releaseImplementation "com.google.firebase:firebase-crashlytics:$crashlyticsVersion"
    releaseImplementation "com.google.android.play:core:$playCoreVersion"

    testImplementation "junit:junit:4.13.2"
    testImplementation "androidx.test:core:1.4.0"
    testImplementation "org.robolectric:robolectric:4.5.1"

    coreLibraryDesugaring "com.android.tools:desugar_jdk_libs:1.1.5"

}

apply plugin: "com.google.gms.google-services"
apply plugin: "com.google.firebase.crashlytics"

android {

    tasks.all { task ->
        if (task.name.startsWith("uploadCrashlyticsMappingFile")) {
            task.enabled = false
        } else if (task.name.contains("Crashlytics") && task.name.contains("NoGcm")) {
            task.enabled = false
        } else if (task.name.endsWith("GoogleServices") && task.name.contains("NoGcm")) {
            task.enabled = false
        }
    }

}<|MERGE_RESOLUTION|>--- conflicted
+++ resolved
@@ -3,15 +3,15 @@
 apply plugin: "com.android.application"
 apply plugin: "kotlin-android"
 
-def verName = "8.8.3-preview01"
+def verName = "8.8.5-preview01"
 def verCode = 640
 
 if (System.getenv("DEBUG_BUILD") == "true") {
     verName += "-" + RuntimeUtil.execForStr("git log --pretty=format:'%h' -n 1").trim()
 }
 
-def officialVer = "8.8.3"
-def officialCode = 2705
+def officialVer = "8.8.5"
+def officialCode = 2721
 
 def serviceAccountCredentialsFile = rootProject.file("service_account_credentials.json")
 
@@ -317,7 +317,6 @@
         }
     }
 
-<<<<<<< HEAD
     tasks.all { task ->
         if (((task.name.endsWith("Ndk") || task.name.startsWith("generateJsonModel") || task.name.startsWith("externalNativeBuild"))) && !(task.name.contains("Debug") || task.name.contains("Foss") || task.name.contains("Fdroid"))) {
             task.enabled = false
@@ -329,9 +328,6 @@
             enabled = false
         }
     }
-=======
-    defaultConfig.versionCode = 2721
->>>>>>> 6cb1cdf8
 
     applicationVariants.all { variant ->
         variant.outputs.all { output ->
@@ -341,17 +337,10 @@
 
 }
 
-<<<<<<< HEAD
 def okHttpVersion = "5.0.0-alpha.9"
 def fcmVersion = "21.1.0"
 def crashlyticsVersion = "18.2.0"
 def playCoreVersion = "1.10.1"
-=======
-    defaultConfig {
-        minSdkVersion 16
-        targetSdkVersion 30
-        versionName "8.8.5"
->>>>>>> 6cb1cdf8
 
 dependencies {
 
