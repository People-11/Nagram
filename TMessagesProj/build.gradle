--- conflicted
+++ resolved
@@ -296,11 +296,7 @@
         }
     }
 
-<<<<<<< HEAD
-    defaultConfig.versionCode = 10 * 1940
-=======
-    defaultConfig.versionCode = 1941
->>>>>>> 73e5ba43
+    defaultConfig.versionCode = 10 * 1941
 
     def tgVoipDexFileName = "libtgvoip.dex"
     def tgVoipDexClasses = ["AudioRecordJNI", "AudioTrackJNI", "NativeTgVoipDelegate", "NativeTgVoipInstance", "TgVoipNativeLoader", "Resampler", "VLog"]
