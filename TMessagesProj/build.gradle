import cn.hutool.core.util.RuntimeUtil

apply plugin: "com.android.application"
apply plugin: "kotlin-android"

<<<<<<< HEAD
def verName = "8.3.1-1"
def verCode = 515
=======
def verName = "8.4.2-preview01"
def verCode = 520
>>>>>>> 785a883f

if (System.getenv("DEBUG_BUILD") == "true") {
    verName += "-" + RuntimeUtil.execForStr("git log --pretty=format:'%h' -n 1")
}

def officialVer = "8.4.2"
def officialCode = 2526

def serviceAccountCredentialsFile = rootProject.file("service_account_credentials.json")

def beta = verName.contains("preview")

if (serviceAccountCredentialsFile.isFile()) {
    setupPlay(beta)
    play.serviceAccountCredentials = serviceAccountCredentialsFile
} else if (System.getenv().containsKey("ANDROID_PUBLISHER_CREDENTIALS")) {
    setupPlay(beta)
}

void setupPlay(boolean beta) {
    apply plugin: "com.github.triplet.play"
    play {
        track = beta ? "beta" : "production"
        defaultToAppBundles = true
    }
}

configurations {
    compile.exclude module: "support-v4"
}

def keystorePwd = null
def alias = null
def pwd = null
def disableCMakeRelWithDebInfo = System.getenv("COMPILE_NATIVE") == null

Properties properties
def base64 = System.getenv("LOCAL_PROPERTIES")
if (base64 != null && !base64.isBlank()) {
    properties = new Properties()
    properties.load(new ByteArrayInputStream(Base64.decoder.decode(base64)))
} else if (project.rootProject.file("local.properties").exists()) {
    properties = new Properties()
    properties.load(project.rootProject.file("local.properties").newDataInputStream())
}

if (properties != null) {
    keystorePwd = properties.getProperty("KEYSTORE_PASS")
    alias = properties.getProperty("ALIAS_NAME")
    pwd = properties.getProperty("ALIAS_PASS")
}

keystorePwd = keystorePwd ?: System.getenv("KEYSTORE_PASS")
alias = alias ?: System.getenv("ALIAS_NAME")
pwd = pwd ?: System.getenv("ALIAS_PASS")

def targetTask = ""
if (!gradle.startParameter.taskNames.isEmpty()) {
    if (gradle.startParameter.taskNames.size == 1) {
        targetTask = gradle.startParameter.taskNames[0].toLowerCase()
    }
}

def nativeTarget = System.getenv("NATIVE_TARGET")
if (nativeTarget == null) nativeTarget = ""

android {
    compileSdkVersion 31
    buildToolsVersion "31.0.0"
    ndkVersion rootProject.ext.ndkVersion

    defaultConfig.applicationId = "nekox.messenger"

    splits {

        abi {
            if (targetTask.contains("fdroid")) {
                enable false
                universalApk true
            } else {
                enable true
                universalApk false
                if (!nativeTarget.isBlank()) {
                    reset()
                    include nativeTarget
                }
            }
        }

    }

    defaultConfig {
        minSdkVersion 16
        //noinspection ExpiredTargetSdkVersion,OldTargetApi
        targetSdkVersion 30

        versionName verName
        versionCode verCode

        def appId = "1391584"
        def appHash = "355c91550b0d658cfb7ff89dcf91a08c"

        //obtain your own keys at https://core.telegram.org/api/obtaining_api_id

        if (properties != null) {
            appId = properties.getProperty("TELEGRAM_APP_ID") ?: System.getenv("TELEGRAM_APP_ID") ?: appId
            appHash = properties.getProperty("TELEGRAM_APP_HASH") ?: System.getenv("TELEGRAM_APP_HASH") ?: appHash
        }


        buildConfigField "String", "OFFICIAL_VERSION", "\"" + officialVer + "\""
        buildConfigField "int", "OFFICIAL_VERSION_CODE", officialCode + ""
        buildConfigField "int", "APP_ID", appId
        buildConfigField "String", "APP_HASH", "\"" + appHash + "\""

        externalNativeBuild {
            cmake {
                version "3.10.2"
                arguments "-DANDROID_STL=c++_static", "-DANDROID_PLATFORM=android-16", "-j=${Runtime.getRuntime().availableProcessors()}"
            }
        }

    }

    bundle {
        language {
            enableSplit = false
        }
    }

    externalNativeBuild {
        cmake {
            path "jni/CMakeLists.txt"
        }
    }

    lintOptions {
        disable "MissingTranslation"
        disable "ExtraTranslation"
        disable "BlockedPrivateApi"
    }

    packagingOptions {

        exclude "/fabric/**"
        exclude "/META-INF/*.version"
        exclude "/META-INF/*.kotlin_module"
        exclude "/META-INF/native-image/**"
        exclude "/builddef.lst"
        exclude "/*.txt"
        exclude "/DebugProbesKt.bin"
        exclude "/okhttp3/internal/publicsuffix/NOTICE"

    }

    dexOptions {
        jumboMode = true
    }

    compileOptions {
        sourceCompatibility JavaVersion.VERSION_1_8
        targetCompatibility JavaVersion.VERSION_1_8

        coreLibraryDesugaringEnabled true
    }

    kotlinOptions {
        jvmTarget = JavaVersion.VERSION_1_8.toString()
    }

    testOptions {
        unitTests.includeAndroidResources = true
    }

    signingConfigs {
        release {
            storeFile project.file("release.keystore")
            storePassword keystorePwd
            keyAlias alias
            keyPassword pwd
        }
    }

    buildTypes {
        debug {
            isDefault true
            debuggable true
            jniDebuggable true
            multiDexEnabled true
            zipAlignEnabled true;
            signingConfig keystorePwd == null ? signingConfigs.debug : signingConfigs.release
            ndk.debugSymbolLevel = "FULL"
        }

        releaseNoGcm {
            debuggable false
            jniDebuggable false
            minifyEnabled true
            shrinkResources true
            multiDexEnabled true
            zipAlignEnabled true
            proguardFiles getDefaultProguardFile("proguard-android-optimize.txt"), "proguard-rules.pro"
            matchingFallbacks = ["release", "debug"]
            signingConfig keystorePwd == null ? signingConfigs.debug : signingConfigs.release
        }

        release {
            debuggable false
            jniDebuggable false
            minifyEnabled true
            shrinkResources true
            multiDexEnabled true
            zipAlignEnabled true
            proguardFiles getDefaultProguardFile("proguard-android-optimize.txt"), "proguard-rules.pro"
            matchingFallbacks = ["release", "debug"]
            signingConfig keystorePwd == null ? signingConfigs.debug : signingConfigs.release
        }

        foss {
            debuggable false
            jniDebuggable false
            minifyEnabled true
            shrinkResources true
            multiDexEnabled true
            zipAlignEnabled true
            proguardFiles getDefaultProguardFile("proguard-android-optimize.txt"), "proguard-rules.pro"
            matchingFallbacks = ["release", "debug"]
        }

        fdroidRelease {
            initWith foss
            matchingFallbacks = ["release", "debug"]
        }
    }

    sourceSets {

        main {
            jni.srcDirs = []
            assets.srcDirs = ["src/main/assets", "src/emojis/twitter"]
        }

        debug {
            java {
                srcDirs "src/main/java", "src/gservcies/java"
            }
            jni.srcDirs = ["./jni/"]
            manifest {
                srcFile "src/gservcies/AndroidManifest.xml"
            }
        }

        releaseNoGcm {
            jni.srcDirs = []
            jniLibs {
                srcDir "src/main/libs"
            }
        }

        release {
            java {
                srcDirs "src/main/java", "src/gservcies/java"
            }
            jni.srcDirs = []
            jniLibs {
                srcDir "src/main/libs"
            }
            manifest {
                srcFile "src/gservcies/AndroidManifest.xml"
            }
        }

        foss {
            jni {
                srcDirs = ["./jni/"]
            }
        }

        fdroidRelease {
            jni {
                srcDirs = ["./jni/"]
            }
            jniLibs.srcDirs = []
        }

    }

    flavorDimensions "version"

    productFlavors {
        mini {
            isDefault true
            manifestPlaceholders = [is_full_version: "false"]
        }
        full {
            manifestPlaceholders = [is_full_version: "true"]
        }
        miniPlay {
            versionNameSuffix "-play"
            versionCode verCode - 2
            manifestPlaceholders = [is_full_version: "false"]
        }
    }

    sourceSets.all { set ->
        if (set.name.startsWith("full")) {
            set.dependencies {
                implementation fileTree("libs")
            }
        }
    }

    tasks.all { task ->
        if (((task.name.endsWith("Ndk") || task.name.startsWith("generateJsonModel") || task.name.startsWith("externalNativeBuild"))) && !(task.name.contains("Debug") || task.name.contains("Foss") || task.name.contains("Fdroid"))) {
            task.enabled = false
        }
        if (task.name.contains("uploadCrashlyticsMappingFile")) {
            enabled = false
        }
        if (disableCMakeRelWithDebInfo && task.name.contains("CMakeRelWithDebInfo") && !targetTask.contains("fdroid")) {
            enabled = false
        }
    }

    applicationVariants.all { variant ->
        variant.outputs.all { output ->
            outputFileName = outputFileName.replace("TMessagesProj", "NekoX")
        }
    }

}

def okHttpVersion = "5.0.0-alpha.2"
def fcmVersion = "21.1.0"
def crashlyticsVersion = "18.2.0"
def playCoreVersion = "1.10.1"

dependencies {

    implementation "androidx.browser:browser:1.4.0"
    implementation "androidx.core:core-ktx:1.7.0"
    implementation "androidx.palette:palette-ktx:1.0.0"
    implementation "androidx.viewpager:viewpager:1.0.0"
    implementation "androidx.exifinterface:exifinterface:1.3.3"
    implementation "androidx.interpolator:interpolator:1.0.0"
    implementation "androidx.dynamicanimation:dynamicanimation:1.0.0"
    implementation "androidx.multidex:multidex:2.0.1"
    implementation "androidx.sharetarget:sharetarget:1.1.0"

    compileOnly "org.checkerframework:checker-qual:3.16.0"
    compileOnly "org.checkerframework:checker-compat-qual:2.5.5"

    // don"t change this :)
    //noinspection GradleDependency
    implementation "com.googlecode.mp4parser:isoparser:1.0.6"

    implementation "com.google.code.gson:gson:2.8.8"
    implementation "org.osmdroid:osmdroid-android:6.1.10"
    implementation "org.jetbrains.kotlin:kotlin-stdlib-jdk8:1.5.30"
    implementation "org.jetbrains.kotlinx:kotlinx-coroutines-android:1.5.2"

    implementation "com.squareup.okhttp3:okhttp:$okHttpVersion"
    implementation 'dnsjava:dnsjava:3.4.1'
    implementation "org.dizitart:nitrite:3.4.3"

    implementation "cn.hutool:hutool-core:5.7.13"
    implementation "cn.hutool:hutool-crypto:5.7.13"
    implementation 'cn.hutool:hutool-http:5.7.5'
    implementation "com.jakewharton:process-phoenix:2.1.2"

    compileOnly 'org.yaml:snakeyaml:1.29'
    fullImplementation 'org.yaml:snakeyaml:1.29'

    implementation project(":openpgp-api")

    compileOnly fileTree("libs")

    compileOnly "com.google.firebase:firebase-messaging:$fcmVersion"
    compileOnly "com.google.firebase:firebase-crashlytics:$crashlyticsVersion"
    compileOnly "com.google.android.play:core:$playCoreVersion"

    debugImplementation "com.google.firebase:firebase-messaging:$fcmVersion"
    debugImplementation "com.google.firebase:firebase-crashlytics:$crashlyticsVersion"
    debugImplementation "com.google.android.play:core:$playCoreVersion"
    releaseImplementation "com.google.firebase:firebase-messaging:$fcmVersion"
    releaseImplementation "com.google.firebase:firebase-crashlytics:$crashlyticsVersion"
    releaseImplementation "com.google.android.play:core:$playCoreVersion"

    testImplementation "junit:junit:4.13.2"
    testImplementation "androidx.test:core:1.4.0"
    testImplementation "org.robolectric:robolectric:4.5.1"

    coreLibraryDesugaring "com.android.tools:desugar_jdk_libs:1.1.5"

}

apply plugin: "com.google.gms.google-services"
apply plugin: "com.google.firebase.crashlytics"

android {

    tasks.all { task ->
        if (task.name.startsWith("uploadCrashlyticsMappingFile")) {
            task.enabled = false
        } else if (task.name.contains("Crashlytics") && task.name.contains("NoGcm")) {
            task.enabled = false
        } else if (task.name.endsWith("GoogleServices") && task.name.contains("NoGcm")) {
            task.enabled = false
        }
    }

}<|MERGE_RESOLUTION|>--- conflicted
+++ resolved
@@ -3,13 +3,8 @@
 apply plugin: "com.android.application"
 apply plugin: "kotlin-android"
 
-<<<<<<< HEAD
-def verName = "8.3.1-1"
-def verCode = 515
-=======
 def verName = "8.4.2-preview01"
 def verCode = 520
->>>>>>> 785a883f
 
 if (System.getenv("DEBUG_BUILD") == "true") {
     verName += "-" + RuntimeUtil.execForStr("git log --pretty=format:'%h' -n 1")
