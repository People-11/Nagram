--- conflicted
+++ resolved
@@ -1,17 +1,12 @@
-<<<<<<< HEAD
 import cn.hutool.core.io.FileUtil
 import cn.hutool.json.JSONObject
 
-import java.security.MessageDigest
-
-=======
->>>>>>> 6e495f54
 apply plugin: 'com.android.application'
 apply plugin: 'kotlin-android'
 apply plugin: 'kotlin-android-extensions'
 
-def verName = "6.3.0.0"
-def verCode = 62
+def verName = "7.0-preview-01"
+def verCode = 63
 
 def serviceAccountCredentialsFile = rootProject.file("service_account_credentials.json")
 
@@ -87,7 +82,6 @@
     implementation 'androidx.multidex:multidex:2.0.1'
     implementation "androidx.sharetarget:sharetarget:1.0.0"
 
-<<<<<<< HEAD
     // replace zxing with latest
     // TODO: fix problem with android L
     implementation 'com.google.zxing:core:3.4.0'
@@ -97,24 +91,9 @@
 
     // don't change this :)
     //noinspection GradleDependency
-=======
-    compileOnly 'org.checkerframework:checker-qual:2.5.2'
-    compileOnly 'org.checkerframework:checker-compat-qual:2.5.0'
-    implementation 'com.google.firebase:firebase-messaging:20.2.4'
-    implementation 'com.google.firebase:firebase-config:19.2.0'
-    implementation 'com.google.firebase:firebase-datatransport:17.0.6'
-    implementation 'com.google.android.gms:play-services-maps:17.0.0'
-    implementation 'com.google.android.gms:play-services-auth:18.1.0'
-    implementation 'com.google.android.gms:play-services-vision:16.2.0'
-    implementation 'com.google.android.gms:play-services-wearable:17.0.0'
-    implementation 'com.google.android.gms:play-services-location:17.0.0'
-    implementation "com.microsoft.appcenter:appcenter-distribute:3.2.2"
-    implementation "com.microsoft.appcenter:appcenter-crashes:3.2.2"
->>>>>>> 6e495f54
     implementation 'com.googlecode.mp4parser:isoparser:1.0.6'
 
     implementation 'com.stripe:stripe-android:2.0.2'
-<<<<<<< HEAD
     implementation 'com.google.code.gson:gson:2.8.6'
     implementation 'org.osmdroid:osmdroid-android:6.1.8'
     implementation 'org.jetbrains.kotlin:kotlin-stdlib-jdk8:1.4.0'
@@ -145,6 +124,8 @@
     releaseImplementation "com.google.firebase:firebase-crashlytics:$crashlyticsVersion"
     releaseImplementation "com.google.android.play:core:$playCoreVersion"
 
+    coreLibraryDesugaring 'com.android.tools:desugar_jdk_libs:1.0.10'
+
 }
 
 task writeUpdateInfo {
@@ -158,11 +139,6 @@
 
     FileUtil.writeUtf8String(info.toStringPretty(), new File("build/update.json"))
 
-=======
-    implementation files('libs/libgsaverification-client.aar')
-
-    coreLibraryDesugaring 'com.android.tools:desugar_jdk_libs:1.0.10'
->>>>>>> 6e495f54
 }
 
 tasks.findByName("preBuild").finalizedBy(writeUpdateInfo)
@@ -345,11 +321,6 @@
         universalApk true
 
     }
-
-    def tgVoipDexFileName = "libtgvoip.dex"
-    def tgVoipDexClasses = ["AudioRecordJNI", "AudioTrackJNI", "NativeTgVoipDelegate", "NativeTgVoipInstance", "TgVoipNativeLoader", "Resampler", "VLog"]
-    def tgVoipDexClassesPath = "org/telegram/messenger/voip"
-    def dxUtilPath = "${sdkDirectory.path}/build-tools/${buildToolsVersion}/dx"
 
     if (System.getProperty("os.name").toLowerCase().contains("windows")) {
         dxUtilPath += ".bat"
@@ -425,7 +396,6 @@
         }
     }
 
-<<<<<<< HEAD
     tasks.all { task ->
         if (((task.name.endsWith('Ndk') || task.name.startsWith('generateJsonModel') || task.name.startsWith('externalNativeBuild'))) && !task.name.contains("Foss")) {
             task.enabled = false
@@ -434,9 +404,6 @@
             enabled = false
         }
     }
-=======
-    defaultConfig.versionCode = 2061
->>>>>>> 6e495f54
 
     applicationVariants.all { variant ->
         variant.outputs.all { output ->
@@ -444,38 +411,6 @@
         }
     }
 
-<<<<<<< HEAD
-}
-
-private static File findJavaHome() {
-    String javaPath = System.getProperty("java.home")
-    if (javaPath != null) {
-        File javaBase = new File(javaPath)
-        if (javaBase.exists()) {
-            if (javaBase.getName().equalsIgnoreCase("jre") && new File(javaBase.getParentFile(), System.getProperty("os.name").toLowerCase().contains("windows") ? "bin/java.exe" : "bin/java").exists()) {
-                return javaBase.getParentFile()
-            } else {
-                return javaBase
-            }
-        } else {
-            return null
-        }
-    } else {
-        return null
-    }
-}
-
-private static File findJavac() {
-    File javaHome = findJavaHome()
-    if (javaHome != null) {
-        if (System.getProperty("os.name").toLowerCase().contains("windows")) {
-            return new File(javaHome.getParent(), "bin/javac.exe")
-        } else {
-            return new File(javaHome, "bin/javac")
-        }
-    } else {
-        return null
-    }
 }
 
 apply plugin: 'com.google.gms.google-services'
@@ -493,30 +428,4 @@
         }
     }
 
-}
-=======
-    variantFilter { variant ->
-        def names = variant.flavors*.name
-        if (variant.buildType.name != "release" && !names.contains("afat")) {
-            setIgnore(true)
-        }
-    }
-
-    defaultConfig {
-        minSdkVersion 16
-        targetSdkVersion 28
-        versionName "7.0.0"
-
-        vectorDrawables.generatedDensities = ['mdpi', 'hdpi', 'xhdpi', 'xxhdpi']
-
-        externalNativeBuild {
-            ndkBuild {
-                arguments "NDK_APPLICATION_MK:=jni/Application.mk", "APP_PLATFORM:=android-16", "--jobs=16"
-                abiFilters "armeabi-v7a", "arm64-v8a", "x86", "x86_64"
-            }
-        }
-    }
-}
-
-apply plugin: 'com.google.gms.google-services'
->>>>>>> 6e495f54
+}