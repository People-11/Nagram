import cn.hutool.core.util.RuntimeUtil

<<<<<<< HEAD
apply plugin: "com.android.application"
apply plugin: "kotlin-android"

def verName = "7.7.2-4"
def verCode = 315

if (System.getenv("DEBUG_BUILD") == "true") {
    verName += "-" + RuntimeUtil.execForStr("git log --pretty=format:'%h' -n 1)")
}

def officialVer = "7.7.2"
def officialCode = 2293

def serviceAccountCredentialsFile = rootProject.file("service_account_credentials.json")

def beta = verName.contains("preview")

if (serviceAccountCredentialsFile.isFile()) {
    setupPlay(beta)
    play.serviceAccountCredentials = serviceAccountCredentialsFile
} else if (System.getenv().containsKey("ANDROID_PUBLISHER_CREDENTIALS")) {
    setupPlay(beta)
}

void setupPlay(boolean beta) {
    apply plugin: "com.github.triplet.play"
    play {
        track = beta ? "beta" : "production"
        defaultToAppBundles = true
    }
=======
repositories {
    mavenCentral()
    google()
>>>>>>> dd2b001b
}

configurations {
    compile.exclude module: "support-v4"
}

def keystorePwd = null
def alias = null
def pwd = null

Properties properties
def base64 = System.getenv("LOCAL_PROPERTIES")
if (base64 != null && !base64.isBlank()) {
    properties = new Properties()
    properties.load(new ByteArrayInputStream(Base64.decoder.decode(base64)))
} else if (project.rootProject.file("local.properties").exists()) {
    properties = new Properties()
    properties.load(project.rootProject.file("local.properties").newDataInputStream())
}

<<<<<<< HEAD
if (properties != null) {
    keystorePwd = properties.getProperty("KEYSTORE_PASS")
    alias = properties.getProperty("ALIAS_NAME")
    pwd = properties.getProperty("ALIAS_PASS")
}

keystorePwd = keystorePwd ?: System.getenv("KEYSTORE_PASS")
alias = alias ?: System.getenv("ALIAS_NAME")
pwd = pwd ?: System.getenv("ALIAS_PASS")

def targetAbi = ""
def targetTask = ""
if (!gradle.startParameter.taskNames.isEmpty()) {
    if (gradle.startParameter.taskNames.size == 1) {
        targetTask = gradle.startParameter.taskNames[0].toLowerCase()
        if (targetTask.contains("arm64")) {
            targetAbi = "arm64"
        } else if (targetTask.contains("arm")) {
            targetAbi = "arm"
            verCode -= 1
        }
    }
=======
dependencies {
    implementation 'androidx.core:core:1.5.0'
    implementation 'androidx.palette:palette:1.0.0'
    implementation 'androidx.exifinterface:exifinterface:1.3.2'
    implementation 'androidx.dynamicanimation:dynamicanimation:1.0.0'
    implementation 'androidx.multidex:multidex:2.0.1'
    implementation "androidx.sharetarget:sharetarget:1.1.0"

    compileOnly 'org.checkerframework:checker-qual:2.5.2'
    compileOnly 'org.checkerframework:checker-compat-qual:2.5.0'
    implementation 'com.google.firebase:firebase-messaging:22.0.0'
    implementation 'com.google.firebase:firebase-config:21.0.0'
    implementation 'com.google.firebase:firebase-datatransport:18.0.0'
    implementation 'com.google.firebase:firebase-appindexing:20.0.0'
    implementation 'com.google.android.gms:play-services-maps:17.0.1'
    implementation 'com.google.android.gms:play-services-auth:19.0.0'
    implementation 'com.google.android.gms:play-services-vision:16.2.0'
    implementation 'com.google.android.gms:play-services-wearable:17.1.0'
    implementation 'com.google.android.gms:play-services-location:18.0.0'
    implementation 'com.google.android.gms:play-services-wallet:18.1.3'
    implementation 'com.googlecode.mp4parser:isoparser:1.0.6'
    implementation 'com.stripe:stripe-android:2.0.2'
    implementation files('libs/libgsaverification-client.aar')

    coreLibraryDesugaring 'com.android.tools:desugar_jdk_libs:1.1.5'
>>>>>>> dd2b001b
}

def nativeTarget = System.getenv("NATIVE_TARGET")
if (nativeTarget == null) nativeTarget = ""

android {
    compileSdkVersion 30
<<<<<<< HEAD
    buildToolsVersion "30.0.3"
    ndkVersion rootProject.ext.ndkVersion

    defaultConfig.applicationId = "nekox.messenger"

    splits {

        abi {

            enable true
            universalApk false

            if (!targetAbi.isBlank()) {
                reset()
                if (targetAbi == "arm64") {
                    include "arm64-v8a"
                } else if (targetAbi == "arm") {
                    include "armeabi-v7a"
                }
            } else if (!nativeTarget.isBlank()) {
                reset()
                include nativeTarget
            }
        }

    }

    defaultConfig {
        minSdkVersion 16
        //noinspection ExpiredTargetSdkVersion,OldTargetApi
        targetSdkVersion 29

        versionName verName
        versionCode verCode

        def appId = "1391584"
        def appHash = "355c91550b0d658cfb7ff89dcf91a08c"

        //obtain your own keys at https://core.telegram.org/api/obtaining_api_id

        if (properties != null) {
            appId = properties.getProperty("TELEGRAM_APP_ID") ?: System.getenv("TELEGRAM_APP_ID") ?: appId
            appHash = properties.getProperty("TELEGRAM_APP_HASH") ?: System.getenv("TELEGRAM_APP_HASH") ?: appHash
        }


        buildConfigField "String", "OFFICIAL_VERSION", "\"" + officialVer + "\""
        buildConfigField "int", "OFFICIAL_VERSION_CODE", officialCode + ""
        buildConfigField "int", "APP_ID", appId
        buildConfigField "String", "APP_HASH", "\"" + appHash + "\""
=======
    buildToolsVersion '30.0.3'
    ndkVersion "21.4.7075529"
>>>>>>> dd2b001b

        externalNativeBuild {
            cmake {
                version "3.10.2"
                arguments "-DANDROID_STL=c++_static", "-DANDROID_PLATFORM=android-16", "-j=${Runtime.getRuntime().availableProcessors()}"
            }
        }

    }

    bundle {
        language {
            enableSplit = false
        }
    }

    externalNativeBuild {
        cmake {
            path "jni/CMakeLists.txt"
        }
    }

    lintOptions {
        disable "MissingTranslation"
        disable "ExtraTranslation"
        disable "BlockedPrivateApi"
    }

    packagingOptions {

        exclude "/fabric/**"
        exclude "/META-INF/*.version"
        exclude "/META-INF/*.kotlin_module"
        exclude "/META-INF/native-image/**"
        exclude "/builddef.lst"
        exclude "/*.txt"
        exclude "/DebugProbesKt.bin"
        exclude "/okhttp3/internal/publicsuffix/NOTICE"

    }

    dexOptions {
        jumboMode = true
    }

    compileOptions {
        sourceCompatibility JavaVersion.VERSION_1_8
        targetCompatibility JavaVersion.VERSION_1_8

        coreLibraryDesugaringEnabled true
    }

    kotlinOptions {
        jvmTarget = JavaVersion.VERSION_1_8.toString()
    }

    testOptions {
        unitTests.includeAndroidResources = true
    }

    signingConfigs {
        release {
            storeFile project.file("release.keystore")
            storePassword keystorePwd
            keyAlias alias
            keyPassword pwd
        }
    }

    buildTypes {
        debug {
            isDefault true
            debuggable true
            jniDebuggable true
            multiDexEnabled true
            zipAlignEnabled true;
            signingConfig keystorePwd == null ? signingConfigs.debug : signingConfigs.release
            ndk.debugSymbolLevel = "FULL"
        }

        releaseNoGcm {
            debuggable false
            jniDebuggable false
            minifyEnabled true
            shrinkResources true
            multiDexEnabled true
            zipAlignEnabled true
            proguardFiles getDefaultProguardFile("proguard-android-optimize.txt"), "proguard-rules.pro"
            matchingFallbacks = ["release", "debug"]
            signingConfig keystorePwd == null ? signingConfigs.debug : signingConfigs.release
        }

        release {
            debuggable false
            jniDebuggable false
            minifyEnabled true
            shrinkResources true
            multiDexEnabled true
            zipAlignEnabled true
            proguardFiles getDefaultProguardFile("proguard-android-optimize.txt"), "proguard-rules.pro"
            matchingFallbacks = ["release", "debug"]
            signingConfig keystorePwd == null ? signingConfigs.debug : signingConfigs.release
        }

        foss {
            debuggable false
            jniDebuggable false
            minifyEnabled true
            shrinkResources true
            multiDexEnabled true
            zipAlignEnabled true
            proguardFiles getDefaultProguardFile("proguard-android-optimize.txt"), "proguard-rules.pro"
            matchingFallbacks = ["release", "debug"]
        }

        fdroidArmRelease {
            initWith foss
            matchingFallbacks = ["release", "debug"]
        }

        fdroidArm64Release {
            initWith foss
            matchingFallbacks = ["release", "debug"]
        }
    }

    sourceSets {

        main {
            jni.srcDirs = []
        }

        debug {
            java {
                srcDirs "src/main/java", "src/gservcies/java"
            }
            jni {
                srcDirs = ["./jni/"]
            }
            jniLibs {
                srcDirs = []
            }
            manifest {
                srcFile "src/gservcies/AndroidManifest.xml"
            }
        }

        releaseNoGcm {
            jniLibs {
                srcDir "src/main/libs"
            }
        }

        release {
            java {
                srcDirs "src/main/java", "src/gservcies/java"
            }
            jniLibs {
                srcDir "src/main/libs"
            }
            manifest {
                srcFile "src/gservcies/AndroidManifest.xml"
            }
        }

        foss {
            jni {
                srcDirs = ["./jni/"]
            }
        }

        fdroidArmRelease {
            jni {
                srcDirs = ["./jni/"]
            }
            jniLibs {
                srcDirs = []
            }
        }

        fdroidArm64Release {
            jni {
                srcDirs = ["./jni/"]
            }
            jniLibs {
                srcDirs = []
            }
        }

    }

    flavorDimensions "version"

    productFlavors {
        mini {
            isDefault true
        }
        miniAppleEmoji {
        }
        full {
        }
        fullAppleEmoji {
        }
        miniPlay {
            versionNameSuffix "-play"
            versionCode verCode - 2
        }
    }

    sourceSets.all { set ->
        if (set.name.startsWith("full")) {
            set.dependencies {
                implementation fileTree("libs")
            }
        }
        if (set.name.matches("(mini|full).*")) {
            if (set.name.contains("Apple")) {
                set.assets.srcDirs = ["src/main/assets", "src/emojis/apple"]
                /*} else if (set.name.contains("Twitter")) {
                    set.assets.srcDirs = ["src/main/assets", "src/emojis/twitter"]*/
            } else {
                set.assets.srcDirs = ["src/main/assets", "src/emojis/twitter"]
            }
        }
    }

<<<<<<< HEAD
    tasks.all { task ->
        if (((task.name.endsWith("Ndk") || task.name.startsWith("generateJsonModel") || task.name.startsWith("externalNativeBuild"))) && !(task.name.contains("Debug") || task.name.contains("Foss") || task.name.contains("Fdroid"))) {
            task.enabled = false
        }
        if (task.name.contains("uploadCrashlyticsMappingFile")) {
            enabled = false
        }
    }
=======
    defaultConfig.versionCode = 2360
>>>>>>> dd2b001b

    applicationVariants.all { variant ->
        def flavor = variant.mergedFlavor
        if (variant.buildType.name == "fdroidArmRelease") {
            variant.outputs.each { output ->
                output.versionNameOverride = flavor.versionName + "-arm"
            }
        } else if (variant.buildType.name == "fdroidArm64Release") {
            variant.outputs.each { output ->
                output.versionNameOverride = flavor.versionName + "-arm64"
            }
        }
        variant.outputs.all { output ->
            outputFileName = outputFileName.replace("TMessagesProj", "NekoX")
        }
    }

}

<<<<<<< HEAD
def okHttpVersion = "5.0.0-alpha.2"
def fcmVersion = "21.1.0"
def crashlyticsVersion = "18.0.0"
def playCoreVersion = "1.10.0"
=======
    defaultConfig {
        minSdkVersion 16
        targetSdkVersion 29
        versionName "7.8.0"
>>>>>>> dd2b001b

dependencies {

    implementation "androidx.browser:browser:1.3.0"
    implementation "androidx.core:core-ktx:1.6.0-beta01"
    implementation "androidx.palette:palette-ktx:1.0.0"
    implementation "androidx.viewpager:viewpager:1.0.0"
    implementation "androidx.exifinterface:exifinterface:1.3.2"
    implementation "androidx.interpolator:interpolator:1.0.0"
    implementation "androidx.dynamicanimation:dynamicanimation:1.0.0"
    implementation "androidx.multidex:multidex:2.0.1"
    implementation "androidx.sharetarget:sharetarget:1.1.0"

    compileOnly "org.checkerframework:checker-qual:3.13.0"
    compileOnly "org.checkerframework:checker-compat-qual:2.5.5"

    // don"t change this :)
    //noinspection GradleDependency
    implementation "com.googlecode.mp4parser:isoparser:1.0.6"

    implementation "com.google.code.gson:gson:2.8.7"
    implementation "org.osmdroid:osmdroid-android:6.1.10"
    implementation "org.jetbrains.kotlin:kotlin-stdlib-jdk8:1.5.10"
    implementation "org.jetbrains.kotlinx:kotlinx-coroutines-android:1.5.0"

    implementation "com.squareup.okhttp3:okhttp:$okHttpVersion"
    implementation "dnsjava:dnsjava:3.3.1"
    implementation "org.dizitart:nitrite:3.4.3"

    implementation "cn.hutool:hutool-core:5.6.5"
    implementation "cn.hutool:hutool-crypto:5.6.5"
    implementation "cn.hutool:hutool-http:5.6.5"
    implementation "com.jakewharton:process-phoenix:2.0.0"

    compileOnly "org.yaml:snakeyaml:1.28"
    fullImplementation "org.yaml:snakeyaml:1.28"

    implementation project(":openpgp-api")

    compileOnly fileTree("libs")

    compileOnly "com.google.firebase:firebase-messaging:$fcmVersion"
    compileOnly "com.google.firebase:firebase-crashlytics:$crashlyticsVersion"
    compileOnly "com.google.android.play:core:$playCoreVersion"

    debugImplementation "com.google.firebase:firebase-messaging:$fcmVersion"
    debugImplementation "com.google.firebase:firebase-crashlytics:$crashlyticsVersion"
    debugImplementation "com.google.android.play:core:$playCoreVersion"
    releaseImplementation "com.google.firebase:firebase-messaging:$fcmVersion"
    releaseImplementation "com.google.firebase:firebase-crashlytics:$crashlyticsVersion"
    releaseImplementation "com.google.android.play:core:$playCoreVersion"

    testImplementation "junit:junit:4.13.2"
    testImplementation "androidx.test:core:1.3.0"
    testImplementation "org.robolectric:robolectric:4.5.1"

    coreLibraryDesugaring "com.android.tools:desugar_jdk_libs:1.1.5"

}

apply plugin: "com.google.gms.google-services"
apply plugin: "com.google.firebase.crashlytics"

android {

    tasks.all { task ->
        if (task.name.startsWith("uploadCrashlyticsMappingFile")) {
            task.enabled = false
        } else if (task.name.contains("Crashlytics") && task.name.contains("NoGcm")) {
            task.enabled = false
        } else if (task.name.endsWith("GoogleServices") && task.name.contains("NoGcm")) {
            task.enabled = false
        }
    }

}<|MERGE_RESOLUTION|>--- conflicted
+++ resolved
@@ -1,11 +1,10 @@
 import cn.hutool.core.util.RuntimeUtil
 
-<<<<<<< HEAD
 apply plugin: "com.android.application"
 apply plugin: "kotlin-android"
 
-def verName = "7.7.2-4"
-def verCode = 315
+def verName = "7.8.0"
+def verCode = 320
 
 if (System.getenv("DEBUG_BUILD") == "true") {
     verName += "-" + RuntimeUtil.execForStr("git log --pretty=format:'%h' -n 1)")
@@ -31,11 +30,6 @@
         track = beta ? "beta" : "production"
         defaultToAppBundles = true
     }
-=======
-repositories {
-    mavenCentral()
-    google()
->>>>>>> dd2b001b
 }
 
 configurations {
@@ -56,7 +50,6 @@
     properties.load(project.rootProject.file("local.properties").newDataInputStream())
 }
 
-<<<<<<< HEAD
 if (properties != null) {
     keystorePwd = properties.getProperty("KEYSTORE_PASS")
     alias = properties.getProperty("ALIAS_NAME")
@@ -79,33 +72,6 @@
             verCode -= 1
         }
     }
-=======
-dependencies {
-    implementation 'androidx.core:core:1.5.0'
-    implementation 'androidx.palette:palette:1.0.0'
-    implementation 'androidx.exifinterface:exifinterface:1.3.2'
-    implementation 'androidx.dynamicanimation:dynamicanimation:1.0.0'
-    implementation 'androidx.multidex:multidex:2.0.1'
-    implementation "androidx.sharetarget:sharetarget:1.1.0"
-
-    compileOnly 'org.checkerframework:checker-qual:2.5.2'
-    compileOnly 'org.checkerframework:checker-compat-qual:2.5.0'
-    implementation 'com.google.firebase:firebase-messaging:22.0.0'
-    implementation 'com.google.firebase:firebase-config:21.0.0'
-    implementation 'com.google.firebase:firebase-datatransport:18.0.0'
-    implementation 'com.google.firebase:firebase-appindexing:20.0.0'
-    implementation 'com.google.android.gms:play-services-maps:17.0.1'
-    implementation 'com.google.android.gms:play-services-auth:19.0.0'
-    implementation 'com.google.android.gms:play-services-vision:16.2.0'
-    implementation 'com.google.android.gms:play-services-wearable:17.1.0'
-    implementation 'com.google.android.gms:play-services-location:18.0.0'
-    implementation 'com.google.android.gms:play-services-wallet:18.1.3'
-    implementation 'com.googlecode.mp4parser:isoparser:1.0.6'
-    implementation 'com.stripe:stripe-android:2.0.2'
-    implementation files('libs/libgsaverification-client.aar')
-
-    coreLibraryDesugaring 'com.android.tools:desugar_jdk_libs:1.1.5'
->>>>>>> dd2b001b
 }
 
 def nativeTarget = System.getenv("NATIVE_TARGET")
@@ -113,7 +79,6 @@
 
 android {
     compileSdkVersion 30
-<<<<<<< HEAD
     buildToolsVersion "30.0.3"
     ndkVersion rootProject.ext.ndkVersion
 
@@ -164,10 +129,6 @@
         buildConfigField "int", "OFFICIAL_VERSION_CODE", officialCode + ""
         buildConfigField "int", "APP_ID", appId
         buildConfigField "String", "APP_HASH", "\"" + appHash + "\""
-=======
-    buildToolsVersion '30.0.3'
-    ndkVersion "21.4.7075529"
->>>>>>> dd2b001b
 
         externalNativeBuild {
             cmake {
@@ -394,7 +355,6 @@
         }
     }
 
-<<<<<<< HEAD
     tasks.all { task ->
         if (((task.name.endsWith("Ndk") || task.name.startsWith("generateJsonModel") || task.name.startsWith("externalNativeBuild"))) && !(task.name.contains("Debug") || task.name.contains("Foss") || task.name.contains("Fdroid"))) {
             task.enabled = false
@@ -403,9 +363,6 @@
             enabled = false
         }
     }
-=======
-    defaultConfig.versionCode = 2360
->>>>>>> dd2b001b
 
     applicationVariants.all { variant ->
         def flavor = variant.mergedFlavor
@@ -425,17 +382,10 @@
 
 }
 
-<<<<<<< HEAD
 def okHttpVersion = "5.0.0-alpha.2"
 def fcmVersion = "21.1.0"
 def crashlyticsVersion = "18.0.0"
 def playCoreVersion = "1.10.0"
-=======
-    defaultConfig {
-        minSdkVersion 16
-        targetSdkVersion 29
-        versionName "7.8.0"
->>>>>>> dd2b001b
 
 dependencies {
 
