import cn.hutool.core.io.FileUtil
import cn.hutool.json.JSONObject

apply plugin: 'com.android.application'
apply plugin: 'kotlin-android'
apply plugin: 'kotlin-android-extensions'

def verName = "7.0.0-rc01"
def verCode = 63

def serviceAccountCredentialsFile = rootProject.file("service_account_credentials.json")

def beta = verName.contains("preview")

if (serviceAccountCredentialsFile.isFile()) {

    setupPlay(beta)

    play.serviceAccountCredentials = serviceAccountCredentialsFile

} else if (System.getenv().containsKey("ANDROID_PUBLISHER_CREDENTIALS")) {

    setupPlay(beta)

}

void setupPlay(boolean beta) {

    apply plugin: 'com.github.triplet.play'

    play {

        track = beta ? "beta" : "production"

        defaultToAppBundles = true

        userFraction = 1

    }


}

configurations {
    compile.exclude module: 'support-v4'
}

def okHttpVersion = '4.8.1'
def fcmVersion = '20.2.4'
def crashlyticsVersion = '17.2.1'
def playCoreVersion = '1.8.0'

buildscript {

    repositories {
        jcenter()
        mavenCentral()
        google()
    }

    dependencies {
        classpath 'cn.hutool:hutool-all:5.3.10'
    }

}

repositories {

    jcenter()
    maven { url "https://oss.sonatype.org/content/repositories/snapshots" }

}

dependencies {

    implementation 'androidx.core:core-ktx:1.5.0-alpha01'
    implementation 'androidx.palette:palette-ktx:1.0.0'
    implementation 'androidx.viewpager:viewpager:1.0.0'
    implementation 'androidx.exifinterface:exifinterface:1.2.0'
    implementation "androidx.interpolator:interpolator:1.0.0"
    implementation 'androidx.dynamicanimation:dynamicanimation:1.0.0'
    implementation 'androidx.multidex:multidex:2.0.1'
    implementation "androidx.sharetarget:sharetarget:1.0.0"

    // replace zxing with latest
    // TODO: fix problem with android L
    implementation 'com.google.zxing:core:3.4.0'

    compileOnly 'org.checkerframework:checker-qual:3.6.0'
    compileOnly 'org.checkerframework:checker-compat-qual:2.5.5'

    // don't change this :)
    //noinspection GradleDependency
    implementation 'com.googlecode.mp4parser:isoparser:1.0.6'

    implementation 'com.stripe:stripe-android:2.0.2'
    implementation 'com.google.code.gson:gson:2.8.6'
    implementation 'org.osmdroid:osmdroid-android:6.1.8'
    implementation 'org.jetbrains.kotlin:kotlin-stdlib-jdk8:1.4.0'
    implementation 'org.jetbrains.kotlinx:kotlinx-coroutines-android:1.3.9'

    implementation "com.squareup.okhttp3:okhttp:$okHttpVersion"
    implementation "com.squareup.okhttp3:okhttp-dnsoverhttps:$okHttpVersion"
    implementation 'dnsjava:dnsjava:3.2.2'
    implementation 'org.dizitart:nitrite:3.4.2'

    implementation 'cn.hutool:hutool-core:5.3.10'
    implementation 'cn.hutool:hutool-crypto:5.3.10'

    implementation project(":openpgp-api")

    compileOnly files('libs/libv2ray.aar')

    compileOnly "com.google.firebase:firebase-messaging:$fcmVersion"
    compileOnly "com.google.firebase:firebase-crashlytics:$crashlyticsVersion"
    compileOnly "com.google.android.play:core:$playCoreVersion"

    compileOnly 'com.vanniktech:emoji-ios:0.7.0-SNAPSHOT'
    compileOnly 'com.vanniktech:emoji-google:0.7.0-SNAPSHOT'
    compileOnly 'com.vanniktech:emoji-twitter:0.7.0-SNAPSHOT'
    compileOnly 'com.vanniktech:emoji-facebook:0.7.0-SNAPSHOT'

    releaseImplementation "com.google.firebase:firebase-messaging:$fcmVersion"
    releaseImplementation "com.google.firebase:firebase-crashlytics:$crashlyticsVersion"
    releaseImplementation "com.google.android.play:core:$playCoreVersion"

    coreLibraryDesugaring 'com.android.tools:desugar_jdk_libs:1.0.10'

}

task writeUpdateInfo {

    def info = new JSONObject()

    info.set("version", verName)
    info.set("versionCode", verCode)
    info.set("defaultFlavor", "full")
    info.set("defaultApkName", "NekoX-full-arm64-v8a-release.apk.xz")

    FileUtil.writeUtf8String(info.toStringPretty(), new File("build/update.json"))

}

tasks.findByName("preBuild").finalizedBy(writeUpdateInfo)

android {
    compileSdkVersion 30
    buildToolsVersion '30.0.1'
    ndkVersion rootProject.ext.ndkVersion

    defaultConfig.applicationId = "nekox.messenger"

    defaultConfig {
        minSdkVersion 16
        //noinspection OldTargetApi
        targetSdkVersion 28

        versionName verName
        versionCode verCode

        def appId = null
        def appHash = null

        //obtain your own keys at https://core.telegram.org/api/obtaining_api_id

        if (project.rootProject.file('local.properties').exists()) {
            Properties properties = new Properties()
            properties.load(project.rootProject.file('local.properties').newDataInputStream())
            appId = properties.getProperty("TELEGRAM_APP_ID") ?: System.getenv("TELEGRAM_APP_ID")
            appHash = properties.getProperty("TELEGRAM_APP_HASH") ?: System.getenv("TELEGRAM_APP_HASH")
        }

        buildConfigField 'int', 'APP_ID', appId != null ? appId : "1391584"
        buildConfigField 'String', 'APP_HASH', "\"" + (appHash != null ? appHash : "355c91550b0d658cfb7ff89dcf91a08c") + "\""

        externalNativeBuild {
            ndkBuild {
                arguments "NDK_APPLICATION_MK:=jni/Application.mk", "APP_PLATFORM:=android-16", "--jobs=8"
                abiFilters "armeabi-v7a", "arm64-v8a", "x86", "x86_64"
            }
        }

    }

    bundle {
        language {
            enableSplit = false
        }
    }

    externalNativeBuild {
        ndkBuild {
            path "jni/Android.mk"
        }
    }

    lintOptions {
        disable 'MissingTranslation'
        disable 'ExtraTranslation'
        disable 'BlockedPrivateApi'
    }

    packagingOptions {

        exclude '/fabric/**'
        exclude '/META-INF/*.version'
        exclude '/META-INF/*.kotlin_module'
        exclude '/builddef.lst'
        exclude '/*.txt'

    }

    dexOptions {
        jumboMode = true
    }

    compileOptions {
        sourceCompatibility JavaVersion.VERSION_1_8
        targetCompatibility JavaVersion.VERSION_1_8

        coreLibraryDesugaringEnabled true
    }

    kotlinOptions {
        jvmTarget = JavaVersion.VERSION_1_8.toString()
    }

    signingConfigs {
        def keystorePwd = null
        def alias = null
        def pwd = null
        Properties properties

        if (project.rootProject.file('local.properties').exists()) {
            properties = new Properties()
            properties.load(project.rootProject.file('local.properties').newDataInputStream())
        } else {
            def base64 = System.getenv("LOCAL_PROPERTIES")
            if (base64 != null && !base64.isBlank()) {
                properties = new Properties()
                properties.load(new ByteArrayInputStream(Base64.decoder.decode(base64)))
            }
        }

        if (properties != null) {
            keystorePwd = properties.getProperty("KEYSTORE_PASS")
            alias = properties.getProperty("ALIAS_NAME")
            pwd = properties.getProperty("ALIAS_PASS")
        }

        keystorePwd = keystorePwd ?: System.getenv("KEYSTORE_PASS")
        alias = alias ?: System.getenv("ALIAS_NAME")
        pwd = pwd ?: System.getenv("ALIAS_PASS")

        release {

            storeFile project.file('release.keystore')
            storePassword keystorePwd
            keyAlias alias
            keyPassword pwd
        }

    }

    buildTypes {
        debug {
            debuggable true
            jniDebuggable true
            multiDexEnabled true
            proguardFiles getDefaultProguardFile('proguard-android.txt'), 'proguard-rules.pro'
        }

        releaseNoGcm {
            initWith debug
            debuggable false
            jniDebuggable false
            minifyEnabled true
            shrinkResources true
            matchingFallbacks = ['debug']
            signingConfig signingConfigs.release
        }

        release {
            initWith releaseNoGcm
        }

        foss {
            initWith release
            matchingFallbacks = ['debug']
        }
    }

    sourceSets {

        main {
            jni.srcDirs = ['./jni/']
        }

        debug {
            jniLibs.srcDir 'src/main/libs'
        }

        releaseNoGcm {
            jniLibs.srcDir 'src/main/libs'
        }

        release {
            jniLibs.srcDir 'src/main/libs'
            manifest.srcFile 'src/gservcies/AndroidManifest.xml'
        }

        foss {
            jni.srcDirs = ['./jni/']
        }

    }

    splits.abi {

        enable true
        universalApk true

    }

    if (System.getProperty("os.name").toLowerCase().contains("windows")) {
        dxUtilPath += ".bat"
    }

    flavorDimensions "version"

    productFlavors {
        mini {
            versionNameSuffix '-mini'
        }
        miniNoEmoji {
            versionNameSuffix '-mini-no-emoji'
        }
        miniAppleEmoji {
            versionNameSuffix '-mini-apple-emoji'
        }
        miniNotoEmoji {
            versionNameSuffix '-mini-noto-emoji'
        }
        miniTwitterEmoji {
            versionNameSuffix '-mini-twitter-emoji'
        }
        miniFacebookEmoji {
            versionNameSuffix '-mini-facebook-emoji'
        }
        full {}
        fullNoEmoji {
            versionNameSuffix '-full-no-emoji'
        }
        fullAppleEmoji {
            versionNameSuffix '-full-apple-emoji'
        }
        fullNotoEmoji {
            versionNameSuffix '-full-noto-emoji'
        }
        fullTwitterEmoji {
            versionNameSuffix '-full-twitter-emoji'
        }
        fullFacebookEmoji {
            versionNameSuffix '-full-facebook-emoji'
        }
    }

    sourceSets.all { set ->
        if (set.name.startsWith("full")) {
            set.dependencies {
                implementation files('libs/libv2ray.aar')
                implementation files('libs/ss-rust-release.aar')
                implementation files('libs/ssr-libev-release.aar')
            }
        }
        if (set.name.matches("(mini|full).*")) {
            if (set.name.contains("Apple")) {
                set.dependencies {
                    implementation 'com.vanniktech:emoji-ios:0.7.0-SNAPSHOT'
                }
            } else if (set.name.contains("Noto")) {
                set.dependencies {
                    implementation 'com.vanniktech:emoji-google:0.7.0-SNAPSHOT'
                }
            } else if (set.name.contains("Twitter")) {
                set.dependencies {
                    implementation 'com.vanniktech:emoji-twitter:0.7.0-SNAPSHOT'
                }
            } else if (set.name.contains("Facebook")) {
                set.dependencies {
                    implementation 'com.vanniktech:emoji-facebook:0.7.0-SNAPSHOT'
                }
            } else if (!set.name.contains("NoEmoji")) {
                set.assets.srcDirs = ["src/main/assets", "src/emojis/blob"]
            }
        }
    }

<<<<<<< HEAD
    tasks.all { task ->
        if (((task.name.endsWith('Ndk') || task.name.startsWith('generateJsonModel') || task.name.startsWith('externalNativeBuild'))) && !task.name.contains("Foss")) {
            task.enabled = false
        }
        if (task.name.contains("uploadCrashlyticsMappingFile")) {
            enabled = false
        }
    }
=======
    defaultConfig.versionCode = 2064
>>>>>>> 4c5f32ba

    applicationVariants.all { variant ->
        variant.outputs.all { output ->
            outputFileName = outputFileName.replace("TMessagesProj", "NekoX")
        }
    }

}

apply plugin: 'com.google.gms.google-services'
apply plugin: 'com.google.firebase.crashlytics'

android {

    tasks.all { task ->
        if (task.name.startsWith('uploadCrashlyticsMappingFile')) {
            task.enabled = false
        } else if (((task.name.contains('Crashlytics'))) && !task.name.endsWith("Release")) {
            task.enabled = false
        } else if (((task.name.endsWith('GoogleServices'))) && !task.name.endsWith("ReleaseGoogleServices")) {
            task.enabled = false
        }
    }

}<|MERGE_RESOLUTION|>--- conflicted
+++ resolved
@@ -5,7 +5,7 @@
 apply plugin: 'kotlin-android'
 apply plugin: 'kotlin-android-extensions'
 
-def verName = "7.0.0-rc01"
+def verName = "7.0.0-rc02"
 def verCode = 63
 
 def serviceAccountCredentialsFile = rootProject.file("service_account_credentials.json")
@@ -396,7 +396,6 @@
         }
     }
 
-<<<<<<< HEAD
     tasks.all { task ->
         if (((task.name.endsWith('Ndk') || task.name.startsWith('generateJsonModel') || task.name.startsWith('externalNativeBuild'))) && !task.name.contains("Foss")) {
             task.enabled = false
@@ -405,9 +404,6 @@
             enabled = false
         }
     }
-=======
-    defaultConfig.versionCode = 2064
->>>>>>> 4c5f32ba
 
     applicationVariants.all { variant ->
         variant.outputs.all { output ->
