import cn.hutool.core.io.FileUtil
import cn.hutool.json.JSONObject

apply plugin: 'com.android.application'
apply plugin: 'kotlin-android'
apply plugin: 'kotlin-android-extensions'

def verName = "7.1.2-rc01"
def verCode = 73

def serviceAccountCredentialsFile = rootProject.file("service_account_credentials.json")

def beta = verName.contains("preview")

if (serviceAccountCredentialsFile.isFile()) {

    setupPlay(beta)

    play.serviceAccountCredentials = serviceAccountCredentialsFile

} else if (System.getenv().containsKey("ANDROID_PUBLISHER_CREDENTIALS")) {

    setupPlay(beta)

}

void setupPlay(boolean beta) {

    apply plugin: 'com.github.triplet.play'

    play {

        track = beta ? "beta" : "production"
        defaultToAppBundles = true
        userFraction = 1

    }


}

configurations {
    compile.exclude module: 'support-v4'
}

def okHttpVersion = '4.9.0'
def fcmVersion = '20.3.0'
def crashlyticsVersion = '17.2.2'
def playCoreVersion = '1.8.2'

buildscript {

    repositories {
        jcenter()
        mavenCentral()
        google()
    }

    dependencies {
        classpath 'cn.hutool:hutool-all:5.4.3'
    }

}

repositories {

    jcenter()
    maven { url "https://oss.sonatype.org/content/repositories/snapshots" }

}

dependencies {
<<<<<<< HEAD

    implementation 'androidx.core:core-ktx:1.5.0-alpha03'
    implementation 'androidx.palette:palette-ktx:1.0.0'
    implementation 'androidx.viewpager:viewpager:1.0.0'
=======
    implementation 'androidx.core:core:1.3.2'
    implementation 'androidx.palette:palette:1.0.0'
>>>>>>> d3ad1316
    implementation 'androidx.exifinterface:exifinterface:1.3.0'
    implementation "androidx.interpolator:interpolator:1.0.0"
    implementation 'androidx.dynamicanimation:dynamicanimation:1.0.0'
    implementation 'androidx.multidex:multidex:2.0.1'
    implementation "androidx.sharetarget:sharetarget:1.0.0"

<<<<<<< HEAD
    // replace zxing with latest
    // TODO: fix problem with android L
    implementation 'com.google.zxing:core:3.4.1'

    compileOnly 'org.checkerframework:checker-qual:3.7.0'
    compileOnly 'org.checkerframework:checker-compat-qual:2.5.5'

    // don't change this :)
    //noinspection GradleDependency
=======
    compileOnly 'org.checkerframework:checker-qual:2.5.2'
    compileOnly 'org.checkerframework:checker-compat-qual:2.5.0'
    implementation 'com.google.firebase:firebase-messaging:20.3.0'
    implementation 'com.google.firebase:firebase-config:19.2.0'
    implementation 'com.google.firebase:firebase-datatransport:17.0.8'
    implementation 'com.google.firebase:firebase-appindexing:19.1.0'
    implementation 'com.google.android.gms:play-services-maps:17.0.0'
    implementation 'com.google.android.gms:play-services-auth:18.1.0'
    implementation 'com.google.android.gms:play-services-vision:16.2.0'
    implementation 'com.google.android.gms:play-services-wearable:17.0.0'
    implementation 'com.google.android.gms:play-services-location:17.1.0'
    implementation "com.microsoft.appcenter:appcenter-distribute:3.2.2"
    implementation "com.microsoft.appcenter:appcenter-crashes:3.2.2"
>>>>>>> d3ad1316
    implementation 'com.googlecode.mp4parser:isoparser:1.0.6'

    implementation 'com.google.code.gson:gson:2.8.6'
    implementation 'org.osmdroid:osmdroid-android:6.1.8'
    implementation 'org.jetbrains.kotlin:kotlin-stdlib-jdk8:1.4.10'
    implementation 'org.jetbrains.kotlinx:kotlinx-coroutines-android:1.3.9'

    implementation "com.squareup.okhttp3:okhttp:$okHttpVersion"
    implementation "com.squareup.okhttp3:okhttp-dnsoverhttps:$okHttpVersion"
    implementation 'dnsjava:dnsjava:3.3.0'
    implementation 'org.dizitart:nitrite:3.4.2'

    implementation 'cn.hutool:hutool-core:5.4.4'
    implementation 'cn.hutool:hutool-crypto:5.4.4'

    implementation project(":openpgp-api")

    compileOnly files('libs/libv2ray.aar')

    compileOnly "com.google.firebase:firebase-messaging:$fcmVersion"
    compileOnly "com.google.firebase:firebase-crashlytics:$crashlyticsVersion"
    compileOnly "com.google.android.play:core:$playCoreVersion"

    releaseImplementation "com.google.firebase:firebase-messaging:$fcmVersion"
    releaseImplementation "com.google.firebase:firebase-crashlytics:$crashlyticsVersion"
    releaseImplementation "com.google.android.play:core:$playCoreVersion"

    coreLibraryDesugaring 'com.android.tools:desugar_jdk_libs:1.0.10'

}

task writeUpdateInfo {

    def info = new JSONObject()

    info.set("version", verName)
    info.set("versionCode", verCode)
    info.set("defaultFlavor", "full")
    info.set("defaultApkName", "NekoX-full-arm64-v8a-release.apk.xz")

    FileUtil.writeUtf8String(info.toStringPretty(), new File("build/update.json"))

}

tasks.findByName("preBuild").finalizedBy(writeUpdateInfo)

android {
    compileSdkVersion 30
    buildToolsVersion '30.0.2'
    ndkVersion rootProject.ext.ndkVersion

    defaultConfig.applicationId = "nekox.messenger"

    defaultConfig {
        minSdkVersion 16
        //noinspection OldTargetApi
        targetSdkVersion 28

        versionName verName
        versionCode verCode

        def appId = null
        def appHash = null

        //obtain your own keys at https://core.telegram.org/api/obtaining_api_id

        if (project.rootProject.file('local.properties').exists()) {
            Properties properties = new Properties()
            properties.load(project.rootProject.file('local.properties').newDataInputStream())
            appId = properties.getProperty("TELEGRAM_APP_ID") ?: System.getenv("TELEGRAM_APP_ID")
            appHash = properties.getProperty("TELEGRAM_APP_HASH") ?: System.getenv("TELEGRAM_APP_HASH")
        }

        buildConfigField 'int', 'APP_ID', appId != null ? appId : "1391584"
        buildConfigField 'String', 'APP_HASH', "\"" + (appHash != null ? appHash : "355c91550b0d658cfb7ff89dcf91a08c") + "\""

        externalNativeBuild {
            cmake {
                version '3.10.2'
                arguments '-DANDROID_STL=c++_static', '-DANDROID_PLATFORM=android-16', "-j=16"
            }
        }

    }

    bundle {
        language {
            enableSplit = false
        }
    }

    externalNativeBuild {
        cmake {
            path 'jni/CMakeLists.txt'
        }
    }

    lintOptions {
        disable 'MissingTranslation'
        disable 'ExtraTranslation'
        disable 'BlockedPrivateApi'
    }

    packagingOptions {

        exclude '/fabric/**'
        exclude '/META-INF/*.version'
        exclude '/META-INF/*.kotlin_module'
        exclude '/builddef.lst'
        exclude '/*.txt'

    }

    dexOptions {
        jumboMode = true
    }

    compileOptions {
        sourceCompatibility JavaVersion.VERSION_1_8
        targetCompatibility JavaVersion.VERSION_1_8

        coreLibraryDesugaringEnabled true
    }

    kotlinOptions {
        jvmTarget = JavaVersion.VERSION_1_8.toString()
    }

    signingConfigs {
        def keystorePwd = null
        def alias = null
        def pwd = null
        Properties properties

        if (project.rootProject.file('local.properties').exists()) {
            properties = new Properties()
            properties.load(project.rootProject.file('local.properties').newDataInputStream())
        } else {
            def base64 = System.getenv("LOCAL_PROPERTIES")
            if (base64 != null && !base64.isBlank()) {
                properties = new Properties()
                properties.load(new ByteArrayInputStream(Base64.decoder.decode(base64)))
            }
        }

        if (properties != null) {
            keystorePwd = properties.getProperty("KEYSTORE_PASS")
            alias = properties.getProperty("ALIAS_NAME")
            pwd = properties.getProperty("ALIAS_PASS")
        }

        keystorePwd = keystorePwd ?: System.getenv("KEYSTORE_PASS")
        alias = alias ?: System.getenv("ALIAS_NAME")
        pwd = pwd ?: System.getenv("ALIAS_PASS")

        release {

            storeFile project.file('release.keystore')
            storePassword keystorePwd
            keyAlias alias
            keyPassword pwd
        }

    }

    buildTypes {
        debug {
            debuggable true
            jniDebuggable true
            multiDexEnabled true
        }

        releaseNoGcm {
            debuggable false
            jniDebuggable false
            minifyEnabled true
            shrinkResources true
            multiDexEnabled true
            proguardFiles getDefaultProguardFile('proguard-android.txt'), 'proguard-rules.pro'
            matchingFallbacks = ['debug']
            signingConfig signingConfigs.release
        }

        release {
            debuggable false
            jniDebuggable false
            minifyEnabled true
            shrinkResources true
            multiDexEnabled true
            proguardFiles getDefaultProguardFile('proguard-android.txt'), 'proguard-rules.pro'
            matchingFallbacks = ['debug']
            signingConfig signingConfigs.release
        }

        foss {
            debuggable false
            jniDebuggable false
            minifyEnabled true
            shrinkResources true
            multiDexEnabled true
            proguardFiles getDefaultProguardFile('proguard-android.txt'), 'proguard-rules.pro'
            matchingFallbacks = ['debug']
            signingConfig signingConfigs.release
        }
    }

    sourceSets {

        main {
            jni.srcDirs = []
        }

        debug {
            jniLibs.srcDir 'src/main/libs'
        }

        releaseNoGcm {
            jniLibs.srcDir 'src/main/libs'
        }

        release {
            jniLibs.srcDir 'src/main/libs'
            manifest.srcFile 'src/gservcies/AndroidManifest.xml'
        }

        foss {
            jni.srcDirs = ['./jni/']
        }

    }

    splits.abi {

        enable true
        universalApk false

    }

    flavorDimensions "version"

    productFlavors {
        mini {
            versionNameSuffix '-mini'
        }
        miniNoEmoji {
            versionNameSuffix '-mini-no-emoji'
        }
        miniAppleEmoji {
            versionNameSuffix '-mini-apple-emoji'
        }
        miniTwitterEmoji {
            versionNameSuffix '-mini-twitter-emoji'
        }
        full {
        }
        fullNoEmoji {
            versionNameSuffix '-full-no-emoji'
        }
        fullAppleEmoji {
            versionNameSuffix '-full-apple-emoji'
        }
        fullTwitterEmoji {
            versionNameSuffix '-full-twitter-emoji'
        }
    }

    sourceSets.all { set ->
        if (set.name.matches("(mini|full).*")) {
            if (set.name.contains("Apple")) {
                set.assets.srcDirs = ["src/main/assets", "src/emojis/apple"]
            } else if (set.name.contains("Twitter")) {
                set.assets.srcDirs = ["src/main/assets", "src/emojis/twitter"]
            } else if (!set.name.contains("NoEmoji")) {
                set.assets.srcDirs = ["src/main/assets", "src/emojis/blob"]
            }
        }
    }

<<<<<<< HEAD
    tasks.all { task ->
        if (((task.name.endsWith('Ndk') || task.name.startsWith('generateJsonModel') || task.name.startsWith('externalNativeBuild'))) && !task.name.contains("Foss")) {
            task.enabled = false
        }
        if (task.name.contains("uploadCrashlyticsMappingFile")) {
            enabled = false
        }
    }
=======
    defaultConfig.versionCode = 2100
>>>>>>> d3ad1316

    applicationVariants.all { variant ->
        variant.outputs.all { output ->
            outputFileName = outputFileName.replace("TMessagesProj", "NekoX")
        }
    }

}

<<<<<<< HEAD
dependencies {
=======
    defaultConfig {
        minSdkVersion 16
        targetSdkVersion 28
        versionName "7.1.3"
>>>>>>> d3ad1316

    fullImplementation files('libs/libv2ray.aar','libs/ss-rust-release.aar','libs/ssr-libev-release.aar')

}

apply plugin: 'com.google.gms.google-services'
apply plugin: 'com.google.firebase.crashlytics'

android {

    tasks.all { task ->
        if (task.name.startsWith('uploadCrashlyticsMappingFile')) {
            task.enabled = false
        } else if (((task.name.contains('Crashlytics'))) && !task.name.endsWith("Release")) {
            task.enabled = false
        } else if (((task.name.endsWith('GoogleServices'))) && !task.name.endsWith("ReleaseGoogleServices")) {
            task.enabled = false
        }
    }

}<|MERGE_RESOLUTION|>--- conflicted
+++ resolved
@@ -5,7 +5,7 @@
 apply plugin: 'kotlin-android'
 apply plugin: 'kotlin-android-extensions'
 
-def verName = "7.1.2-rc01"
+def verName = "7.1.3-preview01"
 def verCode = 73
 
 def serviceAccountCredentialsFile = rootProject.file("service_account_credentials.json")
@@ -70,22 +70,16 @@
 }
 
 dependencies {
-<<<<<<< HEAD
 
     implementation 'androidx.core:core-ktx:1.5.0-alpha03'
     implementation 'androidx.palette:palette-ktx:1.0.0'
     implementation 'androidx.viewpager:viewpager:1.0.0'
-=======
-    implementation 'androidx.core:core:1.3.2'
-    implementation 'androidx.palette:palette:1.0.0'
->>>>>>> d3ad1316
     implementation 'androidx.exifinterface:exifinterface:1.3.0'
     implementation "androidx.interpolator:interpolator:1.0.0"
     implementation 'androidx.dynamicanimation:dynamicanimation:1.0.0'
     implementation 'androidx.multidex:multidex:2.0.1'
     implementation "androidx.sharetarget:sharetarget:1.0.0"
 
-<<<<<<< HEAD
     // replace zxing with latest
     // TODO: fix problem with android L
     implementation 'com.google.zxing:core:3.4.1'
@@ -95,21 +89,6 @@
 
     // don't change this :)
     //noinspection GradleDependency
-=======
-    compileOnly 'org.checkerframework:checker-qual:2.5.2'
-    compileOnly 'org.checkerframework:checker-compat-qual:2.5.0'
-    implementation 'com.google.firebase:firebase-messaging:20.3.0'
-    implementation 'com.google.firebase:firebase-config:19.2.0'
-    implementation 'com.google.firebase:firebase-datatransport:17.0.8'
-    implementation 'com.google.firebase:firebase-appindexing:19.1.0'
-    implementation 'com.google.android.gms:play-services-maps:17.0.0'
-    implementation 'com.google.android.gms:play-services-auth:18.1.0'
-    implementation 'com.google.android.gms:play-services-vision:16.2.0'
-    implementation 'com.google.android.gms:play-services-wearable:17.0.0'
-    implementation 'com.google.android.gms:play-services-location:17.1.0'
-    implementation "com.microsoft.appcenter:appcenter-distribute:3.2.2"
-    implementation "com.microsoft.appcenter:appcenter-crashes:3.2.2"
->>>>>>> d3ad1316
     implementation 'com.googlecode.mp4parser:isoparser:1.0.6'
 
     implementation 'com.google.code.gson:gson:2.8.6'
@@ -388,7 +367,6 @@
         }
     }
 
-<<<<<<< HEAD
     tasks.all { task ->
         if (((task.name.endsWith('Ndk') || task.name.startsWith('generateJsonModel') || task.name.startsWith('externalNativeBuild'))) && !task.name.contains("Foss")) {
             task.enabled = false
@@ -397,9 +375,6 @@
             enabled = false
         }
     }
-=======
-    defaultConfig.versionCode = 2100
->>>>>>> d3ad1316
 
     applicationVariants.all { variant ->
         variant.outputs.all { output ->
@@ -409,14 +384,7 @@
 
 }
 
-<<<<<<< HEAD
 dependencies {
-=======
-    defaultConfig {
-        minSdkVersion 16
-        targetSdkVersion 28
-        versionName "7.1.3"
->>>>>>> d3ad1316
 
     fullImplementation files('libs/libv2ray.aar','libs/ss-rust-release.aar','libs/ssr-libev-release.aar')
 
