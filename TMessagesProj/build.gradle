--- conflicted
+++ resolved
@@ -15,7 +15,7 @@
 }
 
 def verName = APP_VERSION_NAME
-def verCode = 1206
+def verCode = 1207
 
 
 def officialVer = APP_VERSION_NAME
@@ -70,48 +70,15 @@
     nagram_build_args = properties.getProperty("NAGRAM_BUILD_ARGS", nagram_build_args)
 }
 
-<<<<<<< HEAD
 keystorePwd = keystorePwd ?: System.getenv("KEYSTORE_PASS")
 alias = alias ?: System.getenv("ALIAS_NAME")
 pwd = pwd ?: System.getenv("ALIAS_PASS")
-=======
-    implementation 'com.google.android.gms:play-services-cast-framework:21.4.0'
-    implementation "androidx.mediarouter:mediarouter:1.7.0"
-    implementation 'org.nanohttpd:nanohttpd:2.3.1'
-
-    compileOnly 'org.checkerframework:checker-qual:2.5.2'
-    compileOnly 'org.checkerframework:checker-compat-qual:2.5.0'
-    implementation 'com.google.firebase:firebase-messaging:22.0.0'
-    implementation 'com.google.firebase:firebase-config:21.0.1'
-    implementation 'com.google.firebase:firebase-datatransport:18.1.0'
-    implementation 'com.google.firebase:firebase-appindexing:20.0.0'
-    implementation 'com.google.android.gms:play-services-maps:18.1.0'
-    implementation 'com.google.android.gms:play-services-auth:20.4.0'
-    implementation 'com.google.android.gms:play-services-vision:20.1.3'
-    implementation 'com.google.android.gms:play-services-wearable:18.0.0'
-    implementation 'com.google.android.gms:play-services-location:21.0.1'
-    implementation 'com.google.android.gms:play-services-wallet:19.1.0'
-    implementation 'com.googlecode.mp4parser:isoparser:1.0.6'
-    implementation 'com.stripe:stripe-android:2.0.2'
-    implementation 'com.google.mlkit:language-id:16.1.1'
-    implementation 'com.android.billingclient:billing:6.0.1'
-    implementation 'com.google.code.gson:gson:2.11.0'
-    implementation 'com.google.guava:guava:31.1-android'
-    implementation 'com.google.android.play:integrity:1.3.0'
-    implementation 'com.google.android.gms:play-services-safetynet:18.0.1'
->>>>>>> 3733c88b
 
 def targetTask = ""
 if (!gradle.startParameter.taskNames.isEmpty()) {
     if (gradle.startParameter.taskNames.size == 1) {
         targetTask = gradle.startParameter.taskNames[0].toLowerCase()
     }
-<<<<<<< HEAD
-=======
-    implementation 'com.google.android.recaptcha:recaptcha:18.4.0'
-
-    coreLibraryDesugaring 'com.android.tools:desugar_jdk_libs:1.1.5'
->>>>>>> 3733c88b
 }
 
 def nativeTarget = System.getenv("NATIVE_TARGET")
@@ -299,6 +266,10 @@
     implementation "androidx.sharetarget:sharetarget:1.2.0"
     implementation "androidx.interpolator:interpolator:1.0.0"
     implementation 'androidx.biometric:biometric:1.1.0'
+
+    implementation 'com.google.android.gms:play-services-cast-framework:21.4.0'
+    implementation "androidx.mediarouter:mediarouter:1.7.0"
+    implementation 'org.nanohttpd:nanohttpd:2.3.1'
 
     compileOnly 'org.checkerframework:checker-qual:2.5.2'
     compileOnly 'org.checkerframework:checker-compat-qual:2.5.0'
@@ -331,6 +302,7 @@
             because("kotlin-stdlib-jdk8 is now a part of kotlin-stdlib")
         }
 //    }
+    implementation 'com.google.android.recaptcha:recaptcha:18.4.0'
 
     testImplementation "junit:junit:4.13.2"
     testImplementation "androidx.test:core:1.5.0"
