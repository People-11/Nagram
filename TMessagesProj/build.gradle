apply plugin: 'com.android.application'

repositories {
    mavenCentral()
    google()
    jcenter()
}

configurations {
    compile.exclude module: 'support-v4'
}

configurations.all {
    exclude group: 'com.google.firebase', module: 'firebase-core'
}

dependencies {
    implementation 'androidx.core:core:1.1.0-beta01'
    implementation 'androidx.palette:palette:1.0.0'
    implementation 'androidx.exifinterface:exifinterface:1.1.0'

    compileOnly 'org.checkerframework:checker-qual:2.5.2'
    compileOnly 'org.checkerframework:checker-compat-qual:2.5.0'
    implementation 'com.google.firebase:firebase-messaging:20.1.0'
    implementation 'com.google.android.gms:play-services-maps:17.0.0'
    implementation 'com.google.android.gms:play-services-auth:17.0.0'
    implementation 'com.google.android.gms:play-services-vision:16.2.0'
    implementation 'com.google.android.gms:play-services-wallet:17.0.0'
    implementation 'com.google.android.gms:play-services-wearable:17.0.0'
    implementation 'com.google.android.gms:play-services-location:17.0.0'
    implementation 'com.googlecode.mp4parser:isoparser:1.0.6'
    implementation 'com.stripe:stripe-android:2.0.2'
    implementation 'com.google.code.gson:gson:2.8.6'
    implementation files('libs/libgsaverification-client.aar')
}

android {
    compileSdkVersion 29
    buildToolsVersion '29.0.2'
    ndkVersion "20.0.5594570"

    defaultConfig.applicationId = "tw.nekomimi.nekogram"

    sourceSets.main.jniLibs.srcDirs = ['./jni/']

    externalNativeBuild {
        ndkBuild {
            path "jni/Android.mk"
        }
    }

    lintOptions {
        disable 'MissingTranslation'
        disable 'ExtraTranslation'
        disable 'BlockedPrivateApi'
    }

    dexOptions {
        jumboMode = true
    }

    compileOptions {
        sourceCompatibility JavaVersion.VERSION_1_8
        targetCompatibility JavaVersion.VERSION_1_8
    }

    signingConfigs {
        Properties properties = new Properties()
        properties.load(project.rootProject.file('local.properties').newDataInputStream())
        release {
            storeFile file("config/release.keystore")
            storePassword properties.getProperty("RELEASE_STORE_PASSWORD")
            keyAlias properties.getProperty("RELEASE_KEY_ALIAS")
            keyPassword properties.getProperty("RELEASE_KEY_PASSWORD")
        }
        debug {
            storeFile file("config/release.keystore")
            storePassword properties.getProperty("RELEASE_STORE_PASSWORD")
            keyAlias properties.getProperty("RELEASE_KEY_ALIAS")
            keyPassword properties.getProperty("RELEASE_KEY_PASSWORD")
        }
    }


    buildTypes {
        debug {
            debuggable true
            jniDebuggable true
            signingConfig signingConfigs.debug
            //applicationIdSuffix ".beta"
            minifyEnabled true
            proguardFiles getDefaultProguardFile('proguard-android.txt'), 'proguard-rules.pro'
        }

        /*debugAsan {
            debuggable true
            jniDebuggable true
            signingConfig signingConfigs.debug
            applicationIdSuffix ".beta"
            minifyEnabled true
            proguardFiles getDefaultProguardFile('proguard-android.txt'), 'proguard-rules.pro'

            packagingOptions {
                doNotStrip "**.so"
            }

            sourceSets {
                main {
                    jniLibs {
                        srcDir {
                            'jniLibs'
                        }
                    }
                    resources {
                        srcDir {
                            'jniRes'
                        }
                    }
                }
            }
        }*/

        debugMultidex {
            initWith debug
            minifyEnabled false
            multiDexEnabled true
            dependencies {
                implementation 'com.android.support:multidex:1.0.3'
            }
            manifestPlaceholders = [applicationClassName: "MultiDexApplicationLoader"]
        }

        HA {
            debuggable false
            jniDebuggable false
            signingConfig signingConfigs.debug
            //applicationIdSuffix ".beta"
            minifyEnabled true
            proguardFiles getDefaultProguardFile('proguard-android.txt'), 'proguard-rules.pro'
        }

        release {
            debuggable false
            jniDebuggable false
            signingConfig signingConfigs.release
            minifyEnabled true
            shrinkResources false
            proguardFiles getDefaultProguardFile('proguard-android.txt'), 'proguard-rules.pro'
            multiDexEnabled true
            dependencies {
                implementation 'com.android.support:multidex:1.0.3'
            }
            manifestPlaceholders = [applicationClassName: "MultiDexApplicationLoader"]
        }
    }

    sourceSets.debug {
        manifest.srcFile 'config/debug/AndroidManifest.xml'
    }

    /*sourceSets.debugAsan {
        manifest.srcFile 'config/debug/AndroidManifest.xml'
    }*/

    sourceSets.debugMultidex {
        manifest.srcFile 'config/debug/AndroidManifest.xml'
        java.srcDirs = ['src/multidex/java']
    }

    sourceSets.HA {
        manifest.srcFile 'config/debug/AndroidManifest.xml'
    }

    sourceSets.release {
        manifest.srcFile 'config/release/AndroidManifest.xml'
        java.srcDirs = ['src/multidex/java']
    }

    flavorDimensions "minApi"

    productFlavors {
        armv7 {
            ndk {
                abiFilters "armeabi-v7a"
            }
            ext {
                abiVersionCode = 1
            }
        }
        x86 {
            ndk {
                abiFilters "x86"
            }
            ext {
                abiVersionCode = 2
            }
        }
        armv7_SDK23 {
            ndk {
                abiFilters "armeabi-v7a"
            }
            sourceSets.debug {
                manifest.srcFile 'config/debug/AndroidManifest_SDK23.xml'
            }
            sourceSets.release {
                manifest.srcFile 'config/release/AndroidManifest_SDK23.xml'
            }
            minSdkVersion 23
            ext {
                abiVersionCode = 3
            }
        }
        x86_SDK23 {
            ndk {
                abiFilters "x86"
            }
            sourceSets.debug {
                manifest.srcFile 'config/debug/AndroidManifest_SDK23.xml'
            }
            sourceSets.release {
                manifest.srcFile 'config/release/AndroidManifest_SDK23.xml'
            }
            minSdkVersion 23
            ext {
                abiVersionCode = 4
            }
        }
        arm64 {
            ndk {
                abiFilters "arm64-v8a"
            }
            ext {
                abiVersionCode = 5
            }
        }
        x64 {
            ndk {
                abiFilters "x86_64"
            }
            ext {
                abiVersionCode = 6
            }
        }
        arm64_SDK23 {
            ndk {
                abiFilters "arm64-v8a"
            }
            sourceSets.debug {
                manifest.srcFile 'config/debug/AndroidManifest_SDK23.xml'
            }
            /*sourceSets.debugAsan {
                manifest.srcFile 'config/debug/AndroidManifest_SDK23.xml'
            }*/
            sourceSets.release {
                manifest.srcFile 'config/release/AndroidManifest_SDK23.xml'
            }
            minSdkVersion 23
            ext {
                abiVersionCode = 7
            }
        }
        x64_SDK23 {
            ndk {
                abiFilters "x86_64"
            }
            sourceSets.debug {
                manifest.srcFile 'config/debug/AndroidManifest_SDK23.xml'
            }
            sourceSets.release {
                manifest.srcFile 'config/release/AndroidManifest_SDK23.xml'
            }
            minSdkVersion 23
            ext {
                abiVersionCode = 8
            }
        }
        afat {
            sourceSets.debug {
                manifest.srcFile 'config/debug/AndroidManifest_SDK23.xml'
            }
            /*sourceSets.debugAsan {
                manifest.srcFile 'config/debug/AndroidManifest_SDK23.xml'
            }*/
            sourceSets.release {
                manifest.srcFile 'config/release/AndroidManifest_SDK23.xml'
            }
            ext {
                abiVersionCode = 0
            }
        }
    }

<<<<<<< HEAD
    defaultConfig.versionCode = 10 * 1839
=======
    defaultConfig.versionCode = 1846
>>>>>>> 30d60377

    applicationVariants.all { variant ->
        variant.outputs.all { output ->
            outputFileName = "app.apk"
            output.getProcessManifestProvider().get().doLast {
                def abiVersion = variant.productFlavors.get(0).abiVersionCode

                def outputDir = manifestOutputDirectory
                File directory
                if (outputDir instanceof File) {
                    directory = outputDir
                } else {
                    directory = outputDir.get().asFile
                }

                String manifestPath = directory.toString() + "/AndroidManifest.xml"
                def manifestContent = file(manifestPath).getText()

                manifestContent = manifestContent.replace(String.format('android:versionCode="%d"', defaultConfig.versionCode), String.format('android:versionCode="%s"', defaultConfig.versionCode + abiVersion))
                file(manifestPath).write(manifestContent)
            }
        }
    }

    variantFilter { variant ->
        def names = variant.flavors*.name
        if (variant.buildType.name != "release" && !names.contains("afat")) {
            setIgnore(true)
        }
    }

    defaultConfig {
        minSdkVersion 16
        targetSdkVersion 28
<<<<<<< HEAD
        versionName "5.13.1.5"
=======
        versionName "5.14.0"
>>>>>>> 30d60377

        vectorDrawables.generatedDensities = ['mdpi', 'hdpi', 'xhdpi', 'xxhdpi']

        externalNativeBuild {
            ndkBuild {
                arguments "NDK_APPLICATION_MK:=jni/Application.mk", "APP_PLATFORM:=android-16", "--jobs=8"
                abiFilters "armeabi-v7a", "arm64-v8a", "x86", "x86_64"
            }
        }

        manifestPlaceholders = [applicationClassName: "ApplicationLoader"]
    }
}

apply plugin: 'com.google.gms.google-services'<|MERGE_RESOLUTION|>--- conflicted
+++ resolved
@@ -290,11 +290,7 @@
         }
     }
 
-<<<<<<< HEAD
-    defaultConfig.versionCode = 10 * 1839
-=======
-    defaultConfig.versionCode = 1846
->>>>>>> 30d60377
+    defaultConfig.versionCode = 10 * 1846
 
     applicationVariants.all { variant ->
         variant.outputs.all { output ->
@@ -329,11 +325,7 @@
     defaultConfig {
         minSdkVersion 16
         targetSdkVersion 28
-<<<<<<< HEAD
-        versionName "5.13.1.5"
-=======
         versionName "5.14.0"
->>>>>>> 30d60377
 
         vectorDrawables.generatedDensities = ['mdpi', 'hdpi', 'xhdpi', 'xxhdpi']
 
