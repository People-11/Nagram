--- conflicted
+++ resolved
@@ -7,7 +7,7 @@
 apply plugin: "io.objectbox"
 
 def verName = APP_VERSION_NAME
-def verCode = 1219
+def verCode = 1220
 
 
 def officialVer = APP_VERSION_NAME
@@ -62,32 +62,9 @@
     nagram_build_args = properties.getProperty("NAGRAM_BUILD_ARGS", nagram_build_args)
 }
 
-<<<<<<< HEAD
 keystorePwd = keystorePwd ?: System.getenv("KEYSTORE_PASS")
 alias = alias ?: System.getenv("ALIAS_NAME")
 pwd = pwd ?: System.getenv("ALIAS_PASS")
-=======
-    compileOnly 'org.checkerframework:checker-qual:2.5.2'
-    compileOnly 'org.checkerframework:checker-compat-qual:2.5.0'
-    implementation 'com.google.firebase:firebase-messaging:22.0.0'
-    implementation 'com.google.firebase:firebase-config:21.0.1'
-    implementation 'com.google.firebase:firebase-datatransport:18.1.0'
-    implementation 'com.google.firebase:firebase-appindexing:20.0.0'
-    implementation 'com.google.android.gms:play-services-maps:18.1.0'
-    implementation 'com.google.android.gms:play-services-auth:20.4.0'
-    implementation 'com.google.android.gms:play-services-vision:20.1.3'
-    implementation 'com.google.android.gms:play-services-wearable:18.0.0'
-    implementation 'com.google.android.gms:play-services-location:21.0.1'
-    implementation 'com.google.android.gms:play-services-wallet:19.1.0'
-    implementation 'com.googlecode.mp4parser:isoparser:1.0.6'
-    implementation 'com.stripe:stripe-android:2.0.2'
-    implementation 'com.google.mlkit:language-id:17.0.6'
-    implementation 'com.android.billingclient:billing:7.1.1'
-    implementation 'com.google.code.gson:gson:2.11.0'
-    implementation 'com.google.guava:guava:31.1-android'
-    implementation 'com.google.android.play:integrity:1.3.0'
-    implementation 'com.google.android.gms:play-services-safetynet:18.0.1'
->>>>>>> ddc90f16
 
 def targetTask = ""
 if (!gradle.startParameter.taskNames.isEmpty()) {
@@ -125,7 +102,6 @@
 
     }
 
-<<<<<<< HEAD
     defaultConfig {
         minSdkVersion 21
         //noinspection ExpiredTargetSdkVersion,OldTargetApi
@@ -133,16 +109,6 @@
 
         versionName verName
         versionCode verCode
-=======
-    coreLibraryDesugaring 'com.android.tools:desugar_jdk_libs:2.1.5'
-}
-
-def isWindows = String.valueOf(DefaultNativePlatform.currentOperatingSystem.toFamilyName() == OperatingSystemFamily.WINDOWS)
-android {
-    compileSdkVersion 35
-    buildToolsVersion '35.0.0'
-    ndkVersion "21.4.7075529" // 26.3.11579264
->>>>>>> ddc90f16
 
         def appId = "11535358"
         def appHash = "33d372962fadb01df47e6ceed4e33cd6"
@@ -162,7 +128,7 @@
 
         externalNativeBuild {
             cmake {
-                arguments "-DANDROID_STL=c++_static", "-DANDROID_PLATFORM=android-21"
+                arguments '-DANDROID_STL=c++_static', '-DANDROID_PLATFORM=android-21' //, '-DANDROID_SUPPORT_FLEXIBLE_PAGE_SIZES=ON'
             }
         }
     }
@@ -173,7 +139,6 @@
         }
     }
 
-<<<<<<< HEAD
     externalNativeBuild {
         cmake {
             path "jni/CMakeLists.txt"
@@ -181,8 +146,6 @@
     }
 
 
-=======
->>>>>>> ddc90f16
     compileOptions {
         sourceCompatibility JavaVersion.VERSION_11
         targetCompatibility JavaVersion.VERSION_11
@@ -194,7 +157,6 @@
         jvmTarget = JavaVersion.VERSION_11.toString()
     }
 
-<<<<<<< HEAD
     testOptions {
         unitTests.includeAndroidResources = true
     }
@@ -205,21 +167,6 @@
             storePassword keystorePwd
             keyAlias alias
             keyPassword pwd
-=======
-    defaultConfig {
-        minSdkVersion 21
-        targetSdkVersion 35
-
-        vectorDrawables.generatedDensities = ['mdpi', 'hdpi', 'xhdpi', 'xxhdpi']
-
-        multiDexEnabled true
-
-        externalNativeBuild {
-            cmake {
-                version '3.10.2'
-                arguments '-DANDROID_STL=c++_static', '-DANDROID_PLATFORM=android-21' //, '-DANDROID_SUPPORT_FLEXIBLE_PAGE_SIZES=ON'
-            }
->>>>>>> ddc90f16
         }
     }
 
@@ -239,7 +186,6 @@
             minifyEnabled true
             shrinkResources true
             multiDexEnabled true
-<<<<<<< HEAD
             zipAlignEnabled true
             proguardFiles getDefaultProguardFile("proguard-android-optimize.txt"), "proguard-rules.pro"
             matchingFallbacks = ["release", "debug"]
@@ -296,21 +242,6 @@
         }
     }
 
-=======
-            proguardFiles getDefaultProguardFile('proguard-android.txt'), '../TMessagesProj/proguard-rules.pro'
-            ndk.debugSymbolLevel = 'FULL'
-            buildConfigField "String", "BUILD_VERSION_STRING", "\"" + APP_VERSION_NAME + "\""
-            buildConfigField "String", "APP_CENTER_HASH", "\"\""
-            buildConfigField "String", "BETA_URL", "\"\""
-            buildConfigField "boolean", "DEBUG_VERSION", "false"
-            buildConfigField "boolean", "DEBUG_PRIVATE_VERSION", "false"
-            buildConfigField "boolean", "BUILD_HOST_IS_WINDOWS", isWindows
-            buildConfigField "int", "VERSION_NUM", "7"
-        }
-    }
-
-    namespace 'org.telegram.messenger'
->>>>>>> ddc90f16
 }
 
 def fcmVersion = "23.4.1"
@@ -351,8 +282,8 @@
     implementation 'com.stripe:stripe-android:2.0.2'
     // add for auto translate
     implementation 'com.google.mlkit:language-id:17.0.6'
-    implementation 'com.android.billingclient:billing:6.0.1'
-    implementation "com.google.code.gson:gson:2.11.0"
+    implementation 'com.android.billingclient:billing:7.1.1'
+    implementation 'com.google.code.gson:gson:2.11.0'
     implementation 'com.google.guava:guava:31.1-android'
     implementation 'com.google.android.play:integrity:1.3.0'
     implementation 'com.google.android.gms:play-services-safetynet:18.0.1'
@@ -374,7 +305,7 @@
     testImplementation "androidx.test:core:1.5.0"
     testImplementation "org.robolectric:robolectric:4.5.1"
 
-    coreLibraryDesugaring "com.android.tools:desugar_jdk_libs:1.2.0"
+    coreLibraryDesugaring 'com.android.tools:desugar_jdk_libs:2.1.5'
 }
 dependencies {
     implementation "androidx.browser:browser:1.8.0"
@@ -411,6 +342,9 @@
 apply plugin: "com.google.firebase.crashlytics"
 
 android {
+    compileSdkVersion 35
+    buildToolsVersion '35.0.0'
+    ndkVersion "21.4.7075529" // 26.3.11579264
 
 
     packagingOptions {
