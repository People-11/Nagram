--- conflicted
+++ resolved
@@ -299,11 +299,7 @@
         }
     }
 
-<<<<<<< HEAD
-    defaultConfig.versionCode = 10 * 1868
-=======
-    defaultConfig.versionCode = 1869
->>>>>>> df90efac
+    defaultConfig.versionCode = 10 * 1869
 
     applicationVariants.all { variant ->
         variant.outputs.all { output ->
