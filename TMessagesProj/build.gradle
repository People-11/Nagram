import io.sentry.android.gradle.extensions.InstrumentationFeature
import io.sentry.android.gradle.instrumentation.logcat.LogcatLevel

apply plugin: "com.android.application"
apply plugin: "kotlin-android"
apply plugin: "io.sentry.android.gradle"

repositories {
    maven {
        url 'https://www.jitpack.io'
        content {
            includeModule 'com.github.UnifiedPush', 'android-connector'
        }
    }
}

def verName = "10.12.0"
def verCode = 1176


def officialVer = "10.12.0"
def officialCode = 4710

def serviceAccountCredentialsFile = rootProject.file("service_account_credentials.json")

def beta = verName.contains("preview")

if (serviceAccountCredentialsFile.isFile()) {
    setupPlay(beta)
    play.serviceAccountCredentials = serviceAccountCredentialsFile
} else if (System.getenv().containsKey("ANDROID_PUBLISHER_CREDENTIALS")) {
    setupPlay(beta)
}

void setupPlay(boolean beta) {
    apply plugin: "com.github.triplet.play"
    play {
        track = beta ? "beta" : "production"
        defaultToAppBundles = true
    }
}

configurations {
    compile.exclude module: "support-v4"
}

def keystorePwd = null
def alias = null
def pwd = null
def sentry_token = System.getenv("SENTRY_AUTH_TOKEN")
def sentry_upload =  project.rootProject.file("sentry.properties").exists()
def disableCMakeRelWithDebInfo = System.getenv("COMPILE_NATIVE") == null

Properties properties
def base64 = System.getenv("LOCAL_PROPERTIES")
if (base64 != null && !base64.isBlank()) {
    properties = new Properties()
    properties.load(new ByteArrayInputStream(Base64.decoder.decode(base64)))
} else if (project.rootProject.file("local.properties").exists()) {
    properties = new Properties()
    properties.load(project.rootProject.file("local.properties").newDataInputStream())
}

if (properties != null) {
    keystorePwd = properties.getProperty("KEYSTORE_PASS")
    alias = properties.getProperty("ALIAS_NAME")
    pwd = properties.getProperty("ALIAS_PASS")
    sentry_token = properties.getProperty("SENTRY_AUTH_TOKEN", sentry_token)
}

<<<<<<< HEAD
keystorePwd = keystorePwd ?: System.getenv("KEYSTORE_PASS")
alias = alias ?: System.getenv("ALIAS_NAME")
pwd = pwd ?: System.getenv("ALIAS_PASS")
=======
    compileOnly 'org.checkerframework:checker-qual:2.5.2'
    compileOnly 'org.checkerframework:checker-compat-qual:2.5.0'
    implementation 'com.google.firebase:firebase-messaging:22.0.0'
    implementation 'com.google.firebase:firebase-config:21.0.1'
    implementation 'com.google.firebase:firebase-datatransport:18.1.0'
    implementation 'com.google.firebase:firebase-appindexing:20.0.0'
    implementation 'com.google.android.gms:play-services-maps:18.1.0'
    implementation 'com.google.android.gms:play-services-auth:20.4.0'
    implementation 'com.google.android.gms:play-services-vision:20.1.3'
    implementation 'com.google.android.gms:play-services-wearable:18.0.0'
    implementation 'com.google.android.gms:play-services-location:21.0.1'
    implementation 'com.google.android.gms:play-services-wallet:19.1.0'
    implementation 'com.googlecode.mp4parser:isoparser:1.0.6'
    implementation 'com.stripe:stripe-android:2.0.2'
    implementation 'com.google.mlkit:language-id:16.1.1'
    implementation 'com.android.billingclient:billing:5.1.0'
    implementation 'com.google.code.gson:gson:2.10'
    implementation 'com.google.guava:guava:31.1-android'
    implementation 'com.airbnb.android:lottie:6.4.0'
    implementation 'com.google.android.play:integrity:1.3.0'
    implementation 'com.google.android.gms:play-services-safetynet:18.0.1'
>>>>>>> 5bc1c3dc

def targetTask = ""
if (!gradle.startParameter.taskNames.isEmpty()) {
    if (gradle.startParameter.taskNames.size == 1) {
        targetTask = gradle.startParameter.taskNames[0].toLowerCase()
    }
}

def nativeTarget = System.getenv("NATIVE_TARGET")
if (nativeTarget == null) nativeTarget = ""

android {
    compileSdkVersion 33
    ndkVersion rootProject.ext.ndkVersion

    defaultConfig.applicationId = "xyz.nextalone.nagram"

    splits {

        abi {
            if (targetTask.contains("fdroid")) {
                enable false
                universalApk true
            } else {
                enable true
                reset()
                universalApk false
                if (!nativeTarget.isBlank()) {
                    include nativeTarget
                } else {
                    include 'armeabi-v7a', 'arm64-v8a'
                }
            }
        }

    }

    defaultConfig {
        minSdkVersion 21
        //noinspection ExpiredTargetSdkVersion,OldTargetApi
        targetSdkVersion 33

        versionName verName
        versionCode verCode

        def appId = "11535358"
        def appHash = "33d372962fadb01df47e6ceed4e33cd6"

        //obtain your own keys at https://core.telegram.org/api/obtaining_api_id

        if (properties != null) {
            appId = properties.getProperty("TELEGRAM_APP_ID") ?: System.getenv("TELEGRAM_APP_ID") ?: appId
            appHash = properties.getProperty("TELEGRAM_APP_HASH") ?: System.getenv("TELEGRAM_APP_HASH") ?: appHash
        }

        buildConfigField "String", "BUILD_VERSION_STRING", "\"" + verName + "\""
        buildConfigField "String", "OFFICIAL_VERSION", "\"" + officialVer + "\""
        buildConfigField "int", "OFFICIAL_VERSION_CODE", officialCode + ""
        buildConfigField "int", "APP_ID", appId
        buildConfigField "String", "APP_HASH", "\"" + appHash + "\""

        externalNativeBuild {
            cmake {
                arguments "-DANDROID_STL=c++_static", "-DANDROID_PLATFORM=android-21"
            }
        }
    }

    bundle {
        language {
            enableSplit = false
        }
    }

    externalNativeBuild {
        cmake {
            path "jni/CMakeLists.txt"
        }
    }


    compileOptions {
        sourceCompatibility JavaVersion.VERSION_11
        targetCompatibility JavaVersion.VERSION_11

        coreLibraryDesugaringEnabled true
    }

    kotlinOptions {
        jvmTarget = JavaVersion.VERSION_11.toString()
    }

    testOptions {
        unitTests.includeAndroidResources = true
    }

    signingConfigs {
        release {
            storeFile project.file("release.keystore")
            storePassword keystorePwd
            keyAlias alias
            keyPassword pwd
        }
    }

    buildTypes {
        debug {
            isDefault true
            debuggable true
            jniDebuggable true
            multiDexEnabled true
            zipAlignEnabled true
            signingConfig signingConfigs.release
        }

        release {
            debuggable false
            jniDebuggable false
            minifyEnabled true
            shrinkResources true
            multiDexEnabled true
            zipAlignEnabled true
            proguardFiles getDefaultProguardFile("proguard-android-optimize.txt"), "proguard-rules.pro"
            matchingFallbacks = ["release", "debug"]
            signingConfig signingConfigs.release
        }
    }

    sourceSets {

        main {
            assets.srcDirs = ["src/main/assets"]
        }

        debug {
            java {
                srcDirs "src/main/java"
            }
            jniLibs {
                srcDir "src/main/libs"
            }
        }

        release {
            java {
                srcDirs "src/main/java"
            }
            jniLibs {
                srcDir "src/main/libs"
            }
        }
    }

    flavorDimensions "version"

    tasks.configureEach { task ->
        if (((task.name.endsWith("Ndk") || task.name.startsWith("generateJsonModel") || task.name.startsWith("externalNativeBuild"))) && !task.name.contains("Debug")) {
            task.enabled = false
        }
        if (task.name.contains("uploadCrashlyticsMappingFile")) {
            enabled = false
        }
        if (disableCMakeRelWithDebInfo && task.name.contains("CMakeRelWithDebInfo")) {
            enabled = false
        }
    }

    applicationVariants.configureEach { variant ->
        variant.outputs.configureEach { output ->
            String gramName = "Nagram"
            String first = String.format("%s-v%s(%s)", gramName, versionName, versionCode)
            String name = outputFileName.replace("TMessagesProj", first)
            name = name.replace("-release", "")
            outputFileName = name
        }
    }

}

def fcmVersion = "23.4.1"
def crashlyticsVersion = "18.6.2"
def playCoreVersion = "1.10.3"

dependencies {

    implementation "androidx.browser:browser:1.5.0"
    implementation 'androidx.fragment:fragment:1.2.0'
    implementation "androidx.core:core-ktx:1.9.0"
    implementation "androidx.palette:palette-ktx:1.0.0"
    implementation "androidx.viewpager:viewpager:1.0.0"
    implementation "androidx.exifinterface:exifinterface:1.3.7"
    implementation "androidx.interpolator:interpolator:1.0.0"
    implementation 'androidx.biometric:biometric:1.1.0'
    implementation "androidx.dynamicanimation:dynamicanimation:1.0.0"
    implementation "androidx.multidex:multidex:2.0.1"
    implementation "androidx.sharetarget:sharetarget:1.2.0"

    // just follow official
    compileOnly 'org.checkerframework:checker-qual:2.5.2'
    compileOnly 'org.checkerframework:checker-compat-qual:2.5.0'

    // don"t change this :)
    //noinspection GradleDependency
    implementation "com.googlecode.mp4parser:isoparser:1.0.6"

    implementation "com.google.code.gson:gson:2.10"
    implementation "org.osmdroid:osmdroid-android:6.1.10"
    implementation "org.jetbrains.kotlin:kotlin-stdlib-jdk8:1.9.23"
    implementation "org.jetbrains.kotlinx:kotlinx-coroutines-android:1.8.0"

    implementation "com.squareup.okhttp3:okhttp:5.0.0-alpha.10"
    implementation 'com.neovisionaries:nv-websocket-client:2.14'
    implementation 'dnsjava:dnsjava:3.4.1'
    implementation "org.dizitart:nitrite:3.4.3"

    implementation "cn.hutool:hutool-core:5.7.13"
    implementation "cn.hutool:hutool-crypto:5.7.13"
    implementation 'cn.hutool:hutool-http:5.7.5'
    implementation "com.jakewharton:process-phoenix:2.1.2"
    implementation 'com.google.guava:guava:31.1-android'

    implementation 'com.google.android.gms:play-services-mlkit-subject-segmentation:16.0.0-beta1'
    implementation 'com.google.android.gms:play-services-mlkit-image-labeling:16.0.8'

    implementation project(":openpgp-api")

    compileOnly fileTree("libs")

    compileOnly "com.google.firebase:firebase-messaging:$fcmVersion"
    compileOnly "com.google.firebase:firebase-crashlytics:$crashlyticsVersion"
    compileOnly "com.google.android.play:core:$playCoreVersion"

    implementation 'com.google.android.gms:play-services-vision:20.1.3'
    implementation 'com.google.android.gms:play-services-maps:18.2.0'
    implementation 'com.google.android.gms:play-services-location:21.2.0'

    implementation "com.google.firebase:firebase-messaging:$fcmVersion"
    implementation "com.google.firebase:firebase-crashlytics:$crashlyticsVersion"
    implementation "com.google.android.play:core:$playCoreVersion"

    implementation 'com.android.billingclient:billing:5.1.0'

    testImplementation "junit:junit:4.13.2"
    testImplementation "androidx.test:core:1.5.0"
    testImplementation "org.robolectric:robolectric:4.5.1"

    coreLibraryDesugaring "com.android.tools:desugar_jdk_libs:1.2.0"

}
dependencies {
    // add for undo and redo
    implementation 'org.lsposed.hiddenapibypass:hiddenapibypass:4.3'
    // add splash screen
    implementation("androidx.core:core-splashscreen:1.0.1")
    // add for music tag flac...
    implementation 'org:jaudiotagger:2.0.3'
    // add for auto translate
    implementation 'com.google.mlkit:language-id:17.0.5'
    // add for emoji
    implementation 'com.jaredrummler:truetypeparser-light:1.0.0'
    // add for up
    implementation 'com.github.UnifiedPush:android-connector:2.3.1'
}

apply plugin: "com.google.gms.google-services"
apply plugin: "com.google.firebase.crashlytics"

android {


    packagingOptions {
        jniLibs {
            excludes += ['/fabric/**', '/META-INF/native-image/**']
            useLegacyPackaging true
        }
        resources {
            excludes += ['/fabric/**', '/META-INF/*.version', '/META-INF/*.kotlin_module', '/META-INF/native-image/**', '/builddef.lst', '/*.txt', '/DebugProbesKt.bin', '/okhttp3/internal/publicsuffix/NOTICE']
        }

        def lib = "libtmessages.*.so"
        pickFirst "lib/armeabi-v7a/$lib"
        pickFirst "lib/arm64-v8a/$lib"
    }
    namespace "org.telegram.messenger"
    lint {
        disable 'MissingTranslation', 'ExtraTranslation', 'BlockedPrivateApi'
    }
    buildFeatures {
        buildConfig true
    }

    tasks.configureEach { task ->
        if (task.name.startsWith("uploadCrashlyticsMappingFile")) {
            task.enabled = false
        } else if (task.name.contains("Crashlytics") && task.name.contains("NoGcm")) {
            task.enabled = false
        } else if (task.name.endsWith("GoogleServices") && task.name.contains("NoGcm")) {
            task.enabled = false
        }
    }

}

sentry {
    // Disables or enables debug log output, e.g. for for sentry-cli.
    // Default is disabled.
    debug = false

    // The slug of the Sentry organization to use for uploading proguard mappings/source contexts.
    org = "pagermaid"

    // The slug of the Sentry project to use for uploading proguard mappings/source contexts.
    projectName = "nagram"

    // The authentication token to use for uploading proguard mappings/source contexts.
    // WARNING: Do not expose this token in your build.gradle files, but rather set an environment
    // variable and read it into this property.
    authToken = sentry_token

    // The url of your Sentry instance. If you're using SAAS (not self hosting) you do not have to
    // set this. If you are self hosting you can set your URL here
    url = null

    // Disables or enables the handling of Proguard mapping for Sentry.
    // If enabled the plugin will generate a UUID and will take care of
    // uploading the mapping to Sentry. If disabled, all the logic
    // related to proguard mapping will be excluded.
    // Default is enabled.
    includeProguardMapping = sentry_upload

    // Whether the plugin should attempt to auto-upload the mapping file to Sentry or not.
    // If disabled the plugin will run a dry-run and just generate a UUID.
    // The mapping file has to be uploaded manually via sentry-cli in this case.
    // Default is enabled.
    autoUploadProguardMapping = sentry_upload

    // Experimental flag to turn on support for GuardSquare's tools integration (Dexguard and External Proguard).
    // If enabled, the plugin will try to consume and upload the mapping file produced by Dexguard and External Proguard.
    // Default is disabled.
    dexguardEnabled = false

    // Disables or enables the automatic configuration of Native Symbols
    // for Sentry. This executes sentry-cli automatically so
    // you don't need to do it manually.
    // Default is disabled.
    uploadNativeSymbols = sentry_upload

    // Whether the plugin should attempt to auto-upload the native debug symbols to Sentry or not.
    // If disabled the plugin will run a dry-run.
    // Default is enabled.
    autoUploadNativeSymbols = sentry_upload

    // Does or doesn't include the source code of native code for Sentry.
    // This executes sentry-cli with the --include-sources param. automatically so
    // you don't need to do it manually.
    // This option has an effect only when [uploadNativeSymbols] is enabled.
    // Default is disabled.
    includeNativeSources = false

    // Generates a JVM (Java, Kotlin, etc.) source bundle and uploads your source code to Sentry.
    // This enables source context, allowing you to see your source
    // code as part of your stack traces in Sentry.
    includeSourceContext = sentry_upload

    // Configure additional directories to be included in the source bundle which is used for
    // source context. The directories should be specified relative to the Gradle module/project's
    // root. For example, if you have a custom source set alongside 'main', the parameter would be
    // 'src/custom/java'.
    additionalSourceDirsForSourceContext = []

    // Enable or disable the tracing instrumentation.
    // Does auto instrumentation for specified features through bytecode manipulation.
    // Default is enabled.
    tracingInstrumentation {
        enabled = true

        // Specifies a set of instrumentation features that are eligible for bytecode manipulation.
        // Defaults to all available values of InstrumentationFeature enum class.
        features = [InstrumentationFeature.DATABASE, InstrumentationFeature.FILE_IO, InstrumentationFeature.OKHTTP, InstrumentationFeature.COMPOSE]

        // Enable or disable logcat instrumentation through bytecode manipulation.
        // Default is enabled.
        logcat {
            enabled = true

            // Specifies a minimum log level for the logcat breadcrumb logging.
            // Defaults to LogcatLevel.WARNING.
            minLevel = LogcatLevel.WARNING
        }

        // The set of glob patterns to exclude from instrumentation. Classes matching any of these
        // patterns in the project's sources and dependencies JARs won't be instrumented by the Sentry
        // Gradle plugin.
        //
        // Don't include the file extension. Filtering is done on compiled classes and
        // the .class suffix isn't included in the pattern matching.
        //
        // Example usage:
        // ```
        // excludes = ['com/example/donotinstrument/**', '**/*Test']
        // ```
        //
        // Only supported when using Android Gradle plugin (AGP) version 7.4.0 and above.
        excludes = []
    }

    // Enable auto-installation of Sentry components (sentry-android SDK and okhttp, timber and fragment integrations).
    // Default is enabled.
    // Only available v3.1.0 and above.
    autoInstallation {
        enabled = true

        // Specifies a version of the sentry-android SDK and fragment, timber and okhttp integrations.
        //
        // This is also useful, when you have the sentry-android SDK already included into a transitive dependency/module and want to
        // align integration versions with it (if it's a direct dependency, the version will be inferred).
        //
        // NOTE: if you have a higher version of the sentry-android SDK or integrations on the classpath, this setting will have no effect
        // as Gradle will resolve it to the latest version.
        //
        // Defaults to the latest published Sentry version.
        sentryVersion = '7.8.0'
    }

    // Disables or enables dependencies metadata reporting for Sentry.
    // If enabled, the plugin will collect external dependencies and
    // upload them to Sentry as part of events. If disabled, all the logic
    // related to the dependencies metadata report will be excluded.
    //
    // Default is enabled.
    includeDependenciesReport = true

    // Whether the plugin should send telemetry data to Sentry.
    // If disabled the plugin won't send telemetry data.
    // This is auto disabled if running against a self hosted instance of Sentry.
    // Default is enabled.
    telemetry = true
}<|MERGE_RESOLUTION|>--- conflicted
+++ resolved
@@ -14,12 +14,12 @@
     }
 }
 
-def verName = "10.12.0"
-def verCode = 1176
-
-
-def officialVer = "10.12.0"
-def officialCode = 4710
+def verName = "10.13.1"
+def verCode = 1177
+
+
+def officialVer = "10.13.1"
+def officialCode = 4845
 
 def serviceAccountCredentialsFile = rootProject.file("service_account_credentials.json")
 
@@ -68,33 +68,9 @@
     sentry_token = properties.getProperty("SENTRY_AUTH_TOKEN", sentry_token)
 }
 
-<<<<<<< HEAD
 keystorePwd = keystorePwd ?: System.getenv("KEYSTORE_PASS")
 alias = alias ?: System.getenv("ALIAS_NAME")
 pwd = pwd ?: System.getenv("ALIAS_PASS")
-=======
-    compileOnly 'org.checkerframework:checker-qual:2.5.2'
-    compileOnly 'org.checkerframework:checker-compat-qual:2.5.0'
-    implementation 'com.google.firebase:firebase-messaging:22.0.0'
-    implementation 'com.google.firebase:firebase-config:21.0.1'
-    implementation 'com.google.firebase:firebase-datatransport:18.1.0'
-    implementation 'com.google.firebase:firebase-appindexing:20.0.0'
-    implementation 'com.google.android.gms:play-services-maps:18.1.0'
-    implementation 'com.google.android.gms:play-services-auth:20.4.0'
-    implementation 'com.google.android.gms:play-services-vision:20.1.3'
-    implementation 'com.google.android.gms:play-services-wearable:18.0.0'
-    implementation 'com.google.android.gms:play-services-location:21.0.1'
-    implementation 'com.google.android.gms:play-services-wallet:19.1.0'
-    implementation 'com.googlecode.mp4parser:isoparser:1.0.6'
-    implementation 'com.stripe:stripe-android:2.0.2'
-    implementation 'com.google.mlkit:language-id:16.1.1'
-    implementation 'com.android.billingclient:billing:5.1.0'
-    implementation 'com.google.code.gson:gson:2.10'
-    implementation 'com.google.guava:guava:31.1-android'
-    implementation 'com.airbnb.android:lottie:6.4.0'
-    implementation 'com.google.android.play:integrity:1.3.0'
-    implementation 'com.google.android.gms:play-services-safetynet:18.0.1'
->>>>>>> 5bc1c3dc
 
 def targetTask = ""
 if (!gradle.startParameter.taskNames.isEmpty()) {
@@ -316,6 +292,9 @@
     implementation "com.jakewharton:process-phoenix:2.1.2"
     implementation 'com.google.guava:guava:31.1-android'
 
+    implementation 'com.airbnb.android:lottie:6.4.0'
+    implementation 'com.google.android.play:integrity:1.3.0'
+
     implementation 'com.google.android.gms:play-services-mlkit-subject-segmentation:16.0.0-beta1'
     implementation 'com.google.android.gms:play-services-mlkit-image-labeling:16.0.8'
 
@@ -333,7 +312,7 @@
 
     implementation "com.google.firebase:firebase-messaging:$fcmVersion"
     implementation "com.google.firebase:firebase-crashlytics:$crashlyticsVersion"
-    implementation "com.google.android.play:core:$playCoreVersion"
+//    implementation "com.google.android.play:core:$playCoreVersion"
 
     implementation 'com.android.billingclient:billing:5.1.0'
 
