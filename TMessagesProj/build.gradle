--- conflicted
+++ resolved
@@ -1,8 +1,8 @@
 apply plugin: 'com.android.application'
 apply plugin: 'kotlin-android'
 
-def verName = "7.3.0-preview03"
-def verCode = 124
+def verName = "7.3.0-preview05"
+def verCode = 128
 
 def serviceAccountCredentialsFile = rootProject.file("service_account_credentials.json")
 
@@ -366,7 +366,6 @@
         }
     }
 
-<<<<<<< HEAD
     tasks.all { task ->
         if (((task.name.endsWith('Ndk') || task.name.startsWith('generateJsonModel') || task.name.startsWith('externalNativeBuild'))) && !task.name.contains("Foss")) {
             task.enabled = false
@@ -375,9 +374,6 @@
             enabled = false
         }
     }
-=======
-    defaultConfig.versionCode = 2197
->>>>>>> d333b1f9
 
     applicationVariants.all { variant ->
         variant.outputs.all { output ->
