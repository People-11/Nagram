import cn.hutool.core.util.RuntimeUtil

apply plugin: "com.android.application"
apply plugin: "kotlin-android"

def verName = "7.7.1-preview04"
def verCode = 290 + 3 * 1

if (System.getenv("DEBUG_BUILD") == "true") {
    verName += "-" + RuntimeUtil.execForStr("git log --pretty=format:'%h' -n 1)")
}

def officialVer = "7.7.1"
def officialCode = 2291

def serviceAccountCredentialsFile = rootProject.file("service_account_credentials.json")

def beta = verName.contains("preview")

if (serviceAccountCredentialsFile.isFile()) {
    setupPlay(beta)
    play.serviceAccountCredentials = serviceAccountCredentialsFile
} else if (System.getenv().containsKey("ANDROID_PUBLISHER_CREDENTIALS")) {
    setupPlay(beta)
}

void setupPlay(boolean beta) {
    apply plugin: "com.github.triplet.play"
    play {
        track = beta ? "beta" : "production"
        defaultToAppBundles = true
    }
}

configurations {
    compile.exclude module: "support-v4"
}

def keystorePwd = null
def alias = null
def pwd = null

Properties properties
def base64 = System.getenv("LOCAL_PROPERTIES")
if (base64 != null && !base64.isBlank()) {
    properties = new Properties()
    properties.load(new ByteArrayInputStream(Base64.decoder.decode(base64)))
} else if (project.rootProject.file("local.properties").exists()) {
    properties = new Properties()
    properties.load(project.rootProject.file("local.properties").newDataInputStream())
}

if (properties != null) {
    keystorePwd = properties.getProperty("KEYSTORE_PASS")
    alias = properties.getProperty("ALIAS_NAME")
    pwd = properties.getProperty("ALIAS_PASS")
}

keystorePwd = keystorePwd ?: System.getenv("KEYSTORE_PASS")
alias = alias ?: System.getenv("ALIAS_NAME")
pwd = pwd ?: System.getenv("ALIAS_PASS")

def targetAbi = ""
def targetTask = ""
if (!gradle.startParameter.taskNames.isEmpty()) {
    if (gradle.startParameter.taskNames.size == 1) {
        targetTask = gradle.startParameter.taskNames[0].toLowerCase()
        if (targetTask.contains("arm64")) {
            targetAbi = "arm64"
        } else if (targetTask.contains("arm")) {
            targetAbi = "arm"
            verCode -= 1
        }
    }
}

def nativeTarget = System.getenv("NATIVE_TARGET")
if (nativeTarget == null) nativeTarget = ""

android {
    compileSdkVersion 30
    buildToolsVersion "30.0.3"
    ndkVersion rootProject.ext.ndkVersion

    defaultConfig.applicationId = "nekox.messenger"

    splits {

        abi {

            enable true
            universalApk false

            if (!targetAbi.isBlank()) {
                reset()
                if (targetAbi == "arm64") {
                    include "arm64-v8a"
                } else if (targetAbi == "arm") {
                    include "armeabi-v7a"
                }
            } else if (!nativeTarget.isBlank()) {
                reset()
                include nativeTarget
            }
        }

    }

    defaultConfig {
        minSdkVersion 16
        //noinspection ExpiredTargetSdkVersion,OldTargetApi
        targetSdkVersion 29

        versionName verName
        versionCode verCode

        def appId = "1391584"
        def appHash = "355c91550b0d658cfb7ff89dcf91a08c"

        //obtain your own keys at https://core.telegram.org/api/obtaining_api_id

        if (properties != null) {
            appId = properties.getProperty("TELEGRAM_APP_ID") ?: System.getenv("TELEGRAM_APP_ID") ?: appId
            appHash = properties.getProperty("TELEGRAM_APP_HASH") ?: System.getenv("TELEGRAM_APP_HASH") ?: appHash
        }


        buildConfigField "String", "OFFICIAL_VERSION", "\"" + officialVer + "\""
        buildConfigField "int", "OFFICIAL_VERSION_CODE", officialCode + ""
        buildConfigField "int", "APP_ID", appId
        buildConfigField "String", "APP_HASH", "\"" + appHash + "\""

        externalNativeBuild {
            cmake {
                version "3.10.2"
                arguments "-DANDROID_STL=c++_static", "-DANDROID_PLATFORM=android-16", "-j=${Runtime.getRuntime().availableProcessors()}"
            }
        }

    }

    bundle {
        language {
            enableSplit = false
        }
    }

    externalNativeBuild {
        cmake {
            path "jni/CMakeLists.txt"
        }
    }

    lintOptions {
        disable "MissingTranslation"
        disable "ExtraTranslation"
        disable "BlockedPrivateApi"
    }

    packagingOptions {

        exclude "/fabric/**"
        exclude "/META-INF/*.version"
        exclude "/META-INF/*.kotlin_module"
        exclude "/META-INF/native-image/**"
        exclude "/builddef.lst"
        exclude "/*.txt"
        exclude "/DebugProbesKt.bin"
        exclude "/okhttp3/internal/publicsuffix/NOTICE"

    }

    dexOptions {
        jumboMode = true
    }

    compileOptions {
        sourceCompatibility JavaVersion.VERSION_1_8
        targetCompatibility JavaVersion.VERSION_1_8

        coreLibraryDesugaringEnabled true
    }

    kotlinOptions {
        jvmTarget = JavaVersion.VERSION_1_8.toString()
    }

    testOptions {
        unitTests.includeAndroidResources = true
    }

    signingConfigs {
        release {
            storeFile project.file("release.keystore")
            storePassword keystorePwd
            keyAlias alias
            keyPassword pwd
        }
    }

    buildTypes {
        debug {
            isDefault true
            debuggable true
            jniDebuggable true
            multiDexEnabled true
            zipAlignEnabled true;
            signingConfig keystorePwd == null ? signingConfigs.debug : signingConfigs.release
            ndk.debugSymbolLevel = 'FULL'
        }

        releaseNoGcm {
            debuggable false
            jniDebuggable false
            minifyEnabled true
            shrinkResources true
            multiDexEnabled true
            zipAlignEnabled true
            proguardFiles getDefaultProguardFile("proguard-android-optimize.txt"), "proguard-rules.pro"
            matchingFallbacks = ["release", "debug"]
            signingConfig keystorePwd == null ? signingConfigs.debug : signingConfigs.release
        }

        release {
            debuggable false
            jniDebuggable false
            minifyEnabled true
            shrinkResources true
            multiDexEnabled true
            zipAlignEnabled true
            proguardFiles getDefaultProguardFile("proguard-android-optimize.txt"), "proguard-rules.pro"
            matchingFallbacks = ["release", "debug"]
            signingConfig keystorePwd == null ? signingConfigs.debug : signingConfigs.release
        }

        foss {
            debuggable false
            jniDebuggable false
            minifyEnabled true
            shrinkResources true
            multiDexEnabled true
            zipAlignEnabled true
            proguardFiles getDefaultProguardFile("proguard-android-optimize.txt"), "proguard-rules.pro"
            matchingFallbacks = ["release", "debug"]
        }

        fdroidArmRelease {
            initWith foss
            matchingFallbacks = ["release", "debug"]
        }

        fdroidArm64Release {
            initWith foss
            matchingFallbacks = ["release", "debug"]
        }
    }

    sourceSets {

        main {
            jni.srcDirs = []
        }

        debug {
            java {
                srcDirs "src/main/java", "src/gservcies/java"
            }
            jni {
                srcDirs = ["./jni/"]
            }
            jniLibs {
                srcDirs = []
            }
            manifest {
                srcFile "src/gservcies/AndroidManifest.xml"
            }
        }

        releaseNoGcm {
            jniLibs {
                srcDir "src/main/libs"
            }
        }

        release {
            java {
                srcDirs "src/main/java", "src/gservcies/java"
            }
            jniLibs {
                srcDir "src/main/libs"
            }
            manifest {
                srcFile "src/gservcies/AndroidManifest.xml"
            }
        }

        foss {
            jni {
                srcDirs = ["./jni/"]
            }
        }

        fdroidArmRelease {
            jni {
                srcDirs = ["./jni/"]
            }
            jniLibs {
                srcDirs = []
            }
        }

        fdroidArm64Release {
            jni {
                srcDirs = ["./jni/"]
            }
            jniLibs {
                srcDirs = []
            }
        }

    }

    flavorDimensions "version"

    productFlavors {
        mini {
        }
        miniAppleEmoji {
        }
        full {
            isDefault true
        }
        fullAppleEmoji {
        }
        fullPlay {
            versionNameSuffix "-play"
            versionCode verCode - 2
        }
    }

    sourceSets.all { set ->
        if (set.name.startsWith("full")) {
            set.dependencies {
                implementation fileTree("libs")
            }
        }
        if (set.name.matches("(mini|full).*")) {
            if (set.name.contains("Apple")) {
                set.assets.srcDirs = ["src/main/assets", "src/emojis/apple"]
                /*} else if (set.name.contains("Twitter")) {
                    set.assets.srcDirs = ["src/main/assets", "src/emojis/twitter"]*/
            } else {
                set.assets.srcDirs = ["src/main/assets", "src/emojis/twitter"]
            }
        }
    }

<<<<<<< HEAD
    tasks.all { task ->
        if (((task.name.endsWith("Ndk") || task.name.startsWith("generateJsonModel") || task.name.startsWith("externalNativeBuild"))) && !(task.name.contains("Debug") || task.name.contains("Foss") || task.name.contains("Fdroid"))) {
            task.enabled = false
        }
        if (task.name.contains("uploadCrashlyticsMappingFile")) {
            enabled = false
        }
    }
=======
    defaultConfig.versionCode = 2293
>>>>>>> a5939ccb

    applicationVariants.all { variant ->
        def flavor = variant.mergedFlavor
        if (variant.buildType.name == "fdroidArmRelease") {
            variant.outputs.each { output ->
                output.versionNameOverride = flavor.versionName + "-armeabi-v7a"
            }
        } else if (variant.buildType.name == "fdroidArm64Release") {
            variant.outputs.each { output ->
                output.versionNameOverride = flavor.versionName + "-arm64-v8a"
            }
        }
        variant.outputs.all { output ->
            outputFileName = outputFileName.replace("TMessagesProj", "NekoX")
        }
    }

}

def okHttpVersion = "5.0.0-alpha.2"
def fcmVersion = "21.1.0"
def crashlyticsVersion = "17.4.1"
def playCoreVersion = "1.10.0"

dependencies {

    implementation "androidx.browser:browser:1.3.0"
    implementation "androidx.core:core-ktx:1.6.0-alpha02"
    implementation "androidx.palette:palette-ktx:1.0.0"
    implementation "androidx.viewpager:viewpager:1.0.0"
    implementation "androidx.exifinterface:exifinterface:1.3.2"
    implementation "androidx.interpolator:interpolator:1.0.0"
    implementation "androidx.dynamicanimation:dynamicanimation:1.0.0"
    implementation "androidx.multidex:multidex:2.0.1"
    implementation "androidx.sharetarget:sharetarget:1.1.0"

    compileOnly "org.checkerframework:checker-qual:3.12.0"
    compileOnly "org.checkerframework:checker-compat-qual:2.5.5"

    // don"t change this :)
    //noinspection GradleDependency
    implementation "com.googlecode.mp4parser:isoparser:1.0.6"

    implementation "com.google.code.gson:gson:2.8.6"
    implementation "org.osmdroid:osmdroid-android:6.1.10"
    implementation "org.jetbrains.kotlin:kotlin-stdlib-jdk8:1.4.32"
    implementation "org.jetbrains.kotlinx:kotlinx-coroutines-android:1.4.3"

    implementation "com.squareup.okhttp3:okhttp:$okHttpVersion"
    implementation "dnsjava:dnsjava:3.3.1"
    implementation "org.dizitart:nitrite:3.4.3"

    implementation "cn.hutool:hutool-core:5.6.3"
    implementation "cn.hutool:hutool-crypto:5.6.3"
    implementation "cn.hutool:hutool-http:5.6.3"
    implementation "com.jakewharton:process-phoenix:2.0.0"

    compileOnly "org.yaml:snakeyaml:1.28"
    fullImplementation "org.yaml:snakeyaml:1.28"

    implementation project(":openpgp-api")

    compileOnly fileTree("libs")

    compileOnly "com.google.firebase:firebase-messaging:$fcmVersion"
    compileOnly "com.google.firebase:firebase-crashlytics:$crashlyticsVersion"
    compileOnly "com.google.android.play:core:$playCoreVersion"

    debugImplementation "com.google.firebase:firebase-messaging:$fcmVersion"
    debugImplementation "com.google.firebase:firebase-crashlytics:$crashlyticsVersion"
    debugImplementation "com.google.android.play:core:$playCoreVersion"
    releaseImplementation "com.google.firebase:firebase-messaging:$fcmVersion"
    releaseImplementation "com.google.firebase:firebase-crashlytics:$crashlyticsVersion"
    releaseImplementation "com.google.android.play:core:$playCoreVersion"

    testImplementation "junit:junit:4.13.2"
    testImplementation "androidx.test:core:1.3.0"
    testImplementation "org.robolectric:robolectric:4.5.1"

    coreLibraryDesugaring "com.android.tools:desugar_jdk_libs:1.1.5"
    if (!targetAbi.isBlank()) {
        def ll = new File("TMessagesProj/libs").list()
        if (ll != null && ll.length == 1) {
            implementation project(":ss-rust")
            implementation project(":ssr-libev")
        }
    }

<<<<<<< HEAD
}
=======
    defaultConfig {
        minSdkVersion 16
        targetSdkVersion 29
        versionName "7.7.2"
>>>>>>> a5939ccb

apply plugin: "com.google.gms.google-services"
apply plugin: "com.google.firebase.crashlytics"

android {

    tasks.all { task ->
        if (task.name.startsWith("uploadCrashlyticsMappingFile")) {
            task.enabled = false
        } else if (task.name.contains("Crashlytics") && task.name.contains("NoGcm")) {
            task.enabled = false
        } else if (task.name.endsWith("GoogleServices") && task.name.contains("NoGcm")) {
            task.enabled = false
        }
    }

}<|MERGE_RESOLUTION|>--- conflicted
+++ resolved
@@ -3,15 +3,15 @@
 apply plugin: "com.android.application"
 apply plugin: "kotlin-android"
 
-def verName = "7.7.1-preview04"
+def verName = "7.7.2-rc01"
 def verCode = 290 + 3 * 1
 
 if (System.getenv("DEBUG_BUILD") == "true") {
     verName += "-" + RuntimeUtil.execForStr("git log --pretty=format:'%h' -n 1)")
 }
 
-def officialVer = "7.7.1"
-def officialCode = 2291
+def officialVer = "7.7.2"
+def officialCode = 2293
 
 def serviceAccountCredentialsFile = rootProject.file("service_account_credentials.json")
 
@@ -355,7 +355,6 @@
         }
     }
 
-<<<<<<< HEAD
     tasks.all { task ->
         if (((task.name.endsWith("Ndk") || task.name.startsWith("generateJsonModel") || task.name.startsWith("externalNativeBuild"))) && !(task.name.contains("Debug") || task.name.contains("Foss") || task.name.contains("Fdroid"))) {
             task.enabled = false
@@ -364,9 +363,6 @@
             enabled = false
         }
     }
-=======
-    defaultConfig.versionCode = 2293
->>>>>>> a5939ccb
 
     applicationVariants.all { variant ->
         def flavor = variant.mergedFlavor
@@ -455,14 +451,7 @@
         }
     }
 
-<<<<<<< HEAD
-}
-=======
-    defaultConfig {
-        minSdkVersion 16
-        targetSdkVersion 29
-        versionName "7.7.2"
->>>>>>> a5939ccb
+}
 
 apply plugin: "com.google.gms.google-services"
 apply plugin: "com.google.firebase.crashlytics"
