apply plugin: 'com.android.application'

repositories {
    mavenCentral()
    google()
    jcenter()
}

configurations {
    compile.exclude module: 'support-v4'
}

configurations.all {
    exclude group: 'com.google.firebase', module: 'firebase-core'
}

dependencies {
    implementation 'androidx.core:core:1.1.0-beta01'
    implementation 'androidx.palette:palette:1.0.0'
    implementation 'androidx.exifinterface:exifinterface:1.1.0'

    compileOnly 'org.checkerframework:checker-qual:2.5.2'
    compileOnly 'org.checkerframework:checker-compat-qual:2.5.0'
    implementation 'com.google.firebase:firebase-messaging:20.1.0'
    implementation 'com.google.android.gms:play-services-maps:17.0.0'
    implementation 'com.google.android.gms:play-services-auth:17.0.0'
    implementation 'com.google.android.gms:play-services-vision:16.2.0'
    implementation 'com.google.android.gms:play-services-wallet:17.0.0'
    implementation 'com.google.android.gms:play-services-wearable:17.0.0'
    implementation 'com.google.android.gms:play-services-location:17.0.0'
    implementation 'com.googlecode.mp4parser:isoparser:1.0.6'
    implementation 'com.stripe:stripe-android:2.0.2'
    implementation 'com.google.code.gson:gson:2.8.6'
    implementation files('libs/libgsaverification-client.aar')
}

android {
    compileSdkVersion 29
    buildToolsVersion '29.0.2'
    ndkVersion "20.0.5594570"

    defaultConfig.applicationId = "tw.nekomimi.nekogram"

    sourceSets.main.jniLibs.srcDirs = ['./jni/']

    externalNativeBuild {
        ndkBuild {
            path "jni/Android.mk"
        }
    }

    lintOptions {
        disable 'MissingTranslation'
        disable 'ExtraTranslation'
        disable 'BlockedPrivateApi'
    }

    dexOptions {
        jumboMode = true
    }

    compileOptions {
        sourceCompatibility JavaVersion.VERSION_1_8
        targetCompatibility JavaVersion.VERSION_1_8
    }

    signingConfigs {
        Properties properties = new Properties()
        properties.load(project.rootProject.file('local.properties').newDataInputStream())
        release {
            storeFile file("config/release.keystore")
            storePassword properties.getProperty("RELEASE_STORE_PASSWORD")
            keyAlias properties.getProperty("RELEASE_KEY_ALIAS")
            keyPassword properties.getProperty("RELEASE_KEY_PASSWORD")
        }
        debug {
            storeFile file("config/release.keystore")
            storePassword properties.getProperty("RELEASE_STORE_PASSWORD")
            keyAlias properties.getProperty("RELEASE_KEY_ALIAS")
            keyPassword properties.getProperty("RELEASE_KEY_PASSWORD")
        }
    }


    buildTypes {
        debug {
            debuggable true
            jniDebuggable true
            signingConfig signingConfigs.debug
            //applicationIdSuffix ".beta"
            minifyEnabled true
            proguardFiles getDefaultProguardFile('proguard-android.txt'), 'proguard-rules.pro'
        }

        /*debugAsan {
            debuggable true
            jniDebuggable true
            signingConfig signingConfigs.debug
            applicationIdSuffix ".beta"
            minifyEnabled true
            proguardFiles getDefaultProguardFile('proguard-android.txt'), 'proguard-rules.pro'

            packagingOptions {
                doNotStrip "**.so"
            }

            sourceSets {
                main {
                    jniLibs {
                        srcDir {
                            'jniLibs'
                        }
                    }
                    resources {
                        srcDir {
                            'jniRes'
                        }
                    }
                }
            }
        }*/

        debugMultidex {
            initWith debug
            minifyEnabled false
            multiDexEnabled true
            dependencies {
                implementation 'com.android.support:multidex:1.0.3'
            }
            manifestPlaceholders = [applicationClassName: "MultiDexApplicationLoader"]
        }

        HA {
            debuggable false
            jniDebuggable false
            signingConfig signingConfigs.debug
            //applicationIdSuffix ".beta"
            minifyEnabled true
            proguardFiles getDefaultProguardFile('proguard-android.txt'), 'proguard-rules.pro'
        }

        release {
            debuggable false
            jniDebuggable false
            signingConfig signingConfigs.release
            minifyEnabled true
            shrinkResources false
            proguardFiles getDefaultProguardFile('proguard-android.txt'), 'proguard-rules.pro'
            multiDexEnabled true
            dependencies {
                implementation 'com.android.support:multidex:1.0.3'
            }
            manifestPlaceholders = [applicationClassName: "MultiDexApplicationLoader"]
        }
    }

    sourceSets.debug {
        manifest.srcFile 'config/debug/AndroidManifest.xml'
    }

    /*sourceSets.debugAsan {
        manifest.srcFile 'config/debug/AndroidManifest.xml'
    }*/

    sourceSets.debugMultidex {
        manifest.srcFile 'config/debug/AndroidManifest.xml'
        java.srcDirs = ['src/multidex/java']
    }

    sourceSets.HA {
        manifest.srcFile 'config/debug/AndroidManifest.xml'
    }

    sourceSets.release {
        manifest.srcFile 'config/release/AndroidManifest.xml'
        java.srcDirs = ['src/multidex/java']
    }

    flavorDimensions "minApi"

    productFlavors {
        armv7 {
            ndk {
                abiFilters "armeabi-v7a"
            }
            ext {
                abiVersionCode = 1
            }
        }
        x86 {
            ndk {
                abiFilters "x86"
            }
            ext {
                abiVersionCode = 2
            }
        }
        armv7_SDK23 {
            ndk {
                abiFilters "armeabi-v7a"
            }
            sourceSets.debug {
                manifest.srcFile 'config/debug/AndroidManifest_SDK23.xml'
            }
            sourceSets.release {
                manifest.srcFile 'config/release/AndroidManifest_SDK23.xml'
            }
            minSdkVersion 23
            ext {
                abiVersionCode = 3
            }
        }
        x86_SDK23 {
            ndk {
                abiFilters "x86"
            }
            sourceSets.debug {
                manifest.srcFile 'config/debug/AndroidManifest_SDK23.xml'
            }
            sourceSets.release {
                manifest.srcFile 'config/release/AndroidManifest_SDK23.xml'
            }
            minSdkVersion 23
            ext {
                abiVersionCode = 4
            }
        }
        arm64 {
            ndk {
                abiFilters "arm64-v8a"
            }
            ext {
                abiVersionCode = 5
            }
        }
        x64 {
            ndk {
                abiFilters "x86_64"
            }
            ext {
                abiVersionCode = 6
            }
        }
        arm64_SDK23 {
            ndk {
                abiFilters "arm64-v8a"
            }
            sourceSets.debug {
                manifest.srcFile 'config/debug/AndroidManifest_SDK23.xml'
            }
            /*sourceSets.debugAsan {
                manifest.srcFile 'config/debug/AndroidManifest_SDK23.xml'
            }*/
            sourceSets.release {
                manifest.srcFile 'config/release/AndroidManifest_SDK23.xml'
            }
            minSdkVersion 23
            ext {
                abiVersionCode = 7
            }
        }
        x64_SDK23 {
            ndk {
                abiFilters "x86_64"
            }
            sourceSets.debug {
                manifest.srcFile 'config/debug/AndroidManifest_SDK23.xml'
            }
            sourceSets.release {
                manifest.srcFile 'config/release/AndroidManifest_SDK23.xml'
            }
            minSdkVersion 23
            ext {
                abiVersionCode = 8
            }
        }
        afat {
            sourceSets.debug {
                manifest.srcFile 'config/debug/AndroidManifest_SDK23.xml'
            }
            /*sourceSets.debugAsan {
                manifest.srcFile 'config/debug/AndroidManifest_SDK23.xml'
            }*/
            sourceSets.release {
                manifest.srcFile 'config/release/AndroidManifest_SDK23.xml'
            }
            ext {
                abiVersionCode = 9
            }
        }
    }

<<<<<<< HEAD
    defaultConfig.versionCode = 10 * 1849
=======
    defaultConfig.versionCode = 1851
>>>>>>> 7d6fa267

    applicationVariants.all { variant ->
        variant.outputs.all { output ->
            outputFileName = "app.apk"
            output.getProcessManifestProvider().get().doLast {
                def abiVersion = variant.productFlavors.get(0).abiVersionCode

                def outputDir = manifestOutputDirectory
                File directory
                if (outputDir instanceof File) {
                    directory = outputDir
                } else {
                    directory = outputDir.get().asFile
                }

                String manifestPath = directory.toString() + "/AndroidManifest.xml"
                def manifestContent = file(manifestPath).getText()

                manifestContent = manifestContent.replace(String.format('android:versionCode="%d"', defaultConfig.versionCode), String.format('android:versionCode="%s"', defaultConfig.versionCode + abiVersion))
                file(manifestPath).write(manifestContent)
            }
        }
    }

    variantFilter { variant ->
        def names = variant.flavors*.name
        if (variant.buildType.name != "release" && !names.contains("afat")) {
            setIgnore(true)
        }
    }

    defaultConfig {
        minSdkVersion 16
        targetSdkVersion 28
        versionName "5.14.0"

        vectorDrawables.generatedDensities = ['mdpi', 'hdpi', 'xhdpi', 'xxhdpi']

        externalNativeBuild {
            ndkBuild {
                arguments "NDK_APPLICATION_MK:=jni/Application.mk", "APP_PLATFORM:=android-16", "--jobs=8"
                abiFilters "armeabi-v7a", "arm64-v8a", "x86", "x86_64"
            }
        }

        manifestPlaceholders = [applicationClassName: "ApplicationLoader"]
    }
}

apply plugin: 'com.google.gms.google-services'<|MERGE_RESOLUTION|>--- conflicted
+++ resolved
@@ -290,11 +290,7 @@
         }
     }
 
-<<<<<<< HEAD
-    defaultConfig.versionCode = 10 * 1849
-=======
-    defaultConfig.versionCode = 1851
->>>>>>> 7d6fa267
+    defaultConfig.versionCode = 10 * 1851
 
     applicationVariants.all { variant ->
         variant.outputs.all { output ->
