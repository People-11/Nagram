--- conflicted
+++ resolved
@@ -206,7 +206,6 @@
                 <category android:name="android.intent.category.DEFAULT" />
 
                 <data android:scheme="tg" />
-<<<<<<< HEAD
                 <data android:scheme="vmess" />
                 <data android:scheme="vmess1" />
                 <data android:scheme="ss" />
@@ -225,14 +224,13 @@
                 <category android:name="android.intent.category.BROWSABLE" />
                 <category android:name="android.intent.category.DEFAULT" />
 
-                <data android:scheme="ton" />
-=======
-            </intent-filter>
+                <data android:mimeType="*/*" />
+            </intent-filter>
+
             <intent-filter>
                 <action android:name="org.telegram.messenger.CREATE_STICKER_PACK"/>
                 <category android:name="android.intent.category.DEFAULT"/>
                 <data android:mimeType="*/*"/>
->>>>>>> dd2b001b
             </intent-filter>
 
             <meta-data
@@ -434,7 +432,6 @@
                 android:resource="@xml/contacts" />
         </service>
 
-<<<<<<< HEAD
         <service
             android:name=".KeepAliveJob"
             android:exported="false"
@@ -444,7 +441,8 @@
             android:enabled="true" />
         <service
             android:name=".NotificationsService"
-            android:enabled="true" />
+            android:enabled="true"
+            android:foregroundServiceType="mediaProjection|camera|microphone" />
         <service
             android:name=".NotificationRepeat"
             android:exported="false" />
@@ -463,23 +461,6 @@
             android:enabled="true"
             android:label="@string/NekoXPushService"
             android:permission="android.permission.BIND_NOTIFICATION_LISTENER_SERVICE">
-=======
-        <service android:name=".KeepAliveJob"
-                 android:exported="false"
-                 android:permission="android.permission.BIND_JOB_SERVICE"/>
-        <service android:name=".BringAppForegroundService" android:enabled="true"/>
-        <service android:name=".NotificationsService" android:enabled="true"/>
-        <service android:name=".NotificationRepeat" android:exported="false"/>
-        <service android:name=".VideoEncodingService" android:enabled="true"/>
-        <service android:name=".ImportingService" android:enabled="true"/>
-        <service android:name=".LocationSharingService"
-            android:foregroundServiceType="location"
-            android:enabled="true"/>
-        <service android:name=".voip.VoIPService" android:enabled="true" android:foregroundServiceType="mediaProjection|camera|microphone"/>
-        <service android:name=".GoogleVoiceClientService"/>
-        <service android:name=".MusicPlayerService" android:exported="true" android:enabled="true"/>
-        <service android:name=".MusicBrowserService" android:exported="true">
->>>>>>> dd2b001b
             <intent-filter>
                 <action android:name="android.service.notification.NotificationListenerService" />
             </intent-filter>
