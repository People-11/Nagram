<?xml version="1.0" encoding="utf-8"?>
<manifest xmlns:android="http://schemas.android.com/apk/res/android"
    xmlns:tools="http://schemas.android.com/tools"
    package="org.telegram.messenger"
    android:installLocation="auto">

    <uses-sdk tools:overrideLibrary="io.nekohasekai.ss_rust,io.nekohasekai.ssr_libev" />

    <supports-screens
        android:anyDensity="true"
        android:largeScreens="true"
        android:normalScreens="true"
        android:resizeable="true"
        android:smallScreens="true"
        android:xlargeScreens="true" />

    <uses-feature
        android:name="android.hardware.location.gps"
        android:required="false" />
    <uses-feature
        android:name="android.hardware.location.network"
        android:required="false" />
    <uses-feature
        android:name="android.hardware.location"
        android:required="false" />
    <uses-feature
        android:name="android.hardware.LOCATION"
        android:required="false" />

    <uses-permission android:name="android.permission.ACCESS_COARSE_LOCATION" />
    <uses-permission android:name="android.permission.ACCESS_FINE_LOCATION" />

    <permission
        android:name="${applicationId}.permission.MAPS_RECEIVE"
        android:protectionLevel="signature" />

    <uses-feature
        android:glEsVersion="0x00020000"
        android:required="false" />
    <uses-feature
        android:name="android.hardware.telephony"
        android:required="false" />
    <uses-feature
        android:name="android.hardware.wifi"
        android:required="false" />
    <uses-feature
        android:name="android.hardware.screen.PORTRAIT"
        android:required="false" />
    <uses-feature
        android:name="android.hardware.microphone"
        android:required="false" />
    <uses-feature
        android:name="android.hardware.camera"
        android:required="false" />
    <uses-feature
        android:name="android.hardware.camera2"
        android:required="false" />

    <uses-permission android:name="android.permission.INTERNET" />
    <uses-permission android:name="android.permission.FOREGROUND_SERVICE" />
    <uses-permission android:name="android.permission.RECORD_AUDIO" />
    <uses-permission android:name="android.permission.MODIFY_AUDIO_SETTINGS" />
    <uses-permission android:name="android.permission.ACCESS_NETWORK_STATE" />
    <uses-permission android:name="android.permission.ACCESS_WIFI_STATE" />
    <uses-permission android:name="android.permission.WAKE_LOCK" />
    <uses-permission android:name="android.permission.READ_EXTERNAL_STORAGE" />
    <uses-permission android:name="android.permission.GET_ACCOUNTS" />
    <uses-permission android:name="android.permission.READ_CONTACTS" />
    <uses-permission android:name="android.permission.WRITE_CONTACTS" />
    <uses-permission android:name="android.permission.MANAGE_ACCOUNTS" />
    <uses-permission android:name="android.permission.READ_PROFILE" />
    <uses-permission android:name="android.permission.WRITE_SYNC_SETTINGS" />
    <uses-permission android:name="android.permission.READ_SYNC_SETTINGS" />
    <uses-permission android:name="android.permission.AUTHENTICATE_ACCOUNTS" />
    <uses-permission android:name="android.permission.VIBRATE" />
    <uses-permission android:name="android.permission.SYSTEM_ALERT_WINDOW" />
    <uses-permission android:name="android.permission.READ_PHONE_STATE" />
    <uses-permission android:name="android.permission.RECEIVE_BOOT_COMPLETED" />
    <uses-permission android:name="android.permission.USE_FINGERPRINT" />
    <uses-permission android:name="android.permission.USE_BIOMETRIC" />
    <uses-permission android:name="android.permission.INSTALL_SHORTCUT" />
    <uses-permission android:name="com.android.launcher.permission.INSTALL_SHORTCUT" />
    <uses-permission android:name="com.android.launcher.permission.UNINSTALL_SHORTCUT" />
    <uses-permission android:name="android.permission.CAMERA" />
    <uses-permission android:name="android.permission.BLUETOOTH" />
    <uses-permission android:name="android.permission.MANAGE_OWN_CALLS" />
    <uses-permission android:name="android.permission.USE_FULL_SCREEN_INTENT" />
    <uses-permission android:name="android.permission.REQUEST_INSTALL_PACKAGES" />

    <uses-permission android:name="com.sec.android.provider.badge.permission.READ" />
    <uses-permission android:name="com.sec.android.provider.badge.permission.WRITE" />
    <uses-permission android:name="com.htc.launcher.permission.READ_SETTINGS" />
    <uses-permission android:name="com.htc.launcher.permission.UPDATE_SHORTCUT" />
    <uses-permission android:name="com.sonyericsson.home.permission.BROADCAST_BADGE" />
    <uses-permission android:name="com.sonymobile.home.permission.PROVIDER_INSERT_BADGE" />
    <uses-permission android:name="com.anddoes.launcher.permission.UPDATE_COUNT" />
    <uses-permission android:name="com.majeur.launcher.permission.UPDATE_BADGE" />
    <uses-permission android:name="com.huawei.android.launcher.permission.CHANGE_BADGE" />
    <uses-permission android:name="com.huawei.android.launcher.permission.READ_SETTINGS" />
    <uses-permission android:name="com.huawei.android.launcher.permission.WRITE_SETTINGS" />
    <uses-permission android:name="android.permission.READ_APP_BADGE" />
    <uses-permission android:name="com.oppo.launcher.permission.READ_SETTINGS" />
    <uses-permission android:name="com.oppo.launcher.permission.WRITE_SETTINGS" />
    <uses-permission android:name="me.everything.badger.permission.BADGE_COUNT_READ" />
    <uses-permission android:name="me.everything.badger.permission.BADGE_COUNT_WRITE" />
    <uses-permission android:name="android.permission.REQUEST_INSTALL_PACKAGES" />
    <uses-permission android:name="android.permission.WRITE_EXTERNAL_STORAGE" />

    <uses-permission android:name="android.permission.ACCESS_BACKGROUND_LOCATION" />

    <application
        android:name="org.telegram.messenger.ApplicationLoader"
        android:allowBackup="false"
        android:extractNativeLibs="true"
        android:hardwareAccelerated="@bool/useHardwareAcceleration"
<<<<<<< HEAD
        android:icon="@mipmap/ic_launcher"
        android:label="@string/NekoX"
=======
>>>>>>> 8bf056e2
        android:largeHeap="true"
        android:manageSpaceActivity="org.telegram.ui.ExternalActionActivity"
        android:networkSecurityConfig="@xml/network_security_config"
        android:roundIcon="@mipmap/ic_launcher"
        android:supportsRtl="false"
        android:theme="@style/Theme.TMessages.Start"
        android:requestLegacyExternalStorage="true"
        tools:replace="android:supportsRtl">

        <activity
            android:name="org.telegram.ui.LaunchActivity"
            android:configChanges="keyboard|keyboardHidden|orientation|screenSize|uiMode"
            android:hardwareAccelerated="@bool/useHardwareAcceleration"
            android:launchMode="singleTask"
            android:windowSoftInputMode="adjustResize">
            <intent-filter>
                <action android:name="android.intent.action.MAIN" />

                <category android:name="android.intent.category.LAUNCHER" />
                <category android:name="android.intent.category.MULTIWINDOW_LAUNCHER" />
            </intent-filter>
            <intent-filter>
                <action android:name="android.intent.action.SEND" />
                <category android:name="android.intent.category.DEFAULT" />
                <data android:mimeType="image/*" />
            </intent-filter>
            <intent-filter>
                <action android:name="android.intent.action.SEND" />
                <category android:name="android.intent.category.DEFAULT" />
                <data android:mimeType="video/*" />
            </intent-filter>
            <intent-filter>
                <action android:name="android.intent.action.SEND_MULTIPLE" />
                <category android:name="android.intent.category.DEFAULT" />
                <data android:mimeType="image/*" />
            </intent-filter>
            <intent-filter>
                <action android:name="android.intent.action.SEND" />
                <category android:name="android.intent.category.DEFAULT" />
                <data android:mimeType="text/plain" />
            </intent-filter>
            <intent-filter>
                <action android:name="android.intent.action.SEND" />
                <category android:name="android.intent.category.DEFAULT" />
                <data android:mimeType="*/*" />
            </intent-filter>
            <intent-filter>
                <action android:name="android.intent.action.SEND_MULTIPLE" />
                <category android:name="android.intent.category.DEFAULT" />
                <data android:mimeType="*/*" />
            </intent-filter>
            <intent-filter>
                <action android:name="android.intent.action.VIEW" />
                <category android:name="android.intent.category.DEFAULT" />
                <data android:mimeType="vnd.android.cursor.item/vnd.org.telegram.messenger.android.profile" />
            </intent-filter>
            <intent-filter>
                <action android:name="android.intent.action.VIEW" />

                <category android:name="android.intent.category.DEFAULT" />
                <category android:name="android.intent.category.BROWSABLE" />

                <data
                    android:host="telegram.me"
                    android:scheme="http" />
                <data
                    android:host="telegram.me"
                    android:scheme="https" />
                <data
                    android:host="telegram.dog"
                    android:scheme="http" />
                <data
                    android:host="telegram.dog"
                    android:scheme="https" />
                <data
                    android:host="t.me"
                    android:scheme="http" />
                <data
                    android:host="t.me"
                    android:scheme="https" />
            </intent-filter>
            <intent-filter
                android:icon="@mipmap/ic_launcher"
                android:priority="1"
                android:roundIcon="@mipmap/ic_launcher">
                <action android:name="android.intent.action.VIEW" />

                <category android:name="android.intent.category.BROWSABLE" />
                <category android:name="android.intent.category.DEFAULT" />

                <data android:scheme="tg" />
                <data android:scheme="vmess" />
                <data android:scheme="vmess1" />
                <data android:scheme="ss" />
                <data android:scheme="ssr" />
                <data android:scheme="ws" />
                <data android:scheme="wss" />
                <data android:scheme="trojan" />

            </intent-filter>
            <intent-filter
                android:icon="@mipmap/ic_launcher"
                android:priority="1"
                android:roundIcon="@mipmap/ic_launcher">
                <action android:name="android.intent.action.VIEW" />

                <category android:name="android.intent.category.BROWSABLE" />
                <category android:name="android.intent.category.DEFAULT" />

                <data android:scheme="ton" />
            </intent-filter>

            <meta-data
                android:name="android.service.chooser.chooser_target_service"
                android:value="androidx.sharetarget.ChooserTargetServiceCompat" />
            <meta-data
                android:name="android.app.shortcuts"
                android:resource="@xml/shortcuts" />
        </activity>
        <activity-alias
            android:name="org.telegram.ui.CallsActivity"
            android:permission="android.permission.CALL_PHONE"
            android:targetActivity="org.telegram.ui.LaunchActivity">
            <intent-filter>
                <action android:name="android.intent.action.VIEW" />
                <category android:name="android.intent.category.DEFAULT" />

                <data android:mimeType="vnd.android.cursor.item/vnd.org.telegram.messenger.android.call" />
                <data android:mimeType="vnd.android.cursor.item/vnd.org.telegram.messenger.android.call.video" />
            </intent-filter>
        </activity-alias>

        <activity
            android:name="org.telegram.ui.BubbleActivity"
            android:allowEmbedded="true"
            android:configChanges="keyboard|keyboardHidden|orientation|screenSize|uiMode"
            android:documentLaunchMode="always"
            android:hardwareAccelerated="@bool/useHardwareAcceleration"
            android:resizeableActivity="true"
            android:windowSoftInputMode="adjustResize" />
        <activity
            android:name="org.telegram.ui.ShareActivity"
            android:configChanges="keyboard|keyboardHidden|orientation|screenSize|uiMode"
            android:excludeFromRecents="true"
            android:hardwareAccelerated="@bool/useHardwareAcceleration"
            android:stateNotNeeded="true"
            android:theme="@style/Theme.TMessages.Transparent"
            android:windowSoftInputMode="adjustPan">
            <intent-filter
                android:icon="@mipmap/ic_launcher"
                android:priority="1"
                android:roundIcon="@mipmap/ic_launcher">
                <action android:name="android.intent.action.VIEW" />

                <category android:name="android.intent.category.BROWSABLE" />
                <category android:name="android.intent.category.DEFAULT" />

                <data android:scheme="tgb" />
            </intent-filter>
        </activity>
        <activity
            android:name="org.telegram.ui.ExternalActionActivity"
            android:configChanges="keyboard|keyboardHidden|orientation|screenSize|uiMode"
            android:hardwareAccelerated="@bool/useHardwareAcceleration"
            android:windowSoftInputMode="adjustPan">
            <intent-filter
                android:icon="@mipmap/ic_launcher"
                android:roundIcon="@mipmap/ic_launcher">
                <action android:name="org.telegram.passport.AUTHORIZE" />
                <category android:name="android.intent.category.DEFAULT" />
            </intent-filter>
        </activity>
        <activity
            android:name="org.telegram.ui.ChatsWidgetConfigActivity"
            android:configChanges="keyboard|keyboardHidden|orientation|screenSize|uiMode"
            android:hardwareAccelerated="@bool/useHardwareAcceleration"
            android:windowSoftInputMode="adjustPan">
            <intent-filter
                android:icon="@mipmap/ic_launcher"
                android:roundIcon="@mipmap/ic_launcher_round">
                <action android:name="android.appwidget.action.APPWIDGET_CONFIGURE" />
            </intent-filter>
        </activity>
        <activity
            android:name="org.telegram.ui.ContactsWidgetConfigActivity"
            android:configChanges="keyboard|keyboardHidden|orientation|screenSize|uiMode"
            android:hardwareAccelerated="@bool/useHardwareAcceleration"
            android:windowSoftInputMode="adjustPan">
            <intent-filter
                android:icon="@mipmap/ic_launcher"
                android:roundIcon="@mipmap/ic_launcher_round">
                <action android:name="android.appwidget.action.APPWIDGET_CONFIGURE" />
            </intent-filter>
        </activity>
        <!--        <activity-->
        <!--            android:name="org.telegram.ui.FeedWidgetConfigActivity"-->
        <!--            android:configChanges="keyboard|keyboardHidden|orientation|screenSize|uiMode"-->
        <!--            android:hardwareAccelerated="@bool/useHardwareAcceleration"-->
        <!--            android:windowSoftInputMode="adjustPan">-->
        <!--            <intent-filter android:icon="@mipmap/ic_launcher" android:roundIcon="@mipmap/ic_launcher_round">-->
        <!--                <action android:name="android.appwidget.action.APPWIDGET_CONFIGURE"/>-->
        <!--            </intent-filter>-->
        <!--        </activity>-->
        <activity
            android:name="org.telegram.ui.ShortcutWidgetConfigActivity"
            android:configChanges="keyboard|keyboardHidden|orientation|screenSize|uiMode"
            android:hardwareAccelerated="@bool/useHardwareAcceleration"
            android:windowSoftInputMode="adjustPan">
            <intent-filter
                android:icon="@mipmap/ic_launcher"
                android:roundIcon="@mipmap/ic_launcher">
                <action android:name="android.appwidget.action.APPWIDGET_CONFIGURE" />
            </intent-filter>
        </activity>
        <activity
            android:name="org.telegram.ui.FeedWidgetConfigActivity"
            android:configChanges="keyboard|keyboardHidden|orientation|screenSize|uiMode"
            android:hardwareAccelerated="@bool/useHardwareAcceleration"
            android:windowSoftInputMode="adjustPan">
            <intent-filter android:icon="@mipmap/ic_launcher" android:roundIcon="@mipmap/ic_launcher">
                <action android:name="android.appwidget.action.APPWIDGET_CONFIGURE"/>
            </intent-filter>
        </activity>
        <activity
            android:name="org.telegram.ui.IntroActivity"
            android:configChanges="keyboard|keyboardHidden|orientation|screenSize|uiMode"
            android:launchMode="singleTask"></activity>
        <activity
            android:name="org.telegram.messenger.OpenChatReceiver"
            android:configChanges="keyboard|keyboardHidden|orientation|screenSize|uiMode"
            android:exported="true"></activity>
        <activity
            android:name="org.telegram.ui.PopupNotificationActivity"
            android:configChanges="keyboard|keyboardHidden|navigation|orientation|screenLayout|uiMode|screenSize|smallestScreenSize"
            android:excludeFromRecents="true"
            android:launchMode="singleTask"
            android:resizeableActivity="false"
            android:taskAffinity=""
            android:theme="@style/Theme.TMessages.PopupNotification"
            android:windowSoftInputMode="adjustResize|stateHidden"></activity>
        <activity
            android:name="org.telegram.ui.VoIPPermissionActivity"
            android:configChanges="keyboard|keyboardHidden|orientation|screenSize|uiMode"
            android:excludeFromRecents="true"
            android:taskAffinity="${applicationId}.voip"
            android:theme="@style/Theme.TMessages.Transparent" />
        <activity
            android:name="org.telegram.ui.VoIPFeedbackActivity"
            android:configChanges="keyboard|keyboardHidden|orientation|screenSize|uiMode"
            android:excludeFromRecents="true"
            android:taskAffinity="${applicationId}.voip_feedback"
            android:theme="@style/Theme.TMessages.TransparentWithAlerts" />

        <receiver
            android:name=".AutoMessageHeardReceiver"
            android:exported="false">
            <intent-filter>
                <action android:name="org.telegram.messenger.ACTION_MESSAGE_HEARD" />
            </intent-filter>
        </receiver>

        <receiver
            android:name=".NotificationsDisabledReceiver"
            android:exported="false">
            <intent-filter>
                <action android:name="android.app.action.NOTIFICATION_CHANNEL_BLOCK_STATE_CHANGED"/>
            </intent-filter>
        </receiver>

        <receiver
            android:name=".AutoMessageReplyReceiver"
            android:exported="false">
            <intent-filter>
                <action android:name="org.telegram.messenger.ACTION_MESSAGE_REPLY" />
            </intent-filter>
        </receiver>

        <receiver android:name=".CallReceiver">
            <intent-filter>
                <action android:name="android.intent.action.PHONE_STATE" />
            </intent-filter>
        </receiver>

        <service
            android:name=".AuthenticatorService"
            android:exported="true">
            <intent-filter>
                <action android:name="android.accounts.AccountAuthenticator" />
            </intent-filter>
            <meta-data
                android:name="android.accounts.AccountAuthenticator"
                android:resource="@xml/auth" />
        </service>

        <service
            android:name=".ContactsSyncAdapterService"
            android:exported="true">
            <intent-filter>
                <action android:name="android.content.SyncAdapter" />
            </intent-filter>

            <meta-data
                android:name="android.content.SyncAdapter"
                android:resource="@xml/sync_contacts" />
            <meta-data
                android:name="android.provider.CONTACTS_STRUCTURE"
                android:resource="@xml/contacts" />
        </service>

        <service
            android:name=".KeepAliveJob"
            android:exported="false"
            android:permission="android.permission.BIND_JOB_SERVICE" />
        <service android:name=".BringAppForegroundService" android:enabled="true"/>
        <service android:name=".NotificationsService" android:enabled="true"/>
        <service android:name=".NotificationRepeat" android:exported="false"/>
        <service android:name=".VideoEncodingService" android:enabled="true"/>
        <service android:name=".ImportingService" android:enabled="true"/>
        <service android:name=".LocationSharingService"
            android:foregroundServiceType="location"
            android:enabled="true" />
        <service
            android:name="tw.nekomimi.nekogram.NekoXPushService"
            android:enabled="true"
            android:label="@string/NekoXPushService"
            android:permission="android.permission.BIND_NOTIFICATION_LISTENER_SERVICE">
            <intent-filter>
                <action android:name="android.service.notification.NotificationListenerService" />
            </intent-filter>
        </service>
        <service
            android:name=".voip.VoIPService"
            android:enabled="true" />
        <service
            android:name=".MusicPlayerService"
            android:enabled="true"
            android:exported="true" />
        <service
            android:name=".MusicBrowserService"
            android:exported="true">
            <intent-filter>
                <action android:name="android.media.browse.MediaBrowserService" />
            </intent-filter>
        </service>
        <service
            android:name=".voip.TelegramConnectionService"
            android:permission="android.permission.BIND_TELECOM_CONNECTION_SERVICE">
            <intent-filter>
                <action android:name="android.telecom.ConnectionService" />
            </intent-filter>
        </service>

        <receiver android:name=".MusicPlayerReceiver">
            <intent-filter>
                <action android:name="org.telegram.android.musicplayer.close" />
                <action android:name="org.telegram.android.musicplayer.pause" />
                <action android:name="org.telegram.android.musicplayer.next" />
                <action android:name="org.telegram.android.musicplayer.play" />
                <action android:name="org.telegram.android.musicplayer.previous" />
                <action android:name="android.intent.action.MEDIA_BUTTON" />
                <action android:name="android.media.AUDIO_BECOMING_NOISY" />
            </intent-filter>
        </receiver>
        <receiver
            android:name=".voip.VoIPMediaButtonReceiver"
            android:exported="false">
            <intent-filter>
                <action android:name="android.intent.action.MEDIA_BUTTON" />
            </intent-filter>
        </receiver>

        <receiver
            android:name=".AppStartReceiver"
            android:enabled="true">
            <intent-filter>
                <action android:name="org.telegram.start" />
                <action android:name="android.intent.action.BOOT_COMPLETED" />
            </intent-filter>
        </receiver>

        <receiver
            android:name=".RefererReceiver"
            android:exported="true"
            android:permission="android.permission.INSTALL_PACKAGES">
            <intent-filter>
                <action android:name="com.android.vending.INSTALL_REFERRER" />
            </intent-filter>
        </receiver>

        <receiver
            android:name=".WearReplyReceiver"
            android:enabled="true" />

        <receiver
            android:name=".StopLiveLocationReceiver"
            android:enabled="true" />

        <receiver
            android:name=".PopupReplyReceiver"
            android:enabled="true" />

        <receiver
            android:name=".NotificationCallbackReceiver"
            android:enabled="true"
            android:exported="false" />

        <receiver
            android:name=".ShareBroadcastReceiver"
            android:enabled="true" />

        <receiver
            android:name=".CustomTabsCopyReceiver"
            android:enabled="true" />

        <receiver
            android:name=".NotificationDismissReceiver"
            android:exported="false" />

        <receiver
            android:name=".voip.VoIPActionsReceiver"
            android:exported="false" />

        <provider
            android:name="androidx.core.content.FileProvider"
            android:authorities="${applicationId}.provider"
            android:exported="false"
            android:grantUriPermissions="true">
            <meta-data
                android:name="android.support.FILE_PROVIDER_PATHS"
                android:resource="@xml/provider_paths" />
        </provider>

        <provider
            android:name=".NotificationImageProvider"
            android:authorities="${applicationId}.notification_image_provider"
            android:exported="false"
            android:grantUriPermissions="true" />

        <provider
            android:name=".voip.CallNotificationSoundProvider"
            android:authorities="${applicationId}.call_sound_provider"
            android:exported="true" />

        <receiver android:name=".ChatsWidgetProvider">
            <meta-data
                android:name="android.appwidget.provider"
                android:resource="@xml/chats_widget_info" />
            <intent-filter>
                <action android:name="android.appwidget.action.APPWIDGET_UPDATE" />
            </intent-filter>
        </receiver>

        <service
            android:name=".ChatsWidgetService"
            android:permission="android.permission.BIND_REMOTEVIEWS"
            android:exported="false" />

        <receiver android:name=".ContactsWidgetProvider">
            <meta-data
                android:name="android.appwidget.provider"
                android:resource="@xml/contacts_widget_info" />
            <intent-filter>
                <action android:name="android.appwidget.action.APPWIDGET_UPDATE" />
            </intent-filter>
        </receiver>

        <service
            android:name=".ContactsWidgetService"
            android:permission="android.permission.BIND_REMOTEVIEWS"
            android:exported="false" />

        <receiver android:name=".FeedWidgetProvider">
            <meta-data android:name="android.appwidget.provider"
                android:resource="@xml/feed_widget_info" />
            <intent-filter>
                <action android:name="android.appwidget.action.APPWIDGET_UPDATE" />
            </intent-filter>
        </receiver>

    <service android:name=".FeedWidgetService"
        android:permission="android.permission.BIND_REMOTEVIEWS"
        android:exported="false" />

        <uses-library android:name="com.sec.android.app.multiwindow" android:required="false" />
        <meta-data android:name="com.sec.android.support.multiwindow" android:value="true" />
        <meta-data android:name="com.sec.android.multiwindow.DEFAULT_SIZE_W" android:value="632dp" />
        <meta-data android:name="com.sec.android.multiwindow.DEFAULT_SIZE_H" android:value="598dp" />
        <meta-data android:name="com.sec.android.multiwindow.MINIMUM_SIZE_W" android:value="632dp" />
        <meta-data android:name="com.sec.android.multiwindow.MINIMUM_SIZE_H" android:value="598dp" />

<!--        <meta-data android:name="com.google.android.gms.wallet.api.enabled" android:value="true" />-->

        <meta-data
            android:name="com.sec.android.support.multiwindow"
            android:value="true" />
        <meta-data
            android:name="com.sec.android.multiwindow.DEFAULT_SIZE_W"
            android:value="632dp" />
        <meta-data
            android:name="com.sec.android.multiwindow.DEFAULT_SIZE_H"
            android:value="598dp" />
        <meta-data
            android:name="com.sec.android.multiwindow.MINIMUM_SIZE_W"
            android:value="632dp" />
        <meta-data
            android:name="com.sec.android.multiwindow.MINIMUM_SIZE_H"
            android:value="598dp" />

        <meta-data
            android:name="android.max_aspect"
            android:value="2.5" />

        <meta-data
            android:name="com.google.android.actions"
            android:resource="@xml/actions" />

    </application>

</manifest><|MERGE_RESOLUTION|>--- conflicted
+++ resolved
@@ -113,18 +113,15 @@
         android:allowBackup="false"
         android:extractNativeLibs="true"
         android:hardwareAccelerated="@bool/useHardwareAcceleration"
-<<<<<<< HEAD
         android:icon="@mipmap/ic_launcher"
         android:label="@string/NekoX"
-=======
->>>>>>> 8bf056e2
         android:largeHeap="true"
         android:manageSpaceActivity="org.telegram.ui.ExternalActionActivity"
         android:networkSecurityConfig="@xml/network_security_config"
+        android:requestLegacyExternalStorage="true"
         android:roundIcon="@mipmap/ic_launcher"
         android:supportsRtl="false"
         android:theme="@style/Theme.TMessages.Start"
-        android:requestLegacyExternalStorage="true"
         tools:replace="android:supportsRtl">
 
         <activity
@@ -337,8 +334,10 @@
             android:configChanges="keyboard|keyboardHidden|orientation|screenSize|uiMode"
             android:hardwareAccelerated="@bool/useHardwareAcceleration"
             android:windowSoftInputMode="adjustPan">
-            <intent-filter android:icon="@mipmap/ic_launcher" android:roundIcon="@mipmap/ic_launcher">
-                <action android:name="android.appwidget.action.APPWIDGET_CONFIGURE"/>
+            <intent-filter
+                android:icon="@mipmap/ic_launcher"
+                android:roundIcon="@mipmap/ic_launcher">
+                <action android:name="android.appwidget.action.APPWIDGET_CONFIGURE" />
             </intent-filter>
         </activity>
         <activity
@@ -383,7 +382,7 @@
             android:name=".NotificationsDisabledReceiver"
             android:exported="false">
             <intent-filter>
-                <action android:name="android.app.action.NOTIFICATION_CHANNEL_BLOCK_STATE_CHANGED"/>
+                <action android:name="android.app.action.NOTIFICATION_CHANNEL_BLOCK_STATE_CHANGED" />
             </intent-filter>
         </receiver>
 
@@ -431,14 +430,25 @@
             android:name=".KeepAliveJob"
             android:exported="false"
             android:permission="android.permission.BIND_JOB_SERVICE" />
-        <service android:name=".BringAppForegroundService" android:enabled="true"/>
-        <service android:name=".NotificationsService" android:enabled="true"/>
-        <service android:name=".NotificationRepeat" android:exported="false"/>
-        <service android:name=".VideoEncodingService" android:enabled="true"/>
-        <service android:name=".ImportingService" android:enabled="true"/>
-        <service android:name=".LocationSharingService"
-            android:foregroundServiceType="location"
-            android:enabled="true" />
+        <service
+            android:name=".BringAppForegroundService"
+            android:enabled="true" />
+        <service
+            android:name=".NotificationsService"
+            android:enabled="true" />
+        <service
+            android:name=".NotificationRepeat"
+            android:exported="false" />
+        <service
+            android:name=".VideoEncodingService"
+            android:enabled="true" />
+        <service
+            android:name=".ImportingService"
+            android:enabled="true" />
+        <service
+            android:name=".LocationSharingService"
+            android:enabled="true"
+            android:foregroundServiceType="location" />
         <service
             android:name="tw.nekomimi.nekogram.NekoXPushService"
             android:enabled="true"
@@ -572,8 +582,8 @@
 
         <service
             android:name=".ChatsWidgetService"
-            android:permission="android.permission.BIND_REMOTEVIEWS"
-            android:exported="false" />
+            android:exported="false"
+            android:permission="android.permission.BIND_REMOTEVIEWS" />
 
         <receiver android:name=".ContactsWidgetProvider">
             <meta-data
@@ -586,29 +596,26 @@
 
         <service
             android:name=".ContactsWidgetService"
-            android:permission="android.permission.BIND_REMOTEVIEWS"
-            android:exported="false" />
+            android:exported="false"
+            android:permission="android.permission.BIND_REMOTEVIEWS" />
 
         <receiver android:name=".FeedWidgetProvider">
-            <meta-data android:name="android.appwidget.provider"
+            <meta-data
+                android:name="android.appwidget.provider"
                 android:resource="@xml/feed_widget_info" />
             <intent-filter>
                 <action android:name="android.appwidget.action.APPWIDGET_UPDATE" />
             </intent-filter>
         </receiver>
 
-    <service android:name=".FeedWidgetService"
-        android:permission="android.permission.BIND_REMOTEVIEWS"
-        android:exported="false" />
-
-        <uses-library android:name="com.sec.android.app.multiwindow" android:required="false" />
-        <meta-data android:name="com.sec.android.support.multiwindow" android:value="true" />
-        <meta-data android:name="com.sec.android.multiwindow.DEFAULT_SIZE_W" android:value="632dp" />
-        <meta-data android:name="com.sec.android.multiwindow.DEFAULT_SIZE_H" android:value="598dp" />
-        <meta-data android:name="com.sec.android.multiwindow.MINIMUM_SIZE_W" android:value="632dp" />
-        <meta-data android:name="com.sec.android.multiwindow.MINIMUM_SIZE_H" android:value="598dp" />
-
-<!--        <meta-data android:name="com.google.android.gms.wallet.api.enabled" android:value="true" />-->
+        <service
+            android:name=".FeedWidgetService"
+            android:exported="false"
+            android:permission="android.permission.BIND_REMOTEVIEWS" />
+
+        <uses-library
+            android:name="com.sec.android.app.multiwindow"
+            android:required="false" />
 
         <meta-data
             android:name="com.sec.android.support.multiwindow"
@@ -626,6 +633,24 @@
             android:name="com.sec.android.multiwindow.MINIMUM_SIZE_H"
             android:value="598dp" />
 
+        <!--        <meta-data android:name="com.google.android.gms.wallet.api.enabled" android:value="true" />-->
+
+        <meta-data
+            android:name="com.sec.android.support.multiwindow"
+            android:value="true" />
+        <meta-data
+            android:name="com.sec.android.multiwindow.DEFAULT_SIZE_W"
+            android:value="632dp" />
+        <meta-data
+            android:name="com.sec.android.multiwindow.DEFAULT_SIZE_H"
+            android:value="598dp" />
+        <meta-data
+            android:name="com.sec.android.multiwindow.MINIMUM_SIZE_W"
+            android:value="632dp" />
+        <meta-data
+            android:name="com.sec.android.multiwindow.MINIMUM_SIZE_H"
+            android:value="598dp" />
+
         <meta-data
             android:name="android.max_aspect"
             android:value="2.5" />
@@ -634,6 +659,28 @@
             android:name="com.google.android.actions"
             android:resource="@xml/actions" />
 
+        <meta-data
+            android:name="firebase_analytics_collection_deactivated"
+            android:value="true" />
+        <meta-data
+            android:name="google_analytics_adid_collection_enabled"
+            android:value="false" />
+
+        <receiver
+            android:name="com.google.android.gms.measurement.AppMeasurementReceiver"
+            android:enabled="false"
+            tools:replace="android:enabled">
+            <intent-filter>
+                <action android:name="com.google.android.gms.measurement.UPLOAD" />
+            </intent-filter>
+        </receiver>
+
+        <service
+            android:name="com.google.android.gms.measurement.AppMeasurementService"
+            android:enabled="false"
+            android:exported="false"
+            tools:replace="android:enabled" />
+
     </application>
 
 </manifest>