--- conflicted
+++ resolved
@@ -387,7 +387,6 @@
                 <action android:name="android.media.browse.MediaBrowserService"/>
             </intent-filter>
         </service>
-<<<<<<< HEAD
         <service
             android:name="tw.nekomimi.nekogram.NekoXPushService"
             android:enabled="true"
@@ -397,18 +396,6 @@
                 <action android:name="android.service.notification.NotificationListenerService" />
             </intent-filter>
         </service>
-        <!--<service android:name=".WearDataLayerListenerService">-->
-        <!--    <intent-filter>-->
-        <!--        &lt;!&ndash; listeners receive events that match the action and data filters &ndash;&gt;-->
-        <!--        <action android:name="com.google.android.gms.wearable.DATA_CHANGED" />-->
-        <!--        <action android:name="com.google.android.gms.wearable.MESSAGE_RECEIVED" />-->
-        <!--        <action android:name="com.google.android.gms.wearable.CAPABILITY_CHANGED" />-->
-        <!--        <action android:name="com.google.android.gms.wearable.CHANNEL_EVENT" />-->
-        <!--        <data android:scheme="wear" android:host="*" />-->
-        <!--    </intent-filter>-->
-        <!--</service>-->
-=======
->>>>>>> 418f478a
         <service android:name=".voip.TelegramConnectionService" android:permission="android.permission.BIND_TELECOM_CONNECTION_SERVICE">
             <intent-filter>
                 <action android:name="android.telecom.ConnectionService" />
