<?xml version="1.0" encoding="utf-8"?>
<manifest xmlns:android="http://schemas.android.com/apk/res/android"
    xmlns:tools="http://schemas.android.com/tools"
    package="org.telegram.messenger"
    android:installLocation="auto">

    <uses-sdk tools:overrideLibrary="io.nekohasekai.ss_rust,io.nekohasekai.ssr_libev" />

    <supports-screens
        android:anyDensity="true"
        android:largeScreens="true"
        android:normalScreens="true"
        android:resizeable="true"
        android:smallScreens="true"
        android:xlargeScreens="true" />

    <uses-feature
        android:name="android.hardware.location.gps"
        android:required="false" />
    <uses-feature
        android:name="android.hardware.location.network"
        android:required="false" />
    <uses-feature
        android:name="android.hardware.location"
        android:required="false" />
    <uses-feature
        android:name="android.hardware.LOCATION"
        android:required="false" />

    <uses-permission android:name="android.permission.ACCESS_COARSE_LOCATION" />
    <uses-permission android:name="android.permission.ACCESS_FINE_LOCATION" />

    <permission
        android:name="${applicationId}.permission.MAPS_RECEIVE"
        android:protectionLevel="signature" />

    <uses-feature
        android:glEsVersion="0x00020000"
        android:required="false" />
    <uses-feature
        android:name="android.hardware.telephony"
        android:required="false" />
    <uses-feature
        android:name="android.hardware.wifi"
        android:required="false" />
    <uses-feature
        android:name="android.hardware.screen.PORTRAIT"
        android:required="false" />
    <uses-feature
        android:name="android.hardware.microphone"
        android:required="false" />
    <uses-feature
        android:name="android.hardware.camera"
        android:required="false" />
    <uses-feature
        android:name="android.hardware.camera2"
        android:required="false" />

    <uses-permission android:name="android.permission.INTERNET" />
    <uses-permission android:name="android.permission.FOREGROUND_SERVICE" />
    <uses-permission android:name="android.permission.RECORD_AUDIO" />
    <uses-permission android:name="android.permission.MODIFY_AUDIO_SETTINGS" />
    <uses-permission android:name="android.permission.ACCESS_NETWORK_STATE" />
    <uses-permission android:name="android.permission.ACCESS_WIFI_STATE" />
    <uses-permission android:name="android.permission.WAKE_LOCK" />
    <uses-permission android:name="android.permission.READ_EXTERNAL_STORAGE" />
    <uses-permission android:name="android.permission.GET_ACCOUNTS" />
    <uses-permission android:name="android.permission.READ_CONTACTS" />
    <uses-permission android:name="android.permission.WRITE_CONTACTS" />
    <uses-permission android:name="android.permission.MANAGE_ACCOUNTS" />
    <uses-permission android:name="android.permission.READ_PROFILE" />
    <uses-permission android:name="android.permission.WRITE_SYNC_SETTINGS" />
    <uses-permission android:name="android.permission.READ_SYNC_SETTINGS" />
    <uses-permission android:name="android.permission.AUTHENTICATE_ACCOUNTS" />
    <uses-permission android:name="android.permission.VIBRATE" />
    <uses-permission android:name="android.permission.SYSTEM_ALERT_WINDOW" />
    <uses-permission android:name="android.permission.READ_PHONE_STATE" />
    <uses-permission android:name="android.permission.RECEIVE_BOOT_COMPLETED" />
    <uses-permission android:name="android.permission.USE_FINGERPRINT" />
    <uses-permission android:name="android.permission.USE_BIOMETRIC" />
    <uses-permission android:name="android.permission.INSTALL_SHORTCUT" />
    <uses-permission android:name="com.android.launcher.permission.INSTALL_SHORTCUT" />
    <uses-permission android:name="com.android.launcher.permission.UNINSTALL_SHORTCUT" />
    <uses-permission android:name="android.permission.CAMERA" />
    <uses-permission android:name="android.permission.BLUETOOTH" />
<<<<<<< HEAD
    <uses-permission android:name="android.permission.MANAGE_OWN_CALLS" />

    <uses-permission android:name="com.sec.android.provider.badge.permission.READ" />
    <uses-permission android:name="com.sec.android.provider.badge.permission.WRITE" />
    <uses-permission android:name="com.htc.launcher.permission.READ_SETTINGS" />
    <uses-permission android:name="com.htc.launcher.permission.UPDATE_SHORTCUT" />
    <uses-permission android:name="com.sonyericsson.home.permission.BROADCAST_BADGE" />
    <uses-permission android:name="com.sonymobile.home.permission.PROVIDER_INSERT_BADGE" />
    <uses-permission android:name="com.anddoes.launcher.permission.UPDATE_COUNT" />
    <uses-permission android:name="com.majeur.launcher.permission.UPDATE_BADGE" />
    <uses-permission android:name="com.huawei.android.launcher.permission.CHANGE_BADGE" />
    <uses-permission android:name="com.huawei.android.launcher.permission.READ_SETTINGS" />
    <uses-permission android:name="com.huawei.android.launcher.permission.WRITE_SETTINGS" />
    <uses-permission android:name="android.permission.READ_APP_BADGE" />
    <uses-permission android:name="com.oppo.launcher.permission.READ_SETTINGS" />
    <uses-permission android:name="com.oppo.launcher.permission.WRITE_SETTINGS" />
    <uses-permission android:name="me.everything.badger.permission.BADGE_COUNT_READ" />
    <uses-permission android:name="me.everything.badger.permission.BADGE_COUNT_WRITE" />
    <uses-permission android:name="android.permission.REQUEST_INSTALL_PACKAGES" />
    <uses-permission android:name="android.permission.WRITE_EXTERNAL_STORAGE" />
=======
    <uses-permission android:name="android.permission.MANAGE_OWN_CALLS"/>
    <uses-permission android:name="android.permission.USE_FULL_SCREEN_INTENT"/>

    <uses-permission android:name="com.sec.android.provider.badge.permission.READ"/>
    <uses-permission android:name="com.sec.android.provider.badge.permission.WRITE"/>
    <uses-permission android:name="com.htc.launcher.permission.READ_SETTINGS"/>
    <uses-permission android:name="com.htc.launcher.permission.UPDATE_SHORTCUT"/>
    <uses-permission android:name="com.sonyericsson.home.permission.BROADCAST_BADGE"/>
    <uses-permission android:name="com.sonymobile.home.permission.PROVIDER_INSERT_BADGE"/>
    <uses-permission android:name="com.anddoes.launcher.permission.UPDATE_COUNT"/>
    <uses-permission android:name="com.majeur.launcher.permission.UPDATE_BADGE"/>
    <uses-permission android:name="com.huawei.android.launcher.permission.CHANGE_BADGE"/>
    <uses-permission android:name="com.huawei.android.launcher.permission.READ_SETTINGS"/>
    <uses-permission android:name="com.huawei.android.launcher.permission.WRITE_SETTINGS"/>
    <uses-permission android:name="android.permission.READ_APP_BADGE"/>
    <uses-permission android:name="com.oppo.launcher.permission.READ_SETTINGS"/>
    <uses-permission android:name="com.oppo.launcher.permission.WRITE_SETTINGS"/>
    <uses-permission android:name="me.everything.badger.permission.BADGE_COUNT_READ"/>
    <uses-permission android:name="me.everything.badger.permission.BADGE_COUNT_WRITE"/>

    <uses-permission android:name="android.permission.WRITE_EXTERNAL_STORAGE" tools:node="replace" />
>>>>>>> 6e495f54

    <application
        android:name="org.telegram.messenger.ApplicationLoader"
        android:allowBackup="false"
        android:hardwareAccelerated="@bool/useHardwareAcceleration"
        android:icon="@mipmap/ic_launcher"
        android:label="@string/NekoX"
        android:largeHeap="true"
        android:extractNativeLibs="true"
        android:manageSpaceActivity="org.telegram.ui.ExternalActionActivity"
        android:networkSecurityConfig="@xml/network_security_config"
        android:roundIcon="@mipmap/ic_launcher"
        android:supportsRtl="false"
        android:theme="@style/Theme.TMessages.Start"
        tools:replace="android:supportsRtl">

        <activity
            android:name="org.telegram.ui.LaunchActivity"
            android:configChanges="keyboard|keyboardHidden|orientation|screenSize|uiMode"
            android:hardwareAccelerated="@bool/useHardwareAcceleration"
            android:launchMode="singleTask"
            android:windowSoftInputMode="adjustPan">
            <intent-filter>
                <action android:name="android.intent.action.MAIN" />

                <category android:name="android.intent.category.LAUNCHER" />
                <category android:name="android.intent.category.MULTIWINDOW_LAUNCHER" />
            </intent-filter>
            <intent-filter>
                <action android:name="android.intent.action.SEND" />
                <category android:name="android.intent.category.DEFAULT" />
                <data android:mimeType="image/*" />
            </intent-filter>
            <intent-filter>
                <action android:name="android.intent.action.SEND" />
                <category android:name="android.intent.category.DEFAULT" />
                <data android:mimeType="video/*" />
            </intent-filter>
            <intent-filter>
                <action android:name="android.intent.action.SEND_MULTIPLE" />
                <category android:name="android.intent.category.DEFAULT" />
                <data android:mimeType="image/*" />
            </intent-filter>
            <intent-filter>
                <action android:name="android.intent.action.SEND" />
                <category android:name="android.intent.category.DEFAULT" />
                <data android:mimeType="text/plain" />
            </intent-filter>
            <intent-filter>
                <action android:name="android.intent.action.SEND" />
                <category android:name="android.intent.category.DEFAULT" />
                <data android:mimeType="*/*" />
            </intent-filter>
            <intent-filter>
                <action android:name="android.intent.action.SEND_MULTIPLE" />
                <category android:name="android.intent.category.DEFAULT" />
                <data android:mimeType="*/*" />
            </intent-filter>
            <intent-filter>
<<<<<<< HEAD
                <action android:name="android.intent.action.VIEW" />
                <category android:name="android.intent.category.DEFAULT" />
                <data android:mimeType="vnd.android.cursor.item/vnd.org.telegram.messenger.android.profile" />
=======
                <action android:name="android.intent.action.VIEW"/>
                <category android:name="android.intent.category.DEFAULT"/>
                <data android:mimeType="vnd.android.cursor.item/vnd.org.telegram.messenger.android.profile"/>
                <data android:mimeType="vnd.android.cursor.item/vnd.org.telegram.messenger.android.call"/>
                <data android:mimeType="vnd.android.cursor.item/vnd.org.telegram.messenger.android.call.video"/>
>>>>>>> 6e495f54
            </intent-filter>
            <intent-filter>
                <action android:name="android.intent.action.VIEW" />

                <category android:name="android.intent.category.DEFAULT" />
                <category android:name="android.intent.category.BROWSABLE" />

                <data
                    android:host="telegram.me"
                    android:scheme="http" />
                <data
                    android:host="telegram.me"
                    android:scheme="https" />
                <data
                    android:host="telegram.dog"
                    android:scheme="http" />
                <data
                    android:host="telegram.dog"
                    android:scheme="https" />
                <data
                    android:host="t.me"
                    android:scheme="http" />
                <data
                    android:host="t.me"
                    android:scheme="https" />
            </intent-filter>
            <intent-filter
                android:icon="@mipmap/ic_launcher"
                android:priority="1"
                android:roundIcon="@mipmap/ic_launcher">
                <action android:name="android.intent.action.VIEW" />

                <category android:name="android.intent.category.BROWSABLE" />
                <category android:name="android.intent.category.DEFAULT" />

                <data android:scheme="tg" />
                <data android:scheme="vmess" />
                <data android:scheme="vmess1" />
                <data android:scheme="ss" />
                <data android:scheme="ssr" />
            </intent-filter>
            <intent-filter
                android:icon="@mipmap/ic_launcher"
                android:priority="1"
                android:roundIcon="@mipmap/ic_launcher">
                <action android:name="android.intent.action.VIEW" />

                <category android:name="android.intent.category.BROWSABLE" />
                <category android:name="android.intent.category.DEFAULT" />

                <data android:scheme="ton" />
            </intent-filter>
            <meta-data android:name="android.service.chooser.chooser_target_service" android:value="androidx.sharetarget.ChooserTargetServiceCompat" />
            <meta-data android:name="android.app.shortcuts" android:resource="@xml/shortcuts" />
        </activity>
        <activity
            android:name="org.telegram.ui.BubbleActivity"
            android:configChanges="keyboard|keyboardHidden|orientation|screenSize|uiMode"
            android:hardwareAccelerated="@bool/useHardwareAcceleration"
            android:windowSoftInputMode="adjustResize"
            android:allowEmbedded="true"
            android:documentLaunchMode="always"
            android:resizeableActivity="true"/>
        <activity
            android:name="org.telegram.ui.ShareActivity"
            android:configChanges="keyboard|keyboardHidden|orientation|screenSize|uiMode"
            android:excludeFromRecents="true"
            android:hardwareAccelerated="@bool/useHardwareAcceleration"
            android:stateNotNeeded="true"
            android:theme="@style/Theme.TMessages.Transparent"
            android:windowSoftInputMode="adjustPan">
            <intent-filter
                android:icon="@mipmap/ic_launcher"
                android:priority="1"
                android:roundIcon="@mipmap/ic_launcher">
                <action android:name="android.intent.action.VIEW" />

                <category android:name="android.intent.category.BROWSABLE" />
                <category android:name="android.intent.category.DEFAULT" />

                <data android:scheme="tgb" />
            </intent-filter>
        </activity>
        <activity
            android:name="org.telegram.ui.ExternalActionActivity"
            android:configChanges="keyboard|keyboardHidden|orientation|screenSize|uiMode"
            android:hardwareAccelerated="@bool/useHardwareAcceleration"
            android:windowSoftInputMode="adjustPan">
            <intent-filter
                android:icon="@mipmap/ic_launcher"
                android:roundIcon="@mipmap/ic_launcher">
                <action android:name="org.telegram.passport.AUTHORIZE" />
                <category android:name="android.intent.category.DEFAULT" />
            </intent-filter>
        </activity>
        <activity
            android:name="org.telegram.ui.IntroActivity"
            android:configChanges="keyboard|keyboardHidden|orientation|screenSize|uiMode"
            android:launchMode="singleTask"></activity>
        <activity
            android:name="org.telegram.messenger.OpenChatReceiver"
            android:configChanges="keyboard|keyboardHidden|orientation|screenSize|uiMode"
            android:exported="true"></activity>
        <activity
            android:name="org.telegram.ui.PopupNotificationActivity"
            android:configChanges="keyboard|keyboardHidden|navigation|orientation|screenLayout|uiMode|screenSize|smallestScreenSize"
            android:excludeFromRecents="true"
            android:launchMode="singleTask"
            android:resizeableActivity="false"
            android:taskAffinity=""
            android:theme="@style/Theme.TMessages.PopupNotification"
<<<<<<< HEAD
            android:windowSoftInputMode="adjustResize|stateHidden"></activity>
        <activity
            android:name="org.telegram.ui.VoIPActivity"
            android:configChanges="keyboard|keyboardHidden|orientation|screenSize|uiMode"
            android:excludeFromRecents="true"
            android:taskAffinity="${applicationId}.voip"
            android:windowSoftInputMode="adjustNothing"></activity>
        <activity
            android:name="org.telegram.ui.VoIPGroupActivity"
            android:configChanges="keyboard|keyboardHidden|orientation|screenSize|uiMode"
            android:excludeFromRecents="true"
            android:taskAffinity="${applicationId}.voip"
            android:windowSoftInputMode="adjustNothing"></activity>
        <activity
            android:name="org.telegram.ui.VoIPPermissionActivity"
            android:configChanges="keyboard|keyboardHidden|orientation|screenSize|uiMode"
            android:excludeFromRecents="true"
            android:taskAffinity="${applicationId}.voip"
            android:theme="@style/Theme.TMessages.Transparent" />
        <activity
            android:name="org.telegram.ui.VoIPFeedbackActivity"
            android:configChanges="keyboard|keyboardHidden|orientation|screenSize|uiMode"
            android:excludeFromRecents="true"
            android:taskAffinity="${applicationId}.voip_feedback"
            android:theme="@style/Theme.TMessages.TransparentWithAlerts" />
=======
            android:resizeableActivity="false"
            android:windowSoftInputMode="adjustResize|stateHidden">
        </activity>
        <activity
            android:name=".GoogleVoiceClientActivity"
            android:exported="true">
            <intent-filter>
                <action android:name="com.google.android.voicesearch.SEND_MESSAGE_TO_CONTACTS" />
                <category android:name="android.intent.category.DEFAULT" />
                <data android:mimeType="text/plain" />
            </intent-filter>
        </activity>
        <activity android:name="org.telegram.ui.VoIPPermissionActivity"
                  android:configChanges="keyboard|keyboardHidden|orientation|screenSize|uiMode"
                  android:taskAffinity="${applicationId}.voip"
                  android:excludeFromRecents="true"
                android:theme="@style/Theme.TMessages.Transparent"/>
        <activity android:name="org.telegram.ui.VoIPFeedbackActivity"
                  android:configChanges="keyboard|keyboardHidden|orientation|screenSize|uiMode"
				  android:taskAffinity="${applicationId}.voip_feedback"
                  android:excludeFromRecents="true"
                android:theme="@style/Theme.TMessages.TransparentWithAlerts"/>
>>>>>>> 6e495f54

        <receiver
            android:name=".AutoMessageHeardReceiver"
            android:exported="false">
            <intent-filter>
                <action android:name="org.telegram.messenger.ACTION_MESSAGE_HEARD" />
            </intent-filter>
        </receiver>

        <receiver
            android:name=".AutoMessageReplyReceiver"
            android:exported="false">
            <intent-filter>
                <action android:name="org.telegram.messenger.ACTION_MESSAGE_REPLY" />
            </intent-filter>
        </receiver>

        <receiver android:name=".CallReceiver">
            <intent-filter>
                <action android:name="android.intent.action.PHONE_STATE" />
            </intent-filter>
        </receiver>

        <service
            android:name=".AuthenticatorService"
            android:exported="true">
            <intent-filter>
                <action android:name="android.accounts.AccountAuthenticator" />
            </intent-filter>
            <meta-data
                android:name="android.accounts.AccountAuthenticator"
                android:resource="@xml/auth" />
        </service>

        <service
            android:name=".ContactsSyncAdapterService"
            android:exported="true">
            <intent-filter>
                <action android:name="android.content.SyncAdapter" />
            </intent-filter>

            <meta-data
                android:name="android.content.SyncAdapter"
                android:resource="@xml/sync_contacts" />
            <meta-data
                android:name="android.provider.CONTACTS_STRUCTURE"
                android:resource="@xml/contacts" />
        </service>

        <service
            android:name=".KeepAliveJob"
            android:exported="false"
            android:permission="android.permission.BIND_JOB_SERVICE" />
        <service
            android:name=".BringAppForegroundService"
            android:enabled="true" />
        <service
            android:name=".NotificationsService"
            android:enabled="true" />
        <service
            android:name=".NotificationRepeat"
            android:exported="false" />
        <service
            android:name="tw.nekomimi.nekogram.NekoXPushService"
            android:enabled="true"
            android:label="@string/NekoXPushService"
            android:permission="android.permission.BIND_NOTIFICATION_LISTENER_SERVICE">
            <intent-filter>
                <action android:name="android.service.notification.NotificationListenerService" />
            </intent-filter>
        </service>
        <service
            android:name=".VideoEncodingService"
            android:enabled="true" />
        <service
            android:name=".LocationSharingService"
            android:enabled="true" />
        <service
            android:name=".voip.VoIPService"
            android:enabled="true" />
        <service
            android:name=".MusicPlayerService"
            android:enabled="true"
            android:exported="true" />
        <service
            android:name=".MusicBrowserService"
            android:exported="true">
            <intent-filter>
                <action android:name="android.media.browse.MediaBrowserService" />
            </intent-filter>
        </service>
        <service
            android:name=".voip.TelegramConnectionService"
            android:permission="android.permission.BIND_TELECOM_CONNECTION_SERVICE">
            <intent-filter>
                <action android:name="android.telecom.ConnectionService" />
            </intent-filter>
        </service>

        <receiver android:name=".MusicPlayerReceiver">
            <intent-filter>
                <action android:name="org.telegram.android.musicplayer.close" />
                <action android:name="org.telegram.android.musicplayer.pause" />
                <action android:name="org.telegram.android.musicplayer.next" />
                <action android:name="org.telegram.android.musicplayer.play" />
                <action android:name="org.telegram.android.musicplayer.previous" />
                <action android:name="android.intent.action.MEDIA_BUTTON" />
                <action android:name="android.media.AUDIO_BECOMING_NOISY" />
            </intent-filter>
        </receiver>
        <receiver
            android:name=".voip.VoIPMediaButtonReceiver"
            android:exported="false">
            <intent-filter>
                <action android:name="android.intent.action.MEDIA_BUTTON" />
            </intent-filter>
        </receiver>

        <receiver
            android:name=".AppStartReceiver"
            android:enabled="true">
            <intent-filter>
                <action android:name="org.telegram.start" />
                <action android:name="android.intent.action.BOOT_COMPLETED" />
            </intent-filter>
        </receiver>

        <receiver
            android:name=".RefererReceiver"
            android:exported="true"
            android:permission="android.permission.INSTALL_PACKAGES">
            <intent-filter>
                <action android:name="com.android.vending.INSTALL_REFERRER" />
            </intent-filter>
        </receiver>

        <receiver
            android:name=".WearReplyReceiver"
            android:enabled="true" />

        <receiver
            android:name=".StopLiveLocationReceiver"
            android:enabled="true" />

        <receiver
            android:name=".PopupReplyReceiver"
            android:enabled="true" />

        <receiver
            android:name=".NotificationCallbackReceiver"
            android:enabled="true"
            android:exported="false" />

        <receiver
            android:name=".ShareBroadcastReceiver"
            android:enabled="true" />

        <receiver
            android:name=".CustomTabsCopyReceiver"
            android:enabled="true" />

        <receiver
            android:name=".NotificationDismissReceiver"
            android:exported="false" />

        <receiver
            android:name=".voip.VoIPActionsReceiver"
            android:exported="false" />

        <provider
            android:name="androidx.core.content.FileProvider"
            android:authorities="${applicationId}.provider"
            android:exported="false"
            android:grantUriPermissions="true">
            <meta-data
                android:name="android.support.FILE_PROVIDER_PATHS"
                android:resource="@xml/provider_paths" />
        </provider>

        <provider
            android:name=".NotificationImageProvider"
            android:authorities="${applicationId}.notification_image_provider"
            android:exported="false"
            android:grantUriPermissions="true" />

        <provider
            android:name=".voip.CallNotificationSoundProvider"
            android:authorities="${applicationId}.call_sound_provider"
            android:exported="true" />

        <uses-library
            android:name="com.sec.android.app.multiwindow"
            android:required="false" />

        <meta-data
            android:name="com.sec.android.support.multiwindow"
            android:value="true" />
        <meta-data
            android:name="com.sec.android.multiwindow.DEFAULT_SIZE_W"
            android:value="632dp" />
        <meta-data
            android:name="com.sec.android.multiwindow.DEFAULT_SIZE_H"
            android:value="598dp" />
        <meta-data
            android:name="com.sec.android.multiwindow.MINIMUM_SIZE_W"
            android:value="632dp" />
        <meta-data
            android:name="com.sec.android.multiwindow.MINIMUM_SIZE_H"
            android:value="598dp" />

        <meta-data
            android:name="android.max_aspect"
            android:value="2.5" />

    </application>

</manifest><|MERGE_RESOLUTION|>--- conflicted
+++ resolved
@@ -83,8 +83,8 @@
     <uses-permission android:name="com.android.launcher.permission.UNINSTALL_SHORTCUT" />
     <uses-permission android:name="android.permission.CAMERA" />
     <uses-permission android:name="android.permission.BLUETOOTH" />
-<<<<<<< HEAD
     <uses-permission android:name="android.permission.MANAGE_OWN_CALLS" />
+    <uses-permission android:name="android.permission.USE_FULL_SCREEN_INTENT"/>
 
     <uses-permission android:name="com.sec.android.provider.badge.permission.READ" />
     <uses-permission android:name="com.sec.android.provider.badge.permission.WRITE" />
@@ -104,29 +104,6 @@
     <uses-permission android:name="me.everything.badger.permission.BADGE_COUNT_WRITE" />
     <uses-permission android:name="android.permission.REQUEST_INSTALL_PACKAGES" />
     <uses-permission android:name="android.permission.WRITE_EXTERNAL_STORAGE" />
-=======
-    <uses-permission android:name="android.permission.MANAGE_OWN_CALLS"/>
-    <uses-permission android:name="android.permission.USE_FULL_SCREEN_INTENT"/>
-
-    <uses-permission android:name="com.sec.android.provider.badge.permission.READ"/>
-    <uses-permission android:name="com.sec.android.provider.badge.permission.WRITE"/>
-    <uses-permission android:name="com.htc.launcher.permission.READ_SETTINGS"/>
-    <uses-permission android:name="com.htc.launcher.permission.UPDATE_SHORTCUT"/>
-    <uses-permission android:name="com.sonyericsson.home.permission.BROADCAST_BADGE"/>
-    <uses-permission android:name="com.sonymobile.home.permission.PROVIDER_INSERT_BADGE"/>
-    <uses-permission android:name="com.anddoes.launcher.permission.UPDATE_COUNT"/>
-    <uses-permission android:name="com.majeur.launcher.permission.UPDATE_BADGE"/>
-    <uses-permission android:name="com.huawei.android.launcher.permission.CHANGE_BADGE"/>
-    <uses-permission android:name="com.huawei.android.launcher.permission.READ_SETTINGS"/>
-    <uses-permission android:name="com.huawei.android.launcher.permission.WRITE_SETTINGS"/>
-    <uses-permission android:name="android.permission.READ_APP_BADGE"/>
-    <uses-permission android:name="com.oppo.launcher.permission.READ_SETTINGS"/>
-    <uses-permission android:name="com.oppo.launcher.permission.WRITE_SETTINGS"/>
-    <uses-permission android:name="me.everything.badger.permission.BADGE_COUNT_READ"/>
-    <uses-permission android:name="me.everything.badger.permission.BADGE_COUNT_WRITE"/>
-
-    <uses-permission android:name="android.permission.WRITE_EXTERNAL_STORAGE" tools:node="replace" />
->>>>>>> 6e495f54
 
     <application
         android:name="org.telegram.messenger.ApplicationLoader"
@@ -186,17 +163,11 @@
                 <data android:mimeType="*/*" />
             </intent-filter>
             <intent-filter>
-<<<<<<< HEAD
                 <action android:name="android.intent.action.VIEW" />
                 <category android:name="android.intent.category.DEFAULT" />
                 <data android:mimeType="vnd.android.cursor.item/vnd.org.telegram.messenger.android.profile" />
-=======
-                <action android:name="android.intent.action.VIEW"/>
-                <category android:name="android.intent.category.DEFAULT"/>
-                <data android:mimeType="vnd.android.cursor.item/vnd.org.telegram.messenger.android.profile"/>
                 <data android:mimeType="vnd.android.cursor.item/vnd.org.telegram.messenger.android.call"/>
                 <data android:mimeType="vnd.android.cursor.item/vnd.org.telegram.messenger.android.call.video"/>
->>>>>>> 6e495f54
             </intent-filter>
             <intent-filter>
                 <action android:name="android.intent.action.VIEW" />
@@ -308,44 +279,7 @@
             android:resizeableActivity="false"
             android:taskAffinity=""
             android:theme="@style/Theme.TMessages.PopupNotification"
-<<<<<<< HEAD
-            android:windowSoftInputMode="adjustResize|stateHidden"></activity>
-        <activity
-            android:name="org.telegram.ui.VoIPActivity"
-            android:configChanges="keyboard|keyboardHidden|orientation|screenSize|uiMode"
-            android:excludeFromRecents="true"
-            android:taskAffinity="${applicationId}.voip"
-            android:windowSoftInputMode="adjustNothing"></activity>
-        <activity
-            android:name="org.telegram.ui.VoIPGroupActivity"
-            android:configChanges="keyboard|keyboardHidden|orientation|screenSize|uiMode"
-            android:excludeFromRecents="true"
-            android:taskAffinity="${applicationId}.voip"
-            android:windowSoftInputMode="adjustNothing"></activity>
-        <activity
-            android:name="org.telegram.ui.VoIPPermissionActivity"
-            android:configChanges="keyboard|keyboardHidden|orientation|screenSize|uiMode"
-            android:excludeFromRecents="true"
-            android:taskAffinity="${applicationId}.voip"
-            android:theme="@style/Theme.TMessages.Transparent" />
-        <activity
-            android:name="org.telegram.ui.VoIPFeedbackActivity"
-            android:configChanges="keyboard|keyboardHidden|orientation|screenSize|uiMode"
-            android:excludeFromRecents="true"
-            android:taskAffinity="${applicationId}.voip_feedback"
-            android:theme="@style/Theme.TMessages.TransparentWithAlerts" />
-=======
-            android:resizeableActivity="false"
             android:windowSoftInputMode="adjustResize|stateHidden">
-        </activity>
-        <activity
-            android:name=".GoogleVoiceClientActivity"
-            android:exported="true">
-            <intent-filter>
-                <action android:name="com.google.android.voicesearch.SEND_MESSAGE_TO_CONTACTS" />
-                <category android:name="android.intent.category.DEFAULT" />
-                <data android:mimeType="text/plain" />
-            </intent-filter>
         </activity>
         <activity android:name="org.telegram.ui.VoIPPermissionActivity"
                   android:configChanges="keyboard|keyboardHidden|orientation|screenSize|uiMode"
@@ -357,7 +291,6 @@
 				  android:taskAffinity="${applicationId}.voip_feedback"
                   android:excludeFromRecents="true"
                 android:theme="@style/Theme.TMessages.TransparentWithAlerts"/>
->>>>>>> 6e495f54
 
         <receiver
             android:name=".AutoMessageHeardReceiver"
