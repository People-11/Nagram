--- conflicted
+++ resolved
@@ -112,13 +112,10 @@
         android:manageSpaceActivity="org.telegram.ui.ExternalActionActivity"
         android:networkSecurityConfig="@xml/network_security_config"
         android:requestLegacyExternalStorage="true"
-<<<<<<< HEAD
+        android:preserveLegacyExternalStorage="true"
         android:roundIcon="@mipmap/ic_launcher"
         android:supportsRtl="false"
         android:theme="@style/Theme.TMessages.Start"
-=======
-        android:preserveLegacyExternalStorage="true"
->>>>>>> c1c2ebaf
         android:allowAudioPlaybackCapture="true"
         tools:replace="android:supportsRtl">
 
@@ -512,16 +509,9 @@
             </intent-filter>
         </receiver>
 
-<<<<<<< HEAD
-        <service android:name=".FeedWidgetService"
-            android:permission="android.permission.BIND_REMOTEVIEWS"
-            android:exported="false" />
-=======
 <!--        <service android:name=".FeedWidgetService"-->
 <!--            android:permission="android.permission.BIND_REMOTEVIEWS"-->
 <!--            android:exported="false" />-->
-        <service android:name=".FilesMigrationService" android:exported="false"/>
->>>>>>> c1c2ebaf
 
         <uses-library android:name="com.sec.android.app.multiwindow" android:required="false" />
         <meta-data android:name="com.sec.android.support.multiwindow" android:value="true" />
