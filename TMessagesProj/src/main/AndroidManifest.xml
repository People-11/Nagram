<?xml version="1.0" encoding="utf-8"?>
<manifest xmlns:android="http://schemas.android.com/apk/res/android"
          xmlns:tools="http://schemas.android.com/tools"
    android:installLocation="auto">

    <queries>
        <intent>
            <action android:name="org.openintents.openpgp.IOpenPgpService2" />
        </intent>
        <intent>
            <action android:name="org.openintents.openpgp.action.*" />
        </intent>
    </queries>


    <uses-sdk tools:overrideLibrary="io.nekohasekai.ss_rust,io.nekohasekai.ssr_libev" />

    <supports-screens android:anyDensity="true"
                      android:largeScreens="true"
                      android:normalScreens="true"
                      android:resizeable="true"
                      android:smallScreens="true"
                      android:xlargeScreens="true"/>

    <uses-feature
        android:name="android.hardware.location.gps"
        android:required="false" />
    <uses-feature
        android:name="android.hardware.location.network"
        android:required="false" />
    <uses-feature
        android:name="android.hardware.location"
        android:required="false" />
    <uses-feature
        android:name="android.hardware.LOCATION"
        android:required="false" />

    <uses-permission android:name="android.permission.ACCESS_COARSE_LOCATION" />
    <uses-permission android:name="android.permission.ACCESS_FINE_LOCATION" />

    <permission
        android:name="${applicationId}.permission.MAPS_RECEIVE"
        android:protectionLevel="signature" />

    <uses-feature android:glEsVersion="0x00020000" android:required="false"/>
    <uses-feature android:name="android.hardware.telephony" android:required="false" />
    <uses-feature android:name="android.hardware.wifi" android:required="false" />
    <uses-feature android:name="android.hardware.screen.PORTRAIT" android:required="false" />
    <uses-feature android:name="android.hardware.microphone" android:required="false" />
    <uses-feature android:name="android.hardware.camera" android:required="false" />
    <uses-feature android:name="android.hardware.camera2" android:required="false" />
    <uses-feature android:name="android.hardware.sensor.proximity" android:required="false" />

    <uses-permission android:name="android.permission.READ_CLIPBOARD"/>
    <uses-permission android:name="android.permission.BLUETOOTH_CONNECT" />
    <uses-permission android:name="android.permission.INTERNET" />
    <uses-permission android:name="android.permission.FOREGROUND_SERVICE" />
    <uses-permission android:name="android.permission.RECORD_AUDIO" />
    <uses-permission android:name="android.permission.MODIFY_AUDIO_SETTINGS" />
    <uses-permission android:name="android.permission.ACCESS_NETWORK_STATE" />
    <uses-permission android:name="android.permission.ACCESS_WIFI_STATE" />
    <uses-permission android:name="android.permission.WAKE_LOCK" />
    <uses-permission android:name="android.permission.READ_EXTERNAL_STORAGE"/>
    <uses-permission android:name="android.permission.READ_MEDIA_IMAGES"/>
    <uses-permission android:name="android.permission.READ_MEDIA_VIDEO"/>
    <uses-permission android:name="android.permission.READ_MEDIA_AUDIO"/>
    <uses-permission android:name="android.permission.GET_ACCOUNTS" />
    <uses-permission android:name="android.permission.READ_CONTACTS" />
    <uses-permission android:name="android.permission.WRITE_CONTACTS" />
    <uses-permission android:name="android.permission.MANAGE_ACCOUNTS"/>
    <uses-permission android:name="android.permission.READ_PROFILE"/>
    <uses-permission android:name="android.permission.WRITE_SYNC_SETTINGS"/>
    <uses-permission android:name="android.permission.READ_SYNC_SETTINGS"/>
    <uses-permission android:name="android.permission.AUTHENTICATE_ACCOUNTS"/>
    <uses-permission android:name="android.permission.VIBRATE" />
    <uses-permission android:name="android.permission.SYSTEM_ALERT_WINDOW" />
    <uses-permission android:name="android.permission.READ_PHONE_STATE" />
    <uses-permission android:name="android.permission.RECEIVE_BOOT_COMPLETED" />
    <uses-permission android:name="android.permission.USE_FINGERPRINT" />
    <uses-permission android:name="android.permission.USE_BIOMETRIC" />
    <uses-permission android:name="android.permission.INSTALL_SHORTCUT" />
    <uses-permission android:name="com.android.launcher.permission.INSTALL_SHORTCUT" />
    <uses-permission android:name="com.android.launcher.permission.UNINSTALL_SHORTCUT"/>
    <uses-permission android:name="android.permission.CAMERA" />
    <uses-permission android:name="android.permission.BLUETOOTH" />
    <uses-permission android:name="android.permission.MANAGE_OWN_CALLS"/>
    <uses-permission android:name="android.permission.USE_FULL_SCREEN_INTENT"/>
    <uses-permission android:name="android.permission.REQUEST_INSTALL_PACKAGES" />
    <uses-permission android:name="android.permission.READ_PHONE_NUMBERS" />
    <uses-permission android:name="android.permission.POST_NOTIFICATIONS"/>

    <uses-permission android:name="com.sec.android.provider.badge.permission.READ"/>
    <uses-permission android:name="com.sec.android.provider.badge.permission.WRITE"/>
    <uses-permission android:name="com.htc.launcher.permission.READ_SETTINGS"/>
    <uses-permission android:name="com.htc.launcher.permission.UPDATE_SHORTCUT"/>
    <uses-permission android:name="com.sonyericsson.home.permission.BROADCAST_BADGE"/>
    <uses-permission android:name="com.sonymobile.home.permission.PROVIDER_INSERT_BADGE"/>
    <uses-permission android:name="com.anddoes.launcher.permission.UPDATE_COUNT"/>
    <uses-permission android:name="com.majeur.launcher.permission.UPDATE_BADGE"/>
    <uses-permission android:name="com.huawei.android.launcher.permission.CHANGE_BADGE"/>
    <uses-permission android:name="com.huawei.android.launcher.permission.READ_SETTINGS"/>
    <uses-permission android:name="com.huawei.android.launcher.permission.WRITE_SETTINGS"/>
    <uses-permission android:name="android.permission.READ_APP_BADGE"/>
    <uses-permission android:name="com.oppo.launcher.permission.READ_SETTINGS"/>
    <uses-permission android:name="com.oppo.launcher.permission.WRITE_SETTINGS"/>
    <uses-permission android:name="me.everything.badger.permission.BADGE_COUNT_READ"/>
    <uses-permission android:name="me.everything.badger.permission.BADGE_COUNT_WRITE"/>
    <uses-permission android:name="com.android.vending.BILLING"/>
    <uses-permission android:name="android.permission.WRITE_EXTERNAL_STORAGE"
        android:maxSdkVersion="29"
        tools:node="replace" />

    <uses-permission android:name="android.permission.ACCESS_BACKGROUND_LOCATION" />

    <uses-sdk tools:overrideLibrary="com.google.mlkit.vision.segmentation.subject"/>

    <queries>
        <package android:name="com.google.android.apps.maps"/>
        <intent>
            <action android:name="android.intent.action.VIEW"/>
            <data android:scheme="ton"/>
        </intent>
    </queries>

    <application
        android:name="org.telegram.messenger.ApplicationLoader"
        android:allowBackup="true"
        android:restoreAnyVersion="true"
        android:backupAgent=".BackupAgent"
        android:extractNativeLibs="true"
        android:hardwareAccelerated="@bool/useHardwareAcceleration"
        android:icon="@mipmap/ic_launcher_nagram"
        android:label="@string/NekoX"
        android:largeHeap="true"
        android:manageSpaceActivity="org.telegram.ui.ExternalActionActivity"
        android:networkSecurityConfig="@xml/network_security_config"
        android:roundIcon="@mipmap/ic_launcher_nagram_round"
        android:supportsRtl="false"
        android:requestLegacyExternalStorage="true"
        android:hasFragileUserData="true"
        android:preserveLegacyExternalStorage="true"
        android:allowAudioPlaybackCapture="true"
        tools:replace="android:supportsRtl">

        <activity-alias
            android:enabled="true"
            android:name="org.telegram.messenger.DefaultIcon"
            android:targetActivity="org.telegram.ui.LaunchActivity"
            android:exported="true">

            <intent-filter>
                <action android:name="android.intent.action.MAIN" />
                <category android:name="android.intent.category.LAUNCHER" />
                <category android:name="android.intent.category.MULTIWINDOW_LAUNCHER" />
            </intent-filter>
            <meta-data android:name="android.app.shortcuts" android:resource="@xml/shortcuts" />
        </activity-alias>

        <activity-alias
            android:enabled="false"
            android:name="org.telegram.messenger.GoogleIcon"
            android:targetActivity="org.telegram.ui.LaunchActivity"
            android:icon="@mipmap/ic_launcher_nagram_google"
            android:roundIcon="@mipmap/ic_launcher_nagram_google_round"
            android:exported="true">

            <intent-filter>
                <action android:name="android.intent.action.MAIN" />
                <category android:name="android.intent.category.LAUNCHER" />
                <category android:name="android.intent.category.MULTIWINDOW_LAUNCHER" />
            </intent-filter>
            <meta-data android:name="android.app.shortcuts" android:resource="@xml/shortcuts" />
        </activity-alias>

        <activity-alias
            android:enabled="false"
            android:name="org.telegram.messenger.ColorfulIcon"
            android:targetActivity="org.telegram.ui.LaunchActivity"
            android:icon="@mipmap/ic_launcher_nagram_colorful"
            android:roundIcon="@mipmap/ic_launcher_nagram_colorful_round"
            android:exported="true">

            <intent-filter>
                <action android:name="android.intent.action.MAIN" />
                <category android:name="android.intent.category.LAUNCHER" />
                <category android:name="android.intent.category.MULTIWINDOW_LAUNCHER" />
            </intent-filter>
        </activity-alias>

        <activity-alias
            android:enabled="false"
            android:name="org.telegram.messenger.DarkGreenIcon"
            android:targetActivity="org.telegram.ui.LaunchActivity"
            android:icon="@mipmap/ic_launcher_nagram_darkgreen"
            android:roundIcon="@mipmap/ic_launcher_nagram_darkgreen_round"
            android:exported="true">

            <intent-filter>
                <action android:name="android.intent.action.MAIN" />
                <category android:name="android.intent.category.LAUNCHER" />
                <category android:name="android.intent.category.MULTIWINDOW_LAUNCHER" />
            </intent-filter>
        </activity-alias>

        <activity-alias
            android:enabled="false"
            android:name="org.telegram.messenger.NeonIcon"
            android:targetActivity="org.telegram.ui.LaunchActivity"
            android:icon="@mipmap/ic_launcher_nagram_neon"
            android:roundIcon="@mipmap/ic_launcher_nagram_neon_round"
            android:exported="true">

            <intent-filter>
                <action android:name="android.intent.action.MAIN" />
                <category android:name="android.intent.category.LAUNCHER" />
                <category android:name="android.intent.category.MULTIWINDOW_LAUNCHER" />
            </intent-filter>
            <meta-data android:name="android.app.shortcuts" android:resource="@xml/shortcuts" />
        </activity-alias>

        <activity-alias
            android:enabled="false"
            android:name="org.telegram.messenger.PremiumIcon"
            android:targetActivity="org.telegram.ui.LaunchActivity"
            android:icon="@mipmap/icon_3_launcher"
            android:roundIcon="@mipmap/icon_3_launcher_round"
            android:exported="true">

            <intent-filter>
                <action android:name="android.intent.action.MAIN" />
                <category android:name="android.intent.category.LAUNCHER" />
                <category android:name="android.intent.category.MULTIWINDOW_LAUNCHER" />
            </intent-filter>
            <meta-data android:name="android.app.shortcuts" android:resource="@xml/shortcuts" />
        </activity-alias>

        <activity-alias
            android:enabled="false"
            android:name="org.telegram.messenger.TurboIcon"
            android:targetActivity="org.telegram.ui.LaunchActivity"
            android:icon="@mipmap/icon_5_launcher"
            android:roundIcon="@mipmap/icon_5_launcher_round"
            android:exported="true">

            <intent-filter>
                <action android:name="android.intent.action.MAIN" />
                <category android:name="android.intent.category.LAUNCHER" />
                <category android:name="android.intent.category.MULTIWINDOW_LAUNCHER" />
            </intent-filter>
            <meta-data android:name="android.app.shortcuts" android:resource="@xml/shortcuts" />
        </activity-alias>

        <activity-alias
            android:enabled="false"
            android:name="org.telegram.messenger.NoxIcon"
            android:targetActivity="org.telegram.ui.LaunchActivity"
            android:icon="@mipmap/icon_2_launcher"
            android:roundIcon="@mipmap/icon_2_launcher_round"
            android:exported="true">

            <intent-filter>
                <action android:name="android.intent.action.MAIN" />
                <category android:name="android.intent.category.LAUNCHER" />
                <category android:name="android.intent.category.MULTIWINDOW_LAUNCHER" />
            </intent-filter>
            <meta-data android:name="android.app.shortcuts" android:resource="@xml/shortcuts" />
        </activity-alias>

        <activity
            android:name="org.telegram.ui.LaunchActivity"
            android:theme="@style/Theme.TMessages.Start"
            android:configChanges="keyboard|keyboardHidden|orientation|screenSize|uiMode"
            android:hardwareAccelerated="@bool/useHardwareAcceleration"
            android:launchMode="singleTask"
            android:windowSoftInputMode="adjustResize"
            android:exported="true">
            <intent-filter>
                <action android:name="android.intent.action.MAIN" />
            </intent-filter>
            <intent-filter>
                <action android:name="android.intent.action.SEND"/>
                <category android:name="android.intent.category.DEFAULT"/>
                <data android:mimeType="image/*"/>
            </intent-filter>
            <intent-filter>
                <action android:name="android.intent.action.SEND"/>
                <category android:name="android.intent.category.DEFAULT"/>
                <data android:mimeType="video/*"/>
            </intent-filter>
            <intent-filter>
                <action android:name="android.intent.action.SEND_MULTIPLE"/>
                <category android:name="android.intent.category.DEFAULT"/>
                <data android:mimeType="image/*"/>
            </intent-filter>
            <intent-filter>
                <action android:name="android.intent.action.SEND"/>
                <category android:name="android.intent.category.DEFAULT"/>
                <data android:mimeType="text/plain"/>
            </intent-filter>
            <intent-filter>
                <action android:name="android.intent.action.SEND"/>
                <category android:name="android.intent.category.DEFAULT"/>
                <data android:mimeType="*/*"/>
            </intent-filter>
            <intent-filter>
                <action android:name="android.intent.action.SEND_MULTIPLE"/>
                <category android:name="android.intent.category.DEFAULT"/>
                <data android:mimeType="*/*"/>
            </intent-filter>
            <intent-filter>
                <action android:name="android.intent.action.VIEW"/>
                <category android:name="android.intent.category.DEFAULT"/>
                <data android:mimeType="vnd.android.cursor.item/vnd.org.telegram.messenger.android.profile"/>
            </intent-filter>
            <intent-filter>
                <action android:name="android.intent.action.VIEW"/>
                <category android:name="android.intent.category.DEFAULT" />
                <category android:name="android.intent.category.BROWSABLE" />
                <data android:host="telegram.me" android:scheme="http" />
                <data android:host="telegram.me" android:scheme="https" />
                <data android:host="telegram.dog" android:scheme="http" />
                <data android:host="telegram.dog" android:scheme="https" />
                <data android:host="t.me" android:scheme="http" />
                <data android:host="t.me" android:scheme="https" />
            </intent-filter>
            <intent-filter android:icon="@mipmap/ic_launcher_nagram" android:roundIcon="@mipmap/ic_launcher_nagram_round" android:priority="1" android:enabled="${is_full_version}">
                <action android:name="android.intent.action.VIEW" />
                <category android:name="android.intent.category.BROWSABLE" />
                <category android:name="android.intent.category.DEFAULT" />

                <data android:scheme="vmess" />
                <data android:scheme="vmess1" />
                <data android:scheme="ss" />
                <data android:scheme="ssr" />
                <data android:scheme="ws" />
                <data android:scheme="wss" />
                <data android:scheme="trojan" />

            </intent-filter>
            <intent-filter android:icon="@mipmap/ic_launcher_nagram" android:roundIcon="@mipmap/ic_launcher_nagram_round" android:priority="1">
                <action android:name="android.intent.action.VIEW" />
                <category android:name="android.intent.category.BROWSABLE" />
                <category android:name="android.intent.category.DEFAULT" />
                <data android:scheme="tg" />
            </intent-filter>
            <intent-filter>
                <action android:name="org.telegram.messenger.CREATE_STICKER_PACK"/>
                <category android:name="android.intent.category.DEFAULT"/>
                <data android:mimeType="*/*"/>
            </intent-filter>
            <meta-data android:name="android.service.chooser.chooser_target_service" android:value="androidx.sharetarget.ChooserTargetServiceCompat" />
            <meta-data android:name="android.app.shortcuts" android:resource="@xml/shortcuts" />
            <meta-data
                android:name="com.google.mlkit.vision.DEPENDENCIES"
                android:value="subject_segment" />
        </activity>
        <activity-alias
            android:name="org.telegram.ui.CallsActivity"
            android:targetActivity="org.telegram.ui.LaunchActivity"
            android:permission="android.permission.CALL_PHONE"
            android:exported="true">
            <intent-filter>
                <action android:name="android.intent.action.VIEW"/>
                <category android:name="android.intent.category.DEFAULT"/>
                <data android:mimeType="vnd.android.cursor.item/vnd.org.telegram.messenger.android.call"/>
                <data android:mimeType="vnd.android.cursor.item/vnd.org.telegram.messenger.android.call.video"/>
            </intent-filter>
        </activity-alias>
        <activity
            android:name="org.telegram.ui.BubbleActivity"
            android:configChanges="keyboard|keyboardHidden|orientation|screenSize|uiMode"
            android:hardwareAccelerated="@bool/useHardwareAcceleration"
            android:windowSoftInputMode="adjustResize"
            android:allowEmbedded="true"
            android:documentLaunchMode="always"
            android:resizeableActivity="true"/>
        <activity
            android:name="org.telegram.ui.ShareActivity"
            android:configChanges="keyboard|keyboardHidden|orientation|screenSize|uiMode"
            android:hardwareAccelerated="@bool/useHardwareAcceleration"
            android:windowSoftInputMode="adjustPan"
            android:excludeFromRecents="true"
            android:stateNotNeeded="true"
            android:theme="@style/Theme.TMessages.Transparent"
            android:exported="true">
            <intent-filter android:icon="@mipmap/ic_launcher_nagram" android:roundIcon="@mipmap/ic_launcher_nagram_round" android:priority="1">
                <action android:name="android.intent.action.VIEW" />
                <category android:name="android.intent.category.BROWSABLE" />
                <category android:name="android.intent.category.DEFAULT" />
                <data android:scheme="tgb" />
            </intent-filter>
        </activity>
        <activity
            android:name="org.telegram.ui.ExternalActionActivity"
            android:configChanges="keyboard|keyboardHidden|orientation|screenSize|uiMode"
            android:hardwareAccelerated="@bool/useHardwareAcceleration"
            android:windowSoftInputMode="adjustPan"
            android:exported="true">
            <intent-filter android:icon="@mipmap/ic_launcher_nagram" android:roundIcon="@mipmap/ic_launcher_nagram_round">
                <action android:name="org.telegram.passport.AUTHORIZE"/>
                <category android:name="android.intent.category.DEFAULT"/>
            </intent-filter>
        </activity>
        <activity
            android:name="org.telegram.ui.ChatsWidgetConfigActivity"
            android:configChanges="keyboard|keyboardHidden|orientation|screenSize|uiMode"
            android:hardwareAccelerated="@bool/useHardwareAcceleration"
            android:windowSoftInputMode="adjustPan"
            android:exported="true">
            <intent-filter android:icon="@mipmap/ic_launcher_nagram" android:roundIcon="@mipmap/ic_launcher_nagram_round">
                <action android:name="android.appwidget.action.APPWIDGET_CONFIGURE"/>
            </intent-filter>
        </activity>
        <activity
            android:name="org.telegram.ui.ContactsWidgetConfigActivity"
            android:configChanges="keyboard|keyboardHidden|orientation|screenSize|uiMode"
            android:hardwareAccelerated="@bool/useHardwareAcceleration"
            android:windowSoftInputMode="adjustPan"
            android:exported="true">
            <intent-filter android:icon="@mipmap/ic_launcher_nagram" android:roundIcon="@mipmap/ic_launcher_nagram_round">
                <action android:name="android.appwidget.action.APPWIDGET_CONFIGURE"/>
            </intent-filter>
        </activity>
        <activity
            android:name="org.telegram.ui.FeedWidgetConfigActivity"
            android:configChanges="keyboard|keyboardHidden|orientation|screenSize|uiMode"
            android:hardwareAccelerated="@bool/useHardwareAcceleration"
            android:windowSoftInputMode="adjustPan"
            android:exported="true">
            <intent-filter
                android:icon="@mipmap/ic_launcher_nagram"
                android:roundIcon="@mipmap/ic_launcher_nagram_round">
                <action android:name="android.appwidget.action.APPWIDGET_CONFIGURE" />
            </intent-filter>
        </activity>
        <activity
            android:name="org.telegram.messenger.OpenChatReceiver"
            android:configChanges="keyboard|keyboardHidden|orientation|screenSize|uiMode"
            android:exported="true">
        </activity>
        <activity
            android:name="org.telegram.ui.PopupNotificationActivity"
            android:configChanges="keyboard|keyboardHidden|navigation|orientation|screenLayout|uiMode|screenSize|smallestScreenSize"
            android:excludeFromRecents="true"
            android:launchMode="singleTask"
            android:taskAffinity=""
            android:theme="@style/Theme.TMessages.PopupNotification"
            android:resizeableActivity="false"
            android:windowSoftInputMode="adjustResize|stateHidden">
        </activity>
        <activity android:name="org.telegram.ui.VoIPPermissionActivity"
            android:configChanges="keyboard|keyboardHidden|orientation|screenSize|uiMode"
            android:taskAffinity="${applicationId}.voip"
            android:excludeFromRecents="true"
            android:theme="@style/Theme.TMessages.Transparent"/>
        <activity android:name="org.telegram.ui.VoIPFeedbackActivity"
            android:configChanges="keyboard|keyboardHidden|orientation|screenSize|uiMode"
            android:taskAffinity="${applicationId}.voip_feedback"
            android:excludeFromRecents="true"
            android:theme="@style/Theme.TMessages.TransparentWithAlerts"/>

        <receiver
            android:name=".AutoMessageHeardReceiver"
            android:exported="false">
            <intent-filter>
                <action android:name="org.telegram.messenger.ACTION_MESSAGE_HEARD"/>
            </intent-filter>
        </receiver>

        <receiver
            android:name=".NotificationsDisabledReceiver"
            android:exported="false">
            <intent-filter>
                <action android:name="android.app.action.NOTIFICATION_CHANNEL_BLOCK_STATE_CHANGED"/>
            </intent-filter>
        </receiver>

        <receiver
            android:name=".AutoMessageReplyReceiver"
            android:exported="false">
            <intent-filter>
                <action android:name="org.telegram.messenger.ACTION_MESSAGE_REPLY"/>
            </intent-filter>
        </receiver>

        <!--<receiver-->
        <!--    android:name=".SmsReceiver"-->
        <!--    android:exported="true">-->
        <!--    <intent-filter>-->
        <!--        <action android:name="com.google.android.gms.auth.api.phone.SMS_RETRIEVED"/>-->
        <!--    </intent-filter>-->
        <!--</receiver>-->

        <receiver android:name=".CallReceiver"
            android:exported="true">
            <intent-filter>
                <action android:name="android.intent.action.PHONE_STATE"/>
            </intent-filter>
        </receiver>

        <service android:name=".AuthenticatorService" android:exported="true">
            <intent-filter>
                <action android:name="android.accounts.AccountAuthenticator"/>
            </intent-filter>
            <meta-data android:name="android.accounts.AccountAuthenticator"
                android:resource="@xml/auth"/>
        </service>

        <service android:name=".ContactsSyncAdapterService" android:exported="true">
            <intent-filter>
                <action android:name="android.content.SyncAdapter" />
            </intent-filter>
            <meta-data android:name="android.content.SyncAdapter"
                android:resource="@xml/sync_contacts" />
            <meta-data android:name="android.provider.CONTACTS_STRUCTURE"
                android:resource="@xml/contacts" />
        </service>

        <service android:name=".KeepAliveJob"
            android:exported="false"
            android:permission="android.permission.BIND_JOB_SERVICE"/>
        <service android:name=".BringAppForegroundService" android:enabled="true"  android:exported="true"/>
        <service android:name=".NotificationsService" android:enabled="true"  android:exported="true"/>
        <service android:name=".NotificationRepeat" android:exported="false"/>
        <service android:name=".VideoEncodingService" android:enabled="true" android:exported="true"/>
        <service android:name="org.telegram.ui.Stories.recorder.StoryUploadingService" android:enabled="true" android:exported="true"/>
        <service android:name=".ImportingService" android:enabled="true" android:exported="true"/>
        <service android:name=".LocationSharingService"
            android:foregroundServiceType="location"
            android:enabled="true"
            android:exported="true"/>
        <service android:name=".voip.VoIPService" android:enabled="true" android:foregroundServiceType="mediaProjection|camera|microphone|mediaPlayback"/>
        <service android:name=".MusicPlayerService" android:exported="true" android:enabled="true" android:foregroundServiceType="mediaPlayback"/>
        <service android:name=".MusicBrowserService" android:exported="true">
            <intent-filter>
                <action android:name="android.media.browse.MediaBrowserService"/>
            </intent-filter>
        </service>
<!--        <service-->
<!--            android:name="tw.nekomimi.nekogram.NekoXPushService"-->
<!--            android:enabled="true"-->
<!--            android:label="@string/NekoXPushService"-->
<!--            android:permission="android.permission.BIND_NOTIFICATION_LISTENER_SERVICE">-->
<!--            <intent-filter>-->
<!--                <action android:name="android.service.notification.NotificationListenerService" />-->
<!--            </intent-filter>-->
<!--        </service>-->
        <service android:name=".voip.TelegramConnectionService"
            android:permission="android.permission.BIND_TELECOM_CONNECTION_SERVICE"
            android:exported="true">
            <intent-filter>
                <action android:name="android.telecom.ConnectionService" />
            </intent-filter>
        </service>

		<receiver android:name=".MusicPlayerReceiver" android:exported="false">
            <intent-filter>
                <action android:name="org.telegram.android.musicplayer.close" />
                <action android:name="org.telegram.android.musicplayer.pause" />
                <action android:name="org.telegram.android.musicplayer.next" />
                <action android:name="org.telegram.android.musicplayer.play" />
                <action android:name="org.telegram.android.musicplayer.previous" />
                <action android:name="android.intent.action.MEDIA_BUTTON" />
                <action android:name="android.media.AUDIO_BECOMING_NOISY" />
            </intent-filter>
        </receiver>
        <receiver android:name=".voip.VoIPMediaButtonReceiver" android:exported="false">
            <intent-filter>
                <action android:name="android.intent.action.MEDIA_BUTTON" />
            </intent-filter>
        </receiver>

        <receiver android:name=".AppStartReceiver" android:enabled="true" android:exported="false">
            <intent-filter>
                <action android:name="org.telegram.start" />
                <action android:name="android.intent.action.BOOT_COMPLETED" />
            </intent-filter>
        </receiver>

        <receiver android:name=".RefererReceiver" android:exported="true" android:permission="android.permission.INSTALL_PACKAGES">
            <intent-filter>
                <action android:name="com.android.vending.INSTALL_REFERRER" />
            </intent-filter>
        </receiver>

        <receiver android:name=".WearReplyReceiver" android:enabled="true" android:exported="false"/>

        <receiver android:name=".StopLiveLocationReceiver" android:enabled="true" android:exported="false"/>

        <receiver android:name=".PopupReplyReceiver" android:enabled="true" android:exported="false"/>

        <receiver android:name=".NotificationCallbackReceiver" android:enabled="true" android:exported="false"/>

        <receiver android:name=".ShareBroadcastReceiver" android:enabled="true" android:exported="false"/>

        <receiver android:name=".CustomTabsCopyReceiver" android:enabled="true" android:exported="false"/>

        <receiver android:name=".NotificationDismissReceiver" android:exported="false"/>

        <receiver android:name=".voip.VoIPActionsReceiver" android:exported="false"/>

        <provider
            android:name="androidx.core.content.FileProvider"
            android:authorities="${applicationId}.provider"
            android:exported="false"
            android:grantUriPermissions="true">
            <meta-data
                android:name="android.support.FILE_PROVIDER_PATHS"
                android:resource="@xml/provider_paths"/>
        </provider>

        <provider
            android:authorities="${applicationId}.notification_image_provider"
            android:name=".NotificationImageProvider"
            android:exported="false"
            android:grantUriPermissions="true"/>

        <provider
            android:authorities="${applicationId}.call_sound_provider"
            android:name=".voip.CallNotificationSoundProvider"
            android:exported="true"/>

        <receiver android:name=".ChatsWidgetProvider" android:exported="false">
            <meta-data android:name="android.appwidget.provider"
                android:resource="@xml/chats_widget_info" />
            <intent-filter>
                <action android:name="android.appwidget.action.APPWIDGET_UPDATE" />
            </intent-filter>
        </receiver>

        <service android:name=".ChatsWidgetService"
            android:permission="android.permission.BIND_REMOTEVIEWS"
            android:exported="false" />

        <receiver android:name=".ContactsWidgetProvider" android:exported="false">
            <meta-data android:name="android.appwidget.provider"
                android:resource="@xml/contacts_widget_info" />
            <intent-filter>
                <action android:name="android.appwidget.action.APPWIDGET_UPDATE" />
            </intent-filter>
        </receiver>

        <service android:name=".ContactsWidgetService"
            android:permission="android.permission.BIND_REMOTEVIEWS"
            android:exported="false" />

        <receiver android:name=".FeedWidgetProvider"
            android:exported="true">
            <meta-data android:name="android.appwidget.provider"
                android:resource="@xml/feed_widget_info" />
            <intent-filter>
                <action android:name="android.appwidget.action.APPWIDGET_UPDATE" />
            </intent-filter>
        </receiver>

<!--        <service android:name=".FeedWidgetService"-->
<!--            android:permission="android.permission.BIND_REMOTEVIEWS"-->
<!--            android:exported="false" />-->

        <receiver android:name="tw.nekomimi.nekogram.SaveToDownloadReceiver" android:exported="false">
            <intent-filter>
                <action android:name="${applicationId}.CANCEL_SAVE_TO_DOWNLOAD" />
            </intent-filter>
        </receiver>

        <uses-library android:name="com.sec.android.app.multiwindow" android:required="false" />
        <meta-data android:name="com.sec.android.support.multiwindow" android:value="true" />
        <meta-data android:name="com.sec.android.multiwindow.DEFAULT_SIZE_W" android:value="632dp" />
        <meta-data android:name="com.sec.android.multiwindow.DEFAULT_SIZE_H" android:value="598dp" />
        <meta-data android:name="com.sec.android.multiwindow.MINIMUM_SIZE_W" android:value="632dp" />
        <meta-data android:name="com.sec.android.multiwindow.MINIMUM_SIZE_H" android:value="598dp" />

        <!--<meta-data android:name="com.google.android.gms.wallet.api.enabled" android:value="true" />-->

<<<<<<< HEAD
        <!--<meta-data android:name="com.google.android.gms.car.notification.SmallIcon" android:resource="@drawable/ic_player" />-->
        <!--<meta-data android:name="com.google.android.gms.car.application" android:resource="@xml/automotive_app_desc" />-->
=======
<!--        <meta-data android:name="com.google.android.gms.car.notification.SmallIcon" android:resource="@drawable/ic_player" />-->
<!--        <meta-data android:name="com.google.android.gms.car.application" android:resource="@xml/automotive_app_desc" />-->
>>>>>>> a746a072

        <!--<meta-data android:name="com.google.android.gms.vision.DEPENDENCIES" android:value="face,barcode" />-->

        <meta-data android:name="android.max_aspect" android:value="2.5" />

        <meta-data android:name="com.google.android.actions" android:resource="@xml/actions" />

    </application>

</manifest><|MERGE_RESOLUTION|>--- conflicted
+++ resolved
@@ -672,13 +672,8 @@
 
         <!--<meta-data android:name="com.google.android.gms.wallet.api.enabled" android:value="true" />-->
 
-<<<<<<< HEAD
-        <!--<meta-data android:name="com.google.android.gms.car.notification.SmallIcon" android:resource="@drawable/ic_player" />-->
-        <!--<meta-data android:name="com.google.android.gms.car.application" android:resource="@xml/automotive_app_desc" />-->
-=======
 <!--        <meta-data android:name="com.google.android.gms.car.notification.SmallIcon" android:resource="@drawable/ic_player" />-->
 <!--        <meta-data android:name="com.google.android.gms.car.application" android:resource="@xml/automotive_app_desc" />-->
->>>>>>> a746a072
 
         <!--<meta-data android:name="com.google.android.gms.vision.DEPENDENCIES" android:value="face,barcode" />-->
 
