/*
 * Copyright 2008 ZXing authors
 *
 * Licensed under the Apache License, Version 2.0 (the "License");
 * you may not use this file except in compliance with the License.
 * You may obtain a copy of the License at
 *
 *      http://www.apache.org/licenses/LICENSE-2.0
 *
 * Unless required by applicable law or agreed to in writing, software
 * distributed under the License is distributed on an "AS IS" BASIS,
 * WITHOUT WARRANTIES OR CONDITIONS OF ANY KIND, either express or implied.
 * See the License for the specific language governing permissions and
 * limitations under the License.
 */

package com.google.zxing.qrcode;

import android.content.Context;
import android.graphics.Bitmap;
import android.graphics.Canvas;
import android.graphics.Color;
import android.graphics.Paint;
import android.graphics.Path;
import android.graphics.RectF;
import android.graphics.Region;
import android.graphics.drawable.Drawable;
import android.graphics.drawable.GradientDrawable;

import com.google.zxing.BarcodeFormat;
import com.google.zxing.EncodeHintType;
import com.google.zxing.WriterException;
import com.google.zxing.qrcode.decoder.ErrorCorrectionLevel;
import com.google.zxing.qrcode.encoder.ByteMatrix;
import com.google.zxing.qrcode.encoder.Encoder;
import com.google.zxing.qrcode.encoder.QRCode;

<<<<<<< HEAD
import org.telegram.messenger.ApplicationLoader;
=======
import org.telegram.messenger.AndroidUtilities;
>>>>>>> 2c71f6c9
import org.telegram.messenger.R;
import org.telegram.messenger.SvgHelper;
import org.telegram.ui.Components.RLottieDrawable;

import java.util.Arrays;
import java.util.Map;
import java.util.function.Function;

/**
 * This object renders a QR Code as a BitMatrix 2D array of greyscale values.
 *
 * @author dswitkin@google.com (Daniel Switkin)
 */
public final class QRCodeWriter {

  private static final int QUIET_ZONE_SIZE = 4;
  private ByteMatrix input;
  private float[] radii = new float[8];
  private int imageBloks;
  private int imageBlockX;
  public boolean includeSideQuads = true;
  private int sideQuadSize;

  private int imageSize;

  public Bitmap encode(String contents, BarcodeFormat format, int width, int height, Map<EncodeHintType, ?> hints, Bitmap bitmap, Context context) throws WriterException {
    return encode(contents, format, width, height, hints, bitmap, context, null);
  }

  public Bitmap encode(String contents, BarcodeFormat format, int width, int height, Map<EncodeHintType, ?> hints, Bitmap bitmap, Context context, Function<Integer, Bitmap> iconF) throws WriterException {

    if (contents.isEmpty()) {
      throw new IllegalArgumentException("Found empty contents");
    }

        if (width < 0 || height < 0) {
            throw new IllegalArgumentException("Requested dimensions are too small: " + width + 'x' + height);
        }

        ErrorCorrectionLevel errorCorrectionLevel = ErrorCorrectionLevel.L;
        int quietZone = QUIET_ZONE_SIZE;
        if (hints != null) {
            if (hints.containsKey(EncodeHintType.ERROR_CORRECTION)) {
                errorCorrectionLevel = ErrorCorrectionLevel.valueOf(hints.get(EncodeHintType.ERROR_CORRECTION).toString());
            }
            if (hints.containsKey(EncodeHintType.MARGIN)) {
                quietZone = Integer.parseInt(hints.get(EncodeHintType.MARGIN).toString());
            }
        }

        QRCode code = Encoder.encode(contents, errorCorrectionLevel, hints);

        input = code.getMatrix();
        if (input == null) {
            throw new IllegalStateException();
        }
        int inputWidth = input.getWidth();
        int inputHeight = input.getHeight();

        for (int x = 0; x < inputWidth; x++) {
            if (has(x, 0)) {
                sideQuadSize++;
            } else {
                break;
            }
        }

        int qrWidth = inputWidth + (quietZone * 2);
        int qrHeight = inputHeight + (quietZone * 2);
        int outputWidth = Math.max(width, qrWidth);
        int outputHeight = Math.max(height, qrHeight);

        int multiple = Math.min(outputWidth / qrWidth, outputHeight / qrHeight);

        int padding = 16;

        int size = multiple * inputWidth + padding * 2;
        if (bitmap == null || bitmap.getWidth() != size) {
            bitmap = Bitmap.createBitmap(size, size, Bitmap.Config.ARGB_8888);
        }
        Canvas canvas = new Canvas(bitmap);
        canvas.drawColor(0xffffffff);
        Paint blackPaint = new Paint(Paint.ANTI_ALIAS_FLAG);
        blackPaint.setColor(0xff000000);

        GradientDrawable rect = new GradientDrawable();
        rect.setShape(GradientDrawable.RECTANGLE);
        rect.setCornerRadii(radii);

        imageBloks = Math.round((size - 32) / 4.65f / multiple);
        if (imageBloks % 2 != inputWidth % 2) {
            imageBloks++;
        }
    imageBlockX = (inputWidth - imageBloks) / 2;
    imageSize = imageBloks * multiple - 24;
<<<<<<< HEAD
        int imageX = (size - imageSize) / 2;

        for (int a = 0; a < 3; a++) {
            int x, y;
            if (a == 0) {
                x = padding;
                y = padding;
            } else if (a == 1) {
                x = size - sideQuadSize * multiple - padding;
                y = padding;
            } else {
                x = padding;
                y = size - sideQuadSize * multiple - padding;
            }

            float r = (sideQuadSize * multiple) / 3.0f;
            Arrays.fill(radii, r);

            rect.setColor(0xff000000);
            rect.setBounds(x, y, x + sideQuadSize * multiple, y + sideQuadSize * multiple);
            rect.draw(canvas);

            canvas.drawRect(x + multiple, y + multiple, x + (sideQuadSize - 1) * multiple, y + (sideQuadSize - 1) * multiple, blackPaint);

            r = (sideQuadSize * multiple) / 4.0f;
            Arrays.fill(radii, r);
            rect.setColor(0xffffffff);
            rect.setBounds(x + multiple, y + multiple, x + (sideQuadSize - 1) * multiple, y + (sideQuadSize - 1) * multiple);
            rect.draw(canvas);

            r = ((sideQuadSize - 2) * multiple) / 4.0f;
            Arrays.fill(radii, r);
            rect.setColor(0xff000000);
            rect.setBounds(x + multiple * 2, y + multiple * 2, x + (sideQuadSize - 2) * multiple, y + (sideQuadSize - 2) * multiple);
=======
    int imageX = (size - imageSize) / 2;
    if (includeSideQuads) {
      blackPaint.setColor(color);
      drawSideQuadsGradient(canvas, blackPaint, rect, sideQuadSize, multiple, padding, size, radiusFactor, radii, backgroundColor, color);
    }
    boolean isTransparentBackground = Color.alpha(backgroundColor) == 0;
    float r = multiple / 2.0f * radiusFactor;

    for (int y = 0, outputY = padding; y < inputHeight; y++, outputY += multiple) {
      for (int x = 0, outputX = padding; x < inputWidth; x++, outputX += multiple) {
        if (has(x, y)) {
          Arrays.fill(radii, r);
          if (has(x, y - 1)) {
            radii[0] = radii[1] = 0;
            radii[2] = radii[3] = 0;
          }
          if (has(x, y + 1)) {
            radii[6] = radii[7] = 0;
            radii[4] = radii[5] = 0;
          }
          if (has(x - 1, y)) {
            radii[0] = radii[1] = 0;
            radii[6] = radii[7] = 0;
          }
          if (has(x + 1, y)) {
            radii[2] = radii[3] = 0;
            radii[4] = radii[5] = 0;
          }
          rect.setColor(color);
          rect.setBounds(outputX, outputY, outputX + multiple, outputY + multiple);
          rect.draw(canvas);
        } else {
          boolean has = false;
          Arrays.fill(radii, 0);
          if (has(x - 1, y - 1) && has(x - 1, y) && has(x, y - 1)) {
            radii[0] = radii[1] = r;
            has = true;
          }
          if (has(x + 1, y - 1) && has(x + 1, y) && has(x, y - 1)) {
            radii[2] = radii[3] = r;
            has = true;
          }
          if (has(x - 1, y + 1) && has(x - 1, y) && has(x, y + 1)) {
            radii[6] = radii[7] = r;
            has = true;
          }
          if (has(x + 1, y + 1) && has(x + 1, y) && has(x, y + 1)) {
            radii[4] = radii[5] = r;
            has = true;
          }
          if (has && !isTransparentBackground) {
            canvas.drawRect(outputX, outputY, outputX + multiple, outputY + multiple, blackPaint);
            rect.setColor(backgroundColor);
            rect.setBounds(outputX, outputY, outputX + multiple, outputY + multiple);
>>>>>>> 2c71f6c9
            rect.draw(canvas);
        }
        float r = multiple / 2.0f;

        for (int y = 0, outputY = padding; y < inputHeight; y++, outputY += multiple) {
            for (int x = 0, outputX = padding; x < inputWidth; x++, outputX += multiple) {
                if (has(x, y)) {
                    Arrays.fill(radii, r);
                    if (has(x, y - 1)) {
                        radii[0] = radii[1] = 0;
                        radii[2] = radii[3] = 0;
                    }
                    if (has(x, y + 1)) {
                        radii[6] = radii[7] = 0;
                        radii[4] = radii[5] = 0;
                    }
                    if (has(x - 1, y)) {
                        radii[0] = radii[1] = 0;
                        radii[6] = radii[7] = 0;
                    }
                    if (has(x + 1, y)) {
                        radii[2] = radii[3] = 0;
                        radii[4] = radii[5] = 0;
                    }
                    rect.setColor(0xff000000);
                    rect.setBounds(outputX, outputY, outputX + multiple, outputY + multiple);
                    rect.draw(canvas);
                } else {
                    boolean has = false;
                    Arrays.fill(radii, 0);
                    if (has(x - 1, y - 1) && has(x - 1, y) && has(x, y - 1)) {
                        radii[0] = radii[1] = r;
                        has = true;
                    }
                    if (has(x + 1, y - 1) && has(x + 1, y) && has(x, y - 1)) {
                        radii[2] = radii[3] = r;
                        has = true;
                    }
                    if (has(x - 1, y + 1) && has(x - 1, y) && has(x, y + 1)) {
                        radii[6] = radii[7] = r;
                        has = true;
                    }
                    if (has(x + 1, y + 1) && has(x + 1, y) && has(x, y + 1)) {
                        radii[4] = radii[5] = r;
                        has = true;
                    }
                    if (has) {
                        canvas.drawRect(outputX, outputY, outputX + multiple, outputY + multiple, blackPaint);
                        rect.setColor(0xffffffff);
                        rect.setBounds(outputX, outputY, outputX + multiple, outputY + multiple);
                        rect.draw(canvas);
                    }
                }
            }
        }

        Bitmap icon;
        if (iconF != null) {
            icon = iconF.apply(imageSize);
            canvas.drawBitmap(icon, imageX, imageX, null);
            icon.recycle();
        } else {
            Drawable drawable = ApplicationLoader.applicationContext.getResources().getDrawable(R.mipmap.ic_launcher_nagram);
            drawable.setBounds(imageX, imageX, imageX + imageSize, imageX + imageSize);
            drawable.draw(canvas);
        }

        canvas.setBitmap(null);

        return bitmap;
    }

<<<<<<< HEAD
    private boolean has(int x, int y) {
        if (x >= imageBlockX && x < imageBlockX + imageBloks && y >= imageBlockX && y < imageBlockX + imageBloks) {
          return false;
        }
      if ((x < sideQuadSize || x >= input.getWidth() - sideQuadSize) && y < sideQuadSize) {
        return false;
      }
      if (x < sideQuadSize && y >= input.getHeight() - sideQuadSize) {
        return false;
      }
      return x >= 0 && y >= 0 && x < input.getWidth() && y < input.getHeight() && input.get(x, y) == 1;
=======
  public static void drawSideQuadsGradient(Canvas canvas, Paint blackPaint, GradientDrawable rect, float sideQuadSize, float multiple, int padding, float size, float radiusFactor, float[] radii, int backgroundColor, int color) {
    boolean isTransparentBackground = Color.alpha(backgroundColor) == 0;
    rect.setShape(GradientDrawable.RECTANGLE);
    rect.setCornerRadii(radii);
    Path clipPath = new Path();
    RectF rectF = new RectF();
    for (int a = 0; a < 3; a++) {
      float x, y;
      if (a == 0) {
        x = padding;
        y = padding;
      } else if (a == 1) {
        x = size - sideQuadSize * multiple - padding;
        y = padding;
      } else {
        x = padding;
        y = size - sideQuadSize * multiple - padding;
      }

      float r;
      if (isTransparentBackground) {
        rectF.set(x + multiple, y + multiple, x + (sideQuadSize - 1) * multiple, y + (sideQuadSize - 1) * multiple);
        r = (sideQuadSize * multiple) / 4.0f * radiusFactor;
        clipPath.reset();
        clipPath.addRoundRect(rectF, r, r, Path.Direction.CW);
        clipPath.close();
        canvas.save();
        canvas.clipPath(clipPath, Region.Op.DIFFERENCE);
      }
      r = (sideQuadSize * multiple) / 3.0f * radiusFactor;
      Arrays.fill(radii, r);
      rect.setColor(color);
      rect.setBounds((int) x, (int) y, (int) (x + sideQuadSize * multiple), (int) (y + sideQuadSize * multiple));
      rect.draw(canvas);
      canvas.drawRect(x + multiple, y + multiple, x + (sideQuadSize - 1) * multiple, y + (sideQuadSize - 1) * multiple, blackPaint);
      if (isTransparentBackground) {
        canvas.restore();
      }

      if (!isTransparentBackground) {
        r = (sideQuadSize * multiple) / 4.0f * radiusFactor;
        Arrays.fill(radii, r);
        rect.setColor(backgroundColor);
        rect.setBounds((int) (x + multiple), (int) (y + multiple), (int) (x + (sideQuadSize - 1) * multiple), (int) (y + (sideQuadSize - 1) * multiple));
        rect.draw(canvas);
      }

      r = ((sideQuadSize - 2) * multiple) / 4.0f * radiusFactor;
      Arrays.fill(radii, r);
      rect.setColor(color);
      rect.setBounds((int) (x + multiple * 2), (int) (y + multiple * 2), (int) (x + (sideQuadSize - 2) * multiple), (int) (y + (sideQuadSize - 2) * multiple));
      rect.draw(canvas);
    }
  }

  public static void drawSideQuads(Canvas canvas, float xOffset, float yOffset, Paint blackPaint, float sideQuadSize, float multiple, int padding, float size, float radiusFactor, float[] radii, boolean isTransparentBackground) {
    Path clipPath = new Path();
    for (int a = 0; a < 3; a++) {
      float x, y;
      if (a == 0) {
        x = padding;
        y = padding;
      } else if (a == 1) {
        x = size - sideQuadSize * multiple - padding;
        y = padding;
      } else {
        x = padding;
        y = size - sideQuadSize * multiple - padding;
      }

      x += xOffset;
      y += yOffset;

      float r;
      if (isTransparentBackground) {
        AndroidUtilities.rectTmp.set(x + multiple, y + multiple, x + (sideQuadSize - 1) * multiple, y + (sideQuadSize - 1) * multiple);
        r = (sideQuadSize * multiple) / 4.0f * radiusFactor;
        clipPath.reset();
        clipPath.addRoundRect(AndroidUtilities.rectTmp, r, r, Path.Direction.CW);
        clipPath.close();
        canvas.save();
        canvas.clipPath(clipPath, Region.Op.DIFFERENCE);
      }
      r = (sideQuadSize * multiple) / 3.0f * radiusFactor;
      AndroidUtilities.rectTmp.set(x, y, x + sideQuadSize * multiple, y + sideQuadSize * multiple);
      canvas.drawRoundRect(AndroidUtilities.rectTmp, r, r, blackPaint);
      if (isTransparentBackground) {
        canvas.restore();
      }

      r = ((sideQuadSize - 2) * multiple) / 4.0f * radiusFactor;
      AndroidUtilities.rectTmp.set(x + multiple * 2, y + multiple * 2, x + (sideQuadSize - 2) * multiple, y + (sideQuadSize - 2) * multiple);
      canvas.drawRoundRect(AndroidUtilities.rectTmp, r, r, blackPaint);
    }
  }

  private boolean has(int x, int y) {
    if (x >= imageBlockX && x < imageBlockX + imageBloks && y >= imageBlockX && y < imageBlockX + imageBloks) {
      return false;
>>>>>>> 2c71f6c9
    }

    public Bitmap encode(String contents, int width, int height, Map<EncodeHintType, ?> hints, Bitmap bitmap) throws WriterException {
        return encode(contents, width, height, hints, bitmap, 1.0f, 0xffffffff, 0xff000000);
    }

    public Bitmap encode(String contents, int width, int height, Map<EncodeHintType, ?> hints, Bitmap bitmap, float radiusFactor, int backgroundColor, int color) throws WriterException {

        if (contents.isEmpty()) {
            throw new IllegalArgumentException("Found empty contents");
        }

        if (width < 0 || height < 0) {
            throw new IllegalArgumentException("Requested dimensions are too small: " + width + 'x' + height);
        }

        ErrorCorrectionLevel errorCorrectionLevel = ErrorCorrectionLevel.L;
        int quietZone = QUIET_ZONE_SIZE;
        if (hints != null) {
            if (hints.containsKey(EncodeHintType.ERROR_CORRECTION)) {
                errorCorrectionLevel = ErrorCorrectionLevel.valueOf(hints.get(EncodeHintType.ERROR_CORRECTION).toString());
            }
            if (hints.containsKey(EncodeHintType.MARGIN)) {
                quietZone = Integer.parseInt(hints.get(EncodeHintType.MARGIN).toString());
            }
        }

        QRCode code = Encoder.encode(contents, errorCorrectionLevel, hints);

        input = code.getMatrix();
        if (input == null) {
            throw new IllegalStateException();
        }
        int inputWidth = input.getWidth();
        int inputHeight = input.getHeight();

        for (int x = 0; x < inputWidth; x++) {
            if (has(x, 0)) {
                sideQuadSize++;
            } else {
                break;
            }
        }

        int qrWidth = inputWidth + (quietZone * 2);
        int qrHeight = inputHeight + (quietZone * 2);
        int outputWidth = Math.max(width, qrWidth);
        int outputHeight = Math.max(height, qrHeight);

        int multiple = Math.min(outputWidth / qrWidth, outputHeight / qrHeight);

        int padding = 16;

        int size = multiple * inputWidth + padding * 2;
        if (bitmap == null || bitmap.getWidth() != size) {
            bitmap = Bitmap.createBitmap(size, size, Bitmap.Config.ARGB_8888);
        }
        Canvas canvas = new Canvas(bitmap);
        canvas.drawColor(backgroundColor);
        Paint blackPaint = new Paint(Paint.ANTI_ALIAS_FLAG);
        blackPaint.setColor(color);

        GradientDrawable rect = new GradientDrawable();
        rect.setShape(GradientDrawable.RECTANGLE);
        rect.setCornerRadii(radii);

        imageBloks = Math.round((size - 32) / 4.65f / multiple);
        if (imageBloks % 2 != inputWidth % 2) {
            imageBloks++;
        }
        imageBlockX = (inputWidth - imageBloks) / 2;
        imageSize = imageBloks * multiple - 24;
        int imageX = (size - imageSize) / 2;

        boolean isTransparentBackground = Color.alpha(backgroundColor) == 0;
        Path clipPath = new Path();
        RectF rectF = new RectF();
        for (int a = 0; a < 3; a++) {
            int x, y;
            if (a == 0) {
                x = padding;
                y = padding;
            } else if (a == 1) {
                x = size - sideQuadSize * multiple - padding;
                y = padding;
            } else {
                x = padding;
                y = size - sideQuadSize * multiple - padding;
            }

            float r;
            if (isTransparentBackground) {
                rectF.set(x + multiple, y + multiple, x + (sideQuadSize - 1) * multiple, y + (sideQuadSize - 1) * multiple);
                r = (sideQuadSize * multiple) / 4.0f * radiusFactor;
                clipPath.reset();
                clipPath.addRoundRect(rectF, r, r, Path.Direction.CW);
                clipPath.close();
                canvas.save();
                canvas.clipPath(clipPath, Region.Op.DIFFERENCE);
            }
            r = (sideQuadSize * multiple) / 3.0f * radiusFactor;
            Arrays.fill(radii, r);
            rect.setColor(color);
            rect.setBounds(x, y, x + sideQuadSize * multiple, y + sideQuadSize * multiple);
            rect.draw(canvas);
            canvas.drawRect(x + multiple, y + multiple, x + (sideQuadSize - 1) * multiple, y + (sideQuadSize - 1) * multiple, blackPaint);
            if (isTransparentBackground) {
                canvas.restore();
            }

            if (!isTransparentBackground) {
                r = (sideQuadSize * multiple) / 4.0f * radiusFactor;
                Arrays.fill(radii, r);
                rect.setColor(backgroundColor);
                rect.setBounds(x + multiple, y + multiple, x + (sideQuadSize - 1) * multiple, y + (sideQuadSize - 1) * multiple);
                rect.draw(canvas);
            }

            r = ((sideQuadSize - 2) * multiple) / 4.0f * radiusFactor;
            Arrays.fill(radii, r);
            rect.setColor(color);
            rect.setBounds(x + multiple * 2, y + multiple * 2, x + (sideQuadSize - 2) * multiple, y + (sideQuadSize - 2) * multiple);
            rect.draw(canvas);
        }
        float r = multiple / 2.0f * radiusFactor;

        for (int y = 0, outputY = padding; y < inputHeight; y++, outputY += multiple) {
            for (int x = 0, outputX = padding; x < inputWidth; x++, outputX += multiple) {
                if (has(x, y)) {
                    Arrays.fill(radii, r);
                    if (has(x, y - 1)) {
                        radii[0] = radii[1] = 0;
                        radii[2] = radii[3] = 0;
                    }
                    if (has(x, y + 1)) {
                        radii[6] = radii[7] = 0;
                        radii[4] = radii[5] = 0;
                    }
                    if (has(x - 1, y)) {
                        radii[0] = radii[1] = 0;
                        radii[6] = radii[7] = 0;
                    }
                    if (has(x + 1, y)) {
                        radii[2] = radii[3] = 0;
                        radii[4] = radii[5] = 0;
                    }
                    rect.setColor(color);
                    rect.setBounds(outputX, outputY, outputX + multiple, outputY + multiple);
                    rect.draw(canvas);
                } else {
                    boolean has = false;
                    Arrays.fill(radii, 0);
                    if (has(x - 1, y - 1) && has(x - 1, y) && has(x, y - 1)) {
                        radii[0] = radii[1] = r;
                        has = true;
                    }
                    if (has(x + 1, y - 1) && has(x + 1, y) && has(x, y - 1)) {
                        radii[2] = radii[3] = r;
                        has = true;
                    }
                    if (has(x - 1, y + 1) && has(x - 1, y) && has(x, y + 1)) {
                        radii[6] = radii[7] = r;
                        has = true;
                    }
                    if (has(x + 1, y + 1) && has(x + 1, y) && has(x, y + 1)) {
                        radii[4] = radii[5] = r;
                        has = true;
                    }
                    if (has && !isTransparentBackground) {
                        canvas.drawRect(outputX, outputY, outputX + multiple, outputY + multiple, blackPaint);
                        rect.setColor(backgroundColor);
                        rect.setBounds(outputX, outputY, outputX + multiple, outputY + multiple);
                        rect.draw(canvas);
                    }
                }
            }
        }

        String svg = RLottieDrawable.readRes(null, R.raw.qr_logo);
        Bitmap icon = SvgHelper.getBitmap(svg, imageSize, imageSize, false);
        canvas.drawBitmap(icon, imageX, imageX, null);
        icon.recycle();

        canvas.setBitmap(null);

        return bitmap;
    }


    public int getImageSize() {
    return imageSize;
  }

  public int getSideSize() {
    return sideQuadSize;
  }
}<|MERGE_RESOLUTION|>--- conflicted
+++ resolved
@@ -35,11 +35,8 @@
 import com.google.zxing.qrcode.encoder.Encoder;
 import com.google.zxing.qrcode.encoder.QRCode;
 
-<<<<<<< HEAD
+import org.telegram.messenger.AndroidUtilities;
 import org.telegram.messenger.ApplicationLoader;
-=======
-import org.telegram.messenger.AndroidUtilities;
->>>>>>> 2c71f6c9
 import org.telegram.messenger.R;
 import org.telegram.messenger.SvgHelper;
 import org.telegram.ui.Components.RLottieDrawable;
@@ -135,7 +132,6 @@
         }
     imageBlockX = (inputWidth - imageBloks) / 2;
     imageSize = imageBloks * multiple - 24;
-<<<<<<< HEAD
         int imageX = (size - imageSize) / 2;
 
         for (int a = 0; a < 3; a++) {
@@ -170,62 +166,6 @@
             Arrays.fill(radii, r);
             rect.setColor(0xff000000);
             rect.setBounds(x + multiple * 2, y + multiple * 2, x + (sideQuadSize - 2) * multiple, y + (sideQuadSize - 2) * multiple);
-=======
-    int imageX = (size - imageSize) / 2;
-    if (includeSideQuads) {
-      blackPaint.setColor(color);
-      drawSideQuadsGradient(canvas, blackPaint, rect, sideQuadSize, multiple, padding, size, radiusFactor, radii, backgroundColor, color);
-    }
-    boolean isTransparentBackground = Color.alpha(backgroundColor) == 0;
-    float r = multiple / 2.0f * radiusFactor;
-
-    for (int y = 0, outputY = padding; y < inputHeight; y++, outputY += multiple) {
-      for (int x = 0, outputX = padding; x < inputWidth; x++, outputX += multiple) {
-        if (has(x, y)) {
-          Arrays.fill(radii, r);
-          if (has(x, y - 1)) {
-            radii[0] = radii[1] = 0;
-            radii[2] = radii[3] = 0;
-          }
-          if (has(x, y + 1)) {
-            radii[6] = radii[7] = 0;
-            radii[4] = radii[5] = 0;
-          }
-          if (has(x - 1, y)) {
-            radii[0] = radii[1] = 0;
-            radii[6] = radii[7] = 0;
-          }
-          if (has(x + 1, y)) {
-            radii[2] = radii[3] = 0;
-            radii[4] = radii[5] = 0;
-          }
-          rect.setColor(color);
-          rect.setBounds(outputX, outputY, outputX + multiple, outputY + multiple);
-          rect.draw(canvas);
-        } else {
-          boolean has = false;
-          Arrays.fill(radii, 0);
-          if (has(x - 1, y - 1) && has(x - 1, y) && has(x, y - 1)) {
-            radii[0] = radii[1] = r;
-            has = true;
-          }
-          if (has(x + 1, y - 1) && has(x + 1, y) && has(x, y - 1)) {
-            radii[2] = radii[3] = r;
-            has = true;
-          }
-          if (has(x - 1, y + 1) && has(x - 1, y) && has(x, y + 1)) {
-            radii[6] = radii[7] = r;
-            has = true;
-          }
-          if (has(x + 1, y + 1) && has(x + 1, y) && has(x, y + 1)) {
-            radii[4] = radii[5] = r;
-            has = true;
-          }
-          if (has && !isTransparentBackground) {
-            canvas.drawRect(outputX, outputY, outputX + multiple, outputY + multiple, blackPaint);
-            rect.setColor(backgroundColor);
-            rect.setBounds(outputX, outputY, outputX + multiple, outputY + multiple);
->>>>>>> 2c71f6c9
             rect.draw(canvas);
         }
         float r = multiple / 2.0f;
@@ -298,7 +238,6 @@
         return bitmap;
     }
 
-<<<<<<< HEAD
     private boolean has(int x, int y) {
         if (x >= imageBlockX && x < imageBlockX + imageBloks && y >= imageBlockX && y < imageBlockX + imageBloks) {
           return false;
@@ -310,7 +249,148 @@
         return false;
       }
       return x >= 0 && y >= 0 && x < input.getWidth() && y < input.getHeight() && input.get(x, y) == 1;
-=======
+    }
+
+    public Bitmap encode(String contents, int width, int height, Map<EncodeHintType, ?> hints, Bitmap bitmap) throws WriterException {
+        return encode(contents, width, height, hints, bitmap, 1.0f, 0xffffffff, 0xff000000);
+    }
+
+    public Bitmap encode(String contents, int width, int height, Map<EncodeHintType, ?> hints, Bitmap bitmap, float radiusFactor, int backgroundColor, int color) throws WriterException {
+
+        if (contents.isEmpty()) {
+            throw new IllegalArgumentException("Found empty contents");
+        }
+
+        if (width < 0 || height < 0) {
+            throw new IllegalArgumentException("Requested dimensions are too small: " + width + 'x' + height);
+        }
+
+        ErrorCorrectionLevel errorCorrectionLevel = ErrorCorrectionLevel.L;
+        int quietZone = QUIET_ZONE_SIZE;
+        if (hints != null) {
+            if (hints.containsKey(EncodeHintType.ERROR_CORRECTION)) {
+                errorCorrectionLevel = ErrorCorrectionLevel.valueOf(hints.get(EncodeHintType.ERROR_CORRECTION).toString());
+            }
+            if (hints.containsKey(EncodeHintType.MARGIN)) {
+                quietZone = Integer.parseInt(hints.get(EncodeHintType.MARGIN).toString());
+            }
+        }
+
+        QRCode code = Encoder.encode(contents, errorCorrectionLevel, hints);
+
+        input = code.getMatrix();
+        if (input == null) {
+            throw new IllegalStateException();
+        }
+        int inputWidth = input.getWidth();
+        int inputHeight = input.getHeight();
+
+        for (int x = 0; x < inputWidth; x++) {
+            if (has(x, 0)) {
+                sideQuadSize++;
+            } else {
+                break;
+            }
+        }
+
+        int qrWidth = inputWidth + (quietZone * 2);
+        int qrHeight = inputHeight + (quietZone * 2);
+        int outputWidth = Math.max(width, qrWidth);
+        int outputHeight = Math.max(height, qrHeight);
+
+        int multiple = Math.min(outputWidth / qrWidth, outputHeight / qrHeight);
+
+        int padding = 16;
+
+        int size = multiple * inputWidth + padding * 2;
+        if (bitmap == null || bitmap.getWidth() != size) {
+            bitmap = Bitmap.createBitmap(size, size, Bitmap.Config.ARGB_8888);
+        }
+        Canvas canvas = new Canvas(bitmap);
+        canvas.drawColor(backgroundColor);
+        Paint blackPaint = new Paint(Paint.ANTI_ALIAS_FLAG);
+        blackPaint.setColor(color);
+
+        GradientDrawable rect = new GradientDrawable();
+        rect.setShape(GradientDrawable.RECTANGLE);
+        rect.setCornerRadii(radii);
+
+        imageBloks = Math.round((size - 32) / 4.65f / multiple);
+        if (imageBloks % 2 != inputWidth % 2) {
+            imageBloks++;
+        }
+        imageBlockX = (inputWidth - imageBloks) / 2;
+        imageSize = imageBloks * multiple - 24;
+        int imageX = (size - imageSize) / 2;
+    if (includeSideQuads) {
+      blackPaint.setColor(color);
+      drawSideQuadsGradient(canvas, blackPaint, rect, sideQuadSize, multiple, padding, size, radiusFactor, radii, backgroundColor, color);
+    }
+        boolean isTransparentBackground = Color.alpha(backgroundColor) == 0;
+        float r = multiple / 2.0f * radiusFactor;
+
+        for (int y = 0, outputY = padding; y < inputHeight; y++, outputY += multiple) {
+            for (int x = 0, outputX = padding; x < inputWidth; x++, outputX += multiple) {
+                if (has(x, y)) {
+                    Arrays.fill(radii, r);
+                    if (has(x, y - 1)) {
+                        radii[0] = radii[1] = 0;
+                        radii[2] = radii[3] = 0;
+                    }
+                    if (has(x, y + 1)) {
+                        radii[6] = radii[7] = 0;
+                        radii[4] = radii[5] = 0;
+                    }
+                    if (has(x - 1, y)) {
+                        radii[0] = radii[1] = 0;
+                        radii[6] = radii[7] = 0;
+                    }
+                    if (has(x + 1, y)) {
+                        radii[2] = radii[3] = 0;
+                        radii[4] = radii[5] = 0;
+                    }
+                    rect.setColor(color);
+                    rect.setBounds(outputX, outputY, outputX + multiple, outputY + multiple);
+                    rect.draw(canvas);
+                } else {
+                    boolean has = false;
+                    Arrays.fill(radii, 0);
+                    if (has(x - 1, y - 1) && has(x - 1, y) && has(x, y - 1)) {
+                        radii[0] = radii[1] = r;
+                        has = true;
+                    }
+                    if (has(x + 1, y - 1) && has(x + 1, y) && has(x, y - 1)) {
+                        radii[2] = radii[3] = r;
+                        has = true;
+                    }
+                    if (has(x - 1, y + 1) && has(x - 1, y) && has(x, y + 1)) {
+                        radii[6] = radii[7] = r;
+                        has = true;
+                    }
+                    if (has(x + 1, y + 1) && has(x + 1, y) && has(x, y + 1)) {
+                        radii[4] = radii[5] = r;
+                        has = true;
+                    }
+                    if (has && !isTransparentBackground) {
+                        canvas.drawRect(outputX, outputY, outputX + multiple, outputY + multiple, blackPaint);
+                        rect.setColor(backgroundColor);
+                        rect.setBounds(outputX, outputY, outputX + multiple, outputY + multiple);
+                        rect.draw(canvas);
+                    }
+                }
+            }
+        }
+
+        String svg = RLottieDrawable.readRes(null, R.raw.qr_logo);
+        Bitmap icon = SvgHelper.getBitmap(svg, imageSize, imageSize, false);
+        canvas.drawBitmap(icon, imageX, imageX, null);
+        icon.recycle();
+
+        canvas.setBitmap(null);
+
+        return bitmap;
+    }
+
   public static void drawSideQuadsGradient(Canvas canvas, Paint blackPaint, GradientDrawable rect, float sideQuadSize, float multiple, int padding, float size, float radiusFactor, float[] radii, int backgroundColor, int color) {
     boolean isTransparentBackground = Color.alpha(backgroundColor) == 0;
     rect.setShape(GradientDrawable.RECTANGLE);
@@ -410,195 +490,15 @@
   private boolean has(int x, int y) {
     if (x >= imageBlockX && x < imageBlockX + imageBloks && y >= imageBlockX && y < imageBlockX + imageBloks) {
       return false;
->>>>>>> 2c71f6c9
-    }
-
-    public Bitmap encode(String contents, int width, int height, Map<EncodeHintType, ?> hints, Bitmap bitmap) throws WriterException {
-        return encode(contents, width, height, hints, bitmap, 1.0f, 0xffffffff, 0xff000000);
-    }
-
-    public Bitmap encode(String contents, int width, int height, Map<EncodeHintType, ?> hints, Bitmap bitmap, float radiusFactor, int backgroundColor, int color) throws WriterException {
-
-        if (contents.isEmpty()) {
-            throw new IllegalArgumentException("Found empty contents");
-        }
-
-        if (width < 0 || height < 0) {
-            throw new IllegalArgumentException("Requested dimensions are too small: " + width + 'x' + height);
-        }
-
-        ErrorCorrectionLevel errorCorrectionLevel = ErrorCorrectionLevel.L;
-        int quietZone = QUIET_ZONE_SIZE;
-        if (hints != null) {
-            if (hints.containsKey(EncodeHintType.ERROR_CORRECTION)) {
-                errorCorrectionLevel = ErrorCorrectionLevel.valueOf(hints.get(EncodeHintType.ERROR_CORRECTION).toString());
-            }
-            if (hints.containsKey(EncodeHintType.MARGIN)) {
-                quietZone = Integer.parseInt(hints.get(EncodeHintType.MARGIN).toString());
-            }
-        }
-
-        QRCode code = Encoder.encode(contents, errorCorrectionLevel, hints);
-
-        input = code.getMatrix();
-        if (input == null) {
-            throw new IllegalStateException();
-        }
-        int inputWidth = input.getWidth();
-        int inputHeight = input.getHeight();
-
-        for (int x = 0; x < inputWidth; x++) {
-            if (has(x, 0)) {
-                sideQuadSize++;
-            } else {
-                break;
-            }
-        }
-
-        int qrWidth = inputWidth + (quietZone * 2);
-        int qrHeight = inputHeight + (quietZone * 2);
-        int outputWidth = Math.max(width, qrWidth);
-        int outputHeight = Math.max(height, qrHeight);
-
-        int multiple = Math.min(outputWidth / qrWidth, outputHeight / qrHeight);
-
-        int padding = 16;
-
-        int size = multiple * inputWidth + padding * 2;
-        if (bitmap == null || bitmap.getWidth() != size) {
-            bitmap = Bitmap.createBitmap(size, size, Bitmap.Config.ARGB_8888);
-        }
-        Canvas canvas = new Canvas(bitmap);
-        canvas.drawColor(backgroundColor);
-        Paint blackPaint = new Paint(Paint.ANTI_ALIAS_FLAG);
-        blackPaint.setColor(color);
-
-        GradientDrawable rect = new GradientDrawable();
-        rect.setShape(GradientDrawable.RECTANGLE);
-        rect.setCornerRadii(radii);
-
-        imageBloks = Math.round((size - 32) / 4.65f / multiple);
-        if (imageBloks % 2 != inputWidth % 2) {
-            imageBloks++;
-        }
-        imageBlockX = (inputWidth - imageBloks) / 2;
-        imageSize = imageBloks * multiple - 24;
-        int imageX = (size - imageSize) / 2;
-
-        boolean isTransparentBackground = Color.alpha(backgroundColor) == 0;
-        Path clipPath = new Path();
-        RectF rectF = new RectF();
-        for (int a = 0; a < 3; a++) {
-            int x, y;
-            if (a == 0) {
-                x = padding;
-                y = padding;
-            } else if (a == 1) {
-                x = size - sideQuadSize * multiple - padding;
-                y = padding;
-            } else {
-                x = padding;
-                y = size - sideQuadSize * multiple - padding;
-            }
-
-            float r;
-            if (isTransparentBackground) {
-                rectF.set(x + multiple, y + multiple, x + (sideQuadSize - 1) * multiple, y + (sideQuadSize - 1) * multiple);
-                r = (sideQuadSize * multiple) / 4.0f * radiusFactor;
-                clipPath.reset();
-                clipPath.addRoundRect(rectF, r, r, Path.Direction.CW);
-                clipPath.close();
-                canvas.save();
-                canvas.clipPath(clipPath, Region.Op.DIFFERENCE);
-            }
-            r = (sideQuadSize * multiple) / 3.0f * radiusFactor;
-            Arrays.fill(radii, r);
-            rect.setColor(color);
-            rect.setBounds(x, y, x + sideQuadSize * multiple, y + sideQuadSize * multiple);
-            rect.draw(canvas);
-            canvas.drawRect(x + multiple, y + multiple, x + (sideQuadSize - 1) * multiple, y + (sideQuadSize - 1) * multiple, blackPaint);
-            if (isTransparentBackground) {
-                canvas.restore();
-            }
-
-            if (!isTransparentBackground) {
-                r = (sideQuadSize * multiple) / 4.0f * radiusFactor;
-                Arrays.fill(radii, r);
-                rect.setColor(backgroundColor);
-                rect.setBounds(x + multiple, y + multiple, x + (sideQuadSize - 1) * multiple, y + (sideQuadSize - 1) * multiple);
-                rect.draw(canvas);
-            }
-
-            r = ((sideQuadSize - 2) * multiple) / 4.0f * radiusFactor;
-            Arrays.fill(radii, r);
-            rect.setColor(color);
-            rect.setBounds(x + multiple * 2, y + multiple * 2, x + (sideQuadSize - 2) * multiple, y + (sideQuadSize - 2) * multiple);
-            rect.draw(canvas);
-        }
-        float r = multiple / 2.0f * radiusFactor;
-
-        for (int y = 0, outputY = padding; y < inputHeight; y++, outputY += multiple) {
-            for (int x = 0, outputX = padding; x < inputWidth; x++, outputX += multiple) {
-                if (has(x, y)) {
-                    Arrays.fill(radii, r);
-                    if (has(x, y - 1)) {
-                        radii[0] = radii[1] = 0;
-                        radii[2] = radii[3] = 0;
-                    }
-                    if (has(x, y + 1)) {
-                        radii[6] = radii[7] = 0;
-                        radii[4] = radii[5] = 0;
-                    }
-                    if (has(x - 1, y)) {
-                        radii[0] = radii[1] = 0;
-                        radii[6] = radii[7] = 0;
-                    }
-                    if (has(x + 1, y)) {
-                        radii[2] = radii[3] = 0;
-                        radii[4] = radii[5] = 0;
-                    }
-                    rect.setColor(color);
-                    rect.setBounds(outputX, outputY, outputX + multiple, outputY + multiple);
-                    rect.draw(canvas);
-                } else {
-                    boolean has = false;
-                    Arrays.fill(radii, 0);
-                    if (has(x - 1, y - 1) && has(x - 1, y) && has(x, y - 1)) {
-                        radii[0] = radii[1] = r;
-                        has = true;
-                    }
-                    if (has(x + 1, y - 1) && has(x + 1, y) && has(x, y - 1)) {
-                        radii[2] = radii[3] = r;
-                        has = true;
-                    }
-                    if (has(x - 1, y + 1) && has(x - 1, y) && has(x, y + 1)) {
-                        radii[6] = radii[7] = r;
-                        has = true;
-                    }
-                    if (has(x + 1, y + 1) && has(x + 1, y) && has(x, y + 1)) {
-                        radii[4] = radii[5] = r;
-                        has = true;
-                    }
-                    if (has && !isTransparentBackground) {
-                        canvas.drawRect(outputX, outputY, outputX + multiple, outputY + multiple, blackPaint);
-                        rect.setColor(backgroundColor);
-                        rect.setBounds(outputX, outputY, outputX + multiple, outputY + multiple);
-                        rect.draw(canvas);
-                    }
-                }
-            }
-        }
-
-        String svg = RLottieDrawable.readRes(null, R.raw.qr_logo);
-        Bitmap icon = SvgHelper.getBitmap(svg, imageSize, imageSize, false);
-        canvas.drawBitmap(icon, imageX, imageX, null);
-        icon.recycle();
-
-        canvas.setBitmap(null);
-
-        return bitmap;
-    }
-
+    }
+    if ((x < sideQuadSize || x >= input.getWidth() - sideQuadSize) && y < sideQuadSize) {
+      return false;
+    }
+    if (x < sideQuadSize && y >= input.getHeight() - sideQuadSize) {
+      return false;
+    }
+    return x >= 0 && y >= 0 && x < input.getWidth() && y < input.getHeight() && input.get(x, y) == 1;
+  }
 
     public int getImageSize() {
     return imageSize;
