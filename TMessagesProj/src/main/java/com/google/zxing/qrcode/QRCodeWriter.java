--- conflicted
+++ resolved
@@ -16,6 +16,7 @@
 
 package com.google.zxing.qrcode;
 
+import android.content.Context;
 import android.graphics.Bitmap;
 import android.graphics.Canvas;
 import android.graphics.Color;
@@ -23,8 +24,10 @@
 import android.graphics.Path;
 import android.graphics.RectF;
 import android.graphics.Region;
+import android.graphics.drawable.Drawable;
 import android.graphics.drawable.GradientDrawable;
 
+import com.google.zxing.BarcodeFormat;
 import com.google.zxing.EncodeHintType;
 import com.google.zxing.WriterException;
 import com.google.zxing.qrcode.decoder.ErrorCorrectionLevel;
@@ -34,11 +37,8 @@
 
 import org.telegram.messenger.ApplicationLoader;
 import org.telegram.messenger.R;
-<<<<<<< HEAD
-=======
 import org.telegram.messenger.SvgHelper;
 import org.telegram.ui.Components.RLottieDrawable;
->>>>>>> c1c2ebaf
 
 import java.util.Arrays;
 import java.util.Map;
@@ -60,19 +60,11 @@
 
   private int imageSize;
 
-<<<<<<< HEAD
   public Bitmap encode(String contents, BarcodeFormat format, int width, int height, Map<EncodeHintType, ?> hints, Bitmap bitmap, Context context) throws WriterException {
     return encode(contents, format, width, height, hints, bitmap, context, null);
   }
 
   public Bitmap encode(String contents, BarcodeFormat format, int width, int height, Map<EncodeHintType, ?> hints, Bitmap bitmap, Context context, Function<Integer, Bitmap> iconF) throws WriterException {
-=======
-  public Bitmap encode(String contents, int width, int height, Map<EncodeHintType, ?> hints, Bitmap bitmap) throws WriterException {
-    return encode(contents, width, height, hints, bitmap, 1.0f, 0xffffffff, 0xff000000);
-  }
-
-  public Bitmap encode(String contents, int width, int height, Map<EncodeHintType, ?> hints, Bitmap bitmap, float radiusFactor, int backgroundColor, int color) throws WriterException {
->>>>>>> c1c2ebaf
 
     if (contents.isEmpty()) {
       throw new IllegalArgumentException("Found empty contents");
@@ -119,7 +111,6 @@
 
         int padding = 16;
 
-<<<<<<< HEAD
         int size = multiple * inputWidth + padding * 2;
         if (bitmap == null || bitmap.getWidth() != size) {
             bitmap = Bitmap.createBitmap(size, size, Bitmap.Config.ARGB_8888);
@@ -228,137 +219,6 @@
                 }
             }
         }
-=======
-    int size = multiple * inputWidth + padding * 2;
-    if (bitmap == null || bitmap.getWidth() != size) {
-      bitmap = Bitmap.createBitmap(size, size, Bitmap.Config.ARGB_8888);
-    }
-    Canvas canvas = new Canvas(bitmap);
-    canvas.drawColor(backgroundColor);
-    Paint blackPaint = new Paint(Paint.ANTI_ALIAS_FLAG);
-    blackPaint.setColor(color);
-
-    GradientDrawable rect = new GradientDrawable();
-    rect.setShape(GradientDrawable.RECTANGLE);
-    rect.setCornerRadii(radii);
-
-    imageBloks = Math.round((size - 32) / 4.65f / multiple);
-    if (imageBloks % 2 != inputWidth % 2) {
-      imageBloks++;
-    }
-    imageBlockX = (inputWidth - imageBloks) / 2;
-    imageSize = imageBloks * multiple - 24;
-    int imageX = (size - imageSize) / 2;
-
-    boolean isTransparentBackground = Color.alpha(backgroundColor) == 0;
-    Path clipPath = new Path();
-    RectF rectF = new RectF();
-    for (int a = 0; a < 3; a++) {
-      int x, y;
-      if (a == 0) {
-        x = padding;
-        y = padding;
-      } else if (a == 1) {
-        x = size - sideQuadSize * multiple - padding;
-        y = padding;
-      } else {
-        x = padding;
-        y = size - sideQuadSize * multiple - padding;
-      }
-
-      float r;
-      if (isTransparentBackground) {
-        rectF.set(x + multiple, y + multiple, x + (sideQuadSize - 1) * multiple, y + (sideQuadSize - 1) * multiple);
-        r = (sideQuadSize * multiple) / 4.0f * radiusFactor;
-        clipPath.reset();
-        clipPath.addRoundRect(rectF, r, r, Path.Direction.CW);
-        clipPath.close();
-        canvas.save();
-        canvas.clipPath(clipPath, Region.Op.DIFFERENCE);
-      }
-      r = (sideQuadSize * multiple) / 3.0f * radiusFactor;
-      Arrays.fill(radii, r);
-      rect.setColor(color);
-      rect.setBounds(x, y, x + sideQuadSize * multiple, y + sideQuadSize * multiple);
-      rect.draw(canvas);
-      canvas.drawRect(x + multiple, y + multiple, x + (sideQuadSize - 1) * multiple, y + (sideQuadSize - 1) * multiple, blackPaint);
-      if (isTransparentBackground) {
-        canvas.restore();
-      }
-
-      if (!isTransparentBackground) {
-        r = (sideQuadSize * multiple) / 4.0f * radiusFactor;
-        Arrays.fill(radii, r);
-        rect.setColor(backgroundColor);
-        rect.setBounds(x + multiple, y + multiple, x + (sideQuadSize - 1) * multiple, y + (sideQuadSize - 1) * multiple);
-        rect.draw(canvas);
-      }
-
-      r = ((sideQuadSize - 2) * multiple) / 4.0f * radiusFactor;
-      Arrays.fill(radii, r);
-      rect.setColor(color);
-      rect.setBounds(x + multiple * 2, y + multiple * 2, x + (sideQuadSize - 2) * multiple, y + (sideQuadSize - 2) * multiple);
-      rect.draw(canvas);
-    }
-    float r = multiple / 2.0f * radiusFactor;
-
-    for (int y = 0, outputY = padding; y < inputHeight; y++, outputY += multiple) {
-      for (int x = 0, outputX = padding; x < inputWidth; x++, outputX += multiple) {
-        if (has(x, y)) {
-          Arrays.fill(radii, r);
-          if (has(x, y - 1)) {
-            radii[0] = radii[1] = 0;
-            radii[2] = radii[3] = 0;
-          }
-          if (has(x, y + 1)) {
-            radii[6] = radii[7] = 0;
-            radii[4] = radii[5] = 0;
-          }
-          if (has(x - 1, y)) {
-            radii[0] = radii[1] = 0;
-            radii[6] = radii[7] = 0;
-          }
-          if (has(x + 1, y)) {
-            radii[2] = radii[3] = 0;
-            radii[4] = radii[5] = 0;
-          }
-          rect.setColor(color);
-          rect.setBounds(outputX, outputY, outputX + multiple, outputY + multiple);
-          rect.draw(canvas);
-        } else {
-          boolean has = false;
-          Arrays.fill(radii, 0);
-          if (has(x - 1, y - 1) && has(x - 1, y) && has(x, y - 1)) {
-            radii[0] = radii[1] = r;
-            has = true;
-          }
-          if (has(x + 1, y - 1) && has(x + 1, y) && has(x, y - 1)) {
-            radii[2] = radii[3] = r;
-            has = true;
-          }
-          if (has(x - 1, y + 1) && has(x - 1, y) && has(x, y + 1)) {
-            radii[6] = radii[7] = r;
-            has = true;
-          }
-          if (has(x + 1, y + 1) && has(x + 1, y) && has(x, y + 1)) {
-            radii[4] = radii[5] = r;
-            has = true;
-          }
-          if (has && !isTransparentBackground) {
-            canvas.drawRect(outputX, outputY, outputX + multiple, outputY + multiple, blackPaint);
-            rect.setColor(backgroundColor);
-            rect.setBounds(outputX, outputY, outputX + multiple, outputY + multiple);
-            rect.draw(canvas);
-          }
-        }
-      }
-    }
-
-    String svg = RLottieDrawable.readRes(null, R.raw.qr_logo);
-    Bitmap icon = SvgHelper.getBitmap(svg, imageSize, imageSize, false);
-    canvas.drawBitmap(icon, imageX, imageX, null);
-    icon.recycle();
->>>>>>> c1c2ebaf
 
         Bitmap icon;
         if (iconF != null) {
@@ -389,7 +249,194 @@
       return x >= 0 && y >= 0 && x < input.getWidth() && y < input.getHeight() && input.get(x, y) == 1;
     }
 
-  public int getImageSize() {
+    public Bitmap encode(String contents, int width, int height, Map<EncodeHintType, ?> hints, Bitmap bitmap) throws WriterException {
+        return encode(contents, width, height, hints, bitmap, 1.0f, 0xffffffff, 0xff000000);
+    }
+
+    public Bitmap encode(String contents, int width, int height, Map<EncodeHintType, ?> hints, Bitmap bitmap, float radiusFactor, int backgroundColor, int color) throws WriterException {
+
+        if (contents.isEmpty()) {
+            throw new IllegalArgumentException("Found empty contents");
+        }
+
+        if (width < 0 || height < 0) {
+            throw new IllegalArgumentException("Requested dimensions are too small: " + width + 'x' + height);
+        }
+
+        ErrorCorrectionLevel errorCorrectionLevel = ErrorCorrectionLevel.L;
+        int quietZone = QUIET_ZONE_SIZE;
+        if (hints != null) {
+            if (hints.containsKey(EncodeHintType.ERROR_CORRECTION)) {
+                errorCorrectionLevel = ErrorCorrectionLevel.valueOf(hints.get(EncodeHintType.ERROR_CORRECTION).toString());
+            }
+            if (hints.containsKey(EncodeHintType.MARGIN)) {
+                quietZone = Integer.parseInt(hints.get(EncodeHintType.MARGIN).toString());
+            }
+        }
+
+        QRCode code = Encoder.encode(contents, errorCorrectionLevel, hints);
+
+        input = code.getMatrix();
+        if (input == null) {
+            throw new IllegalStateException();
+        }
+        int inputWidth = input.getWidth();
+        int inputHeight = input.getHeight();
+
+        for (int x = 0; x < inputWidth; x++) {
+            if (has(x, 0)) {
+                sideQuadSize++;
+            } else {
+                break;
+            }
+        }
+
+        int qrWidth = inputWidth + (quietZone * 2);
+        int qrHeight = inputHeight + (quietZone * 2);
+        int outputWidth = Math.max(width, qrWidth);
+        int outputHeight = Math.max(height, qrHeight);
+
+        int multiple = Math.min(outputWidth / qrWidth, outputHeight / qrHeight);
+
+        int padding = 16;
+
+        int size = multiple * inputWidth + padding * 2;
+        if (bitmap == null || bitmap.getWidth() != size) {
+            bitmap = Bitmap.createBitmap(size, size, Bitmap.Config.ARGB_8888);
+        }
+        Canvas canvas = new Canvas(bitmap);
+        canvas.drawColor(backgroundColor);
+        Paint blackPaint = new Paint(Paint.ANTI_ALIAS_FLAG);
+        blackPaint.setColor(color);
+
+        GradientDrawable rect = new GradientDrawable();
+        rect.setShape(GradientDrawable.RECTANGLE);
+        rect.setCornerRadii(radii);
+
+        imageBloks = Math.round((size - 32) / 4.65f / multiple);
+        if (imageBloks % 2 != inputWidth % 2) {
+            imageBloks++;
+        }
+        imageBlockX = (inputWidth - imageBloks) / 2;
+        imageSize = imageBloks * multiple - 24;
+        int imageX = (size - imageSize) / 2;
+
+        boolean isTransparentBackground = Color.alpha(backgroundColor) == 0;
+        Path clipPath = new Path();
+        RectF rectF = new RectF();
+        for (int a = 0; a < 3; a++) {
+            int x, y;
+            if (a == 0) {
+                x = padding;
+                y = padding;
+            } else if (a == 1) {
+                x = size - sideQuadSize * multiple - padding;
+                y = padding;
+            } else {
+                x = padding;
+                y = size - sideQuadSize * multiple - padding;
+            }
+
+            float r;
+            if (isTransparentBackground) {
+                rectF.set(x + multiple, y + multiple, x + (sideQuadSize - 1) * multiple, y + (sideQuadSize - 1) * multiple);
+                r = (sideQuadSize * multiple) / 4.0f * radiusFactor;
+                clipPath.reset();
+                clipPath.addRoundRect(rectF, r, r, Path.Direction.CW);
+                clipPath.close();
+                canvas.save();
+                canvas.clipPath(clipPath, Region.Op.DIFFERENCE);
+            }
+            r = (sideQuadSize * multiple) / 3.0f * radiusFactor;
+            Arrays.fill(radii, r);
+            rect.setColor(color);
+            rect.setBounds(x, y, x + sideQuadSize * multiple, y + sideQuadSize * multiple);
+            rect.draw(canvas);
+            canvas.drawRect(x + multiple, y + multiple, x + (sideQuadSize - 1) * multiple, y + (sideQuadSize - 1) * multiple, blackPaint);
+            if (isTransparentBackground) {
+                canvas.restore();
+            }
+
+            if (!isTransparentBackground) {
+                r = (sideQuadSize * multiple) / 4.0f * radiusFactor;
+                Arrays.fill(radii, r);
+                rect.setColor(backgroundColor);
+                rect.setBounds(x + multiple, y + multiple, x + (sideQuadSize - 1) * multiple, y + (sideQuadSize - 1) * multiple);
+                rect.draw(canvas);
+            }
+
+            r = ((sideQuadSize - 2) * multiple) / 4.0f * radiusFactor;
+            Arrays.fill(radii, r);
+            rect.setColor(color);
+            rect.setBounds(x + multiple * 2, y + multiple * 2, x + (sideQuadSize - 2) * multiple, y + (sideQuadSize - 2) * multiple);
+            rect.draw(canvas);
+        }
+        float r = multiple / 2.0f * radiusFactor;
+
+        for (int y = 0, outputY = padding; y < inputHeight; y++, outputY += multiple) {
+            for (int x = 0, outputX = padding; x < inputWidth; x++, outputX += multiple) {
+                if (has(x, y)) {
+                    Arrays.fill(radii, r);
+                    if (has(x, y - 1)) {
+                        radii[0] = radii[1] = 0;
+                        radii[2] = radii[3] = 0;
+                    }
+                    if (has(x, y + 1)) {
+                        radii[6] = radii[7] = 0;
+                        radii[4] = radii[5] = 0;
+                    }
+                    if (has(x - 1, y)) {
+                        radii[0] = radii[1] = 0;
+                        radii[6] = radii[7] = 0;
+                    }
+                    if (has(x + 1, y)) {
+                        radii[2] = radii[3] = 0;
+                        radii[4] = radii[5] = 0;
+                    }
+                    rect.setColor(color);
+                    rect.setBounds(outputX, outputY, outputX + multiple, outputY + multiple);
+                    rect.draw(canvas);
+                } else {
+                    boolean has = false;
+                    Arrays.fill(radii, 0);
+                    if (has(x - 1, y - 1) && has(x - 1, y) && has(x, y - 1)) {
+                        radii[0] = radii[1] = r;
+                        has = true;
+                    }
+                    if (has(x + 1, y - 1) && has(x + 1, y) && has(x, y - 1)) {
+                        radii[2] = radii[3] = r;
+                        has = true;
+                    }
+                    if (has(x - 1, y + 1) && has(x - 1, y) && has(x, y + 1)) {
+                        radii[6] = radii[7] = r;
+                        has = true;
+                    }
+                    if (has(x + 1, y + 1) && has(x + 1, y) && has(x, y + 1)) {
+                        radii[4] = radii[5] = r;
+                        has = true;
+                    }
+                    if (has && !isTransparentBackground) {
+                        canvas.drawRect(outputX, outputY, outputX + multiple, outputY + multiple, blackPaint);
+                        rect.setColor(backgroundColor);
+                        rect.setBounds(outputX, outputY, outputX + multiple, outputY + multiple);
+                        rect.draw(canvas);
+                    }
+                }
+            }
+        }
+
+        String svg = RLottieDrawable.readRes(null, R.raw.qr_logo);
+        Bitmap icon = SvgHelper.getBitmap(svg, imageSize, imageSize, false);
+        canvas.drawBitmap(icon, imageX, imageX, null);
+        icon.recycle();
+
+        canvas.setBitmap(null);
+
+        return bitmap;
+    }
+
+
+    public int getImageSize() {
     return imageSize;
   }
 }