--- conflicted
+++ resolved
@@ -694,15 +694,11 @@
             mSelected = selected;
 
             if (actionState == ACTION_STATE_DRAG) {
-<<<<<<< HEAD
                 if (!NekoConfig.disableVibration.Bool()) {
-                    mSelected.itemView.performHapticFeedback(HapticFeedbackConstants.LONG_PRESS);
-=======
-                try {
-                    mSelected.itemView.performHapticFeedback(HapticFeedbackConstants.LONG_PRESS, HapticFeedbackConstants.FLAG_IGNORE_GLOBAL_SETTING);
-                } catch (Exception ignore) {
-
->>>>>>> a906f12a
+                    try {
+                        mSelected.itemView.performHapticFeedback(HapticFeedbackConstants.LONG_PRESS, HapticFeedbackConstants.FLAG_IGNORE_GLOBAL_SETTING);
+                    } catch (Exception ignore) {
+                    }
                 }
             }
         }
