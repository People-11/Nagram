package tw.nekomimi.nekogram.settings;

import android.annotation.SuppressLint;
import android.content.Context;
import android.graphics.Canvas;
import android.graphics.Paint;
import android.text.TextPaint;
import android.view.Gravity;
import android.view.View;
import android.view.ViewGroup;
import android.widget.FrameLayout;
import android.widget.LinearLayout;

import androidx.recyclerview.widget.LinearLayoutManager;
import androidx.recyclerview.widget.RecyclerView;

import org.telegram.messenger.AndroidUtilities;
import org.telegram.messenger.LocaleController;
import org.telegram.messenger.MediaController;
import org.telegram.messenger.NotificationCenter;
import org.telegram.messenger.R;
import org.telegram.ui.ActionBar.ActionBar;
import org.telegram.ui.ActionBar.ActionBarMenu;
import org.telegram.ui.ActionBar.ActionBarMenuItem;
import org.telegram.ui.ActionBar.AlertDialog;
import org.telegram.ui.ActionBar.BaseFragment;
import org.telegram.ui.ActionBar.Theme;
import org.telegram.ui.ActionBar.ThemeDescription;
import org.telegram.ui.Cells.EmptyCell;
import org.telegram.ui.Cells.HeaderCell;
import org.telegram.ui.Cells.NotificationsCheckCell;
import org.telegram.ui.Cells.ShadowSectionCell;
import org.telegram.ui.Cells.TextCheckCell;
import org.telegram.ui.Cells.TextDetailSettingsCell;
import org.telegram.ui.Cells.TextInfoPrivacyCell;
import org.telegram.ui.Cells.TextSettingsCell;
import org.telegram.ui.Components.LayoutHelper;
import org.telegram.ui.Components.RecyclerListView;
import org.telegram.ui.Components.SeekBarView;
import org.telegram.ui.Components.UndoView;

import java.util.ArrayList;
import java.util.Arrays;
import java.util.List;
import java.util.stream.Collectors;

import kotlin.Unit;
import tw.nekomimi.nekogram.NekoConfig;
import tw.nekomimi.nekogram.NekoXConfig;
import tw.nekomimi.nekogram.config.CellGroup;
import tw.nekomimi.nekogram.config.cell.AbstractConfigCell;
import tw.nekomimi.nekogram.config.cell.ConfigCellCustom;
import tw.nekomimi.nekogram.config.cell.ConfigCellDivider;
import tw.nekomimi.nekogram.config.cell.ConfigCellHeader;
import tw.nekomimi.nekogram.config.cell.ConfigCellSelectBox;
import tw.nekomimi.nekogram.config.cell.ConfigCellTextCheck;
import tw.nekomimi.nekogram.config.cell.ConfigCellTextDetail;
import tw.nekomimi.nekogram.config.cell.ConfigCellTextInput;
import tw.nekomimi.nekogram.ui.PopupBuilder;
import xyz.nextalone.nagram.NaConfig;
import xyz.nextalone.nagram.helper.DoubleTap;

@SuppressLint("RtlHardcoded")
public class NekoChatSettingsActivity extends BaseFragment implements NotificationCenter.NotificationCenterDelegate {

    private final CellGroup cellGroup = new CellGroup(this);

    // Sticker Size
    private final AbstractConfigCell header0 = cellGroup.appendCell(new ConfigCellHeader(LocaleController.getString("StickerSize")));
    private final AbstractConfigCell stickerSizeRow = cellGroup.appendCell(new ConfigCellCustom(ConfigCellCustom.CUSTOM_ITEM_StickerSize, true));
    private final AbstractConfigCell divider0 = cellGroup.appendCell(new ConfigCellDivider());

    // Chats
    private final AbstractConfigCell header1 = cellGroup.appendCell(new ConfigCellHeader(LocaleController.getString("Chat")));
    private final AbstractConfigCell unreadBadgeOnBackButton = cellGroup.appendCell(new ConfigCellTextCheck(NekoConfig.unreadBadgeOnBackButton));
    private final AbstractConfigCell sendCommentAfterForwardRow = cellGroup.appendCell(new ConfigCellTextCheck(NekoConfig.sendCommentAfterForward));
    private final AbstractConfigCell useChatAttachMediaMenuRow = cellGroup.appendCell(new ConfigCellTextCheck(NekoConfig.useChatAttachMediaMenu, LocaleController.getString("UseChatAttachEnterMenuNotice")));
    private final AbstractConfigCell disableLinkPreviewByDefaultRow = cellGroup.appendCell(new ConfigCellTextCheck(NekoConfig.disableLinkPreviewByDefault, LocaleController.getString("DisableLinkPreviewByDefaultNotice")));
    private final AbstractConfigCell takeGIFasVideoRow = cellGroup.appendCell(new ConfigCellTextCheck(NekoConfig.takeGIFasVideo));
    private final AbstractConfigCell showSeconds = cellGroup.appendCell(new ConfigCellTextCheck(NekoConfig.showSeconds));
<<<<<<< HEAD
    private final AbstractConfigCell showServicesTime = cellGroup.appendCell(new ConfigCellTextCheck(NaConfig.INSTANCE.getShowServicesTime()));
    private final AbstractConfigCell maxRecentStickerCountRow = cellGroup.appendCell(new ConfigCellCustom(CellGroup.ITEM_TYPE_TEXT_SETTINGS_CELL, true));
    private final AbstractConfigCell disableSwipeToNextRow = cellGroup.appendCell(new ConfigCellTextCheck(NekoConfig.disableSwipeToNext));
    private final AbstractConfigCell disableRemoteEmojiInteractionsRow = cellGroup.appendCell(new ConfigCellTextCheck(NekoConfig.disableRemoteEmojiInteractions));
=======
    private final AbstractConfigCell showBottomActionsWhenSelectingRow = cellGroup.appendCell(new ConfigCellTextCheck(NekoConfig.showBottomActionsWhenSelecting));
    private final AbstractConfigCell labelChannelUserRow = cellGroup.appendCell(new ConfigCellTextCheck(NekoConfig.labelChannelUser));
    private final AbstractConfigCell hideSendAsChannelRow = cellGroup.appendCell(new ConfigCellTextCheck(NekoConfig.hideSendAsChannel));
    private final AbstractConfigCell showSpoilersDirectlyRow = cellGroup.appendCell(new ConfigCellTextCheck(NekoConfig.showSpoilersDirectly));
>>>>>>> 66eb744f
    private final AbstractConfigCell mapPreviewRow = cellGroup.appendCell(new ConfigCellSelectBox(null, NekoConfig.mapPreviewProvider,
            new String[]{
                    LocaleController.getString("MapPreviewProviderTelegram", R.string.MapPreviewProviderTelegram),
                    LocaleController.getString("MapPreviewProviderYandex", R.string.MapPreviewProviderYandex),
                    LocaleController.getString("MapPreviewProviderNobody", R.string.MapPreviewProviderNobody)
            }, null));
<<<<<<< HEAD
    private final AbstractConfigCell DoubleTapActionRow = cellGroup.appendCell(new ConfigCellCustom(CellGroup.ITEM_TYPE_TEXT_SETTINGS_CELL, true));
    private final AbstractConfigCell messageMenuRow = cellGroup.appendCell(new ConfigCellSelectBox(LocaleController.getString("MessageMenu"), null, null, this::showMessageMenuAlert));
    private final AbstractConfigCell textStyleRow = cellGroup.appendCell(new ConfigCellSelectBox(LocaleController.getString("TextStyle"), null, null, this::showTextStyleAlert));
    /*private final AbstractConfigCell reactionsRow = cellGroup.appendCell(new ConfigCellSelectBox(null, NekoConfig.reactions,
=======
    private final AbstractConfigCell messageMenuRow = cellGroup.appendCell(new ConfigCellSelectBox(LocaleController.getString("MessageMenu"), null, null, () -> {
        showMessageMenuAlert();
    }));
    private final AbstractConfigCell dividerChat = cellGroup.appendCell(new ConfigCellDivider());

    // Interactions
    private final AbstractConfigCell headerInteractions = cellGroup.appendCell(new ConfigCellHeader(LocaleController.getString("InteractionSettings")));
    private final AbstractConfigCell hideKeyboardOnChatScrollRow = cellGroup.appendCell(new ConfigCellTextCheck(NekoConfig.hideKeyboardOnChatScroll));
    private final AbstractConfigCell rearVideoMessagesRow = cellGroup.appendCell(new ConfigCellTextCheck(NekoConfig.rearVideoMessages));
    private final AbstractConfigCell disableInstantCameraRow = cellGroup.appendCell(new ConfigCellTextCheck(NekoConfig.disableInstantCamera));
    private final AbstractConfigCell disableVibrationRow = cellGroup.appendCell(new ConfigCellTextCheck(NekoConfig.disableVibration));
    private final AbstractConfigCell disableProximityEventsRow = cellGroup.appendCell(new ConfigCellTextCheck(NekoConfig.disableProximityEvents));
    private final AbstractConfigCell disableTrendingRow = cellGroup.appendCell(new ConfigCellTextCheck(NekoConfig.disableTrending));
    private final AbstractConfigCell disableSwipeToNextRow = cellGroup.appendCell(new ConfigCellTextCheck(NekoConfig.disableSwipeToNext));
    private final AbstractConfigCell disablePhotoSideActionRow = cellGroup.appendCell(new ConfigCellTextCheck(NekoConfig.disablePhotoSideAction));
    private final AbstractConfigCell disableRemoteEmojiInteractionsRow = cellGroup.appendCell(new ConfigCellTextCheck(NekoConfig.disableRemoteEmojiInteractions));
    private final AbstractConfigCell rememberAllBackMessagesRow = cellGroup.appendCell(new ConfigCellTextCheck(NekoConfig.rememberAllBackMessages));
    private final AbstractConfigCell reactionsRow = cellGroup.appendCell(new ConfigCellSelectBox(null, NekoConfig.reactions,
>>>>>>> 66eb744f
            new String[]{
                    LocaleController.getString("doubleTapSendReactions", R.string.doubleTapSendReactions),
                    LocaleController.getString("doubleTapShowReactions", R.string.doubleTapShowReactions),
                    LocaleController.getString("ReactionsDisabled", R.string.ReactionsDisabled),
            }, null));
<<<<<<< HEAD

     */
    private final AbstractConfigCell repeatConfirmRow = cellGroup.appendCell(new ConfigCellTextCheck(NekoConfig.repeatConfirm));
    private final AbstractConfigCell rememberAllBackMessagesRow = cellGroup.appendCell(new ConfigCellTextCheck(NekoConfig.rememberAllBackMessages));
    private final AbstractConfigCell hideSendAsChannelRow = cellGroup.appendCell(new ConfigCellTextCheck(NekoConfig.hideSendAsChannel));
    private final AbstractConfigCell showSpoilersDirectlyRow = cellGroup.appendCell(new ConfigCellTextCheck(NekoConfig.showSpoilersDirectly));
    private final AbstractConfigCell showBottomActionsWhenSelectingRow = cellGroup.appendCell(new ConfigCellTextCheck(NekoConfig.showBottomActionsWhenSelecting));
    private final AbstractConfigCell combineMessageRow = cellGroup.appendCell(new ConfigCellSelectBox(null, NaConfig.INSTANCE.getCombineMessage(), new String[]{
            LocaleController.getString("combineMessageEnabledWithReply", R.string.CombineMessageEnabledWithReply),
            LocaleController.getString("combineMessageEnabled", R.string.CombineMessageEnabled),
            LocaleController.getString("combineMessageDisabled", R.string.CombineMessageDisabled)
    }, null));
    private final AbstractConfigCell scrollableChatPreviewRow = cellGroup.appendCell(new ConfigCellTextCheck(NaConfig.INSTANCE.getScrollableChatPreview()));
    private final AbstractConfigCell dateOfForwardMsgRow = cellGroup.appendCell(new ConfigCellTextCheck(NaConfig.INSTANCE.getDateOfForwardedMsg()));
    private final AbstractConfigCell showMessageIDRow = cellGroup.appendCell(new ConfigCellTextCheck(NaConfig.INSTANCE.getShowMessageID()));
    private final AbstractConfigCell showPremiumStickersAnimationRow = cellGroup.appendCell(new ConfigCellTextCheck(NaConfig.INSTANCE.getShowPremiumStickersAnimation()));
    private final AbstractConfigCell showPremiumStarInChatRow = cellGroup.appendCell(new ConfigCellTextCheck(NaConfig.INSTANCE.getShowPremiumStarInChat()));
    private final AbstractConfigCell divider1 = cellGroup.appendCell(new ConfigCellDivider());
    private final AbstractConfigCell header2 = cellGroup.appendCell(new ConfigCellHeader(LocaleController.getString("AutoDownload")));
    private final AbstractConfigCell win32Row = cellGroup.appendCell(new ConfigCellTextCheck(NekoConfig.disableAutoDownloadingWin32Executable));
    private final AbstractConfigCell archiveRow = cellGroup.appendCell(new ConfigCellTextCheck(NekoConfig.disableAutoDownloadingArchive));
    private final AbstractConfigCell divider2 = cellGroup.appendCell(new ConfigCellDivider());
    private final AbstractConfigCell header3 = cellGroup.appendCell(new ConfigCellHeader(LocaleController.getString("Folder")));
    private final AbstractConfigCell showTabsOnForwardRow = cellGroup.appendCell(new ConfigCellTextCheck(NekoConfig.showTabsOnForward));
    private final AbstractConfigCell hideAllTabRow = cellGroup.appendCell(new ConfigCellTextCheck(NekoConfig.hideAllTab, LocaleController.getString("HideAllTabAbout")));
//    private final AbstractConfigCell pressTitleToOpenAllChatsRow = cellGroup.appendCell(new ConfigCellTextCheck(NekoConfig.pressTitleToOpenAllChats));
    private final AbstractConfigCell tabsTitleTypeRow = cellGroup.appendCell(new ConfigCellSelectBox(null, NekoConfig.tabsTitleType,
            new String[]{
                    LocaleController.getString("TabTitleTypeText", R.string.TabTitleTypeText),
                    LocaleController.getString("TabTitleTypeIcon", R.string.TabTitleTypeIcon),
                    LocaleController.getString("TabTitleTypeMix", R.string.TabTitleTypeMix)
            }, null));
    private final AbstractConfigCell divider3 = cellGroup.appendCell(new ConfigCellDivider());
=======
    private final AbstractConfigCell dividerInteractions = cellGroup.appendCell(new ConfigCellDivider());

    // Sticker
    private final AbstractConfigCell headerSticker = cellGroup.appendCell(new ConfigCellHeader(LocaleController.getString("StickerSettings")));
    private final AbstractConfigCell dontSendGreetingStickerRow = cellGroup.appendCell(new ConfigCellTextCheck(NekoConfig.dontSendGreetingSticker));
    private final AbstractConfigCell hideTimeForStickerRow = cellGroup.appendCell(new ConfigCellTextCheck(NekoConfig.hideTimeForSticker));
    private final AbstractConfigCell hideGroupStickerRow = cellGroup.appendCell(new ConfigCellTextCheck(NekoConfig.hideGroupSticker));
    private final AbstractConfigCell disablePremiumStickerAnimationRow = cellGroup.appendCell(new ConfigCellTextCheck(NekoConfig.disablePremiumStickerAnimation));
    private final AbstractConfigCell maxRecentStickerCountRow = cellGroup.appendCell(new ConfigCellCustom(CellGroup.ITEM_TYPE_TEXT_SETTINGS_CELL, true));
    private final AbstractConfigCell dividerSticker = cellGroup.appendCell(new ConfigCellDivider());

    // Operation Confirmatation
    private final AbstractConfigCell headerConfirms = cellGroup.appendCell(new ConfigCellHeader(LocaleController.getString("ConfirmSettings")));
    private final AbstractConfigCell askBeforeCallRow = cellGroup.appendCell(new ConfigCellTextCheck(NekoConfig.askBeforeCall));
    private final AbstractConfigCell skipOpenLinkConfirmRow = cellGroup.appendCell(new ConfigCellTextCheck(NekoConfig.skipOpenLinkConfirm));
    private final AbstractConfigCell confirmAVRow = cellGroup.appendCell(new ConfigCellTextCheck(NekoConfig.confirmAVMessage));
    private final AbstractConfigCell repeatConfirmRow = cellGroup.appendCell(new ConfigCellTextCheck(NekoConfig.repeatConfirm));
    private final AbstractConfigCell dividerConfirms = cellGroup.appendCell(new ConfigCellDivider());

    private final AbstractConfigCell ignoreBlockedRow = cellGroup.appendCell(new ConfigCellTextCheck(NekoConfig.ignoreBlocked, LocaleController.getString("IgnoreBlockedAbout")));
    private final AbstractConfigCell disableChatActionRow = cellGroup.appendCell(new ConfigCellTextCheck(NekoConfig.disableChatAction));
    private final AbstractConfigCell disableChoosingStickerRow = cellGroup.appendCell(new ConfigCellTextCheck(NekoConfig.disableChoosingSticker));
    private final AbstractConfigCell dividerEnd = cellGroup.appendCell(new ConfigCellDivider());


>>>>>>> 66eb744f

    private RecyclerListView listView;
    private ListAdapter listAdapter;
    private ActionBarMenuItem menuItem;
    private StickerSizeCell stickerSizeCell;
    private UndoView tooltip;

    @Override
    public boolean onFragmentCreate() {
        super.onFragmentCreate();

//        NotificationCenter.getGlobalInstance().addObserver(this, NotificationCenter.emojiDidLoad);
        updateRows();

        return true;
    }

    @SuppressLint("NewApi")
    @Override
    public View createView(Context context) {
        actionBar.setBackButtonImage(R.drawable.ic_ab_back);
        actionBar.setTitle(LocaleController.getString("Chat", R.string.Chat));

        if (AndroidUtilities.isTablet()) {
            actionBar.setOccupyStatusBar(false);
        }

        ActionBarMenu menu = actionBar.createMenu();
        menuItem = menu.addItem(0, R.drawable.ic_ab_other);
        menuItem.setContentDescription(LocaleController.getString("AccDescrMoreOptions", R.string.AccDescrMoreOptions));
        menuItem.addSubItem(1, R.drawable.msg_reset, LocaleController.getString("ResetStickerSize", R.string.ResetStickerSize));
        menuItem.setVisibility(NekoConfig.stickerSize.Float() != 14.0f ? View.VISIBLE : View.GONE);

        actionBar.setActionBarMenuOnItemClick(new ActionBar.ActionBarMenuOnItemClick() {
            @Override
            public void onItemClick(int id) {
                if (id == -1) {
                    finishFragment();
                } else if (id == 1) {
                    NekoConfig.stickerSize.setConfigFloat(14.0f);
                    menuItem.setVisibility(View.GONE);
                    stickerSizeCell.invalidate();
                }
            }
        });

        // Before listAdapter
        if (!NekoXConfig.isDeveloper()) {
            cellGroup.rows.remove(disableChatActionRow);
            cellGroup.rows.remove(disableChoosingStickerRow);
            cellGroup.rows.remove(ignoreBlockedRow);
            cellGroup.rows.remove(dividerEnd);
            NekoConfig.disableChatAction.setConfigBool(false);
            NekoConfig.disableChoosingSticker.setConfigBool(false);
            NekoConfig.ignoreBlocked.setConfigBool(false);
        }

        listAdapter = new ListAdapter(context);

        fragmentView = new FrameLayout(context);
        fragmentView.setBackgroundColor(Theme.getColor(Theme.key_windowBackgroundGray));
        FrameLayout frameLayout = (FrameLayout) fragmentView;

        listView = new RecyclerListView(context);
        listView.setVerticalScrollBarEnabled(false);
        listView.setLayoutManager(new LinearLayoutManager(context, LinearLayoutManager.VERTICAL, false));
        frameLayout.addView(listView, LayoutHelper.createFrame(LayoutHelper.MATCH_PARENT, LayoutHelper.MATCH_PARENT, Gravity.TOP | Gravity.LEFT));
        listView.setAdapter(listAdapter);

        // Fragment: Set OnClick Callbacks
        listView.setOnItemClickListener((view, position, x, y) -> {
            AbstractConfigCell a = cellGroup.rows.get(position);
            if (a instanceof ConfigCellTextCheck) {
                ((ConfigCellTextCheck) a).onClick((TextCheckCell) view);
            } else if (a instanceof ConfigCellSelectBox) {
                ((ConfigCellSelectBox) a).onClick(view);
            } else if (a instanceof ConfigCellTextInput) {
                ((ConfigCellTextInput) a).onClick();
            } else if (a instanceof ConfigCellTextDetail) {
                RecyclerListView.OnItemClickListener o = ((ConfigCellTextDetail) a).onItemClickListener;
                if (o != null) {
                    try {
                        o.onItemClick(view, position);
                    } catch (
                            Exception e) {
                    }
                }
            } else if (a instanceof ConfigCellCustom) { // Custom onclick
                if (position == cellGroup.rows.indexOf(maxRecentStickerCountRow)) {
                    final int[] counts = {20, 30, 40, 50, 80, 100, 120, 150, 180, 200};
                    List<String> types = Arrays.stream(counts)
                            .filter(i -> i <= getMessagesController().maxRecentStickersCount)
                            .mapToObj(String::valueOf)
                            .collect(Collectors.toList());
                    PopupBuilder builder = new PopupBuilder(view);
                    builder.setItems(types, (i, str) -> {
                        NekoConfig.maxRecentStickerCount.setConfigInt(Integer.parseInt(str.toString()));
                        listAdapter.notifyItemChanged(position);
                        return Unit.INSTANCE;
                    });
                    builder.show();
                } else if (position == cellGroup.rows.indexOf(DoubleTapActionRow)) {
                    ArrayList<String> arrayList = new ArrayList<>();
                    ArrayList<Integer> types = new ArrayList<>();
                    arrayList.add(LocaleController.getString("Disable", R.string.Disable));
                    types.add(DoubleTap.DOUBLE_TAP_ACTION_NONE);
                    arrayList.add(LocaleController.getString("SendReactions", R.string.SendReactions));
                    types.add(DoubleTap.DOUBLE_TAP_ACTION_SEND_REACTIONS);
                    arrayList.add(LocaleController.getString("ShowReactions", R.string.ShowReactions));
                    types.add(DoubleTap.DOUBLE_TAP_ACTION_SHOW_REACTIONS);
                    arrayList.add(LocaleController.getString("TranslateMessage", R.string.TranslateMessage));
                    types.add(DoubleTap.DOUBLE_TAP_ACTION_TRANSLATE);
                    arrayList.add(LocaleController.getString("Reply", R.string.Reply));
                    types.add(DoubleTap.DOUBLE_TAP_ACTION_REPLY);
                    arrayList.add(LocaleController.getString("AddToSavedMessages", R.string.AddToSavedMessages));
                    types.add(DoubleTap.DOUBLE_TAP_ACTION_SAVE);
                    arrayList.add(LocaleController.getString("Repeat", R.string.Repeat));
                    types.add(DoubleTap.DOUBLE_TAP_ACTION_REPEAT);
                    arrayList.add(LocaleController.getString("RepeatAsCopy", R.string.RepeatAsCopy));
                    types.add(DoubleTap.DOUBLE_TAP_ACTION_REPEAT_AS_COPY);
                    arrayList.add(LocaleController.getString("Edit", R.string.Edit));
                    types.add(DoubleTap.DOUBLE_TAP_ACTION_EDIT);
                    PopupBuilder builder = new PopupBuilder(view);
                    builder.setItems(arrayList, (i, str) -> {
                        NaConfig.INSTANCE.getDoubleTapAction().setConfigInt(types.get(i));
                        listAdapter.notifyItemChanged(position);
                        return Unit.INSTANCE;
                    });
                    builder.show();
                }
            }
        });

        // Cells: Set OnSettingChanged Callbacks
        cellGroup.callBackSettingsChanged = (key, newValue) -> {
            if (key.equals(NekoConfig.hideAllTab.getKey())) {
                getNotificationCenter().postNotificationName(NotificationCenter.dialogFiltersUpdated);
            } else if (key.equals(NekoConfig.tabsTitleType.getKey())) {
                getNotificationCenter().postNotificationName(NotificationCenter.dialogFiltersUpdated);
            } else if (key.equals(NekoConfig.disableProximityEvents.getKey())) {
                MediaController.getInstance().recreateProximityWakeLock();
            } else if (key.equals(NekoConfig.showSeconds.getKey())) {
                tooltip.showWithAction(0, UndoView.ACTION_NEED_RESATRT, null, null);
            }
        };

        //Cells: Set ListAdapter
        cellGroup.setListAdapter(listView, listAdapter);

        tooltip = new UndoView(context);
        frameLayout.addView(tooltip, LayoutHelper.createFrame(LayoutHelper.MATCH_PARENT, LayoutHelper.WRAP_CONTENT, Gravity.BOTTOM | Gravity.LEFT, 8, 0, 8, 8));

        return fragmentView;
    }

    @Override
    public void onResume() {
        super.onResume();
        if (listAdapter != null) {
            listAdapter.notifyDataSetChanged();
        }
    }

    private void updateRows() {
        if (listAdapter != null) {
            listAdapter.notifyDataSetChanged();
        }
    }

    @Override
    public ArrayList<ThemeDescription> getThemeDescriptions() {
        ArrayList<ThemeDescription> themeDescriptions = new ArrayList<>();
        themeDescriptions.add(new ThemeDescription(listView, ThemeDescription.FLAG_CELLBACKGROUNDCOLOR, new Class[]{EmptyCell.class, TextSettingsCell.class, TextCheckCell.class, HeaderCell.class, TextDetailSettingsCell.class, NotificationsCheckCell.class}, null, null, null, Theme.key_windowBackgroundWhite));
        themeDescriptions.add(new ThemeDescription(fragmentView, ThemeDescription.FLAG_BACKGROUND, null, null, null, null, Theme.key_windowBackgroundGray));

        themeDescriptions.add(new ThemeDescription(actionBar, ThemeDescription.FLAG_BACKGROUND, null, null, null, null, Theme.key_avatar_backgroundActionBarBlue));
        themeDescriptions.add(new ThemeDescription(listView, ThemeDescription.FLAG_LISTGLOWCOLOR, null, null, null, null, Theme.key_avatar_backgroundActionBarBlue));
        themeDescriptions.add(new ThemeDescription(actionBar, ThemeDescription.FLAG_AB_ITEMSCOLOR, null, null, null, null, Theme.key_avatar_actionBarIconBlue));
        themeDescriptions.add(new ThemeDescription(actionBar, ThemeDescription.FLAG_AB_TITLECOLOR, null, null, null, null, Theme.key_actionBarDefaultTitle));
        themeDescriptions.add(new ThemeDescription(actionBar, ThemeDescription.FLAG_AB_SELECTORCOLOR, null, null, null, null, Theme.key_avatar_actionBarSelectorBlue));
        themeDescriptions.add(new ThemeDescription(actionBar, ThemeDescription.FLAG_AB_SUBMENUBACKGROUND, null, null, null, null, Theme.key_actionBarDefaultSubmenuBackground));
        themeDescriptions.add(new ThemeDescription(actionBar, ThemeDescription.FLAG_AB_SUBMENUITEM, null, null, null, null, Theme.key_actionBarDefaultSubmenuItem));

        themeDescriptions.add(new ThemeDescription(listView, ThemeDescription.FLAG_SELECTOR, null, null, null, null, Theme.key_listSelector));

        themeDescriptions.add(new ThemeDescription(listView, 0, new Class[]{View.class}, Theme.dividerPaint, null, null, Theme.key_divider));

        themeDescriptions.add(new ThemeDescription(listView, ThemeDescription.FLAG_BACKGROUNDFILTER, new Class[]{ShadowSectionCell.class}, null, null, null, Theme.key_windowBackgroundGrayShadow));

        themeDescriptions.add(new ThemeDescription(listView, 0, new Class[]{TextSettingsCell.class}, new String[]{"textView"}, null, null, null, Theme.key_windowBackgroundWhiteBlackText));
        themeDescriptions.add(new ThemeDescription(listView, 0, new Class[]{TextSettingsCell.class}, new String[]{"valueTextView"}, null, null, null, Theme.key_windowBackgroundWhiteValueText));

        themeDescriptions.add(new ThemeDescription(listView, 0, new Class[]{NotificationsCheckCell.class}, new String[]{"textView"}, null, null, null, Theme.key_windowBackgroundWhiteBlackText));
        themeDescriptions.add(new ThemeDescription(listView, 0, new Class[]{NotificationsCheckCell.class}, new String[]{"valueTextView"}, null, null, null, Theme.key_windowBackgroundWhiteGrayText2));
        themeDescriptions.add(new ThemeDescription(listView, 0, new Class[]{NotificationsCheckCell.class}, new String[]{"checkBox"}, null, null, null, Theme.key_switchTrack));
        themeDescriptions.add(new ThemeDescription(listView, 0, new Class[]{NotificationsCheckCell.class}, new String[]{"checkBox"}, null, null, null, Theme.key_switchTrackChecked));

        themeDescriptions.add(new ThemeDescription(listView, 0, new Class[]{TextCheckCell.class}, new String[]{"textView"}, null, null, null, Theme.key_windowBackgroundWhiteBlackText));
        themeDescriptions.add(new ThemeDescription(listView, 0, new Class[]{TextCheckCell.class}, new String[]{"valueTextView"}, null, null, null, Theme.key_windowBackgroundWhiteGrayText2));
        themeDescriptions.add(new ThemeDescription(listView, 0, new Class[]{TextCheckCell.class}, new String[]{"checkBox"}, null, null, null, Theme.key_switchTrack));
        themeDescriptions.add(new ThemeDescription(listView, 0, new Class[]{TextCheckCell.class}, new String[]{"checkBox"}, null, null, null, Theme.key_switchTrackChecked));

        themeDescriptions.add(new ThemeDescription(listView, 0, new Class[]{HeaderCell.class}, new String[]{"textView"}, null, null, null, Theme.key_windowBackgroundWhiteBlueHeader));

        themeDescriptions.add(new ThemeDescription(listView, 0, new Class[]{TextDetailSettingsCell.class}, new String[]{"textView"}, null, null, null, Theme.key_windowBackgroundWhiteBlackText));
        themeDescriptions.add(new ThemeDescription(listView, 0, new Class[]{TextDetailSettingsCell.class}, new String[]{"valueTextView"}, null, null, null, Theme.key_windowBackgroundWhiteGrayText2));

        return themeDescriptions;
    }

    private void showMessageMenuAlert() {
        if (getParentActivity() == null) {
            return;
        }
        Context context = getParentActivity();
        AlertDialog.Builder builder = new AlertDialog.Builder(context);
        builder.setTitle(LocaleController.getString("MessageMenu", R.string.MessageMenu));

        LinearLayout linearLayout = new LinearLayout(context);
        linearLayout.setOrientation(LinearLayout.VERTICAL);

        LinearLayout linearLayoutInviteContainer = new LinearLayout(context);
        linearLayoutInviteContainer.setOrientation(LinearLayout.VERTICAL);
        linearLayout.addView(linearLayoutInviteContainer, LayoutHelper.createLinear(LayoutHelper.MATCH_PARENT, LayoutHelper.WRAP_CONTENT));

        int count = 11 + 5;
        for (int a = 0; a < count; a++) {
            TextCheckCell textCell = new TextCheckCell(context);
            switch (a) {
                case 0: {
                    textCell.setTextAndCheck(LocaleController.getString("DeleteDownloadedFile", R.string.DeleteDownloadedFile), NekoConfig.showDeleteDownloadedFile.Bool(), false);
                    break;
                }
                case 1: {
                    textCell.setTextAndCheck(LocaleController.getString("CopyPhoto", R.string.CopyPhoto), NaConfig.INSTANCE.getShowCopyPhoto().Bool(), false);
                    break;
                }
                case 1 + 1: {
                    textCell.setTextAndCheck(LocaleController.getString("AddToSavedMessages", R.string.AddToSavedMessages), NekoConfig.showAddToSavedMessages.Bool(), false);
                    break;
                }
                case 2 + 1: {
                    textCell.setTextAndCheck(LocaleController.getString("Repeat", R.string.Repeat), NekoConfig.showRepeat.Bool(), false);
                    break;
                }
                case 3 + 1: {
                    textCell.setTextAndCheck(LocaleController.getString("RepeatAsCopy", R.string.RepeatAsCopy), NaConfig.INSTANCE.getShowRepeatAsCopy().Bool(), false);
                    break;
                }
                case 4 + 1: {
                    textCell.setTextAndCheck(LocaleController.getString("InvertReply", R.string.InvertReply), NaConfig.INSTANCE.getShowInvertReply().Bool(), false);
                    break;
                }
                case 5 + 1: {
                    textCell.setTextAndCheck(LocaleController.getString("Great", R.string.Great), NaConfig.INSTANCE.getShowGreatOrPoor().Bool(), false);
                    break;
                }
                case 3 + 3 + 1: {
                    textCell.setTextAndCheck(LocaleController.getString("ViewHistory", R.string.ViewHistory), NekoConfig.showViewHistory.Bool(), false);
                    break;
                }
                case 4 + 3 + 1: {
                    textCell.setTextAndCheck(LocaleController.getString("Translate", R.string.Translate), NekoConfig.showTranslate.Bool(), false);
                    break;
                }
                case 5 + 3 + 1: {
                    textCell.setTextAndCheck(LocaleController.getString("ReportChat", R.string.ReportChat), NekoConfig.showReport.Bool(), false);
                    break;
                }
                case 6 + 3 + 1: {
                    textCell.setTextAndCheck(LocaleController.getString("EditAdminRights", R.string.EditAdminRights), NekoConfig.showAdminActions.Bool(), false);
                    break;
                }
                case 7 + 3 + 1: {
                    textCell.setTextAndCheck(LocaleController.getString("ChangePermissions", R.string.ChangePermissions), NekoConfig.showChangePermissions.Bool(), false);
                    break;
                }
                case 8 + 3 + 1: {
                    textCell.setTextAndCheck(LocaleController.getString("Hide", R.string.Hide), NekoConfig.showMessageHide.Bool(), false);
                    break;
                }
                case 9 + 3 + 1: {
                    textCell.setTextAndCheck(LocaleController.getString("ShareMessages", R.string.ShareMessages), NekoConfig.showShareMessages.Bool(), false);
                    break;
                }
                case 10 + 3 + 1: {
                    textCell.setTextAndCheck(LocaleController.getString("MessageDetails", R.string.MessageDetails), NekoConfig.showMessageDetails.Bool(), false);
                    break;
                }
                case 11 + 3 + 1: {
                    textCell.setTextAndCheck(LocaleController.getString("Reactions", R.string.Reactions), NaConfig.INSTANCE.getShowReactions().Bool(), true);
                    break;
                }
            }
            textCell.setTag(a);
            textCell.setBackground(Theme.getSelectorDrawable(false));
            linearLayoutInviteContainer.addView(textCell, LayoutHelper.createLinear(LayoutHelper.MATCH_PARENT, LayoutHelper.WRAP_CONTENT));
            textCell.setOnClickListener(v2 -> {
                Integer tag = (Integer) v2.getTag();
                switch (tag) {
                    case 0: {
                        textCell.setChecked(NekoConfig.showDeleteDownloadedFile.toggleConfigBool());
                        break;
                    }
                    case 1: {
                        textCell.setChecked(NaConfig.INSTANCE.getShowCopyPhoto().toggleConfigBool());
                        break;
                    }
                    case 1 + 1: {
                        textCell.setChecked(NekoConfig.showAddToSavedMessages.toggleConfigBool());
                        break;
                    }
                    case 2 + 1: {
                        textCell.setChecked(NekoConfig.showRepeat.toggleConfigBool());
                        break;
                    }
                    case 3 + 1: {
                        textCell.setChecked(NaConfig.INSTANCE.getShowRepeatAsCopy().toggleConfigBool());
                        break;
                    }
                    case 4 + 1: {
                        textCell.setChecked(NaConfig.INSTANCE.getShowInvertReply().toggleConfigBool());
                        break;
                    }
                    case 5 + 1: {
                        textCell.setChecked(NaConfig.INSTANCE.getShowGreatOrPoor().toggleConfigBool());
                        break;
                    }
                    case 3 + 3 + 1: {
                        textCell.setChecked(NekoConfig.showViewHistory.toggleConfigBool());
                        break;
                    }
                    case 4 + 3 + 1: {
                        textCell.setChecked(NekoConfig.showTranslate.toggleConfigBool());
                        break;
                    }
                    case 5 + 3 + 1: {
                        textCell.setChecked(NekoConfig.showReport.toggleConfigBool());
                        break;
                    }
                    case 6 + 3 + 1: {
                        textCell.setChecked(NekoConfig.showAdminActions.toggleConfigBool());
                        break;
                    }
                    case 7 + 3 + 1: {
                        textCell.setChecked(NekoConfig.showChangePermissions.toggleConfigBool());
                        break;
                    }
                    case 8 + 3 + 1: {
                        textCell.setChecked(NekoConfig.showMessageHide.toggleConfigBool());
                        break;
                    }
                    case 9 + 3 + 1: {
                        textCell.setChecked(NekoConfig.showShareMessages.toggleConfigBool());
                        break;
                    }
                    case 10 + 3 + 1: {
                        textCell.setChecked(NekoConfig.showMessageDetails.toggleConfigBool());
                        break;
                    }
                    case 11 + 3 + 1: {
                        textCell.setChecked(NaConfig.INSTANCE.getShowReactions().toggleConfigBool());
                        break;
                    }
                }
            });
        }
        builder.setPositiveButton(LocaleController.getString("OK", R.string.OK), null);
        builder.setView(linearLayout);
        showDialog(builder.create());
    }

    public void showTextStyleAlert() {
        if (getParentActivity() == null) {
            return;
        }

        Context context = getParentActivity();
        AlertDialog.Builder builder = new AlertDialog.Builder(context);
        builder.setTitle(LocaleController.getString("TextStyle", R.string.TextStyle));

        LinearLayout linearLayout = new LinearLayout(context);
        linearLayout.setOrientation(LinearLayout.VERTICAL);

        LinearLayout linearLayoutInviteContainer = new LinearLayout(context);
        linearLayoutInviteContainer.setOrientation(LinearLayout.VERTICAL);
        linearLayout.addView(linearLayoutInviteContainer, LayoutHelper.createLinear(LayoutHelper.MATCH_PARENT, LayoutHelper.WRAP_CONTENT));
        for (int a = 0; a < 10; a++) {
            TextCheckCell textCell = new TextCheckCell(getParentActivity());
            textCell.setTag(a);
            switch (a) {
                case 0: {
                    textCell.setTextAndCheck(LocaleController.getString("Bold", R.string.Bold), NaConfig.INSTANCE.getShowTextBold().Bool(), false);
                    break;
                }
                case 1: {
                    textCell.setTextAndCheck(LocaleController.getString("Italic", R.string.Italic), NaConfig.INSTANCE.getShowTextItalic().Bool(), false);
                    break;
                }
                case 2: {
                    textCell.setTextAndCheck(LocaleController.getString("Mono", R.string.Mono), NaConfig.INSTANCE.getShowTextMono().Bool(), false);
                    break;
                }
                case 3: {
                    textCell.setTextAndCheck(LocaleController.getString("Strike", R.string.Strike), NaConfig.INSTANCE.getShowTextStrikethrough().Bool(), false);
                    break;
                }
                case 4: {
                    textCell.setTextAndCheck(LocaleController.getString("Underline", R.string.Underline), NaConfig.INSTANCE.getShowTextUnderline().Bool(), false);
                    break;
                }
                case 5: {
                    textCell.setTextAndCheck(LocaleController.getString("Spoiler", R.string.Spoiler), NaConfig.INSTANCE.getShowTextSpoiler().Bool(), false);
                    break;
                }
                case 6: {
                    textCell.setTextAndCheck(LocaleController.getString("CreateLink", R.string.CreateLink), NaConfig.INSTANCE.getShowTextCreateLink().Bool(), false);
                    break;
                }
                case 7: {
                    textCell.setTextAndCheck(LocaleController.getString("CreateMention", R.string.CreateMention), NaConfig.INSTANCE.getShowTextCreateMention().Bool(), false);
                    break;
                }
                case 8: {
                    textCell.setTextAndCheck(LocaleController.getString("Regular", R.string.Regular), NaConfig.INSTANCE.getShowTextRegular().Bool(), false);
                    break;
                }
                case 9: {
                    textCell.setTextAndCheck(LocaleController.getString("TextUndoRedo", R.string.TextUndoRedo), NaConfig.INSTANCE.getShowTextUndoRedo().Bool(), false);
                }
            }
            textCell.setTag(a);
            textCell.setBackground(Theme.getSelectorDrawable(false));
            linearLayout.addView(textCell, LayoutHelper.createLinear(LayoutHelper.MATCH_PARENT, LayoutHelper.WRAP_CONTENT));
            textCell.setOnClickListener(v2 -> {
                Integer tag = (Integer) v2.getTag();
                switch (tag) {
                    case 0: {
                        textCell.setChecked(NaConfig.INSTANCE.getShowTextBold().toggleConfigBool());
                        break;
                    }
                    case 1: {
                        textCell.setChecked(NaConfig.INSTANCE.getShowTextItalic().toggleConfigBool());
                        break;
                    }
                    case 2: {
                        textCell.setChecked(NaConfig.INSTANCE.getShowTextMono().toggleConfigBool());
                        break;
                    }
                    case 3: {
                        textCell.setChecked(NaConfig.INSTANCE.getShowTextStrikethrough().toggleConfigBool());
                        break;
                    }
                    case 4: {
                        textCell.setChecked(NaConfig.INSTANCE.getShowTextUnderline().toggleConfigBool());
                        break;
                    }
                    case 5: {
                        textCell.setChecked(NaConfig.INSTANCE.getShowTextSpoiler().toggleConfigBool());
                        break;
                    }
                    case 6: {
                        textCell.setChecked(NaConfig.INSTANCE.getShowTextCreateLink().toggleConfigBool());
                        break;
                    }
                    case 7: {
                        textCell.setChecked(NaConfig.INSTANCE.getShowTextCreateMention().toggleConfigBool());
                        break;
                    }
                    case 8: {
                        textCell.setChecked(NaConfig.INSTANCE.getShowTextRegular().toggleConfigBool());
                        break;
                    }
                    case 9: {
                        textCell.setChecked(NaConfig.INSTANCE.getShowTextUndoRedo().toggleConfigBool());
                        break;
                    }
                }
            });

        }
        builder.setPositiveButton(LocaleController.getString("OK", R.string.OK), null);
        builder.setView(linearLayout);
        showDialog(builder.create());
    }

    @Override
    public void didReceivedNotification(int id, int account, Object... args) {
       /* if (id == NotificationCenter.emojiDidLoad) {
            if (listView != null) {
                listView.invalidateViews();
            }
        }*/
    }

    @Override
    public void onFragmentDestroy() {
        super.onFragmentDestroy();
//        NotificationCenter.getGlobalInstance().removeObserver(this, NotificationCenter.emojiDidLoad);
    }

    private class StickerSizeCell extends FrameLayout {

        private final StickerSizePreviewMessagesCell messagesCell;
        private final SeekBarView sizeBar;
        private final int startStickerSize = 2;
        private final int endStickerSize = 20;

        private final TextPaint textPaint;

        public StickerSizeCell(Context context) {
            super(context);

            setWillNotDraw(false);

            textPaint = new TextPaint(Paint.ANTI_ALIAS_FLAG);
            textPaint.setTextSize(AndroidUtilities.dp(16));

            sizeBar = new SeekBarView(context);
            sizeBar.setReportChanges(true);
            sizeBar.setDelegate(new SeekBarView.SeekBarViewDelegate() {
                @Override
                public void onSeekBarDrag(boolean stop, float progress) {
                    NekoConfig.stickerSize.setConfigFloat(startStickerSize + (endStickerSize - startStickerSize) * progress);
                    StickerSizeCell.this.invalidate();
                    menuItem.setVisibility(View.VISIBLE);
                }

                @Override
                public void onSeekBarPressed(boolean pressed) {

                }
            });
            addView(sizeBar, LayoutHelper.createFrame(LayoutHelper.MATCH_PARENT, 38, Gravity.LEFT | Gravity.TOP, 9, 5, 43, 11));

            messagesCell = new StickerSizePreviewMessagesCell(context, parentLayout);
            addView(messagesCell, LayoutHelper.createFrame(LayoutHelper.MATCH_PARENT, LayoutHelper.WRAP_CONTENT, Gravity.LEFT | Gravity.TOP, 0, 53, 0, 0));
        }

        @Override
        protected void onDraw(Canvas canvas) {
            textPaint.setColor(Theme.getColor(Theme.key_windowBackgroundWhiteValueText));
            canvas.drawText("" + Math.round(NekoConfig.stickerSize.Float()), getMeasuredWidth() - AndroidUtilities.dp(39), AndroidUtilities.dp(28), textPaint);
        }

        @Override
        protected void onMeasure(int widthMeasureSpec, int heightMeasureSpec) {
            super.onMeasure(widthMeasureSpec, heightMeasureSpec);
            sizeBar.setProgress((NekoConfig.stickerSize.Float() - startStickerSize) / (float) (endStickerSize - startStickerSize));
        }

        @Override
        public void invalidate() {
            super.invalidate();
            messagesCell.invalidate();
            sizeBar.invalidate();
        }
    }

    //impl ListAdapter
    private class ListAdapter extends RecyclerListView.SelectionAdapter {

        private final Context mContext;

        public ListAdapter(Context context) {
            mContext = context;
        }

        @Override
        public int getItemCount() {
            return cellGroup.rows.size();
        }

        @Override
        public boolean isEnabled(RecyclerView.ViewHolder holder) {
            int position = holder.getAdapterPosition();
            AbstractConfigCell a = cellGroup.rows.get(position);
            if (a != null) {
                return a.isEnabled();
            }
            return true;
        }

        @Override
        public int getItemViewType(int position) {
            AbstractConfigCell a = cellGroup.rows.get(position);
            if (a != null) {
                return a.getType();
            }
            return CellGroup.ITEM_TYPE_TEXT_DETAIL;
        }

        @Override
        public void onBindViewHolder(RecyclerView.ViewHolder holder, int position) {
            AbstractConfigCell a = cellGroup.rows.get(position);
            if (a != null) {
                if (a instanceof ConfigCellCustom) {
                    // Custom binds
                    if (holder.itemView instanceof TextSettingsCell) {
                        TextSettingsCell textCell = (TextSettingsCell) holder.itemView;
                        if (position == cellGroup.rows.indexOf(maxRecentStickerCountRow)) {
                            textCell.setTextAndValue(LocaleController.getString("maxRecentStickerCount", R.string.maxRecentStickerCount), String.valueOf(NekoConfig.maxRecentStickerCount.Int()), true);
                        } else if (position == cellGroup.rows.indexOf(DoubleTapActionRow)) {
                            textCell.setTextAndValue(LocaleController.getString("DoubleTapAction", R.string.DoubleTapAction), DoubleTap.doubleTapActionMap.get(NaConfig.INSTANCE.getDoubleTapAction().Int()), true);
                        }
                    }
                } else {
                    // Default binds
                    a.onBindViewHolder(holder);
                }
            }
        }

        @Override
        public RecyclerView.ViewHolder onCreateViewHolder(ViewGroup parent, int viewType) {
            View view = null;
            switch (viewType) {
                case CellGroup.ITEM_TYPE_DIVIDER:
                    view = new ShadowSectionCell(mContext);
                    break;
                case CellGroup.ITEM_TYPE_TEXT_SETTINGS_CELL:
                    view = new TextSettingsCell(mContext);
                    view.setBackgroundColor(Theme.getColor(Theme.key_windowBackgroundWhite));
                    break;
                case CellGroup.ITEM_TYPE_TEXT_CHECK:
                    view = new TextCheckCell(mContext);
                    view.setBackgroundColor(Theme.getColor(Theme.key_windowBackgroundWhite));
                    break;
                case CellGroup.ITEM_TYPE_HEADER:
                    view = new HeaderCell(mContext);
                    view.setBackgroundColor(Theme.getColor(Theme.key_windowBackgroundWhite));
                    break;
                case CellGroup.ITEM_TYPE_TEXT_DETAIL:
                    view = new TextDetailSettingsCell(mContext);
                    view.setBackgroundColor(Theme.getColor(Theme.key_windowBackgroundWhite));
                    break;
                case CellGroup.ITEM_TYPE_TEXT:
                    view = new TextInfoPrivacyCell(mContext);
                    // view.setBackground(Theme.getThemedDrawable(mContext, R.drawable.greydivider, Theme.key_windowBackgroundGrayShadow));
                    break;
                case ConfigCellCustom.CUSTOM_ITEM_StickerSize:
                    view = stickerSizeCell = new StickerSizeCell(mContext);
                    view.setBackgroundColor(Theme.getColor(Theme.key_windowBackgroundWhite));
                    break;
            }
            //noinspection ConstantConditions
            view.setLayoutParams(new RecyclerView.LayoutParams(RecyclerView.LayoutParams.MATCH_PARENT, RecyclerView.LayoutParams.WRAP_CONTENT));
            return new RecyclerListView.Holder(view);
        }
    }
}<|MERGE_RESOLUTION|>--- conflicted
+++ resolved
@@ -78,32 +78,26 @@
     private final AbstractConfigCell disableLinkPreviewByDefaultRow = cellGroup.appendCell(new ConfigCellTextCheck(NekoConfig.disableLinkPreviewByDefault, LocaleController.getString("DisableLinkPreviewByDefaultNotice")));
     private final AbstractConfigCell takeGIFasVideoRow = cellGroup.appendCell(new ConfigCellTextCheck(NekoConfig.takeGIFasVideo));
     private final AbstractConfigCell showSeconds = cellGroup.appendCell(new ConfigCellTextCheck(NekoConfig.showSeconds));
-<<<<<<< HEAD
-    private final AbstractConfigCell showServicesTime = cellGroup.appendCell(new ConfigCellTextCheck(NaConfig.INSTANCE.getShowServicesTime()));
-    private final AbstractConfigCell maxRecentStickerCountRow = cellGroup.appendCell(new ConfigCellCustom(CellGroup.ITEM_TYPE_TEXT_SETTINGS_CELL, true));
-    private final AbstractConfigCell disableSwipeToNextRow = cellGroup.appendCell(new ConfigCellTextCheck(NekoConfig.disableSwipeToNext));
-    private final AbstractConfigCell disableRemoteEmojiInteractionsRow = cellGroup.appendCell(new ConfigCellTextCheck(NekoConfig.disableRemoteEmojiInteractions));
-=======
     private final AbstractConfigCell showBottomActionsWhenSelectingRow = cellGroup.appendCell(new ConfigCellTextCheck(NekoConfig.showBottomActionsWhenSelecting));
     private final AbstractConfigCell labelChannelUserRow = cellGroup.appendCell(new ConfigCellTextCheck(NekoConfig.labelChannelUser));
     private final AbstractConfigCell hideSendAsChannelRow = cellGroup.appendCell(new ConfigCellTextCheck(NekoConfig.hideSendAsChannel));
     private final AbstractConfigCell showSpoilersDirectlyRow = cellGroup.appendCell(new ConfigCellTextCheck(NekoConfig.showSpoilersDirectly));
->>>>>>> 66eb744f
+    private final AbstractConfigCell showServicesTime = cellGroup.appendCell(new ConfigCellTextCheck(NaConfig.INSTANCE.getShowServicesTime()));
+    private final AbstractConfigCell maxRecentStickerCountRow = cellGroup.appendCell(new ConfigCellCustom(CellGroup.ITEM_TYPE_TEXT_SETTINGS_CELL, true));
+    private final AbstractConfigCell combineMessageRow = cellGroup.appendCell(new ConfigCellSelectBox(null, NaConfig.INSTANCE.getCombineMessage(), new String[]{
+    private final AbstractConfigCell scrollableChatPreviewRow = cellGroup.appendCell(new ConfigCellTextCheck(NaConfig.INSTANCE.getScrollableChatPreview()));
+    private final AbstractConfigCell dateOfForwardMsgRow = cellGroup.appendCell(new ConfigCellTextCheck(NaConfig.INSTANCE.getDateOfForwardedMsg()));
+    private final AbstractConfigCell showMessageIDRow = cellGroup.appendCell(new ConfigCellTextCheck(NaConfig.INSTANCE.getShowMessageID()));
+    private final AbstractConfigCell showPremiumStarInChatRow = cellGroup.appendCell(new ConfigCellTextCheck(NaConfig.INSTANCE.getShowPremiumStarInChat()));
     private final AbstractConfigCell mapPreviewRow = cellGroup.appendCell(new ConfigCellSelectBox(null, NekoConfig.mapPreviewProvider,
             new String[]{
                     LocaleController.getString("MapPreviewProviderTelegram", R.string.MapPreviewProviderTelegram),
                     LocaleController.getString("MapPreviewProviderYandex", R.string.MapPreviewProviderYandex),
                     LocaleController.getString("MapPreviewProviderNobody", R.string.MapPreviewProviderNobody)
             }, null));
-<<<<<<< HEAD
     private final AbstractConfigCell DoubleTapActionRow = cellGroup.appendCell(new ConfigCellCustom(CellGroup.ITEM_TYPE_TEXT_SETTINGS_CELL, true));
     private final AbstractConfigCell messageMenuRow = cellGroup.appendCell(new ConfigCellSelectBox(LocaleController.getString("MessageMenu"), null, null, this::showMessageMenuAlert));
     private final AbstractConfigCell textStyleRow = cellGroup.appendCell(new ConfigCellSelectBox(LocaleController.getString("TextStyle"), null, null, this::showTextStyleAlert));
-    /*private final AbstractConfigCell reactionsRow = cellGroup.appendCell(new ConfigCellSelectBox(null, NekoConfig.reactions,
-=======
-    private final AbstractConfigCell messageMenuRow = cellGroup.appendCell(new ConfigCellSelectBox(LocaleController.getString("MessageMenu"), null, null, () -> {
-        showMessageMenuAlert();
-    }));
     private final AbstractConfigCell dividerChat = cellGroup.appendCell(new ConfigCellDivider());
 
     // Interactions
@@ -118,48 +112,12 @@
     private final AbstractConfigCell disablePhotoSideActionRow = cellGroup.appendCell(new ConfigCellTextCheck(NekoConfig.disablePhotoSideAction));
     private final AbstractConfigCell disableRemoteEmojiInteractionsRow = cellGroup.appendCell(new ConfigCellTextCheck(NekoConfig.disableRemoteEmojiInteractions));
     private final AbstractConfigCell rememberAllBackMessagesRow = cellGroup.appendCell(new ConfigCellTextCheck(NekoConfig.rememberAllBackMessages));
-    private final AbstractConfigCell reactionsRow = cellGroup.appendCell(new ConfigCellSelectBox(null, NekoConfig.reactions,
->>>>>>> 66eb744f
-            new String[]{
-                    LocaleController.getString("doubleTapSendReactions", R.string.doubleTapSendReactions),
-                    LocaleController.getString("doubleTapShowReactions", R.string.doubleTapShowReactions),
-                    LocaleController.getString("ReactionsDisabled", R.string.ReactionsDisabled),
-            }, null));
-<<<<<<< HEAD
-
-     */
-    private final AbstractConfigCell repeatConfirmRow = cellGroup.appendCell(new ConfigCellTextCheck(NekoConfig.repeatConfirm));
-    private final AbstractConfigCell rememberAllBackMessagesRow = cellGroup.appendCell(new ConfigCellTextCheck(NekoConfig.rememberAllBackMessages));
-    private final AbstractConfigCell hideSendAsChannelRow = cellGroup.appendCell(new ConfigCellTextCheck(NekoConfig.hideSendAsChannel));
-    private final AbstractConfigCell showSpoilersDirectlyRow = cellGroup.appendCell(new ConfigCellTextCheck(NekoConfig.showSpoilersDirectly));
-    private final AbstractConfigCell showBottomActionsWhenSelectingRow = cellGroup.appendCell(new ConfigCellTextCheck(NekoConfig.showBottomActionsWhenSelecting));
-    private final AbstractConfigCell combineMessageRow = cellGroup.appendCell(new ConfigCellSelectBox(null, NaConfig.INSTANCE.getCombineMessage(), new String[]{
-            LocaleController.getString("combineMessageEnabledWithReply", R.string.CombineMessageEnabledWithReply),
-            LocaleController.getString("combineMessageEnabled", R.string.CombineMessageEnabled),
-            LocaleController.getString("combineMessageDisabled", R.string.CombineMessageDisabled)
-    }, null));
-    private final AbstractConfigCell scrollableChatPreviewRow = cellGroup.appendCell(new ConfigCellTextCheck(NaConfig.INSTANCE.getScrollableChatPreview()));
-    private final AbstractConfigCell dateOfForwardMsgRow = cellGroup.appendCell(new ConfigCellTextCheck(NaConfig.INSTANCE.getDateOfForwardedMsg()));
-    private final AbstractConfigCell showMessageIDRow = cellGroup.appendCell(new ConfigCellTextCheck(NaConfig.INSTANCE.getShowMessageID()));
-    private final AbstractConfigCell showPremiumStickersAnimationRow = cellGroup.appendCell(new ConfigCellTextCheck(NaConfig.INSTANCE.getShowPremiumStickersAnimation()));
-    private final AbstractConfigCell showPremiumStarInChatRow = cellGroup.appendCell(new ConfigCellTextCheck(NaConfig.INSTANCE.getShowPremiumStarInChat()));
-    private final AbstractConfigCell divider1 = cellGroup.appendCell(new ConfigCellDivider());
-    private final AbstractConfigCell header2 = cellGroup.appendCell(new ConfigCellHeader(LocaleController.getString("AutoDownload")));
-    private final AbstractConfigCell win32Row = cellGroup.appendCell(new ConfigCellTextCheck(NekoConfig.disableAutoDownloadingWin32Executable));
-    private final AbstractConfigCell archiveRow = cellGroup.appendCell(new ConfigCellTextCheck(NekoConfig.disableAutoDownloadingArchive));
-    private final AbstractConfigCell divider2 = cellGroup.appendCell(new ConfigCellDivider());
-    private final AbstractConfigCell header3 = cellGroup.appendCell(new ConfigCellHeader(LocaleController.getString("Folder")));
-    private final AbstractConfigCell showTabsOnForwardRow = cellGroup.appendCell(new ConfigCellTextCheck(NekoConfig.showTabsOnForward));
-    private final AbstractConfigCell hideAllTabRow = cellGroup.appendCell(new ConfigCellTextCheck(NekoConfig.hideAllTab, LocaleController.getString("HideAllTabAbout")));
-//    private final AbstractConfigCell pressTitleToOpenAllChatsRow = cellGroup.appendCell(new ConfigCellTextCheck(NekoConfig.pressTitleToOpenAllChats));
-    private final AbstractConfigCell tabsTitleTypeRow = cellGroup.appendCell(new ConfigCellSelectBox(null, NekoConfig.tabsTitleType,
-            new String[]{
-                    LocaleController.getString("TabTitleTypeText", R.string.TabTitleTypeText),
-                    LocaleController.getString("TabTitleTypeIcon", R.string.TabTitleTypeIcon),
-                    LocaleController.getString("TabTitleTypeMix", R.string.TabTitleTypeMix)
-            }, null));
-    private final AbstractConfigCell divider3 = cellGroup.appendCell(new ConfigCellDivider());
-=======
+//    private final AbstractConfigCell reactionsRow = cellGroup.appendCell(new ConfigCellSelectBox(null, NekoConfig.reactions,
+//            new String[]{
+//                    LocaleController.getString("doubleTapSendReactions", R.string.doubleTapSendReactions),
+//                    LocaleController.getString("doubleTapShowReactions", R.string.doubleTapShowReactions),
+//                    LocaleController.getString("ReactionsDisabled", R.string.ReactionsDisabled),
+//            }, null));
     private final AbstractConfigCell dividerInteractions = cellGroup.appendCell(new ConfigCellDivider());
 
     // Sticker
@@ -185,7 +143,6 @@
     private final AbstractConfigCell dividerEnd = cellGroup.appendCell(new ConfigCellDivider());
 
 
->>>>>>> 66eb744f
 
     private RecyclerListView listView;
     private ListAdapter listAdapter;
