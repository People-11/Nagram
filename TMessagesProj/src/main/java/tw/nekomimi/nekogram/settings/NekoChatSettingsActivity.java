package tw.nekomimi.nekogram.settings;

import android.annotation.SuppressLint;
import android.content.Context;
import android.graphics.Canvas;
import android.graphics.Paint;
import android.text.TextPaint;
import android.view.Gravity;
import android.view.View;
import android.view.ViewGroup;
import android.widget.FrameLayout;
import android.widget.LinearLayout;

import androidx.recyclerview.widget.LinearLayoutManager;
import androidx.recyclerview.widget.RecyclerView;

import org.telegram.messenger.AndroidUtilities;
import org.telegram.messenger.LocaleController;
import org.telegram.messenger.MediaController;
import org.telegram.messenger.NotificationCenter;
import org.telegram.messenger.R;
import org.telegram.ui.ActionBar.ActionBar;
import org.telegram.ui.ActionBar.ActionBarMenu;
import org.telegram.ui.ActionBar.ActionBarMenuItem;
import org.telegram.ui.ActionBar.AlertDialog;
import org.telegram.ui.ActionBar.BaseFragment;
import org.telegram.ui.ActionBar.Theme;
import org.telegram.ui.ActionBar.ThemeDescription;
import org.telegram.ui.Cells.EmptyCell;
import org.telegram.ui.Cells.HeaderCell;
import org.telegram.ui.Cells.NotificationsCheckCell;
import org.telegram.ui.Cells.ShadowSectionCell;
import org.telegram.ui.Cells.TextCheckCell;
import org.telegram.ui.Cells.TextDetailSettingsCell;
import org.telegram.ui.Cells.TextInfoPrivacyCell;
import org.telegram.ui.Cells.TextSettingsCell;
import org.telegram.ui.Components.LayoutHelper;
import org.telegram.ui.Components.RecyclerListView;
import org.telegram.ui.Components.SeekBarView;

import java.util.ArrayList;
import java.util.Arrays;
import java.util.List;
import java.util.stream.Collectors;

import kotlin.Unit;
import tw.nekomimi.nekogram.NekoXConfig;
import tw.nekomimi.nekogram.PopupBuilder;
import tw.nekomimi.nkmr.NekomuraConfig;
import tw.nekomimi.nkmr.Cells;
import tw.nekomimi.nkmr.Cells.*;

@SuppressLint("RtlHardcoded")
public class NekoChatSettingsActivity extends BaseFragment implements NotificationCenter.NotificationCenterDelegate {

    private RecyclerListView listView;
    private ListAdapter listAdapter;
    private ActionBarMenuItem menuItem;
    private StickerSizeCell stickerSizeCell;

<<<<<<< HEAD
    private ArrayList<NekomuraTGCell> rows = new ArrayList<>();
    private Cells nkmrCells = new Cells(this, rows);

    private final NekomuraTGCell header0 = addNekomuraTGCell(nkmrCells.new NekomuraTGHeader(LocaleController.getString("StickerSize")));
    private final NekomuraTGCell stickerSizeRow = addNekomuraTGCell(nkmrCells.new NekomuraTGCustom(998, true));
    private final NekomuraTGCell divider0 = addNekomuraTGCell(nkmrCells.new NekomuraTGDivider());

    private final NekomuraTGCell header1 = addNekomuraTGCell(nkmrCells.new NekomuraTGHeader(LocaleController.getString("Chat")));
    private final NekomuraTGCell unreadBadgeOnBackButton = addNekomuraTGCell(nkmrCells.new NekomuraTGTextCheck(NekomuraConfig.unreadBadgeOnBackButton));
    private final NekomuraTGCell ignoreBlockedRow = addNekomuraTGCell(nkmrCells.new NekomuraTGTextCheck(NekomuraConfig.ignoreBlocked, LocaleController.getString("IgnoreBlockedAbout")));
    private final NekomuraTGCell ignoreMutedCountRow = addNekomuraTGCell(nkmrCells.new NekomuraTGTextCheck(NekomuraConfig.ignoreMutedCount));
    private final NekomuraTGCell disableChatActionRow = addNekomuraTGCell(nkmrCells.new NekomuraTGTextCheck(NekomuraConfig.disableChatAction));
    private final NekomuraTGCell disablePhotoSideActionRow = addNekomuraTGCell(nkmrCells.new NekomuraTGTextCheck(NekomuraConfig.disablePhotoSideAction));
    private final NekomuraTGCell hideKeyboardOnChatScrollRow = addNekomuraTGCell(nkmrCells.new NekomuraTGTextCheck(NekomuraConfig.hideKeyboardOnChatScroll));
    private final NekomuraTGCell disableVibrationRow = addNekomuraTGCell(nkmrCells.new NekomuraTGTextCheck(NekomuraConfig.disableVibration));
    private final NekomuraTGCell skipOpenLinkConfirmRow = addNekomuraTGCell(nkmrCells.new NekomuraTGTextCheck(NekomuraConfig.skipOpenLinkConfirm));
    private final NekomuraTGCell rearVideoMessagesRow = addNekomuraTGCell(nkmrCells.new NekomuraTGTextCheck(NekomuraConfig.rearVideoMessages));
    private final NekomuraTGCell confirmAVRow = addNekomuraTGCell(nkmrCells.new NekomuraTGTextCheck(NekomuraConfig.confirmAVMessage));
    private final NekomuraTGCell useChatAttachMediaMenuRow = addNekomuraTGCell(nkmrCells.new NekomuraTGTextCheck(NekomuraConfig.useChatAttachMediaMenu, LocaleController.getString("UseChatAttachEnterMenuNotice")));
    private final NekomuraTGCell disableLinkPreviewByDefaultRow = addNekomuraTGCell(nkmrCells.new NekomuraTGTextCheck(NekomuraConfig.disableLinkPreviewByDefault, LocaleController.getString("DisableLinkPreviewByDefaultNotice")));
    private final NekomuraTGCell sendCommentAfterForwardRow = addNekomuraTGCell(nkmrCells.new NekomuraTGTextCheck(NekomuraConfig.sendCommentAfterForward));
    private final NekomuraTGCell disableProximityEventsRow = addNekomuraTGCell(nkmrCells.new NekomuraTGTextCheck(NekomuraConfig.disableProximityEvents));
    private final NekomuraTGCell disableTrendingRow = addNekomuraTGCell(nkmrCells.new NekomuraTGTextCheck(NekomuraConfig.disableTrending));
    private final NekomuraTGCell dontSendGreetingStickerRow = addNekomuraTGCell(nkmrCells.new NekomuraTGTextCheck(NekomuraConfig.dontSendGreetingSticker));
    private final NekomuraTGCell hideTimeForStickerRow = addNekomuraTGCell(nkmrCells.new NekomuraTGTextCheck(NekomuraConfig.hideTimeForSticker));
    private final NekomuraTGCell takeGIFasVideoRow = addNekomuraTGCell(nkmrCells.new NekomuraTGTextCheck(NekomuraConfig.takeGIFasVideo));
    private final NekomuraTGCell maxRecentStickerCountRow = addNekomuraTGCell(nkmrCells.new NekomuraTGCustom(Cells.ITEM_TYPE_TEXT_SETTINGS_CELL, true));
    private final NekomuraTGCell disableSwipeToNextRow = addNekomuraTGCell(nkmrCells.new NekomuraTGTextCheck(NekomuraConfig.disableSwipeToNext));
    //private final NekomuraTGCell disableChoosingStickerRow = addNekomuraTGCell(nkmrCells.new NekomuraTGTextCheck(NekomuraConfig.disableChoosingSticker));
    private final NekomuraTGCell disableRemoteEmojiInteractionsRow = addNekomuraTGCell(nkmrCells.new NekomuraTGTextCheck(NekomuraConfig.disableRemoteEmojiInteractions));
    private final NekomuraTGCell mapPreviewRow = addNekomuraTGCell(nkmrCells.new NekomuraTGSelectBox(null, NekomuraConfig.mapPreviewProvider,
            new String[]{
                    LocaleController.getString("MapPreviewProviderTelegram", R.string.MapPreviewProviderTelegram),
                    LocaleController.getString("MapPreviewProviderYandex", R.string.MapPreviewProviderYandex),
                    LocaleController.getString("MapPreviewProviderNobody", R.string.MapPreviewProviderNobody)
            }, null));
    private final NekomuraTGCell messageMenuRow = addNekomuraTGCell(nkmrCells.new NekomuraTGSelectBox(LocaleController.getString("MessageMenu"), null, null, () -> {
        showMessageMenuAlert();
    }));
    private final NekomuraTGCell divider1 = addNekomuraTGCell(nkmrCells.new NekomuraTGDivider());

    private final NekomuraTGCell header2 = addNekomuraTGCell(nkmrCells.new NekomuraTGHeader(LocaleController.getString("AutoDownload")));
    private final NekomuraTGCell win32Row = addNekomuraTGCell(nkmrCells.new NekomuraTGTextCheck(NekomuraConfig.disableAutoDownloadingWin32Executable));
    private final NekomuraTGCell archiveRow = addNekomuraTGCell(nkmrCells.new NekomuraTGTextCheck(NekomuraConfig.disableAutoDownloadingArchive));
    private final NekomuraTGCell divider2 = addNekomuraTGCell(nkmrCells.new NekomuraTGDivider());

    private final NekomuraTGCell header3 = addNekomuraTGCell(nkmrCells.new NekomuraTGHeader(LocaleController.getString("Folder")));
    private final NekomuraTGCell showTabsOnForwardRow = addNekomuraTGCell(nkmrCells.new NekomuraTGTextCheck(NekomuraConfig.showTabsOnForward));
    private final NekomuraTGCell hideAllTabRow = addNekomuraTGCell(nkmrCells.new NekomuraTGTextCheck(NekomuraConfig.hideAllTab, LocaleController.getString("HideAllTabAbout")));
    private final NekomuraTGCell pressTitleToOpenAllChatsRow = addNekomuraTGCell(nkmrCells.new NekomuraTGTextCheck(NekomuraConfig.pressTitleToOpenAllChats));
    private final NekomuraTGCell tabsTitleTypeRow = addNekomuraTGCell(nkmrCells.new NekomuraTGSelectBox(null, NekomuraConfig.tabsTitleType,
            new String[]{
                    LocaleController.getString("TabTitleTypeText", R.string.TabTitleTypeText),
                    LocaleController.getString("TabTitleTypeIcon", R.string.TabTitleTypeIcon),
                    LocaleController.getString("TabTitleTypeMix", R.string.TabTitleTypeMix)
            }, null));
    private final NekomuraTGCell divider3 = addNekomuraTGCell(nkmrCells.new NekomuraTGDivider());
=======
    private int rowCount;

    private int stickerSizeHeaderRow;
    private int stickerSizeRow;
    private int stickerSize2Row;

    private int chatRow;
    private int ignoreBlockedRow;
    private int ignoreMutedCountRow;
    private int disableChatActionRow;
    private int disablePhotoSideActionRow;
    private int hideKeyboardOnChatScrollRow;
    private int disableVibrationRow;
    private int skipOpenLinkConfirmRow;
    private int rearVideoMessagesRow;
    private int confirmAVRow;
    private int useChatAttachMediaMenuRow;
    private int disableLinkPreviewByDefaultRow;
    private int sendCommentAfterForwardRow;
    private int disableProximityEventsRow;
    private int disableTrendingRow;
    private int dontSendGreetingStickerRow;
    private int hideTimeForStickerRow;
    private int hideGroupStickerRow;
    private int takeGIFasVideoRow;
    private int maxRecentStickerCountRow;
    private int disableSwipeToNextRow;
    private int disableChoosingStickerRow;
    private int disableRemoteEmojiInteractionsRow;

    private int mapPreviewRow;
    private int messageMenuRow;
    private int chat2Row;

    private int downloadRow;
    private int win32Row;
    private int archiveRow;
    private int download2Row;

    private int foldersRow;
    private int showTabsOnForwardRow;
    private int hideAllTabRow;
    private int pressTitleToOpenAllChatsRow;
    private int tabsTitleTypeRow;
    private int folders2Row;
>>>>>>> 9577c1e3

    @Override
    public boolean onFragmentCreate() {
        super.onFragmentCreate();

//        NotificationCenter.getGlobalInstance().addObserver(this, NotificationCenter.emojiDidLoad);
        updateRows();

        return true;
    }

    @SuppressLint("NewApi")
    @Override
    public View createView(Context context) {
        actionBar.setBackButtonImage(R.drawable.ic_ab_back);
        actionBar.setTitle(LocaleController.getString("Chat", R.string.Chat));

        if (AndroidUtilities.isTablet()) {
            actionBar.setOccupyStatusBar(false);
        }

        ActionBarMenu menu = actionBar.createMenu();
        menuItem = menu.addItem(0, R.drawable.ic_ab_other);
        menuItem.setContentDescription(LocaleController.getString("AccDescrMoreOptions", R.string.AccDescrMoreOptions));
        menuItem.addSubItem(1, R.drawable.msg_reset, LocaleController.getString("ResetStickerSize", R.string.ResetStickerSize));
        menuItem.setVisibility(NekomuraConfig.stickerSize.Float() != 14.0f ? View.VISIBLE : View.GONE);

        actionBar.setActionBarMenuOnItemClick(new ActionBar.ActionBarMenuOnItemClick() {
            @Override
            public void onItemClick(int id) {
                if (id == -1) {
                    finishFragment();
                } else if (id == 1) {
                    NekomuraConfig.stickerSize.setConfigFloat(14.0f);
                    menuItem.setVisibility(View.GONE);
                    stickerSizeCell.invalidate();
                }
            }
        });

        listAdapter = new ListAdapter(context);

        fragmentView = new FrameLayout(context);
        fragmentView.setBackgroundColor(Theme.getColor(Theme.key_windowBackgroundGray));
        FrameLayout frameLayout = (FrameLayout) fragmentView;

        listView = new RecyclerListView(context);
        listView.setVerticalScrollBarEnabled(false);
        listView.setLayoutManager(new LinearLayoutManager(context, LinearLayoutManager.VERTICAL, false));
        frameLayout.addView(listView, LayoutHelper.createFrame(LayoutHelper.MATCH_PARENT, LayoutHelper.MATCH_PARENT, Gravity.TOP | Gravity.LEFT));
        listView.setAdapter(listAdapter);

        // Fragment: Set OnClick Callbacks
        listView.setOnItemClickListener((view, position, x, y) -> {
            NekomuraTGCell a = rows.get(position);
            if (a instanceof NekomuraTGTextCheck) {
                ((NekomuraTGTextCheck) a).onClick((TextCheckCell) view);
            } else if (a instanceof NekomuraTGSelectBox) {
                ((NekomuraTGSelectBox) a).onClick();
            } else if (a instanceof NekomuraTGTextInput) {
                ((NekomuraTGTextInput) a).onClick();
            } else if (a instanceof NekomuraTGTextDetail) {
                RecyclerListView.OnItemClickListener o = ((NekomuraTGTextDetail) a).onItemClickListener;
                if (o != null) {
                    try {
                        o.onItemClick(view, position);
                    } catch (Exception e) {
                    }
                }
            } else if (a instanceof NekomuraTGCustom) { // Custom onclick
                if (position == rows.indexOf(maxRecentStickerCountRow)) {
                    final int[] counts = {20, 30, 40, 50, 80, 100, 120, 150, 180, 200};
                    List<String> types = Arrays.stream(counts)
                            .filter(i -> i <= getMessagesController().maxRecentStickersCount)
                            .mapToObj(String::valueOf)
                            .collect(Collectors.toList());
                    PopupBuilder builder = new PopupBuilder(view);
                    builder.setItems(types, (i, str) -> {
                        NekomuraConfig.maxRecentStickerCount.setConfigInt(Integer.parseInt(str.toString()));
                        listAdapter.notifyItemChanged(position);
                        return Unit.INSTANCE;
                    });
                    builder.show();
                }
            }
        });

        // Cells: Set OnSettingChanged Callbacks
        nkmrCells.callBackSettingsChanged = (key, newValue) -> {
            if (key.equals(NekomuraConfig.hideAllTab.getKey())) {
                getNotificationCenter().postNotificationName(NotificationCenter.dialogFiltersUpdated);
            } else if (key.equals(NekomuraConfig.pressTitleToOpenAllChats.getKey())) {
                getNotificationCenter().postNotificationName(NotificationCenter.dialogFiltersUpdated);
            } else if (key.equals(NekomuraConfig.tabsTitleType.getKey())) {
                getNotificationCenter().postNotificationName(NotificationCenter.dialogFiltersUpdated);
            } else if (key.equals(NekomuraConfig.disableProximityEvents.getKey())) {
                MediaController.getInstance().recreateProximityWakeLock();
<<<<<<< HEAD
=======
                if (view instanceof TextCheckCell) {
                    ((TextCheckCell) view).setChecked(NekoConfig.disableProximityEvents);
                }
            } else if (position == disableTrendingRow) {
                NekoConfig.toggleDisableTrending();
                if (view instanceof TextCheckCell) {
                    ((TextCheckCell) view).setChecked(NekoConfig.disableTrending);
                }
            } else if (position == dontSendGreetingStickerRow) {
                NekoConfig.toggleDontSendGreetingSticker();
                if (view instanceof TextCheckCell) {
                    ((TextCheckCell) view).setChecked(NekoConfig.dontSendGreetingSticker);
                }
            } else if (position == hideTimeForStickerRow) {
                NekoConfig.toggleHideTimeForSticker();
                if (view instanceof TextCheckCell) {
                    ((TextCheckCell) view).setChecked(NekoConfig.hideTimeForSticker);
                }
            } else if (position == hideGroupStickerRow) {
                NekoConfig.toggleHideGroupSticker();
                if (view instanceof TextCheckCell) {
                    ((TextCheckCell) view).setChecked(NekoConfig.hideGroupSticker);
                }
            } else if (position == takeGIFasVideoRow) {
                NekoConfig.toggleTakeGIFasVideo();
                if (view instanceof TextCheckCell) {
                    ((TextCheckCell) view).setChecked(NekoConfig.takeGIFasVideo);
                }
            } else if (position == maxRecentStickerCountRow) {
                final int[] counts = {20, 30, 40, 50, 80, 100, 120, 150, 180, 200};
                List<String> types = Arrays.stream(counts)
                        .filter(i -> i <= getMessagesController().maxRecentStickersCount)
                        .mapToObj(String::valueOf)
                        .collect(Collectors.toList());
                PopupBuilder builder = new PopupBuilder(view);
                builder.setItems(types, (i, str) -> {
                    NekoConfig.setMaxRecentStickerCount(Integer.parseInt(str.toString()));
                    listAdapter.notifyItemChanged(maxRecentStickerCountRow);
                    return Unit.INSTANCE;
                });
                builder.show();
            } else if (position == disableSwipeToNextRow) {
                NekoConfig.toggleDisableSwipeToNext();
                if (view instanceof TextCheckCell) {
                    ((TextCheckCell) view).setChecked(NekoConfig.disableSwipeToNext);
                }
            } else if (position == disableChoosingStickerRow) {
                NekoConfig.toggleDisableChoosingSticker();
                if (view instanceof TextCheckCell) {
                    ((TextCheckCell) view).setChecked(NekoConfig.disableChoosingSticker);
                }
            } else if (position == disableRemoteEmojiInteractionsRow) {
                NekoConfig.toggleDisableRemoteEmojiInteractions();
                if (view instanceof TextCheckCell) {
                    ((TextCheckCell) view).setChecked(NekoConfig.disableRemoteEmojiInteractions);
                }
            } else if (position == win32Row) {
                NekoConfig.toggleDisableAutoDownloadingWin32Executable();
                if (view instanceof TextCheckCell) {
                    ((TextCheckCell) view).setChecked(!NekoConfig.disableAutoDownloadingWin32Executable);
                }
            } else if (position == archiveRow) {
                NekoConfig.toggleDisableAutoDownloadingArchive();
                if (view instanceof TextCheckCell) {
                    ((TextCheckCell) view).setChecked(!NekoConfig.disableAutoDownloadingArchive);
                }
>>>>>>> 9577c1e3
            }
        };

        //Cells: Set ListAdapter
        nkmrCells.setListAdapter(listView, listAdapter);

        return fragmentView;
    }

    public NekomuraTGCell addNekomuraTGCell(NekomuraTGCell a) {
        rows.add(a);
        return a;
    }

    @Override
    public void onResume() {
        super.onResume();
        if (listAdapter != null) {
            listAdapter.notifyDataSetChanged();
        }
    }

    private void updateRows() {
<<<<<<< HEAD
=======
        rowCount = 0;
        stickerSizeHeaderRow = rowCount++;
        stickerSizeRow = rowCount++;
        stickerSize2Row = rowCount++;

        chatRow = rowCount++;
        ignoreBlockedRow = rowCount++;

        ignoreMutedCountRow = rowCount++;

        disableChatActionRow = NekoXConfig.developerMode || NekoXConfig.customApi > 0 ? rowCount++ : -1;
        disableChoosingStickerRow = disableChatActionRow > 0 ? rowCount++ : -1;

        disableRemoteEmojiInteractionsRow = rowCount++;

        disablePhotoSideActionRow = rowCount++;
        hideKeyboardOnChatScrollRow = rowCount++;
        disableVibrationRow = rowCount++;
        skipOpenLinkConfirmRow = rowCount++;
        rearVideoMessagesRow = rowCount++;
        confirmAVRow = rowCount++;
        useChatAttachMediaMenuRow = rowCount++;
        disableLinkPreviewByDefaultRow = rowCount++;
        sendCommentAfterForwardRow = rowCount++;
        disableProximityEventsRow = rowCount++;
        disableTrendingRow = rowCount++;
        dontSendGreetingStickerRow = rowCount++;
        hideTimeForStickerRow = rowCount++;
        hideGroupStickerRow = rowCount++;
        takeGIFasVideoRow = rowCount++;
        maxRecentStickerCountRow = rowCount++;
        disableSwipeToNextRow = rowCount++;

        mapPreviewRow = rowCount++;
        messageMenuRow = rowCount++;
        chat2Row = rowCount++;

        downloadRow = rowCount++;
        win32Row = rowCount++;
        archiveRow = rowCount++;
        download2Row = rowCount++;

        foldersRow = rowCount++;
        showTabsOnForwardRow = rowCount++;
        hideAllTabRow = rowCount++;
        pressTitleToOpenAllChatsRow = rowCount++;
        tabsTitleTypeRow = rowCount++;
        folders2Row = rowCount++;

>>>>>>> 9577c1e3
        if (listAdapter != null) {
            listAdapter.notifyDataSetChanged();
        }
    }

    @Override
    public ArrayList<ThemeDescription> getThemeDescriptions() {
        ArrayList<ThemeDescription> themeDescriptions = new ArrayList<>();
        themeDescriptions.add(new ThemeDescription(listView, ThemeDescription.FLAG_CELLBACKGROUNDCOLOR, new Class[]{EmptyCell.class, TextSettingsCell.class, TextCheckCell.class, HeaderCell.class, TextDetailSettingsCell.class, NotificationsCheckCell.class}, null, null, null, Theme.key_windowBackgroundWhite));
        themeDescriptions.add(new ThemeDescription(fragmentView, ThemeDescription.FLAG_BACKGROUND, null, null, null, null, Theme.key_windowBackgroundGray));

        themeDescriptions.add(new ThemeDescription(actionBar, ThemeDescription.FLAG_BACKGROUND, null, null, null, null, Theme.key_avatar_backgroundActionBarBlue));
        themeDescriptions.add(new ThemeDescription(listView, ThemeDescription.FLAG_LISTGLOWCOLOR, null, null, null, null, Theme.key_avatar_backgroundActionBarBlue));
        themeDescriptions.add(new ThemeDescription(actionBar, ThemeDescription.FLAG_AB_ITEMSCOLOR, null, null, null, null, Theme.key_avatar_actionBarIconBlue));
        themeDescriptions.add(new ThemeDescription(actionBar, ThemeDescription.FLAG_AB_TITLECOLOR, null, null, null, null, Theme.key_actionBarDefaultTitle));
        themeDescriptions.add(new ThemeDescription(actionBar, ThemeDescription.FLAG_AB_SELECTORCOLOR, null, null, null, null, Theme.key_avatar_actionBarSelectorBlue));
        themeDescriptions.add(new ThemeDescription(actionBar, ThemeDescription.FLAG_AB_SUBMENUBACKGROUND, null, null, null, null, Theme.key_actionBarDefaultSubmenuBackground));
        themeDescriptions.add(new ThemeDescription(actionBar, ThemeDescription.FLAG_AB_SUBMENUITEM, null, null, null, null, Theme.key_actionBarDefaultSubmenuItem));

        themeDescriptions.add(new ThemeDescription(listView, ThemeDescription.FLAG_SELECTOR, null, null, null, null, Theme.key_listSelector));

        themeDescriptions.add(new ThemeDescription(listView, 0, new Class[]{View.class}, Theme.dividerPaint, null, null, Theme.key_divider));

        themeDescriptions.add(new ThemeDescription(listView, ThemeDescription.FLAG_BACKGROUNDFILTER, new Class[]{ShadowSectionCell.class}, null, null, null, Theme.key_windowBackgroundGrayShadow));

        themeDescriptions.add(new ThemeDescription(listView, 0, new Class[]{TextSettingsCell.class}, new String[]{"textView"}, null, null, null, Theme.key_windowBackgroundWhiteBlackText));
        themeDescriptions.add(new ThemeDescription(listView, 0, new Class[]{TextSettingsCell.class}, new String[]{"valueTextView"}, null, null, null, Theme.key_windowBackgroundWhiteValueText));

        themeDescriptions.add(new ThemeDescription(listView, 0, new Class[]{NotificationsCheckCell.class}, new String[]{"textView"}, null, null, null, Theme.key_windowBackgroundWhiteBlackText));
        themeDescriptions.add(new ThemeDescription(listView, 0, new Class[]{NotificationsCheckCell.class}, new String[]{"valueTextView"}, null, null, null, Theme.key_windowBackgroundWhiteGrayText2));
        themeDescriptions.add(new ThemeDescription(listView, 0, new Class[]{NotificationsCheckCell.class}, new String[]{"checkBox"}, null, null, null, Theme.key_switchTrack));
        themeDescriptions.add(new ThemeDescription(listView, 0, new Class[]{NotificationsCheckCell.class}, new String[]{"checkBox"}, null, null, null, Theme.key_switchTrackChecked));

        themeDescriptions.add(new ThemeDescription(listView, 0, new Class[]{TextCheckCell.class}, new String[]{"textView"}, null, null, null, Theme.key_windowBackgroundWhiteBlackText));
        themeDescriptions.add(new ThemeDescription(listView, 0, new Class[]{TextCheckCell.class}, new String[]{"valueTextView"}, null, null, null, Theme.key_windowBackgroundWhiteGrayText2));
        themeDescriptions.add(new ThemeDescription(listView, 0, new Class[]{TextCheckCell.class}, new String[]{"checkBox"}, null, null, null, Theme.key_switchTrack));
        themeDescriptions.add(new ThemeDescription(listView, 0, new Class[]{TextCheckCell.class}, new String[]{"checkBox"}, null, null, null, Theme.key_switchTrackChecked));

        themeDescriptions.add(new ThemeDescription(listView, 0, new Class[]{HeaderCell.class}, new String[]{"textView"}, null, null, null, Theme.key_windowBackgroundWhiteBlueHeader));

        themeDescriptions.add(new ThemeDescription(listView, 0, new Class[]{TextDetailSettingsCell.class}, new String[]{"textView"}, null, null, null, Theme.key_windowBackgroundWhiteBlackText));
        themeDescriptions.add(new ThemeDescription(listView, 0, new Class[]{TextDetailSettingsCell.class}, new String[]{"valueTextView"}, null, null, null, Theme.key_windowBackgroundWhiteGrayText2));

        return themeDescriptions;
    }

    private void showMessageMenuAlert() {
        if (getParentActivity() == null) {
            return;
        }
        Context context = getParentActivity();
        AlertDialog.Builder builder = new AlertDialog.Builder(context);
        builder.setTitle(LocaleController.getString("MessageMenu", R.string.MessageMenu));

        LinearLayout linearLayout = new LinearLayout(context);
        linearLayout.setOrientation(LinearLayout.VERTICAL);

        LinearLayout linearLayoutInviteContainer = new LinearLayout(context);
        linearLayoutInviteContainer.setOrientation(LinearLayout.VERTICAL);
        linearLayout.addView(linearLayoutInviteContainer, LayoutHelper.createLinear(LayoutHelper.MATCH_PARENT, LayoutHelper.WRAP_CONTENT));

        int count = NekoXConfig.developerMode ? 10 : 9;
        for (int a = 0; a < count; a++) {
            TextCheckCell textCell = new TextCheckCell(context);
            switch (a) {
                case 0: {
                    textCell.setTextAndCheck(LocaleController.getString("DeleteDownloadedFile", R.string.DeleteDownloadedFile), NekomuraConfig.showDeleteDownloadedFile.Bool(), false);
                    break;
                }
                case 1: {
                    textCell.setTextAndCheck(LocaleController.getString("AddToSavedMessages", R.string.AddToSavedMessages), NekomuraConfig.showAddToSavedMessages.Bool(), false);
                    break;
                }
                case 2: {
                    textCell.setTextAndCheck(LocaleController.getString("Repeat", R.string.Repeat), NekomuraConfig.showRepeat.Bool(), false);
                    break;
                }
                case 3: {
                    textCell.setTextAndCheck(LocaleController.getString("ViewHistory", R.string.ViewHistory), NekomuraConfig.showViewHistory.Bool(), false);
                    break;
                }
                case 4: {
                    textCell.setTextAndCheck(LocaleController.getString("Translate", R.string.Translate), NekomuraConfig.showTranslate.Bool(), false);
                    break;
                }
                case 5: {
                    textCell.setTextAndCheck(LocaleController.getString("ReportChat", R.string.ReportChat), NekomuraConfig.showReport.Bool(), false);
                    break;
                }
                case 6: {
                    textCell.setTextAndCheck(LocaleController.getString("EditAdminRights", R.string.EditAdminRights), NekomuraConfig.showAdminActions.Bool(), false);
                    break;
                }
                case 7: {
                    textCell.setTextAndCheck(LocaleController.getString("ChangePermissions", R.string.ChangePermissions), NekomuraConfig.showChangePermissions.Bool(), false);
                    break;
                }
                case 8: {
                    textCell.setTextAndCheck(LocaleController.getString("Hide", R.string.Hide), NekomuraConfig.showMessageHide.Bool(), false);
                    break;
                }
                case 9: {
                    textCell.setTextAndCheck(LocaleController.getString("MessageDetails", R.string.MessageDetails), NekomuraConfig.showMessageDetails.Bool(), false);
                    break;
                }
            }
            textCell.setTag(a);
            textCell.setBackground(Theme.getSelectorDrawable(false));
            linearLayoutInviteContainer.addView(textCell, LayoutHelper.createLinear(LayoutHelper.MATCH_PARENT, LayoutHelper.WRAP_CONTENT));
            textCell.setOnClickListener(v2 -> {
                Integer tag = (Integer) v2.getTag();
                switch (tag) {
                    case 0: {
                        textCell.setChecked(NekomuraConfig.showDeleteDownloadedFile.toggleConfigBool());
                        break;
                    }
                    case 1: {
                        textCell.setChecked(NekomuraConfig.showAddToSavedMessages.toggleConfigBool());
                        break;
                    }
                    case 2: {
                        textCell.setChecked(NekomuraConfig.showRepeat.toggleConfigBool());
                        break;
                    }
                    case 3: {
                        textCell.setChecked(NekomuraConfig.showViewHistory.toggleConfigBool());
                        break;
                    }
                    case 4: {
                        textCell.setChecked(NekomuraConfig.showTranslate.toggleConfigBool());
                        break;
                    }
                    case 5: {
                        textCell.setChecked(NekomuraConfig.showReport.toggleConfigBool());
                        break;
                    }
                    case 6: {
                        textCell.setChecked(NekomuraConfig.showAdminActions.toggleConfigBool());
                        break;
                    }
                    case 7: {
                        textCell.setChecked(NekomuraConfig.showChangePermissions.toggleConfigBool());
                        break;
                    }
                    case 8: {
                        textCell.setChecked(NekomuraConfig.showMessageHide.toggleConfigBool());
                        break;
                    }
                    case 9: {
                        textCell.setChecked(NekomuraConfig.showMessageDetails.toggleConfigBool());
                        break;
                    }
                }
            });
        }
        builder.setPositiveButton(LocaleController.getString("OK", R.string.OK), null);
        builder.setView(linearLayout);
        showDialog(builder.create());
    }

    @Override
    public void didReceivedNotification(int id, int account, Object... args) {
       /* if (id == NotificationCenter.emojiDidLoad) {
            if (listView != null) {
                listView.invalidateViews();
            }
        }*/
    }

    @Override
    public void onFragmentDestroy() {
        super.onFragmentDestroy();
//        NotificationCenter.getGlobalInstance().removeObserver(this, NotificationCenter.emojiDidLoad);
    }

    private class StickerSizeCell extends FrameLayout {

        private StickerSizePreviewMessagesCell messagesCell;
        private SeekBarView sizeBar;
        private int startStickerSize = 2;
        private int endStickerSize = 20;

        private TextPaint textPaint;

        public StickerSizeCell(Context context) {
            super(context);

            setWillNotDraw(false);

            textPaint = new TextPaint(Paint.ANTI_ALIAS_FLAG);
            textPaint.setTextSize(AndroidUtilities.dp(16));

            sizeBar = new SeekBarView(context);
            sizeBar.setReportChanges(true);
            sizeBar.setDelegate(new SeekBarView.SeekBarViewDelegate() {
                @Override
                public void onSeekBarDrag(boolean stop, float progress) {
                    NekomuraConfig.stickerSize.setConfigFloat(startStickerSize + (endStickerSize - startStickerSize) * progress);
                    StickerSizeCell.this.invalidate();
                    menuItem.setVisibility(View.VISIBLE);
                }

                @Override
                public void onSeekBarPressed(boolean pressed) {

                }
            });
            addView(sizeBar, LayoutHelper.createFrame(LayoutHelper.MATCH_PARENT, 38, Gravity.LEFT | Gravity.TOP, 9, 5, 43, 11));

            messagesCell = new StickerSizePreviewMessagesCell(context, parentLayout);
            addView(messagesCell, LayoutHelper.createFrame(LayoutHelper.MATCH_PARENT, LayoutHelper.WRAP_CONTENT, Gravity.LEFT | Gravity.TOP, 0, 53, 0, 0));
        }

        @Override
        protected void onDraw(Canvas canvas) {
            textPaint.setColor(Theme.getColor(Theme.key_windowBackgroundWhiteValueText));
            canvas.drawText("" + Math.round(NekomuraConfig.stickerSize.Float()), getMeasuredWidth() - AndroidUtilities.dp(39), AndroidUtilities.dp(28), textPaint);
        }

        @Override
        protected void onMeasure(int widthMeasureSpec, int heightMeasureSpec) {
            super.onMeasure(widthMeasureSpec, heightMeasureSpec);
            sizeBar.setProgress((NekomuraConfig.stickerSize.Float() - startStickerSize) / (float) (endStickerSize - startStickerSize));
        }

        @Override
        public void invalidate() {
            super.invalidate();
            messagesCell.invalidate();
            sizeBar.invalidate();
        }
    }

    //impl ListAdapter
    private class ListAdapter extends RecyclerListView.SelectionAdapter {

        private Context mContext;

        public ListAdapter(Context context) {
            mContext = context;
        }

        @Override
        public int getItemCount() {
            return rows.size();
        }

        @Override
        public boolean isEnabled(RecyclerView.ViewHolder holder) {
            int position = holder.getAdapterPosition();
            NekomuraTGCell a = rows.get(position);
            if (a != null) {
                return a.isEnabled();
            }
            return true;
        }

        @Override
        public int getItemViewType(int position) {
            NekomuraTGCell a = rows.get(position);
            if (a != null) {
                return a.getType();
            }
            return Cells.ITEM_TYPE_TEXT_DETAIL;
        }

        @Override
        public void onBindViewHolder(RecyclerView.ViewHolder holder, int position) {
            NekomuraTGCell a = rows.get(position);
            if (a != null) {
                if (a instanceof NekomuraTGCustom) {
                    // Custom binds
                    if (holder.itemView instanceof TextSettingsCell) {
                        TextSettingsCell textCell = (TextSettingsCell) holder.itemView;
                        if (position == rows.indexOf(maxRecentStickerCountRow)) {
                            textCell.setTextAndValue(LocaleController.getString("maxRecentStickerCount", R.string.maxRecentStickerCount), String.valueOf(NekomuraConfig.maxRecentStickerCount.Int()), true);
                        }
                    }
<<<<<<< HEAD
                } else {
                    // Default binds
                    a.onBindViewHolder(holder);
=======
                    break;
                }
                case 3: {
                    TextCheckCell textCell = (TextCheckCell) holder.itemView;
                    textCell.setEnabled(true, null);
                    if (position == ignoreBlockedRow) {
                        textCell.setTextAndValueAndCheck(LocaleController.getString("IgnoreBlocked", R.string.IgnoreBlocked), LocaleController.getString("IgnoreBlockedAbout", R.string.IgnoreBlockedAbout), NekoConfig.ignoreBlocked, true, true);
                    } else if (position == ignoreMutedCountRow) {
                        textCell.setTextAndCheck(LocaleController.getString("IgnoreMutedCount", R.string.IgnoreMutedCount), NekoConfig.ignoreMutedCount, true);
                    } else if (position == skipOpenLinkConfirmRow) {
                        textCell.setTextAndCheck(LocaleController.getString("SkipOpenLinkConfirm", R.string.SkipOpenLinkConfirm), NekoConfig.skipOpenLinkConfirm, true);
                    } else if (position == disableChatActionRow) {
                        textCell.setTextAndCheck(LocaleController.getString("DisableChatAction", R.string.DisableChatAction), NekoConfig.disableChatAction, true);
                    } else if (position == disablePhotoSideActionRow) {
                        textCell.setTextAndCheck(LocaleController.getString("DisablePhotoViewerSideAction", R.string.DisablePhotoViewerSideAction), NekoConfig.disablePhotoSideAction, true);
                    } else if (position == hideKeyboardOnChatScrollRow) {
                        textCell.setTextAndCheck(LocaleController.getString("HideKeyboardOnChatScroll", R.string.HideKeyboardOnChatScroll), NekoConfig.hideKeyboardOnChatScroll, true);
                    } else if (position == showTabsOnForwardRow) {
                        textCell.setTextAndCheck(LocaleController.getString("ShowTabsOnForward", R.string.ShowTabsOnForward), NekoConfig.showTabsOnForward, true);
                    } else if (position == rearVideoMessagesRow) {
                        textCell.setTextAndCheck(LocaleController.getString("RearVideoMessages", R.string.RearVideoMessages), NekoConfig.rearVideoMessages, true);
                    } else if (position == hideAllTabRow) {
                        textCell.setTextAndValueAndCheck(LocaleController.getString("HideAllTab", R.string.HideAllTab), LocaleController.getString("HideAllTabAbout", R.string.HideAllTabAbout), NekoConfig.hideAllTab, true, true);
                    } else if (position == pressTitleToOpenAllChatsRow) {
                        textCell.setTextAndCheck(LocaleController.getString("pressTitleToOpenAllChats", R.string.pressTitleToOpenAllChats), NekoConfig.pressTitleToOpenAllChats, true);
                    } else if (position == confirmAVRow) {
                        textCell.setTextAndCheck(LocaleController.getString("ConfirmAVMessage", R.string.ConfirmAVMessage), NekoConfig.confirmAVMessage, true);
                    } else if (position == useChatAttachMediaMenuRow) {
                        textCell.setTextAndValueAndCheck(LocaleController.getString("UseChatAttachEnterMenu", R.string.UseChatAttachEnterMenu), LocaleController.getString("UseChatAttachEnterMenuNotice", R.string.UseChatAttachEnterMenuNotice), NekoConfig.useChatAttachMediaMenu, true, true);
                    } else if (position == disableLinkPreviewByDefaultRow) {
                        textCell.setTextAndValueAndCheck(LocaleController.getString("DisableLinkPreviewByDefault", R.string.DisableLinkPreviewByDefault), LocaleController.getString("DisableLinkPreviewByDefaultNotice", R.string.DisableLinkPreviewByDefaultNotice), NekoConfig.disableLinkPreviewByDefault, true, true);
                    } else if (position == sendCommentAfterForwardRow) {
                        textCell.setTextAndCheck(LocaleController.getString("SendCommentAfterForward", R.string.SendCommentAfterForward), NekoConfig.sendCommentAfterForward, true);
                    } else if (position == disableVibrationRow) {
                        textCell.setTextAndCheck(LocaleController.getString("DisableVibration", R.string.DisableVibration), NekoConfig.disableVibration, true);
                    } else if (position == disableProximityEventsRow) {
                        textCell.setTextAndCheck(LocaleController.getString("DisableProximityEvents", R.string.DisableProximityEvents), NekoConfig.disableProximityEvents, true);
                    } else if (position == disableTrendingRow) {
                        textCell.setTextAndCheck(LocaleController.getString("DisableTrending", R.string.DisableTrending), NekoConfig.disableTrending, true);
                    } else if (position == dontSendGreetingStickerRow) {
                        textCell.setTextAndCheck(LocaleController.getString("DontSendGreetingSticker", R.string.DontSendGreetingSticker), NekoConfig.dontSendGreetingSticker, true);
                    } else if (position == hideGroupStickerRow) {
                        textCell.setTextAndCheck(LocaleController.getString("HideGroupSticker", R.string.HideGroupSticker), NekoConfig.hideGroupSticker, true);
                    } else if (position == hideTimeForStickerRow) {
                        textCell.setTextAndCheck(LocaleController.getString("HideTimeForSticker", R.string.HideTimeForSticker), NekoConfig.hideTimeForSticker, true);
                    } else if (position == takeGIFasVideoRow) {
                        textCell.setTextAndCheck(LocaleController.getString("TakeGIFasVideo", R.string.TakeGIFasVideo), NekoConfig.takeGIFasVideo, true);
                    } else if (position == disableSwipeToNextRow) {
                        textCell.setTextAndCheck(LocaleController.getString("disableSwipeToNextChannel", R.string.disableSwipeToNextChannel), NekoConfig.disableSwipeToNext, true);
                    } else if (position == disableChoosingStickerRow) {
                        textCell.setTextAndCheck(LocaleController.getString("disableChoosingSticker", R.string.disableChoosingSticker), NekoConfig.disableChoosingSticker, true);
                    } else if (position == disableRemoteEmojiInteractionsRow) {
                        textCell.setTextAndCheck(LocaleController.getString("disableRemoteEmojiInteractions", R.string.disableRemoteEmojiInteractions), NekoConfig.disableRemoteEmojiInteractions, true);
                    } else if (position == win32Row) {
                        textCell.setTextAndCheck(LocaleController.getString("Win32ExecutableFiles", R.string.Win32ExecutableFiles), !NekoConfig.disableAutoDownloadingWin32Executable, true);
                    } else if (position == archiveRow) {
                        textCell.setTextAndCheck(LocaleController.getString("ArchiveFiles", R.string.ArchiveFiles), !NekoConfig.disableAutoDownloadingArchive, false);
                    }
                    break;
                }
                case 4: {
                    HeaderCell headerCell = (HeaderCell) holder.itemView;
                    if (position == chatRow) {
                        headerCell.setText(LocaleController.getString("Chat", R.string.Chat));
                    } else if (position == foldersRow) {
                        headerCell.setText(LocaleController.getString("Folder", R.string.Folder));
                    } else if (position == downloadRow) {
                        headerCell.setText(LocaleController.getString("AutoDownload", R.string.AutoDownload));
                    } else if (position == stickerSizeHeaderRow) {
                        headerCell.setText(LocaleController.getString("StickerSize", R.string.StickerSize));
                    }
                    break;
>>>>>>> 9577c1e3
                }
            }
        }

        @Override
        public RecyclerView.ViewHolder onCreateViewHolder(ViewGroup parent, int viewType) {
            View view = null;
            switch (viewType) {
                case Cells.ITEM_TYPE_DIVIDER:
                    view = new ShadowSectionCell(mContext);
                    break;
                case Cells.ITEM_TYPE_TEXT_SETTINGS_CELL:
                    view = new TextSettingsCell(mContext);
                    view.setBackgroundColor(Theme.getColor(Theme.key_windowBackgroundWhite));
                    break;
                case Cells.ITEM_TYPE_TEXT_CHECK:
                    view = new TextCheckCell(mContext);
                    view.setBackgroundColor(Theme.getColor(Theme.key_windowBackgroundWhite));
                    break;
                case Cells.ITEM_TYPE_HEADER:
                    view = new HeaderCell(mContext);
                    view.setBackgroundColor(Theme.getColor(Theme.key_windowBackgroundWhite));
                    break;
                case Cells.ITEM_TYPE_TEXT_DETAIL:
                    view = new TextDetailSettingsCell(mContext);
                    view.setBackgroundColor(Theme.getColor(Theme.key_windowBackgroundWhite));
                    break;
                case Cells.ITEM_TYPE_TEXT:
                    view = new TextInfoPrivacyCell(mContext);
                    // view.setBackground(Theme.getThemedDrawable(mContext, R.drawable.greydivider, Theme.key_windowBackgroundGrayShadow));
                    break;
                case 998:
                    view = stickerSizeCell = new StickerSizeCell(mContext);
                    view.setBackgroundColor(Theme.getColor(Theme.key_windowBackgroundWhite));
                    break;
            }
            //noinspection ConstantConditions
            view.setLayoutParams(new RecyclerView.LayoutParams(RecyclerView.LayoutParams.MATCH_PARENT, RecyclerView.LayoutParams.WRAP_CONTENT));
            return new RecyclerListView.Holder(view);
        }
    }
}<|MERGE_RESOLUTION|>--- conflicted
+++ resolved
@@ -58,7 +58,6 @@
     private ActionBarMenuItem menuItem;
     private StickerSizeCell stickerSizeCell;
 
-<<<<<<< HEAD
     private ArrayList<NekomuraTGCell> rows = new ArrayList<>();
     private Cells nkmrCells = new Cells(this, rows);
 
@@ -84,6 +83,7 @@
     private final NekomuraTGCell disableTrendingRow = addNekomuraTGCell(nkmrCells.new NekomuraTGTextCheck(NekomuraConfig.disableTrending));
     private final NekomuraTGCell dontSendGreetingStickerRow = addNekomuraTGCell(nkmrCells.new NekomuraTGTextCheck(NekomuraConfig.dontSendGreetingSticker));
     private final NekomuraTGCell hideTimeForStickerRow = addNekomuraTGCell(nkmrCells.new NekomuraTGTextCheck(NekomuraConfig.hideTimeForSticker));
+    private final NekomuraTGCell hideGroupStickerRow = addNekomuraTGCell(nkmrCells.new NekomuraTGTextCheck(NekomuraConfig.hideGroupSticker));
     private final NekomuraTGCell takeGIFasVideoRow = addNekomuraTGCell(nkmrCells.new NekomuraTGTextCheck(NekomuraConfig.takeGIFasVideo));
     private final NekomuraTGCell maxRecentStickerCountRow = addNekomuraTGCell(nkmrCells.new NekomuraTGCustom(Cells.ITEM_TYPE_TEXT_SETTINGS_CELL, true));
     private final NekomuraTGCell disableSwipeToNextRow = addNekomuraTGCell(nkmrCells.new NekomuraTGTextCheck(NekomuraConfig.disableSwipeToNext));
@@ -116,53 +116,6 @@
                     LocaleController.getString("TabTitleTypeMix", R.string.TabTitleTypeMix)
             }, null));
     private final NekomuraTGCell divider3 = addNekomuraTGCell(nkmrCells.new NekomuraTGDivider());
-=======
-    private int rowCount;
-
-    private int stickerSizeHeaderRow;
-    private int stickerSizeRow;
-    private int stickerSize2Row;
-
-    private int chatRow;
-    private int ignoreBlockedRow;
-    private int ignoreMutedCountRow;
-    private int disableChatActionRow;
-    private int disablePhotoSideActionRow;
-    private int hideKeyboardOnChatScrollRow;
-    private int disableVibrationRow;
-    private int skipOpenLinkConfirmRow;
-    private int rearVideoMessagesRow;
-    private int confirmAVRow;
-    private int useChatAttachMediaMenuRow;
-    private int disableLinkPreviewByDefaultRow;
-    private int sendCommentAfterForwardRow;
-    private int disableProximityEventsRow;
-    private int disableTrendingRow;
-    private int dontSendGreetingStickerRow;
-    private int hideTimeForStickerRow;
-    private int hideGroupStickerRow;
-    private int takeGIFasVideoRow;
-    private int maxRecentStickerCountRow;
-    private int disableSwipeToNextRow;
-    private int disableChoosingStickerRow;
-    private int disableRemoteEmojiInteractionsRow;
-
-    private int mapPreviewRow;
-    private int messageMenuRow;
-    private int chat2Row;
-
-    private int downloadRow;
-    private int win32Row;
-    private int archiveRow;
-    private int download2Row;
-
-    private int foldersRow;
-    private int showTabsOnForwardRow;
-    private int hideAllTabRow;
-    private int pressTitleToOpenAllChatsRow;
-    private int tabsTitleTypeRow;
-    private int folders2Row;
->>>>>>> 9577c1e3
 
     @Override
     public boolean onFragmentCreate() {
@@ -260,75 +213,6 @@
                 getNotificationCenter().postNotificationName(NotificationCenter.dialogFiltersUpdated);
             } else if (key.equals(NekomuraConfig.disableProximityEvents.getKey())) {
                 MediaController.getInstance().recreateProximityWakeLock();
-<<<<<<< HEAD
-=======
-                if (view instanceof TextCheckCell) {
-                    ((TextCheckCell) view).setChecked(NekoConfig.disableProximityEvents);
-                }
-            } else if (position == disableTrendingRow) {
-                NekoConfig.toggleDisableTrending();
-                if (view instanceof TextCheckCell) {
-                    ((TextCheckCell) view).setChecked(NekoConfig.disableTrending);
-                }
-            } else if (position == dontSendGreetingStickerRow) {
-                NekoConfig.toggleDontSendGreetingSticker();
-                if (view instanceof TextCheckCell) {
-                    ((TextCheckCell) view).setChecked(NekoConfig.dontSendGreetingSticker);
-                }
-            } else if (position == hideTimeForStickerRow) {
-                NekoConfig.toggleHideTimeForSticker();
-                if (view instanceof TextCheckCell) {
-                    ((TextCheckCell) view).setChecked(NekoConfig.hideTimeForSticker);
-                }
-            } else if (position == hideGroupStickerRow) {
-                NekoConfig.toggleHideGroupSticker();
-                if (view instanceof TextCheckCell) {
-                    ((TextCheckCell) view).setChecked(NekoConfig.hideGroupSticker);
-                }
-            } else if (position == takeGIFasVideoRow) {
-                NekoConfig.toggleTakeGIFasVideo();
-                if (view instanceof TextCheckCell) {
-                    ((TextCheckCell) view).setChecked(NekoConfig.takeGIFasVideo);
-                }
-            } else if (position == maxRecentStickerCountRow) {
-                final int[] counts = {20, 30, 40, 50, 80, 100, 120, 150, 180, 200};
-                List<String> types = Arrays.stream(counts)
-                        .filter(i -> i <= getMessagesController().maxRecentStickersCount)
-                        .mapToObj(String::valueOf)
-                        .collect(Collectors.toList());
-                PopupBuilder builder = new PopupBuilder(view);
-                builder.setItems(types, (i, str) -> {
-                    NekoConfig.setMaxRecentStickerCount(Integer.parseInt(str.toString()));
-                    listAdapter.notifyItemChanged(maxRecentStickerCountRow);
-                    return Unit.INSTANCE;
-                });
-                builder.show();
-            } else if (position == disableSwipeToNextRow) {
-                NekoConfig.toggleDisableSwipeToNext();
-                if (view instanceof TextCheckCell) {
-                    ((TextCheckCell) view).setChecked(NekoConfig.disableSwipeToNext);
-                }
-            } else if (position == disableChoosingStickerRow) {
-                NekoConfig.toggleDisableChoosingSticker();
-                if (view instanceof TextCheckCell) {
-                    ((TextCheckCell) view).setChecked(NekoConfig.disableChoosingSticker);
-                }
-            } else if (position == disableRemoteEmojiInteractionsRow) {
-                NekoConfig.toggleDisableRemoteEmojiInteractions();
-                if (view instanceof TextCheckCell) {
-                    ((TextCheckCell) view).setChecked(NekoConfig.disableRemoteEmojiInteractions);
-                }
-            } else if (position == win32Row) {
-                NekoConfig.toggleDisableAutoDownloadingWin32Executable();
-                if (view instanceof TextCheckCell) {
-                    ((TextCheckCell) view).setChecked(!NekoConfig.disableAutoDownloadingWin32Executable);
-                }
-            } else if (position == archiveRow) {
-                NekoConfig.toggleDisableAutoDownloadingArchive();
-                if (view instanceof TextCheckCell) {
-                    ((TextCheckCell) view).setChecked(!NekoConfig.disableAutoDownloadingArchive);
-                }
->>>>>>> 9577c1e3
             }
         };
 
@@ -352,58 +236,6 @@
     }
 
     private void updateRows() {
-<<<<<<< HEAD
-=======
-        rowCount = 0;
-        stickerSizeHeaderRow = rowCount++;
-        stickerSizeRow = rowCount++;
-        stickerSize2Row = rowCount++;
-
-        chatRow = rowCount++;
-        ignoreBlockedRow = rowCount++;
-
-        ignoreMutedCountRow = rowCount++;
-
-        disableChatActionRow = NekoXConfig.developerMode || NekoXConfig.customApi > 0 ? rowCount++ : -1;
-        disableChoosingStickerRow = disableChatActionRow > 0 ? rowCount++ : -1;
-
-        disableRemoteEmojiInteractionsRow = rowCount++;
-
-        disablePhotoSideActionRow = rowCount++;
-        hideKeyboardOnChatScrollRow = rowCount++;
-        disableVibrationRow = rowCount++;
-        skipOpenLinkConfirmRow = rowCount++;
-        rearVideoMessagesRow = rowCount++;
-        confirmAVRow = rowCount++;
-        useChatAttachMediaMenuRow = rowCount++;
-        disableLinkPreviewByDefaultRow = rowCount++;
-        sendCommentAfterForwardRow = rowCount++;
-        disableProximityEventsRow = rowCount++;
-        disableTrendingRow = rowCount++;
-        dontSendGreetingStickerRow = rowCount++;
-        hideTimeForStickerRow = rowCount++;
-        hideGroupStickerRow = rowCount++;
-        takeGIFasVideoRow = rowCount++;
-        maxRecentStickerCountRow = rowCount++;
-        disableSwipeToNextRow = rowCount++;
-
-        mapPreviewRow = rowCount++;
-        messageMenuRow = rowCount++;
-        chat2Row = rowCount++;
-
-        downloadRow = rowCount++;
-        win32Row = rowCount++;
-        archiveRow = rowCount++;
-        download2Row = rowCount++;
-
-        foldersRow = rowCount++;
-        showTabsOnForwardRow = rowCount++;
-        hideAllTabRow = rowCount++;
-        pressTitleToOpenAllChatsRow = rowCount++;
-        tabsTitleTypeRow = rowCount++;
-        folders2Row = rowCount++;
-
->>>>>>> 9577c1e3
         if (listAdapter != null) {
             listAdapter.notifyDataSetChanged();
         }
@@ -682,84 +514,9 @@
                             textCell.setTextAndValue(LocaleController.getString("maxRecentStickerCount", R.string.maxRecentStickerCount), String.valueOf(NekomuraConfig.maxRecentStickerCount.Int()), true);
                         }
                     }
-<<<<<<< HEAD
                 } else {
                     // Default binds
                     a.onBindViewHolder(holder);
-=======
-                    break;
-                }
-                case 3: {
-                    TextCheckCell textCell = (TextCheckCell) holder.itemView;
-                    textCell.setEnabled(true, null);
-                    if (position == ignoreBlockedRow) {
-                        textCell.setTextAndValueAndCheck(LocaleController.getString("IgnoreBlocked", R.string.IgnoreBlocked), LocaleController.getString("IgnoreBlockedAbout", R.string.IgnoreBlockedAbout), NekoConfig.ignoreBlocked, true, true);
-                    } else if (position == ignoreMutedCountRow) {
-                        textCell.setTextAndCheck(LocaleController.getString("IgnoreMutedCount", R.string.IgnoreMutedCount), NekoConfig.ignoreMutedCount, true);
-                    } else if (position == skipOpenLinkConfirmRow) {
-                        textCell.setTextAndCheck(LocaleController.getString("SkipOpenLinkConfirm", R.string.SkipOpenLinkConfirm), NekoConfig.skipOpenLinkConfirm, true);
-                    } else if (position == disableChatActionRow) {
-                        textCell.setTextAndCheck(LocaleController.getString("DisableChatAction", R.string.DisableChatAction), NekoConfig.disableChatAction, true);
-                    } else if (position == disablePhotoSideActionRow) {
-                        textCell.setTextAndCheck(LocaleController.getString("DisablePhotoViewerSideAction", R.string.DisablePhotoViewerSideAction), NekoConfig.disablePhotoSideAction, true);
-                    } else if (position == hideKeyboardOnChatScrollRow) {
-                        textCell.setTextAndCheck(LocaleController.getString("HideKeyboardOnChatScroll", R.string.HideKeyboardOnChatScroll), NekoConfig.hideKeyboardOnChatScroll, true);
-                    } else if (position == showTabsOnForwardRow) {
-                        textCell.setTextAndCheck(LocaleController.getString("ShowTabsOnForward", R.string.ShowTabsOnForward), NekoConfig.showTabsOnForward, true);
-                    } else if (position == rearVideoMessagesRow) {
-                        textCell.setTextAndCheck(LocaleController.getString("RearVideoMessages", R.string.RearVideoMessages), NekoConfig.rearVideoMessages, true);
-                    } else if (position == hideAllTabRow) {
-                        textCell.setTextAndValueAndCheck(LocaleController.getString("HideAllTab", R.string.HideAllTab), LocaleController.getString("HideAllTabAbout", R.string.HideAllTabAbout), NekoConfig.hideAllTab, true, true);
-                    } else if (position == pressTitleToOpenAllChatsRow) {
-                        textCell.setTextAndCheck(LocaleController.getString("pressTitleToOpenAllChats", R.string.pressTitleToOpenAllChats), NekoConfig.pressTitleToOpenAllChats, true);
-                    } else if (position == confirmAVRow) {
-                        textCell.setTextAndCheck(LocaleController.getString("ConfirmAVMessage", R.string.ConfirmAVMessage), NekoConfig.confirmAVMessage, true);
-                    } else if (position == useChatAttachMediaMenuRow) {
-                        textCell.setTextAndValueAndCheck(LocaleController.getString("UseChatAttachEnterMenu", R.string.UseChatAttachEnterMenu), LocaleController.getString("UseChatAttachEnterMenuNotice", R.string.UseChatAttachEnterMenuNotice), NekoConfig.useChatAttachMediaMenu, true, true);
-                    } else if (position == disableLinkPreviewByDefaultRow) {
-                        textCell.setTextAndValueAndCheck(LocaleController.getString("DisableLinkPreviewByDefault", R.string.DisableLinkPreviewByDefault), LocaleController.getString("DisableLinkPreviewByDefaultNotice", R.string.DisableLinkPreviewByDefaultNotice), NekoConfig.disableLinkPreviewByDefault, true, true);
-                    } else if (position == sendCommentAfterForwardRow) {
-                        textCell.setTextAndCheck(LocaleController.getString("SendCommentAfterForward", R.string.SendCommentAfterForward), NekoConfig.sendCommentAfterForward, true);
-                    } else if (position == disableVibrationRow) {
-                        textCell.setTextAndCheck(LocaleController.getString("DisableVibration", R.string.DisableVibration), NekoConfig.disableVibration, true);
-                    } else if (position == disableProximityEventsRow) {
-                        textCell.setTextAndCheck(LocaleController.getString("DisableProximityEvents", R.string.DisableProximityEvents), NekoConfig.disableProximityEvents, true);
-                    } else if (position == disableTrendingRow) {
-                        textCell.setTextAndCheck(LocaleController.getString("DisableTrending", R.string.DisableTrending), NekoConfig.disableTrending, true);
-                    } else if (position == dontSendGreetingStickerRow) {
-                        textCell.setTextAndCheck(LocaleController.getString("DontSendGreetingSticker", R.string.DontSendGreetingSticker), NekoConfig.dontSendGreetingSticker, true);
-                    } else if (position == hideGroupStickerRow) {
-                        textCell.setTextAndCheck(LocaleController.getString("HideGroupSticker", R.string.HideGroupSticker), NekoConfig.hideGroupSticker, true);
-                    } else if (position == hideTimeForStickerRow) {
-                        textCell.setTextAndCheck(LocaleController.getString("HideTimeForSticker", R.string.HideTimeForSticker), NekoConfig.hideTimeForSticker, true);
-                    } else if (position == takeGIFasVideoRow) {
-                        textCell.setTextAndCheck(LocaleController.getString("TakeGIFasVideo", R.string.TakeGIFasVideo), NekoConfig.takeGIFasVideo, true);
-                    } else if (position == disableSwipeToNextRow) {
-                        textCell.setTextAndCheck(LocaleController.getString("disableSwipeToNextChannel", R.string.disableSwipeToNextChannel), NekoConfig.disableSwipeToNext, true);
-                    } else if (position == disableChoosingStickerRow) {
-                        textCell.setTextAndCheck(LocaleController.getString("disableChoosingSticker", R.string.disableChoosingSticker), NekoConfig.disableChoosingSticker, true);
-                    } else if (position == disableRemoteEmojiInteractionsRow) {
-                        textCell.setTextAndCheck(LocaleController.getString("disableRemoteEmojiInteractions", R.string.disableRemoteEmojiInteractions), NekoConfig.disableRemoteEmojiInteractions, true);
-                    } else if (position == win32Row) {
-                        textCell.setTextAndCheck(LocaleController.getString("Win32ExecutableFiles", R.string.Win32ExecutableFiles), !NekoConfig.disableAutoDownloadingWin32Executable, true);
-                    } else if (position == archiveRow) {
-                        textCell.setTextAndCheck(LocaleController.getString("ArchiveFiles", R.string.ArchiveFiles), !NekoConfig.disableAutoDownloadingArchive, false);
-                    }
-                    break;
-                }
-                case 4: {
-                    HeaderCell headerCell = (HeaderCell) holder.itemView;
-                    if (position == chatRow) {
-                        headerCell.setText(LocaleController.getString("Chat", R.string.Chat));
-                    } else if (position == foldersRow) {
-                        headerCell.setText(LocaleController.getString("Folder", R.string.Folder));
-                    } else if (position == downloadRow) {
-                        headerCell.setText(LocaleController.getString("AutoDownload", R.string.AutoDownload));
-                    } else if (position == stickerSizeHeaderRow) {
-                        headerCell.setText(LocaleController.getString("StickerSize", R.string.StickerSize));
-                    }
-                    break;
->>>>>>> 9577c1e3
                 }
             }
         }
