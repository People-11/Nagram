package tw.nekomimi.nekogram.settings;

import static tw.nekomimi.nekogram.settings.BaseNekoSettingsActivity.PARTIAL;

import android.annotation.SuppressLint;
import android.content.Context;
import android.graphics.Canvas;
import android.graphics.Paint;
import android.text.TextPaint;
import android.view.Gravity;
import android.view.View;
import android.view.ViewGroup;
import android.widget.FrameLayout;
import android.widget.LinearLayout;

import androidx.recyclerview.widget.LinearLayoutManager;
import androidx.recyclerview.widget.RecyclerView;

import org.telegram.messenger.AndroidUtilities;
import org.telegram.messenger.LocaleController;
import org.telegram.messenger.MediaController;
import org.telegram.messenger.NotificationCenter;
import org.telegram.messenger.R;
import org.telegram.ui.ActionBar.ActionBar;
import org.telegram.ui.ActionBar.ActionBarMenu;
import org.telegram.ui.ActionBar.ActionBarMenuItem;
import org.telegram.ui.ActionBar.AlertDialog;
import org.telegram.ui.ActionBar.Theme;
import org.telegram.ui.ActionBar.ThemeDescription;
import org.telegram.ui.Cells.EmptyCell;
import org.telegram.ui.Cells.HeaderCell;
import org.telegram.ui.Cells.NotificationsCheckCell;
import org.telegram.ui.Cells.ShadowSectionCell;
import org.telegram.ui.Cells.TextCheckCell;
import org.telegram.ui.Cells.TextDetailSettingsCell;
import org.telegram.ui.Cells.TextInfoPrivacyCell;
import org.telegram.ui.Cells.TextSettingsCell;
import org.telegram.ui.Components.BlurredRecyclerView;
import org.telegram.ui.Components.BulletinFactory;
import org.telegram.ui.Components.LayoutHelper;
import org.telegram.ui.Components.RecyclerListView;
import org.telegram.ui.Components.SeekBarView;
import org.telegram.ui.Components.UndoView;

import java.util.ArrayList;
import java.util.Arrays;
import java.util.List;
import java.util.Locale;
import java.util.stream.Collectors;

import kotlin.Unit;
import tw.nekomimi.nekogram.NekoConfig;
import tw.nekomimi.nekogram.NekoXConfig;
import tw.nekomimi.nekogram.config.CellGroup;
import tw.nekomimi.nekogram.config.cell.AbstractConfigCell;
import tw.nekomimi.nekogram.config.cell.ConfigCellCustom;
import tw.nekomimi.nekogram.config.cell.ConfigCellDivider;
import tw.nekomimi.nekogram.config.cell.ConfigCellHeader;
import tw.nekomimi.nekogram.config.cell.ConfigCellSelectBox;
import tw.nekomimi.nekogram.config.cell.ConfigCellTextCheck;
import tw.nekomimi.nekogram.config.cell.ConfigCellTextDetail;
import tw.nekomimi.nekogram.config.cell.ConfigCellTextInput;
import tw.nekomimi.nekogram.helpers.remote.EmojiHelper;
import tw.nekomimi.nekogram.ui.PopupBuilder;
import xyz.nextalone.nagram.NaConfig;
import xyz.nextalone.nagram.helper.DoubleTap;

@SuppressLint("RtlHardcoded")
public class NekoChatSettingsActivity extends BaseNekoXSettingsActivity implements NotificationCenter.NotificationCenterDelegate, EmojiHelper.EmojiPacksLoadedListener {

    private final CellGroup cellGroup = new CellGroup(this);

    // Sticker Size
    private final AbstractConfigCell header0 = cellGroup.appendCell(new ConfigCellHeader(LocaleController.getString("StickerSize")));
    private final AbstractConfigCell stickerSizeRow = cellGroup.appendCell(new ConfigCellCustom("StickerSize", ConfigCellCustom.CUSTOM_ITEM_StickerSize, true));
    private final AbstractConfigCell divider0 = cellGroup.appendCell(new ConfigCellDivider());

    // Chats
    private final AbstractConfigCell header1 = cellGroup.appendCell(new ConfigCellHeader(LocaleController.getString("Chat")));
    private final AbstractConfigCell emojiSetsRow = cellGroup.appendCell(new ConfigCellCustom("EmojiSet", ConfigCellCustom.CUSTOM_ITEM_EmojiSet, true));
    private final AbstractConfigCell unreadBadgeOnBackButton = cellGroup.appendCell(new ConfigCellTextCheck(NekoConfig.unreadBadgeOnBackButton));
    private final AbstractConfigCell sendCommentAfterForwardRow = cellGroup.appendCell(new ConfigCellTextCheck(NekoConfig.sendCommentAfterForward));
    private final AbstractConfigCell useChatAttachMediaMenuRow = cellGroup.appendCell(new ConfigCellTextCheck(NekoConfig.useChatAttachMediaMenu, LocaleController.getString("UseChatAttachEnterMenuNotice")));
    private final AbstractConfigCell disableLinkPreviewByDefaultRow = cellGroup.appendCell(new ConfigCellTextCheck(NekoConfig.disableLinkPreviewByDefault, LocaleController.getString("DisableLinkPreviewByDefaultNotice")));
    private final AbstractConfigCell takeGIFasVideoRow = cellGroup.appendCell(new ConfigCellTextCheck(NekoConfig.takeGIFasVideo));
    private final AbstractConfigCell showSeconds = cellGroup.appendCell(new ConfigCellTextCheck(NekoConfig.showSeconds));
    private final AbstractConfigCell showBottomActionsWhenSelectingRow = cellGroup.appendCell(new ConfigCellTextCheck(NekoConfig.showBottomActionsWhenSelecting));
    private final AbstractConfigCell labelChannelUserRow = cellGroup.appendCell(new ConfigCellTextCheck(NekoConfig.labelChannelUser));
    private final AbstractConfigCell hideSendAsChannelRow = cellGroup.appendCell(new ConfigCellTextCheck(NekoConfig.hideSendAsChannel));
    private final AbstractConfigCell showSpoilersDirectlyRow = cellGroup.appendCell(new ConfigCellTextCheck(NekoConfig.showSpoilersDirectly));
    private final AbstractConfigCell messageMenuRow = cellGroup.appendCell(new ConfigCellSelectBox("MessageMenu", null, null, this::showMessageMenuAlert));
    private final AbstractConfigCell defaultDeleteMenuRow = cellGroup.appendCell(new ConfigCellSelectBox("DefaultDeleteMenu", null, null, this::showDeleteMenuAlert));
    private final AbstractConfigCell customGreatRow = cellGroup.appendCell(new ConfigCellTextInput(null, NaConfig.INSTANCE.getCustomGreat(), LocaleController.getString(R.string.CustomGreatHint), null,(input) -> input.isEmpty() ? (String) NaConfig.INSTANCE.getCustomGreat().defaultValue : input));
    private final AbstractConfigCell customPoorRow = cellGroup.appendCell(new ConfigCellTextInput(null, NaConfig.INSTANCE.getCustomPoor(), LocaleController.getString(R.string.CustomPoorHint), null,(input) -> input.isEmpty() ? (String) NaConfig.INSTANCE.getCustomPoor().defaultValue : input));
    private final AbstractConfigCell customEditedMessageRow = cellGroup.appendCell(new ConfigCellTextInput(null, NaConfig.INSTANCE.getCustomEditedMessage(), "", null));
    private final AbstractConfigCell showServicesTime = cellGroup.appendCell(new ConfigCellTextCheck(NaConfig.INSTANCE.getShowServicesTime()));
    private final AbstractConfigCell combineMessageRow = cellGroup.appendCell(new ConfigCellSelectBox(null, NaConfig.INSTANCE.getCombineMessage(), new String[]{
            LocaleController.getString("combineMessageEnabledWithReply", R.string.CombineMessageEnabledWithReply),
            LocaleController.getString("combineMessageEnabled", R.string.CombineMessageEnabled),
            LocaleController.getString("combineMessageDisabled", R.string.CombineMessageDisabled)
    }, null));
    private final AbstractConfigCell dateOfForwardMsgRow = cellGroup.appendCell(new ConfigCellTextCheck(NaConfig.INSTANCE.getDateOfForwardedMsg()));
    private final AbstractConfigCell showMessageIDRow = cellGroup.appendCell(new ConfigCellTextCheck(NaConfig.INSTANCE.getShowMessageID()));
    private final AbstractConfigCell showPremiumStarInChatRow = cellGroup.appendCell(new ConfigCellTextCheck(NaConfig.INSTANCE.getShowPremiumStarInChat()));
    private final AbstractConfigCell showPremiumAvatarAnimationRow = cellGroup.appendCell(new ConfigCellTextCheck(NaConfig.INSTANCE.getShowPremiumAvatarAnimation()));
    private final AbstractConfigCell alwaysSaveChatOffsetRow = cellGroup.appendCell(new ConfigCellTextCheck(NaConfig.INSTANCE.getAlwaysSaveChatOffset()));
    private final AbstractConfigCell autoInsertGIFCaptionRow = cellGroup.appendCell(new ConfigCellTextCheck(NaConfig.INSTANCE.getAutoInsertGIFCaption()));
    private final AbstractConfigCell defaultMonoLanguageRow = cellGroup.appendCell(new ConfigCellTextInput(null, NaConfig.INSTANCE.getDefaultMonoLanguage(),
            null, null,
            (input) -> input.isEmpty() ? (String) NaConfig.INSTANCE.getDefaultMonoLanguage().defaultValue : input));
    private final AbstractConfigCell disableGlobalSearchRow = cellGroup.appendCell(new ConfigCellTextCheck(NaConfig.INSTANCE.getDisableGlobalSearch()));
    private final AbstractConfigCell mapPreviewRow = cellGroup.appendCell(new ConfigCellSelectBox(null, NekoConfig.mapPreviewProvider,
            new String[]{
                    LocaleController.getString("MapPreviewProviderTelegram", R.string.MapPreviewProviderTelegram),
                    LocaleController.getString("MapPreviewProviderYandex", R.string.MapPreviewProviderYandex),
                    LocaleController.getString("MapPreviewProviderNobody", R.string.MapPreviewProviderNobody)
            }, null));
    private final AbstractConfigCell doubleTapActionRow = cellGroup.appendCell(new ConfigCellCustom("DoubleTapAction", CellGroup.ITEM_TYPE_TEXT_SETTINGS_CELL, true));
    private final AbstractConfigCell autoReplaceRepeatRow = cellGroup.appendCell(new ConfigCellTextCheck(NaConfig.INSTANCE.getAutoReplaceRepeat()));
    private final AbstractConfigCell textStyleRow = cellGroup.appendCell(new ConfigCellSelectBox("TextStyle", null, null, this::showTextStyleAlert));
    private final AbstractConfigCell disableZalgoSymbolsRow = cellGroup.appendCell(new ConfigCellTextCheck(NaConfig.INSTANCE.getZalgoFilter(), LocaleController.getString("ZalgoFilterNotice", R.string.ZalgoFilterNotice)));
    private final AbstractConfigCell quickToggleAnonymousRow = cellGroup.appendCell(new ConfigCellTextCheck(NaConfig.INSTANCE.getQuickToggleAnonymous(), LocaleController.getString("QuickToggleAnonymousNotice", R.string.QuickToggleAnonymousNotice)));
    private final AbstractConfigCell showOnlineStatusRow = cellGroup.appendCell(new ConfigCellTextCheck(NaConfig.INSTANCE.getShowOnlineStatus(), LocaleController.getString("ShowOnlineStatusNotice", R.string.ShowOnlineStatusNotice)));
    private final AbstractConfigCell dividerChat = cellGroup.appendCell(new ConfigCellDivider());

    // Interactions
    private final AbstractConfigCell headerInteractions = cellGroup.appendCell(new ConfigCellHeader(LocaleController.getString("InteractionSettings")));
    private final AbstractConfigCell hideKeyboardOnChatScrollRow = cellGroup.appendCell(new ConfigCellTextCheck(NekoConfig.hideKeyboardOnChatScroll));
    private final AbstractConfigCell rearVideoMessagesRow = cellGroup.appendCell(new ConfigCellTextCheck(NekoConfig.rearVideoMessages));
    private final AbstractConfigCell disableInstantCameraRow = cellGroup.appendCell(new ConfigCellTextCheck(NekoConfig.disableInstantCamera));
    private final AbstractConfigCell disableVibrationRow = cellGroup.appendCell(new ConfigCellTextCheck(NekoConfig.disableVibration));
    private final AbstractConfigCell disableProximityEventsRow = cellGroup.appendCell(new ConfigCellTextCheck(NekoConfig.disableProximityEvents));
    private final AbstractConfigCell disableTrendingRow = cellGroup.appendCell(new ConfigCellTextCheck(NekoConfig.disableTrending));
    private final AbstractConfigCell disableSwipeToNextRow = cellGroup.appendCell(new ConfigCellTextCheck(NekoConfig.disableSwipeToNext));
    private final AbstractConfigCell disablePhotoSideActionRow = cellGroup.appendCell(new ConfigCellTextCheck(NekoConfig.disablePhotoSideAction));
    private final AbstractConfigCell disableRemoteEmojiInteractionsRow = cellGroup.appendCell(new ConfigCellTextCheck(NekoConfig.disableRemoteEmojiInteractions));
    private final AbstractConfigCell rememberAllBackMessagesRow = cellGroup.appendCell(new ConfigCellTextCheck(NekoConfig.rememberAllBackMessages));
<<<<<<< HEAD
    //    private final AbstractConfigCell reactionsRow = cellGroup.appendCell(new ConfigCellSelectBox(null, NekoConfig.reactions,
//            new String[]{
//                    LocaleController.getString("doubleTapSendReactions", R.string.doubleTapSendReactions),
//                    LocaleController.getString("doubleTapShowReactions", R.string.doubleTapShowReactions),
//                    LocaleController.getString("ReactionsDisabled", R.string.ReactionsDisabled),
//            }, null));
    private final AbstractConfigCell showFullAboutRow = cellGroup.appendCell(new ConfigCellTextCheck(NaConfig.INSTANCE.getShowFullAbout()));
    private final AbstractConfigCell hideMessageSeenTooltipcRow = cellGroup.appendCell(new ConfigCellTextCheck(NaConfig.INSTANCE.getHideMessageSeenTooltip()));
    private final AbstractConfigCell typeMessageHintUseGroupNameRow = cellGroup.appendCell(new ConfigCellTextCheck(NaConfig.INSTANCE.getTypeMessageHintUseGroupName()));
    private final AbstractConfigCell showSendAsUnderMessageHintRow = cellGroup.appendCell(new ConfigCellTextCheck(NaConfig.INSTANCE.getShowSendAsUnderMessageHint()));
    private final AbstractConfigCell hideBotButtonInInputFieldRow = cellGroup.appendCell(new ConfigCellTextCheck(NaConfig.INSTANCE.getHideBotButtonInInputField()));
    private final AbstractConfigCell showForumAsNormalChatRow = cellGroup.appendCell(new ConfigCellTextCheck(NaConfig.INSTANCE.getShowForumAsNormalChat()));
    private final AbstractConfigCell doNotUnarchiveBySwipeRow = cellGroup.appendCell(new ConfigCellTextCheck(NaConfig.INSTANCE.getDoNotUnarchiveBySwipe()));
=======
>>>>>>> d00e4efb
    private final AbstractConfigCell dividerInteractions = cellGroup.appendCell(new ConfigCellDivider());

    // Sticker
    private final AbstractConfigCell headerSticker = cellGroup.appendCell(new ConfigCellHeader(LocaleController.getString("StickerSettings", R.string.StickerSettings)));
    private final AbstractConfigCell dontSendGreetingStickerRow = cellGroup.appendCell(new ConfigCellTextCheck(NekoConfig.dontSendGreetingSticker));
    private final AbstractConfigCell hideTimeForStickerRow = cellGroup.appendCell(new ConfigCellTextCheck(NekoConfig.hideTimeForSticker));
    private final AbstractConfigCell stickersOnlyShowReadRow = cellGroup.appendCell(new ConfigCellTextCheck(NaConfig.INSTANCE.getRealHideTimeForSticker()));
    private final AbstractConfigCell hideGroupStickerRow = cellGroup.appendCell(new ConfigCellTextCheck(NekoConfig.hideGroupSticker));
    private final AbstractConfigCell disablePremiumStickerAnimationRow = cellGroup.appendCell(new ConfigCellTextCheck(NekoConfig.disablePremiumStickerAnimation));
    private final AbstractConfigCell maxRecentStickerCountRow = cellGroup.appendCell(new ConfigCellCustom("MaxRecentStickerCount", CellGroup.ITEM_TYPE_TEXT_SETTINGS_CELL, true));
    private final AbstractConfigCell dividerSticker = cellGroup.appendCell(new ConfigCellDivider());

    // Reaction
    private final AbstractConfigCell headerReaction = cellGroup.appendCell(new ConfigCellHeader(LocaleController.getString("ReactionSettings", R.string.ReactionSettings)));
    private final AbstractConfigCell reactionsRow = cellGroup.appendCell(new ConfigCellSelectBox(LocaleController.getString("DoubleTapAndReactions", R.string.doubleTapAndReactions),
            NekoConfig.reactions,
            new String[]{
                    LocaleController.getString("doubleTapSendReaction", R.string.doubleTapSendReaction),
                    LocaleController.getString("doubleTapShowReactionsMenu", R.string.doubleTapShowReactionsMenu),
                    LocaleController.getString("doubleTapDisable", R.string.doubleTapDisable),
            }, null));
    private final AbstractConfigCell disableReactionsWhenSelectingRow = cellGroup.appendCell(new ConfigCellTextCheck(NekoConfig.disableReactionsWhenSelecting));
    private final AbstractConfigCell dividerReaction = cellGroup.appendCell(new ConfigCellDivider());

    // Operation Confirmatation
    private final AbstractConfigCell headerConfirms = cellGroup.appendCell(new ConfigCellHeader(LocaleController.getString("ConfirmSettings")));
    private final AbstractConfigCell askBeforeCallRow = cellGroup.appendCell(new ConfigCellTextCheck(NekoConfig.askBeforeCall));
    private final AbstractConfigCell skipOpenLinkConfirmRow = cellGroup.appendCell(new ConfigCellTextCheck(NekoConfig.skipOpenLinkConfirm));
    private final AbstractConfigCell confirmAVRow = cellGroup.appendCell(new ConfigCellTextCheck(NekoConfig.confirmAVMessage));
    private final AbstractConfigCell repeatConfirmRow = cellGroup.appendCell(new ConfigCellTextCheck(NekoConfig.repeatConfirm));
    private final AbstractConfigCell dividerConfirms = cellGroup.appendCell(new ConfigCellDivider());

    private final AbstractConfigCell ignoreBlockedRow = cellGroup.appendCell(new ConfigCellTextCheck(NekoConfig.ignoreBlocked, LocaleController.getString("IgnoreBlockedAbout")));
    private final AbstractConfigCell disableChatActionRow = cellGroup.appendCell(new ConfigCellTextCheck(NekoConfig.disableChatAction));
    private final AbstractConfigCell disableChoosingStickerRow = cellGroup.appendCell(new ConfigCellTextCheck(NekoConfig.disableChoosingSticker));
    private final AbstractConfigCell dividerEnd = cellGroup.appendCell(new ConfigCellDivider());



    private ListAdapter listAdapter;
    private ActionBarMenuItem menuItem;
    private StickerSizeCell stickerSizeCell;
    private EmojiSetCell emojiSetCell;
    private UndoView tooltip;

    @Override
    public boolean onFragmentCreate() {
        EmojiHelper.getInstance().loadEmojisInfo(this);
        NotificationCenter.getGlobalInstance().addObserver(this, NotificationCenter.emojiLoaded);

        super.onFragmentCreate();

//        NotificationCenter.getGlobalInstance().addObserver(this, NotificationCenter.emojiDidLoad);
        updateRows();

        return true;
    }

    @SuppressLint("NewApi")
    @Override
    public View createView(Context context) {
        actionBar.setBackButtonImage(R.drawable.ic_ab_back);
        actionBar.setTitle(LocaleController.getString("Chat", R.string.Chat));

        if (AndroidUtilities.isTablet()) {
            actionBar.setOccupyStatusBar(false);
        }

        ActionBarMenu menu = actionBar.createMenu();
        menuItem = menu.addItem(0, R.drawable.ic_ab_other);
        menuItem.setContentDescription(LocaleController.getString("AccDescrMoreOptions", R.string.AccDescrMoreOptions));
        menuItem.addSubItem(1, R.drawable.msg_reset, LocaleController.getString("ResetStickerSize", R.string.ResetStickerSize));
        menuItem.setVisibility(NekoConfig.stickerSize.Float() != 14.0f ? View.VISIBLE : View.GONE);

        actionBar.setActionBarMenuOnItemClick(new ActionBar.ActionBarMenuOnItemClick() {
            @Override
            public void onItemClick(int id) {
                if (id == -1) {
                    finishFragment();
                } else if (id == 1) {
                    NekoConfig.stickerSize.setConfigFloat(14.0f);
                    menuItem.setVisibility(View.GONE);
                    stickerSizeCell.invalidate();
                }
            }
        });

        // Before listAdapter
        if (!NekoXConfig.isDeveloper()) {
            cellGroup.rows.remove(disableChatActionRow);
            cellGroup.rows.remove(disableChoosingStickerRow);
            cellGroup.rows.remove(ignoreBlockedRow);
            cellGroup.rows.remove(dividerEnd);
            NekoConfig.disableChatAction.setConfigBool(false);
            NekoConfig.disableChoosingSticker.setConfigBool(false);
            NekoConfig.ignoreBlocked.setConfigBool(false);
        }
        if (!NekoConfig.showRepeat.Bool() || NaConfig.INSTANCE.getShowRepeatAsCopy().Bool()){
            cellGroup.rows.remove(autoReplaceRepeatRow);
            NaConfig.INSTANCE.getAutoReplaceRepeat().setConfigBool(false);
        }

        listAdapter = new ListAdapter(context);

        fragmentView = new FrameLayout(context);
        fragmentView.setBackgroundColor(Theme.getColor(Theme.key_windowBackgroundGray));
        FrameLayout frameLayout = (FrameLayout) fragmentView;

        listView = new BlurredRecyclerView(context);
        listView.setVerticalScrollBarEnabled(false);
        listView.setLayoutManager(layoutManager = new LinearLayoutManager(context, LinearLayoutManager.VERTICAL, false));
        frameLayout.addView(listView, LayoutHelper.createFrame(LayoutHelper.MATCH_PARENT, LayoutHelper.MATCH_PARENT, Gravity.TOP | Gravity.LEFT));
        listView.setAdapter(listAdapter);

        // Fragment: Set OnClick Callbacks
        listView.setOnItemClickListener((view, position, x, y) -> {
            AbstractConfigCell a = cellGroup.rows.get(position);
            if (a instanceof ConfigCellTextCheck) {
                ((ConfigCellTextCheck) a).onClick((TextCheckCell) view);
            } else if (a instanceof ConfigCellSelectBox) {
                ((ConfigCellSelectBox) a).onClick(view);
            } else if (a instanceof ConfigCellTextInput) {
                ((ConfigCellTextInput) a).onClick();
            } else if (a instanceof ConfigCellTextDetail) {
                RecyclerListView.OnItemClickListener o = ((ConfigCellTextDetail) a).onItemClickListener;
                if (o != null) {
                    try {
                        o.onItemClick(view, position);
                    } catch (
                            Exception e) {
                    }
                }
            } else if (a instanceof ConfigCellCustom) { // Custom onclick
                if (position == cellGroup.rows.indexOf(maxRecentStickerCountRow)) {
                    final int[] counts = {20, 30, 40, 50, 80, 100, 120, 150, 180, 200};
                    List<String> types = Arrays.stream(counts)
                            .filter(i -> i <= getMessagesController().maxRecentStickersCount)
                            .mapToObj(String::valueOf)
                            .collect(Collectors.toList());
                    PopupBuilder builder = new PopupBuilder(view);
                    builder.setItems(types, (i, str) -> {
                        NekoConfig.maxRecentStickerCount.setConfigInt(Integer.parseInt(str.toString()));
                        listAdapter.notifyItemChanged(position);
                        return Unit.INSTANCE;
                    });
                    builder.show();
                } else if (position == cellGroup.rows.indexOf(doubleTapActionRow)) {
                    ArrayList<String> arrayList = new ArrayList<>();
                    ArrayList<Integer> types = new ArrayList<>();
                    arrayList.add(LocaleController.getString("Disable", R.string.Disable));
                    types.add(DoubleTap.DOUBLE_TAP_ACTION_NONE);
                    arrayList.add(LocaleController.getString("SendReactions", R.string.SendReactions));
                    types.add(DoubleTap.DOUBLE_TAP_ACTION_SEND_REACTIONS);
                    arrayList.add(LocaleController.getString("ShowReactions", R.string.ShowReactions));
                    types.add(DoubleTap.DOUBLE_TAP_ACTION_SHOW_REACTIONS);
                    arrayList.add(LocaleController.getString("TranslateMessage", R.string.TranslateMessage));
                    types.add(DoubleTap.DOUBLE_TAP_ACTION_TRANSLATE);
                    arrayList.add(LocaleController.getString("Reply", R.string.Reply));
                    types.add(DoubleTap.DOUBLE_TAP_ACTION_REPLY);
                    arrayList.add(LocaleController.getString("AddToSavedMessages", R.string.AddToSavedMessages));
                    types.add(DoubleTap.DOUBLE_TAP_ACTION_SAVE);
                    arrayList.add(LocaleController.getString("Repeat", R.string.Repeat));
                    types.add(DoubleTap.DOUBLE_TAP_ACTION_REPEAT);
                    arrayList.add(LocaleController.getString("RepeatAsCopy", R.string.RepeatAsCopy));
                    types.add(DoubleTap.DOUBLE_TAP_ACTION_REPEAT_AS_COPY);
                    arrayList.add(LocaleController.getString("Edit", R.string.Edit));
                    types.add(DoubleTap.DOUBLE_TAP_ACTION_EDIT);
                    PopupBuilder builder = new PopupBuilder(view);
                    builder.setItems(arrayList, (i, str) -> {
                        NaConfig.INSTANCE.getDoubleTapAction().setConfigInt(types.get(i));
                        listAdapter.notifyItemChanged(position);
                        return Unit.INSTANCE;
                    });
                    builder.show();
                } else if (position == cellGroup.rows.indexOf(emojiSetsRow)) {
                    presentFragment(new NekoEmojiSettingsActivity());
                }
            }
        });
        addRowsToMap(cellGroup);
        listView.setOnItemLongClickListener((view, position, x, y) -> {
            var holder = listView.findViewHolderForAdapterPosition(position);
            var key = getRowKey(position);
            if (holder != null && listAdapter.isEnabled(holder)) {
                showDialog(new AlertDialog.Builder(context)
                        .setItems(
                                new CharSequence[]{LocaleController.getString("CopyLink", R.string.CopyLink)},
                                (dialogInterface, i) -> {
                                    AndroidUtilities.addToClipboard(String.format(Locale.getDefault(), "https://%s/nasettings/%s?r=%s", getMessagesController().linkPrefix, "chat", key));
                                    BulletinFactory.of(NekoChatSettingsActivity.this).createCopyLinkBulletin().show();
                                })
                        .create());
                return true;
            }
            return false;
        });

        // Cells: Set OnSettingChanged Callbacks
        cellGroup.callBackSettingsChanged = (key, newValue) -> {
            if (key.equals(NekoConfig.hideAllTab.getKey())) {
                getNotificationCenter().postNotificationName(NotificationCenter.dialogFiltersUpdated);
            } else if (key.equals(NekoConfig.tabsTitleType.getKey())) {
                getNotificationCenter().postNotificationName(NotificationCenter.dialogFiltersUpdated);
            } else if (key.equals(NekoConfig.disableProximityEvents.getKey())) {
                MediaController.getInstance().recreateProximityWakeLock();
            } else if (key.equals(NekoConfig.showSeconds.getKey())) {
                tooltip.showWithAction(0, UndoView.ACTION_NEED_RESATRT, null, null);
            }
        };

        //Cells: Set ListAdapter
        cellGroup.setListAdapter(listView, listAdapter);

        tooltip = new UndoView(context);
        frameLayout.addView(tooltip, LayoutHelper.createFrame(LayoutHelper.MATCH_PARENT, LayoutHelper.WRAP_CONTENT, Gravity.BOTTOM | Gravity.LEFT, 8, 0, 8, 8));

        return fragmentView;
    }

    @Override
    public void onResume() {
        super.onResume();
        if (listAdapter != null) {
            listAdapter.notifyDataSetChanged();
        }
    }

    private void updateRows() {
        if (listAdapter != null) {
            listAdapter.notifyDataSetChanged();
        }
    }

    @Override
    public ArrayList<ThemeDescription> getThemeDescriptions() {
        ArrayList<ThemeDescription> themeDescriptions = new ArrayList<>();
        themeDescriptions.add(new ThemeDescription(listView, ThemeDescription.FLAG_CELLBACKGROUNDCOLOR, new Class[]{EmptyCell.class, TextSettingsCell.class, TextCheckCell.class, HeaderCell.class, TextDetailSettingsCell.class, NotificationsCheckCell.class}, null, null, null, Theme.key_windowBackgroundWhite));
        themeDescriptions.add(new ThemeDescription(fragmentView, ThemeDescription.FLAG_BACKGROUND, null, null, null, null, Theme.key_windowBackgroundGray));

        themeDescriptions.add(new ThemeDescription(actionBar, ThemeDescription.FLAG_BACKGROUND, null, null, null, null, Theme.key_avatar_backgroundActionBarBlue));
        themeDescriptions.add(new ThemeDescription(listView, ThemeDescription.FLAG_LISTGLOWCOLOR, null, null, null, null, Theme.key_avatar_backgroundActionBarBlue));
        themeDescriptions.add(new ThemeDescription(actionBar, ThemeDescription.FLAG_AB_ITEMSCOLOR, null, null, null, null, Theme.key_avatar_actionBarIconBlue));
        themeDescriptions.add(new ThemeDescription(actionBar, ThemeDescription.FLAG_AB_TITLECOLOR, null, null, null, null, Theme.key_actionBarDefaultTitle));
        themeDescriptions.add(new ThemeDescription(actionBar, ThemeDescription.FLAG_AB_SELECTORCOLOR, null, null, null, null, Theme.key_avatar_actionBarSelectorBlue));
        themeDescriptions.add(new ThemeDescription(actionBar, ThemeDescription.FLAG_AB_SUBMENUBACKGROUND, null, null, null, null, Theme.key_actionBarDefaultSubmenuBackground));
        themeDescriptions.add(new ThemeDescription(actionBar, ThemeDescription.FLAG_AB_SUBMENUITEM, null, null, null, null, Theme.key_actionBarDefaultSubmenuItem));

        themeDescriptions.add(new ThemeDescription(listView, ThemeDescription.FLAG_SELECTOR, null, null, null, null, Theme.key_listSelector));

        themeDescriptions.add(new ThemeDescription(listView, 0, new Class[]{View.class}, Theme.dividerPaint, null, null, Theme.key_divider));

        themeDescriptions.add(new ThemeDescription(listView, ThemeDescription.FLAG_BACKGROUNDFILTER, new Class[]{ShadowSectionCell.class}, null, null, null, Theme.key_windowBackgroundGrayShadow));

        themeDescriptions.add(new ThemeDescription(listView, 0, new Class[]{TextSettingsCell.class}, new String[]{"textView"}, null, null, null, Theme.key_windowBackgroundWhiteBlackText));
        themeDescriptions.add(new ThemeDescription(listView, 0, new Class[]{TextSettingsCell.class}, new String[]{"valueTextView"}, null, null, null, Theme.key_windowBackgroundWhiteValueText));

        themeDescriptions.add(new ThemeDescription(listView, 0, new Class[]{NotificationsCheckCell.class}, new String[]{"textView"}, null, null, null, Theme.key_windowBackgroundWhiteBlackText));
        themeDescriptions.add(new ThemeDescription(listView, 0, new Class[]{NotificationsCheckCell.class}, new String[]{"valueTextView"}, null, null, null, Theme.key_windowBackgroundWhiteGrayText2));
        themeDescriptions.add(new ThemeDescription(listView, 0, new Class[]{NotificationsCheckCell.class}, new String[]{"checkBox"}, null, null, null, Theme.key_switchTrack));
        themeDescriptions.add(new ThemeDescription(listView, 0, new Class[]{NotificationsCheckCell.class}, new String[]{"checkBox"}, null, null, null, Theme.key_switchTrackChecked));

        themeDescriptions.add(new ThemeDescription(listView, 0, new Class[]{TextCheckCell.class}, new String[]{"textView"}, null, null, null, Theme.key_windowBackgroundWhiteBlackText));
        themeDescriptions.add(new ThemeDescription(listView, 0, new Class[]{TextCheckCell.class}, new String[]{"valueTextView"}, null, null, null, Theme.key_windowBackgroundWhiteGrayText2));
        themeDescriptions.add(new ThemeDescription(listView, 0, new Class[]{TextCheckCell.class}, new String[]{"checkBox"}, null, null, null, Theme.key_switchTrack));
        themeDescriptions.add(new ThemeDescription(listView, 0, new Class[]{TextCheckCell.class}, new String[]{"checkBox"}, null, null, null, Theme.key_switchTrackChecked));

        themeDescriptions.add(new ThemeDescription(listView, 0, new Class[]{HeaderCell.class}, new String[]{"textView"}, null, null, null, Theme.key_windowBackgroundWhiteBlueHeader));

        themeDescriptions.add(new ThemeDescription(listView, 0, new Class[]{TextDetailSettingsCell.class}, new String[]{"textView"}, null, null, null, Theme.key_windowBackgroundWhiteBlackText));
        themeDescriptions.add(new ThemeDescription(listView, 0, new Class[]{TextDetailSettingsCell.class}, new String[]{"valueTextView"}, null, null, null, Theme.key_windowBackgroundWhiteGrayText2));

        return themeDescriptions;
    }

    private void showMessageMenuAlert() {
        if (getParentActivity() == null) {
            return;
        }
        Context context = getParentActivity();
        AlertDialog.Builder builder = new AlertDialog.Builder(context);
        builder.setTitle(LocaleController.getString("MessageMenu", R.string.MessageMenu));

        LinearLayout linearLayout = new LinearLayout(context);
        linearLayout.setOrientation(LinearLayout.VERTICAL);

        LinearLayout linearLayoutInviteContainer = new LinearLayout(context);
        linearLayoutInviteContainer.setOrientation(LinearLayout.VERTICAL);
        linearLayout.addView(linearLayoutInviteContainer, LayoutHelper.createLinear(LayoutHelper.MATCH_PARENT, LayoutHelper.WRAP_CONTENT));

        int count = 11 + 7;
        for (int a = 0; a < count; a++) {
            TextCheckCell textCell = new TextCheckCell(context);
            switch (a) {
                case 0: {
                    textCell.setTextAndCheck(LocaleController.getString("DeleteDownloadedFile", R.string.DeleteDownloadedFile), NekoConfig.showDeleteDownloadedFile.Bool(), false);
                    break;
                }
                case 1: {
                    textCell.setTextAndCheck(LocaleController.getString("CopyPhoto", R.string.CopyPhoto), NaConfig.INSTANCE.getShowCopyPhoto().Bool(), false);
                    break;
                }
                case 2 : {
                    textCell.setTextAndCheck(LocaleController.getString("NoQuoteForward", R.string.NoQuoteForward), NaConfig.INSTANCE.getShowNoQuoteForward().Bool(), false);
                    break;
                }
                case 1 + 2: {
                    textCell.setTextAndCheck(LocaleController.getString("AddToSavedMessages", R.string.AddToSavedMessages), NekoConfig.showAddToSavedMessages.Bool(), false);
                    break;
                }
                case 2 + 2: {
                    textCell.setTextAndCheck(LocaleController.getString("Repeat", R.string.Repeat), NekoConfig.showRepeat.Bool(), false);
                    break;
                }
                case 3 + 2: {
                    textCell.setTextAndCheck(LocaleController.getString("RepeatAsCopy", R.string.RepeatAsCopy), NaConfig.INSTANCE.getShowRepeatAsCopy().Bool(), false);
                    break;
                }
                case 4 + 2: {
                    textCell.setTextAndCheck(LocaleController.getString("InvertReply", R.string.InvertReply), NaConfig.INSTANCE.getShowInvertReply().Bool(), false);
                    break;
                }
                case 5 + 2: {
                    textCell.setTextAndCheck(NaConfig.INSTANCE.getCustomGreat().String(), NaConfig.INSTANCE.getShowGreatOrPoor().Bool(), false);
                    break;
                }
                case 3 + 3 + 2: {
                    textCell.setTextAndCheck(LocaleController.getString("ViewHistory", R.string.ViewHistory), NekoConfig.showViewHistory.Bool(), false);
                    break;
                }
                case 4 + 3 + 2: {
                    textCell.setTextAndCheck(LocaleController.getString("Translate", R.string.Translate), NekoConfig.showTranslate.Bool(), false);
                    break;
                }
                case 5 + 3 + 2: {
                    textCell.setTextAndCheck(LocaleController.getString("ReportChat", R.string.ReportChat), NekoConfig.showReport.Bool(), false);
                    break;
                }
                case 6 + 3 + 2: {
                    textCell.setTextAndCheck(LocaleController.getString("EditAdminRights", R.string.EditAdminRights), NekoConfig.showAdminActions.Bool(), false);
                    break;
                }
                case 7 + 3 + 2: {
                    textCell.setTextAndCheck(LocaleController.getString("ChangePermissions", R.string.ChangePermissions), NekoConfig.showChangePermissions.Bool(), false);
                    break;
                }
                case 8 + 3 + 2: {
                    textCell.setTextAndCheck(LocaleController.getString("Hide", R.string.Hide), NekoConfig.showMessageHide.Bool(), false);
                    break;
                }
                case 9 + 3 + 2: {
                    textCell.setTextAndCheck(LocaleController.getString("ShareMessages", R.string.ShareMessages), NekoConfig.showShareMessages.Bool(), false);
                    break;
                }
                case 10 + 3 + 2: {
                    textCell.setTextAndCheck(LocaleController.getString("MessageDetails", R.string.MessageDetails), NekoConfig.showMessageDetails.Bool(), false);
                    break;
                }
                case 11 + 3 + 2: {
                    textCell.setTextAndCheck(LocaleController.getString("SetReminder", R.string.SetReminder), NaConfig.INSTANCE.getShowSetReminder().Bool(), true);
                    break;
                }
                case 12 + 3 + 2: {
                    textCell.setTextAndCheck(LocaleController.getString("Reactions", R.string.Reactions), NaConfig.INSTANCE.getShowReactions().Bool(), true);
                    break;
                }
            }
            textCell.setTag(a);
            textCell.setBackground(Theme.getSelectorDrawable(false));
            linearLayoutInviteContainer.addView(textCell, LayoutHelper.createLinear(LayoutHelper.MATCH_PARENT, LayoutHelper.WRAP_CONTENT));
            textCell.setOnClickListener(v2 -> {
                Integer tag = (Integer) v2.getTag();
                switch (tag) {
                    case 0: {
                        textCell.setChecked(NekoConfig.showDeleteDownloadedFile.toggleConfigBool());
                        break;
                    }
                    case 1: {
                        textCell.setChecked(NaConfig.INSTANCE.getShowCopyPhoto().toggleConfigBool());
                        break;
                    }
                    case 2: {
                        textCell.setChecked(NaConfig.INSTANCE.getShowNoQuoteForward().toggleConfigBool());
                        break;
                    }
                    case 1 + 2: {
                        textCell.setChecked(NekoConfig.showAddToSavedMessages.toggleConfigBool());
                        break;
                    }
                    case 2 + 2: {
                        textCell.setChecked(NekoConfig.showRepeat.toggleConfigBool());
                        break;
                    }
                    case 3 + 2: {
                        textCell.setChecked(NaConfig.INSTANCE.getShowRepeatAsCopy().toggleConfigBool());
                        break;
                    }
                    case 4 + 2: {
                        textCell.setChecked(NaConfig.INSTANCE.getShowInvertReply().toggleConfigBool());
                        break;
                    }
                    case 5 + 2: {
                        textCell.setChecked(NaConfig.INSTANCE.getShowGreatOrPoor().toggleConfigBool());
                        break;
                    }
                    case 3 + 3 + 2: {
                        textCell.setChecked(NekoConfig.showViewHistory.toggleConfigBool());
                        break;
                    }
                    case 4 + 3 + 2: {
                        textCell.setChecked(NekoConfig.showTranslate.toggleConfigBool());
                        break;
                    }
                    case 5 + 3 + 2: {
                        textCell.setChecked(NekoConfig.showReport.toggleConfigBool());
                        break;
                    }
                    case 6 + 3 + 2: {
                        textCell.setChecked(NekoConfig.showAdminActions.toggleConfigBool());
                        break;
                    }
                    case 7 + 3 + 2: {
                        textCell.setChecked(NekoConfig.showChangePermissions.toggleConfigBool());
                        break;
                    }
                    case 8 + 3 + 2: {
                        textCell.setChecked(NekoConfig.showMessageHide.toggleConfigBool());
                        break;
                    }
                    case 9 + 3 + 2: {
                        textCell.setChecked(NekoConfig.showShareMessages.toggleConfigBool());
                        break;
                    }
                    case 10 + 3 + 2: {
                        textCell.setChecked(NekoConfig.showMessageDetails.toggleConfigBool());
                        break;
                    }
                    case 11 + 3 + 2: {
                        textCell.setChecked(NaConfig.INSTANCE.getShowSetReminder().toggleConfigBool());
                        break;
                    }
                    case 12 + 3 + 2: {
                        textCell.setChecked(NaConfig.INSTANCE.getShowReactions().toggleConfigBool());
                        break;
                    }
                }
            });
        }
        builder.setPositiveButton(LocaleController.getString("OK", R.string.OK), null);
        builder.setView(linearLayout);
        showDialog(builder.create());
    }

    public void showTextStyleAlert() {
        if (getParentActivity() == null) {
            return;
        }

        Context context = getParentActivity();
        AlertDialog.Builder builder = new AlertDialog.Builder(context);
        builder.setTitle(LocaleController.getString("TextStyle", R.string.TextStyle));

        LinearLayout linearLayout = new LinearLayout(context);
        linearLayout.setOrientation(LinearLayout.VERTICAL);

        LinearLayout linearLayoutInviteContainer = new LinearLayout(context);
        linearLayoutInviteContainer.setOrientation(LinearLayout.VERTICAL);
        linearLayout.addView(linearLayoutInviteContainer, LayoutHelper.createLinear(LayoutHelper.MATCH_PARENT, LayoutHelper.WRAP_CONTENT));
        for (int a = 0; a < 10; a++) {
            TextCheckCell textCell = new TextCheckCell(getParentActivity());
            textCell.setTag(a);
            switch (a) {
                case 0: {
                    textCell.setTextAndCheck(LocaleController.getString("Bold", R.string.Bold), NaConfig.INSTANCE.getShowTextBold().Bool(), false);
                    break;
                }
                case 1: {
                    textCell.setTextAndCheck(LocaleController.getString("Italic", R.string.Italic), NaConfig.INSTANCE.getShowTextItalic().Bool(), false);
                    break;
                }
                case 2: {
                    textCell.setTextAndCheck(LocaleController.getString("Mono", R.string.Mono), NaConfig.INSTANCE.getShowTextMono().Bool(), false);
                    break;
                }
                case 3: {
                    textCell.setTextAndCheck(LocaleController.getString("Strike", R.string.Strike), NaConfig.INSTANCE.getShowTextStrikethrough().Bool(), false);
                    break;
                }
                case 4: {
                    textCell.setTextAndCheck(LocaleController.getString("Underline", R.string.Underline), NaConfig.INSTANCE.getShowTextUnderline().Bool(), false);
                    break;
                }
                case 5: {
                    textCell.setTextAndCheck(LocaleController.getString("Spoiler", R.string.Spoiler), NaConfig.INSTANCE.getShowTextSpoiler().Bool(), false);
                    break;
                }
                case 6: {
                    textCell.setTextAndCheck(LocaleController.getString("CreateLink", R.string.CreateLink), NaConfig.INSTANCE.getShowTextCreateLink().Bool(), false);
                    break;
                }
                case 7: {
                    textCell.setTextAndCheck(LocaleController.getString("CreateMention", R.string.CreateMention), NaConfig.INSTANCE.getShowTextCreateMention().Bool(), false);
                    break;
                }
                case 8: {
                    textCell.setTextAndCheck(LocaleController.getString("Regular", R.string.Regular), NaConfig.INSTANCE.getShowTextRegular().Bool(), false);
                    break;
                }
                case 9: {
                    textCell.setTextAndCheck(LocaleController.getString("TextUndoRedo", R.string.TextUndoRedo), NaConfig.INSTANCE.getShowTextUndoRedo().Bool(), false);
                }
            }
            textCell.setTag(a);
            textCell.setBackground(Theme.getSelectorDrawable(false));
            linearLayout.addView(textCell, LayoutHelper.createLinear(LayoutHelper.MATCH_PARENT, LayoutHelper.WRAP_CONTENT));
            textCell.setOnClickListener(v2 -> {
                Integer tag = (Integer) v2.getTag();
                switch (tag) {
                    case 0: {
                        textCell.setChecked(NaConfig.INSTANCE.getShowTextBold().toggleConfigBool());
                        break;
                    }
                    case 1: {
                        textCell.setChecked(NaConfig.INSTANCE.getShowTextItalic().toggleConfigBool());
                        break;
                    }
                    case 2: {
                        textCell.setChecked(NaConfig.INSTANCE.getShowTextMono().toggleConfigBool());
                        break;
                    }
                    case 3: {
                        textCell.setChecked(NaConfig.INSTANCE.getShowTextStrikethrough().toggleConfigBool());
                        break;
                    }
                    case 4: {
                        textCell.setChecked(NaConfig.INSTANCE.getShowTextUnderline().toggleConfigBool());
                        break;
                    }
                    case 5: {
                        textCell.setChecked(NaConfig.INSTANCE.getShowTextSpoiler().toggleConfigBool());
                        break;
                    }
                    case 6: {
                        textCell.setChecked(NaConfig.INSTANCE.getShowTextCreateLink().toggleConfigBool());
                        break;
                    }
                    case 7: {
                        textCell.setChecked(NaConfig.INSTANCE.getShowTextCreateMention().toggleConfigBool());
                        break;
                    }
                    case 8: {
                        textCell.setChecked(NaConfig.INSTANCE.getShowTextRegular().toggleConfigBool());
                        break;
                    }
                    case 9: {
                        textCell.setChecked(NaConfig.INSTANCE.getShowTextUndoRedo().toggleConfigBool());
                        break;
                    }
                }
            });

        }
        builder.setPositiveButton(LocaleController.getString("OK", R.string.OK), null);
        builder.setView(linearLayout);
        showDialog(builder.create());
    }

    public static boolean[] getDeleteMenuChecks() {
        final boolean[] checks = new boolean[4];
        final Integer[] values = {8, 4, 2, 1};
        int data = NaConfig.INSTANCE.getDefaultDeleteMenu().Int();
        for (int i = 0; i < values.length; i++) {
            if (data >= values[i]) {
                checks[i] = true;
                data -= values[i];
            } else {
                checks[i] = false;
            }
        }
        return checks;
    }

    private void saveDeleteMenuChecks(boolean[] checks) {
        final Integer[] values = {8, 4, 2, 1};
        int data = 0;
        for (int i = 0; i < values.length; i++) {
            if (checks[i]) {
                data += values[i];
            }
        }
        NaConfig.INSTANCE.getDefaultDeleteMenu().setConfigInt(data);
    }

    private void showDeleteMenuAlert() {
        if (getParentActivity() == null) {
            return;
        }
        Context context = getParentActivity();
        AlertDialog.Builder builder = new AlertDialog.Builder(context);
        builder.setTitle(LocaleController.getString("DefaultDeleteMenu", R.string.DefaultDeleteMenu));

        LinearLayout linearLayout = new LinearLayout(context);
        linearLayout.setOrientation(LinearLayout.VERTICAL);

        LinearLayout linearLayoutInviteContainer = new LinearLayout(context);
        linearLayoutInviteContainer.setOrientation(LinearLayout.VERTICAL);
        linearLayout.addView(linearLayoutInviteContainer, LayoutHelper.createLinear(LayoutHelper.MATCH_PARENT, LayoutHelper.WRAP_CONTENT));

        final boolean[] checks = getDeleteMenuChecks();

        for (int a = 0; a < 4; a++) {
            TextCheckCell textCell = new TextCheckCell(context);
            switch (a) {
                case 0: {
                    textCell.setTextAndCheck(LocaleController.getString("DeleteBanUser", R.string.DeleteBanUser), checks[a], false);
                    break;
                }
                case 1: {
                    textCell.setTextAndCheck(LocaleController.getString("DeleteReportSpam", R.string.DeleteReportSpam), checks[a], false);
                    break;
                }
                case 2 : {
                    textCell.setTextAndCheck(LocaleController.getString("DeleteAll", R.string.DeleteAll), checks[a], false);
                    break;
                }
                case 3: {
                    textCell.setTextAndCheck(LocaleController.getString("DoActionsInCommonGroups", R.string.DoActionsInCommonGroups), checks[a], false);
                    break;
                }
            }
            textCell.setTag(a);
            textCell.setBackground(Theme.getSelectorDrawable(false));
            linearLayoutInviteContainer.addView(textCell, LayoutHelper.createLinear(LayoutHelper.MATCH_PARENT, LayoutHelper.WRAP_CONTENT));
            textCell.setOnClickListener(v2 -> {
                Integer tag = (Integer) v2.getTag();
                checks[tag] = !checks[tag];
                textCell.setChecked(checks[tag]);
            });
        }
        builder.setPositiveButton(LocaleController.getString("OK", R.string.OK), (dialogInterface, i) -> saveDeleteMenuChecks(checks));
        builder.setView(linearLayout);
        showDialog(builder.create());
    }

    @Override
    public void emojiPacksLoaded(String error) {
        if (listAdapter != null) {
            listAdapter.notifyItemChanged(cellGroup.rows.indexOf(emojiSetsRow), PARTIAL);
        }
    }

    @Override
    public void didReceivedNotification(int id, int account, Object... args) {
        if (id == NotificationCenter.emojiLoaded && listAdapter != null) {
            listAdapter.notifyItemChanged(cellGroup.rows.indexOf(emojiSetsRow), PARTIAL);
        }
       /* if (id == NotificationCenter.emojiDidLoad) {
            if (listView != null) {
                listView.invalidateViews();
            }
        }*/
    }

    @Override
    public void onFragmentDestroy() {
        NotificationCenter.getGlobalInstance().removeObserver(this, NotificationCenter.emojiLoaded);
        super.onFragmentDestroy();
//        NotificationCenter.getGlobalInstance().removeObserver(this, NotificationCenter.emojiDidLoad);
    }

    private class StickerSizeCell extends FrameLayout {

        private final StickerSizePreviewMessagesCell messagesCell;
        private final SeekBarView sizeBar;
        private final int startStickerSize = 2;
        private final int endStickerSize = 20;

        private final TextPaint textPaint;

        public StickerSizeCell(Context context) {
            super(context);

            setWillNotDraw(false);

            textPaint = new TextPaint(Paint.ANTI_ALIAS_FLAG);
            textPaint.setTextSize(AndroidUtilities.dp(16));

            sizeBar = new SeekBarView(context);
            sizeBar.setReportChanges(true);
            sizeBar.setDelegate(new SeekBarView.SeekBarViewDelegate() {
                @Override
                public void onSeekBarDrag(boolean stop, float progress) {
                    NekoConfig.stickerSize.setConfigFloat(startStickerSize + (endStickerSize - startStickerSize) * progress);
                    StickerSizeCell.this.invalidate();
                    menuItem.setVisibility(View.VISIBLE);
                }

                @Override
                public void onSeekBarPressed(boolean pressed) {

                }
            });
            addView(sizeBar, LayoutHelper.createFrame(LayoutHelper.MATCH_PARENT, 38, Gravity.LEFT | Gravity.TOP, 9, 5, 43, 11));

            messagesCell = new StickerSizePreviewMessagesCell(context, parentLayout);
            addView(messagesCell, LayoutHelper.createFrame(LayoutHelper.MATCH_PARENT, LayoutHelper.WRAP_CONTENT, Gravity.LEFT | Gravity.TOP, 0, 53, 0, 0));
        }

        @Override
        protected void onDraw(Canvas canvas) {
            textPaint.setColor(Theme.getColor(Theme.key_windowBackgroundWhiteValueText));
            canvas.drawText("" + Math.round(NekoConfig.stickerSize.Float()), getMeasuredWidth() - AndroidUtilities.dp(39), AndroidUtilities.dp(28), textPaint);
        }

        @Override
        protected void onMeasure(int widthMeasureSpec, int heightMeasureSpec) {
            super.onMeasure(widthMeasureSpec, heightMeasureSpec);
            sizeBar.setProgress((NekoConfig.stickerSize.Float() - startStickerSize) / (float) (endStickerSize - startStickerSize));
        }

        @Override
        public void invalidate() {
            super.invalidate();
            messagesCell.invalidate();
            sizeBar.invalidate();
        }
    }

    //impl ListAdapter
    private class ListAdapter extends RecyclerListView.SelectionAdapter {

        private final Context mContext;

        public ListAdapter(Context context) {
            mContext = context;
        }

        @Override
        public int getItemCount() {
            return cellGroup.rows.size();
        }

        @Override
        public boolean isEnabled(RecyclerView.ViewHolder holder) {
            int position = holder.getAdapterPosition();
            AbstractConfigCell a = cellGroup.rows.get(position);
            if (a != null) {
                return a.isEnabled();
            }
            return true;
        }

        @Override
        public int getItemViewType(int position) {
            AbstractConfigCell a = cellGroup.rows.get(position);
            if (a != null) {
                return a.getType();
            }
            return CellGroup.ITEM_TYPE_TEXT_DETAIL;
        }

        @Override
        public void onBindViewHolder(RecyclerView.ViewHolder holder, int position) {
            AbstractConfigCell a = cellGroup.rows.get(position);
            if (a != null) {
                if (a instanceof ConfigCellCustom) {
                    // Custom binds
                    if (holder.itemView instanceof TextSettingsCell) {
                        TextSettingsCell textCell = (TextSettingsCell) holder.itemView;
                        if (position == cellGroup.rows.indexOf(maxRecentStickerCountRow)) {
                            textCell.setTextAndValue(LocaleController.getString("maxRecentStickerCount", R.string.maxRecentStickerCount), String.valueOf(NekoConfig.maxRecentStickerCount.Int()), true);
                        } else if (position == cellGroup.rows.indexOf(doubleTapActionRow)) {
                            textCell.setTextAndValue(LocaleController.getString("DoubleTapAction", R.string.DoubleTapAction), DoubleTap.doubleTapActionMap.get(NaConfig.INSTANCE.getDoubleTapAction().Int()), true);
                        }
                    }
                } else {
                    // Default binds
                    a.onBindViewHolder(holder);
                }
            }
        }

        @Override
        public RecyclerView.ViewHolder onCreateViewHolder(ViewGroup parent, int viewType) {
            View view = null;
            switch (viewType) {
                case CellGroup.ITEM_TYPE_DIVIDER:
                    view = new ShadowSectionCell(mContext);
                    break;
                case CellGroup.ITEM_TYPE_TEXT_SETTINGS_CELL:
                    view = new TextSettingsCell(mContext);
                    view.setBackgroundColor(Theme.getColor(Theme.key_windowBackgroundWhite));
                    break;
                case CellGroup.ITEM_TYPE_TEXT_CHECK:
                    view = new TextCheckCell(mContext);
                    view.setBackgroundColor(Theme.getColor(Theme.key_windowBackgroundWhite));
                    break;
                case CellGroup.ITEM_TYPE_HEADER:
                    view = new HeaderCell(mContext);
                    view.setBackgroundColor(Theme.getColor(Theme.key_windowBackgroundWhite));
                    break;
                case CellGroup.ITEM_TYPE_TEXT_DETAIL:
                    view = new TextDetailSettingsCell(mContext);
                    view.setBackgroundColor(Theme.getColor(Theme.key_windowBackgroundWhite));
                    break;
                case CellGroup.ITEM_TYPE_TEXT:
                    view = new TextInfoPrivacyCell(mContext);
                    // view.setBackground(Theme.getThemedDrawable(mContext, R.drawable.greydivider, Theme.key_windowBackgroundGrayShadow));
                    break;
                case ConfigCellCustom.CUSTOM_ITEM_StickerSize:
                    view = stickerSizeCell = new StickerSizeCell(mContext);
                    view.setBackgroundColor(Theme.getColor(Theme.key_windowBackgroundWhite));
                    break;
                case ConfigCellCustom.CUSTOM_ITEM_EmojiSet:
                    view = emojiSetCell = new EmojiSetCell(mContext, false);
                    emojiSetCell.setData(EmojiHelper.getInstance().getCurrentEmojiPackInfo(), false, true);
                    view.setBackgroundColor(Theme.getColor(Theme.key_windowBackgroundWhite));
                    break;
            }
            //noinspection ConstantConditions
            view.setLayoutParams(new RecyclerView.LayoutParams(RecyclerView.LayoutParams.MATCH_PARENT, RecyclerView.LayoutParams.WRAP_CONTENT));
            return new RecyclerListView.Holder(view);
        }
    }
}<|MERGE_RESOLUTION|>--- conflicted
+++ resolved
@@ -135,7 +135,6 @@
     private final AbstractConfigCell disablePhotoSideActionRow = cellGroup.appendCell(new ConfigCellTextCheck(NekoConfig.disablePhotoSideAction));
     private final AbstractConfigCell disableRemoteEmojiInteractionsRow = cellGroup.appendCell(new ConfigCellTextCheck(NekoConfig.disableRemoteEmojiInteractions));
     private final AbstractConfigCell rememberAllBackMessagesRow = cellGroup.appendCell(new ConfigCellTextCheck(NekoConfig.rememberAllBackMessages));
-<<<<<<< HEAD
     //    private final AbstractConfigCell reactionsRow = cellGroup.appendCell(new ConfigCellSelectBox(null, NekoConfig.reactions,
 //            new String[]{
 //                    LocaleController.getString("doubleTapSendReactions", R.string.doubleTapSendReactions),
@@ -149,8 +148,6 @@
     private final AbstractConfigCell hideBotButtonInInputFieldRow = cellGroup.appendCell(new ConfigCellTextCheck(NaConfig.INSTANCE.getHideBotButtonInInputField()));
     private final AbstractConfigCell showForumAsNormalChatRow = cellGroup.appendCell(new ConfigCellTextCheck(NaConfig.INSTANCE.getShowForumAsNormalChat()));
     private final AbstractConfigCell doNotUnarchiveBySwipeRow = cellGroup.appendCell(new ConfigCellTextCheck(NaConfig.INSTANCE.getDoNotUnarchiveBySwipe()));
-=======
->>>>>>> d00e4efb
     private final AbstractConfigCell dividerInteractions = cellGroup.appendCell(new ConfigCellDivider());
 
     // Sticker
