--- conflicted
+++ resolved
@@ -147,21 +147,6 @@
         preferences.edit().putInt("autoUpdateReleaseChannel", autoUpdateReleaseChannel = channel).apply();
     }
 
-<<<<<<< HEAD
-    public static void setIgnoredUpdateTag(String ignored) {
-        preferences.edit().putString("ignoredUpdateTag", ignoredUpdateTag = ignored).apply();
-    }
-
-//    public static void setNextUpdateCheck(long timestamp) {
-//        preferences.edit().putLong("nextUpdateCheckTimestamp", nextUpdateCheck = timestamp).apply();
-//    }
-
-=======
-    public static String currentAppHash() {
-        return BuildConfig.APP_HASH;
-    }
-
->>>>>>> 0a5c7331
     public static boolean isDeveloper() {
         if (hasDeveloper != null)
             return hasDeveloper;
