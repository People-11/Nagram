--- conflicted
+++ resolved
@@ -108,7 +108,7 @@
                         language = if (provider == providerMicrosoft) "zh-HanT" else "zh-TW"
                     }
                 }
-                providerTelegram -> language = TelegramTranslator.convertLanguageCode(language, country)
+                providerTelegram -> language = TelegramAPITranslator.convertLanguageCode(language, country)
 
             }
             val translator = when (provider) {
@@ -118,11 +118,7 @@
                 providerMicrosoft -> MicrosoftTranslator
                 providerYouDao -> YouDaoTranslator
                 providerDeepL -> DeepLTranslator
-<<<<<<< HEAD
-                providerTelegram -> TelegramTranslator
-=======
                 providerTelegram -> TelegramAPITranslator
->>>>>>> b93a338a
                 else -> throw IllegalArgumentException()
             }
 
