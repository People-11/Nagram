package org.telegram.messenger;

import java.util.regex.Pattern;

public class LinkifyPort {

    private static String IANA_TOP_LEVEL_DOMAINS =
            "(?:"
                    + "(?:aaa|adnl|aarp|abb|abbott|abogado|academy|accenture|accountant|accountants|aco|active"
                    + "|actor|ads|adult|aeg|aero|afl|agency|aig|airforce|airtel|allfinanz|alsace|amica|amsterdam"
                    + "|android|apartments|app|apple|aquarelle|aramco|archi|army|arpa|arte|asia|associates"
                    + "|attorney|auction|audio|auto|autos|axa|azure|a[cdefgilmoqrstuwxz])"
                    + "|(?:band|bank|bar|barcelona|barclaycard|barclays|bargains|bauhaus|bayern|bbc|bbva"
                    + "|bcn|beats|beer|bentley|berlin|best|bet|bharti|bible|bid|bike|bing|bingo|bio|biz|black"
                    + "|blackfriday|bloomberg|blue|bms|bmw|bnl|bnpparibas|boats|bom|bond|boo|boots|boutique"
                    + "|bradesco|bridgestone|broadway|broker|brother|brussels|budapest|build|builders|business"
                    + "|buzz|bzh|b[abdefghijmnorstvwyz])"
                    + "|(?:cab|cafe|cal|camera|camp|cancerresearch|canon|capetown|capital|car|caravan|cards"
                    + "|care|career|careers|cars|cartier|casa|cash|casino|cat|catering|cba|cbn|ceb|center|ceo"
                    + "|cern|cfa|cfd|chanel|channel|chat|cheap|chloe|christmas|chrome|church|cipriani|cisco"
                    + "|citic|city|cityeats|claims|cleaning|click|clinic|clothing|cloud|club|clubmed|coach"
                    + "|codes|coffee|college|cologne|com|commbank|community|company|computer|comsec|condos"
                    + "|construction|consulting|contractors|cooking|cool|coop|corsica|country|coupons|courses"
                    + "|credit|creditcard|creditunion|cricket|crown|crs|cruises|csc|cuisinella|cymru|cyou|c[acdfghiklmnoruvwxyz])"
                    + "|(?:dabur|dad|dance|date|dating|datsun|day|dclk|deals|degree|delivery|dell|delta"
                    + "|democrat|dental|dentist|desi|design|dev|diamonds|diet|digital|direct|directory|discount"
                    + "|dnp|docs|dog|doha|domains|doosan|download|drive|durban|dvag|d[ejkmoz])"
                    + "|(?:earth|eat|edu|education|email|emerck|energy|engineer|engineering|enterprises"
                    + "|epson|equipment|erni|esq|estate|eurovision|eus|events|everbank|exchange|expert|exposed"
                    + "|express|e[cegrstu])"
                    + "|(?:fage|fail|fairwinds|faith|family|fan|fans|farm|fashion|feedback|ferrero|film"
                    + "|final|finance|financial|firmdale|fish|fishing|fit|fitness|flights|florist|flowers|flsmidth"
                    + "|fly|foo|football|forex|forsale|forum|foundation|frl|frogans|fund|furniture|futbol|fyi"
                    + "|f[ijkmor])"
                    + "|(?:gal|gallery|game|garden|gbiz|gdn|gea|gent|genting|ggee|gift|gifts|gives|giving"
                    + "|glass|gle|global|globo|gmail|gmo|gmx|gold|goldpoint|golf|goo|goog|google|gop|gov|grainger"
                    + "|graphics|gratis|green|gripe|group|gucci|guge|guide|guitars|guru|g[abdefghilmnpqrstuwy])"
                    + "|(?:hamburg|hangout|haus|healthcare|help|here|hermes|hiphop|hitachi|hiv|hockey|holdings"
                    + "|holiday|homedepot|homes|honda|horse|host|hosting|hoteles|hotmail|house|how|hsbc|hyundai"
                    + "|h[kmnrtu])"
                    + "|(?:ibm|icbc|ice|icu|ifm|iinet|immo|immobilien|industries|infiniti|info|ing|ink|institute"
                    + "|insure|int|international|investments|ipiranga|irish|ist|istanbul|itau|iwc|i[delmnoqrst])"
                    + "|(?:jaguar|java|jcb|jetzt|jewelry|jlc|jll|jobs|joburg|jprs|juegos|j[emop])"
                    + "|(?:kaufen|kddi|kia|kim|kinder|kitchen|kiwi|koeln|komatsu|krd|kred|kyoto|k[eghimnprwyz])"
                    + "|(?:lacaixa|lancaster|land|landrover|lasalle|lat|latrobe|law|lawyer|lds|lease|leclerc"
                    + "|legal|lexus|lgbt|liaison|lidl|life|lifestyle|lighting|limited|limo|linde|link|live"
                    + "|lixil|loan|loans|lol|london|lotte|lotto|love|ltd|ltda|lupin|luxe|luxury|l[abcikrstuvy])"
                    + "|(?:madrid|maif|maison|man|management|mango|market|marketing|markets|marriott|mba"
                    + "|media|meet|melbourne|meme|memorial|men|menu|meo|miami|microsoft|mil|mini|mma|mobi|moda"
                    + "|moe|moi|mom|monash|money|montblanc|mormon|mortgage|moscow|motorcycles|mov|movie|movistar"
                    + "|mtn|mtpc|mtr|museum|mutuelle|m[acdeghklmnopqrstuvwxyz])"
                    + "|(?:nadex|nagoya|name|navy|nec|net|netbank|network|neustar|new|news|nexus|ngo|nhk"
                    + "|nico|ninja|nissan|nokia|nra|nrw|ntt|nyc|n[acefgilopruz])"
                    + "|(?:obi|office|okinawa|omega|one|ong|onl|online|ooo|oracle|orange|org|organic|osaka"
                    + "|otsuka|ovh|om)"
                    + "|(?:page|panerai|paris|partners|parts|party|pet|pharmacy|philips|photo|photography"
                    + "|photos|physio|piaget|pics|pictet|pictures|ping|pink|pizza|place|play|playstation|plumbing"
                    + "|plus|pohl|poker|porn|post|praxi|press|pro|prod|productions|prof|properties|property"
                    + "|protection|pub|p[aefghklmnrstwy])"
                    + "|(?:qpon|quebec|qa)"
                    + "|(?:racing|realtor|realty|recipes|red|redstone|rehab|reise|reisen|reit|ren|rent|rentals"
                    + "|repair|report|republican|rest|restaurant|review|reviews|rich|ricoh|rio|rip|rocher|rocks"
                    + "|rodeo|rsvp|ruhr|run|rwe|ryukyu|r[eosuw])"
                    + "|(?:saarland|sakura|sale|samsung|sandvik|sandvikcoromant|sanofi|sap|sapo|sarl|saxo"
                    + "|sbs|sca|scb|schmidt|scholarships|school|schule|schwarz|science|scor|scot|seat|security"
                    + "|seek|sener|services|seven|sew|sex|sexy|shiksha|shoes|show|shriram|singles|site|ski"
                    + "|sky|skype|sncf|soccer|social|software|sohu|solar|solutions|sony|soy|space|spiegel|spreadbetting"
                    + "|srl|stada|starhub|statoil|stc|stcgroup|stockholm|studio|study|style|sucks|supplies"
                    + "|supply|support|surf|surgery|suzuki|swatch|swiss|sydney|systems|s[abcdeghijklmnortuvxyz])"
                    + "|(?:ton|tab|taipei|tatamotors|tatar|tattoo|tax|taxi|team|tech|technology|tel|telefonica"
                    + "|temasek|tennis|thd|theater|theatre|tickets|tienda|tips|tires|tirol|today|tokyo|tools"
                    + "|top|toray|toshiba|tours|town|toyota|toys|trade|trading|training|travel|trust|tui|t[cdfghjklmnortvwz])"
                    + "|(?:ubs|university|uno|uol|u[agksyz])"
                    + "|(?:vacations|vana|vegas|ventures|versicherung|vet|viajes|video|villas|vin|virgin"
                    + "|vision|vista|vistaprint|viva|vlaanderen|vodka|vote|voting|voto|voyage|v[aceginu])"
                    + "|(?:wales|walter|wang|watch|webcam|website|wed|wedding|weir|whoswho|wien|wiki|williamhill"
                    + "|win|windows|wine|wme|work|works|world|wtc|wtf|w[fs])"
                    + "|(?:\u03b5\u03bb|\u0431\u0435\u043b|\u0434\u0435\u0442\u0438|\u043a\u043e\u043c|\u043c\u043a\u0434"
                    + "|\u043c\u043e\u043d|\u043c\u043e\u0441\u043a\u0432\u0430|\u043e\u043d\u043b\u0430\u0439\u043d"
                    + "|\u043e\u0440\u0433|\u0440\u0443\u0441|\u0440\u0444|\u0441\u0430\u0439\u0442|\u0441\u0440\u0431"
                    + "|\u0443\u043a\u0440|\u049b\u0430\u0437|\u0570\u0561\u0575|\u05e7\u05d5\u05dd|\u0627\u0631\u0627\u0645\u0643\u0648"
                    + "|\u0627\u0644\u0627\u0631\u062f\u0646|\u0627\u0644\u062c\u0632\u0627\u0626\u0631|\u0627\u0644\u0633\u0639\u0648\u062f\u064a\u0629"
                    + "|\u0627\u0644\u0645\u063a\u0631\u0628|\u0627\u0645\u0627\u0631\u0627\u062a|\u0627\u06cc\u0631\u0627\u0646"
                    + "|\u0628\u0627\u0632\u0627\u0631|\u0628\u06be\u0627\u0631\u062a|\u062a\u0648\u0646\u0633"
                    + "|\u0633\u0648\u062f\u0627\u0646|\u0633\u0648\u0631\u064a\u0629|\u0634\u0628\u0643\u0629"
                    + "|\u0639\u0631\u0627\u0642|\u0639\u0645\u0627\u0646|\u0641\u0644\u0633\u0637\u064a\u0646"
                    + "|\u0642\u0637\u0631|\u0643\u0648\u0645|\u0645\u0635\u0631|\u0645\u0644\u064a\u0633\u064a\u0627"
                    + "|\u0645\u0648\u0642\u0639|\u0915\u0949\u092e|\u0928\u0947\u091f|\u092d\u093e\u0930\u0924"
                    + "|\u0938\u0902\u0917\u0920\u0928|\u09ad\u09be\u09b0\u09a4|\u0a2d\u0a3e\u0a30\u0a24|\u0aad\u0abe\u0ab0\u0aa4"
                    + "|\u0b87\u0ba8\u0bcd\u0ba4\u0bbf\u0baf\u0bbe|\u0b87\u0bb2\u0b99\u0bcd\u0b95\u0bc8|\u0b9a\u0bbf\u0b99\u0bcd\u0b95\u0baa\u0bcd\u0baa\u0bc2\u0bb0\u0bcd"
                    + "|\u0c2d\u0c3e\u0c30\u0c24\u0c4d|\u0dbd\u0d82\u0d9a\u0dcf|\u0e04\u0e2d\u0e21|\u0e44\u0e17\u0e22"
                    + "|\u10d2\u10d4|\u307f\u3093\u306a|\u30b0\u30fc\u30b0\u30eb|\u30b3\u30e0|\u4e16\u754c"
                    + "|\u4e2d\u4fe1|\u4e2d\u56fd|\u4e2d\u570b|\u4e2d\u6587\u7f51|\u4f01\u4e1a|\u4f5b\u5c71"
                    + "|\u4fe1\u606f|\u5065\u5eb7|\u516b\u5366|\u516c\u53f8|\u516c\u76ca|\u53f0\u6e7e|\u53f0\u7063"
                    + "|\u5546\u57ce|\u5546\u5e97|\u5546\u6807|\u5728\u7ebf|\u5927\u62ff|\u5a31\u4e50|\u5de5\u884c"
                    + "|\u5e7f\u4e1c|\u6148\u5584|\u6211\u7231\u4f60|\u624b\u673a|\u653f\u52a1|\u653f\u5e9c"
                    + "|\u65b0\u52a0\u5761|\u65b0\u95fb|\u65f6\u5c1a|\u673a\u6784|\u6de1\u9a6c\u9521|\u6e38\u620f"
                    + "|\u70b9\u770b|\u79fb\u52a8|\u7ec4\u7ec7\u673a\u6784|\u7f51\u5740|\u7f51\u5e97|\u7f51\u7edc"
                    + "|\u8c37\u6b4c|\u96c6\u56e2|\u98de\u5229\u6d66|\u9910\u5385|\u9999\u6e2f|\ub2f7\ub137"
                    + "|\ub2f7\ucef4|\uc0bc\uc131|\ud55c\uad6d|xbox"
                    + "|xerox|xin|xn\\-\\-11b4c3d|xn\\-\\-1qqw23a|xn\\-\\-30rr7y|xn\\-\\-3bst00m|xn\\-\\-3ds443g"
                    + "|xn\\-\\-3e0b707e|xn\\-\\-3pxu8k|xn\\-\\-42c2d9a|xn\\-\\-45brj9c|xn\\-\\-45q11c|xn\\-\\-4gbrim"
                    + "|xn\\-\\-55qw42g|xn\\-\\-55qx5d|xn\\-\\-6frz82g|xn\\-\\-6qq986b3xl|xn\\-\\-80adxhks"
                    + "|xn\\-\\-80ao21a|xn\\-\\-80asehdb|xn\\-\\-80aswg|xn\\-\\-90a3ac|xn\\-\\-90ais|xn\\-\\-9dbq2a"
                    + "|xn\\-\\-9et52u|xn\\-\\-b4w605ferd|xn\\-\\-c1avg|xn\\-\\-c2br7g|xn\\-\\-cg4bki|xn\\-\\-clchc0ea0b2g2a9gcd"
                    + "|xn\\-\\-czr694b|xn\\-\\-czrs0t|xn\\-\\-czru2d|xn\\-\\-d1acj3b|xn\\-\\-d1alf|xn\\-\\-efvy88h"
                    + "|xn\\-\\-estv75g|xn\\-\\-fhbei|xn\\-\\-fiq228c5hs|xn\\-\\-fiq64b|xn\\-\\-fiqs8s|xn\\-\\-fiqz9s"
                    + "|xn\\-\\-fjq720a|xn\\-\\-flw351e|xn\\-\\-fpcrj9c3d|xn\\-\\-fzc2c9e2c|xn\\-\\-gecrj9c"
                    + "|xn\\-\\-h2brj9c|xn\\-\\-hxt814e|xn\\-\\-i1b6b1a6a2e|xn\\-\\-imr513n|xn\\-\\-io0a7i"
                    + "|xn\\-\\-j1aef|xn\\-\\-j1amh|xn\\-\\-j6w193g|xn\\-\\-kcrx77d1x4a|xn\\-\\-kprw13d|xn\\-\\-kpry57d"
                    + "|xn\\-\\-kput3i|xn\\-\\-l1acc|xn\\-\\-lgbbat1ad8j|xn\\-\\-mgb9awbf|xn\\-\\-mgba3a3ejt"
                    + "|xn\\-\\-mgba3a4f16a|xn\\-\\-mgbaam7a8h|xn\\-\\-mgbab2bd|xn\\-\\-mgbayh7gpa|xn\\-\\-mgbbh1a71e"
                    + "|xn\\-\\-mgbc0a9azcg|xn\\-\\-mgberp4a5d4ar|xn\\-\\-mgbpl2fh|xn\\-\\-mgbtx2b|xn\\-\\-mgbx4cd0ab"
                    + "|xn\\-\\-mk1bu44c|xn\\-\\-mxtq1m|xn\\-\\-ngbc5azd|xn\\-\\-node|xn\\-\\-nqv7f|xn\\-\\-nqv7fs00ema"
                    + "|xn\\-\\-nyqy26a|xn\\-\\-o3cw4h|xn\\-\\-ogbpf8fl|xn\\-\\-p1acf|xn\\-\\-p1ai|xn\\-\\-pgbs0dh"
                    + "|xn\\-\\-pssy2u|xn\\-\\-q9jyb4c|xn\\-\\-qcka1pmc|xn\\-\\-qxam|xn\\-\\-rhqv96g|xn\\-\\-s9brj9c"
                    + "|xn\\-\\-ses554g|xn\\-\\-t60b56a|xn\\-\\-tckwe|xn\\-\\-unup4y|xn\\-\\-vermgensberater\\-ctb"
                    + "|xn\\-\\-vermgensberatung\\-pwb|xn\\-\\-vhquv|xn\\-\\-vuq861b|xn\\-\\-wgbh1c|xn\\-\\-wgbl6a"
                    + "|xn\\-\\-xhq521b|xn\\-\\-xkc2al3hye2a|xn\\-\\-xkc2dl3a5ee0h|xn\\-\\-y9a3aq|xn\\-\\-yfro4i67o"
                    + "|xn\\-\\-ygbi2ammx|xn\\-\\-zfr164b|xperia|xxx|xyz)"
                    + "|(?:yachts|yamaxun|yandex|yodobashi|yoga|yokohama|youtube|y[et])"
                    + "|(?:zara|zip|zone|zuerich|z[amw]))";
    private static final String UCS_CHAR = "[" +
            "\u00A0-\uD7FF" +
            "\uF900-\uFDCF" +
            "\uFDF0-\uFFEF" +
            "\uD800\uDC00-\uD83F\uDFFD" +
            "\uD840\uDC00-\uD87F\uDFFD" +
            "\uD880\uDC00-\uD8BF\uDFFD" +
            "\uD8C0\uDC00-\uD8FF\uDFFD" +
            "\uD900\uDC00-\uD93F\uDFFD" +
            "\uD940\uDC00-\uD97F\uDFFD" +
            "\uD980\uDC00-\uD9BF\uDFFD" +
            "\uD9C0\uDC00-\uD9FF\uDFFD" +
            "\uDA00\uDC00-\uDA3F\uDFFD" +
            "\uDA40\uDC00-\uDA7F\uDFFD" +
            "\uDA80\uDC00-\uDABF\uDFFD" +
            "\uDAC0\uDC00-\uDAFF\uDFFD" +
            "\uDB00\uDC00-\uDB3F\uDFFD" +
            "\uDB44\uDC00-\uDB7F\uDFFD" +
            "&&[^\u00A0[\u2000-\u200A]\u2028\u2029\u202F\u3000]]";
    private static final String UCS_CHAR_FIXED = "[" +
            "\u00A0-\uD7FF" +
            "\uF900-\uFDCF" +
            "\uFDF0-\uFFEF" +
            //  "\uD800\uDC00-\uD83F\uDFFD" +
            "\uD840\uDC00-\uD87F\uDFFD" +
            "\uD880\uDC00-\uD8BF\uDFFD" +
            "\uD8C0\uDC00-\uD8FF\uDFFD" +
            "\uD900\uDC00-\uD93F\uDFFD" +
            "\uD940\uDC00-\uD97F\uDFFD" +
            "\uD980\uDC00-\uD9BF\uDFFD" +
            "\uD9C0\uDC00-\uD9FF\uDFFD" +
            "\uDA00\uDC00-\uDA3F\uDFFD" +
            "\uDA40\uDC00-\uDA7F\uDFFD" +
            "\uDA80\uDC00-\uDABF\uDFFD" +
            "\uDAC0\uDC00-\uDAFF\uDFFD" +
            "\uDB00\uDC00-\uDB3F\uDFFD" +
            "\uDB44\uDC00-\uDB7F\uDFFD" +
            "&&[^\u00A0[\u2000-\u200A]\u2028\u2029\u202F\u3000]]";
    private static final String IP_ADDRESS_STRING =
            "((25[0-5]|2[0-4][0-9]|[0-1][0-9]{2}|[1-9][0-9]|[1-9])\\.(25[0-5]|2[0-4]"
                    + "[0-9]|[0-1][0-9]{2}|[1-9][0-9]|[1-9]|0)\\.(25[0-5]|2[0-4][0-9]|[0-1]"
                    + "[0-9]{2}|[1-9][0-9]|[1-9]|0)\\.(25[0-5]|2[0-4][0-9]|[0-1][0-9]{2}"
                    + "|[1-9][0-9]|[0-9]))";
    private static final String TLD_CHAR = "a-zA-Z" + UCS_CHAR;
    private static final String PUNYCODE_TLD = "xn\\-\\-[\\w\\-]{0,58}\\w";
    private static final String LABEL_CHAR = "a-zA-Z0-9" + UCS_CHAR_FIXED;
    private static final String IRI_LABEL = "[" + LABEL_CHAR + "](?:[" + LABEL_CHAR + "_\\-]{0,61}[" + LABEL_CHAR + "]){0,1}";
    private static String STRICT_TLD = "(?:" + IANA_TOP_LEVEL_DOMAINS + "|" + PUNYCODE_TLD + ")";
    public static final String STRICT_HOST_NAME = "(?:(?:" + IRI_LABEL + "\\.)+" + STRICT_TLD + ")";
    private static final String STRICT_DOMAIN_NAME = "(?:" + STRICT_HOST_NAME + "|" + IP_ADDRESS_STRING + ")";
    private static final String TLD = "(" + PUNYCODE_TLD + "|" + "[" + TLD_CHAR + "]{2,63}" + ")";
    private static final String HOST_NAME = "(" + IRI_LABEL + "\\.)+" + TLD;
    private static final String DOMAIN_NAME_STR = "(" + HOST_NAME + "|" + IP_ADDRESS_STRING + ")";
    private static final Pattern DOMAIN_NAME = Pattern.compile(DOMAIN_NAME_STR);
<<<<<<< HEAD
    private static final String PROTOCOL = "(?i:http|https|ton|tg)://";
    private static final String PROXY_PROTOCOL = "(?i:vmess|vmess1|ss|ssr|trojan|ws|wss)://";
=======
    private static final String PROTOCOL = "(?i:http|https|ton|tg|tonsite)://";
>>>>>>> 3409cb1c
    private static final String WORD_BOUNDARY = "(?:\\b|$|^)";
    private static final String USER_INFO = "(?:[a-zA-Z0-9\\$\\-\\_\\.\\+\\!\\*\\'\\(\\)"
            + "\\,\\;\\?\\&\\=]|(?:\\%[a-fA-F0-9]{2})){1,64}(?:\\:(?:[a-zA-Z0-9\\$\\-\\_"
            + "\\.\\+\\!\\*\\'\\(\\)\\,\\;\\?\\&\\=]|(?:\\%[a-fA-F0-9]{2})){1,25})?\\@";
    private static final String PORT_NUMBER = "\\:\\d{1,5}";
    private static final String PATH_AND_QUERY = "[/\\?](?:(?:[" + LABEL_CHAR + ";/\\?:@&=#~" + "\\-\\.\\+!\\*'\\(\\),_\\$])|(?:%[a-fA-F0-9]{2}))*";
    private static final String BASE64 = "(?:[A-Za-z0-9+\\/]{4}\\\\n?)*(?:[A-Za-z0-9+\\/]{2}==|[A-Za-z0-9+\\/]{3}=)";
    private static final String PATH_AND_QUERY_BASE64 = "[/\\?]?(?:(?:[" + LABEL_CHAR + ";/\\?:@&=#~" + "\\-\\.\\+!\\*'\\(\\),_\\$])|(?:%[a-fA-F0-9]{2})|" + BASE64 + ")*";
    private static final String RELAXED_DOMAIN_NAME = "(?:" + "(?:" + IRI_LABEL + "(?:\\.(?=\\S))" + ")*" + "(?:" + IRI_LABEL + "(?:\\.(?=\\S))" + "?)" + "|" + IP_ADDRESS_STRING + ")";

    private static final String WEB_URL_WITHOUT_PROTOCOL = "("
            + WORD_BOUNDARY
            + "(?<!:\\/\\/)"
            + "("
            + "(?:" + STRICT_DOMAIN_NAME + ")"
            + "(?:" + PORT_NUMBER + ")?"
            + ")"
            + "(?:" + PATH_AND_QUERY + ")?"
            + WORD_BOUNDARY
            + ")";

    private static final String WEB_URL_WITH_PROTOCOL = "("
            + WORD_BOUNDARY
            + "(?:"
            + "(?:" + PROTOCOL + "(?:" + USER_INFO + ")?" + ")"
            + "(?:" + RELAXED_DOMAIN_NAME + ")?"
            + "(?:" + PORT_NUMBER + ")?"
            + ")"
            + "(?:" + PATH_AND_QUERY + ")?"
            + WORD_BOUNDARY
            + ")";

    private static final String PROXY_URL = "("
            + WORD_BOUNDARY
            + "(?:"
            + "(?:" + PROXY_PROTOCOL + "(?:" + USER_INFO + ")?" + ")"
            + "(?:" + RELAXED_DOMAIN_NAME + ")?"
            + "(?:" + PORT_NUMBER + ")?"
            + ")"
            + "(?:" + PATH_AND_QUERY_BASE64 + ")?"
            + WORD_BOUNDARY
            + ")";

    public static Pattern WEB_URL = null;
    public static Pattern PROXY_PATTERN = Pattern.compile(PROXY_URL);

    static {
        try {
            WEB_URL = Pattern.compile("(" + WEB_URL_WITH_PROTOCOL + "|" + WEB_URL_WITHOUT_PROTOCOL + ")");
        } catch (Exception e) {
            FileLog.e(e);
        }
    }
}<|MERGE_RESOLUTION|>--- conflicted
+++ resolved
@@ -174,12 +174,8 @@
     private static final String HOST_NAME = "(" + IRI_LABEL + "\\.)+" + TLD;
     private static final String DOMAIN_NAME_STR = "(" + HOST_NAME + "|" + IP_ADDRESS_STRING + ")";
     private static final Pattern DOMAIN_NAME = Pattern.compile(DOMAIN_NAME_STR);
-<<<<<<< HEAD
-    private static final String PROTOCOL = "(?i:http|https|ton|tg)://";
+    private static final String PROTOCOL = "(?i:http|https|ton|tg|tonsite)://";
     private static final String PROXY_PROTOCOL = "(?i:vmess|vmess1|ss|ssr|trojan|ws|wss)://";
-=======
-    private static final String PROTOCOL = "(?i:http|https|ton|tg|tonsite)://";
->>>>>>> 3409cb1c
     private static final String WORD_BOUNDARY = "(?:\\b|$|^)";
     private static final String USER_INFO = "(?:[a-zA-Z0-9\\$\\-\\_\\.\\+\\!\\*\\'\\(\\)"
             + "\\,\\;\\?\\&\\=]|(?:\\%[a-fA-F0-9]{2})){1,64}(?:\\:(?:[a-zA-Z0-9\\$\\-\\_"
