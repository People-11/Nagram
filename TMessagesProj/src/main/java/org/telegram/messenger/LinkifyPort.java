package org.telegram.messenger;

import java.util.regex.Pattern;

public class LinkifyPort {

    private static String IANA_TOP_LEVEL_DOMAINS =
            "(?:"
                    + "(?:aaa|aarp|abb|abbott|abogado|academy|accenture|accountant|accountants|aco|active"
                    + "|actor|ads|adult|aeg|aero|afl|agency|aig|airforce|airtel|allfinanz|alsace|amica|amsterdam"
                    + "|android|apartments|app|apple|aquarelle|aramco|archi|army|arpa|arte|asia|associates"
                    + "|attorney|auction|audio|auto|autos|axa|azure|a[cdefgilmoqrstuwxz])"
                    + "|(?:band|bank|bar|barcelona|barclaycard|barclays|bargains|bauhaus|bayern|bbc|bbva"
                    + "|bcn|beats|beer|bentley|berlin|best|bet|bharti|bible|bid|bike|bing|bingo|bio|biz|black"
                    + "|blackfriday|bloomberg|blue|bms|bmw|bnl|bnpparibas|boats|bom|bond|boo|boots|boutique"
                    + "|bradesco|bridgestone|broadway|broker|brother|brussels|budapest|build|builders|business"
                    + "|buzz|bzh|b[abdefghijmnorstvwyz])"
                    + "|(?:cab|cafe|cal|camera|camp|cancerresearch|canon|capetown|capital|car|caravan|cards"
                    + "|care|career|careers|cars|cartier|casa|cash|casino|cat|catering|cba|cbn|ceb|center|ceo"
                    + "|cern|cfa|cfd|chanel|channel|chat|cheap|chloe|christmas|chrome|church|cipriani|cisco"
                    + "|citic|city|cityeats|claims|cleaning|click|clinic|clothing|cloud|club|clubmed|coach"
                    + "|codes|coffee|college|cologne|com|commbank|community|company|computer|comsec|condos"
                    + "|construction|consulting|contractors|cooking|cool|coop|corsica|country|coupons|courses"
                    + "|credit|creditcard|creditunion|cricket|crown|crs|cruises|csc|cuisinella|cymru|cyou|c[acdfghiklmnoruvwxyz])"
                    + "|(?:dabur|dad|dance|date|dating|datsun|day|dclk|deals|degree|delivery|dell|delta"
                    + "|democrat|dental|dentist|desi|design|dev|diamonds|diet|digital|direct|directory|discount"
                    + "|dnp|docs|dog|doha|domains|doosan|download|drive|durban|dvag|d[ejkmoz])"
                    + "|(?:earth|eat|edu|education|email|emerck|energy|engineer|engineering|enterprises"
                    + "|epson|equipment|erni|esq|estate|eurovision|eus|events|everbank|exchange|expert|exposed"
                    + "|express|e[cegrstu])"
                    + "|(?:fage|fail|fairwinds|faith|family|fan|fans|farm|fashion|feedback|ferrero|film"
                    + "|final|finance|financial|firmdale|fish|fishing|fit|fitness|flights|florist|flowers|flsmidth"
                    + "|fly|foo|football|forex|forsale|forum|foundation|frl|frogans|fund|furniture|futbol|fyi"
                    + "|f[ijkmor])"
                    + "|(?:gal|gallery|game|garden|gbiz|gdn|gea|gent|genting|ggee|gift|gifts|gives|giving"
                    + "|glass|gle|global|globo|gmail|gmo|gmx|gold|goldpoint|golf|goo|goog|google|gop|gov|grainger"
                    + "|graphics|gratis|green|gripe|group|gucci|guge|guide|guitars|guru|g[abdefghilmnpqrstuwy])"
                    + "|(?:hamburg|hangout|haus|healthcare|help|here|hermes|hiphop|hitachi|hiv|hockey|holdings"
                    + "|holiday|homedepot|homes|honda|horse|host|hosting|hoteles|hotmail|house|how|hsbc|hyundai"
                    + "|h[kmnrtu])"
                    + "|(?:ibm|icbc|ice|icu|ifm|iinet|immo|immobilien|industries|infiniti|info|ing|ink|institute"
                    + "|insure|int|international|investments|ipiranga|irish|ist|istanbul|itau|iwc|i[delmnoqrst])"
                    + "|(?:jaguar|java|jcb|jetzt|jewelry|jlc|jll|jobs|joburg|jprs|juegos|j[emop])"
                    + "|(?:kaufen|kddi|kia|kim|kinder|kitchen|kiwi|koeln|komatsu|krd|kred|kyoto|k[eghimnprwyz])"
                    + "|(?:lacaixa|lancaster|land|landrover|lasalle|lat|latrobe|law|lawyer|lds|lease|leclerc"
                    + "|legal|lexus|lgbt|liaison|lidl|life|lifestyle|lighting|limited|limo|linde|link|live"
                    + "|lixil|loan|loans|lol|london|lotte|lotto|love|ltd|ltda|lupin|luxe|luxury|l[abcikrstuvy])"
                    + "|(?:madrid|maif|maison|man|management|mango|market|marketing|markets|marriott|mba"
                    + "|media|meet|melbourne|meme|memorial|men|menu|meo|miami|microsoft|mil|mini|mma|mobi|moda"
                    + "|moe|moi|mom|monash|money|montblanc|mormon|mortgage|moscow|motorcycles|mov|movie|movistar"
                    + "|mtn|mtpc|mtr|museum|mutuelle|m[acdeghklmnopqrstuvwxyz])"
                    + "|(?:nadex|nagoya|name|navy|nec|net|netbank|network|neustar|new|news|nexus|ngo|nhk"
                    + "|nico|ninja|nissan|nokia|nra|nrw|ntt|nyc|n[acefgilopruz])"
                    + "|(?:obi|office|okinawa|omega|one|ong|onl|online|ooo|oracle|orange|org|organic|osaka"
                    + "|otsuka|ovh|om)"
                    + "|(?:page|panerai|paris|partners|parts|party|pet|pharmacy|philips|photo|photography"
                    + "|photos|physio|piaget|pics|pictet|pictures|ping|pink|pizza|place|play|playstation|plumbing"
                    + "|plus|pohl|poker|porn|post|praxi|press|pro|prod|productions|prof|properties|property"
                    + "|protection|pub|p[aefghklmnrstwy])"
                    + "|(?:qpon|quebec|qa)"
                    + "|(?:racing|realtor|realty|recipes|red|redstone|rehab|reise|reisen|reit|ren|rent|rentals"
                    + "|repair|report|republican|rest|restaurant|review|reviews|rich|ricoh|rio|rip|rocher|rocks"
                    + "|rodeo|rsvp|ruhr|run|rwe|ryukyu|r[eosuw])"
                    + "|(?:saarland|sakura|sale|samsung|sandvik|sandvikcoromant|sanofi|sap|sapo|sarl|saxo"
                    + "|sbs|sca|scb|schmidt|scholarships|school|schule|schwarz|science|scor|scot|seat|security"
                    + "|seek|sener|services|seven|sew|sex|sexy|shiksha|shoes|show|shriram|singles|site|ski"
                    + "|sky|skype|sncf|soccer|social|software|sohu|solar|solutions|sony|soy|space|spiegel|spreadbetting"
                    + "|srl|stada|starhub|statoil|stc|stcgroup|stockholm|studio|study|style|sucks|supplies"
                    + "|supply|support|surf|surgery|suzuki|swatch|swiss|sydney|systems|s[abcdeghijklmnortuvxyz])"
                    + "|(?:tab|taipei|tatamotors|tatar|tattoo|tax|taxi|team|tech|technology|tel|telefonica"
                    + "|temasek|tennis|thd|theater|theatre|tickets|tienda|tips|tires|tirol|today|tokyo|tools"
                    + "|top|toray|toshiba|tours|town|toyota|toys|trade|trading|training|travel|trust|tui|t[cdfghjklmnortvwz])"
                    + "|(?:ubs|university|uno|uol|u[agksyz])"
                    + "|(?:vacations|vana|vegas|ventures|versicherung|vet|viajes|video|villas|vin|virgin"
                    + "|vision|vista|vistaprint|viva|vlaanderen|vodka|vote|voting|voto|voyage|v[aceginu])"
                    + "|(?:wales|walter|wang|watch|webcam|website|wed|wedding|weir|whoswho|wien|wiki|williamhill"
                    + "|win|windows|wine|wme|work|works|world|wtc|wtf|w[fs])"
                    + "|(?:\u03b5\u03bb|\u0431\u0435\u043b|\u0434\u0435\u0442\u0438|\u043a\u043e\u043c|\u043c\u043a\u0434"
                    + "|\u043c\u043e\u043d|\u043c\u043e\u0441\u043a\u0432\u0430|\u043e\u043d\u043b\u0430\u0439\u043d"
                    + "|\u043e\u0440\u0433|\u0440\u0443\u0441|\u0440\u0444|\u0441\u0430\u0439\u0442|\u0441\u0440\u0431"
                    + "|\u0443\u043a\u0440|\u049b\u0430\u0437|\u0570\u0561\u0575|\u05e7\u05d5\u05dd|\u0627\u0631\u0627\u0645\u0643\u0648"
                    + "|\u0627\u0644\u0627\u0631\u062f\u0646|\u0627\u0644\u062c\u0632\u0627\u0626\u0631|\u0627\u0644\u0633\u0639\u0648\u062f\u064a\u0629"
                    + "|\u0627\u0644\u0645\u063a\u0631\u0628|\u0627\u0645\u0627\u0631\u0627\u062a|\u0627\u06cc\u0631\u0627\u0646"
                    + "|\u0628\u0627\u0632\u0627\u0631|\u0628\u06be\u0627\u0631\u062a|\u062a\u0648\u0646\u0633"
                    + "|\u0633\u0648\u062f\u0627\u0646|\u0633\u0648\u0631\u064a\u0629|\u0634\u0628\u0643\u0629"
                    + "|\u0639\u0631\u0627\u0642|\u0639\u0645\u0627\u0646|\u0641\u0644\u0633\u0637\u064a\u0646"
                    + "|\u0642\u0637\u0631|\u0643\u0648\u0645|\u0645\u0635\u0631|\u0645\u0644\u064a\u0633\u064a\u0627"
                    + "|\u0645\u0648\u0642\u0639|\u0915\u0949\u092e|\u0928\u0947\u091f|\u092d\u093e\u0930\u0924"
                    + "|\u0938\u0902\u0917\u0920\u0928|\u09ad\u09be\u09b0\u09a4|\u0a2d\u0a3e\u0a30\u0a24|\u0aad\u0abe\u0ab0\u0aa4"
                    + "|\u0b87\u0ba8\u0bcd\u0ba4\u0bbf\u0baf\u0bbe|\u0b87\u0bb2\u0b99\u0bcd\u0b95\u0bc8|\u0b9a\u0bbf\u0b99\u0bcd\u0b95\u0baa\u0bcd\u0baa\u0bc2\u0bb0\u0bcd"
                    + "|\u0c2d\u0c3e\u0c30\u0c24\u0c4d|\u0dbd\u0d82\u0d9a\u0dcf|\u0e04\u0e2d\u0e21|\u0e44\u0e17\u0e22"
                    + "|\u10d2\u10d4|\u307f\u3093\u306a|\u30b0\u30fc\u30b0\u30eb|\u30b3\u30e0|\u4e16\u754c"
                    + "|\u4e2d\u4fe1|\u4e2d\u56fd|\u4e2d\u570b|\u4e2d\u6587\u7f51|\u4f01\u4e1a|\u4f5b\u5c71"
                    + "|\u4fe1\u606f|\u5065\u5eb7|\u516b\u5366|\u516c\u53f8|\u516c\u76ca|\u53f0\u6e7e|\u53f0\u7063"
                    + "|\u5546\u57ce|\u5546\u5e97|\u5546\u6807|\u5728\u7ebf|\u5927\u62ff|\u5a31\u4e50|\u5de5\u884c"
                    + "|\u5e7f\u4e1c|\u6148\u5584|\u6211\u7231\u4f60|\u624b\u673a|\u653f\u52a1|\u653f\u5e9c"
                    + "|\u65b0\u52a0\u5761|\u65b0\u95fb|\u65f6\u5c1a|\u673a\u6784|\u6de1\u9a6c\u9521|\u6e38\u620f"
                    + "|\u70b9\u770b|\u79fb\u52a8|\u7ec4\u7ec7\u673a\u6784|\u7f51\u5740|\u7f51\u5e97|\u7f51\u7edc"
                    + "|\u8c37\u6b4c|\u96c6\u56e2|\u98de\u5229\u6d66|\u9910\u5385|\u9999\u6e2f|\ub2f7\ub137"
                    + "|\ub2f7\ucef4|\uc0bc\uc131|\ud55c\uad6d|xbox"
                    + "|xerox|xin|xn\\-\\-11b4c3d|xn\\-\\-1qqw23a|xn\\-\\-30rr7y|xn\\-\\-3bst00m|xn\\-\\-3ds443g"
                    + "|xn\\-\\-3e0b707e|xn\\-\\-3pxu8k|xn\\-\\-42c2d9a|xn\\-\\-45brj9c|xn\\-\\-45q11c|xn\\-\\-4gbrim"
                    + "|xn\\-\\-55qw42g|xn\\-\\-55qx5d|xn\\-\\-6frz82g|xn\\-\\-6qq986b3xl|xn\\-\\-80adxhks"
                    + "|xn\\-\\-80ao21a|xn\\-\\-80asehdb|xn\\-\\-80aswg|xn\\-\\-90a3ac|xn\\-\\-90ais|xn\\-\\-9dbq2a"
                    + "|xn\\-\\-9et52u|xn\\-\\-b4w605ferd|xn\\-\\-c1avg|xn\\-\\-c2br7g|xn\\-\\-cg4bki|xn\\-\\-clchc0ea0b2g2a9gcd"
                    + "|xn\\-\\-czr694b|xn\\-\\-czrs0t|xn\\-\\-czru2d|xn\\-\\-d1acj3b|xn\\-\\-d1alf|xn\\-\\-efvy88h"
                    + "|xn\\-\\-estv75g|xn\\-\\-fhbei|xn\\-\\-fiq228c5hs|xn\\-\\-fiq64b|xn\\-\\-fiqs8s|xn\\-\\-fiqz9s"
                    + "|xn\\-\\-fjq720a|xn\\-\\-flw351e|xn\\-\\-fpcrj9c3d|xn\\-\\-fzc2c9e2c|xn\\-\\-gecrj9c"
                    + "|xn\\-\\-h2brj9c|xn\\-\\-hxt814e|xn\\-\\-i1b6b1a6a2e|xn\\-\\-imr513n|xn\\-\\-io0a7i"
                    + "|xn\\-\\-j1aef|xn\\-\\-j1amh|xn\\-\\-j6w193g|xn\\-\\-kcrx77d1x4a|xn\\-\\-kprw13d|xn\\-\\-kpry57d"
                    + "|xn\\-\\-kput3i|xn\\-\\-l1acc|xn\\-\\-lgbbat1ad8j|xn\\-\\-mgb9awbf|xn\\-\\-mgba3a3ejt"
                    + "|xn\\-\\-mgba3a4f16a|xn\\-\\-mgbaam7a8h|xn\\-\\-mgbab2bd|xn\\-\\-mgbayh7gpa|xn\\-\\-mgbbh1a71e"
                    + "|xn\\-\\-mgbc0a9azcg|xn\\-\\-mgberp4a5d4ar|xn\\-\\-mgbpl2fh|xn\\-\\-mgbtx2b|xn\\-\\-mgbx4cd0ab"
                    + "|xn\\-\\-mk1bu44c|xn\\-\\-mxtq1m|xn\\-\\-ngbc5azd|xn\\-\\-node|xn\\-\\-nqv7f|xn\\-\\-nqv7fs00ema"
                    + "|xn\\-\\-nyqy26a|xn\\-\\-o3cw4h|xn\\-\\-ogbpf8fl|xn\\-\\-p1acf|xn\\-\\-p1ai|xn\\-\\-pgbs0dh"
                    + "|xn\\-\\-pssy2u|xn\\-\\-q9jyb4c|xn\\-\\-qcka1pmc|xn\\-\\-qxam|xn\\-\\-rhqv96g|xn\\-\\-s9brj9c"
                    + "|xn\\-\\-ses554g|xn\\-\\-t60b56a|xn\\-\\-tckwe|xn\\-\\-unup4y|xn\\-\\-vermgensberater\\-ctb"
                    + "|xn\\-\\-vermgensberatung\\-pwb|xn\\-\\-vhquv|xn\\-\\-vuq861b|xn\\-\\-wgbh1c|xn\\-\\-wgbl6a"
                    + "|xn\\-\\-xhq521b|xn\\-\\-xkc2al3hye2a|xn\\-\\-xkc2dl3a5ee0h|xn\\-\\-y9a3aq|xn\\-\\-yfro4i67o"
                    + "|xn\\-\\-ygbi2ammx|xn\\-\\-zfr164b|xperia|xxx|xyz)"
                    + "|(?:yachts|yamaxun|yandex|yodobashi|yoga|yokohama|youtube|y[et])"
                    + "|(?:zara|zip|zone|zuerich|z[amw]))";
    private static final String UCS_CHAR = "[" +
            "\u00A0-\uD7FF" +
            "\uF900-\uFDCF" +
            "\uFDF0-\uFFEF" +
            "\uD800\uDC00-\uD83F\uDFFD" +
            "\uD840\uDC00-\uD87F\uDFFD" +
            "\uD880\uDC00-\uD8BF\uDFFD" +
            "\uD8C0\uDC00-\uD8FF\uDFFD" +
            "\uD900\uDC00-\uD93F\uDFFD" +
            "\uD940\uDC00-\uD97F\uDFFD" +
            "\uD980\uDC00-\uD9BF\uDFFD" +
            "\uD9C0\uDC00-\uD9FF\uDFFD" +
            "\uDA00\uDC00-\uDA3F\uDFFD" +
            "\uDA40\uDC00-\uDA7F\uDFFD" +
            "\uDA80\uDC00-\uDABF\uDFFD" +
            "\uDAC0\uDC00-\uDAFF\uDFFD" +
            "\uDB00\uDC00-\uDB3F\uDFFD" +
            "\uDB44\uDC00-\uDB7F\uDFFD" +
            "&&[^\u00A0[\u2000-\u200A]\u2028\u2029\u202F\u3000]]";
    private static final String IP_ADDRESS_STRING =
            "((25[0-5]|2[0-4][0-9]|[0-1][0-9]{2}|[1-9][0-9]|[1-9])\\.(25[0-5]|2[0-4]"
                    + "[0-9]|[0-1][0-9]{2}|[1-9][0-9]|[1-9]|0)\\.(25[0-5]|2[0-4][0-9]|[0-1]"
                    + "[0-9]{2}|[1-9][0-9]|[1-9]|0)\\.(25[0-5]|2[0-4][0-9]|[0-1][0-9]{2}"
                    + "|[1-9][0-9]|[0-9]))";
    private static final String TLD_CHAR = "a-zA-Z" + UCS_CHAR;
    private static final String PUNYCODE_TLD = "xn\\-\\-[\\w\\-]{0,58}\\w";
    private static final String LABEL_CHAR = "a-zA-Z0-9" + UCS_CHAR;
    private static final String IRI_LABEL = "[" + LABEL_CHAR + "](?:[" + LABEL_CHAR + "_\\-]{0,61}[" + LABEL_CHAR + "]){0,1}";
    private static String STRICT_TLD = "(?:" + IANA_TOP_LEVEL_DOMAINS + "|" + PUNYCODE_TLD + ")";
    private static final String STRICT_HOST_NAME = "(?:(?:" + IRI_LABEL + "\\.)+" + STRICT_TLD + ")";
    private static final String STRICT_DOMAIN_NAME = "(?:" + STRICT_HOST_NAME + "|" + IP_ADDRESS_STRING + ")";
    private static final String TLD = "(" + PUNYCODE_TLD + "|" + "[" + TLD_CHAR + "]{2,63}" + ")";
    private static final String HOST_NAME = "(" + IRI_LABEL + "\\.)+" + TLD;
    private static final String DOMAIN_NAME_STR = "(" + HOST_NAME + "|" + IP_ADDRESS_STRING + ")";
    private static final Pattern DOMAIN_NAME = Pattern.compile(DOMAIN_NAME_STR);
    private static final String PROTOCOL = "(?i:http|https|ton|tg)://";
    private static final String PROXY_PROTOCOL = "(?i:vmess|vmess1|ss|ssr|trojan|ws|wss)://";
    private static final String WORD_BOUNDARY = "(?:\\b|$|^)";
    private static final String USER_INFO = "(?:[a-zA-Z0-9\\$\\-\\_\\.\\+\\!\\*\\'\\(\\)"
            + "\\,\\;\\?\\&\\=]|(?:\\%[a-fA-F0-9]{2})){1,64}(?:\\:(?:[a-zA-Z0-9\\$\\-\\_"
            + "\\.\\+\\!\\*\\'\\(\\)\\,\\;\\?\\&\\=]|(?:\\%[a-fA-F0-9]{2})){1,25})?\\@";
    private static final String PORT_NUMBER = "\\:\\d{1,5}";
    private static final String PATH_AND_QUERY = "[/\\?](?:(?:[" + LABEL_CHAR + ";/\\?:@&=#~" + "\\-\\.\\+!\\*'\\(\\),_\\$])|(?:%[a-fA-F0-9]{2}))*";
<<<<<<< HEAD
    private static final String BASE64 = "(?:[A-Za-z0-9+\\/]{4}\\\\n?)*(?:[A-Za-z0-9+\\/]{2}==|[A-Za-z0-9+\\/]{3}=)";
    private static final String PATH_AND_QUERY_BASE64 = "[/\\?]?(?:(?:[" + LABEL_CHAR + ";/\\?:@&=#~" + "\\-\\.\\+!\\*'\\(\\),_\\$])|(?:%[a-fA-F0-9]{2})|" + BASE64 + ")*";
    private static final String RELAXED_DOMAIN_NAME = "(?:" + "(?:" + IRI_LABEL + "(?:\\.(?=\\S))" + "?)+" + "|" + IP_ADDRESS_STRING + ")";
=======
    private static final String RELAXED_DOMAIN_NAME = "(?:" + "(?:" + IRI_LABEL + "(?:\\.(?=\\S))" + ")*" + "(?:" + IRI_LABEL + "(?:\\.(?=\\S))" + "?)" + "|" + IP_ADDRESS_STRING + ")";
>>>>>>> 683c4e6d

    private static final String WEB_URL_WITHOUT_PROTOCOL = "("
            + WORD_BOUNDARY
            + "(?<!:\\/\\/)"
            + "("
            + "(?:" + STRICT_DOMAIN_NAME + ")"
            + "(?:" + PORT_NUMBER + ")?"
            + ")"
            + "(?:" + PATH_AND_QUERY + ")?"
            + WORD_BOUNDARY
            + ")";

    private static final String WEB_URL_WITH_PROTOCOL = "("
            + WORD_BOUNDARY
            + "(?:"
            + "(?:" + PROTOCOL + "(?:" + USER_INFO + ")?" + ")"
            + "(?:" + RELAXED_DOMAIN_NAME + ")?"
            + "(?:" + PORT_NUMBER + ")?"
            + ")"
            + "(?:" + PATH_AND_QUERY + ")?"
            + WORD_BOUNDARY
            + ")";

    private static final String PROXY_URL = "("
            + WORD_BOUNDARY
            + "(?:"
            + "(?:" + PROXY_PROTOCOL + "(?:" + USER_INFO + ")?" + ")"
            + "(?:" + RELAXED_DOMAIN_NAME + ")?"
            + "(?:" + PORT_NUMBER + ")?"
            + ")"
            + "(?:" + PATH_AND_QUERY_BASE64 + ")?"
            + WORD_BOUNDARY
            + ")";

    public static Pattern WEB_URL = null;
    public static Pattern PROXY_PATTERN = Pattern.compile(PROXY_URL);

    static {
        try {
            WEB_URL = Pattern.compile("(" + WEB_URL_WITH_PROTOCOL + "|" + WEB_URL_WITHOUT_PROTOCOL + ")");
        } catch (Exception e) {
            FileLog.e(e);
        }
    }
}<|MERGE_RESOLUTION|>--- conflicted
+++ resolved
@@ -163,13 +163,9 @@
             + "\\.\\+\\!\\*\\'\\(\\)\\,\\;\\?\\&\\=]|(?:\\%[a-fA-F0-9]{2})){1,25})?\\@";
     private static final String PORT_NUMBER = "\\:\\d{1,5}";
     private static final String PATH_AND_QUERY = "[/\\?](?:(?:[" + LABEL_CHAR + ";/\\?:@&=#~" + "\\-\\.\\+!\\*'\\(\\),_\\$])|(?:%[a-fA-F0-9]{2}))*";
-<<<<<<< HEAD
     private static final String BASE64 = "(?:[A-Za-z0-9+\\/]{4}\\\\n?)*(?:[A-Za-z0-9+\\/]{2}==|[A-Za-z0-9+\\/]{3}=)";
     private static final String PATH_AND_QUERY_BASE64 = "[/\\?]?(?:(?:[" + LABEL_CHAR + ";/\\?:@&=#~" + "\\-\\.\\+!\\*'\\(\\),_\\$])|(?:%[a-fA-F0-9]{2})|" + BASE64 + ")*";
-    private static final String RELAXED_DOMAIN_NAME = "(?:" + "(?:" + IRI_LABEL + "(?:\\.(?=\\S))" + "?)+" + "|" + IP_ADDRESS_STRING + ")";
-=======
     private static final String RELAXED_DOMAIN_NAME = "(?:" + "(?:" + IRI_LABEL + "(?:\\.(?=\\S))" + ")*" + "(?:" + IRI_LABEL + "(?:\\.(?=\\S))" + "?)" + "|" + IP_ADDRESS_STRING + ")";
->>>>>>> 683c4e6d
 
     private static final String WEB_URL_WITHOUT_PROTOCOL = "("
             + WORD_BOUNDARY
