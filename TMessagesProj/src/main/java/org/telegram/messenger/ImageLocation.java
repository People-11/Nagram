package org.telegram.messenger;

import org.telegram.tgnet.TLObject;
import org.telegram.tgnet.TLRPC;
import org.telegram.ui.ActionBar.Theme;

public class ImageLocation {

    public int dc_id;
    public byte[] file_reference;
    public byte[] key;
    public byte[] iv;
    public long access_hash;
    public TLRPC.TL_fileLocationToBeDeprecated location;

    public String path;

    public SecureDocument secureDocument;

    public TLRPC.Document document;

    public long videoSeekTo;

    public TLRPC.PhotoSize photoSize;
    public TLRPC.Photo photo;
    public int photoPeerType;
    public TLRPC.InputPeer photoPeer;
    public TLRPC.InputStickerSet stickerSet;
    public int imageType;

    public int currentSize;

    public long photoId;
    public long documentId;
    public String thumbSize;

    public WebFile webFile;

    public static ImageLocation getForPath(String path) {
        if (path == null) {
            return null;
        }
        ImageLocation imageLocation = new ImageLocation();
        imageLocation.path = path;
        return imageLocation;
    }

    public static ImageLocation getForSecureDocument(SecureDocument secureDocument) {
        if (secureDocument == null) {
            return null;
        }
        ImageLocation imageLocation = new ImageLocation();
        imageLocation.secureDocument = secureDocument;
        return imageLocation;
    }

    public static ImageLocation getForDocument(TLRPC.Document document) {
        if (document == null) {
            return null;
        }
        ImageLocation imageLocation = new ImageLocation();
        imageLocation.document = document;
        imageLocation.key = document.key;
        imageLocation.iv = document.iv;
        imageLocation.currentSize = document.size;
        return imageLocation;
    }

    public static ImageLocation getForWebFile(WebFile webFile) {
        if (webFile == null) {
            return null;
        }
        ImageLocation imageLocation = new ImageLocation();
        imageLocation.webFile = webFile;
        imageLocation.currentSize = webFile.size;
        return imageLocation;
    }

    public static ImageLocation getForObject(TLRPC.PhotoSize photoSize, TLObject object) {
        if (object instanceof TLRPC.Photo) {
            return getForPhoto(photoSize, (TLRPC.Photo) object);
        } else if (object instanceof TLRPC.Document) {
            return getForDocument(photoSize, (TLRPC.Document) object);
        }
        return null;
    }

    public static ImageLocation getForPhoto(TLRPC.PhotoSize photoSize, TLRPC.Photo photo) {
        if (photoSize instanceof TLRPC.TL_photoStrippedSize || photoSize instanceof TLRPC.TL_photoPathSize) {
            ImageLocation imageLocation = new ImageLocation();
            imageLocation.photoSize = photoSize;
            return imageLocation;
        } else if (photoSize == null || photo == null) {
            return null;
        }
        int dc_id;
        if (photo.dc_id != 0) {
            dc_id = photo.dc_id;
        } else {
            dc_id = photoSize.location.dc_id;
        }
        return getForPhoto(photoSize.location, photoSize.size, photo, null, null, TYPE_SMALL, dc_id, null, photoSize.type);
    }

<<<<<<< HEAD
    public static boolean isUserHasPhoto(TLRPC.User user) {
        if (user == null || user.access_hash == 0 || user.photo == null || user.photo.photo_big == null) {
            return false;
        }

        return true;
    }

    public static ImageLocation getForUser(TLRPC.User user, boolean big) {
=======
    public static final int TYPE_BIG = 0;
    public static final int TYPE_SMALL = 1;
    public static final int TYPE_STRIPPED = 2;

    public static ImageLocation getForUserOrChat(TLObject object, int type) {
        if (object instanceof TLRPC.User) {
            return getForUser((TLRPC.User) object, type);
        } else if (object instanceof TLRPC.Chat) {
            return getForChat((TLRPC.Chat) object, type);
        }
        return null;
    }

    public static ImageLocation getForUser(TLRPC.User user, int type) {
>>>>>>> 8bf056e2
        if (user == null || user.access_hash == 0 || user.photo == null) {
            return null;
        }
        if (type == TYPE_STRIPPED) {
            if (user.photo.stripped_thumb == null) {
                return null;
            }
            ImageLocation imageLocation = new ImageLocation();
            imageLocation.photoSize = new TLRPC.TL_photoStrippedSize();
            imageLocation.photoSize.type = "s";
            imageLocation.photoSize.bytes = user.photo.stripped_thumb;
            return imageLocation;
        }
        TLRPC.FileLocation fileLocation = type == TYPE_BIG ? user.photo.photo_big : user.photo.photo_small;
        if (fileLocation == null) {
            return null;
        }
        TLRPC.TL_inputPeerUser inputPeer = new TLRPC.TL_inputPeerUser();
        inputPeer.user_id = user.id;
        inputPeer.access_hash = user.access_hash;
        int dc_id;
        if (user.photo.dc_id != 0) {
            dc_id = user.photo.dc_id;
        } else {
            dc_id = fileLocation.dc_id;
        }
        return getForPhoto(fileLocation, 0, null, null, inputPeer, type, dc_id, null, null);
    }

    public static ImageLocation getForChat(TLRPC.Chat chat, int type) {
        if (chat == null || chat.photo == null) {
            return null;
        }
        if (type == TYPE_STRIPPED) {
            if (chat.photo.stripped_thumb == null) {
                return null;
            }
            ImageLocation imageLocation = new ImageLocation();
            imageLocation.photoSize = new TLRPC.TL_photoStrippedSize();
            imageLocation.photoSize.type = "s";
            imageLocation.photoSize.bytes = chat.photo.stripped_thumb;
            return imageLocation;
        }
        TLRPC.FileLocation fileLocation = type == TYPE_BIG ? chat.photo.photo_big : chat.photo.photo_small;
        if (fileLocation == null) {
            return null;
        }
        TLRPC.InputPeer inputPeer;
        if (ChatObject.isChannel(chat)) {
            if (chat.access_hash == 0) {
                return null;
            }
            inputPeer = new TLRPC.TL_inputPeerChannel();
            inputPeer.channel_id = chat.id;
            inputPeer.access_hash = chat.access_hash;
        } else {
            inputPeer = new TLRPC.TL_inputPeerChat();
            inputPeer.chat_id = chat.id;
        }
        int dc_id;
        if (chat.photo.dc_id != 0) {
            dc_id = chat.photo.dc_id;
        } else {
            dc_id = fileLocation.dc_id;
        }
        return getForPhoto(fileLocation, 0, null, null, inputPeer, type, dc_id, null, null);
    }

    public static ImageLocation getForSticker(TLRPC.PhotoSize photoSize, TLRPC.Document sticker) {
        if (photoSize instanceof TLRPC.TL_photoStrippedSize || photoSize instanceof TLRPC.TL_photoPathSize) {
            ImageLocation imageLocation = new ImageLocation();
            imageLocation.photoSize = photoSize;
            return imageLocation;
        } else if (photoSize == null || sticker == null) {
            return null;
        }
        TLRPC.InputStickerSet stickerSet = MediaDataController.getInputStickerSet(sticker);
        if (stickerSet == null) {
            return null;
        }
        ImageLocation imageLocation = getForPhoto(photoSize.location, photoSize.size, null, null, null, TYPE_SMALL, sticker.dc_id, stickerSet, photoSize.type);
        if (MessageObject.isAnimatedStickerDocument(sticker, true)) {
            imageLocation.imageType = FileLoader.IMAGE_TYPE_LOTTIE;
        }
        return imageLocation;
    }

    public static ImageLocation getForDocument(TLRPC.VideoSize videoSize, TLRPC.Document document) {
        if (videoSize == null || document == null) {
            return null;
        }
        ImageLocation location = getForPhoto(videoSize.location, videoSize.size, null, document, null, TYPE_SMALL, document.dc_id, null, videoSize.type);
        location.imageType = FileLoader.IMAGE_TYPE_ANIMATION;
        return location;
    }

    public static ImageLocation getForPhoto(TLRPC.VideoSize videoSize, TLRPC.Photo photo) {
        if (videoSize == null || photo == null) {
            return null;
        }
        ImageLocation location = getForPhoto(videoSize.location, videoSize.size, photo, null, null, TYPE_SMALL, photo.dc_id, null, videoSize.type);
        location.imageType = FileLoader.IMAGE_TYPE_ANIMATION;
        if ((videoSize.flags & 1) != 0) {
            location.videoSeekTo = (int) (videoSize.video_start_ts * 1000);
        }
        return location;
    }

    public static ImageLocation getForDocument(TLRPC.PhotoSize photoSize, TLRPC.Document document) {
        if (photoSize instanceof TLRPC.TL_photoStrippedSize || photoSize instanceof TLRPC.TL_photoPathSize) {
            ImageLocation imageLocation = new ImageLocation();
            imageLocation.photoSize = photoSize;
            return imageLocation;
        } else if (photoSize == null || document == null) {
            return null;
        }
        return getForPhoto(photoSize.location, photoSize.size, null, document, null, TYPE_SMALL, document.dc_id, null, photoSize.type);
    }

    public static ImageLocation getForLocal(TLRPC.FileLocation location) {
        if (location == null) {
            return null;
        }
        ImageLocation imageLocation = new ImageLocation();
        imageLocation.location = new TLRPC.TL_fileLocationToBeDeprecated();
        imageLocation.location.local_id = location.local_id;
        imageLocation.location.volume_id = location.volume_id;
        imageLocation.location.secret = location.secret;
        imageLocation.location.dc_id = location.dc_id;
        return imageLocation;
    }

    private static ImageLocation getForPhoto(TLRPC.FileLocation location, int size, TLRPC.Photo photo, TLRPC.Document document, TLRPC.InputPeer photoPeer, int photoPeerType, int dc_id, TLRPC.InputStickerSet stickerSet, String thumbSize) {
        if (location == null || photo == null && photoPeer == null && stickerSet == null && document == null) {
            return null;
        }
        ImageLocation imageLocation = new ImageLocation();
        imageLocation.dc_id = dc_id;
        imageLocation.photo = photo;
        imageLocation.currentSize = size;
        imageLocation.photoPeer = photoPeer;
        imageLocation.photoPeerType = photoPeerType;
        imageLocation.stickerSet = stickerSet;
        if (location instanceof TLRPC.TL_fileLocationToBeDeprecated) {
            imageLocation.location = (TLRPC.TL_fileLocationToBeDeprecated) location;
            if (photo != null) {
                imageLocation.file_reference = photo.file_reference;
                imageLocation.access_hash = photo.access_hash;
                imageLocation.photoId = photo.id;
                imageLocation.thumbSize = thumbSize;
            } else if (document != null) {
                imageLocation.file_reference = document.file_reference;
                imageLocation.access_hash = document.access_hash;
                imageLocation.documentId = document.id;
                imageLocation.thumbSize = thumbSize;
            }
        } else {
            imageLocation.location = new TLRPC.TL_fileLocationToBeDeprecated();
            imageLocation.location.local_id = location.local_id;
            imageLocation.location.volume_id = location.volume_id;
            imageLocation.location.secret = location.secret;
            imageLocation.dc_id = location.dc_id;
            imageLocation.file_reference = location.file_reference;
            imageLocation.key = location.key;
            imageLocation.iv = location.iv;
            imageLocation.access_hash = location.secret;
        }
        return imageLocation;
    }

    public static String getStippedKey(Object parentObject, Object fullObject, Object strippedObject) {
        if (parentObject instanceof TLRPC.WebPage) {
            if (fullObject instanceof ImageLocation) {
                ImageLocation imageLocation = (ImageLocation) fullObject;
                if (imageLocation.document != null) {
                    fullObject = imageLocation.document;
                } else if (imageLocation.photoSize != null) {
                    fullObject = imageLocation.photoSize;
                } else if (imageLocation.photo != null) {
                    fullObject = imageLocation.photo;
                }
            }
            if (fullObject == null) {
                return "stripped" + FileRefController.getKeyForParentObject(parentObject) + "_" + strippedObject;
            } else if (fullObject instanceof TLRPC.Document) {
                TLRPC.Document document = (TLRPC.Document) fullObject;
                return "stripped" + FileRefController.getKeyForParentObject(parentObject) + "_" + document.id;
            } else if (fullObject instanceof TLRPC.Photo) {
                TLRPC.Photo photo = (TLRPC.Photo) fullObject;
                return "stripped" + FileRefController.getKeyForParentObject(parentObject) + "_" + photo.id;
            } else if (fullObject instanceof TLRPC.PhotoSize) {
                TLRPC.PhotoSize size = (TLRPC.PhotoSize) fullObject;
                if (size.location != null) {
                    return "stripped" + FileRefController.getKeyForParentObject(parentObject) + "_" + size.location.local_id + "_" + size.location.volume_id;
                } else {
                    return "stripped" + FileRefController.getKeyForParentObject(parentObject);
                }
            } else if (fullObject instanceof TLRPC.FileLocation) {
                TLRPC.FileLocation loc = (TLRPC.FileLocation) fullObject;
                return "stripped" + FileRefController.getKeyForParentObject(parentObject) + "_" + loc.local_id + "_" + loc.volume_id;
            }
        }
        return "stripped" + FileRefController.getKeyForParentObject(parentObject);
    }

    public String getKey(Object parentObject, Object fullObject, boolean url) {
        if (secureDocument != null) {
            return secureDocument.secureFile.dc_id + "_" + secureDocument.secureFile.id;
        } else if (photoSize instanceof TLRPC.TL_photoStrippedSize || photoSize instanceof TLRPC.TL_photoPathSize) {
            if (photoSize.bytes.length > 0) {
                return getStippedKey(parentObject, fullObject, photoSize);
            }
        } else if (location != null) {
            return location.volume_id + "_" + location.local_id;
        } else if (webFile != null) {
            return Utilities.MD5(webFile.url);
        } else if (document != null) {
            if (!url && document instanceof DocumentObject.ThemeDocument) {
                DocumentObject.ThemeDocument themeDocument = (DocumentObject.ThemeDocument) document;
                return document.dc_id + "_" + document.id + "_" + Theme.getBaseThemeKey(themeDocument.themeSettings) + "_" + themeDocument.themeSettings.accent_color + "_" + themeDocument.themeSettings.message_top_color + "_" + themeDocument.themeSettings.message_bottom_color;
            } else if (document.id != 0 && document.dc_id != 0) {
                return document.dc_id + "_" + document.id;
            }
        } else if (path != null) {
            return Utilities.MD5(path);
        }
        return null;
    }

    public boolean isEncrypted() {
        return key != null;
    }

    public int getSize() {
        if (photoSize != null) {
            return photoSize.size;
        } else if (secureDocument != null) {
            if (secureDocument.secureFile != null) {
                return secureDocument.secureFile.size;
            }
        } else if (document != null) {
            return document.size;
        } else if (webFile != null) {
            return webFile.size;
        }
        return currentSize;
    }
}<|MERGE_RESOLUTION|>--- conflicted
+++ resolved
@@ -102,17 +102,6 @@
         return getForPhoto(photoSize.location, photoSize.size, photo, null, null, TYPE_SMALL, dc_id, null, photoSize.type);
     }
 
-<<<<<<< HEAD
-    public static boolean isUserHasPhoto(TLRPC.User user) {
-        if (user == null || user.access_hash == 0 || user.photo == null || user.photo.photo_big == null) {
-            return false;
-        }
-
-        return true;
-    }
-
-    public static ImageLocation getForUser(TLRPC.User user, boolean big) {
-=======
     public static final int TYPE_BIG = 0;
     public static final int TYPE_SMALL = 1;
     public static final int TYPE_STRIPPED = 2;
@@ -126,8 +115,15 @@
         return null;
     }
 
+    public static boolean isUserHasPhoto(TLRPC.User user) {
+        if (user == null || user.access_hash == 0 || user.photo == null || user.photo.photo_big == null) {
+            return false;
+        }
+
+        return true;
+    }
+
     public static ImageLocation getForUser(TLRPC.User user, int type) {
->>>>>>> 8bf056e2
         if (user == null || user.access_hash == 0 || user.photo == null) {
             return null;
         }
