--- conflicted
+++ resolved
@@ -49,11 +49,7 @@
         intent.setAction("com.tmessages.openchat" + Math.random() + Integer.MAX_VALUE);
         intent.addFlags(Intent.FLAG_ACTIVITY_CLEAR_TOP);
         intent.addCategory(Intent.CATEGORY_LAUNCHER);
-<<<<<<< HEAD
-        PendingIntent contentIntent = PendingIntent.getActivity(ApplicationLoader.applicationContext, 0, intent, PendingIntent.FLAG_UPDATE_CURRENT | PendingIntent.FLAG_IMMUTABLE);
-=======
         PendingIntent contentIntent = PendingIntent.getActivity(ApplicationLoader.applicationContext, 0, intent, PendingIntent.FLAG_MUTABLE | PendingIntent.FLAG_UPDATE_CURRENT);
->>>>>>> 0e17caa7
 
         rv.setPendingIntentTemplate(R.id.list_view, contentIntent);
 
