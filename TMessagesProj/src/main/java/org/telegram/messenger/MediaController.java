--- conflicted
+++ resolved
@@ -949,10 +949,8 @@
 
         fileBuffer = ByteBuffer.allocateDirect(1920);
 
-<<<<<<< HEAD
-=======
         AndroidUtilities.runOnUIThread(() -> {
-            for (int a = 0; a < UserConfig.MAX_ACCOUNT_COUNT; a++) {
+            for (int a : SharedConfig.activeAccounts) {
                 NotificationCenter.getInstance(a).addObserver(MediaController.this, NotificationCenter.fileLoaded);
                 NotificationCenter.getInstance(a).addObserver(MediaController.this, NotificationCenter.httpFileDidLoad);
                 NotificationCenter.getInstance(a).addObserver(MediaController.this, NotificationCenter.didReceiveNewMessages);
@@ -964,7 +962,6 @@
             }
         });
 
->>>>>>> dd2b001b
         mediaProjections = new String[]{
                 MediaStore.Images.ImageColumns.DATA,
                 MediaStore.Images.ImageColumns.DISPLAY_NAME,
@@ -996,19 +993,6 @@
         } catch (Exception e) {
             FileLog.e(e);
         }
-    }
-
-    public void init(int a) {
-        AndroidUtilities.runOnUIThread(() -> {
-            NotificationCenter.getInstance(a).addObserver(MediaController.this, NotificationCenter.fileDidLoad);
-            NotificationCenter.getInstance(a).addObserver(MediaController.this, NotificationCenter.httpFileDidLoad);
-            NotificationCenter.getInstance(a).addObserver(MediaController.this, NotificationCenter.didReceiveNewMessages);
-            NotificationCenter.getInstance(a).addObserver(MediaController.this, NotificationCenter.messagesDeleted);
-            NotificationCenter.getInstance(a).addObserver(MediaController.this, NotificationCenter.removeAllMessagesFromDialog);
-            NotificationCenter.getInstance(a).addObserver(MediaController.this, NotificationCenter.musicDidLoad);
-            NotificationCenter.getInstance(a).addObserver(MediaController.this, NotificationCenter.mediaDidLoad);
-            NotificationCenter.getGlobalInstance().addObserver(MediaController.this, NotificationCenter.playerDidStartPlaying);
-        });
     }
 
     @Override
