/*
 * This is the source code of Telegram for Android v. 1.3.x.
 * It is licensed under GNU GPL v. 2 or later.
 * You should have received a copy of the license in this archive (see LICENSE).
 *
 * Copyright Nikolai Kudashov, 2013-2018.
 */

package org.telegram.messenger;

import android.Manifest;
import android.animation.Animator;
import android.animation.AnimatorListenerAdapter;
import android.animation.ValueAnimator;
import android.annotation.SuppressLint;
import android.app.Activity;
import android.app.DownloadManager;
import android.bluetooth.BluetoothAdapter;
import android.bluetooth.BluetoothProfile;
import android.content.ContentResolver;
import android.content.ContentValues;
import android.content.Context;
import android.content.Intent;
import android.content.SharedPreferences;
import android.content.pm.PackageManager;
import android.database.ContentObserver;
import android.database.Cursor;
import android.graphics.BitmapFactory;
import android.graphics.Matrix;
import android.graphics.Point;
import android.graphics.SurfaceTexture;
import android.graphics.drawable.BitmapDrawable;
import android.hardware.Sensor;
import android.hardware.SensorEvent;
import android.hardware.SensorEventListener;
import android.hardware.SensorManager;
import android.media.AudioDeviceInfo;
import android.media.AudioFormat;
import android.media.AudioManager;
import android.media.AudioRecord;
import android.media.MediaCodec;
import android.media.MediaCodecInfo;
import android.media.MediaCodecList;
import android.media.MediaExtractor;
import android.media.MediaFormat;
import android.media.MediaMetadataRetriever;
import android.media.MediaRecorder;
import android.net.Uri;
import android.os.Build;
import android.os.Environment;
import android.os.PowerManager;
import android.os.SystemClock;
import android.provider.DocumentsContract;
import android.provider.MediaStore;
import android.provider.OpenableColumns;
import android.telephony.PhoneStateListener;
import android.telephony.TelephonyManager;
import android.text.TextUtils;
import android.util.Pair;
import android.util.SparseArray;
import android.view.HapticFeedbackConstants;
import android.view.TextureView;
import android.view.View;
import android.view.WindowManager;
import android.webkit.MimeTypeMap;
import android.widget.FrameLayout;

<<<<<<< HEAD
import androidx.annotation.RequiresApi;
=======
import androidx.core.content.FileProvider;
>>>>>>> 59a0bc1a

import com.google.android.exoplayer2.C;
import com.google.android.exoplayer2.ExoPlayer;
import com.google.android.exoplayer2.ui.AspectRatioFrameLayout;

import org.telegram.messenger.audioinfo.AudioInfo;
import org.telegram.messenger.video.MediaCodecVideoConvertor;
import org.telegram.messenger.voip.VoIPService;
import org.telegram.tgnet.AbstractSerializedData;
import org.telegram.tgnet.ConnectionsManager;
import org.telegram.tgnet.TLObject;
import org.telegram.tgnet.TLRPC;
import org.telegram.tgnet.tl.TL_stories;
import org.telegram.ui.ActionBar.AlertDialog;
import org.telegram.ui.ActionBar.BaseFragment;
import org.telegram.ui.ActionBar.Theme;
import org.telegram.ui.Adapters.FiltersView;
import org.telegram.ui.ChatActivity;
import org.telegram.ui.Components.EmbedBottomSheet;
import org.telegram.ui.Components.PhotoFilterView;
import org.telegram.ui.Components.PipRoundVideoView;
import org.telegram.ui.Components.Reactions.ReactionsLayoutInBubble;
import org.telegram.ui.Components.VideoPlayer;
import org.telegram.ui.LaunchActivity;
import org.telegram.ui.PhotoViewer;

import java.io.File;
import java.io.FileDescriptor;
import java.io.FileInputStream;
import java.io.FileOutputStream;
import java.io.InputStream;
import java.io.OutputStream;
import java.lang.reflect.Method;
import java.net.URLEncoder;
import java.nio.ByteBuffer;
import java.nio.ByteOrder;
import java.nio.channels.FileChannel;
import java.util.ArrayList;
import java.util.Collections;
import java.util.HashMap;
import java.util.Locale;
import java.util.Timer;
import java.util.TimerTask;
import java.util.concurrent.ConcurrentHashMap;
import java.util.concurrent.CountDownLatch;

import tw.nekomimi.nekogram.NekoConfig;
import tw.nekomimi.nekogram.NekoXConfig;
import tw.nekomimi.nekogram.SaveToDownloadReceiver;
import xyz.nextalone.nagram.helper.AudioEnhance;

public class MediaController implements AudioManager.OnAudioFocusChangeListener, NotificationCenter.NotificationCenterDelegate, SensorEventListener {

    private native int startRecord(String path, int sampleRate);

    private native int resumeRecord(String path, int sampleRate);

    private native int writeFrame(ByteBuffer frame, int len);

    private native void stopRecord(boolean allowResuming);

    public static native int isOpusFile(String path);

    public static native byte[] getWaveform(String path);

    public native byte[] getWaveform2(short[] array, int length);

    public boolean isBuffering() {
        if (audioPlayer != null) {
            return audioPlayer.isBuffering();
        }
        return false;
    }

    public VideoConvertMessage getCurrentForegroundConverMessage() {
        return currentForegroundConvertingVideo;
    }

    private static class AudioBuffer {
        public AudioBuffer(int capacity) {
            buffer = ByteBuffer.allocateDirect(capacity);
            bufferBytes = new byte[capacity];
        }

        ByteBuffer buffer;
        byte[] bufferBytes;
        int size;
        int finished;
        long pcmOffset;
    }

    private static final String[] projectionPhotos = {
            MediaStore.Images.Media._ID,
            MediaStore.Images.Media.BUCKET_ID,
            MediaStore.Images.Media.BUCKET_DISPLAY_NAME,
            MediaStore.Images.Media.DATA,
            Build.VERSION.SDK_INT > 28 ? MediaStore.Images.Media.DATE_MODIFIED : MediaStore.Images.Media.DATE_TAKEN,
            MediaStore.Images.Media.ORIENTATION,
            MediaStore.Images.Media.WIDTH,
            MediaStore.Images.Media.HEIGHT,
            MediaStore.Images.Media.SIZE
    };

    private static final String[] projectionVideo = {
            MediaStore.Video.Media._ID,
            MediaStore.Video.Media.BUCKET_ID,
            MediaStore.Video.Media.BUCKET_DISPLAY_NAME,
            MediaStore.Video.Media.DATA,
            Build.VERSION.SDK_INT > 28 ? MediaStore.Images.Media.DATE_MODIFIED : MediaStore.Video.Media.DATE_TAKEN,
            MediaStore.Video.Media.DURATION,
            MediaStore.Video.Media.WIDTH,
            MediaStore.Video.Media.HEIGHT,
            MediaStore.Video.Media.SIZE
    };

    public static class AudioEntry {
        public long id;
        public String author;
        public String title;
        public String genre;
        public int duration;
        public String path;
        public MessageObject messageObject;
    }

    public static class AlbumEntry {
        public int bucketId;
        public boolean videoOnly;
        public String bucketName;
        public PhotoEntry coverPhoto;
        public ArrayList<PhotoEntry> photos = new ArrayList<>();
        public SparseArray<PhotoEntry> photosByIds = new SparseArray<>();

        public AlbumEntry(int bucketId, String bucketName, PhotoEntry coverPhoto) {
            this.bucketId = bucketId;
            this.bucketName = bucketName;
            this.coverPhoto = coverPhoto;
        }

        public void addPhoto(PhotoEntry photoEntry) {
            photos.add(photoEntry);
            photosByIds.put(photoEntry.imageId, photoEntry);
        }
    }

    public static class SavedFilterState {
        public float enhanceValue;
        public float softenSkinValue;
        public float exposureValue;
        public float contrastValue;
        public float warmthValue;
        public float saturationValue;
        public float fadeValue;
        public int tintShadowsColor;
        public int tintHighlightsColor;
        public float highlightsValue;
        public float shadowsValue;
        public float vignetteValue;
        public float grainValue;
        public int blurType;
        public float sharpenValue;
        public PhotoFilterView.CurvesToolValue curvesToolValue = new PhotoFilterView.CurvesToolValue();
        public float blurExcludeSize;
        public org.telegram.ui.Components.Point blurExcludePoint;
        public float blurExcludeBlurSize;
        public float blurAngle;

        public void serializeToStream(AbstractSerializedData stream) {
            stream.writeFloat(enhanceValue);
            stream.writeFloat(softenSkinValue);
            stream.writeFloat(exposureValue);
            stream.writeFloat(contrastValue);
            stream.writeFloat(warmthValue);
            stream.writeFloat(saturationValue);
            stream.writeFloat(fadeValue);
            stream.writeInt32(tintShadowsColor);
            stream.writeInt32(tintHighlightsColor);
            stream.writeFloat(highlightsValue);
            stream.writeFloat(shadowsValue);
            stream.writeFloat(vignetteValue);
            stream.writeFloat(grainValue);
            stream.writeInt32(blurType);
            stream.writeFloat(sharpenValue);
            curvesToolValue.serializeToStream(stream);
            stream.writeFloat(blurExcludeSize);
            if (blurExcludePoint == null) {
                stream.writeInt32(0x56730bcc);
            } else {
                stream.writeInt32(0xDEADBEEF);
                stream.writeFloat(blurExcludePoint.x);
                stream.writeFloat(blurExcludePoint.y);
            }
            stream.writeFloat(blurExcludeBlurSize);
            stream.writeFloat(blurAngle);
        }

        public void readParams(AbstractSerializedData stream, boolean exception) {
            enhanceValue = stream.readFloat(exception);
            softenSkinValue = stream.readFloat(exception);
            exposureValue = stream.readFloat(exception);
            contrastValue = stream.readFloat(exception);
            warmthValue = stream.readFloat(exception);
            saturationValue = stream.readFloat(exception);
            fadeValue = stream.readFloat(exception);
            tintShadowsColor = stream.readInt32(exception);
            tintHighlightsColor = stream.readInt32(exception);
            highlightsValue = stream.readFloat(exception);
            shadowsValue = stream.readFloat(exception);
            vignetteValue = stream.readFloat(exception);
            grainValue = stream.readFloat(exception);
            blurType = stream.readInt32(exception);
            sharpenValue = stream.readFloat(exception);
            curvesToolValue.readParams(stream, exception);
            blurExcludeSize = stream.readFloat(exception);
            int magic = stream.readInt32(exception);
            if (magic == 0x56730bcc) {
                blurExcludePoint = null;
            } else {
                if (blurExcludePoint == null) {
                    blurExcludePoint = new org.telegram.ui.Components.Point();
                }
                blurExcludePoint.x = stream.readFloat(exception);
                blurExcludePoint.y = stream.readFloat(exception);
            }
            blurExcludeBlurSize = stream.readFloat(exception);
            blurAngle = stream.readFloat(exception);
        }

        public boolean isEmpty() {
            return (
                Math.abs(enhanceValue) < 0.1f &&
                Math.abs(softenSkinValue) < 0.1f &&
                Math.abs(exposureValue) < 0.1f &&
                Math.abs(contrastValue) < 0.1f &&
                Math.abs(warmthValue) < 0.1f &&
                Math.abs(saturationValue) < 0.1f &&
                Math.abs(fadeValue) < 0.1f &&
                tintShadowsColor == 0 &&
                tintHighlightsColor == 0 &&
                Math.abs(highlightsValue) < 0.1f &&
                Math.abs(shadowsValue) < 0.1f &&
                Math.abs(vignetteValue) < 0.1f &&
                Math.abs(grainValue) < 0.1f &&
                blurType == 0 &&
                Math.abs(sharpenValue) < 0.1f
            );
        }
    }

    public static class CropState {
        public float cropPx;
        public float cropPy;
        public float cropScale = 1;
        public float cropRotate;
        public float cropPw = 1;
        public float cropPh = 1;
        public int transformWidth;
        public int transformHeight;
        public int transformRotation;
        public boolean mirrored;

        public float stateScale;
        public float scale;
        public Matrix matrix;
        public int width;
        public int height;
        public boolean freeform;
        public float lockedAspectRatio;

        public Matrix useMatrix;

        public boolean initied;

        @Override
        public CropState clone() {
            CropState cloned = new CropState();

            cloned.cropPx = this.cropPx;
            cloned.cropPy = this.cropPy;
            cloned.cropScale = this.cropScale;
            cloned.cropRotate = this.cropRotate;
            cloned.cropPw = this.cropPw;
            cloned.cropPh = this.cropPh;
            cloned.transformWidth = this.transformWidth;
            cloned.transformHeight = this.transformHeight;
            cloned.transformRotation = this.transformRotation;
            cloned.mirrored = this.mirrored;

            cloned.stateScale = this.stateScale;
            cloned.scale = this.scale;
            cloned.matrix = this.matrix;
            cloned.width = this.width;
            cloned.height = this.height;
            cloned.freeform = this.freeform;
            cloned.lockedAspectRatio = this.lockedAspectRatio;

            cloned.initied = this.initied;
            cloned.useMatrix = this.useMatrix;
            return cloned;
        }

        public boolean isEmpty() {
            return (matrix == null || matrix.isIdentity()) && (useMatrix == null || useMatrix.isIdentity()) && cropPw == 1 && cropPh == 1 &&
                    cropScale == 1 && cropRotate == 0 && transformWidth == 0 && transformHeight == 0 &&
                    transformRotation == 0 && !mirrored && stateScale == 0 && scale == 0 && width == 0 && height == 0 && !freeform && lockedAspectRatio == 0;

        }
    }

    public static class MediaEditState {

        public CharSequence caption;

        public String thumbPath;
        public String imagePath;
        public String filterPath;
        public String paintPath;
        public String croppedPaintPath;
        public String fullPaintPath;

        public ArrayList<TLRPC.MessageEntity> entities;
        public SavedFilterState savedFilterState;
        public ArrayList<VideoEditedInfo.MediaEntity> mediaEntities;
        public ArrayList<VideoEditedInfo.MediaEntity> croppedMediaEntities;
        public ArrayList<TLRPC.InputDocument> stickers;
        public VideoEditedInfo editedInfo;
        public long averageDuration;
        public boolean isFiltered;
        public boolean isPainted;
        public boolean isCropped;
        public int ttl;
        public long effectId;

        public CropState cropState;

        public String getPath() {
            return null;
        }

        public void reset() {
            caption = null;
            thumbPath = null;
            filterPath = null;
            imagePath = null;
            paintPath = null;
            croppedPaintPath = null;
            isFiltered = false;
            isPainted = false;
            isCropped = false;
            ttl = 0;
            mediaEntities = null;
            editedInfo = null;
            entities = null;
            savedFilterState = null;
            stickers = null;
            cropState = null;
        }

        public void copyFrom(MediaEditState state) {
            caption = state.caption;

            thumbPath = state.thumbPath;
            imagePath = state.imagePath;
            filterPath = state.filterPath;
            paintPath = state.paintPath;
            croppedPaintPath = state.croppedPaintPath;
            fullPaintPath = state.fullPaintPath;

            entities = state.entities;
            savedFilterState = state.savedFilterState;
            mediaEntities = state.mediaEntities;
            croppedMediaEntities = state.croppedMediaEntities;
            stickers = state.stickers;
            editedInfo = state.editedInfo;
            averageDuration = state.averageDuration;
            isFiltered = state.isFiltered;
            isPainted = state.isPainted;
            isCropped = state.isCropped;
            ttl = state.ttl;

            cropState = state.cropState;
        }
    }

    public static class PhotoEntry extends MediaEditState {
        public int bucketId;
        public int imageId;
        public long dateTaken;
        public int duration;
        public int width;
        public int height;
        public long size;
        public String path;
        public int orientation;
        public int invert;
        public boolean isVideo;
        public boolean isMuted;
        public boolean canDeleteAfter;
        public boolean hasSpoiler;
        public long starsAmount;
        public String emoji;

        public int videoOrientation = -1;

        public boolean isChatPreviewSpoilerRevealed;
        public boolean isAttachSpoilerRevealed;
        public TLRPC.VideoSize emojiMarkup;

        public int gradientTopColor, gradientBottomColor;

        public BitmapDrawable thumb;

        public PhotoEntry(int bucketId, int imageId, long dateTaken, String path, int orientationOrDuration, boolean isVideo, int width, int height, long size) {
            this.bucketId = bucketId;
            this.imageId = imageId;
            this.dateTaken = dateTaken;
            this.path = path;
            this.width = width;
            this.height = height;
            this.size = size;
            if (isVideo) {
                this.duration = orientationOrDuration;
            } else {
                this.orientation = orientationOrDuration;
            }
            this.isVideo = isVideo;
        }

        public PhotoEntry(int bucketId, int imageId, long dateTaken, String path, int orientation, int duration, boolean isVideo, int width, int height, long size) {
            this.bucketId = bucketId;
            this.imageId = imageId;
            this.dateTaken = dateTaken;
            this.path = path;
            this.width = width;
            this.height = height;
            this.size = size;
            this.duration = duration;
            this.orientation = orientation;
            this.isVideo = isVideo;
        }

        public PhotoEntry setOrientation(Pair<Integer, Integer> rotationAndInvert) {
            this.orientation = rotationAndInvert.first;
            this.invert = rotationAndInvert.second;
            return this;
        }

        public PhotoEntry setOrientation(int rotation, int invert) {
            this.orientation = rotation;
            this.invert = invert;
            return this;
        }

        @Override
        public void copyFrom(MediaEditState state) {
            super.copyFrom(state);
            this.hasSpoiler = state instanceof PhotoEntry && ((PhotoEntry) state).hasSpoiler;
            this.starsAmount = state instanceof PhotoEntry ? ((PhotoEntry) state).starsAmount : 0;
        }

        public PhotoEntry clone() {
            PhotoEntry photoEntry = new PhotoEntry(bucketId, imageId, dateTaken, path, orientation, duration, isVideo, width, height, size);
            photoEntry.invert = invert;
            photoEntry.isMuted = isMuted;
            photoEntry.canDeleteAfter = canDeleteAfter;
            photoEntry.hasSpoiler = hasSpoiler;
            photoEntry.starsAmount = starsAmount;
            photoEntry.isChatPreviewSpoilerRevealed = isChatPreviewSpoilerRevealed;
            photoEntry.isAttachSpoilerRevealed = isAttachSpoilerRevealed;
            photoEntry.emojiMarkup = emojiMarkup;
            photoEntry.gradientTopColor = gradientTopColor;
            photoEntry.gradientBottomColor = gradientBottomColor;
            photoEntry.copyFrom(this);
            return photoEntry;
        }

        @Override
        public String getPath() {
            return path;
        }

        @Override
        public void reset() {
            if (isVideo) {
                if (filterPath != null) {
                    new File(filterPath).delete();
                    filterPath = null;
                }
            }
            hasSpoiler = false;
            starsAmount = 0;
            super.reset();
        }

        public void deleteAll() {
            if (path != null) {
                try {
                    new File(path).delete();
                } catch (Exception ignore) {}
            }
            if (fullPaintPath != null) {
                try {
                    new File(fullPaintPath).delete();
                } catch (Exception ignore) {}
            }
            if (paintPath != null) {
                try {
                    new File(paintPath).delete();
                } catch (Exception ignore) {}
            }
            if (imagePath != null) {
                try {
                    new File(imagePath).delete();
                } catch (Exception ignore) {}
            }
            if (filterPath != null) {
                try {
                    new File(filterPath).delete();
                } catch (Exception ignore) {}
            }
            if (croppedPaintPath != null) {
                try {
                    new File(croppedPaintPath).delete();
                } catch (Exception ignore) {}
            }
        }
    }

    public static class SearchImage extends MediaEditState {
        public String id;
        public String imageUrl;
        public String thumbUrl;
        public int width;
        public int height;
        public int size;
        public int type;
        public int date;
        public CharSequence caption;
        public TLRPC.Document document;
        public TLRPC.Photo photo;
        public TLRPC.PhotoSize photoSize;
        public TLRPC.PhotoSize thumbPhotoSize;
        public TLRPC.BotInlineResult inlineResult;
        public HashMap<String, String> params;

        @Override
        public String getPath() {
            if (photoSize != null) {
                return FileLoader.getInstance(UserConfig.selectedAccount).getPathToAttach(photoSize, true).getAbsolutePath();
            } else if (document != null) {
                return FileLoader.getInstance(UserConfig.selectedAccount).getPathToAttach(document, true).getAbsolutePath();
            } else {
                return ImageLoader.getHttpFilePath(imageUrl, "jpg").getAbsolutePath();
            }
        }

        @Override
        public void reset() {
            super.reset();
        }

        public String getAttachName() {
            if (photoSize != null) {
                return FileLoader.getAttachFileName(photoSize);
            } else if (document != null) {
                return FileLoader.getAttachFileName(document);
            }
            return Utilities.MD5(imageUrl) + "." + ImageLoader.getHttpUrlExtension(imageUrl, "jpg");
        }

        public String getPathToAttach() {
            if (photoSize != null) {
                return FileLoader.getInstance(UserConfig.selectedAccount).getPathToAttach(photoSize, true).getAbsolutePath();
            } else if (document != null) {
                return FileLoader.getInstance(UserConfig.selectedAccount).getPathToAttach(document, true).getAbsolutePath();
            } else {
                return imageUrl;
            }
        }

        public SearchImage clone() {
            SearchImage searchImage = new SearchImage();
            searchImage.id = id;
            searchImage.imageUrl = imageUrl;
            searchImage.thumbUrl = thumbUrl;
            searchImage.width = width;
            searchImage.height = height;
            searchImage.size = size;
            searchImage.type = type;
            searchImage.date = date;
            searchImage.caption = caption;
            searchImage.document = document;
            searchImage.photo = photo;
            searchImage.photoSize = photoSize;
            searchImage.thumbPhotoSize = thumbPhotoSize;
            searchImage.inlineResult = inlineResult;
            searchImage.params = params;
            return searchImage;
        }
    }

    AudioManager.OnAudioFocusChangeListener audioRecordFocusChangedListener = focusChange -> {
        if (focusChange != AudioManager.AUDIOFOCUS_GAIN) {
            hasRecordAudioFocus = false;
        }
    };

    public final static int VIDEO_BITRATE_1080 = 6800_000;
    public final static int VIDEO_BITRATE_720 = 2621_440;
    public final static int VIDEO_BITRATE_480 = 1000_000;
    public final static int VIDEO_BITRATE_360 = 750_000;

    public final static String VIDEO_MIME_TYPE = "video/avc";
    public final static String AUDIO_MIME_TYPE = "audio/mp4a-latm";

    private final Object videoConvertSync = new Object();

    private SensorManager sensorManager;
    private boolean ignoreProximity;
    private PowerManager.WakeLock proximityWakeLock;
    private Sensor proximitySensor;
    private Sensor accelerometerSensor;
    private Sensor linearSensor;
    private Sensor gravitySensor;
    private boolean raiseToEarRecord;
    private ChatActivity raiseChat;
    private boolean accelerometerVertical;
    private long lastAccelerometerDetected;
    private int raisedToTop;
    private int raisedToTopSign;
    private int raisedToBack;
    private int countLess;
    private long timeSinceRaise;
    private long lastTimestamp = 0;
    private boolean proximityTouched;
    private boolean proximityHasDifferentValues;
    private float lastProximityValue = -100;
    private boolean useFrontSpeaker;
    private boolean inputFieldHasText;
    private boolean allowStartRecord;
    private boolean ignoreOnPause;
    private boolean sensorsStarted;
    private float previousAccValue;
    private float[] gravity = new float[3];
    private float[] gravityFast = new float[3];
    private float[] linearAcceleration = new float[3];

    private int hasAudioFocus;
    private boolean hasRecordAudioFocus;
    private boolean callInProgress;
    private int audioFocus = AUDIO_NO_FOCUS_NO_DUCK;
    private boolean resumeAudioOnFocusGain;

    private static final float VOLUME_DUCK = 0.2f;
    private static final float VOLUME_NORMAL = 1.0f;
    private static final int AUDIO_NO_FOCUS_NO_DUCK = 0;
    private static final int AUDIO_NO_FOCUS_CAN_DUCK = 1;
    private static final int AUDIO_FOCUSED = 2;
    private static final ConcurrentHashMap<String, Integer> cachedEncoderBitrates = new ConcurrentHashMap<>();

    private ArrayList<VideoConvertMessage> foregroundConvertingMessages = new ArrayList<>();
    private VideoConvertMessage currentForegroundConvertingVideo;

    public static class VideoConvertMessage {
        public MessageObject messageObject;
        public VideoEditedInfo videoEditedInfo;
        public int currentAccount;
        public boolean foreground;

        public VideoConvertMessage(MessageObject object, VideoEditedInfo info, boolean foreground) {
            messageObject = object;
            currentAccount = messageObject.currentAccount;
            videoEditedInfo = info;
            this.foreground = foreground;
        }
    }

    private ArrayList<VideoConvertMessage> videoConvertQueue = new ArrayList<>();
    private final Object videoQueueSync = new Object();
    private HashMap<String, MessageObject> generatingWaveform = new HashMap<>();

    private boolean voiceMessagesPlaylistUnread;
    private ArrayList<MessageObject> voiceMessagesPlaylist;
    private SparseArray<MessageObject> voiceMessagesPlaylistMap;

    private static Runnable refreshGalleryRunnable;
    public static AlbumEntry allMediaAlbumEntry;
    public static AlbumEntry allPhotosAlbumEntry;
    public static AlbumEntry allVideosAlbumEntry;
    public static ArrayList<AlbumEntry> allMediaAlbums = new ArrayList<>();
    public static ArrayList<AlbumEntry> allPhotoAlbums = new ArrayList<>();
    private static Runnable broadcastPhotosRunnable;

    public boolean isSilent = false;
    private boolean isPaused = false;
    private boolean wasPlayingAudioBeforePause = false;
    private VideoPlayer audioPlayer = null;
    private VideoPlayer emojiSoundPlayer = null;
    private int emojiSoundPlayerNum = 0;
    private boolean isStreamingCurrentAudio;
    private int playerNum;
    private String shouldSavePositionForCurrentAudio;
    private long lastSaveTime;
    private float currentPlaybackSpeed = 1.0f;
    private float currentMusicPlaybackSpeed = 1.0f;
    private float fastPlaybackSpeed = 1.0f;
    private float fastMusicPlaybackSpeed = 1.0f;
    private float seekToProgressPending;
    private long lastProgress = 0;
    private MessageObject playingMessageObject;
    private MessageObject goingToShowMessageObject;
    private boolean manualRecording;
    private Timer progressTimer = null;
    private final Object progressTimerSync = new Object();
    private boolean downloadingCurrentMessage;
    private boolean playMusicAgain;
    private PlaylistGlobalSearchParams playlistGlobalSearchParams;
    private AudioInfo audioInfo;
    private VideoPlayer videoPlayer;
    private boolean playerWasReady;
    private TextureView currentTextureView;
    private PipRoundVideoView pipRoundVideoView;
    private int pipSwitchingState;
    private Activity baseActivity;
    private BaseFragment flagSecureFragment;
    private View feedbackView;
    private AspectRatioFrameLayout currentAspectRatioFrameLayout;
    private boolean isDrawingWasReady;
    private FrameLayout currentTextureViewContainer;
    private int currentAspectRatioFrameLayoutRotation;
    private float currentAspectRatioFrameLayoutRatio;
    private boolean currentAspectRatioFrameLayoutReady;

    private ArrayList<MessageObject> playlist = new ArrayList<>();
    private HashMap<Integer, MessageObject> playlistMap = new HashMap<>();
    private ArrayList<MessageObject> shuffledPlaylist = new ArrayList<>();
    private int currentPlaylistNum;
    private boolean forceLoopCurrentPlaylist;
    private boolean[] playlistEndReached = new boolean[]{false, false};
    private boolean loadingPlaylist;
    private long playlistMergeDialogId;
    private int playlistClassGuid;
    private int[] playlistMaxId = new int[]{Integer.MAX_VALUE, Integer.MAX_VALUE};

    private Runnable setLoadingRunnable = new Runnable() {
        @Override
        public void run() {
            if (playingMessageObject == null) {
                return;
            }
            FileLoader.getInstance(playingMessageObject.currentAccount).setLoadingVideo(playingMessageObject.getDocument(), true, false);
        }
    };

    private boolean audioRecorderPaused;
    private AudioRecord audioRecorder;
    public TLRPC.TL_document recordingAudio;
    private int recordingGuid = -1;
    private int recordingCurrentAccount;
    private File recordingAudioFile;
    private long recordStartTime;
    public long recordTimeCount;
    public int writedFrame;
    private long writedFileLenght;
    private long recordDialogId;
    private long recordTopicId;
    private MessageObject recordReplyingMsg;
    private MessageObject recordReplyingTopMsg;
    private TL_stories.StoryItem recordReplyingStory;
    private String recordQuickReplyShortcut;
    private int recordQuickReplyShortcutId;
    public short[] recordSamples = new short[1024];
    public long samplesCount;

    private final Object sync = new Object();

    private ArrayList<ByteBuffer> recordBuffers = new ArrayList<>();
    private ByteBuffer fileBuffer;
    public int recordBufferSize = 1280;
    public int sampleRate = 48000;
    private int sendAfterDone;
    private boolean sendAfterDoneNotify;
    private int sendAfterDoneScheduleDate;
    private boolean sendAfterDoneOnce;

    private Runnable recordStartRunnable;
    private DispatchQueue recordQueue;
    private DispatchQueue fileEncodingQueue;
    private Runnable recordRunnable = new Runnable() {
        @Override
        public void run() {
            if (audioRecorder != null) {
                ByteBuffer buffer;
                if (!recordBuffers.isEmpty()) {
                    buffer = recordBuffers.get(0);
                    recordBuffers.remove(0);
                } else {
                    buffer = ByteBuffer.allocateDirect(recordBufferSize);
                    buffer.order(ByteOrder.nativeOrder());
                }
                buffer.rewind();
                int len = audioRecorder.read(buffer, buffer.capacity());
                if (len > 0) {
                    buffer.limit(len);
                    double sum = 0;
                    try {
                        long newSamplesCount = samplesCount + len / 2;
                        int currentPart = (int) (((double) samplesCount / (double) newSamplesCount) * recordSamples.length);
                        int newPart = recordSamples.length - currentPart;
                        float sampleStep;
                        if (currentPart != 0) {
                            sampleStep = (float) recordSamples.length / (float) currentPart;
                            float currentNum = 0;
                            for (int a = 0; a < currentPart; a++) {
                                recordSamples[a] = recordSamples[(int) currentNum];
                                currentNum += sampleStep;
                            }
                        }
                        int currentNum = currentPart;
                        float nextNum = 0;
                        sampleStep = (float) len / 2 / (float) newPart;
                        for (int i = 0; i < len / 2; i++) {
                            short peak = buffer.getShort();
                            if (Build.VERSION.SDK_INT < 21) {
                                if (peak > 2500) {
                                    sum += peak * peak;
                                }
                            } else {
                                sum += peak * peak;
                            }
                            if (i == (int) nextNum && currentNum < recordSamples.length) {
                                recordSamples[currentNum] = peak;
                                nextNum += sampleStep;
                                currentNum++;
                            }
                        }
                        samplesCount = newSamplesCount;
                    } catch (Exception e) {
                        FileLog.e(e);
                    }
                    buffer.position(0);
                    final double amplitude = Math.sqrt(sum / len / 2);
                    final ByteBuffer finalBuffer = buffer;
                    final boolean flush = len != buffer.capacity();
                    fileEncodingQueue.postRunnable(() -> {
                        while (finalBuffer.hasRemaining()) {
                            int oldLimit = -1;
                            if (finalBuffer.remaining() > fileBuffer.remaining()) {
                                oldLimit = finalBuffer.limit();
                                finalBuffer.limit(fileBuffer.remaining() + finalBuffer.position());
                            }
                            fileBuffer.put(finalBuffer);
                            if (fileBuffer.position() == fileBuffer.limit() || flush) {
                                if (writeFrame(fileBuffer, !flush ? fileBuffer.limit() : finalBuffer.position()) != 0) {
                                    fileBuffer.rewind();
                                    recordTimeCount += fileBuffer.limit() / 2 / (sampleRate / 1000);
                                    writedFrame++;
                                } else {
                                    FileLog.e("writing frame failed");
                                }
                            }
                            if (oldLimit != -1) {
                                finalBuffer.limit(oldLimit);
                            }
                        }
                        recordQueue.postRunnable(() -> recordBuffers.add(finalBuffer));
                    });
                    recordQueue.postRunnable(recordRunnable);
                    AndroidUtilities.runOnUIThread(() -> NotificationCenter.getInstance(recordingCurrentAccount).postNotificationName(NotificationCenter.recordProgressChanged, recordingGuid, amplitude));
                } else {
                    recordBuffers.add(buffer);
                    if (sendAfterDone != 3 && sendAfterDone != 4) {
                        stopRecordingInternal(sendAfterDone, sendAfterDoneNotify, sendAfterDoneScheduleDate, sendAfterDoneOnce);
                    }
                }
            }
        }
    };

    private float audioVolume;
    private ValueAnimator audioVolumeAnimator;

    private final ValueAnimator.AnimatorUpdateListener audioVolumeUpdateListener = new ValueAnimator.AnimatorUpdateListener() {
        @Override
        public void onAnimationUpdate(ValueAnimator valueAnimator) {
            audioVolume = (float) valueAnimator.getAnimatedValue();
            setPlayerVolume();
        }
    };

    private class InternalObserver extends ContentObserver {
        public InternalObserver() {
            super(null);
        }

        @Override
        public void onChange(boolean selfChange) {
            super.onChange(selfChange);
            processMediaObserver(MediaStore.Images.Media.INTERNAL_CONTENT_URI);
        }
    }

    private class ExternalObserver extends ContentObserver {
        public ExternalObserver() {
            super(null);
        }

        @Override
        public void onChange(boolean selfChange) {
            super.onChange(selfChange);
            processMediaObserver(MediaStore.Images.Media.EXTERNAL_CONTENT_URI);
        }
    }

    private static class GalleryObserverInternal extends ContentObserver {
        public GalleryObserverInternal() {
            super(null);
        }

        private void scheduleReloadRunnable() {
            AndroidUtilities.runOnUIThread(refreshGalleryRunnable = () -> {
                if (PhotoViewer.getInstance().isVisible()) {
                    scheduleReloadRunnable();
                    return;
                }
                refreshGalleryRunnable = null;
                loadGalleryPhotosAlbums(0);
            }, 2000);
        }

        @Override
        public void onChange(boolean selfChange) {
            super.onChange(selfChange);
            if (refreshGalleryRunnable != null) {
                AndroidUtilities.cancelRunOnUIThread(refreshGalleryRunnable);
            }
            scheduleReloadRunnable();
        }
    }

    private static class GalleryObserverExternal extends ContentObserver {
        public GalleryObserverExternal() {
            super(null);
        }

        @Override
        public void onChange(boolean selfChange) {
            super.onChange(selfChange);
            if (refreshGalleryRunnable != null) {
                AndroidUtilities.cancelRunOnUIThread(refreshGalleryRunnable);
            }
            AndroidUtilities.runOnUIThread(refreshGalleryRunnable = () -> {
                refreshGalleryRunnable = null;
                loadGalleryPhotosAlbums(0);
            }, 2000);
        }
    }

    public static void checkGallery() {
        if (Build.VERSION.SDK_INT < 24 || allPhotosAlbumEntry == null) {
            return;
        }
        final int prevSize = allPhotosAlbumEntry.photos.size();
        Utilities.globalQueue.postRunnable(() -> {
            int count = 0;
            Cursor cursor = null;
            try {
                final Context context = ApplicationLoader.applicationContext;
                if (
                    Build.VERSION.SDK_INT >= 33 && (
                        context.checkSelfPermission(Manifest.permission.READ_MEDIA_IMAGES) == PackageManager.PERMISSION_GRANTED ||
                        context.checkSelfPermission(Manifest.permission.READ_MEDIA_VIDEO) == PackageManager.PERMISSION_GRANTED ||
                        context.checkSelfPermission(Manifest.permission.READ_MEDIA_AUDIO) == PackageManager.PERMISSION_GRANTED
                    ) ||
                    context.checkSelfPermission(Manifest.permission.READ_EXTERNAL_STORAGE) == PackageManager.PERMISSION_GRANTED
                ) {
                    cursor = MediaStore.Images.Media.query(context.getContentResolver(), MediaStore.Images.Media.EXTERNAL_CONTENT_URI, new String[]{"COUNT(_id)"}, null, null, null);
                    if (cursor != null) {
                        if (cursor.moveToNext()) {
                            count += cursor.getInt(0);
                        }
                    }
                }
            } catch (Throwable e) {
                FileLog.e(e);
            } finally {
                if (cursor != null) {
                    cursor.close();
                }
            }
            try {
                final Context context = ApplicationLoader.applicationContext;
                if (
                    Build.VERSION.SDK_INT >= 33 && (
                        context.checkSelfPermission(Manifest.permission.READ_MEDIA_IMAGES) == PackageManager.PERMISSION_GRANTED ||
                        context.checkSelfPermission(Manifest.permission.READ_MEDIA_VIDEO) == PackageManager.PERMISSION_GRANTED ||
                        context.checkSelfPermission(Manifest.permission.READ_MEDIA_AUDIO) == PackageManager.PERMISSION_GRANTED
                    ) ||
                    context.checkSelfPermission(Manifest.permission.READ_EXTERNAL_STORAGE) == PackageManager.PERMISSION_GRANTED
                ) {
                    cursor = MediaStore.Images.Media.query(context.getContentResolver(), MediaStore.Video.Media.EXTERNAL_CONTENT_URI, new String[]{"COUNT(_id)"}, null, null, null);
                    if (cursor != null) {
                        if (cursor.moveToNext()) {
                            count += cursor.getInt(0);
                        }
                    }
                }
            } catch (Throwable e) {
                FileLog.e(e);
            } finally {
                if (cursor != null) {
                    cursor.close();
                }
            }
            if (prevSize != count) {
                if (refreshGalleryRunnable != null) {
                    AndroidUtilities.cancelRunOnUIThread(refreshGalleryRunnable);
                    refreshGalleryRunnable = null;
                }
                loadGalleryPhotosAlbums(0);
            }
        }, 2000);
    }


    private ExternalObserver externalObserver;
    private InternalObserver internalObserver;
    private long lastChatEnterTime;
    private int lastChatAccount;
    private long lastChatLeaveTime;
    private long lastMediaCheckTime;
    private TLRPC.EncryptedChat lastSecretChat;
    private TLRPC.User lastUser;
    private int lastMessageId;
    private ArrayList<Long> lastChatVisibleMessages;
    private int startObserverToken;
    private StopMediaObserverRunnable stopMediaObserverRunnable;

    private final class StopMediaObserverRunnable implements Runnable {
        public int currentObserverToken = 0;

        @Override
        public void run() {
            if (currentObserverToken == startObserverToken) {
                try {
                    if (internalObserver != null) {
                        ApplicationLoader.applicationContext.getContentResolver().unregisterContentObserver(internalObserver);
                        internalObserver = null;
                    }
                } catch (Exception e) {
                    FileLog.e(e);
                }
                try {
                    if (externalObserver != null) {
                        ApplicationLoader.applicationContext.getContentResolver().unregisterContentObserver(externalObserver);
                        externalObserver = null;
                    }
                } catch (Exception e) {
                    FileLog.e(e);
                }
            }
        }
    }

    private String[] mediaProjections;

    private static volatile MediaController Instance;

    public static MediaController getInstance() {
        MediaController localInstance = Instance;
        if (localInstance == null) {
            synchronized (MediaController.class) {
                localInstance = Instance;
                if (localInstance == null) {
                    Instance = localInstance = new MediaController();
                }
            }
        }
        return localInstance;
    }

    public void recreateProximityWakeLock() {

        if (NekoConfig.disableProximityEvents.Bool()) {
            proximityWakeLock = null;
            return;
        }

        try {
            PowerManager powerManager = (PowerManager) ApplicationLoader.applicationContext.getSystemService(Context.POWER_SERVICE);
            proximityWakeLock = powerManager.newWakeLock(0x00000020, "telegram:proximity_lock");
        } catch (Exception e) {
            FileLog.e(e);
        }
    }

    public MediaController() {
        recordQueue = new DispatchQueue("recordQueue");
        recordQueue.setPriority(Thread.MAX_PRIORITY);
        fileEncodingQueue = new DispatchQueue("fileEncodingQueue");
        fileEncodingQueue.setPriority(Thread.MAX_PRIORITY);

        recordQueue.postRunnable(() -> {
            try {
                sampleRate = 48000;
                int minBuferSize = AudioRecord.getMinBufferSize(sampleRate, AudioFormat.CHANNEL_IN_MONO, AudioFormat.ENCODING_PCM_16BIT);
                if (minBuferSize <= 0) {
                    minBuferSize = 1280;
                }
                recordBufferSize = minBuferSize;

                for (int a = 0; a < 5; a++) {
                    ByteBuffer buffer = ByteBuffer.allocateDirect(recordBufferSize);
                    buffer.order(ByteOrder.nativeOrder());
                    recordBuffers.add(buffer);
                }
            } catch (Exception e) {
                FileLog.e(e);
            }
        });
        Utilities.globalQueue.postRunnable(() -> {
            try {
                currentPlaybackSpeed = MessagesController.getGlobalMainSettings().getFloat("playbackSpeed", 1.0f);
                currentMusicPlaybackSpeed = MessagesController.getGlobalMainSettings().getFloat("musicPlaybackSpeed", 1.0f);
                fastPlaybackSpeed = MessagesController.getGlobalMainSettings().getFloat("fastPlaybackSpeed", 1.8f);
                fastMusicPlaybackSpeed = MessagesController.getGlobalMainSettings().getFloat("fastMusicPlaybackSpeed", 1.8f);
                sensorManager = (SensorManager) ApplicationLoader.applicationContext.getSystemService(Context.SENSOR_SERVICE);
                linearSensor = sensorManager.getDefaultSensor(Sensor.TYPE_LINEAR_ACCELERATION);
                gravitySensor = sensorManager.getDefaultSensor(Sensor.TYPE_GRAVITY);
                if (linearSensor == null || gravitySensor == null) {
                    if (BuildVars.LOGS_ENABLED) {
                        FileLog.d("gravity or linear sensor not found");
                    }
                    accelerometerSensor = sensorManager.getDefaultSensor(Sensor.TYPE_ACCELEROMETER);
                    linearSensor = null;
                    gravitySensor = null;
                }
                proximitySensor = sensorManager.getDefaultSensor(Sensor.TYPE_PROXIMITY);
                recreateProximityWakeLock();
            } catch (Exception e) {
                FileLog.e(e);
            }

            try {
                PhoneStateListener phoneStateListener = new PhoneStateListener() {
                    @Override
                    public void onCallStateChanged(final int state, String incomingNumber) {
                        AndroidUtilities.runOnUIThread(() -> {
                            if (state == TelephonyManager.CALL_STATE_RINGING) {
                                if (isPlayingMessage(playingMessageObject) && !isMessagePaused()) {
                                    pauseMessage(playingMessageObject);
                                } else if (recordStartRunnable != null || recordingAudio != null) {
                                    stopRecording(2, false, 0, false);
                                }
                                EmbedBottomSheet embedBottomSheet = EmbedBottomSheet.getInstance();
                                if (embedBottomSheet != null) {
                                    embedBottomSheet.pause();
                                }
                                callInProgress = true;
                            } else if (state == TelephonyManager.CALL_STATE_IDLE) {
                                callInProgress = false;
                            } else if (state == TelephonyManager.CALL_STATE_OFFHOOK) {
                                EmbedBottomSheet embedBottomSheet = EmbedBottomSheet.getInstance();
                                if (embedBottomSheet != null) {
                                    embedBottomSheet.pause();
                                }
                                callInProgress = true;
                            }
                        });
                    }
                };
                TelephonyManager mgr = (TelephonyManager) ApplicationLoader.applicationContext.getSystemService(Context.TELEPHONY_SERVICE);
                if (mgr != null) {
                    mgr.listen(phoneStateListener, PhoneStateListener.LISTEN_CALL_STATE);
                }
            } catch (Exception e) {
                FileLog.e(e);
            }
        });

        fileBuffer = ByteBuffer.allocateDirect(1920);

        AndroidUtilities.runOnUIThread(() -> {
            for (int a : SharedConfig.activeAccounts) {
                NotificationCenter.getInstance(a).addObserver(MediaController.this, NotificationCenter.fileLoaded);
                NotificationCenter.getInstance(a).addObserver(MediaController.this, NotificationCenter.httpFileDidLoad);
                NotificationCenter.getInstance(a).addObserver(MediaController.this, NotificationCenter.didReceiveNewMessages);
                NotificationCenter.getInstance(a).addObserver(MediaController.this, NotificationCenter.messagesDeleted);
                NotificationCenter.getInstance(a).addObserver(MediaController.this, NotificationCenter.removeAllMessagesFromDialog);
                NotificationCenter.getInstance(a).addObserver(MediaController.this, NotificationCenter.musicDidLoad);
                NotificationCenter.getInstance(a).addObserver(MediaController.this, NotificationCenter.mediaDidLoad);
                NotificationCenter.getGlobalInstance().addObserver(MediaController.this, NotificationCenter.playerDidStartPlaying);
            }
        });

        mediaProjections = new String[]{
                MediaStore.Images.ImageColumns.DATA,
                MediaStore.Images.ImageColumns.DISPLAY_NAME,
                MediaStore.Images.ImageColumns.BUCKET_DISPLAY_NAME,
                Build.VERSION.SDK_INT > 28 ? MediaStore.Images.ImageColumns.DATE_MODIFIED : MediaStore.Images.ImageColumns.DATE_TAKEN,
                MediaStore.Images.ImageColumns.TITLE,
                MediaStore.Images.ImageColumns.WIDTH,
                MediaStore.Images.ImageColumns.HEIGHT
        };

        ContentResolver contentResolver = ApplicationLoader.applicationContext.getContentResolver();
        try {
            contentResolver.registerContentObserver(MediaStore.Images.Media.EXTERNAL_CONTENT_URI, true, new GalleryObserverExternal());
        } catch (Exception e) {
            FileLog.e(e);
        }
        try {
            contentResolver.registerContentObserver(MediaStore.Images.Media.INTERNAL_CONTENT_URI, true, new GalleryObserverInternal());
        } catch (Exception e) {
            FileLog.e(e);
        }
        try {
            contentResolver.registerContentObserver(MediaStore.Video.Media.EXTERNAL_CONTENT_URI, true, new GalleryObserverExternal());
        } catch (Exception e) {
            FileLog.e(e);
        }
        try {
            contentResolver.registerContentObserver(MediaStore.Video.Media.INTERNAL_CONTENT_URI, true, new GalleryObserverInternal());
        } catch (Exception e) {
            FileLog.e(e);
        }
    }

    @Override
    public void onAudioFocusChange(int focusChange) {
        AndroidUtilities.runOnUIThread(() -> {
            if (focusChange == AudioManager.AUDIOFOCUS_LOSS) {
                if (isPlayingMessage(getPlayingMessageObject()) && !isMessagePaused()) {
                    pauseMessage(playingMessageObject);
                }
                hasAudioFocus = 0;
                audioFocus = AUDIO_NO_FOCUS_NO_DUCK;
            } else if (focusChange == AudioManager.AUDIOFOCUS_GAIN) {
                audioFocus = AUDIO_FOCUSED;
                if (resumeAudioOnFocusGain) {
                    resumeAudioOnFocusGain = false;
                    if (isPlayingMessage(getPlayingMessageObject()) && isMessagePaused()) {
                        playMessage(getPlayingMessageObject());
                    }
                }
            } else if (focusChange == AudioManager.AUDIOFOCUS_LOSS_TRANSIENT_CAN_DUCK) {
                audioFocus = AUDIO_NO_FOCUS_CAN_DUCK;
            } else if (focusChange == AudioManager.AUDIOFOCUS_LOSS_TRANSIENT) {
                audioFocus = AUDIO_NO_FOCUS_NO_DUCK;
                if (isPlayingMessage(getPlayingMessageObject()) && !isMessagePaused()) {
                    pauseMessage(playingMessageObject);
                    resumeAudioOnFocusGain = true;
                }
            }
            setPlayerVolume();
        });
    }

    private void setPlayerVolume() {
        try {
            float volume;
            if (isSilent) {
                volume = 0;
            } else if (audioFocus != AUDIO_NO_FOCUS_CAN_DUCK) {
                volume = VOLUME_NORMAL;
            } else {
                volume = VOLUME_DUCK;
            }
            if (audioPlayer != null) {
                audioPlayer.setVolume(volume * audioVolume);
            } else if (videoPlayer != null) {
                videoPlayer.setVolume(volume);
            }
        } catch (Exception e) {
            FileLog.e(e);
        }
    }

    public VideoPlayer getVideoPlayer() {
        return videoPlayer;
    }

    private void startProgressTimer(final MessageObject currentPlayingMessageObject) {
        synchronized (progressTimerSync) {
            if (progressTimer != null) {
                try {
                    progressTimer.cancel();
                    progressTimer = null;
                } catch (Exception e) {
                    FileLog.e(e);
                }
            }
            final String fileName = currentPlayingMessageObject.getFileName();
            progressTimer = new Timer();
            progressTimer.schedule(new TimerTask() {
                @Override
                public void run() {
                    synchronized (sync) {
                        AndroidUtilities.runOnUIThread(() -> {
                            if ((audioPlayer != null || videoPlayer != null) && !isPaused) {
                                try {
                                    long duration;
                                    long progress;
                                    float value;
                                    float bufferedValue;
                                    if (videoPlayer != null) {
                                        duration = videoPlayer.getDuration();
                                        progress = videoPlayer.getCurrentPosition();
                                        if (progress < 0 || duration <= 0) {
                                            return;
                                        }
                                        bufferedValue = videoPlayer.getBufferedPosition() / (float) duration;
                                        value = progress / (float) duration;
                                        if (value >= 1) {
                                            return;
                                        }
                                    } else {
                                        duration = audioPlayer.getDuration();
                                        progress = audioPlayer.getCurrentPosition();
                                        value = duration >= 0 ? (progress / (float) duration) : 0.0f;
                                        bufferedValue = audioPlayer.getBufferedPosition() / (float) duration;
                                        if (duration == C.TIME_UNSET || progress < 0 || seekToProgressPending != 0) {
                                            return;
                                        }
                                    }
                                    lastProgress = progress;
                                    currentPlayingMessageObject.audioPlayerDuration = (int) (duration / 1000);
                                    currentPlayingMessageObject.audioProgress = value;
                                    currentPlayingMessageObject.audioProgressSec = (int) (lastProgress / 1000);
                                    currentPlayingMessageObject.bufferedProgress = bufferedValue;
                                    if (value >= 0 && shouldSavePositionForCurrentAudio != null && SystemClock.elapsedRealtime() - lastSaveTime >= 1000) {
                                        final String saveFor = shouldSavePositionForCurrentAudio;
                                        lastSaveTime = SystemClock.elapsedRealtime();
                                        Utilities.globalQueue.postRunnable(() -> {
                                            SharedPreferences.Editor editor = ApplicationLoader.applicationContext.getSharedPreferences("media_saved_pos", Activity.MODE_PRIVATE).edit();
                                            editor.putFloat(saveFor, value).commit();
                                        });
                                    }
                                    NotificationCenter.getInstance(currentPlayingMessageObject.currentAccount).postNotificationName(NotificationCenter.messagePlayingProgressDidChanged, currentPlayingMessageObject.getId(), value);
                                } catch (Exception e) {
                                    FileLog.e(e);
                                }
                            }
                        });
                    }
                }
            }, 0, 17);
        }
    }

    private void stopProgressTimer() {
        synchronized (progressTimerSync) {
            if (progressTimer != null) {
                try {
                    progressTimer.cancel();
                    progressTimer = null;
                } catch (Exception e) {
                    FileLog.e(e);
                }
            }
        }
    }

    public void cleanup() {
        cleanupPlayer(true, true);
        audioInfo = null;
        playMusicAgain = false;
        for (int a : SharedConfig.activeAccounts) {
            DownloadController.getInstance(a).cleanup();
        }
        videoConvertQueue.clear();
        generatingWaveform.clear();
        voiceMessagesPlaylist = null;
        voiceMessagesPlaylistMap = null;
        clearPlaylist();
        cancelVideoConvert(null);
    }

    private void clearPlaylist() {
        playlist.clear();
        playlistMap.clear();
        shuffledPlaylist.clear();
        playlistClassGuid = 0;
        playlistEndReached[0] = playlistEndReached[1] = false;
        playlistMergeDialogId = 0;
        playlistMaxId[0] = playlistMaxId[1] = Integer.MAX_VALUE;
        loadingPlaylist = false;
        playlistGlobalSearchParams = null;
    }

    public void startMediaObserver() {
        ApplicationLoader.applicationHandler.removeCallbacks(stopMediaObserverRunnable);
        startObserverToken++;
        try {
            if (internalObserver == null) {
                ApplicationLoader.applicationContext.getContentResolver().registerContentObserver(MediaStore.Images.Media.EXTERNAL_CONTENT_URI, false, externalObserver = new ExternalObserver());
            }
        } catch (Exception e) {
            FileLog.e(e);
        }
        try {
            if (externalObserver == null) {
                ApplicationLoader.applicationContext.getContentResolver().registerContentObserver(MediaStore.Images.Media.INTERNAL_CONTENT_URI, false, internalObserver = new InternalObserver());
            }
        } catch (Exception e) {
            FileLog.e(e);
        }
    }

    public void stopMediaObserver() {
        if (stopMediaObserverRunnable == null) {
            stopMediaObserverRunnable = new StopMediaObserverRunnable();
        }
        stopMediaObserverRunnable.currentObserverToken = startObserverToken;
        ApplicationLoader.applicationHandler.postDelayed(stopMediaObserverRunnable, 5000);
    }

    private void processMediaObserver(Uri uri) {
        Cursor cursor = null;
        try {
            Point size = AndroidUtilities.getRealScreenSize();

            cursor = ApplicationLoader.applicationContext.getContentResolver().query(uri, mediaProjections, null, null, "date_added DESC LIMIT 1");
            final ArrayList<Long> screenshotDates = new ArrayList<>();
            if (cursor != null) {
                while (cursor.moveToNext()) {
                    String val = "";
                    String data = cursor.getString(0);
                    String display_name = cursor.getString(1);
                    String album_name = cursor.getString(2);
                    long date = cursor.getLong(3);
                    String title = cursor.getString(4);
                    int photoW = cursor.getInt(5);
                    int photoH = cursor.getInt(6);
                    if (data != null && data.toLowerCase().contains("screenshot") ||
                            display_name != null && display_name.toLowerCase().contains("screenshot") ||
                            album_name != null && album_name.toLowerCase().contains("screenshot") ||
                            title != null && title.toLowerCase().contains("screenshot")) {
                        try {
                            if (photoW == 0 || photoH == 0) {
                                BitmapFactory.Options bmOptions = new BitmapFactory.Options();
                                bmOptions.inJustDecodeBounds = true;
                                BitmapFactory.decodeFile(data, bmOptions);
                                photoW = bmOptions.outWidth;
                                photoH = bmOptions.outHeight;
                            }
                            if (photoW <= 0 || photoH <= 0 || (photoW == size.x && photoH == size.y || photoH == size.x && photoW == size.y)) {
                                screenshotDates.add(date);
                            }
                        } catch (Exception e) {
                            screenshotDates.add(date);
                        }
                    }
                }
                cursor.close();
            }
            if (!screenshotDates.isEmpty()) {
                AndroidUtilities.runOnUIThread(() -> {
                    NotificationCenter.getInstance(lastChatAccount).postNotificationName(NotificationCenter.screenshotTook);
                    checkScreenshots(screenshotDates);
                });
            }
        } catch (Exception e) {
            FileLog.e(e);
        } finally {
            try {
                if (cursor != null) {
                    cursor.close();
                }
            } catch (Exception ignore) {

            }
        }
    }

    private void checkScreenshots(ArrayList<Long> dates) {
        if (dates == null || dates.isEmpty() || lastChatEnterTime == 0 || (lastUser == null && !(lastSecretChat instanceof TLRPC.TL_encryptedChat))) {
            return;
        }
        long dt = 2000;
        boolean send = false;
        for (int a = 0; a < dates.size(); a++) {
            Long date = dates.get(a);
            if (lastMediaCheckTime != 0 && date <= lastMediaCheckTime) {
                continue;
            }

            if (date >= lastChatEnterTime) {
                if (lastChatLeaveTime == 0 || date <= lastChatLeaveTime + dt) {
                    lastMediaCheckTime = Math.max(lastMediaCheckTime, date);
                    send = true;
                }
            }
        }
        if (send && !NekoXConfig.disableScreenshotDetection) {
            if (lastSecretChat != null) {
                SecretChatHelper.getInstance(lastChatAccount).sendScreenshotMessage(lastSecretChat, lastChatVisibleMessages, null);
            } else {
                SendMessagesHelper.getInstance(lastChatAccount).sendScreenshotMessage(lastUser, lastMessageId, null);
            }
        }
    }

    public ArrayList<Long> getLastVisibleMessageIds() {
        return lastChatVisibleMessages;
    }

    public void setLastVisibleMessageIds(int account, long enterTime, long leaveTime, TLRPC.User user, TLRPC.EncryptedChat encryptedChat, ArrayList<Long> visibleMessages, int visibleMessage) {
        lastChatEnterTime = enterTime;
        lastChatLeaveTime = leaveTime;
        lastChatAccount = account;
        lastSecretChat = encryptedChat;
        lastUser = user;
        lastMessageId = visibleMessage;
        lastChatVisibleMessages = visibleMessages;
    }

    @SuppressWarnings("unchecked")
    @Override
    public void didReceivedNotification(int id, int account, Object... args) {
        if (id == NotificationCenter.fileLoaded || id == NotificationCenter.httpFileDidLoad) {
            String fileName = (String) args[0];
            if (playingMessageObject != null && playingMessageObject.currentAccount == account) {
                String file = FileLoader.getAttachFileName(playingMessageObject.getDocument());
                if (file.equals(fileName)) {
                    if (downloadingCurrentMessage) {
                        playMusicAgain = true;
                        playMessage(playingMessageObject);
                    } else if (audioInfo == null) {
                        try {
                            File cacheFile = FileLoader.getInstance(UserConfig.selectedAccount).getPathToMessage(playingMessageObject.messageOwner);
                            audioInfo = AudioInfo.getAudioInfo(cacheFile);
                        } catch (Exception e) {
                            FileLog.e(e);
                        }
                    }
                }
            }
        } else if (id == NotificationCenter.messagesDeleted) {
            boolean scheduled = (Boolean) args[2];
            if (scheduled) {
                return;
            }
            long channelId = (Long) args[1];
            ArrayList<Integer> markAsDeletedMessages = (ArrayList<Integer>) args[0];
            if (playingMessageObject != null) {
                if (channelId == playingMessageObject.messageOwner.peer_id.channel_id) {
                    if (markAsDeletedMessages.contains(playingMessageObject.getId())) {
                        cleanupPlayer(true, true);
                    }
                }
            }
            if (voiceMessagesPlaylist != null && !voiceMessagesPlaylist.isEmpty()) {
                MessageObject messageObject = voiceMessagesPlaylist.get(0);
                if (channelId == messageObject.messageOwner.peer_id.channel_id) {
                    for (int a = 0; a < markAsDeletedMessages.size(); a++) {
                        Integer key = markAsDeletedMessages.get(a);
                        messageObject = voiceMessagesPlaylistMap.get(key);
                        voiceMessagesPlaylistMap.remove(key);
                        if (messageObject != null) {
                            voiceMessagesPlaylist.remove(messageObject);
                        }
                    }
                }
            }
        } else if (id == NotificationCenter.removeAllMessagesFromDialog) {
            long did = (Long) args[0];
            if (playingMessageObject != null && playingMessageObject.getDialogId() == did) {
                cleanupPlayer(false, true);
            }
        } else if (id == NotificationCenter.musicDidLoad) {
            long did = (Long) args[0];
            if (playingMessageObject != null && playingMessageObject.isMusic() && playingMessageObject.getDialogId() == did && !playingMessageObject.scheduled) {
                ArrayList<MessageObject> arrayListBegin = (ArrayList<MessageObject>) args[1];
                ArrayList<MessageObject> arrayListEnd = (ArrayList<MessageObject>) args[2];
                playlist.addAll(0, arrayListBegin);
                playlist.addAll(arrayListEnd);
                for (int a = 0, N = playlist.size(); a < N; a++) {
                    MessageObject object = playlist.get(a);
                    playlistMap.put(object.getId(), object);
                    playlistMaxId[0] = Math.min(playlistMaxId[0], object.getId());
                }
                sortPlaylist();
                if (SharedConfig.shuffleMusic) {
                    buildShuffledPlayList();
                } else if (playingMessageObject != null) {
                    int newIndex = playlist.indexOf(playingMessageObject);
                    if (newIndex >= 0) {
                        currentPlaylistNum = newIndex;
                    }
                }
                playlistClassGuid = ConnectionsManager.generateClassGuid();
            }
        } else if (id == NotificationCenter.mediaDidLoad) {
            int guid = (Integer) args[3];
            if (guid == playlistClassGuid && playingMessageObject != null) {
                long did = (Long) args[0];
                int type = (Integer) args[4];

                ArrayList<MessageObject> arr = (ArrayList<MessageObject>) args[2];
                boolean enc = DialogObject.isEncryptedDialog(did);
                int loadIndex = did == playlistMergeDialogId ? 1 : 0;
                if (!arr.isEmpty()) {
                    playlistEndReached[loadIndex] = (Boolean) args[5];
                }
                int addedCount = 0;
                for (int a = 0; a < arr.size(); a++) {
                    MessageObject message = arr.get(a);
                    if (message.isVoiceOnce()) continue;
                    if (playlistMap.containsKey(message.getId())) {
                        continue;
                    }
                    addedCount++;
                    playlist.add(0, message);
                    playlistMap.put(message.getId(), message);
                    playlistMaxId[loadIndex] = Math.min(playlistMaxId[loadIndex], message.getId());
                }
                sortPlaylist();
                int newIndex = playlist.indexOf(playingMessageObject);
                if (newIndex >= 0) {
                    currentPlaylistNum = newIndex;
                }
                loadingPlaylist = false;
                if (SharedConfig.shuffleMusic) {
                    buildShuffledPlayList();
                }
                if (addedCount != 0) {
                    NotificationCenter.getInstance(playingMessageObject.currentAccount).postNotificationName(NotificationCenter.moreMusicDidLoad, addedCount);
                }
            }
        } else if (id == NotificationCenter.didReceiveNewMessages) {
            boolean scheduled = (Boolean) args[2];
            if (scheduled) {
                return;
            }
            if (voiceMessagesPlaylist != null && !voiceMessagesPlaylist.isEmpty()) {
                MessageObject messageObject = voiceMessagesPlaylist.get(0);
                long did = (Long) args[0];
                if (did == messageObject.getDialogId()) {
                    ArrayList<MessageObject> arr = (ArrayList<MessageObject>) args[1];
                    for (int a = 0; a < arr.size(); a++) {
                        messageObject = arr.get(a);
                        if ((messageObject.isVoice() || messageObject.isRoundVideo()) && !messageObject.isVoiceOnce() && !messageObject.isRoundOnce() && (!voiceMessagesPlaylistUnread || messageObject.isContentUnread() && !messageObject.isOut())) {
                            voiceMessagesPlaylist.add(messageObject);
                            voiceMessagesPlaylistMap.put(messageObject.getId(), messageObject);
                        }
                    }
                }
            }
        } else if (id == NotificationCenter.playerDidStartPlaying) {
            VideoPlayer p = (VideoPlayer) args[0];
            if (!isCurrentPlayer(p)) {
                MessageObject message = getPlayingMessageObject();
                if(message != null && isPlayingMessage(message) && !isMessagePaused() && (message.isMusic() || message.isVoice())){
                    wasPlayingAudioBeforePause = true;
                }
                pauseMessage(message);
            }
        }
    }

    protected boolean isRecordingAudio() {
        return recordStartRunnable != null || recordingAudio != null;
    }

    private boolean isNearToSensor(float value) {
        return !NekoConfig.disableProximityEvents.Bool() && value < 5.0f && value != proximitySensor.getMaximumRange();
    }

    public boolean isRecordingOrListeningByProximity() {
        return proximityTouched && (isRecordingAudio() || playingMessageObject != null && (playingMessageObject.isVoice() || playingMessageObject.isRoundVideo()));
    }

    private boolean forbidRaiseToListen() {
        try {
            if (Build.VERSION.SDK_INT >= Build.VERSION_CODES.M) {
                AudioDeviceInfo[] devices = NotificationsController.audioManager.getDevices(AudioManager.GET_DEVICES_OUTPUTS);
                for (AudioDeviceInfo device : devices) {
                    final int type = device.getType();
                    if ((
                        type == AudioDeviceInfo.TYPE_BLUETOOTH_A2DP ||
                        type == AudioDeviceInfo.TYPE_BLUETOOTH_SCO ||
                        type == AudioDeviceInfo.TYPE_BLE_HEADSET ||
                        type == AudioDeviceInfo.TYPE_BLE_SPEAKER ||
                        type == AudioDeviceInfo.TYPE_WIRED_HEADPHONES ||
                        type == AudioDeviceInfo.TYPE_WIRED_HEADSET
                    ) && device.isSink()) {
                        return true;
                    }
                }
                return false;
            } else {
                return NotificationsController.audioManager.isWiredHeadsetOn() || NotificationsController.audioManager.isBluetoothA2dpOn() || NotificationsController.audioManager.isBluetoothScoOn();
            }
        } catch (Exception e) {
            FileLog.e(e);
        }
        return false;
    }

    @Override
    public void onSensorChanged(SensorEvent event) {
        if (!sensorsStarted || VoIPService.getSharedInstance() != null) {
            return;
        }
        if (event.sensor.getType() == Sensor.TYPE_PROXIMITY) {
            if (BuildVars.LOGS_ENABLED) {
                FileLog.d("proximity changed to " + event.values[0] + " max value = " + event.sensor.getMaximumRange());
            }
            if (lastProximityValue != event.values[0]) {
                proximityHasDifferentValues = true;
            }
            lastProximityValue = event.values[0];
            if (proximityHasDifferentValues) {
                proximityTouched = isNearToSensor(event.values[0]);
            }
        } else if (event.sensor == accelerometerSensor) {
            final double alpha = lastTimestamp == 0 ? 0.98f : 1.0 / (1.0 + (event.timestamp - lastTimestamp) / 1000000000.0);
            final float alphaFast = 0.8f;
            lastTimestamp = event.timestamp;
            gravity[0] = (float) (alpha * gravity[0] + (1.0 - alpha) * event.values[0]);
            gravity[1] = (float) (alpha * gravity[1] + (1.0 - alpha) * event.values[1]);
            gravity[2] = (float) (alpha * gravity[2] + (1.0 - alpha) * event.values[2]);
            gravityFast[0] = (alphaFast * gravity[0] + (1.0f - alphaFast) * event.values[0]);
            gravityFast[1] = (alphaFast * gravity[1] + (1.0f - alphaFast) * event.values[1]);
            gravityFast[2] = (alphaFast * gravity[2] + (1.0f - alphaFast) * event.values[2]);

            linearAcceleration[0] = event.values[0] - gravity[0];
            linearAcceleration[1] = event.values[1] - gravity[1];
            linearAcceleration[2] = event.values[2] - gravity[2];
        } else if (event.sensor == linearSensor) {
            linearAcceleration[0] = event.values[0];
            linearAcceleration[1] = event.values[1];
            linearAcceleration[2] = event.values[2];
        } else if (event.sensor == gravitySensor) {
            gravityFast[0] = gravity[0] = event.values[0];
            gravityFast[1] = gravity[1] = event.values[1];
            gravityFast[2] = gravity[2] = event.values[2];
        }
        final float minDist = 15.0f;
        final int minCount = 6;
        final int countLessMax = 10;
        if (event.sensor == linearSensor || event.sensor == gravitySensor || event.sensor == accelerometerSensor) {
            float val = gravity[0] * linearAcceleration[0] + gravity[1] * linearAcceleration[1] + gravity[2] * linearAcceleration[2];
            if (raisedToBack != minCount) {
                if (val > 0 && previousAccValue > 0 || val < 0 && previousAccValue < 0) {
                    boolean goodValue;
                    int sign;
                    if (val > 0) {
                        goodValue = val > minDist;
                        sign = 1;
                    } else {
                        goodValue = val < -minDist;
                        sign = 2;
                    }
                    if (raisedToTopSign != 0 && raisedToTopSign != sign) {
                        if (raisedToTop == minCount && goodValue) {
                            if (raisedToBack < minCount) {
                                raisedToBack++;
                                if (raisedToBack == minCount) {
                                    raisedToTop = 0;
                                    raisedToTopSign = 0;
                                    countLess = 0;
                                    timeSinceRaise = System.currentTimeMillis();
                                    if (BuildVars.LOGS_ENABLED && BuildVars.DEBUG_PRIVATE_VERSION) {
                                        FileLog.d("motion detected");
                                    }
                                }
                            }
                        } else {
                            if (!goodValue) {
                                countLess++;
                            }
                            if (countLess == countLessMax || raisedToTop != minCount || raisedToBack != 0) {
                                raisedToTop = 0;
                                raisedToTopSign = 0;
                                raisedToBack = 0;
                                countLess = 0;
                            }
                        }
                    } else {
                        if (goodValue && raisedToBack == 0 && (raisedToTopSign == 0 || raisedToTopSign == sign)) {
                            if (raisedToTop < minCount && !proximityTouched) {
                                raisedToTopSign = sign;
                                raisedToTop++;
                                if (raisedToTop == minCount) {
                                    countLess = 0;
                                }
                            }
                        } else {
                            if (!goodValue) {
                                countLess++;
                            }
                            if (raisedToTopSign != sign || countLess == countLessMax || raisedToTop != minCount || raisedToBack != 0) {
                                raisedToBack = 0;
                                raisedToTop = 0;
                                raisedToTopSign = 0;
                                countLess = 0;
                            }
                        }
                    }
                }
                /*if (val > 0 && previousAccValue > 0) {
                    if (val > minDist && raisedToBack == 0) {
                        if (raisedToTop < minCount && !proximityTouched) {
                            raisedToTop++;
                            if (raisedToTop == minCount) {
                                countLess = 0;
                            }
                        }
                    } else {
                        if (val < minDist) {
                            countLess++;
                        }
                        if (countLess == countLessMax || raisedToTop != minCount || raisedToBack != 0) {
                            raisedToBack = 0;
                            raisedToTop = 0;
                            countLess = 0;
                        }
                    }
                } else if (val < 0 && previousAccValue < 0) {
                    if (raisedToTop == minCount && val < -minDist) {
                        if (raisedToBack < minCount) {
                            raisedToBack++;
                            if (raisedToBack == minCount) {
                                raisedToTop = 0;
                                countLess = 0;
                                timeSinceRaise = System.currentTimeMillis();
                                if (BuildVars.LOGS_ENABLED && BuildVars.DEBUG_PRIVATE_VERSION) {
                                    FileLog.e("motion detected");
                                }
                            }
                        }
                    } else {
                        if (val > -minDist) {
                            countLess++;
                        }
                        if (countLess == countLessMax || raisedToTop != minCount || raisedToBack != 0) {
                            raisedToTop = 0;
                            raisedToBack = 0;
                            countLess = 0;
                        }
                    }
                }*/
                /*if (BuildVars.LOGS_ENABLED && BuildVars.DEBUG_PRIVATE_VERSION) {
                    FileLog.e("raise2 to top = " + raisedToTop + " to back = " + raisedToBack + " val = " + val + " countLess = " + countLess);
                }*/
            }
            previousAccValue = val;
            accelerometerVertical = gravityFast[1] > 2.5f && Math.abs(gravityFast[2]) < 4.0f && Math.abs(gravityFast[0]) > 1.5f;
            /*if (BuildVars.LOGS_ENABLED && BuildVars.DEBUG_PRIVATE_VERSION) {
                FileLog.d(accelerometerVertical + "    val = " + val + " acc (" + linearAcceleration[0] + ", " + linearAcceleration[1] + ", " + linearAcceleration[2] + ") grav (" + gravityFast[0] + ", " + gravityFast[1] + ", " + gravityFast[2] + ")");
            }*/
        }
        if (raisedToBack == minCount || accelerometerVertical) {
            lastAccelerometerDetected = System.currentTimeMillis();
        }
        final boolean allowRecording = !manualRecording && playingMessageObject == null && SharedConfig.enabledRaiseTo(true) && ApplicationLoader.isScreenOn && !inputFieldHasText && allowStartRecord && raiseChat != null && !callInProgress;
        final boolean allowListening = SharedConfig.enabledRaiseTo(false) && playingMessageObject != null && (playingMessageObject.isVoice() || playingMessageObject.isRoundVideo());
        final boolean proximityDetected = proximityTouched;
        final boolean accelerometerDetected = raisedToBack == minCount || accelerometerVertical || System.currentTimeMillis() - lastAccelerometerDetected < 60;
        final boolean alreadyPlaying = useFrontSpeaker || raiseToEarRecord;
        final boolean wakelockAllowed = (
//            proximityDetected ||
            accelerometerDetected ||
            alreadyPlaying
        ) && !forbidRaiseToListen() && !VoIPService.isAnyKindOfCallActive() && (allowRecording || allowListening) && !PhotoViewer.getInstance().isVisible();
        if (proximityWakeLock != null) {
            final boolean held = proximityWakeLock.isHeld();
            if (held && !wakelockAllowed) {
                if (BuildVars.LOGS_ENABLED) {
                    FileLog.d("wake lock releasing (proximityDetected=" + proximityDetected + ", accelerometerDetected=" + accelerometerDetected + ", alreadyPlaying=" + alreadyPlaying + ")");
                }
                proximityWakeLock.release();
            } else if (!held && wakelockAllowed) {
                if (BuildVars.LOGS_ENABLED) {
                    FileLog.d("wake lock acquiring (proximityDetected=" + proximityDetected + ", accelerometerDetected=" + accelerometerDetected + ", alreadyPlaying=" + alreadyPlaying + ")");
                }
                proximityWakeLock.acquire();
            }
        }
        if (proximityTouched && wakelockAllowed) {
            if (allowRecording && recordStartRunnable == null) {
                if (!raiseToEarRecord) {
                    if (BuildVars.LOGS_ENABLED) {
                        FileLog.d("start record");
                    }
                    useFrontSpeaker = true;
                    if (recordingAudio != null || !raiseChat.playFirstUnreadVoiceMessage()) {
                        raiseToEarRecord = true;
                        useFrontSpeaker = false;
                        raiseToSpeakUpdated(true);
                    }
                    if (useFrontSpeaker) {
                        setUseFrontSpeaker(true);
                    }
//                    ignoreOnPause = true;
//                    if (proximityHasDifferentValues && proximityWakeLock != null && !proximityWakeLock.isHeld()) {
//                        proximityWakeLock.acquire();
//                    }
                }
            } else if (allowListening) {
                if (!useFrontSpeaker) {
                    if (BuildVars.LOGS_ENABLED) {
                        FileLog.d("start listen");
                    }
//                    if (proximityHasDifferentValues && proximityWakeLock != null && !proximityWakeLock.isHeld()) {
//                        proximityWakeLock.acquire();
//                    }
                    setUseFrontSpeaker(true);
                    startAudioAgain(false);
//                    ignoreOnPause = true;
                }
            }
            raisedToBack = 0;
            raisedToTop = 0;
            raisedToTopSign = 0;
            countLess = 0;
        } else if (proximityTouched && ((accelerometerSensor == null || linearSensor == null) && gravitySensor == null) && !VoIPService.isAnyKindOfCallActive()) {
            if (playingMessageObject != null && !ApplicationLoader.mainInterfacePaused && allowListening) {
                if (!useFrontSpeaker && !manualRecording && !forbidRaiseToListen()) {
                    if (BuildVars.LOGS_ENABLED) {
                        FileLog.d("start listen by proximity only");
                    }
//                    if (proximityHasDifferentValues && proximityWakeLock != null && !proximityWakeLock.isHeld()) {
//                        proximityWakeLock.acquire();
//                    }
                    setUseFrontSpeaker(true);
                    startAudioAgain(false);
//                    ignoreOnPause = true;
                }
            }
        } else if (!proximityTouched && !manualRecording) {
            if (raiseToEarRecord) {
                if (BuildVars.LOGS_ENABLED) {
                    FileLog.d("stop record");
                }
                raiseToSpeakUpdated(false);
                raiseToEarRecord = false;
                ignoreOnPause = false;
//                if (!ignoreAccelerometerGestures() && proximityHasDifferentValues && proximityWakeLock != null && proximityWakeLock.isHeld()) {
//                    proximityWakeLock.release();
//                }
            } else if (useFrontSpeaker) {
                if (BuildVars.LOGS_ENABLED) {
                    FileLog.d("stop listen");
                }
                useFrontSpeaker = false;
                startAudioAgain(true);
                ignoreOnPause = false;
//                if (!ignoreAccelerometerGestures() && proximityHasDifferentValues && proximityWakeLock != null && proximityWakeLock.isHeld()) {
//                    proximityWakeLock.release();
//                }
            }
        }
        if (timeSinceRaise != 0 && raisedToBack == minCount && Math.abs(System.currentTimeMillis() - timeSinceRaise) > 1000) {
            raisedToBack = 0;
            raisedToTop = 0;
            raisedToTopSign = 0;
            countLess = 0;
            timeSinceRaise = 0;
        }
    }

    private void raiseToSpeakUpdated(boolean raised) {
        if (recordingAudio != null) {
            toggleRecordingPause(false);
        } else if (raised) {
            startRecording(raiseChat.getCurrentAccount(), raiseChat.getDialogId(), null, raiseChat.getThreadMessage(), null, raiseChat.getClassGuid(), false, raiseChat != null ? raiseChat.quickReplyShortcut : null, raiseChat != null ? raiseChat.getQuickReplyId() : 0);
        } else {
            stopRecording(2, false, 0, false);
        }
    }

    private void setUseFrontSpeaker(boolean value) {
        useFrontSpeaker = value;
        AudioManager audioManager = NotificationsController.audioManager;
        if (useFrontSpeaker) {
            audioManager.setBluetoothScoOn(false);
            audioManager.setSpeakerphoneOn(false);
        } else {
            audioManager.setSpeakerphoneOn(true);
        }
    }

    public void startRecordingIfFromSpeaker() {
        if (!useFrontSpeaker || raiseChat == null || !allowStartRecord || !SharedConfig.enabledRaiseTo(true)) {
            return;
        }
        raiseToEarRecord = true;
        startRecording(raiseChat.getCurrentAccount(), raiseChat.getDialogId(), null, raiseChat.getThreadMessage(), null, raiseChat.getClassGuid(), false, raiseChat != null ? raiseChat.quickReplyShortcut : null, raiseChat != null ? raiseChat.getQuickReplyId() : 0);
        ignoreOnPause = true;
    }

    private void startAudioAgain(boolean paused) {
        if (playingMessageObject == null) {
            return;
        }

        NotificationCenter.getInstance(playingMessageObject.currentAccount).postNotificationName(NotificationCenter.audioRouteChanged, useFrontSpeaker);
        if (videoPlayer != null) {
            videoPlayer.setStreamType(useFrontSpeaker ? AudioManager.STREAM_VOICE_CALL : AudioManager.STREAM_MUSIC);
            if (!paused) {
                if (videoPlayer.getCurrentPosition() < 1000) {
                    videoPlayer.seekTo(0);
                }
                videoPlayer.play();
            } else {
                pauseMessage(playingMessageObject);
            }
        } else {
            boolean post = audioPlayer != null;
            final MessageObject currentMessageObject = playingMessageObject;
            float progress = playingMessageObject.audioProgress;
            int duration = playingMessageObject.audioPlayerDuration;
            if (paused || audioPlayer == null || !audioPlayer.isPlaying() || duration * progress > 1f) {
                currentMessageObject.audioProgress = progress;
            } else {
                currentMessageObject.audioProgress = 0;
            }
            cleanupPlayer(false, true);
            playMessage(currentMessageObject);
            if (paused) {
                if (post) {
                    AndroidUtilities.runOnUIThread(() -> pauseMessage(currentMessageObject), 100);
                } else {
                    pauseMessage(currentMessageObject);
                }
            }
        }
    }

    @Override
    public void onAccuracyChanged(Sensor sensor, int accuracy) {

    }

    public void setInputFieldHasText(boolean value) {
        inputFieldHasText = value;
    }

    public void setAllowStartRecord(boolean value) {
        allowStartRecord = value;
    }

    public void startRaiseToEarSensors(ChatActivity chatActivity) {
        if (chatActivity == null || accelerometerSensor == null && (gravitySensor == null || linearAcceleration == null) || proximitySensor == null) {
            return;
        }
        if (!SharedConfig.enabledRaiseTo(false) && (playingMessageObject == null || !playingMessageObject.isVoice() && !playingMessageObject.isRoundVideo())) {
            return;
        }
        raiseChat = chatActivity;
        if (!sensorsStarted) {
            gravity[0] = gravity[1] = gravity[2] = 0;
            linearAcceleration[0] = linearAcceleration[1] = linearAcceleration[2] = 0;
            gravityFast[0] = gravityFast[1] = gravityFast[2] = 0;
            lastTimestamp = 0;
            previousAccValue = 0;
            raisedToTop = 0;
            raisedToTopSign = 0;
            countLess = 0;
            raisedToBack = 0;
            Utilities.globalQueue.postRunnable(() -> {
                if (gravitySensor != null) {
                    sensorManager.registerListener(MediaController.this, gravitySensor, 30000);
                }
                if (linearSensor != null) {
                    sensorManager.registerListener(MediaController.this, linearSensor, 30000);
                }
                if (accelerometerSensor != null) {
                    sensorManager.registerListener(MediaController.this, accelerometerSensor, 30000);
                }
                sensorManager.registerListener(MediaController.this, proximitySensor, SensorManager.SENSOR_DELAY_NORMAL);
            });
            sensorsStarted = true;
        }
    }

    public void stopRaiseToEarSensors(ChatActivity chatActivity, boolean fromChat, boolean stopRecording) {
        if (ignoreOnPause) {
            ignoreOnPause = false;
            return;
        }
        if (stopRecording) {
            stopRecording(fromChat ? 2 : 0, false, 0, false);
        }
        if (!sensorsStarted || ignoreOnPause || accelerometerSensor == null && (gravitySensor == null || linearAcceleration == null) || proximitySensor == null || raiseChat != chatActivity) {
            return;
        }
        raiseChat = null;
        sensorsStarted = false;
        accelerometerVertical = false;
        proximityTouched = false;
        raiseToEarRecord = false;
        useFrontSpeaker = false;
        Utilities.globalQueue.postRunnable(() -> {
            if (linearSensor != null) {
                sensorManager.unregisterListener(MediaController.this, linearSensor);
            }
            if (gravitySensor != null) {
                sensorManager.unregisterListener(MediaController.this, gravitySensor);
            }
            if (accelerometerSensor != null) {
                sensorManager.unregisterListener(MediaController.this, accelerometerSensor);
            }
            sensorManager.unregisterListener(MediaController.this, proximitySensor);
        });
        if (proximityWakeLock != null && proximityWakeLock.isHeld()) {
            proximityWakeLock.release();
        }
    }

    public void cleanupPlayer(boolean notify, boolean stopService) {
        cleanupPlayer(notify, stopService, false, false);
    }

    public void cleanupPlayer(boolean notify, boolean stopService, boolean byVoiceEnd, boolean transferPlayerToPhotoViewer) {
        if (audioPlayer != null) {
            if (audioVolumeAnimator != null) {
                audioVolumeAnimator.removeAllUpdateListeners();
                audioVolumeAnimator.cancel();
            }

            if (audioPlayer.isPlaying() && playingMessageObject != null && !playingMessageObject.isVoice()) {
                VideoPlayer playerFinal = audioPlayer;
                ValueAnimator valueAnimator = ValueAnimator.ofFloat(audioVolume, 0);
                valueAnimator.addUpdateListener(valueAnimator1 -> {
                    float volume;
                    if (audioFocus != AUDIO_NO_FOCUS_CAN_DUCK) {
                        volume = VOLUME_NORMAL;
                    } else {
                        volume = VOLUME_DUCK;
                    }
                    playerFinal.setVolume(volume * (float) valueAnimator1.getAnimatedValue());
                });
                valueAnimator.addListener(new AnimatorListenerAdapter() {
                    @Override
                    public void onAnimationEnd(Animator animation) {
                        try {
                            playerFinal.releasePlayer(true);
                        } catch (Exception e) {
                            FileLog.e(e);
                        }
                    }
                });
                valueAnimator.setDuration(300);
                valueAnimator.start();
            } else {
                try {
                    audioPlayer.releasePlayer(true);
                } catch (Exception e) {
                    FileLog.e(e);
                }
            }
            audioPlayer = null;
            Theme.unrefAudioVisualizeDrawable(playingMessageObject);
        } else if (videoPlayer != null) {
            currentAspectRatioFrameLayout = null;
            currentTextureViewContainer = null;
            currentAspectRatioFrameLayoutReady = false;
            isDrawingWasReady = false;
            currentTextureView = null;
            goingToShowMessageObject = null;
            if (transferPlayerToPhotoViewer) {
                PhotoViewer.getInstance().injectVideoPlayer(videoPlayer);
                goingToShowMessageObject = playingMessageObject;
                NotificationCenter.getInstance(playingMessageObject.currentAccount).postNotificationName(NotificationCenter.messagePlayingGoingToStop, playingMessageObject, true);
            } else {
                long position = videoPlayer.getCurrentPosition();
                if (playingMessageObject != null && playingMessageObject.isVideo() && position > 0) {
                    playingMessageObject.audioProgressMs = (int) position;
                    NotificationCenter.getInstance(playingMessageObject.currentAccount).postNotificationName(NotificationCenter.messagePlayingGoingToStop, playingMessageObject, false);
                }
                videoPlayer.releasePlayer(true);
                videoPlayer = null;
            }
            try {
                baseActivity.getWindow().clearFlags(WindowManager.LayoutParams.FLAG_KEEP_SCREEN_ON);
            } catch (Exception e) {
                FileLog.e(e);
            }
            if (playingMessageObject != null && !transferPlayerToPhotoViewer) {
                AndroidUtilities.cancelRunOnUIThread(setLoadingRunnable);
                FileLoader.getInstance(playingMessageObject.currentAccount).removeLoadingVideo(playingMessageObject.getDocument(), true, false);
            }
        }
        stopProgressTimer();
        lastProgress = 0;
        isPaused = false;
        boolean playingNext = false;
        if (playingMessageObject != null) {
            if (downloadingCurrentMessage) {
                FileLoader.getInstance(playingMessageObject.currentAccount).cancelLoadFile(playingMessageObject.getDocument());
            }
            MessageObject lastFile = playingMessageObject;
            if (notify) {
                playingMessageObject.resetPlayingProgress();
                NotificationCenter.getInstance(lastFile.currentAccount).postNotificationName(NotificationCenter.messagePlayingProgressDidChanged, playingMessageObject.getId(), 0);
            }
            playingMessageObject = null;
            downloadingCurrentMessage = false;
            if (notify) {
                NotificationsController.audioManager.abandonAudioFocus(this);
                hasAudioFocus = 0;
                int index = -1;
                if (voiceMessagesPlaylist != null) {
                    if (byVoiceEnd && (index = voiceMessagesPlaylist.indexOf(lastFile)) >= 0) {
                        voiceMessagesPlaylist.remove(index);
                        voiceMessagesPlaylistMap.remove(lastFile.getId());
                        if (voiceMessagesPlaylist.isEmpty()) {
                            voiceMessagesPlaylist = null;
                            voiceMessagesPlaylistMap = null;
                        }
                    } else {
                        voiceMessagesPlaylist = null;
                        voiceMessagesPlaylistMap = null;
                    }
                }
                if (voiceMessagesPlaylist != null && index < voiceMessagesPlaylist.size()) {
                    MessageObject nextVoiceMessage = voiceMessagesPlaylist.get(index);
                    playMessage(nextVoiceMessage);
                    playingNext = true;
                    if (!nextVoiceMessage.isRoundVideo() && pipRoundVideoView != null) {
                        pipRoundVideoView.close(true);
                        pipRoundVideoView = null;
                    }
                } else {
                    if ((lastFile.isVoice() || lastFile.isRoundVideo()) && lastFile.getId() != 0) {
                        startRecordingIfFromSpeaker();
                    }
                    NotificationCenter.getInstance(lastFile.currentAccount).postNotificationName(NotificationCenter.messagePlayingDidReset, lastFile.getId(), stopService);
                    pipSwitchingState = 0;
                    if (pipRoundVideoView != null) {
                        pipRoundVideoView.close(true);
                        pipRoundVideoView = null;
                    }
                }
            }
            if (stopService) {
                Intent intent = new Intent(ApplicationLoader.applicationContext, MusicPlayerService.class);
                ApplicationLoader.applicationContext.stopService(intent);
            }
        }
        if (!playingNext && byVoiceEnd && !SharedConfig.enabledRaiseTo(true)) {
            ChatActivity chat = raiseChat;
            stopRaiseToEarSensors(raiseChat, false, false);
            raiseChat = chat;
        }
    }

    public boolean isGoingToShowMessageObject(MessageObject messageObject) {
        return goingToShowMessageObject == messageObject;
    }

    public void resetGoingToShowMessageObject() {
        goingToShowMessageObject = null;
    }

    private boolean isSamePlayingMessage(MessageObject messageObject) {
        return playingMessageObject != null && playingMessageObject.getDialogId() == messageObject.getDialogId() && playingMessageObject.getId() == messageObject.getId() && ((playingMessageObject.eventId == 0) == (messageObject.eventId == 0));
    }

    public boolean seekToProgress(MessageObject messageObject, float progress) {
        final MessageObject playingMessageObject = this.playingMessageObject;
        if (audioPlayer == null && videoPlayer == null || messageObject == null || playingMessageObject == null || !isSamePlayingMessage(messageObject)) {
            return false;
        }
        try {
            if (audioPlayer != null) {
                long duration = audioPlayer.getDuration();
                if (duration == C.TIME_UNSET) {
                    seekToProgressPending = progress;
                } else {
                    playingMessageObject.audioProgress = progress;
                    int seekTo = (int) (duration * progress);
                    audioPlayer.seekTo(seekTo);
                    lastProgress = seekTo;
                }
            } else if (videoPlayer != null) {
                videoPlayer.seekTo((long) (videoPlayer.getDuration() * progress));
            }
        } catch (Exception e) {
            FileLog.e(e);
            return false;
        }
        NotificationCenter.getInstance(messageObject.currentAccount).postNotificationName(NotificationCenter.messagePlayingDidSeek, playingMessageObject.getId(), progress);
        return true;
    }

    public void seekShift(int ms) {
        if (audioPlayer != null) {
            audioPlayer.seekTo(Math.max(0, audioPlayer.getCurrentPosition() + ms));
        }
    }

    public long getDuration() {
        if (audioPlayer == null) {
            return 0;
        }
        return audioPlayer.getDuration();
    }

    public MessageObject getPlayingMessageObject() {
        return playingMessageObject;
    }

    public int getPlayingMessageObjectNum() {
        return currentPlaylistNum;
    }

    private void buildShuffledPlayList() {
        if (playlist.isEmpty()) {
            return;
        }
        ArrayList<MessageObject> all = new ArrayList<>(playlist);
        shuffledPlaylist.clear();

        MessageObject messageObject = playlist.get(currentPlaylistNum);
        all.remove(currentPlaylistNum);

        int count = all.size();
        for (int a = 0; a < count; a++) {
            int index = Utilities.random.nextInt(all.size());
            shuffledPlaylist.add(all.get(index));
            all.remove(index);
        }
        shuffledPlaylist.add(messageObject);
        currentPlaylistNum = shuffledPlaylist.size() - 1;
    }

    public void loadMoreMusic() {
        if (loadingPlaylist || playingMessageObject == null || playingMessageObject.scheduled || DialogObject.isEncryptedDialog(playingMessageObject.getDialogId()) || playlistClassGuid == 0) {
            return;
        }
        if (playlistGlobalSearchParams != null) {
            int finalPlaylistGuid = playlistClassGuid;
            if (!playlistGlobalSearchParams.endReached && !playlist.isEmpty()) {
                int currentAccount = playlist.get(0).currentAccount;
                TLObject request;
                if (playlistGlobalSearchParams.dialogId != 0) {
                    final TLRPC.TL_messages_search req = new TLRPC.TL_messages_search();
                    req.q = playlistGlobalSearchParams.query;
                    req.limit = 20;
                    req.filter = playlistGlobalSearchParams.filter == null ? new TLRPC.TL_inputMessagesFilterEmpty() : playlistGlobalSearchParams.filter.filter;
                    req.peer = AccountInstance.getInstance(currentAccount).getMessagesController().getInputPeer(playlistGlobalSearchParams.dialogId);
                    MessageObject lastMessage = playlist.get(playlist.size() - 1);
                    req.offset_id = lastMessage.getId();
                    if (playlistGlobalSearchParams.minDate > 0) {
                        req.min_date = (int) (playlistGlobalSearchParams.minDate / 1000);
                    }
                    if (playlistGlobalSearchParams.maxDate > 0) {
                        req.min_date = (int) (playlistGlobalSearchParams.maxDate / 1000);
                    }
                    request = req;
                } else {
                    final TLRPC.TL_messages_searchGlobal req = new TLRPC.TL_messages_searchGlobal();
                    req.limit = 20;
                    req.q = playlistGlobalSearchParams.query;
                    req.filter = playlistGlobalSearchParams.filter.filter;
                    MessageObject lastMessage = playlist.get(playlist.size() - 1);
                    req.offset_id = lastMessage.getId();
                    req.offset_rate = playlistGlobalSearchParams.nextSearchRate;
                    req.flags |= 1;
                    req.folder_id = playlistGlobalSearchParams.folderId;
                    long id;
                    if (lastMessage.messageOwner.peer_id.channel_id != 0) {
                        id = -lastMessage.messageOwner.peer_id.channel_id;
                    } else if (lastMessage.messageOwner.peer_id.chat_id != 0) {
                        id = -lastMessage.messageOwner.peer_id.chat_id;
                    } else {
                        id = lastMessage.messageOwner.peer_id.user_id;
                    }
                    req.offset_peer = MessagesController.getInstance(currentAccount).getInputPeer(id);
                    if (playlistGlobalSearchParams.minDate > 0) {
                        req.min_date = (int) (playlistGlobalSearchParams.minDate / 1000);
                    }
                    if (playlistGlobalSearchParams.maxDate > 0) {
                        req.min_date = (int) (playlistGlobalSearchParams.maxDate / 1000);
                    }
                    request = req;
                }
                loadingPlaylist = true;
                ConnectionsManager.getInstance(currentAccount).sendRequest(request, (response, error) -> AndroidUtilities.runOnUIThread(() -> {
                    if (playlistClassGuid != finalPlaylistGuid || playlistGlobalSearchParams == null || playingMessageObject == null) {
                        return;
                    }
                    if (error != null) {
                        return;
                    }
                    loadingPlaylist = false;

                    TLRPC.messages_Messages res = (TLRPC.messages_Messages) response;
                    playlistGlobalSearchParams.nextSearchRate = res.next_rate;
                    MessagesStorage.getInstance(currentAccount).putUsersAndChats(res.users, res.chats, true, true);
                    MessagesController.getInstance(currentAccount).putUsers(res.users, false);
                    MessagesController.getInstance(currentAccount).putChats(res.chats, false);
                    int n = res.messages.size();
                    int addedCount = 0;
                    for (int i = 0; i < n; i++) {
                        MessageObject messageObject = new MessageObject(currentAccount, res.messages.get(i), false, true);
                        if (messageObject.isVoiceOnce()) continue;
                        if (playlistMap.containsKey(messageObject.getId())) {
                            continue;
                        }
                        playlist.add(0, messageObject);
                        playlistMap.put(messageObject.getId(), messageObject);
                        addedCount++;
                    }
                    sortPlaylist();
                    loadingPlaylist = false;
                    playlistGlobalSearchParams.endReached = playlist.size() == playlistGlobalSearchParams.totalCount;
                    if (SharedConfig.shuffleMusic) {
                        buildShuffledPlayList();
                    }
                    if (addedCount != 0) {
                        NotificationCenter.getInstance(playingMessageObject.currentAccount).postNotificationName(NotificationCenter.moreMusicDidLoad, addedCount);
                    }
                }));
            }
            return;
        }
        //TODO topics
        if (!playlistEndReached[0]) {
            loadingPlaylist = true;
            AccountInstance.getInstance(playingMessageObject.currentAccount).getMediaDataController().loadMedia(playingMessageObject.getDialogId(), 50, playlistMaxId[0], 0, MediaDataController.MEDIA_MUSIC, 0, 1, playlistClassGuid, 0, null, null);
        } else if (playlistMergeDialogId != 0 && !playlistEndReached[1]) {
            loadingPlaylist = true;
            AccountInstance.getInstance(playingMessageObject.currentAccount).getMediaDataController().loadMedia(playlistMergeDialogId, 50, playlistMaxId[0], 0, MediaDataController.MEDIA_MUSIC, 0, 1, playlistClassGuid, 0, null, null);
        }
    }

    public boolean setPlaylist(ArrayList<MessageObject> messageObjects, MessageObject current, long mergeDialogId, PlaylistGlobalSearchParams globalSearchParams) {
        return setPlaylist(messageObjects, current, mergeDialogId, true, globalSearchParams);
    }

    public boolean setPlaylist(ArrayList<MessageObject> messageObjects, MessageObject current, long mergeDialogId) {
        return setPlaylist(messageObjects, current, mergeDialogId, true, null);
    }

    public boolean setPlaylist(ArrayList<MessageObject> messageObjects, MessageObject current, long mergeDialogId, boolean loadMusic, PlaylistGlobalSearchParams params) {
        if (playingMessageObject == current) {
            int newIdx = playlist.indexOf(current);
            if (newIdx >= 0) {
                currentPlaylistNum = newIdx;
            }
            return playMessage(current);
        }
        forceLoopCurrentPlaylist = !loadMusic;
        playlistMergeDialogId = mergeDialogId;
        playMusicAgain = !playlist.isEmpty();
        clearPlaylist();
        playlistGlobalSearchParams = params;
        boolean isSecretChat = !messageObjects.isEmpty() && DialogObject.isEncryptedDialog(messageObjects.get(0).getDialogId());
        int minId = Integer.MAX_VALUE;
        int maxId = Integer.MIN_VALUE;
        for (int a = messageObjects.size() - 1; a >= 0; a--) {
            MessageObject messageObject = messageObjects.get(a);
            if (messageObject.isMusic()) {
                int id = messageObject.getId();
                if (id > 0 || isSecretChat) {
                    minId = Math.min(minId, id);
                    maxId = Math.max(maxId, id);
                }
                playlist.add(messageObject);
                playlistMap.put(id, messageObject);
            }
        }
        sortPlaylist();
        currentPlaylistNum = playlist.indexOf(current);
        if (currentPlaylistNum == -1) {
            clearPlaylist();
            currentPlaylistNum = playlist.size();
            playlist.add(current);
            playlistMap.put(current.getId(), current);
        }
        if (current.isMusic() && !current.scheduled) {
            if (SharedConfig.shuffleMusic) {
                buildShuffledPlayList();
            }
            if (loadMusic) {
                if (playlistGlobalSearchParams == null) {
                    MediaDataController.getInstance(current.currentAccount).loadMusic(current.getDialogId(), minId, maxId);
                } else {
                    playlistClassGuid = ConnectionsManager.generateClassGuid();
                }
            }
        }
        return playMessage(current);
    }

    private void sortPlaylist() {
        Collections.sort(playlist, (o1, o2) -> {
            int mid1 = o1.getId();
            int mid2 = o2.getId();
            long group1 = o1.messageOwner.grouped_id;
            long group2 = o2.messageOwner.grouped_id;
            if (mid1 < 0 && mid2 < 0) {
                if (group1 != 0 && group1 == group2) {
                    return -Integer.compare(mid1, mid2);
                }
                return Integer.compare(mid2, mid1);
            } else {
                if (group1 != 0 && group1 == group2) {
                    return -Integer.compare(mid2, mid1);
                }
                return Integer.compare(mid1, mid2);
            }
        });
    }

    public boolean hasNoNextVoiceOrRoundVideoMessage() {
        return playingMessageObject == null || (!playingMessageObject.isVoice() && !playingMessageObject.isRoundVideo()) || voiceMessagesPlaylist == null || voiceMessagesPlaylist.size() <= 1 || !voiceMessagesPlaylist.contains(playingMessageObject) || voiceMessagesPlaylist.indexOf(playingMessageObject) >= (voiceMessagesPlaylist.size() - 1);
    }

    public void playNextMessage() {
        playNextMessageWithoutOrder(false);
    }

    public boolean findMessageInPlaylistAndPlay(MessageObject messageObject) {
        int index = playlist.indexOf(messageObject);
        if (index == -1) {
            return playMessage(messageObject);
        } else {
            playMessageAtIndex(index);
        }
        return true;
    }

    public void playMessageAtIndex(int index) {
        if (currentPlaylistNum < 0 || currentPlaylistNum >= playlist.size()) {
            return;
        }
        currentPlaylistNum = index;
        playMusicAgain = true;
        MessageObject messageObject = playlist.get(currentPlaylistNum);
        if (playingMessageObject != null && !isSamePlayingMessage(messageObject)) {
            playingMessageObject.resetPlayingProgress();
        }
        playMessage(messageObject);
    }

    private void playNextMessageWithoutOrder(boolean byStop) {
        ArrayList<MessageObject> currentPlayList = SharedConfig.shuffleMusic ? shuffledPlaylist : playlist;

        if (byStop && (SharedConfig.repeatMode == 2 || SharedConfig.repeatMode == 1 && currentPlayList.size() == 1) && !forceLoopCurrentPlaylist) {
            cleanupPlayer(false, false);
            MessageObject messageObject = currentPlayList.get(currentPlaylistNum);
            messageObject.audioProgress = 0;
            messageObject.audioProgressSec = 0;
            playMessage(messageObject);
            return;
        }

        boolean last = traversePlaylist(currentPlayList, SharedConfig.playOrderReversed ? +1 : -1);
        if (last && byStop && SharedConfig.repeatMode == 0 && !forceLoopCurrentPlaylist) {
            if (audioPlayer != null || videoPlayer != null) {
                if (audioPlayer != null) {
                    try {
                        audioPlayer.releasePlayer(true);
                    } catch (Exception e) {
                        FileLog.e(e);
                    }
                    audioPlayer = null;
                    Theme.unrefAudioVisualizeDrawable(playingMessageObject);
                } else {
                    currentAspectRatioFrameLayout = null;
                    currentTextureViewContainer = null;
                    currentAspectRatioFrameLayoutReady = false;
                    currentTextureView = null;
                    videoPlayer.releasePlayer(true);
                    videoPlayer = null;
                    try {
                        baseActivity.getWindow().clearFlags(WindowManager.LayoutParams.FLAG_KEEP_SCREEN_ON);
                    } catch (Exception e) {
                        FileLog.e(e);
                    }
                    AndroidUtilities.cancelRunOnUIThread(setLoadingRunnable);
                    FileLoader.getInstance(playingMessageObject.currentAccount).removeLoadingVideo(playingMessageObject.getDocument(), true, false);
                }
                stopProgressTimer();
                lastProgress = 0;
                isPaused = true;
                playingMessageObject.audioProgress = 0.0f;
                playingMessageObject.audioProgressSec = 0;
                NotificationCenter.getInstance(playingMessageObject.currentAccount).postNotificationName(NotificationCenter.messagePlayingProgressDidChanged, playingMessageObject.getId(), 0);
                NotificationCenter.getInstance(playingMessageObject.currentAccount).postNotificationName(NotificationCenter.messagePlayingPlayStateChanged, playingMessageObject.getId());
            }
            return;
        }
        if (currentPlaylistNum < 0 || currentPlaylistNum >= currentPlayList.size()) {
            return;
        }
        if (playingMessageObject != null) {
            playingMessageObject.resetPlayingProgress();
        }
        playMusicAgain = true;
        playMessage(currentPlayList.get(currentPlaylistNum));
    }

    public void playPreviousMessage() {
        ArrayList<MessageObject> currentPlayList = SharedConfig.shuffleMusic ? shuffledPlaylist : playlist;
        if (currentPlayList.isEmpty() || currentPlaylistNum < 0 || currentPlaylistNum >= currentPlayList.size()) {
            return;
        }
        MessageObject currentSong = currentPlayList.get(currentPlaylistNum);
        if (currentSong.audioProgressSec > 10) {
            seekToProgress(currentSong, 0);
            return;
        }

        traversePlaylist(currentPlayList, SharedConfig.playOrderReversed ? -1 : 1);
        if (currentPlaylistNum >= currentPlayList.size()) {
            return;
        }
        playMusicAgain = true;
        playMessage(currentPlayList.get(currentPlaylistNum));
    }
    
    private boolean traversePlaylist(ArrayList<MessageObject> playlist, int direction) {
        boolean last = false;
        final int wasCurrentPlaylistNum = currentPlaylistNum;
        int connectionState = ConnectionsManager.getInstance(UserConfig.selectedAccount).getConnectionState();
        boolean offline = connectionState == ConnectionsManager.ConnectionStateWaitingForNetwork;
        currentPlaylistNum += direction;
        if (offline) {
            while (currentPlaylistNum < playlist.size() && currentPlaylistNum >= 0) {
                MessageObject audio = playlist.get(currentPlaylistNum);
                if (audio != null && audio.mediaExists) {
                    break;
                }
                currentPlaylistNum += direction;
            }
        }
        if (currentPlaylistNum >= playlist.size() || currentPlaylistNum < 0) {
            currentPlaylistNum = currentPlaylistNum >= playlist.size() ? 0 : playlist.size() - 1;
            if (offline) {
                while (currentPlaylistNum >= 0 && currentPlaylistNum < playlist.size() && (direction > 0 ? currentPlaylistNum <= wasCurrentPlaylistNum : currentPlaylistNum >= wasCurrentPlaylistNum)) {
                    MessageObject audio = playlist.get(currentPlaylistNum);
                    if (audio != null && audio.mediaExists) {
                        break;
                    }
                    currentPlaylistNum += direction;
                }
                if (currentPlaylistNum >= playlist.size() || currentPlaylistNum < 0) {
                    currentPlaylistNum = currentPlaylistNum >= playlist.size() ? 0 : playlist.size() - 1;
                }
            }
            last = true;
        }
        return last;
    }

    protected void checkIsNextMediaFileDownloaded() {
        if (playingMessageObject == null || !playingMessageObject.isMusic()) {
            return;
        }
        checkIsNextMusicFileDownloaded(playingMessageObject.currentAccount);
    }

    private void checkIsNextVoiceFileDownloaded(int currentAccount) {
        if (voiceMessagesPlaylist == null || voiceMessagesPlaylist.size() < 2) {
            return;
        }
        MessageObject nextAudio = voiceMessagesPlaylist.get(1);
        File file = null;
        if (nextAudio.messageOwner.attachPath != null && nextAudio.messageOwner.attachPath.length() > 0) {
            file = new File(nextAudio.messageOwner.attachPath);
            if (!file.exists()) {
                file = null;
            }
        }
        final File cacheFile = file != null ? file : FileLoader.getInstance(currentAccount).getPathToMessage(nextAudio.messageOwner);
        boolean exist = cacheFile.exists();
        if (cacheFile != file && !cacheFile.exists()) {
            FileLoader.getInstance(currentAccount).loadFile(nextAudio.getDocument(), nextAudio, FileLoader.PRIORITY_LOW, nextAudio.shouldEncryptPhotoOrVideo() ? 2 : 0);
        }
    }

    private void checkIsNextMusicFileDownloaded(int currentAccount) {
        if (!DownloadController.getInstance(currentAccount).canDownloadNextTrack()) {
            return;
        }
        ArrayList<MessageObject> currentPlayList = SharedConfig.shuffleMusic ? shuffledPlaylist : playlist;
        if (currentPlayList == null || currentPlayList.size() < 2) {
            return;
        }
        int nextIndex;
        if (SharedConfig.playOrderReversed) {
            nextIndex = currentPlaylistNum + 1;
            if (nextIndex >= currentPlayList.size()) {
                nextIndex = 0;
            }
        } else {
            nextIndex = currentPlaylistNum - 1;
            if (nextIndex < 0) {
                nextIndex = currentPlayList.size() - 1;
            }
        }
        if (nextIndex < 0 || nextIndex >= currentPlayList.size()) {
            return;
        }

        MessageObject nextAudio = currentPlayList.get(nextIndex);
        File file = null;
        if (!TextUtils.isEmpty(nextAudio.messageOwner.attachPath)) {
            file = new File(nextAudio.messageOwner.attachPath);
            if (!file.exists()) {
                file = null;
            }
        }
        final File cacheFile = file != null ? file : FileLoader.getInstance(currentAccount).getPathToMessage(nextAudio.messageOwner);
        boolean exist = cacheFile.exists();
        if (cacheFile != file && !cacheFile.exists() && nextAudio.isMusic()) {
            FileLoader.getInstance(currentAccount).loadFile(nextAudio.getDocument(), nextAudio, FileLoader.PRIORITY_LOW, nextAudio.shouldEncryptPhotoOrVideo() ? 2 : 0);
        }
    }

    public void setVoiceMessagesPlaylist(ArrayList<MessageObject> playlist, boolean unread) {
        voiceMessagesPlaylist = playlist != null ? new ArrayList<>(playlist) : null;
        if (voiceMessagesPlaylist != null) {
            voiceMessagesPlaylistUnread = unread;
            voiceMessagesPlaylistMap = new SparseArray<>();
            for (int a = 0; a < voiceMessagesPlaylist.size(); a++) {
                MessageObject messageObject = voiceMessagesPlaylist.get(a);
                voiceMessagesPlaylistMap.put(messageObject.getId(), messageObject);
            }
        }
    }

    private void checkAudioFocus(MessageObject messageObject) {
        int neededAudioFocus;
        if (messageObject.isVoice() || messageObject.isRoundVideo()) {
            if (useFrontSpeaker) {
                neededAudioFocus = 3;
            } else {
                neededAudioFocus = 2;
            }
        } else {
            neededAudioFocus = 1;
        }
        if (hasAudioFocus != neededAudioFocus) {
            hasAudioFocus = neededAudioFocus;
            int result;
            if (neededAudioFocus == 3) {
                result = NotificationsController.audioManager.requestAudioFocus(this, AudioManager.STREAM_VOICE_CALL, AudioManager.AUDIOFOCUS_GAIN);
            } else {
                result = NotificationsController.audioManager.requestAudioFocus(this, AudioManager.STREAM_MUSIC, neededAudioFocus == 2 && !SharedConfig.pauseMusicOnMedia ? AudioManager.AUDIOFOCUS_GAIN_TRANSIENT_MAY_DUCK : AudioManager.AUDIOFOCUS_GAIN);
            }
            if (result == AudioManager.AUDIOFOCUS_REQUEST_GRANTED) {
                audioFocus = AUDIO_FOCUSED;
            }
        }
    }

    public boolean isPiPShown() {
        return pipRoundVideoView != null;
    }

    public void setCurrentVideoVisible(boolean visible) {
        if (currentAspectRatioFrameLayout == null) {
            return;
        }
        if (visible) {
            if (pipRoundVideoView != null) {
                pipSwitchingState = 2;
                pipRoundVideoView.close(true);
                pipRoundVideoView = null;
            } else {
                if (currentAspectRatioFrameLayout.getParent() == null) {
                    currentTextureViewContainer.addView(currentAspectRatioFrameLayout);
                }
                videoPlayer.setTextureView(currentTextureView);
            }
        } else {
            if (currentAspectRatioFrameLayout.getParent() != null) {
                pipSwitchingState = 1;
                currentTextureViewContainer.removeView(currentAspectRatioFrameLayout);
            } else {
                if (pipRoundVideoView == null) {
                    try {
                        pipRoundVideoView = new PipRoundVideoView();
                        pipRoundVideoView.show(baseActivity, () -> cleanupPlayer(true, true));
                    } catch (Exception e) {
                        pipRoundVideoView = null;
                    }
                }
                if (pipRoundVideoView != null) {
                    videoPlayer.setTextureView(pipRoundVideoView.getTextureView());
                }
            }
        }
    }

    public void setTextureView(TextureView textureView, AspectRatioFrameLayout aspectRatioFrameLayout, FrameLayout container, boolean set) {
        setTextureView(textureView, aspectRatioFrameLayout, container, set, null);
    }

    public void setTextureView(TextureView textureView, AspectRatioFrameLayout aspectRatioFrameLayout, FrameLayout container, boolean set, Runnable afterPip) {
        if (textureView == null) {
            return;
        }
        if (!set && currentTextureView == textureView) {
            pipSwitchingState = 1;
            currentTextureView = null;
            currentAspectRatioFrameLayout = null;
            currentTextureViewContainer = null;
            return;
        }
        if (videoPlayer == null || textureView == currentTextureView) {
            return;
        }
        isDrawingWasReady = aspectRatioFrameLayout != null && aspectRatioFrameLayout.isDrawingReady();
        currentTextureView = textureView;
        if (afterPip != null && pipRoundVideoView == null) {
            try {
                pipRoundVideoView = new PipRoundVideoView();
                pipRoundVideoView.show(baseActivity, () -> cleanupPlayer(true, true));
            } catch (Exception e) {
                pipRoundVideoView = null;
            }
        }
        if (pipRoundVideoView != null) {
            videoPlayer.setTextureView(pipRoundVideoView.getTextureView());
        } else {
            videoPlayer.setTextureView(currentTextureView);
        }
        currentAspectRatioFrameLayout = aspectRatioFrameLayout;
        currentTextureViewContainer = container;
        if (currentAspectRatioFrameLayoutReady && currentAspectRatioFrameLayout != null) {
            currentAspectRatioFrameLayout.setAspectRatio(currentAspectRatioFrameLayoutRatio, currentAspectRatioFrameLayoutRotation);
            //if (currentTextureViewContainer.getVisibility() != View.VISIBLE) {
            //    currentTextureViewContainer.setVisibility(View.VISIBLE);
            //}
        }
    }

    public void setBaseActivity(Activity activity, boolean set) {
        if (set) {
            baseActivity = activity;
        } else if (baseActivity == activity) {
            baseActivity = null;
        }
    }

    public void setFeedbackView(View view, boolean set) {
        if (set) {
            feedbackView = view;
        } else if (feedbackView == view) {
            feedbackView = null;
        }
    }

    public void setPlaybackSpeed(boolean music, float speed) {
        if (music) {
            if (currentMusicPlaybackSpeed >= 6 && speed == 1f && playingMessageObject != null) {
                audioPlayer.pause();
                float p = playingMessageObject.audioProgress;
                final MessageObject currentMessage = playingMessageObject;
                AndroidUtilities.runOnUIThread(() -> {
                    if (audioPlayer != null && playingMessageObject != null && !isPaused) {
                        if (isSamePlayingMessage(currentMessage)) {
                            seekToProgress(playingMessageObject, p);
                        }
                        audioPlayer.play();
                    }
                }, 50);
            }
            currentMusicPlaybackSpeed = speed;
            if (Math.abs(speed - 1.0f) > 0.001f) {
                fastMusicPlaybackSpeed = speed;
            }
        } else {
            currentPlaybackSpeed = speed;
            if (Math.abs(speed - 1.0f) > 0.001f) {
                fastPlaybackSpeed = speed;
            }
        }
        if (audioPlayer != null) {
            audioPlayer.setPlaybackSpeed(Math.round(speed * 10f) / 10f);
        } else if (videoPlayer != null) {
            videoPlayer.setPlaybackSpeed(Math.round(speed * 10f) / 10f);
        }
        MessagesController.getGlobalMainSettings().edit()
                .putFloat(music ? "musicPlaybackSpeed" : "playbackSpeed", speed)
                .putFloat(music ? "fastMusicPlaybackSpeed" : "fastPlaybackSpeed", music ? fastMusicPlaybackSpeed : fastPlaybackSpeed)
                .commit();
        NotificationCenter.getGlobalInstance().postNotificationName(NotificationCenter.messagePlayingSpeedChanged);
    }

    public float getPlaybackSpeed(boolean music) {
        return music ? currentMusicPlaybackSpeed : currentPlaybackSpeed;
    }

    public float getFastPlaybackSpeed(boolean music) {
        return music ? fastMusicPlaybackSpeed : fastPlaybackSpeed;
    }

    private void updateVideoState(MessageObject messageObject, int[] playCount, boolean destroyAtEnd, boolean playWhenReady, int playbackState) {
        if (videoPlayer == null) {
            return;
        }
        if (playbackState != ExoPlayer.STATE_ENDED && playbackState != ExoPlayer.STATE_IDLE) {
            try {
                baseActivity.getWindow().addFlags(WindowManager.LayoutParams.FLAG_KEEP_SCREEN_ON);
            } catch (Exception e) {
                FileLog.e(e);
            }
        } else {
            try {
                baseActivity.getWindow().clearFlags(WindowManager.LayoutParams.FLAG_KEEP_SCREEN_ON);
            } catch (Exception e) {
                FileLog.e(e);
            }
        }
        if (playbackState == ExoPlayer.STATE_READY) {
            playerWasReady = true;
            if (playingMessageObject != null && (playingMessageObject.isVideo() || playingMessageObject.isRoundVideo())) {
                AndroidUtilities.cancelRunOnUIThread(setLoadingRunnable);
                FileLoader.getInstance(messageObject.currentAccount).removeLoadingVideo(playingMessageObject.getDocument(), true, false);
            }
            currentAspectRatioFrameLayoutReady = true;
        } else if (playbackState == ExoPlayer.STATE_BUFFERING) {
            if (playWhenReady && playingMessageObject != null && (playingMessageObject.isVideo() || playingMessageObject.isRoundVideo())) {
                if (playerWasReady) {
                    setLoadingRunnable.run();
                } else {
                    AndroidUtilities.runOnUIThread(setLoadingRunnable, 1000);
                }
            }
        } else if (videoPlayer.isPlaying() && playbackState == ExoPlayer.STATE_ENDED) {
            if (playingMessageObject.isVideo() && !destroyAtEnd && (playCount == null || playCount[0] < 4)) {
                videoPlayer.seekTo(0);
                if (playCount != null) {
                    playCount[0]++;
                }
            } else {
                cleanupPlayer(true, hasNoNextVoiceOrRoundVideoMessage(), true, false);
            }
        }
    }

    public void injectVideoPlayer(VideoPlayer player, MessageObject messageObject) {
        if (player == null || messageObject == null) {
            return;
        }
        FileLoader.getInstance(messageObject.currentAccount).setLoadingVideoForPlayer(messageObject.getDocument(), true);
        playerWasReady = false;
        boolean destroyAtEnd = true;
        int[] playCount = null;
        clearPlaylist();
        videoPlayer = player;
        playingMessageObject = messageObject;
        int tag = ++playerNum;
        videoPlayer.setDelegate(new VideoPlayer.VideoPlayerDelegate() {
            @Override
            public void onStateChanged(boolean playWhenReady, int playbackState) {
                if (tag != playerNum) {
                    return;
                }
                updateVideoState(messageObject, playCount, destroyAtEnd, playWhenReady, playbackState);
            }

            @Override
            public void onError(VideoPlayer player, Exception e) {
                FileLog.e(e);
            }

            @Override
            public void onVideoSizeChanged(int width, int height, int unappliedRotationDegrees, float pixelWidthHeightRatio) {
                currentAspectRatioFrameLayoutRotation = unappliedRotationDegrees;
                if (unappliedRotationDegrees == 90 || unappliedRotationDegrees == 270) {
                    int temp = width;
                    width = height;
                    height = temp;
                }
                currentAspectRatioFrameLayoutRatio = height == 0 ? 1 : (width * pixelWidthHeightRatio) / height;

                if (currentAspectRatioFrameLayout != null) {
                    currentAspectRatioFrameLayout.setAspectRatio(currentAspectRatioFrameLayoutRatio, currentAspectRatioFrameLayoutRotation);
                }
            }

            @Override
            public void onRenderedFirstFrame() {
                if (currentAspectRatioFrameLayout != null && !currentAspectRatioFrameLayout.isDrawingReady()) {
                    isDrawingWasReady = true;
                    currentAspectRatioFrameLayout.setDrawingReady(true);
                    currentTextureViewContainer.setTag(1);
                }
            }

            @Override
            public boolean onSurfaceDestroyed(SurfaceTexture surfaceTexture) {
                if (videoPlayer == null) {
                    return false;
                }
                if (pipSwitchingState == 2) {
                    if (currentAspectRatioFrameLayout != null) {
                        if (isDrawingWasReady) {
                            currentAspectRatioFrameLayout.setDrawingReady(true);
                        }
                        if (currentAspectRatioFrameLayout.getParent() == null) {
                            currentTextureViewContainer.addView(currentAspectRatioFrameLayout);
                        }
                        if (currentTextureView.getSurfaceTexture() != surfaceTexture) {
                            currentTextureView.setSurfaceTexture(surfaceTexture);
                        }
                        videoPlayer.setTextureView(currentTextureView);
                    }
                    pipSwitchingState = 0;
                    return true;
                } else if (pipSwitchingState == 1) {
                    if (baseActivity != null) {
                        if (pipRoundVideoView == null) {
                            try {
                                pipRoundVideoView = new PipRoundVideoView();
                                pipRoundVideoView.show(baseActivity, () -> cleanupPlayer(true, true));
                            } catch (Exception e) {
                                pipRoundVideoView = null;
                            }
                        }
                        if (pipRoundVideoView != null) {
                            if (pipRoundVideoView.getTextureView().getSurfaceTexture() != surfaceTexture) {
                                pipRoundVideoView.getTextureView().setSurfaceTexture(surfaceTexture);
                            }
                            videoPlayer.setTextureView(pipRoundVideoView.getTextureView());
                        }
                    }
                    pipSwitchingState = 0;
                    return true;
                } else if (PhotoViewer.hasInstance() && PhotoViewer.getInstance().isInjectingVideoPlayer()) {
                    PhotoViewer.getInstance().injectVideoPlayerSurface(surfaceTexture);
                    return true;
                }
                return false;
            }

            @Override
            public void onSurfaceTextureUpdated(SurfaceTexture surfaceTexture) {

            }
        });
        currentAspectRatioFrameLayoutReady = false;
        if (currentTextureView != null) {
            videoPlayer.setTextureView(currentTextureView);
        }

        checkAudioFocus(messageObject);
        setPlayerVolume();

        isPaused = false;
        lastProgress = 0;
        MessageObject oldMessageObject = playingMessageObject;
        playingMessageObject = messageObject;
        if (!SharedConfig.enabledRaiseTo(true)) {
            startRaiseToEarSensors(raiseChat);
        }
        startProgressTimer(playingMessageObject);
        NotificationCenter.getInstance(messageObject.currentAccount).postNotificationName(NotificationCenter.messagePlayingDidStart, messageObject, oldMessageObject);

        /*try {
            if (playingMessageObject.audioProgress != 0) {
                long duration = videoPlayer.getDuration();
                if (duration == C.TIME_UNSET) {
                    duration = (long) playingMessageObject.getDuration() * 1000;
                }
                int seekTo = (int) (duration * playingMessageObject.audioProgress);
                if (playingMessageObject.audioProgressMs != 0) {
                    seekTo = playingMessageObject.audioProgressMs;
                    playingMessageObject.audioProgressMs = 0;
                }
                videoPlayer.seekTo(seekTo);
            }
        } catch (Exception e2) {
            playingMessageObject.audioProgress = 0;
            playingMessageObject.audioProgressSec = 0;
            NotificationCenter.getInstance(messageObject.currentAccount).postNotificationName(NotificationCenter.messagePlayingProgressDidChanged, playingMessageObject.getId(), 0);
            FileLog.e(e2);
        }*/
    }

    public void playEmojiSound(AccountInstance accountInstance, String emoji, MessagesController.EmojiSound sound, boolean loadOnly) {
        if (sound == null) {
            return;
        }
        Utilities.stageQueue.postRunnable(() -> {
            TLRPC.Document document = new TLRPC.TL_document();
            document.access_hash = sound.accessHash;
            document.id = sound.id;
            document.mime_type = "sound/ogg";
            document.file_reference = sound.fileReference;
            document.dc_id = accountInstance.getConnectionsManager().getCurrentDatacenterId();
            File file = FileLoader.getInstance(accountInstance.getCurrentAccount()).getPathToAttach(document, true);
            if (file.exists()) {
                if (loadOnly) {
                    return;
                }
                AndroidUtilities.runOnUIThread(() -> {
                    try {
                        int tag = ++emojiSoundPlayerNum;
                        if (emojiSoundPlayer != null) {
                            emojiSoundPlayer.releasePlayer(true);
                        }
                        emojiSoundPlayer = new VideoPlayer(false, false);
                        emojiSoundPlayer.setDelegate(new VideoPlayer.VideoPlayerDelegate() {
                            @Override
                            public void onStateChanged(boolean playWhenReady, int playbackState) {
                                AndroidUtilities.runOnUIThread(() -> {
                                    if (tag != emojiSoundPlayerNum) {
                                        return;
                                    }
                                    if (playbackState == ExoPlayer.STATE_ENDED) {
                                        if (emojiSoundPlayer != null) {
                                            try {
                                                emojiSoundPlayer.releasePlayer(true);
                                                emojiSoundPlayer = null;
                                            } catch (Exception e) {
                                                FileLog.e(e);
                                            }
                                        }
                                    }
                                });
                            }

                            @Override
                            public void onError(VideoPlayer player, Exception e) {

                            }

                            @Override
                            public void onVideoSizeChanged(int width, int height, int unappliedRotationDegrees, float pixelWidthHeightRatio) {

                            }

                            @Override
                            public void onRenderedFirstFrame() {

                            }

                            @Override
                            public void onSurfaceTextureUpdated(SurfaceTexture surfaceTexture) {

                            }

                            @Override
                            public boolean onSurfaceDestroyed(SurfaceTexture surfaceTexture) {
                                return false;
                            }
                        });
                        emojiSoundPlayer.preparePlayer(Uri.fromFile(file), "other");
                        emojiSoundPlayer.setStreamType(AudioManager.STREAM_MUSIC);
                        emojiSoundPlayer.play();
                    } catch (Exception e) {
                        FileLog.e(e);
                        if (emojiSoundPlayer != null) {
                            emojiSoundPlayer.releasePlayer(true);
                            emojiSoundPlayer = null;
                        }
                    }
                });
            } else {
                AndroidUtilities.runOnUIThread(() -> accountInstance.getFileLoader().loadFile(document, null, FileLoader.PRIORITY_NORMAL, 1));
            }
        });
    }

    private static long volumeBarLastTimeShown;
    public void checkVolumeBarUI() {
        if (isSilent) {
            return;
        }
        try {
            final long now = System.currentTimeMillis();
            if (Math.abs(now - volumeBarLastTimeShown) < 5000) {
                return;
            }
            AudioManager audioManager = (AudioManager) ApplicationLoader.applicationContext.getSystemService(Context.AUDIO_SERVICE);
            int stream = useFrontSpeaker ? AudioManager.STREAM_VOICE_CALL : AudioManager.STREAM_MUSIC;
            int volume = audioManager.getStreamVolume(stream);
            if (volume == 0) {
                audioManager.adjustStreamVolume(stream, volume, AudioManager.FLAG_SHOW_UI);
                volumeBarLastTimeShown = now;
            }
        } catch (Exception ignore) {}
    }

    private void setBluetoothScoOn(boolean scoOn) {
        AudioManager am = (AudioManager) ApplicationLoader.applicationContext.getSystemService(Context.AUDIO_SERVICE);
        if (am.isBluetoothScoAvailableOffCall() && SharedConfig.recordViaSco || !scoOn) {
            BluetoothAdapter btAdapter = BluetoothAdapter.getDefaultAdapter();
            try {
                if (btAdapter != null && btAdapter.getProfileConnectionState(BluetoothProfile.HEADSET) == BluetoothProfile.STATE_CONNECTED || !scoOn) {
                    if (scoOn && !am.isBluetoothScoOn()) {
                        am.startBluetoothSco();
                    } else if (!scoOn && am.isBluetoothScoOn()) {
                        am.stopBluetoothSco();
                    }
                }
            } catch (SecurityException ignored) {
            } catch (Throwable e) {
                FileLog.e(e);
            }
        }
    }

    public boolean playMessage(final MessageObject messageObject) {
        return playMessage(messageObject, false);
    }

    public boolean playMessage(final MessageObject messageObject, boolean silent) {
        if (messageObject == null) {
            return false;
        }
        isSilent = silent;
        checkVolumeBarUI();
        if ((audioPlayer != null || videoPlayer != null) && isSamePlayingMessage(messageObject)) {
            if (isPaused) {
                resumeAudio(messageObject);
            }
            if (!SharedConfig.enabledRaiseTo(true)) {
                startRaiseToEarSensors(raiseChat);
            }
            return true;
        }
        if (!messageObject.isOut() && (messageObject.isContentUnread())) {
            MessagesController.getInstance(messageObject.currentAccount).markMessageContentAsRead(messageObject);
        }
        boolean notify = !playMusicAgain;
        MessageObject oldMessageObject = playingMessageObject;
        if (playingMessageObject != null) {
            notify = false;
            if (!playMusicAgain) {
                playingMessageObject.resetPlayingProgress();
                NotificationCenter.getInstance(playingMessageObject.currentAccount).postNotificationName(NotificationCenter.messagePlayingProgressDidChanged, playingMessageObject.getId(), 0);
            }
        }
        cleanupPlayer(notify, false);
        shouldSavePositionForCurrentAudio = null;
        lastSaveTime = 0;
        playMusicAgain = false;
        seekToProgressPending = 0;
        File file = null;
        boolean exists = false;
        if (messageObject.messageOwner.attachPath != null && messageObject.messageOwner.attachPath.length() > 0) {
            file = new File(messageObject.messageOwner.attachPath);
            exists = file.exists();
            if (!exists) {
                file = null;
            }
        }
        final File cacheFile = file != null ? file : FileLoader.getInstance(messageObject.currentAccount).getPathToMessage(messageObject.messageOwner);
        boolean canStream = SharedConfig.streamMedia && (messageObject.isMusic() || messageObject.isRoundVideo() || messageObject.isVideo() && messageObject.canStreamVideo()) && !messageObject.shouldEncryptPhotoOrVideo() && !DialogObject.isEncryptedDialog(messageObject.getDialogId());
        if (cacheFile != file && !(exists = cacheFile.exists()) && !canStream) {
            FileLoader.getInstance(messageObject.currentAccount).loadFile(messageObject.getDocument(), messageObject, FileLoader.PRIORITY_LOW, messageObject.shouldEncryptPhotoOrVideo() ? 2 : 0);
            downloadingCurrentMessage = true;
            isPaused = false;
            lastProgress = 0;
            audioInfo = null;
            playingMessageObject = messageObject;
            if (canStartMusicPlayerService()) {
                Intent intent = new Intent(ApplicationLoader.applicationContext, MusicPlayerService.class);
                try {
                    /*if (Build.VERSION.SDK_INT >= 26) {
                        ApplicationLoader.applicationContext.startForegroundService(intent);
                    } else {*/
                    ApplicationLoader.applicationContext.startService(intent);
                    //}
                } catch (Throwable e) {
                    FileLog.e(e);
                }
            } else {
                Intent intent = new Intent(ApplicationLoader.applicationContext, MusicPlayerService.class);
                ApplicationLoader.applicationContext.stopService(intent);
            }
            NotificationCenter.getInstance(playingMessageObject.currentAccount).postNotificationName(NotificationCenter.messagePlayingPlayStateChanged, playingMessageObject.getId());
            return true;
        } else {
            downloadingCurrentMessage = false;
        }
        if (messageObject.isMusic()) {
            checkIsNextMusicFileDownloaded(messageObject.currentAccount);
        } else {
            checkIsNextVoiceFileDownloaded(messageObject.currentAccount);
        }
        if (currentAspectRatioFrameLayout != null) {
            isDrawingWasReady = false;
            currentAspectRatioFrameLayout.setDrawingReady(false);
        }
        boolean isVideo = messageObject.isVideo();
        if (messageObject.isRoundVideo() || isVideo) {
            FileLoader.getInstance(messageObject.currentAccount).setLoadingVideoForPlayer(messageObject.getDocument(), true);
            playerWasReady = false;
            boolean destroyAtEnd = !isVideo || messageObject.messageOwner.peer_id.channel_id == 0 && messageObject.audioProgress <= 0.1f;
            int[] playCount = isVideo && messageObject.getDuration() <= 30 ? new int[]{1} : null;
            clearPlaylist();
            videoPlayer = new VideoPlayer();
            videoPlayer.setLooping(silent);
            int tag = ++playerNum;
            videoPlayer.setDelegate(new VideoPlayer.VideoPlayerDelegate() {
                @Override
                public void onStateChanged(boolean playWhenReady, int playbackState) {
                    if (tag != playerNum) {
                        return;
                    }
                    updateVideoState(messageObject, playCount, destroyAtEnd, playWhenReady, playbackState);
                }

                @Override
                public void onError(VideoPlayer player, Exception e) {
                    FileLog.e(e);
                }

                @Override
                public void onVideoSizeChanged(int width, int height, int unappliedRotationDegrees, float pixelWidthHeightRatio) {
                    currentAspectRatioFrameLayoutRotation = unappliedRotationDegrees;
                    if (unappliedRotationDegrees == 90 || unappliedRotationDegrees == 270) {
                        int temp = width;
                        width = height;
                        height = temp;
                    }
                    currentAspectRatioFrameLayoutRatio = height == 0 ? 1 : (width * pixelWidthHeightRatio) / height;

                    if (currentAspectRatioFrameLayout != null) {
                        currentAspectRatioFrameLayout.setAspectRatio(currentAspectRatioFrameLayoutRatio, currentAspectRatioFrameLayoutRotation);
                    }
                }

                @Override
                public void onRenderedFirstFrame() {
                    if (currentAspectRatioFrameLayout != null && !currentAspectRatioFrameLayout.isDrawingReady()) {
                        isDrawingWasReady = true;
                        currentAspectRatioFrameLayout.setDrawingReady(true);
                        currentTextureViewContainer.setTag(1);
                        //if (currentTextureViewContainer != null && currentTextureViewContainer.getVisibility() != View.VISIBLE) {
                        //    currentTextureViewContainer.setVisibility(View.VISIBLE);
                        //}
                    }
                }

                @Override
                public boolean onSurfaceDestroyed(SurfaceTexture surfaceTexture) {
                    if (videoPlayer == null) {
                        return false;
                    }
                    if (pipSwitchingState == 2) {
                        if (currentAspectRatioFrameLayout != null) {
                            if (isDrawingWasReady) {
                                currentAspectRatioFrameLayout.setDrawingReady(true);
                            }
                            if (currentAspectRatioFrameLayout.getParent() == null) {
                                currentTextureViewContainer.addView(currentAspectRatioFrameLayout);
                            }
                            if (currentTextureView.getSurfaceTexture() != surfaceTexture) {
                                currentTextureView.setSurfaceTexture(surfaceTexture);
                            }
                            videoPlayer.setTextureView(currentTextureView);
                        }
                        pipSwitchingState = 0;
                        return true;
                    } else if (pipSwitchingState == 1) {
                        if (baseActivity != null) {
                            if (pipRoundVideoView == null) {
                                try {
                                    pipRoundVideoView = new PipRoundVideoView();
                                    pipRoundVideoView.show(baseActivity, () -> cleanupPlayer(true, true));
                                } catch (Exception e) {
                                    pipRoundVideoView = null;
                                }
                            }
                            if (pipRoundVideoView != null) {
                                if (pipRoundVideoView.getTextureView().getSurfaceTexture() != surfaceTexture) {
                                    pipRoundVideoView.getTextureView().setSurfaceTexture(surfaceTexture);
                                }
                                videoPlayer.setTextureView(pipRoundVideoView.getTextureView());
                            }
                        }
                        pipSwitchingState = 0;
                        return true;
                    } else if (PhotoViewer.hasInstance() && PhotoViewer.getInstance().isInjectingVideoPlayer()) {
                        PhotoViewer.getInstance().injectVideoPlayerSurface(surfaceTexture);
                        return true;
                    }
                    return false;
                }

                @Override
                public void onSurfaceTextureUpdated(SurfaceTexture surfaceTexture) {

                }
            });
            currentAspectRatioFrameLayoutReady = false;
            if (pipRoundVideoView != null || !MessagesController.getInstance(messageObject.currentAccount).isDialogVisible(messageObject.getDialogId(), messageObject.scheduled)) {
                if (pipRoundVideoView == null) {
                    try {
                        pipRoundVideoView = new PipRoundVideoView();
                        pipRoundVideoView.show(baseActivity, () -> cleanupPlayer(true, true));
                    } catch (Exception e) {
                        pipRoundVideoView = null;
                    }
                }
                if (pipRoundVideoView != null) {
                    videoPlayer.setTextureView(pipRoundVideoView.getTextureView());
                }
            } else if (currentTextureView != null) {
                videoPlayer.setTextureView(currentTextureView);
            }

            if (exists) {
                if (!messageObject.mediaExists && cacheFile != file) {
                    AndroidUtilities.runOnUIThread(() -> NotificationCenter.getInstance(messageObject.currentAccount).postNotificationName(NotificationCenter.fileLoaded, FileLoader.getAttachFileName(messageObject.getDocument()), cacheFile));
                }
                videoPlayer.preparePlayer(Uri.fromFile(cacheFile), "other");
            } else {
                try {
                    int reference = FileLoader.getInstance(messageObject.currentAccount).getFileReference(messageObject);
                    TLRPC.Document document = messageObject.getDocument();
                    String params = "?account=" + messageObject.currentAccount +
                            "&id=" + document.id +
                            "&hash=" + document.access_hash +
                            "&dc=" + document.dc_id +
                            "&size=" + document.size +
                            "&mime=" + URLEncoder.encode(document.mime_type, "UTF-8") +
                            "&rid=" + reference +
                            "&name=" + URLEncoder.encode(FileLoader.getDocumentFileName(document), "UTF-8") +
                            "&reference=" + Utilities.bytesToHex(document.file_reference != null ? document.file_reference : new byte[0]);
                    Uri uri = Uri.parse("tg://" + messageObject.getFileName() + params);
                    videoPlayer.preparePlayer(uri, "other");
                } catch (Exception e) {
                    FileLog.e(e);
                }
            }
            if (messageObject.isRoundVideo()) {
                videoPlayer.setStreamType(useFrontSpeaker ? AudioManager.STREAM_VOICE_CALL : AudioManager.STREAM_MUSIC);
                if (Math.abs(currentPlaybackSpeed - 1.0f) > 0.001f) {
                    videoPlayer.setPlaybackSpeed(Math.round(currentPlaybackSpeed * 10f) / 10f);
                }

                if (messageObject.forceSeekTo >= 0) {
                    messageObject.audioProgress = seekToProgressPending = messageObject.forceSeekTo;
                    messageObject.forceSeekTo = -1;
                }
            } else {
                videoPlayer.setStreamType(AudioManager.STREAM_MUSIC);
            }
        } else {
            if (pipRoundVideoView != null) {
                pipRoundVideoView.close(true);
                pipRoundVideoView = null;
            }
            try {
                audioPlayer = new VideoPlayer();
                int tag = ++playerNum;
                audioPlayer.setDelegate(new VideoPlayer.VideoPlayerDelegate() {
                    @Override
                    public void onStateChanged(boolean playWhenReady, int playbackState) {
                        if (tag != playerNum) {
                            return;
                        }
                        if (playbackState == ExoPlayer.STATE_ENDED || (playbackState == ExoPlayer.STATE_IDLE || playbackState == ExoPlayer.STATE_BUFFERING) && playWhenReady && messageObject.audioProgress >= 0.999f) {
                            messageObject.audioProgress = 1f;
                            NotificationCenter.getInstance(messageObject.currentAccount).postNotificationName(NotificationCenter.messagePlayingProgressDidChanged, messageObject.getId(), 0);
                            if (!playlist.isEmpty() && (playlist.size() > 1 || !messageObject.isVoice())) {
                                playNextMessageWithoutOrder(true);
                            } else {
                                cleanupPlayer(true, hasNoNextVoiceOrRoundVideoMessage(), messageObject.isVoice(), false);
                            }
                        } else if (audioPlayer != null && seekToProgressPending != 0 && (playbackState == ExoPlayer.STATE_READY || playbackState == ExoPlayer.STATE_IDLE)) {
                            int seekTo = (int) (audioPlayer.getDuration() * seekToProgressPending);
                            audioPlayer.seekTo(seekTo);
                            lastProgress = seekTo;
                            seekToProgressPending = 0;
                        }
                    }

                    @Override
                    public void onError(VideoPlayer player, Exception e) {

                    }

                    @Override
                    public void onVideoSizeChanged(int width, int height, int unappliedRotationDegrees, float pixelWidthHeightRatio) {

                    }

                    @Override
                    public void onRenderedFirstFrame() {

                    }

                    @Override
                    public void onSurfaceTextureUpdated(SurfaceTexture surfaceTexture) {

                    }

                    @Override
                    public boolean onSurfaceDestroyed(SurfaceTexture surfaceTexture) {
                        return false;
                    }
                });
                audioPlayer.setAudioVisualizerDelegate(new VideoPlayer.AudioVisualizerDelegate() {
                    @Override
                    public void onVisualizerUpdate(boolean playing, boolean animate, float[] values) {
                        Theme.getCurrentAudiVisualizerDrawable().setWaveform(playing, animate, values);
                    }

                    @Override
                    public boolean needUpdate() {
                        return Theme.getCurrentAudiVisualizerDrawable().getParentView() != null;
                    }
                });
                if (exists) {
                    if (!messageObject.mediaExists && cacheFile != file) {
                        AndroidUtilities.runOnUIThread(() -> NotificationCenter.getInstance(messageObject.currentAccount).postNotificationName(NotificationCenter.fileLoaded, FileLoader.getAttachFileName(messageObject.getDocument()), cacheFile));
                    }
                    audioPlayer.preparePlayer(Uri.fromFile(cacheFile), "other");
                    isStreamingCurrentAudio = false;
                } else {
                    int reference = FileLoader.getInstance(messageObject.currentAccount).getFileReference(messageObject);
                    TLRPC.Document document = messageObject.getDocument();
                    String params = "?account=" + messageObject.currentAccount +
                            "&id=" + document.id +
                            "&hash=" + document.access_hash +
                            "&dc=" + document.dc_id +
                            "&size=" + document.size +
                            "&mime=" + URLEncoder.encode(document.mime_type, "UTF-8") +
                            "&rid=" + reference +
                            "&name=" + URLEncoder.encode(FileLoader.getDocumentFileName(document), "UTF-8") +
                            "&reference=" + Utilities.bytesToHex(document.file_reference != null ? document.file_reference : new byte[0]);
                    Uri uri = Uri.parse("tg://" + messageObject.getFileName() + params);
                    audioPlayer.preparePlayer(uri, "other");
                    isStreamingCurrentAudio = true;
                }
                if (messageObject.isVoice()) {
                    String name = messageObject.getFileName();
                    if (name != null && messageObject.getDuration() >= 5 * 60) {
                        SharedPreferences preferences = ApplicationLoader.applicationContext.getSharedPreferences("media_saved_pos", Activity.MODE_PRIVATE);
                        float pos = preferences.getFloat(name, -1);
                        if (pos > 0 && pos < 0.99f) {
                            messageObject.audioProgress = seekToProgressPending = pos;
                        }
                        shouldSavePositionForCurrentAudio = name;
                    }
                    if (Math.abs(currentPlaybackSpeed - 1.0f) > 0.001f) {
                        audioPlayer.setPlaybackSpeed(Math.round(currentPlaybackSpeed * 10f) / 10f);
                    }
                    audioInfo = null;
                    clearPlaylist();
                } else {
                    try {
                        audioInfo = AudioInfo.getAudioInfo(cacheFile);
                    } catch (Exception e) {
                        FileLog.e(e);
                    }
                    String name = messageObject.getFileName();
                    if (!TextUtils.isEmpty(name) && messageObject.getDuration() >= 10 * 60) {
                        SharedPreferences preferences = ApplicationLoader.applicationContext.getSharedPreferences("media_saved_pos", Activity.MODE_PRIVATE);
                        float pos = preferences.getFloat(name, -1);
                        if (pos > 0 && pos < 0.999f) {
                            messageObject.audioProgress = seekToProgressPending = pos;
                        }
                        shouldSavePositionForCurrentAudio = name;
                        if (Math.abs(currentMusicPlaybackSpeed - 1.0f) > 0.001f) {
                            audioPlayer.setPlaybackSpeed(Math.round(currentMusicPlaybackSpeed * 10f) / 10f);
                        }
                    }
                }
                if (messageObject.forceSeekTo >= 0) {
                    messageObject.audioProgress = seekToProgressPending = messageObject.forceSeekTo;
                    messageObject.forceSeekTo = -1;
                }
                audioPlayer.setStreamType(useFrontSpeaker ? AudioManager.STREAM_VOICE_CALL : AudioManager.STREAM_MUSIC);
                audioPlayer.play();
                if (!messageObject.isVoice()) {
                    if (audioVolumeAnimator != null) {
                        audioVolumeAnimator.removeAllListeners();
                        audioVolumeAnimator.cancel();
                    }
                    audioVolumeAnimator = ValueAnimator.ofFloat(audioVolume, 1f);
                    audioVolumeAnimator.addUpdateListener(audioVolumeUpdateListener);
                    audioVolumeAnimator.setDuration(300);
                    audioVolumeAnimator.start();
                } else {
                    audioVolume = 1f;
                    setPlayerVolume();
                }
            } catch (Exception e) {
                FileLog.e(e);
                NotificationCenter.getInstance(messageObject.currentAccount).postNotificationName(NotificationCenter.messagePlayingPlayStateChanged, playingMessageObject != null ? playingMessageObject.getId() : 0);
                if (audioPlayer != null) {
                    audioPlayer.releasePlayer(true);
                    audioPlayer = null;
                    Theme.unrefAudioVisualizeDrawable(playingMessageObject);
                    isPaused = false;
                    playingMessageObject = null;
                    downloadingCurrentMessage = false;
                }
                return false;
            }
        }
        checkAudioFocus(messageObject);
        setPlayerVolume();

        isPaused = false;
        lastProgress = 0;
        playingMessageObject = messageObject;
        if (!SharedConfig.enabledRaiseTo(true)) {
            startRaiseToEarSensors(raiseChat);
        }
        if (!ApplicationLoader.mainInterfacePaused && proximityWakeLock != null && !proximityWakeLock.isHeld() && (playingMessageObject.isVoice() || playingMessageObject.isRoundVideo()) && SharedConfig.enabledRaiseTo(false)) {
//            proximityWakeLock.acquire();
        }
        startProgressTimer(playingMessageObject);
        NotificationCenter.getInstance(messageObject.currentAccount).postNotificationName(NotificationCenter.messagePlayingDidStart, messageObject, oldMessageObject);

        if (videoPlayer != null) {
            try {
                if (playingMessageObject.audioProgress != 0) {
                    long duration = videoPlayer.getDuration();
                    if (duration == C.TIME_UNSET) {
                        duration = (long) playingMessageObject.getDuration() * 1000;
                    }
                    int seekTo = (int) (duration * playingMessageObject.audioProgress);
                    if (playingMessageObject.audioProgressMs != 0) {
                        seekTo = playingMessageObject.audioProgressMs;
                        playingMessageObject.audioProgressMs = 0;
                    }
                    videoPlayer.seekTo(seekTo);
                }
            } catch (Exception e2) {
                playingMessageObject.audioProgress = 0;
                playingMessageObject.audioProgressSec = 0;
                NotificationCenter.getInstance(messageObject.currentAccount).postNotificationName(NotificationCenter.messagePlayingProgressDidChanged, playingMessageObject.getId(), 0);
                FileLog.e(e2);
            }
            videoPlayer.play();
        } else if (audioPlayer != null) {
            try {
                if (playingMessageObject.audioProgress != 0) {
                    long duration = audioPlayer.getDuration();
                    if (duration == C.TIME_UNSET) {
                        duration = (long) playingMessageObject.getDuration() * 1000;
                    }
                    int seekTo = (int) (duration * playingMessageObject.audioProgress);
                    audioPlayer.seekTo(seekTo);
                }
            } catch (Exception e2) {
                playingMessageObject.resetPlayingProgress();
                NotificationCenter.getInstance(messageObject.currentAccount).postNotificationName(NotificationCenter.messagePlayingProgressDidChanged, playingMessageObject.getId(), 0);
                FileLog.e(e2);
            }
        }
        if (canStartMusicPlayerService()) {
            Intent intent = new Intent(ApplicationLoader.applicationContext, MusicPlayerService.class);
            try {
                /*if (Build.VERSION.SDK_INT >= 26) {
                    ApplicationLoader.applicationContext.startForegroundService(intent);
                } else {*/
                ApplicationLoader.applicationContext.startService(intent);
                //}
            } catch (Throwable e) {
                FileLog.e(e);
            }
        } else {
            Intent intent = new Intent(ApplicationLoader.applicationContext, MusicPlayerService.class);
            ApplicationLoader.applicationContext.stopService(intent);
        }

        return true;
    }

    private boolean canStartMusicPlayerService() {
        return playingMessageObject != null && (playingMessageObject.isMusic() || playingMessageObject.isVoice() || playingMessageObject.isRoundVideo()) && !playingMessageObject.isVoiceOnce() && !playingMessageObject.isRoundOnce();
    }
    
    public void updateSilent(boolean value) {
        isSilent = value;
        if (videoPlayer != null) {
            videoPlayer.setLooping(value);
        }
        setPlayerVolume();
        checkVolumeBarUI();
        if (playingMessageObject != null) {
            NotificationCenter.getInstance(playingMessageObject.currentAccount).postNotificationName(NotificationCenter.messagePlayingPlayStateChanged, playingMessageObject != null ? playingMessageObject.getId() : 0);
        }
    }

    public AudioInfo getAudioInfo() {
        return audioInfo;
    }

    public void setPlaybackOrderType(int type) {
        boolean oldShuffle = SharedConfig.shuffleMusic;
        SharedConfig.setPlaybackOrderType(type);
        if (oldShuffle != SharedConfig.shuffleMusic) {
            if (SharedConfig.shuffleMusic) {
                buildShuffledPlayList();
            } else {
                if (playingMessageObject != null) {
                    currentPlaylistNum = playlist.indexOf(playingMessageObject);
                    if (currentPlaylistNum == -1) {
                        clearPlaylist();
                        cleanupPlayer(true, true);
                    }
                }
            }
        }
    }

    public boolean isStreamingCurrentAudio() {
        return isStreamingCurrentAudio;
    }

    public boolean isCurrentPlayer(VideoPlayer player) {
        return videoPlayer == player || audioPlayer == player;
    }

    public void tryResumePausedAudio() {
        MessageObject message = getPlayingMessageObject();
        if (message!= null && isMessagePaused() && wasPlayingAudioBeforePause && (message.isVoice() || message.isMusic())) {
            playMessage(message);
        }
        wasPlayingAudioBeforePause = false;
    }

    public boolean pauseMessage(MessageObject messageObject) {
        if (audioPlayer == null && videoPlayer == null || messageObject == null || playingMessageObject == null || !isSamePlayingMessage(messageObject)) {
            return false;
        }
        stopProgressTimer();
        try {
            if (audioPlayer != null) {
                if (!playingMessageObject.isVoice() && (playingMessageObject.getDuration() * (1f - playingMessageObject.audioProgress) > 1) && LaunchActivity.isResumed) {
                    if (audioVolumeAnimator != null) {
                        audioVolumeAnimator.removeAllUpdateListeners();
                        audioVolumeAnimator.cancel();
                    }
                    audioVolumeAnimator = ValueAnimator.ofFloat(1f, 0);
                    audioVolumeAnimator.addUpdateListener(audioVolumeUpdateListener);
                    audioVolumeAnimator.setDuration(300);
                    audioVolumeAnimator.addListener(new AnimatorListenerAdapter() {
                        @Override
                        public void onAnimationEnd(Animator animation) {
                            if (audioPlayer != null) {
                                audioPlayer.pause();
                            }
                        }
                    });
                    audioVolumeAnimator.start();
                } else {
                    audioPlayer.pause();
                }
            } else if (videoPlayer != null) {
                videoPlayer.pause();
            }
            isPaused = true;
            NotificationCenter.getInstance(playingMessageObject.currentAccount).postNotificationName(NotificationCenter.messagePlayingPlayStateChanged, playingMessageObject.getId());
        } catch (Exception e) {
            FileLog.e(e);
            isPaused = false;
            return false;
        }
        return true;
    }

    private boolean resumeAudio(MessageObject messageObject) {
        if (audioPlayer == null && videoPlayer == null || messageObject == null || playingMessageObject == null || !isSamePlayingMessage(messageObject)) {
            return false;
        }

        try {
            startProgressTimer(playingMessageObject);
            if (audioVolumeAnimator != null) {
                audioVolumeAnimator.removeAllListeners();
                audioVolumeAnimator.cancel();
            }
            if (!messageObject.isVoice() && !messageObject.isRoundVideo()) {
                audioVolumeAnimator = ValueAnimator.ofFloat(audioVolume, 1f);
                audioVolumeAnimator.addUpdateListener(audioVolumeUpdateListener);
                audioVolumeAnimator.setDuration(300);
                audioVolumeAnimator.start();
            } else {
                audioVolume = 1f;
                setPlayerVolume();
            }
            if (audioPlayer != null) {
                audioPlayer.play();
            } else if (videoPlayer != null) {
                videoPlayer.play();
            }
            checkAudioFocus(messageObject);
            isPaused = false;
            NotificationCenter.getInstance(playingMessageObject.currentAccount).postNotificationName(NotificationCenter.messagePlayingPlayStateChanged, playingMessageObject.getId());
        } catch (Exception e) {
            FileLog.e(e);
            return false;
        }
        return true;
    }

    public boolean isVideoDrawingReady() {
        return currentAspectRatioFrameLayout != null && currentAspectRatioFrameLayout.isDrawingReady();
    }

    public ArrayList<MessageObject> getPlaylist() {
        return playlist;
    }

    public boolean isPlayingMessage(MessageObject messageObject) {
        if (messageObject != null && messageObject.isRepostPreview) {
            return false;
        }
        if (audioPlayer == null && videoPlayer == null || messageObject == null || playingMessageObject == null) {
            return false;
        }
        if (playingMessageObject.eventId != 0 && playingMessageObject.eventId == messageObject.eventId) {
            return !downloadingCurrentMessage;
        }
        if (isSamePlayingMessage(messageObject)) {
            return !downloadingCurrentMessage;
        }
        //
        return false;
    }

    public boolean isPlayingMessageAndReadyToDraw(MessageObject messageObject) {
        return isDrawingWasReady && isPlayingMessage(messageObject);
    }

    public boolean isMessagePaused() {
        return isPaused || downloadingCurrentMessage;
    }

    public boolean isDownloadingCurrentMessage() {
        return downloadingCurrentMessage;
    }

    public void setReplyingMessage(MessageObject replyToMsg, MessageObject replyToTopMsg, TL_stories.StoryItem storyItem) {
        recordReplyingMsg = replyToMsg;
        recordReplyingTopMsg = replyToTopMsg;
        recordReplyingStory = storyItem;
    }

    public void requestAudioFocus(boolean request) {
        if (request) {
            if (!hasRecordAudioFocus && SharedConfig.pauseMusicOnRecord) {
                int result = NotificationsController.audioManager.requestAudioFocus(audioRecordFocusChangedListener, AudioManager.STREAM_MUSIC, AudioManager.AUDIOFOCUS_GAIN_TRANSIENT);
                if (result == AudioManager.AUDIOFOCUS_REQUEST_GRANTED) {
                    hasRecordAudioFocus = true;
                }
            }
        } else {
            if (hasRecordAudioFocus) {
                NotificationsController.audioManager.abandonAudioFocus(audioRecordFocusChangedListener);
                hasRecordAudioFocus = false;
            }
        }
    }

    public void prepareResumedRecording(int currentAccount, MediaDataController.DraftVoice draft, long dialogId, MessageObject replyToMsg, MessageObject replyToTopMsg, TL_stories.StoryItem replyStory, int guid, String query_shortcut, int query_shortcut_id) {
        manualRecording = false;
        requestAudioFocus(true);
        recordQueue.cancelRunnable(recordStartRunnable);
        recordQueue.postRunnable(() -> {
            setBluetoothScoOn(true);
            sendAfterDone = 0;
            recordingAudio = new TLRPC.TL_document();
            recordingGuid = guid;
            recordingAudio.dc_id = Integer.MIN_VALUE;
            recordingAudio.id = draft.id;
            recordingAudio.user_id = UserConfig.getInstance(currentAccount).getClientUserId();
            recordingAudio.mime_type = "audio/ogg";
            recordingAudio.file_reference = new byte[0];
            SharedConfig.saveConfig();

            recordingAudioFile = new File(draft.path) {
                @Override
                public boolean delete() {
                    if (BuildVars.LOGS_ENABLED) {
                        FileLog.e("delete voice file");
                    }
                    return super.delete();
                }
            };
            FileLoader.getDirectory(FileLoader.MEDIA_DIR_CACHE).mkdirs();
            if (BuildVars.LOGS_ENABLED) {
                FileLog.d("start recording internal " + recordingAudioFile.getPath() + " " + recordingAudioFile.exists());
            }
            AutoDeleteMediaTask.lockFile(recordingAudioFile);
            try {
                audioRecorderPaused = true;
                recordTimeCount = draft.recordTimeCount;
                writedFrame = draft.writedFrame;
                samplesCount = draft.samplesCount;
                recordSamples = draft.recordSamples;
                recordDialogId = dialogId;
                recordTopicId = replyToTopMsg == null ? 0 : MessageObject.getTopicId(recordingCurrentAccount, replyToTopMsg.messageOwner, false);
                recordingCurrentAccount = currentAccount;
                recordReplyingMsg = replyToMsg;
                recordReplyingTopMsg = replyToTopMsg;
                recordReplyingStory = replyStory;
                recordQuickReplyShortcut = query_shortcut;
                recordQuickReplyShortcutId = query_shortcut_id;
            } catch (Exception e) {
                FileLog.e(e);
                recordingAudio = null;
                AutoDeleteMediaTask.unlockFile(recordingAudioFile);
                recordingAudioFile.delete();
                recordingAudioFile = null;
                try {
                    audioRecorder.release();
                    audioRecorder = null;
                } catch (Exception e2) {
                    FileLog.e(e2);
                }
                setBluetoothScoOn(false);

                AndroidUtilities.runOnUIThread(() -> {
                    MediaDataController.getInstance(currentAccount).pushDraftVoiceMessage(dialogId, recordTopicId, null);
                    recordStartRunnable = null;
                });
                return;
            }

            final TLRPC.TL_document audioToSend = recordingAudio;
            final File recordingAudioFileToSend = recordingAudioFile;
            AndroidUtilities.runOnUIThread(() -> {
                boolean fileExist = recordingAudioFileToSend.exists();
                if (!fileExist && BuildVars.DEBUG_VERSION) {
                    FileLog.e(new RuntimeException("file not found :( recordTimeCount " + recordTimeCount + " writedFrames" + writedFrame));
                }
                audioToSend.date = ConnectionsManager.getInstance(recordingCurrentAccount).getCurrentTime();
                audioToSend.size = (int) recordingAudioFileToSend.length();
                TLRPC.TL_documentAttributeAudio attributeAudio = new TLRPC.TL_documentAttributeAudio();
                attributeAudio.voice = true;
                attributeAudio.waveform = getWaveform2(recordSamples, recordSamples.length);
                if (attributeAudio.waveform != null) {
                    attributeAudio.flags |= 4;
                }
                attributeAudio.duration = recordTimeCount / 1000.0;
                audioToSend.attributes.clear();
                audioToSend.attributes.add(attributeAudio);
                NotificationCenter.getInstance(recordingCurrentAccount).postNotificationName(NotificationCenter.recordPaused);
                NotificationCenter.getInstance(recordingCurrentAccount).postNotificationName(NotificationCenter.audioDidSent, recordingGuid, audioToSend, recordingAudioFileToSend.getAbsolutePath(), true);
            });
        });
    }

    public void toggleRecordingPause(boolean voiceOnce) {
        recordQueue.postRunnable(() -> {
            if (recordingAudio == null || recordingAudioFile == null) {
                return;
            }
            audioRecorderPaused = !audioRecorderPaused;
            final boolean isPaused = audioRecorderPaused;
            if (isPaused) {
                if (audioRecorder == null) {
                    return;
                }
                sendAfterDone = 4;
                audioRecorder.stop();
                audioRecorder.release();
                audioRecorder = null;
                recordQueue.postRunnable(() -> {
                    stopRecord(true);

                    final TLRPC.TL_document audioToSend = recordingAudio;
                    final File recordingAudioFileToSend = recordingAudioFile;
                    if (recordingAudio == null || recordingAudioFile == null) {
                        return;
                    }
                    AndroidUtilities.runOnUIThread(() -> {
                        boolean fileExist = recordingAudioFileToSend.exists();
                        if (!fileExist && BuildVars.DEBUG_VERSION) {
                            FileLog.e(new RuntimeException("file not found :( recordTimeCount " + recordTimeCount + " writedFrames" + writedFrame));
                        }
                        if (fileExist) {
                            MediaDataController.getInstance(recordingCurrentAccount).pushDraftVoiceMessage(recordDialogId, recordTopicId, MediaDataController.DraftVoice.of(this, recordingAudioFileToSend.getAbsolutePath(), voiceOnce));
                        }
                        audioToSend.date = ConnectionsManager.getInstance(recordingCurrentAccount).getCurrentTime();
                        audioToSend.size = (int) recordingAudioFileToSend.length();
                        TLRPC.TL_documentAttributeAudio attributeAudio = new TLRPC.TL_documentAttributeAudio();
                        attributeAudio.voice = true;
                        attributeAudio.waveform = getWaveform2(recordSamples, recordSamples.length);
                        if (attributeAudio.waveform != null) {
                            attributeAudio.flags |= 4;
                        }
                        attributeAudio.duration = recordTimeCount / 1000.0;
                        audioToSend.attributes.clear();
                        audioToSend.attributes.add(attributeAudio);
                        NotificationCenter.getInstance(recordingCurrentAccount).postNotificationName(NotificationCenter.recordPaused);
                        NotificationCenter.getInstance(recordingCurrentAccount).postNotificationName(NotificationCenter.audioDidSent, recordingGuid, audioToSend, recordingAudioFileToSend.getAbsolutePath());
                    });
                });
            } else {
                recordQueue.cancelRunnable(recordRunnable);
                recordQueue.postRunnable(() -> {
                    if (resumeRecord(recordingAudioFile.getPath(), sampleRate) == 0) {
                        AndroidUtilities.runOnUIThread(() -> {
                            recordStartRunnable = null;
                            NotificationCenter.getInstance(recordingCurrentAccount).postNotificationName(NotificationCenter.recordStartError, recordingGuid);
                        });
                        if (BuildVars.LOGS_ENABLED) {
                            FileLog.d("cant resume encoder");
                        }
                        return;
                    }

                    AndroidUtilities.runOnUIThread(() -> {
                        MediaDataController.getInstance(recordingCurrentAccount).pushDraftVoiceMessage(recordDialogId, recordTopicId, null);

                        audioRecorder = new AudioRecord(MediaRecorder.AudioSource.DEFAULT, sampleRate, AudioFormat.CHANNEL_IN_MONO, AudioFormat.ENCODING_PCM_16BIT, recordBufferSize);
                        recordStartTime = System.currentTimeMillis();
                        fileBuffer.rewind();
                        audioRecorder.startRecording();
                        recordQueue.postRunnable(recordRunnable);

                        NotificationCenter.getInstance(recordingCurrentAccount).postNotificationName(NotificationCenter.recordResumed);
                    });
                });
            }
        });
    }

    public void startRecording(int currentAccount, long dialogId, MessageObject replyToMsg, MessageObject replyToTopMsg, TL_stories.StoryItem replyStory, int guid, boolean manual, String quick_shortcut, int quick_shortcut_id) {
        boolean paused = false;
        if (playingMessageObject != null && isPlayingMessage(playingMessageObject) && !isMessagePaused()) {
            paused = true;
        }
        manualRecording = manual;
        requestAudioFocus(true);

        if (!NekoConfig.disableVibration.Bool()) {
            try {
                feedbackView.performHapticFeedback(HapticFeedbackConstants.KEYBOARD_TAP, HapticFeedbackConstants.FLAG_IGNORE_GLOBAL_SETTING);
            } catch (Exception ignore) {
            }
        }

        recordQueue.postRunnable(recordStartRunnable = () -> {
            if (audioRecorder != null) {
                AndroidUtilities.runOnUIThread(() -> {
                    recordStartRunnable = null;
                    NotificationCenter.getInstance(currentAccount).postNotificationName(NotificationCenter.recordStartError, guid);
                });
                return;
            }

            setBluetoothScoOn(true);


            sendAfterDone = 0;
            recordingAudio = new TLRPC.TL_document();
            recordingGuid = guid;
            recordingAudio.file_reference = new byte[0];
            recordingAudio.dc_id = Integer.MIN_VALUE;
            recordingAudio.id = SharedConfig.getLastLocalId();
            recordingAudio.user_id = UserConfig.getInstance(currentAccount).getClientUserId();
            recordingAudio.mime_type = "audio/ogg";
            recordingAudio.file_reference = new byte[0];
            SharedConfig.saveConfig();

            recordingAudioFile = new File(FileLoader.getDirectory(FileLoader.MEDIA_DIR_AUDIO), System.currentTimeMillis() + "_" + FileLoader.getAttachFileName(recordingAudio)) {
                @Override
                public boolean delete() {
                    if (BuildVars.LOGS_ENABLED) {
                        FileLog.e("delete voice file");
                    }
                    return super.delete();
                }
            };
            FileLoader.getDirectory(FileLoader.MEDIA_DIR_CACHE).mkdirs();
            if (BuildVars.LOGS_ENABLED) {
                FileLog.d("start recording internal " + recordingAudioFile.getPath() + " " + recordingAudioFile.exists());
            }
            AutoDeleteMediaTask.lockFile(recordingAudioFile);
            try {
                if (startRecord(recordingAudioFile.getPath(), sampleRate) == 0) {
                    AndroidUtilities.runOnUIThread(() -> {
                        recordStartRunnable = null;
                        NotificationCenter.getInstance(currentAccount).postNotificationName(NotificationCenter.recordStartError, guid);
                    });
                    if (BuildVars.LOGS_ENABLED) {
                        FileLog.d("cant init encoder");
                    }
                    return;
                }

                audioRecorderPaused = false;
                audioRecorder = new AudioRecord(MediaRecorder.AudioSource.DEFAULT, sampleRate, AudioFormat.CHANNEL_IN_MONO, AudioFormat.ENCODING_PCM_16BIT, recordBufferSize);
                recordStartTime = System.currentTimeMillis();
                recordTimeCount = 0;
                writedFrame = 0;
                samplesCount = 0;
                recordDialogId = dialogId;
                recordTopicId = replyToTopMsg == null ? 0 : MessageObject.getTopicId(recordingCurrentAccount, replyToTopMsg.messageOwner, false);
                recordingCurrentAccount = currentAccount;
                recordReplyingMsg = replyToMsg;
                recordReplyingTopMsg = replyToTopMsg;
                recordReplyingStory = replyStory;
                recordQuickReplyShortcut = quick_shortcut;
                recordQuickReplyShortcutId = quick_shortcut_id;
                fileBuffer.rewind();
                AudioEnhance.INSTANCE.initVoiceEnhance(audioRecorder);

                audioRecorder.startRecording();
            } catch (Exception e) {
                FileLog.e(e);
                recordingAudio = null;
                stopRecord(false);
                AutoDeleteMediaTask.unlockFile(recordingAudioFile);
                recordingAudioFile.delete();
                recordingAudioFile = null;
                try {
                    AudioEnhance.INSTANCE.releaseVoiceEnhance();
                    audioRecorder.release();
                    audioRecorder = null;
                } catch (Exception e2) {
                    FileLog.e(e2);
                }
                setBluetoothScoOn(false);

                AndroidUtilities.runOnUIThread(() -> {
                    recordStartRunnable = null;
                    NotificationCenter.getInstance(currentAccount).postNotificationName(NotificationCenter.recordStartError, guid);
                });
                return;
            }

            recordQueue.postRunnable(recordRunnable);
            AndroidUtilities.runOnUIThread(() -> {
                recordStartRunnable = null;
                NotificationCenter.getInstance(currentAccount).postNotificationName(NotificationCenter.recordStarted, guid, true);
            });
        }, paused ? 500 : 50);
    }

    public void generateWaveform(MessageObject messageObject) {
        final String id = messageObject.getId() + "_" + messageObject.getDialogId();
        final String path = FileLoader.getInstance(messageObject.currentAccount).getPathToMessage(messageObject.messageOwner).getAbsolutePath();
        if (generatingWaveform.containsKey(id)) {
            return;
        }
        generatingWaveform.put(id, messageObject);
        Utilities.globalQueue.postRunnable(() -> {
            final byte[] waveform;
            try {
                waveform = getWaveform(path);
            } catch (Exception e) {
                FileLog.e(e);
                return;
            }
            AndroidUtilities.runOnUIThread(() -> {
                MessageObject messageObject1 = generatingWaveform.remove(id);
                if (messageObject1 == null) {
                    return;
                }
                if (waveform != null && messageObject1.getDocument() != null) {
                    for (int a = 0; a < messageObject1.getDocument().attributes.size(); a++) {
                        TLRPC.DocumentAttribute attribute = messageObject1.getDocument().attributes.get(a);
                        if (attribute instanceof TLRPC.TL_documentAttributeAudio) {
                            attribute.waveform = waveform;
                            attribute.flags |= 4;
                            break;
                        }
                    }
                    TLRPC.TL_messages_messages messagesRes = new TLRPC.TL_messages_messages();
                    messagesRes.messages.add(messageObject1.messageOwner);
                    MessagesStorage.getInstance(messageObject1.currentAccount).putMessages(messagesRes, messageObject1.getDialogId(), -1, 0, false, messageObject.scheduled ? 1 : 0, 0);
                    ArrayList<MessageObject> arrayList = new ArrayList<>();
                    arrayList.add(messageObject1);
                    NotificationCenter.getInstance(messageObject1.currentAccount).postNotificationName(NotificationCenter.replaceMessagesObjects, messageObject1.getDialogId(), arrayList);
                }
            });
        });
    }

    public void cleanRecording(boolean delete) {
        recordingAudio = null;
        AutoDeleteMediaTask.unlockFile(recordingAudioFile);
        if (delete && recordingAudioFile != null) {
            try {
                recordingAudioFile.delete();
            } catch (Exception e) {
                FileLog.e(e);
            }
        }
        recordingAudioFile = null;
        manualRecording = false;
        raiseToEarRecord = false;
        ignoreOnPause = false;
    }

    private void stopRecordingInternal(final int send, boolean notify, int scheduleDate, boolean once) {
        if (send != 0 && recordingAudioFile != null) {
            final TLRPC.TL_document audioToSend = recordingAudio;
            final File recordingAudioFileToSend = recordingAudioFile;
            if (BuildVars.LOGS_ENABLED) {
                FileLog.d("stop recording internal filename " + (recordingAudioFileToSend == null ? "null" : recordingAudioFileToSend.getPath()));
            }
            fileEncodingQueue.postRunnable(() -> {
                stopRecord(false);
                if (BuildVars.LOGS_ENABLED) {
                    FileLog.d("stop recording internal in queue " + (recordingAudioFileToSend == null ? "null" : recordingAudioFileToSend.exists() + " " + recordingAudioFileToSend.length()));
                }
                AndroidUtilities.runOnUIThread(() -> {
                    if (BuildVars.LOGS_ENABLED) {
                        FileLog.d("stop recording internal " + (recordingAudioFileToSend == null ? "null" : recordingAudioFileToSend.exists() + " " + recordingAudioFileToSend.length() + " " + " recordTimeCount " + recordTimeCount + " writedFrames" + writedFrame));
                    }
                    boolean fileExist = recordingAudioFileToSend != null && recordingAudioFileToSend.exists();
                    if (!fileExist && BuildVars.DEBUG_VERSION) {
                        FileLog.e(new RuntimeException("file not found :( recordTimeCount " + recordTimeCount + " writedFrames" + writedFrame));
                    }
                    MediaDataController.getInstance(recordingCurrentAccount).pushDraftVoiceMessage(recordDialogId, recordTopicId, null);
                    audioToSend.date = ConnectionsManager.getInstance(recordingCurrentAccount).getCurrentTime();
                    audioToSend.size = recordingAudioFileToSend == null ? 0 : (int) recordingAudioFileToSend.length();
                    TLRPC.TL_documentAttributeAudio attributeAudio = new TLRPC.TL_documentAttributeAudio();
                    attributeAudio.voice = true;
                    attributeAudio.waveform = getWaveform2(recordSamples, recordSamples.length);
                    if (attributeAudio.waveform != null) {
                        attributeAudio.flags |= 4;
                    }
                    long duration = recordTimeCount;
                    attributeAudio.duration = recordTimeCount / 1000.0;
                    audioToSend.attributes.clear();
                    audioToSend.attributes.add(attributeAudio);
                    if (duration > 700) {
                        NotificationCenter.getInstance(recordingCurrentAccount).postNotificationName(NotificationCenter.beforeAudioDidSent, recordingGuid, send == 2 ? audioToSend : null, send == 2 ? recordingAudioFileToSend.getAbsolutePath() : null);
                        if (send == 1) {
                            SendMessagesHelper.SendMessageParams params = SendMessagesHelper.SendMessageParams.of(audioToSend, null, recordingAudioFileToSend.getAbsolutePath(), recordDialogId, recordReplyingMsg, recordReplyingTopMsg, null, null, null, null, notify, scheduleDate, once ? 0x7FFFFFFF : 0, null, null, false);
                            params.replyToStoryItem = recordReplyingStory;
                            params.quick_reply_shortcut = recordQuickReplyShortcut;
                            params.quick_reply_shortcut_id = recordQuickReplyShortcutId;
                            SendMessagesHelper.getInstance(recordingCurrentAccount).sendMessage(params);
                        }
                        NotificationCenter.getInstance(recordingCurrentAccount).postNotificationName(NotificationCenter.audioDidSent, recordingGuid, send == 2 ? audioToSend : null, send == 2 ? recordingAudioFileToSend.getAbsolutePath() : null);
                    } else {
                        NotificationCenter.getInstance(recordingCurrentAccount).postNotificationName(NotificationCenter.audioRecordTooShort, recordingGuid, false, (int) duration);
                        if (recordingAudioFileToSend != null) {
                            AutoDeleteMediaTask.unlockFile(recordingAudioFileToSend);
                            recordingAudioFileToSend.delete();
                        }
                    }
                    requestAudioFocus(false);
                });
            });
        } else {
            AutoDeleteMediaTask.unlockFile(recordingAudioFile);
            if (recordingAudioFile != null) {
                recordingAudioFile.delete();
            }
            requestAudioFocus(false);
        }
        try {
            AudioEnhance.INSTANCE.releaseVoiceEnhance();
            if (audioRecorder != null) {
                audioRecorder.release();
                audioRecorder = null;
            }
        } catch (Exception e) {
            FileLog.e(e);
        }
        recordingAudio = null;
        recordingAudioFile = null;
        manualRecording = false;
        raiseToEarRecord = false;
        ignoreOnPause = false;
    }

    public void stopRecording(final int send, boolean notify, int scheduleDate, boolean once) {
        if (recordStartRunnable != null) {
            recordQueue.cancelRunnable(recordStartRunnable);
            recordStartRunnable = null;
        }
        recordQueue.postRunnable(() -> {
            if (sendAfterDone == 3) {
                sendAfterDone = 0;
                stopRecordingInternal(send, notify, scheduleDate, once);
                return;
            }
            if (audioRecorder == null) {
                recordingAudio = null;
                manualRecording = false;
                raiseToEarRecord = false;
                ignoreOnPause = false;
                return;
            }
            try {
                sendAfterDone = send;
                sendAfterDoneNotify = notify;
                sendAfterDoneScheduleDate = scheduleDate;
                sendAfterDoneOnce = once;
                audioRecorder.stop();
                setBluetoothScoOn(false);
            } catch (Exception e) {
                FileLog.e(e);
                if (recordingAudioFile != null) {
                    if (BuildVars.LOGS_ENABLED) {
                        FileLog.e("delete voice file");
                    }
                    recordingAudioFile.delete();
                }
            }
            if (send == 0) {
                stopRecordingInternal(0, false, 0, false);
            }
            if (!NekoConfig.disableVibration.Bool()) {
                try {
                    feedbackView.performHapticFeedback(HapticFeedbackConstants.KEYBOARD_TAP, HapticFeedbackConstants.FLAG_IGNORE_GLOBAL_SETTING);
                } catch (Exception ignore) {

                }
            }
            AndroidUtilities.runOnUIThread(() -> NotificationCenter.getInstance(recordingCurrentAccount).postNotificationName(NotificationCenter.recordStopped, recordingGuid, send == 2 ? 1 : 0));
        });
    }

    private static class MediaLoader implements NotificationCenter.NotificationCenterDelegate {

        private AccountInstance currentAccount;
        private AlertDialog progressDialog;
        private ArrayList<MessageObject> messageObjects;
        private HashMap<String, MessageObject> loadingMessageObjects = new HashMap<>();
        private float finishedProgress;
        private boolean cancelled;
        private boolean finished;
        private int copiedFiles;
        private CountDownLatch waitingForFile;
        private MessagesStorage.IntCallback onFinishRunnable;
        private boolean isMusic;

        private final int notificationId;

        public MediaLoader(Context context, AccountInstance accountInstance, ArrayList<MessageObject> messages, MessagesStorage.IntCallback onFinish) {
            notificationId = SaveToDownloadReceiver.createNotificationId();
            currentAccount = accountInstance;
            messageObjects = messages;
            onFinishRunnable = onFinish;
            isMusic = messages.get(0).isMusic();
            currentAccount.getNotificationCenter().addObserver(this, NotificationCenter.fileLoaded);
            currentAccount.getNotificationCenter().addObserver(this, NotificationCenter.fileLoadProgressChanged);
            currentAccount.getNotificationCenter().addObserver(this, NotificationCenter.fileLoadFailed);
            progressDialog = new AlertDialog(context, AlertDialog.ALERT_TYPE_LOADING);
            progressDialog.setMessage(LocaleController.getString("Loading", R.string.Loading));
            progressDialog.setCanceledOnTouchOutside(false);
            progressDialog.setCancelable(true);
            progressDialog.setOnCancelListener(d -> cancelled = true);
        }

        public void start(Context context) {
            AndroidUtilities.runOnUIThread(() -> {
                if (!finished) {
                    SaveToDownloadReceiver.showNotification(context, notificationId, messageObjects.size(), () -> cancelled = true);
                }
            }, 250);

            new Thread(() -> {
                try {
                    if (Build.VERSION.SDK_INT >= 29) {
                        for (int b = 0, N = messageObjects.size(); b < N; b++) {
                            MessageObject message = messageObjects.get(b);
                            String path = message.messageOwner.attachPath;
                            String name = message.getDocumentName();
                            if (path != null && path.length() > 0) {
                                File temp = new File(path);
                                if (!temp.exists()) {
                                    path = null;
                                }
                            }
<<<<<<< HEAD
                            if (path == null || path.length() == 0) {
                                path = null;
                                TLRPC.Document document = message.getDocument();
                                if (!TextUtils.isEmpty(FileLoader.getDocumentFileName(document)) && !(message.messageOwner instanceof TLRPC.TL_message_secret) && FileLoader.canSaveAsFile(message)) {
                                    String filename = FileLoader.getDocumentFileName(document);
                                    File newDir = FileLoader.getDirectory(FileLoader.MEDIA_DIR_DOCUMENT);
                                    if (newDir != null) {
                                        path = new File(newDir, filename).getAbsolutePath();
                                    }
                                }
                                if (path == null) {
=======
                            if (TextUtils.isEmpty(path)) {
//                                path = null;
//                                TLRPC.Document document = message.getDocument();
//                                if (!TextUtils.isEmpty(FileLoader.getDocumentFileName(document)) && !(message.messageOwner instanceof TLRPC.TL_message_secret) && FileLoader.canSaveAsFile(message)) {
//                                    String filename = FileLoader.getDocumentFileName(document);
//                                    File newDir = FileLoader.getDirectory(FileLoader.MEDIA_DIR_FILES);
//                                    if (newDir != null) {
//                                        path = new File(newDir, filename).getAbsolutePath();
//                                    }
//                                }
//                                if (path == null) {
>>>>>>> 59a0bc1a
                                    path = FileLoader.getInstance(currentAccount.getCurrentAccount()).getPathToMessage(message.messageOwner).toString();
//                                }
                            }
                            File sourceFile = new File(path);
                            if (!sourceFile.exists()) {
                                waitingForFile = new CountDownLatch(1);
                                addMessageToLoad(message);
                                waitingForFile.await();
                            }
                            if (cancelled) {
                                break;
                            }
                            if (sourceFile.exists()) {
                                saveFileInternal(isMusic ? 3 : 2, sourceFile, name);
                                copiedFiles++;
                            }
                        }
                    } else {
                        File dir;
                        if (isMusic) {
                            dir = Environment.getExternalStoragePublicDirectory(Environment.DIRECTORY_MUSIC);
                        } else {
                            dir = Environment.getExternalStoragePublicDirectory(Environment.DIRECTORY_DOWNLOADS);
                        }
                        dir.mkdir();
                        for (int b = 0, N = messageObjects.size(); b < N; b++) {
                            MessageObject message = messageObjects.get(b);
                            String name = message.getDocumentName();
                            File destFile = new File(dir, name);
                            if (destFile.exists()) {
                                int idx = name.lastIndexOf('.');
                                for (int a = 0; a < 10; a++) {
                                    String newName;
                                    if (idx != -1) {
                                        newName = name.substring(0, idx) + "(" + (a + 1) + ")" + name.substring(idx);
                                    } else {
                                        newName = name + "(" + (a + 1) + ")";
                                    }
                                    destFile = new File(dir, newName);
                                    if (!destFile.exists()) {
                                        break;
                                    }
                                }
                            }
                            if (!destFile.exists()) {
                                destFile.createNewFile();
                            }
                            String path = message.messageOwner.attachPath;
                            if (path != null && path.length() > 0) {
                                File temp = new File(path);
                                if (!temp.exists()) {
                                    path = null;
                                }
                            }
                            if (path == null || path.length() == 0) {
                                path = FileLoader.getInstance(currentAccount.getCurrentAccount()).getPathToMessage(message.messageOwner).toString();
                            }
                            File sourceFile = new File(path);
                            if (!sourceFile.exists()) {
                                waitingForFile = new CountDownLatch(1);
                                addMessageToLoad(message);
                                waitingForFile.await();
                            }
                            if (sourceFile.exists()) {
                                copyFile(sourceFile, destFile, message.getMimeType());
                                copiedFiles++;
                            }
                        }
                    }
                    checkIfFinished();
                } catch (Exception e) {
                    FileLog.e(e);
                }

            }).start();
        }

        private void checkIfFinished() {
            if (!loadingMessageObjects.isEmpty()) {
                return;
            }
            AndroidUtilities.runOnUIThread(() -> {
                try {
                    SaveToDownloadReceiver.cancelNotification(notificationId);
                    finished = true;
                    if (onFinishRunnable != null) {
                        AndroidUtilities.runOnUIThread(() -> onFinishRunnable.run(copiedFiles));
                    }
                } catch (Exception e) {
                    FileLog.e(e);
                }
                currentAccount.getNotificationCenter().removeObserver(this, NotificationCenter.fileLoaded);
                currentAccount.getNotificationCenter().removeObserver(this, NotificationCenter.fileLoadProgressChanged);
                currentAccount.getNotificationCenter().removeObserver(this, NotificationCenter.fileLoadFailed);
            });
        }

        private void addMessageToLoad(MessageObject messageObject) {
            AndroidUtilities.runOnUIThread(() -> {
                TLRPC.Document document = messageObject.getDocument();
                if (document == null) {
                    return;
                }
                String fileName = FileLoader.getAttachFileName(document);
                loadingMessageObjects.put(fileName, messageObject);
                currentAccount.getFileLoader().loadFile(document, messageObject, FileLoader.PRIORITY_LOW, messageObject.shouldEncryptPhotoOrVideo() ? 2 : 0);
            });
        }

        private boolean copyFile(File sourceFile, File destFile, String mime) {
            if (AndroidUtilities.isInternalUri(Uri.fromFile(sourceFile))) {
                return false;
            }
            try (FileInputStream inputStream = new FileInputStream(sourceFile); FileChannel source = inputStream.getChannel(); FileChannel destination = new FileOutputStream(destFile).getChannel()) {
                long size = source.size();
                try {
                    @SuppressLint("DiscouragedPrivateApi") Method getInt = FileDescriptor.class.getDeclaredMethod("getInt$");
                    int fdint = (Integer) getInt.invoke(inputStream.getFD());
                    if (AndroidUtilities.isInternalUri(fdint)) {
                        AndroidUtilities.runOnUIThread(() -> SaveToDownloadReceiver.cancelNotification(notificationId));
                        return false;
                    }
                } catch (Throwable e) {
                    FileLog.e(e);
                }
                long lastProgress = 0;
                for (long a = 0; a < size; a += 4096) {
                    if (cancelled) {
                        break;
                    }
                    destination.transferFrom(source, a, Math.min(4096, size - a));
                    if (a + 4096 >= size || lastProgress <= SystemClock.elapsedRealtime() - 500) {
                        lastProgress = SystemClock.elapsedRealtime();
                        final int progress = (int) (finishedProgress + 100.0f / messageObjects.size() * a / size);
                        AndroidUtilities.runOnUIThread(() -> SaveToDownloadReceiver.updateNotification(notificationId, progress));
                    }
                }
                if (!cancelled) {
                    if (isMusic) {
                        AndroidUtilities.addMediaToGallery(destFile);
                    } else {
                        DownloadManager downloadManager = (DownloadManager) ApplicationLoader.applicationContext.getSystemService(Context.DOWNLOAD_SERVICE);
                        String mimeType = mime;
                        if (TextUtils.isEmpty(mimeType)) {
                            MimeTypeMap myMime = MimeTypeMap.getSingleton();
                            String name = destFile.getName();
                            int idx = name.lastIndexOf('.');
                            if (idx != -1) {
                                String ext = name.substring(idx + 1);
                                mimeType = myMime.getMimeTypeFromExtension(ext.toLowerCase());
                                if (TextUtils.isEmpty(mimeType)) {
                                    mimeType = "text/plain";
                                }
                            } else {
                                mimeType = "text/plain";
                            }
                        }
                        downloadManager.addCompletedDownload(destFile.getName(), destFile.getName(), false, mimeType, destFile.getAbsolutePath(), destFile.length(), true);
                    }
                    finishedProgress += 100.0f / messageObjects.size();
                    final int progress = (int) (finishedProgress);
                    AndroidUtilities.runOnUIThread(() -> SaveToDownloadReceiver.updateNotification(notificationId, progress));
                    return true;
                }
            } catch (Exception e) {
                FileLog.e(e);
            }
            destFile.delete();
            return false;
        }

        @Override
        public void didReceivedNotification(int id, int account, Object... args) {
            if (id == NotificationCenter.fileLoaded || id == NotificationCenter.fileLoadFailed) {
                String fileName = (String) args[0];
                if (loadingMessageObjects.remove(fileName) != null) {
                    waitingForFile.countDown();
                }
            } else if (id == NotificationCenter.fileLoadProgressChanged) {
                String fileName = (String) args[0];
                if (loadingMessageObjects.containsKey(fileName)) {
                    Long loadedSize = (Long) args[1];
                    Long totalSize = (Long) args[2];
                    float loadProgress = loadedSize / (float) totalSize;
                    final int progress = (int) (finishedProgress + loadProgress / messageObjects.size() * 100);
                    AndroidUtilities.runOnUIThread(() -> SaveToDownloadReceiver.updateNotification(notificationId, progress));
                }
            }
        }
    }

    public static void saveFilesFromMessages(Context context, AccountInstance accountInstance, ArrayList<MessageObject> messageObjects, final MessagesStorage.IntCallback onSaved) {
        if (messageObjects == null || messageObjects.isEmpty()) {
            return;
        }
        new MediaLoader(context, accountInstance, messageObjects, onSaved).start(context);
    }

    public static void saveFile(String fullPath, Context context, final int type, final String name, final String mime) {
        saveFile(fullPath, context, type, name, mime, null);
    }

    public static void saveFile(String fullPath, Context context, final int type, final String name, final String mime, final Utilities.Callback<Uri> onSaved) {
        saveFile(fullPath, context, type, name, mime, onSaved, true);
    }

    public static void saveFile(String fullPath, Context context, final int type, final String name, final String mime, final Utilities.Callback<Uri> onSaved, boolean showProgress) {
        if (fullPath == null || context == null) {
            return;
        }

        File file = null;
        if (!TextUtils.isEmpty(fullPath)) {
            file = new File(fullPath);
            if (!file.exists()) {
                file = null;
            }
        }

        if (file == null) {
            return;
        }

        final File sourceFile = file;
        final boolean[] cancelled = new boolean[]{false};
        if (sourceFile.exists()) {

            int notificationId = SaveToDownloadReceiver.createNotificationId();
            final boolean[] finished = new boolean[1];
            if (context != null && type != 0) {
                try {
                    final AlertDialog dialog = new AlertDialog(context, AlertDialog.ALERT_TYPE_LOADING);
                    dialog.setMessage(LocaleController.getString("Loading", R.string.Loading));
                    dialog.setCanceledOnTouchOutside(false);
                    dialog.setCancelable(true);
                    dialog.setOnCancelListener(d -> cancelled[0] = true);
                    AndroidUtilities.runOnUIThread(() -> {
                        if (!finished[0]) {
                            SaveToDownloadReceiver.showNotification(context, notificationId, 1, () -> cancelled[0] = true);
                        }
                    }, 250);
                } catch (Exception e) {
                    FileLog.e(e);
                }
            }

            new Thread(() -> {
                try {
                    Uri uri;
                    boolean result = true;
                    final String folderName = NekoConfig.customSavePath.String();
                    if (Build.VERSION.SDK_INT >= 29) {
                        uri = saveFileInternal(type, sourceFile, name);
                        result = uri != null;
                    } else {
                        File destFile;
                        if (type == 0) {
                            destFile = new File(Environment.getExternalStoragePublicDirectory(Environment.DIRECTORY_PICTURES), folderName);
                            destFile.mkdirs();
                            destFile = new File(destFile, AndroidUtilities.generateFileName(0, FileLoader.getFileExtension(sourceFile)));
                        } else if (type == 1) {
                            destFile = new File(Environment.getExternalStoragePublicDirectory(Environment.DIRECTORY_MOVIES), folderName);
                            destFile.mkdirs();
                            destFile = new File(destFile, AndroidUtilities.generateFileName(1, FileLoader.getFileExtension(sourceFile)));
                        } else {
                            File dir;
                            if (type == 2) {
                                dir = Environment.getExternalStoragePublicDirectory(Environment.DIRECTORY_DOWNLOADS);
                            } else {
                                dir = Environment.getExternalStoragePublicDirectory(Environment.DIRECTORY_MUSIC);
                            }
                            dir = new File(dir, folderName);
                            dir.mkdirs();
                            destFile = new File(dir, name);
                            if (destFile.exists()) {
                                int idx = name.lastIndexOf('.');
                                for (int a = 0; a < 10; a++) {
                                    String newName;
                                    if (idx != -1) {
                                        newName = name.substring(0, idx) + "(" + (a + 1) + ")" + name.substring(idx);
                                    } else {
                                        newName = name + "(" + (a + 1) + ")";
                                    }
                                    destFile = new File(dir, newName);
                                    if (!destFile.exists()) {
                                        break;
                                    }
                                }
                            }
                        }
                        if (!destFile.exists()) {
                            destFile.createNewFile();
                        }
                        long lastProgress = System.currentTimeMillis() - 500;
                        try (FileInputStream inputStream = new FileInputStream(sourceFile); FileChannel source = inputStream.getChannel(); FileChannel destination = new FileOutputStream(destFile).getChannel()) {
                            long size = source.size();
                            try {
                                @SuppressLint("DiscouragedPrivateApi") Method getInt = FileDescriptor.class.getDeclaredMethod("getInt$");
                                int fdint = (Integer) getInt.invoke(inputStream.getFD());
                                if (AndroidUtilities.isInternalUri(fdint)) {
                                    AndroidUtilities.runOnUIThread(() -> SaveToDownloadReceiver.cancelNotification(notificationId));
                                    return;
                                }
                            } catch (Throwable e) {
                                FileLog.e(e);
                            }
                            for (long a = 0; a < size; a += 4096) {
                                if (cancelled[0]) {
                                    break;
                                }
                                destination.transferFrom(source, a, Math.min(4096, size - a));
                                //if (finalProgress != null) {
                                    if (lastProgress <= System.currentTimeMillis() - 500) {
                                        lastProgress = System.currentTimeMillis();
                                        final int progress = (int) ((float) a / (float) size * 100);
                                        AndroidUtilities.runOnUIThread(() -> SaveToDownloadReceiver.updateNotification(notificationId, progress));
                                    }
                                //}
                            }
                        } catch (Exception e) {
                            FileLog.e(e);
                            result = false;
                        }
                        if (cancelled[0]) {
                            destFile.delete();
                            result = false;
                        }
                        if (result) {
                            if (type == 2) {
                                DownloadManager downloadManager = (DownloadManager) ApplicationLoader.applicationContext.getSystemService(Context.DOWNLOAD_SERVICE);
                                downloadManager.addCompletedDownload(destFile.getName(), destFile.getName(), false, mime, destFile.getAbsolutePath(), destFile.length(), true);
                            } else {
                                AndroidUtilities.addMediaToGallery(destFile.getAbsoluteFile());
                            }
                        }
                        uri = Uri.fromFile(destFile);
                    }
                    if (result && onSaved != null) {
                        AndroidUtilities.runOnUIThread(() -> onSaved.run(uri));
                    }
                } catch (Exception e) {
                    FileLog.e(e);
                }
                //if (finalProgress != null) {
                    AndroidUtilities.runOnUIThread(() -> {
                        try {
                            SaveToDownloadReceiver.cancelNotification(notificationId);
                            finished[0] = true;
                        } catch (Exception e) {
                            FileLog.e(e);
                        }
                    });
                //}
            }).start();
        }
    }

    @RequiresApi(api = Build.VERSION_CODES.Q)
    private static Uri saveFileInternal(int type, File sourceFile, String filename) {
        try {
            int selectedType = type;
            ContentValues contentValues = new ContentValues();
            String extension = FileLoader.getFileExtension(sourceFile);
            String mimeType = null;
            if (extension != null) {
                mimeType = MimeTypeMap.getSingleton().getMimeTypeFromExtension(extension);
            }
            Uri uriToInsert = null;
            if ((type == 0 || type == 1) && mimeType != null) {
                if (mimeType.startsWith("image")) {
                    selectedType = 0;
                }
                if (mimeType.startsWith("video")) {
                    selectedType = 1;
                }
            }
            final String folderName = NekoConfig.customSavePath.String();
            if (selectedType == 0) {
                if (filename == null) {
                    filename = AndroidUtilities.generateFileName(0, extension);
                }
                uriToInsert = MediaStore.Images.Media.getContentUri(MediaStore.VOLUME_EXTERNAL_PRIMARY);
                File dirDest = new File(Environment.DIRECTORY_PICTURES, folderName);
                contentValues.put(MediaStore.MediaColumns.RELATIVE_PATH, dirDest + File.separator);
                contentValues.put(MediaStore.Images.Media.DISPLAY_NAME, filename);
                contentValues.put(MediaStore.Images.Media.MIME_TYPE, mimeType);
            } else if (selectedType == 1) {
                if (filename == null) {
                    filename = AndroidUtilities.generateFileName(1, extension);
                }
                File dirDest = new File(Environment.DIRECTORY_MOVIES, folderName);
                contentValues.put(MediaStore.MediaColumns.RELATIVE_PATH, dirDest + File.separator);
                uriToInsert = MediaStore.Video.Media.getContentUri(MediaStore.VOLUME_EXTERNAL_PRIMARY);
                contentValues.put(MediaStore.Video.Media.DISPLAY_NAME, filename);
            } else if (selectedType == 2) {
                if (filename == null) {
                    filename = sourceFile.getName();
                }
                File dirDest = new File(Environment.DIRECTORY_DOWNLOADS, folderName);
                contentValues.put(MediaStore.MediaColumns.RELATIVE_PATH, dirDest + File.separator);
                uriToInsert = MediaStore.Downloads.getContentUri(MediaStore.VOLUME_EXTERNAL_PRIMARY);
                contentValues.put(MediaStore.Downloads.DISPLAY_NAME, filename);
            } else {
                if (filename == null) {
                    filename = sourceFile.getName();
                }
                File dirDest = new File(Environment.DIRECTORY_MUSIC, folderName);
                contentValues.put(MediaStore.MediaColumns.RELATIVE_PATH, dirDest + File.separator);
                uriToInsert = MediaStore.Audio.Media.getContentUri(MediaStore.VOLUME_EXTERNAL_PRIMARY);
                contentValues.put(MediaStore.Audio.Media.DISPLAY_NAME, filename);
            }

            contentValues.put(MediaStore.MediaColumns.MIME_TYPE, mimeType);

            Uri dstUri = ApplicationLoader.applicationContext.getContentResolver().insert(uriToInsert, contentValues);
            if (dstUri != null) {
                FileInputStream fileInputStream = new FileInputStream(sourceFile);
                OutputStream outputStream = ApplicationLoader.applicationContext.getContentResolver().openOutputStream(dstUri);
                AndroidUtilities.copyFile(fileInputStream, outputStream);
                fileInputStream.close();
            }
            return dstUri;
        } catch (Exception e) {
            FileLog.e(e);
            return null;
        }
    }

    public static String getStickerExt(Uri uri) {
        InputStream inputStream = null;
        try {
            try {
                inputStream = ApplicationLoader.applicationContext.getContentResolver().openInputStream(uri);
            } catch (Exception e) {
                inputStream = null;
            }
            if (inputStream == null) {
                File file = new File(uri.getPath());
                if (file.exists()) {
                    inputStream = new FileInputStream(file);
                }
            }

            byte[] header = new byte[12];
            if (inputStream.read(header, 0, 12) == 12) {
                if (header[0] == (byte) 0x89 && header[1] == (byte) 0x50 && header[2] == (byte) 0x4E && header[3] == (byte) 0x47 && header[4] == (byte) 0x0D && header[5] == (byte) 0x0A && header[6] == (byte) 0x1A && header[7] == (byte) 0x0A) {
                    return "png";
                }
                if (header[0] == 0x1f && header[1] == (byte) 0x8b) {
                    return "tgs";
                }
                String str = new String(header);
                if (str != null) {
                    str = str.toLowerCase();
                    if (str.startsWith("riff") && str.endsWith("webp")) {
                        return "webp";
                    }
                }
            }
        } catch (Exception e) {
            FileLog.e(e);
        } finally {
            try {
                if (inputStream != null) {
                    inputStream.close();
                }
            } catch (Exception e2) {
                FileLog.e(e2);
            }
        }
        return null;
    }

    public static boolean isWebp(Uri uri) {
        InputStream inputStream = null;
        try {
            inputStream = ApplicationLoader.applicationContext.getContentResolver().openInputStream(uri);
            byte[] header = new byte[12];
            if (inputStream.read(header, 0, 12) == 12) {
                String str = new String(header);
                str = str.toLowerCase();
                if (str.startsWith("riff") && str.endsWith("webp")) {
                    return true;
                }
            }
        } catch (Exception e) {
            FileLog.e(e);
        } finally {
            try {
                if (inputStream != null) {
                    inputStream.close();
                }
            } catch (Exception e2) {
                FileLog.e(e2);
            }
        }
        return false;
    }

    public static boolean isGif(Uri uri) {
        InputStream inputStream = null;
        try {
            inputStream = ApplicationLoader.applicationContext.getContentResolver().openInputStream(uri);
            byte[] header = new byte[3];
            if (inputStream.read(header, 0, 3) == 3) {
                String str = new String(header);
                if (str.equalsIgnoreCase("gif")) {
                    return true;
                }
            }
        } catch (Exception e) {
            FileLog.e(e);
        } finally {
            try {
                if (inputStream != null) {
                    inputStream.close();
                }
            } catch (Exception e2) {
                FileLog.e(e2);
            }
        }
        return false;
    }

    public static String getFileName(Uri uri) {
        if (uri == null) {
            return "";
        }
        try {
            String result = null;
            if (uri.getScheme().equals("content")) {
                try (Cursor cursor = ApplicationLoader.applicationContext.getContentResolver().query(uri, new String[]{OpenableColumns.DISPLAY_NAME}, null, null, null)) {
                    if (cursor.moveToFirst()) {
                        result = cursor.getString(cursor.getColumnIndex(OpenableColumns.DISPLAY_NAME));
                    }
                } catch (Exception e) {
                    FileLog.e(e);
                }
            }
            if (result == null) {
                result = uri.getPath();
                int cut = result.lastIndexOf('/');
                if (cut != -1) {
                    result = result.substring(cut + 1);
                }
            }
            return result;
        } catch (Exception e) {
            FileLog.e(e);
        }
        return "";
    }

    public static String copyFileToCache(Uri uri, String ext) {
        return copyFileToCache(uri, ext, -1);
    }

    @SuppressLint("DiscouragedPrivateApi")
    public static String copyFileToCache(Uri uri, String ext, long sizeLimit) {
        InputStream inputStream = null;
        FileOutputStream output = null;
        int totalLen = 0;
        File f = null;
        try {
            String name = FileLoader.fixFileName(getFileName(uri));
            if (name == null) {
                int id = SharedConfig.getLastLocalId();
                SharedConfig.saveConfig();
                name = String.format(Locale.US, "%d.%s", id, ext);
            }
            f = AndroidUtilities.getSharingDirectory();
            f.mkdirs();
            if (AndroidUtilities.isInternalUri(Uri.fromFile(f))) {
                return null;
            }
            int count = 0;
            do {
                f = AndroidUtilities.getSharingDirectory();
                if (count == 0) {
                    f = new File(f, name);
                } else {
                    int lastDotIndex = name.lastIndexOf(".");
                    if (lastDotIndex > 0) {
                        f = new File(f, name.substring(0, lastDotIndex) + " (" + count + ")" + name.substring(lastDotIndex));
                    } else {
                        f = new File(f, name + " (" + count + ")");
                    }
                }
                count++;
            } while (f.exists());
            inputStream = ApplicationLoader.applicationContext.getContentResolver().openInputStream(uri);
            if (inputStream instanceof FileInputStream) {
                FileInputStream fileInputStream = (FileInputStream) inputStream;
                try {
                    Method getInt = FileDescriptor.class.getDeclaredMethod("getInt$");
                    int fdint = (Integer) getInt.invoke(fileInputStream.getFD());
                    if (AndroidUtilities.isInternalUri(fdint)) {
                        return null;
                    }
                } catch (Throwable e) {
                    FileLog.e(e);
                }
            }
            output = new FileOutputStream(f);
            byte[] buffer = new byte[1024 * 20];
            int len;
            while ((len = inputStream.read(buffer)) != -1) {
                output.write(buffer, 0, len);
                totalLen += len;
                if (sizeLimit > 0 && totalLen > sizeLimit) {
                    return null;
                }
            }
            return f.getAbsolutePath();
        } catch (Exception e) {
            FileLog.e(e);
        } finally {
            try {
                if (inputStream != null) {
                    inputStream.close();
                }
            } catch (Exception e2) {
                FileLog.e(e2);
            }
            try {
                if (output != null) {
                    output.close();
                }
            } catch (Exception e2) {
                FileLog.e(e2);
            }
            if (sizeLimit > 0 && totalLen > sizeLimit) {
                f.delete();
            }
        }
        return null;
    }

    public static void loadGalleryPhotosAlbums(final int guid) {
        Thread thread = new Thread(() -> {
            final ArrayList<AlbumEntry> mediaAlbumsSorted = new ArrayList<>();
            final ArrayList<AlbumEntry> photoAlbumsSorted = new ArrayList<>();
            SparseArray<AlbumEntry> mediaAlbums = new SparseArray<>();
            SparseArray<AlbumEntry> photoAlbums = new SparseArray<>();
            AlbumEntry allPhotosAlbum = null;
            AlbumEntry allVideosAlbum = null;
            AlbumEntry allMediaAlbum = null;
            String cameraFolder = null;
            try {
                cameraFolder = Environment.getExternalStoragePublicDirectory(Environment.DIRECTORY_DCIM).getAbsolutePath() + "/" + "Camera/";
            } catch (Exception e) {
                FileLog.e(e);
            }
            Integer mediaCameraAlbumId = null;
            Integer photoCameraAlbumId = null;

            Cursor cursor = null;
            try {
                final Context context = ApplicationLoader.applicationContext;
                if (
                    Build.VERSION.SDK_INT < 23 ||
                    Build.VERSION.SDK_INT < 33 && context.checkSelfPermission(Manifest.permission.READ_EXTERNAL_STORAGE) == PackageManager.PERMISSION_GRANTED ||
                    Build.VERSION.SDK_INT >= 33 && (
                        context.checkSelfPermission(Manifest.permission.READ_MEDIA_IMAGES) == PackageManager.PERMISSION_GRANTED ||
                        context.checkSelfPermission(Manifest.permission.READ_MEDIA_VIDEO) == PackageManager.PERMISSION_GRANTED ||
                        context.checkSelfPermission(Manifest.permission.READ_MEDIA_AUDIO) == PackageManager.PERMISSION_GRANTED
                    )
                ) {
                    cursor = MediaStore.Images.Media.query(context.getContentResolver(), MediaStore.Images.Media.EXTERNAL_CONTENT_URI, projectionPhotos, null, null, (Build.VERSION.SDK_INT > 28 ? MediaStore.Images.Media.DATE_MODIFIED : MediaStore.Images.Media.DATE_TAKEN) + " DESC");
                    if (cursor != null) {
                        int imageIdColumn = cursor.getColumnIndex(MediaStore.Images.Media._ID);
                        int bucketIdColumn = cursor.getColumnIndex(MediaStore.Images.Media.BUCKET_ID);
                        int bucketNameColumn = cursor.getColumnIndex(MediaStore.Images.Media.BUCKET_DISPLAY_NAME);
                        int dataColumn = cursor.getColumnIndex(MediaStore.Images.Media.DATA);
                        int dateColumn = cursor.getColumnIndex(Build.VERSION.SDK_INT > 28 ? MediaStore.Images.Media.DATE_MODIFIED : MediaStore.Images.Media.DATE_TAKEN);
                        int orientationColumn = cursor.getColumnIndex(MediaStore.Images.Media.ORIENTATION);
                        int widthColumn = cursor.getColumnIndex(MediaStore.Images.Media.WIDTH);
                        int heightColumn = cursor.getColumnIndex(MediaStore.Images.Media.HEIGHT);
                        int sizeColumn = cursor.getColumnIndex(MediaStore.Images.Media.SIZE);

                        while (cursor.moveToNext()) {
                            String path = cursor.getString(dataColumn);
                            if (TextUtils.isEmpty(path)) {
                                continue;
                            }

                            int imageId = cursor.getInt(imageIdColumn);
                            int bucketId = cursor.getInt(bucketIdColumn);
                            String bucketName = cursor.getString(bucketNameColumn);
                            long dateTaken = cursor.getLong(dateColumn);
                            int orientation = cursor.getInt(orientationColumn);
                            int width = cursor.getInt(widthColumn);
                            int height = cursor.getInt(heightColumn);
                            long size = cursor.getLong(sizeColumn);

                            PhotoEntry photoEntry = new PhotoEntry(bucketId, imageId, dateTaken, path, orientation, 0, false, width, height, size);

                            if (allPhotosAlbum == null) {
                                allPhotosAlbum = new AlbumEntry(0, LocaleController.getString("AllPhotos", R.string.AllPhotos), photoEntry);
                                photoAlbumsSorted.add(0, allPhotosAlbum);
                            }
                            if (allMediaAlbum == null) {
                                allMediaAlbum = new AlbumEntry(0, LocaleController.getString("AllMedia", R.string.AllMedia), photoEntry);
                                mediaAlbumsSorted.add(0, allMediaAlbum);
                            }
                            allPhotosAlbum.addPhoto(photoEntry);
                            allMediaAlbum.addPhoto(photoEntry);

                            AlbumEntry albumEntry = mediaAlbums.get(bucketId);
                            if (albumEntry == null) {
                                albumEntry = new AlbumEntry(bucketId, bucketName, photoEntry);
                                mediaAlbums.put(bucketId, albumEntry);
                                if (mediaCameraAlbumId == null && cameraFolder != null && path != null && path.startsWith(cameraFolder)) {
                                    mediaAlbumsSorted.add(0, albumEntry);
                                    mediaCameraAlbumId = bucketId;
                                } else {
                                    mediaAlbumsSorted.add(albumEntry);
                                }
                            }
                            albumEntry.addPhoto(photoEntry);

                            albumEntry = photoAlbums.get(bucketId);
                            if (albumEntry == null) {
                                albumEntry = new AlbumEntry(bucketId, bucketName, photoEntry);
                                photoAlbums.put(bucketId, albumEntry);
                                if (photoCameraAlbumId == null && cameraFolder != null && path != null && path.startsWith(cameraFolder)) {
                                    photoAlbumsSorted.add(0, albumEntry);
                                    photoCameraAlbumId = bucketId;
                                } else {
                                    photoAlbumsSorted.add(albumEntry);
                                }
                            }
                            albumEntry.addPhoto(photoEntry);
                        }
                    }
                }
            } catch (Throwable e) {
                FileLog.e(e);
            } finally {
                if (cursor != null) {
                    try {
                        cursor.close();
                    } catch (Exception e) {
                        FileLog.e(e);
                    }
                }
            }

            try {

                final Context context = ApplicationLoader.applicationContext;
                if (
                    Build.VERSION.SDK_INT < 23 ||
                    Build.VERSION.SDK_INT < 33 && context.checkSelfPermission(Manifest.permission.READ_EXTERNAL_STORAGE) == PackageManager.PERMISSION_GRANTED ||
                    Build.VERSION.SDK_INT >= 33 && (
                        context.checkSelfPermission(Manifest.permission.READ_MEDIA_IMAGES) == PackageManager.PERMISSION_GRANTED ||
                        context.checkSelfPermission(Manifest.permission.READ_MEDIA_VIDEO) == PackageManager.PERMISSION_GRANTED ||
                        context.checkSelfPermission(Manifest.permission.READ_MEDIA_AUDIO) == PackageManager.PERMISSION_GRANTED
                    )
                ) {
                    cursor = MediaStore.Images.Media.query(ApplicationLoader.applicationContext.getContentResolver(), MediaStore.Video.Media.EXTERNAL_CONTENT_URI, projectionVideo, null, null, (Build.VERSION.SDK_INT > 28 ? MediaStore.Video.Media.DATE_MODIFIED : MediaStore.Video.Media.DATE_TAKEN) + " DESC");
                    if (cursor != null) {
                        int imageIdColumn = cursor.getColumnIndex(MediaStore.Video.Media._ID);
                        int bucketIdColumn = cursor.getColumnIndex(MediaStore.Video.Media.BUCKET_ID);
                        int bucketNameColumn = cursor.getColumnIndex(MediaStore.Video.Media.BUCKET_DISPLAY_NAME);
                        int dataColumn = cursor.getColumnIndex(MediaStore.Video.Media.DATA);
                        int dateColumn = cursor.getColumnIndex(Build.VERSION.SDK_INT > 28 ? MediaStore.Video.Media.DATE_MODIFIED : MediaStore.Video.Media.DATE_TAKEN);
                        int durationColumn = cursor.getColumnIndex(MediaStore.Video.Media.DURATION);
                        int widthColumn = cursor.getColumnIndex(MediaStore.Video.Media.WIDTH);
                        int heightColumn = cursor.getColumnIndex(MediaStore.Video.Media.HEIGHT);
                        int sizeColumn = cursor.getColumnIndex(MediaStore.Video.Media.SIZE);
                        int orientationColumn = cursor.getColumnIndex(MediaStore.Video.Media.ORIENTATION);

                        while (cursor.moveToNext()) {
                            String path = cursor.getString(dataColumn);
                            if (TextUtils.isEmpty(path)) {
                                continue;
                            }

                            int imageId = cursor.getInt(imageIdColumn);
                            int bucketId = cursor.getInt(bucketIdColumn);
                            String bucketName = cursor.getString(bucketNameColumn);
                            long dateTaken = cursor.getLong(dateColumn);
                            long duration = cursor.getLong(durationColumn);
                            int width = cursor.getInt(widthColumn);
                            int height = cursor.getInt(heightColumn);
                            long size = cursor.getLong(sizeColumn);
                            int orientation = 0;

                            PhotoEntry photoEntry = new PhotoEntry(bucketId, imageId, dateTaken, path, orientation, (int) (duration / 1000), true, width, height, size);

                            if (allVideosAlbum == null) {
                                allVideosAlbum = new AlbumEntry(0, LocaleController.getString("AllVideos", R.string.AllVideos), photoEntry);
                                allVideosAlbum.videoOnly = true;
                                int index = 0;
                                if (allMediaAlbum != null) {
                                    index++;
                                }
                                if (allPhotosAlbum != null) {
                                    index++;
                                }
                                mediaAlbumsSorted.add(index, allVideosAlbum);
                            }
                            if (allMediaAlbum == null) {
                                allMediaAlbum = new AlbumEntry(0, LocaleController.getString("AllMedia", R.string.AllMedia), photoEntry);
                                mediaAlbumsSorted.add(0, allMediaAlbum);
                            }
                            allVideosAlbum.addPhoto(photoEntry);
                            allMediaAlbum.addPhoto(photoEntry);

                            AlbumEntry albumEntry = mediaAlbums.get(bucketId);
                            if (albumEntry == null) {
                                albumEntry = new AlbumEntry(bucketId, bucketName, photoEntry);
                                mediaAlbums.put(bucketId, albumEntry);
                                if (mediaCameraAlbumId == null && cameraFolder != null && path != null && path.startsWith(cameraFolder)) {
                                    mediaAlbumsSorted.add(0, albumEntry);
                                    mediaCameraAlbumId = bucketId;
                                } else {
                                    mediaAlbumsSorted.add(albumEntry);
                                }
                            }

                            albumEntry.addPhoto(photoEntry);
                        }
                    }
                }
            } catch (Throwable e) {
                FileLog.e(e);
            } finally {
                if (cursor != null) {
                    try {
                        cursor.close();
                    } catch (Exception e) {
                        FileLog.e(e);
                    }
                }
            }
            for (int a = 0; a < mediaAlbumsSorted.size(); a++) {
                Collections.sort(mediaAlbumsSorted.get(a).photos, (o1, o2) -> {
                    if (o1.dateTaken < o2.dateTaken) {
                        return 1;
                    } else if (o1.dateTaken > o2.dateTaken) {
                        return -1;
                    }
                    return 0;
                });
            }
            broadcastNewPhotos(guid, mediaAlbumsSorted, photoAlbumsSorted, mediaCameraAlbumId, allMediaAlbum, allPhotosAlbum, allVideosAlbum, 0);
        });
        thread.setPriority(Thread.MIN_PRIORITY);
        thread.start();
    }

    public static boolean forceBroadcastNewPhotos;
    private static void broadcastNewPhotos(final int guid, final ArrayList<AlbumEntry> mediaAlbumsSorted, final ArrayList<AlbumEntry> photoAlbumsSorted, final Integer cameraAlbumIdFinal, final AlbumEntry allMediaAlbumFinal, final AlbumEntry allPhotosAlbumFinal, final AlbumEntry allVideosAlbumFinal, int delay) {
        if (broadcastPhotosRunnable != null) {
            AndroidUtilities.cancelRunOnUIThread(broadcastPhotosRunnable);
        }
        AndroidUtilities.runOnUIThread(broadcastPhotosRunnable = () -> {
            if (PhotoViewer.getInstance().isVisible() && !forceBroadcastNewPhotos) {
                broadcastNewPhotos(guid, mediaAlbumsSorted, photoAlbumsSorted, cameraAlbumIdFinal, allMediaAlbumFinal, allPhotosAlbumFinal, allVideosAlbumFinal, 1000);
                return;
            }
            allMediaAlbums = mediaAlbumsSorted;
            allPhotoAlbums = photoAlbumsSorted;
            broadcastPhotosRunnable = null;
            allPhotosAlbumEntry = allPhotosAlbumFinal;
            allMediaAlbumEntry = allMediaAlbumFinal;
            allVideosAlbumEntry = allVideosAlbumFinal;
            NotificationCenter.getGlobalInstance().postNotificationName(NotificationCenter.albumsDidLoad, guid, mediaAlbumsSorted, photoAlbumsSorted, cameraAlbumIdFinal);
        }, delay);
    }

    public void scheduleVideoConvert(MessageObject messageObject) {
        scheduleVideoConvert(messageObject, false, true);
    }

    public boolean scheduleVideoConvert(MessageObject messageObject, boolean isEmpty, boolean withForeground) {
        if (messageObject == null || messageObject.videoEditedInfo == null) {
            return false;
        }
        if (isEmpty && !videoConvertQueue.isEmpty()) {
            return false;
        } else if (isEmpty) {
            new File(messageObject.messageOwner.attachPath).delete();
        }
        VideoConvertMessage videoConvertMessage = new VideoConvertMessage(messageObject, messageObject.videoEditedInfo, withForeground);
        videoConvertQueue.add(videoConvertMessage);
        if (videoConvertMessage.foreground) {
            foregroundConvertingMessages.add(videoConvertMessage);
            checkForegroundConvertMessage(false);
        }
        if (videoConvertQueue.size() == 1) {
            startVideoConvertFromQueue();
        }
        return true;
    }

    public void cancelVideoConvert(MessageObject messageObject) {
        if (messageObject != null) {
            if (!videoConvertQueue.isEmpty()) {
                for (int a = 0; a < videoConvertQueue.size(); a++) {
                    VideoConvertMessage videoConvertMessage = videoConvertQueue.get(a);
                    MessageObject object = videoConvertMessage.messageObject;
                    if (object.equals(messageObject) && object.currentAccount == messageObject.currentAccount) {
                        if (a == 0) {
                            synchronized (videoConvertSync) {
                                videoConvertMessage.videoEditedInfo.canceled = true;
                            }
                        } else {
                            VideoConvertMessage convertMessage = videoConvertQueue.remove(a);
                            foregroundConvertingMessages.remove(convertMessage);
                            checkForegroundConvertMessage(true);
                        }
                        break;
                    }
                }
            }
        }
    }

    private void checkForegroundConvertMessage(boolean cancelled) {
        if (!foregroundConvertingMessages.isEmpty()) {
            currentForegroundConvertingVideo = foregroundConvertingMessages.get(0);
        } else {
            currentForegroundConvertingVideo = null;
        }
        if (currentForegroundConvertingVideo != null || cancelled) {
            VideoEncodingService.start(cancelled);
        }
    }

    private boolean startVideoConvertFromQueue() {
        if (!videoConvertQueue.isEmpty()) {
            VideoConvertMessage videoConvertMessage = videoConvertQueue.get(0);
            VideoEditedInfo videoEditedInfo = videoConvertMessage.videoEditedInfo;
            synchronized (videoConvertSync) {
                if (videoEditedInfo != null) {
                    videoEditedInfo.canceled = false;
                }
            }
            VideoConvertRunnable.runConversion(videoConvertMessage);
            return true;
        }
        return false;
    }

    @SuppressLint("NewApi")
    public static MediaCodecInfo selectCodec(String mimeType) {
        int numCodecs = MediaCodecList.getCodecCount();
        MediaCodecInfo lastCodecInfo = null;
        for (int i = 0; i < numCodecs; i++) {
            MediaCodecInfo codecInfo = MediaCodecList.getCodecInfoAt(i);
            if (!codecInfo.isEncoder()) {
                continue;
            }
            String[] types = codecInfo.getSupportedTypes();
            for (String type : types) {
                if (type.equalsIgnoreCase(mimeType)) {
                    lastCodecInfo = codecInfo;
                    String name = lastCodecInfo.getName();
                    if (name != null) {
                        if (!name.equals("OMX.SEC.avc.enc")) {
                            return lastCodecInfo;
                        } else if (name.equals("OMX.SEC.AVC.Encoder")) {
                            return lastCodecInfo;
                        }
                    }
                }
            }
        }
        return lastCodecInfo;
    }

    private static boolean isRecognizedFormat(int colorFormat) {
        switch (colorFormat) {
            case MediaCodecInfo.CodecCapabilities.COLOR_FormatYUV420Planar:
            case MediaCodecInfo.CodecCapabilities.COLOR_FormatYUV420PackedPlanar:
            case MediaCodecInfo.CodecCapabilities.COLOR_FormatYUV420SemiPlanar:
            case MediaCodecInfo.CodecCapabilities.COLOR_FormatYUV420PackedSemiPlanar:
            case MediaCodecInfo.CodecCapabilities.COLOR_TI_FormatYUV420PackedSemiPlanar:
                return true;
            default:
                return false;
        }
    }

    @SuppressLint("NewApi")
    public static int selectColorFormat(MediaCodecInfo codecInfo, String mimeType) {
        MediaCodecInfo.CodecCapabilities capabilities = codecInfo.getCapabilitiesForType(mimeType);
        int lastColorFormat = 0;
        for (int i = 0; i < capabilities.colorFormats.length; i++) {
            int colorFormat = capabilities.colorFormats[i];
            if (isRecognizedFormat(colorFormat)) {
                lastColorFormat = colorFormat;
                if (!(codecInfo.getName().equals("OMX.SEC.AVC.Encoder") && colorFormat == 19)) {
                    return colorFormat;
                }
            }
        }
        return lastColorFormat;
    }

    public static int findTrack(MediaExtractor extractor, boolean audio) {
        int numTracks = extractor.getTrackCount();
        for (int i = 0; i < numTracks; i++) {
            MediaFormat format = extractor.getTrackFormat(i);
            String mime = format.getString(MediaFormat.KEY_MIME);
            if (audio) {
                if (mime.startsWith("audio/")) {
                    return i;
                }
            } else {
                if (mime.startsWith("video/")) {
                    return i;
                }
            }
        }
        return -5;
    }

    public static boolean isH264Video(String videoPath) {
        MediaExtractor extractor = new MediaExtractor();
        try {
            extractor.setDataSource(videoPath);
            int videoIndex = MediaController.findTrack(extractor, false);
            return videoIndex >= 0 && extractor.getTrackFormat(videoIndex).getString(MediaFormat.KEY_MIME).equals(MediaController.VIDEO_MIME_TYPE);
        } catch (Exception e) {
            FileLog.e(e);
        } finally {
            extractor.release();
        }
        return false;
    }

    private void didWriteData(final VideoConvertMessage message, final File file, final boolean last, final long lastFrameTimestamp, long availableSize, final boolean error, final float progress) {
        final boolean firstWrite = message.videoEditedInfo.videoConvertFirstWrite;
        if (firstWrite) {
            message.videoEditedInfo.videoConvertFirstWrite = false;
        }
        AndroidUtilities.runOnUIThread(() -> {
            if (error || last) {
                boolean cancelled = message.videoEditedInfo.canceled;
                synchronized (videoConvertSync) {
                    message.videoEditedInfo.canceled = false;
                }
                videoConvertQueue.remove(message);
                foregroundConvertingMessages.remove(message);
                checkForegroundConvertMessage(cancelled || error);
                startVideoConvertFromQueue();
            }
            if (error) {
                NotificationCenter.getInstance(message.currentAccount).postNotificationName(NotificationCenter.filePreparingFailed, message.messageObject, file.toString(), progress, lastFrameTimestamp);
            } else {
                if (firstWrite) {
                    NotificationCenter.getInstance(message.currentAccount).postNotificationName(NotificationCenter.filePreparingStarted, message.messageObject, file.toString(), progress, lastFrameTimestamp);
                }
                NotificationCenter.getInstance(message.currentAccount).postNotificationName(NotificationCenter.fileNewChunkAvailable, message.messageObject, file.toString(), availableSize, last ? file.length() : 0, progress, lastFrameTimestamp);
            }
        });
    }

    public void pauseByRewind() {
        if (audioPlayer != null) {
            audioPlayer.pause();
        }
    }

    public void resumeByRewind() {
        if (audioPlayer != null && playingMessageObject != null && !isPaused) {
            if (audioPlayer.isBuffering()) {
                MessageObject currentMessageObject = playingMessageObject;
                cleanupPlayer(false, false);
                playMessage(currentMessageObject);
            } else {
                audioPlayer.play();
            }
        }
    }


    private static class VideoConvertRunnable implements Runnable {

        private VideoConvertMessage convertMessage;

        private VideoConvertRunnable(VideoConvertMessage message) {
            convertMessage = message;
        }

        @Override
        public void run() {
            MediaController.getInstance().convertVideo(convertMessage);
        }

        public static void runConversion(final VideoConvertMessage obj) {
            new Thread(() -> {
                try {
                    VideoConvertRunnable wrapper = new VideoConvertRunnable(obj);
                    Thread th = new Thread(wrapper, "VideoConvertRunnable");
                    th.start();
                    th.join();
                } catch (Exception e) {
                    FileLog.e(e);
                }
            }).start();
        }
    }


    private boolean convertVideo(final VideoConvertMessage convertMessage) {
        MessageObject messageObject = convertMessage.messageObject;
        VideoEditedInfo info = convertMessage.videoEditedInfo;
        if (messageObject == null || info == null) {
            return false;
        }
        String videoPath = info.originalPath;
        long startTime = info.startTime;
        long avatarStartTime = info.avatarStartTime;
        long endTime = info.endTime;
        int resultWidth = info.resultWidth;
        int resultHeight = info.resultHeight;
        int rotationValue = info.rotationValue;
        int originalWidth = info.originalWidth;
        int originalHeight = info.originalHeight;
        int framerate = info.framerate;
        int bitrate = info.bitrate;
        int originalBitrate = info.originalBitrate;
        boolean isSecret = DialogObject.isEncryptedDialog(messageObject.getDialogId()) || info.forceFragmenting;
        final File cacheFile = new File(messageObject.messageOwner.attachPath);
        if (cacheFile.exists()) {
            cacheFile.delete();
        }
        if (BuildVars.LOGS_ENABLED) {
            FileLog.d("begin convert " + videoPath + " startTime = " + startTime + " avatarStartTime = " + avatarStartTime + " endTime " + endTime + " rWidth = " + resultWidth + " rHeight = " + resultHeight + " rotation = " + rotationValue + " oWidth = " + originalWidth + " oHeight = " + originalHeight + " framerate = " + framerate + " bitrate = " + bitrate + " originalBitrate = " + originalBitrate);
        }

        if (videoPath == null) {
            videoPath = "";
        }

        long duration;
        if (startTime > 0 && endTime > 0) {
            duration = endTime - startTime;
        } else if (endTime > 0) {
            duration = endTime;
        } else if (startTime > 0) {
            duration = info.originalDuration - startTime;
        } else {
            duration = info.originalDuration;
        }

        if (framerate == 0) {
            framerate = 25;
        }
//        else if (framerate > 59) {
//            framerate = 59;
//        }

        if (rotationValue == 90 || rotationValue == 270) {
            int temp = resultHeight;
            resultHeight = resultWidth;
            resultWidth = temp;
        }

//        if (!info.shouldLimitFps && framerate > 40 && (Math.min(resultHeight, resultWidth) <= 480)) {
//            framerate = 30;
//        }
//
        boolean needCompress = avatarStartTime != -1 || info.cropState != null || info.mediaEntities != null || info.paintPath != null || info.filterState != null ||
                resultWidth != originalWidth || resultHeight != originalHeight || rotationValue != 0 || info.roundVideo || startTime != -1 || !info.mixedSoundInfos.isEmpty();


        SharedPreferences preferences = ApplicationLoader.applicationContext.getSharedPreferences("videoconvert", Activity.MODE_PRIVATE);

        long time = System.currentTimeMillis();

        VideoConvertorListener callback = new VideoConvertorListener() {

            private long lastAvailableSize = 0;

            @Override
            public boolean checkConversionCanceled() {
                return info.canceled;
            }

            @Override
            public void didWriteData(long availableSize, float progress) {
                if (info.canceled) {
                    return;
                }
                if (availableSize < 0) {
                    availableSize = cacheFile.length();
                }

                if (!info.needUpdateProgress && lastAvailableSize == availableSize) {
                    return;
                }

                lastAvailableSize = availableSize;
                MediaController.this.didWriteData(convertMessage, cacheFile, false, 0, availableSize, false, progress);
            }
        };

        info.videoConvertFirstWrite = true;

        MediaCodecVideoConvertor videoConvertor = new MediaCodecVideoConvertor();
        MediaCodecVideoConvertor.ConvertVideoParams convertVideoParams = MediaCodecVideoConvertor.ConvertVideoParams.of(videoPath, cacheFile,
                rotationValue, isSecret,
                originalWidth, originalHeight,
                resultWidth, resultHeight,
                framerate, bitrate, originalBitrate,
                startTime, endTime, avatarStartTime,
                needCompress, duration,
                callback,
                info);
        convertVideoParams.soundInfos.addAll(info.mixedSoundInfos);
        boolean error = videoConvertor.convertVideo(convertVideoParams);


        boolean canceled = info.canceled;
        if (!canceled) {
            synchronized (videoConvertSync) {
                canceled = info.canceled;
            }
        }

        if (BuildVars.LOGS_ENABLED) {
            FileLog.d("time=" + (System.currentTimeMillis() - time) + " canceled=" + canceled);
        }

        preferences.edit().putBoolean("isPreviousOk", true).apply();
        didWriteData(convertMessage, cacheFile, true, videoConvertor.getLastFrameTimestamp(), cacheFile.length(), error || canceled, 1f);

        return true;
    }

    public static int getVideoBitrate(String path) {
        MediaMetadataRetriever retriever = new MediaMetadataRetriever();
        int bitrate = 0;
        try {
            retriever.setDataSource(path);
            bitrate = Integer.parseInt(retriever.extractMetadata(MediaMetadataRetriever.METADATA_KEY_BITRATE));
        } catch (Exception e) {
            FileLog.e(e);
        }

        try {
            retriever.release();
        } catch (Throwable throwable) {
            FileLog.e(throwable);
        }
        return bitrate;
    }

    public static int makeVideoBitrate(int originalHeight, int originalWidth, int originalBitrate, int height, int width) {
        float compressFactor;
        float minCompressFactor;
        int maxBitrate;
        if (Math.min(height, width) >= 1080) {
            maxBitrate = 6800_000;
            compressFactor = 1f;
            minCompressFactor = 1f;
        } else if (Math.min(height, width) >= 720) {
            maxBitrate = 3200_000;
            compressFactor = 1.0f;
            minCompressFactor = 1.0f;
        } else if (Math.min(height, width) >= 480) {
            maxBitrate = 1000_000;
            compressFactor = 0.75f;
            minCompressFactor = 0.9f;
        } else {
            maxBitrate = 750_000;
            compressFactor = 0.6f;
            minCompressFactor = 0.7f;
        }
        int remeasuredBitrate = (int) (originalBitrate / (Math.min(originalHeight / (float) (height), originalWidth / (float) (width))));
        remeasuredBitrate *= compressFactor;
        int minBitrate = (int) (getVideoBitrateWithFactor(minCompressFactor) / (1280f * 720f / (width * height)));
        if (originalBitrate < minBitrate) {
            return remeasuredBitrate;
        }
        if (remeasuredBitrate > maxBitrate) {
            return maxBitrate;
        }
        return Math.max(remeasuredBitrate, minBitrate);
    }

    /**
     * Some encoders(e.g. OMX.Exynos) can forcibly raise bitrate during encoder initialization.
     */
    public static int extractRealEncoderBitrate(int width, int height, int bitrate, boolean tryHevc) {
        String cacheKey = width + "" + height + "" + bitrate;
        Integer cachedBitrate = cachedEncoderBitrates.get(cacheKey);
        if (cachedBitrate != null) return cachedBitrate;
        try {
            MediaCodec encoder = null;
            if (tryHevc) {
                try {
                    encoder = MediaCodec.createEncoderByType("video/hevc");
                } catch (Exception ignore) {}
            }
            if (encoder == null) {
                encoder = MediaCodec.createEncoderByType(MediaController.VIDEO_MIME_TYPE);
            }
            MediaFormat outputFormat = MediaFormat.createVideoFormat(MediaController.VIDEO_MIME_TYPE, width, height);
            outputFormat.setInteger(MediaFormat.KEY_COLOR_FORMAT, MediaCodecInfo.CodecCapabilities.COLOR_FormatSurface);
            outputFormat.setInteger("max-bitrate", bitrate);
            outputFormat.setInteger(MediaFormat.KEY_BIT_RATE, bitrate);
            outputFormat.setInteger(MediaFormat.KEY_FRAME_RATE, 30);
            outputFormat.setInteger(MediaFormat.KEY_I_FRAME_INTERVAL, 1);
            encoder.configure(outputFormat, null, null, MediaCodec.CONFIGURE_FLAG_ENCODE);
            int encoderBitrate = (int) (encoder.getOutputFormat().getInteger(MediaFormat.KEY_BIT_RATE));
            cachedEncoderBitrates.put(cacheKey, encoderBitrate);
            encoder.release();
            return encoderBitrate;
        } catch (Exception e) {
            return bitrate;
        }
    }

    private static int getVideoBitrateWithFactor(float f) {
        return (int) (f * 2000f * 1000f * 1.13f);
    }

    public interface VideoConvertorListener {
        boolean checkConversionCanceled();

        void didWriteData(long availableSize, float progress);
    }

    public static class PlaylistGlobalSearchParams {
        final String query;
        final FiltersView.MediaFilterData filter;
        final long dialogId;
        public long topicId;
        final long minDate;
        final long maxDate;
        public int totalCount;
        public boolean endReached;
        public int nextSearchRate;
        public int folderId;

        public ReactionsLayoutInBubble.VisibleReaction reaction;

        public PlaylistGlobalSearchParams(String query, long dialogId, long minDate, long maxDate, FiltersView.MediaFilterData filter) {
            this.filter = filter;
            this.query = query;
            this.dialogId = dialogId;
            this.minDate = minDate;
            this.maxDate = maxDate;
        }
    }

    public boolean currentPlaylistIsGlobalSearch() {
        return playlistGlobalSearchParams != null;
    }
}<|MERGE_RESOLUTION|>--- conflicted
+++ resolved
@@ -65,11 +65,8 @@
 import android.webkit.MimeTypeMap;
 import android.widget.FrameLayout;
 
-<<<<<<< HEAD
 import androidx.annotation.RequiresApi;
-=======
 import androidx.core.content.FileProvider;
->>>>>>> 59a0bc1a
 
 import com.google.android.exoplayer2.C;
 import com.google.android.exoplayer2.ExoPlayer;
@@ -4439,31 +4436,17 @@
                                     path = null;
                                 }
                             }
-<<<<<<< HEAD
-                            if (path == null || path.length() == 0) {
-                                path = null;
-                                TLRPC.Document document = message.getDocument();
-                                if (!TextUtils.isEmpty(FileLoader.getDocumentFileName(document)) && !(message.messageOwner instanceof TLRPC.TL_message_secret) && FileLoader.canSaveAsFile(message)) {
-                                    String filename = FileLoader.getDocumentFileName(document);
-                                    File newDir = FileLoader.getDirectory(FileLoader.MEDIA_DIR_DOCUMENT);
-                                    if (newDir != null) {
-                                        path = new File(newDir, filename).getAbsolutePath();
-                                    }
-                                }
-                                if (path == null) {
-=======
                             if (TextUtils.isEmpty(path)) {
 //                                path = null;
 //                                TLRPC.Document document = message.getDocument();
 //                                if (!TextUtils.isEmpty(FileLoader.getDocumentFileName(document)) && !(message.messageOwner instanceof TLRPC.TL_message_secret) && FileLoader.canSaveAsFile(message)) {
 //                                    String filename = FileLoader.getDocumentFileName(document);
-//                                    File newDir = FileLoader.getDirectory(FileLoader.MEDIA_DIR_FILES);
+//                                    File newDir = FileLoader.getDirectory(FileLoader.MEDIA_DIR_DOCUMENT);
 //                                    if (newDir != null) {
 //                                        path = new File(newDir, filename).getAbsolutePath();
 //                                    }
 //                                }
 //                                if (path == null) {
->>>>>>> 59a0bc1a
                                     path = FileLoader.getInstance(currentAccount.getCurrentAccount()).getPathToMessage(message.messageOwner).toString();
 //                                }
                             }
