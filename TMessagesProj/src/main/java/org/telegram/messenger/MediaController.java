--- conflicted
+++ resolved
@@ -3974,24 +3974,14 @@
                                 contentValues.put(MediaStore.MediaColumns.RELATIVE_PATH, dirDest + File.separator);
                                 contentValues.put(MediaStore.Images.Media.DISPLAY_NAME, AndroidUtilities.generateFileName(0, extension));
                                 contentValues.put(MediaStore.Images.Media.MIME_TYPE, mimeType);
-<<<<<<< HEAD
-                            } else if (type == 1) {
+                            } else if (selectedType == 1) {
                                 File dirDest = new File(Environment.DIRECTORY_MOVIES, folderName);
                                 contentValues.put(MediaStore.MediaColumns.RELATIVE_PATH, dirDest + File.separator);
                                 uriToInsert = MediaStore.Video.Media.getContentUri(MediaStore.VOLUME_EXTERNAL_PRIMARY);
                                 contentValues.put(MediaStore.Video.Media.DISPLAY_NAME, AndroidUtilities.generateFileName(1, extension));
                                 contentValues.put(MediaStore.Video.Media.MIME_TYPE, mimeType);
-                            } else if (type == 2) {
+                            } else if (selectedType == 2) {
                                 File dirDest = new File(Environment.DIRECTORY_DOWNLOADS, folderName);
-=======
-                            } else if (selectedType == 1) {
-                                File dirDest = new File(Environment.DIRECTORY_MOVIES, "Telegram");
-                                contentValues.put(MediaStore.MediaColumns.RELATIVE_PATH, dirDest + File.separator);
-                                uriToInsert = MediaStore.Video.Media.getContentUri(MediaStore.VOLUME_EXTERNAL_PRIMARY);
-                                contentValues.put(MediaStore.Video.Media.DISPLAY_NAME, AndroidUtilities.generateFileName(1, extension));
-                            } else if (selectedType == 2) {
-                                File dirDest = new File(Environment.DIRECTORY_DOWNLOADS, "Telegram");
->>>>>>> 23b70a38
                                 contentValues.put(MediaStore.MediaColumns.RELATIVE_PATH, dirDest + File.separator);
                                 uriToInsert = MediaStore.Downloads.getContentUri(MediaStore.VOLUME_EXTERNAL_PRIMARY);
                                 contentValues.put(MediaStore.Downloads.DISPLAY_NAME, sourceFile.getName());
