--- conflicted
+++ resolved
@@ -4453,20 +4453,6 @@
                                 }
                             }
                             if (TextUtils.isEmpty(path)) {
-<<<<<<< HEAD
-//                                path = null;
-//                                TLRPC.Document document = message.getDocument();
-//                                if (!TextUtils.isEmpty(FileLoader.getDocumentFileName(document)) && !(message.messageOwner instanceof TLRPC.TL_message_secret) && FileLoader.canSaveAsFile(message)) {
-//                                    String filename = FileLoader.getDocumentFileName(document);
-//                                    File newDir = FileLoader.getDirectory(FileLoader.MEDIA_DIR_DOCUMENT);
-//                                    if (newDir != null) {
-//                                        path = new File(newDir, filename).getAbsolutePath();
-//                                    }
-//                                }
-//                                if (path == null) {
-                                    path = FileLoader.getInstance(currentAccount.getCurrentAccount()).getPathToMessage(message.messageOwner).toString();
-//                                }
-=======
                                 final FileLoader fileLoader = FileLoader.getInstance(currentAccount.getCurrentAccount());
                                 final TLRPC.MessageMedia media = MessageObject.getMedia(message);
                                 File file = null;
@@ -4482,7 +4468,6 @@
                                     }
                                 }
                                 path = file.toString();
->>>>>>> 9b78d437
                             }
                             File sourceFile = new File(path);
                             if (!sourceFile.exists()) {
