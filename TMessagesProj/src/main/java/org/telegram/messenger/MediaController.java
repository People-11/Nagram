--- conflicted
+++ resolved
@@ -3984,66 +3984,7 @@
                     boolean result = true;
                     final String folderName = "NekoX";
                     if (Build.VERSION.SDK_INT >= 29) {
-<<<<<<< HEAD
-                        try {
-                            int selectedType = type;
-                            ContentValues contentValues = new ContentValues();
-                            String extension = MimeTypeMap.getFileExtensionFromUrl(sourceFile.getAbsolutePath());
-                            String mimeType = null;
-                            if (extension != null) {
-                                mimeType = MimeTypeMap.getSingleton().getMimeTypeFromExtension(extension);
-                            }
-                            Uri uriToInsert = null;
-                            if ((type == 0 || type == 1) && mimeType != null) {
-                                if (mimeType.startsWith("image")) {
-                                    selectedType = 0;
-                                }
-                                if (mimeType.startsWith("video")) {
-                                    selectedType = 1;
-                                }
-                            }
-                            if (selectedType == 0) {
-                                uriToInsert = MediaStore.Images.Media.getContentUri(MediaStore.VOLUME_EXTERNAL_PRIMARY);
-                                File dirDest = new File(Environment.DIRECTORY_PICTURES, folderName);
-                                contentValues.put(MediaStore.MediaColumns.RELATIVE_PATH, dirDest + File.separator);
-                                contentValues.put(MediaStore.Images.Media.DISPLAY_NAME, AndroidUtilities.generateFileName(0, extension));
-                                contentValues.put(MediaStore.Images.Media.MIME_TYPE, mimeType);
-                            } else if (selectedType == 1) {
-                                File dirDest = new File(Environment.DIRECTORY_MOVIES, folderName);
-                                contentValues.put(MediaStore.MediaColumns.RELATIVE_PATH, dirDest + File.separator);
-                                uriToInsert = MediaStore.Video.Media.getContentUri(MediaStore.VOLUME_EXTERNAL_PRIMARY);
-                                contentValues.put(MediaStore.Video.Media.DISPLAY_NAME, AndroidUtilities.generateFileName(1, extension));
-                                contentValues.put(MediaStore.Video.Media.MIME_TYPE, mimeType);
-                            } else if (selectedType == 2) {
-                                File dirDest = new File(Environment.DIRECTORY_DOWNLOADS, folderName);
-                                contentValues.put(MediaStore.MediaColumns.RELATIVE_PATH, dirDest + File.separator);
-                                uriToInsert = MediaStore.Downloads.getContentUri(MediaStore.VOLUME_EXTERNAL_PRIMARY);
-                                contentValues.put(MediaStore.Downloads.DISPLAY_NAME, sourceFile.getName());
-                                contentValues.put(MediaStore.Downloads.MIME_TYPE, mimeType);
-                            } else {
-                                File dirDest = new File(Environment.DIRECTORY_MUSIC, folderName);
-                                contentValues.put(MediaStore.MediaColumns.RELATIVE_PATH, dirDest + File.separator);
-                                uriToInsert = MediaStore.Audio.Media.getContentUri(MediaStore.VOLUME_EXTERNAL_PRIMARY);
-                                contentValues.put(MediaStore.Audio.Media.DISPLAY_NAME, sourceFile.getName());
-                                contentValues.put(MediaStore.Audio.Media.MIME_TYPE, mimeType);
-                            }
-
-                            contentValues.put(MediaStore.MediaColumns.MIME_TYPE, mimeType);
-
-                            Uri dstUri = context.getContentResolver().insert(uriToInsert, contentValues);
-                            if (dstUri != null) {
-                                FileInputStream fileInputStream = new FileInputStream(sourceFile);
-                                OutputStream outputStream = context.getContentResolver().openOutputStream(dstUri);
-                                AndroidUtilities.copyFile(fileInputStream, outputStream);
-                                fileInputStream.close();
-                            }
-                        } catch (Exception e) {
-                            FileLog.e(e);
-                            result = false;
-                        }
-=======
                         result = saveFileInternal(type, sourceFile, null);
->>>>>>> c1c2ebaf
                     } else {
                         File destFile;
                         if (type == 0) {
@@ -4181,12 +4122,13 @@
                     selectedType = 1;
                 }
             }
+            final String folderName = "NekoX";
             if (selectedType == 0) {
                 if (filename == null) {
                     filename = AndroidUtilities.generateFileName(0, extension);
                 }
                 uriToInsert = MediaStore.Images.Media.getContentUri(MediaStore.VOLUME_EXTERNAL_PRIMARY);
-                File dirDest = new File(Environment.DIRECTORY_PICTURES, "Telegram");
+                File dirDest = new File(Environment.DIRECTORY_PICTURES, folderName);
                 contentValues.put(MediaStore.MediaColumns.RELATIVE_PATH, dirDest + File.separator);
                 contentValues.put(MediaStore.Images.Media.DISPLAY_NAME, filename);
                 contentValues.put(MediaStore.Images.Media.MIME_TYPE, mimeType);
@@ -4194,7 +4136,7 @@
                 if (filename == null) {
                     filename = AndroidUtilities.generateFileName(1, extension);
                 }
-                File dirDest = new File(Environment.DIRECTORY_MOVIES, "Telegram");
+                File dirDest = new File(Environment.DIRECTORY_MOVIES, folderName);
                 contentValues.put(MediaStore.MediaColumns.RELATIVE_PATH, dirDest + File.separator);
                 uriToInsert = MediaStore.Video.Media.getContentUri(MediaStore.VOLUME_EXTERNAL_PRIMARY);
                 contentValues.put(MediaStore.Video.Media.DISPLAY_NAME, filename);
@@ -4202,7 +4144,7 @@
                 if (filename == null) {
                     filename = sourceFile.getName();
                 }
-                File dirDest = new File(Environment.DIRECTORY_DOWNLOADS, "Telegram");
+                File dirDest = new File(Environment.DIRECTORY_DOWNLOADS, folderName);
                 contentValues.put(MediaStore.MediaColumns.RELATIVE_PATH, dirDest + File.separator);
                 uriToInsert = MediaStore.Downloads.getContentUri(MediaStore.VOLUME_EXTERNAL_PRIMARY);
                 contentValues.put(MediaStore.Downloads.DISPLAY_NAME, filename);
@@ -4210,7 +4152,7 @@
                 if (filename == null) {
                     filename = sourceFile.getName();
                 }
-                File dirDest = new File(Environment.DIRECTORY_MUSIC, "Telegram");
+                File dirDest = new File(Environment.DIRECTORY_MUSIC, folderName);
                 contentValues.put(MediaStore.MediaColumns.RELATIVE_PATH, dirDest + File.separator);
                 uriToInsert = MediaStore.Audio.Media.getContentUri(MediaStore.VOLUME_EXTERNAL_PRIMARY);
                 contentValues.put(MediaStore.Audio.Media.DISPLAY_NAME, filename);
