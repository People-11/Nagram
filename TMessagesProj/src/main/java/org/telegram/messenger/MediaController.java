/*
 * This is the source code of Telegram for Android v. 1.3.x.
 * It is licensed under GNU GPL v. 2 or later.
 * You should have received a copy of the license in this archive (see LICENSE).
 *
 * Copyright Nikolai Kudashov, 2013-2018.
 */

package org.telegram.messenger;

import android.Manifest;
import android.animation.Animator;
import android.animation.AnimatorListenerAdapter;
import android.animation.ValueAnimator;
import android.annotation.SuppressLint;
import android.app.Activity;
import android.app.DownloadManager;
import android.content.ContentResolver;
import android.content.ContentValues;
import android.content.Context;
import android.content.Intent;
import android.content.SharedPreferences;
import android.content.pm.PackageManager;
import android.database.ContentObserver;
import android.database.Cursor;
import android.graphics.BitmapFactory;
import android.graphics.Matrix;
import android.graphics.Point;
import android.graphics.SurfaceTexture;
import android.hardware.Sensor;
import android.hardware.SensorEvent;
import android.hardware.SensorEventListener;
import android.hardware.SensorManager;
import android.media.AudioFormat;
import android.media.AudioManager;
import android.media.AudioRecord;
import android.media.MediaCodecInfo;
import android.media.MediaCodecList;
import android.media.MediaExtractor;
import android.media.MediaFormat;
import android.media.MediaMetadataRetriever;
import android.media.MediaRecorder;
import android.net.Uri;
import android.os.Build;
import android.os.Environment;
import android.os.PowerManager;
import android.os.SystemClock;
import android.provider.MediaStore;
import android.provider.OpenableColumns;
import android.telephony.PhoneStateListener;
import android.telephony.TelephonyManager;
import android.text.TextUtils;
import android.util.SparseArray;
import android.view.HapticFeedbackConstants;
import android.view.TextureView;
import android.view.View;
import android.view.WindowManager;
import android.webkit.MimeTypeMap;
import android.widget.FrameLayout;

import androidx.annotation.RequiresApi;

import com.google.android.exoplayer2.C;
import com.google.android.exoplayer2.ExoPlayer;
import com.google.android.exoplayer2.ui.AspectRatioFrameLayout;

import org.telegram.messenger.audioinfo.AudioInfo;
import org.telegram.messenger.video.MediaCodecVideoConvertor;
import org.telegram.messenger.voip.VoIPService;
import org.telegram.tgnet.ConnectionsManager;
import org.telegram.tgnet.TLObject;
import org.telegram.tgnet.TLRPC;
import org.telegram.ui.ActionBar.AlertDialog;
import org.telegram.ui.ActionBar.BaseFragment;
import org.telegram.ui.ActionBar.Theme;
import org.telegram.ui.Adapters.FiltersView;
import org.telegram.ui.ChatActivity;
import org.telegram.ui.Components.EmbedBottomSheet;
import org.telegram.ui.Components.PhotoFilterView;
import org.telegram.ui.Components.PipRoundVideoView;
import org.telegram.ui.Components.VideoPlayer;
import org.telegram.ui.PhotoViewer;

import java.io.File;
import java.io.FileDescriptor;
import java.io.FileInputStream;
import java.io.FileOutputStream;
import java.io.InputStream;
import java.io.OutputStream;
import java.lang.reflect.Method;
import java.net.URLEncoder;
import java.nio.ByteBuffer;
import java.nio.ByteOrder;
import java.nio.channels.FileChannel;
import java.util.ArrayList;
import java.util.Collections;
import java.util.HashMap;
import java.util.Locale;
import java.util.Timer;
import java.util.TimerTask;
import java.util.concurrent.CountDownLatch;

import tw.nekomimi.nekogram.SaveToDownloadReceiver;
import tw.nekomimi.nekogram.NekoConfig;
import tw.nekomimi.nekogram.NekoXConfig;

public class MediaController implements AudioManager.OnAudioFocusChangeListener, NotificationCenter.NotificationCenterDelegate, SensorEventListener {

    private native int startRecord(String path, int sampleRate);

    private native int writeFrame(ByteBuffer frame, int len);

    private native void stopRecord();

    public static native int isOpusFile(String path);

    public native byte[] getWaveform(String path);

    public native byte[] getWaveform2(short[] array, int length);

    public boolean isBuffering() {
        if (audioPlayer != null) {
            return audioPlayer.isBuffering();
        }
        return false;
    }

    private static class AudioBuffer {
        public AudioBuffer(int capacity) {
            buffer = ByteBuffer.allocateDirect(capacity);
            bufferBytes = new byte[capacity];
        }

        ByteBuffer buffer;
        byte[] bufferBytes;
        int size;
        int finished;
        long pcmOffset;
    }

    private static final String[] projectionPhotos = {
            MediaStore.Images.Media._ID,
            MediaStore.Images.Media.BUCKET_ID,
            MediaStore.Images.Media.BUCKET_DISPLAY_NAME,
            MediaStore.Images.Media.DATA,
            Build.VERSION.SDK_INT > 28 ? MediaStore.Images.Media.DATE_MODIFIED : MediaStore.Images.Media.DATE_TAKEN,
            MediaStore.Images.Media.ORIENTATION,
            MediaStore.Images.Media.WIDTH,
            MediaStore.Images.Media.HEIGHT,
            MediaStore.Images.Media.SIZE
    };

    private static final String[] projectionVideo = {
            MediaStore.Video.Media._ID,
            MediaStore.Video.Media.BUCKET_ID,
            MediaStore.Video.Media.BUCKET_DISPLAY_NAME,
            MediaStore.Video.Media.DATA,
            Build.VERSION.SDK_INT > 28 ? MediaStore.Images.Media.DATE_MODIFIED : MediaStore.Video.Media.DATE_TAKEN,
            MediaStore.Video.Media.DURATION,
            MediaStore.Video.Media.WIDTH,
            MediaStore.Video.Media.HEIGHT,
            MediaStore.Video.Media.SIZE
    };

    public static class AudioEntry {
        public long id;
        public String author;
        public String title;
        public String genre;
        public int duration;
        public String path;
        public MessageObject messageObject;
    }

    public static class AlbumEntry {
        public int bucketId;
        public boolean videoOnly;
        public String bucketName;
        public PhotoEntry coverPhoto;
        public ArrayList<PhotoEntry> photos = new ArrayList<>();
        public SparseArray<PhotoEntry> photosByIds = new SparseArray<>();

        public AlbumEntry(int bucketId, String bucketName, PhotoEntry coverPhoto) {
            this.bucketId = bucketId;
            this.bucketName = bucketName;
            this.coverPhoto = coverPhoto;
        }

        public void addPhoto(PhotoEntry photoEntry) {
            photos.add(photoEntry);
            photosByIds.put(photoEntry.imageId, photoEntry);
        }
    }

    public static class SavedFilterState {
        public float enhanceValue;
        public float softenSkinValue;
        public float exposureValue;
        public float contrastValue;
        public float warmthValue;
        public float saturationValue;
        public float fadeValue;
        public int tintShadowsColor;
        public int tintHighlightsColor;
        public float highlightsValue;
        public float shadowsValue;
        public float vignetteValue;
        public float grainValue;
        public int blurType;
        public float sharpenValue;
        public PhotoFilterView.CurvesToolValue curvesToolValue = new PhotoFilterView.CurvesToolValue();
        public float blurExcludeSize;
        public org.telegram.ui.Components.Point blurExcludePoint;
        public float blurExcludeBlurSize;
        public float blurAngle;
    }

    public static class CropState {
        public float cropPx;
        public float cropPy;
        public float cropScale = 1;
        public float cropRotate;
        public float cropPw = 1;
        public float cropPh = 1;
        public int transformWidth;
        public int transformHeight;
        public int transformRotation;
        public boolean mirrored;

        public float stateScale;
        public float scale;
        public Matrix matrix;
        public int width;
        public int height;
        public boolean freeform;
        public float lockedAspectRatio;

        public boolean initied;

        @Override
        public CropState clone() {
            CropState cloned = new CropState();

            cloned.cropPx = this.cropPx;
            cloned.cropPy = this.cropPy;
            cloned.cropScale = this.cropScale;
            cloned.cropRotate = this.cropRotate;
            cloned.cropPw = this.cropPw;
            cloned.cropPh = this.cropPh;
            cloned.transformWidth = this.transformWidth;
            cloned.transformHeight = this.transformHeight;
            cloned.transformRotation = this.transformRotation;
            cloned.mirrored = this.mirrored;

            cloned.stateScale = this.stateScale;
            cloned.scale = this.scale;
            cloned.matrix = this.matrix;
            cloned.width = this.width;
            cloned.height = this.height;
            cloned.freeform = this.freeform;
            cloned.lockedAspectRatio = this.lockedAspectRatio;

            cloned.initied = this.initied;
            return cloned;
        }
    }

    public static class MediaEditState {

        public CharSequence caption;

        public String thumbPath;
        public String imagePath;
        public String filterPath;
        public String paintPath;
        public String croppedPaintPath;
        public String fullPaintPath;

        public ArrayList<TLRPC.MessageEntity> entities;
        public SavedFilterState savedFilterState;
        public ArrayList<VideoEditedInfo.MediaEntity> mediaEntities;
        public ArrayList<VideoEditedInfo.MediaEntity> croppedMediaEntities;
        public ArrayList<TLRPC.InputDocument> stickers;
        public VideoEditedInfo editedInfo;
        public long averageDuration;
        public boolean isFiltered;
        public boolean isPainted;
        public boolean isCropped;
        public int ttl;

        public CropState cropState;

        public String getPath() {
            return null;
        }

        public void reset() {
            caption = null;
            thumbPath = null;
            filterPath = null;
            imagePath = null;
            paintPath = null;
            croppedPaintPath = null;
            isFiltered = false;
            isPainted = false;
            isCropped = false;
            ttl = 0;
            mediaEntities = null;
            editedInfo = null;
            entities = null;
            savedFilterState = null;
            stickers = null;
            cropState = null;
        }

        public void copyFrom(MediaEditState state) {
            caption = state.caption;

            thumbPath = state.thumbPath;
            imagePath = state.imagePath;
            filterPath = state.filterPath;
            paintPath = state.paintPath;
            croppedPaintPath = state.croppedPaintPath;
            fullPaintPath = state.fullPaintPath;

            entities = state.entities;
            savedFilterState = state.savedFilterState;
            mediaEntities = state.mediaEntities;
            croppedMediaEntities = state.croppedMediaEntities;
            stickers = state.stickers;
            editedInfo = state.editedInfo;
            averageDuration = state.averageDuration;
            isFiltered = state.isFiltered;
            isPainted = state.isPainted;
            isCropped = state.isCropped;
            ttl = state.ttl;

            cropState = state.cropState;
        }
    }

    public static class PhotoEntry extends MediaEditState {
        public int bucketId;
        public int imageId;
        public long dateTaken;
        public int duration;
        public int width;
        public int height;
        public long size;
        public String path;
        public int orientation;
        public boolean isVideo;
        public boolean isMuted;
        public boolean canDeleteAfter;

        public PhotoEntry(int bucketId, int imageId, long dateTaken, String path, int orientation, boolean isVideo, int width, int height, long size) {
            this.bucketId = bucketId;
            this.imageId = imageId;
            this.dateTaken = dateTaken;
            this.path = path;
            this.width = width;
            this.height = height;
            this.size = size;
            if (isVideo) {
                this.duration = orientation;
            } else {
                this.orientation = orientation;
            }
            this.isVideo = isVideo;
        }

        @Override
        public String getPath() {
            return path;
        }

        @Override
        public void reset() {
            if (isVideo) {
                if (filterPath != null) {
                    new File(filterPath).delete();
                    filterPath = null;
                }
            }
            super.reset();
        }
    }

    public static class SearchImage extends MediaEditState {
        public String id;
        public String imageUrl;
        public String thumbUrl;
        public int width;
        public int height;
        public int size;
        public int type;
        public int date;
        public CharSequence caption;
        public TLRPC.Document document;
        public TLRPC.Photo photo;
        public TLRPC.PhotoSize photoSize;
        public TLRPC.PhotoSize thumbPhotoSize;
        public TLRPC.BotInlineResult inlineResult;
        public HashMap<String, String> params;

        @Override
        public String getPath() {
            if (photoSize != null) {
                return FileLoader.getPathToAttach(photoSize, true).getAbsolutePath();
            } else if (document != null) {
                return FileLoader.getPathToAttach(document, true).getAbsolutePath();
            } else {
                return ImageLoader.getHttpFilePath(imageUrl, "jpg").getAbsolutePath();
            }
        }

        @Override
        public void reset() {
            super.reset();
        }

        public String getAttachName() {
            if (photoSize != null) {
                return FileLoader.getAttachFileName(photoSize);
            } else if (document != null) {
                return FileLoader.getAttachFileName(document);
            }
            return Utilities.MD5(imageUrl) + "." + ImageLoader.getHttpUrlExtension(imageUrl, "jpg");
        }

        public String getPathToAttach() {
            if (photoSize != null) {
                return FileLoader.getPathToAttach(photoSize, true).getAbsolutePath();
            } else if (document != null) {
                return FileLoader.getPathToAttach(document, true).getAbsolutePath();
            } else {
                return imageUrl;
            }
        }
    }

    AudioManager.OnAudioFocusChangeListener audioRecordFocusChangedListener = focusChange -> {
        if (focusChange != AudioManager.AUDIOFOCUS_GAIN) {
            hasRecordAudioFocus = false;
        }
    };

    public final static int VIDEO_BITRATE_1080 = 6800_000;
    public final static int VIDEO_BITRATE_720 = 2621_440;
    public final static int VIDEO_BITRATE_480 = 1000_000;
    public final static int VIDEO_BITRATE_360 = 750_000;

    public final static String VIDEO_MIME_TYPE = "video/avc";
    public final static String AUIDO_MIME_TYPE = "audio/mp4a-latm";

    private final Object videoConvertSync = new Object();

    private SensorManager sensorManager;
    private boolean ignoreProximity;
    private PowerManager.WakeLock proximityWakeLock;
    private Sensor proximitySensor;
    private Sensor accelerometerSensor;
    private Sensor linearSensor;
    private Sensor gravitySensor;
    private boolean raiseToEarRecord;
    private ChatActivity raiseChat;
    private boolean accelerometerVertical;
    private int raisedToTop;
    private int raisedToTopSign;
    private int raisedToBack;
    private int countLess;
    private long timeSinceRaise;
    private long lastTimestamp = 0;
    private boolean proximityTouched;
    private boolean proximityHasDifferentValues;
    private float lastProximityValue = -100;
    private boolean useFrontSpeaker;
    private boolean inputFieldHasText;
    private boolean allowStartRecord;
    private boolean ignoreOnPause;
    private boolean sensorsStarted;
    private float previousAccValue;
    private float[] gravity = new float[3];
    private float[] gravityFast = new float[3];
    private float[] linearAcceleration = new float[3];

    private int hasAudioFocus;
    private boolean hasRecordAudioFocus;
    private boolean callInProgress;
    private int audioFocus = AUDIO_NO_FOCUS_NO_DUCK;
    private boolean resumeAudioOnFocusGain;

    private static final float VOLUME_DUCK = 0.2f;
    private static final float VOLUME_NORMAL = 1.0f;
    private static final int AUDIO_NO_FOCUS_NO_DUCK = 0;
    private static final int AUDIO_NO_FOCUS_CAN_DUCK = 1;
    private static final int AUDIO_FOCUSED = 2;

    private static class VideoConvertMessage {
        public MessageObject messageObject;
        public VideoEditedInfo videoEditedInfo;
        public int currentAccount;

        public VideoConvertMessage(MessageObject object, VideoEditedInfo info) {
            messageObject = object;
            currentAccount = messageObject.currentAccount;
            videoEditedInfo = info;
        }
    }

    private ArrayList<VideoConvertMessage> videoConvertQueue = new ArrayList<>();
    private final Object videoQueueSync = new Object();
    private HashMap<String, MessageObject> generatingWaveform = new HashMap<>();

    private boolean voiceMessagesPlaylistUnread;
    private ArrayList<MessageObject> voiceMessagesPlaylist;
    private SparseArray<MessageObject> voiceMessagesPlaylistMap;

    private static Runnable refreshGalleryRunnable;
    public static AlbumEntry allMediaAlbumEntry;
    public static AlbumEntry allPhotosAlbumEntry;
    public static AlbumEntry allVideosAlbumEntry;
    public static ArrayList<AlbumEntry> allMediaAlbums = new ArrayList<>();
    public static ArrayList<AlbumEntry> allPhotoAlbums = new ArrayList<>();
    private static Runnable broadcastPhotosRunnable;

    private boolean isPaused = false;
    private VideoPlayer audioPlayer = null;
    private VideoPlayer emojiSoundPlayer = null;
    private int emojiSoundPlayerNum = 0;
    private boolean isStreamingCurrentAudio;
    private int playerNum;
    private String shouldSavePositionForCurrentAudio;
    private long lastSaveTime;
    private float currentPlaybackSpeed = 1.0f;
    private float currentMusicPlaybackSpeed = 1.0f;
    private float fastPlaybackSpeed = 1.0f;
    private float fastMusicPlaybackSpeed = 1.0f;
    private float seekToProgressPending;
    private long lastProgress = 0;
    private MessageObject playingMessageObject;
    private MessageObject goingToShowMessageObject;
    private Timer progressTimer = null;
    private final Object progressTimerSync = new Object();
    private boolean downloadingCurrentMessage;
    private boolean playMusicAgain;
    private PlaylistGlobalSearchParams playlistGlobalSearchParams;
    private AudioInfo audioInfo;
    private VideoPlayer videoPlayer;
    private boolean playerWasReady;
    private TextureView currentTextureView;
    private PipRoundVideoView pipRoundVideoView;
    private int pipSwitchingState;
    private Activity baseActivity;
    private BaseFragment flagSecureFragment;
    private View feedbackView;
    private AspectRatioFrameLayout currentAspectRatioFrameLayout;
    private boolean isDrawingWasReady;
    private FrameLayout currentTextureViewContainer;
    private int currentAspectRatioFrameLayoutRotation;
    private float currentAspectRatioFrameLayoutRatio;
    private boolean currentAspectRatioFrameLayoutReady;

    private ArrayList<MessageObject> playlist = new ArrayList<>();
    private HashMap<Integer, MessageObject> playlistMap = new HashMap<>();
    private ArrayList<MessageObject> shuffledPlaylist = new ArrayList<>();
    private int currentPlaylistNum;
    private boolean forceLoopCurrentPlaylist;
    private boolean[] playlistEndReached = new boolean[]{false, false};
    private boolean loadingPlaylist;
    private long playlistMergeDialogId;
    private int playlistClassGuid;
    private int[] playlistMaxId = new int[]{Integer.MAX_VALUE, Integer.MAX_VALUE};

    private Runnable setLoadingRunnable = new Runnable() {
        @Override
        public void run() {
            if (playingMessageObject == null) {
                return;
            }
            FileLoader.getInstance(playingMessageObject.currentAccount).setLoadingVideo(playingMessageObject.getDocument(), true, false);
        }
    };

    private AudioRecord audioRecorder;
    private TLRPC.TL_document recordingAudio;
    private int recordingGuid = -1;
    private int recordingCurrentAccount;
    private File recordingAudioFile;
    private long recordStartTime;
    private long recordTimeCount;
    private long recordDialogId;
    private MessageObject recordReplyingMsg;
    private MessageObject recordReplyingTopMsg;
    private short[] recordSamples = new short[1024];
    private long samplesCount;

    private final Object sync = new Object();

    private ArrayList<ByteBuffer> recordBuffers = new ArrayList<>();
    private ByteBuffer fileBuffer;
    public int recordBufferSize = 1280;
    public int sampleRate = NekoConfig.increaseVoiceMessageQuality.Bool() ? 48000 : 16000;
    private int sendAfterDone;
    private boolean sendAfterDoneNotify;
    private int sendAfterDoneScheduleDate;

    private Runnable recordStartRunnable;
    private DispatchQueue recordQueue;
    private DispatchQueue fileEncodingQueue;
    private Runnable recordRunnable = new Runnable() {
        @Override
        public void run() {
            if (audioRecorder != null) {
                ByteBuffer buffer;
                if (!recordBuffers.isEmpty()) {
                    buffer = recordBuffers.get(0);
                    recordBuffers.remove(0);
                } else {
                    buffer = ByteBuffer.allocateDirect(recordBufferSize);
                    buffer.order(ByteOrder.nativeOrder());
                }
                buffer.rewind();
                int len = audioRecorder.read(buffer, buffer.capacity());
                if (len > 0) {
                    buffer.limit(len);
                    double sum = 0;
                    try {
                        long newSamplesCount = samplesCount + len / 2;
                        int currentPart = (int) (((double) samplesCount / (double) newSamplesCount) * recordSamples.length);
                        int newPart = recordSamples.length - currentPart;
                        float sampleStep;
                        if (currentPart != 0) {
                            sampleStep = (float) recordSamples.length / (float) currentPart;
                            float currentNum = 0;
                            for (int a = 0; a < currentPart; a++) {
                                recordSamples[a] = recordSamples[(int) currentNum];
                                currentNum += sampleStep;
                            }
                        }
                        int currentNum = currentPart;
                        float nextNum = 0;
                        sampleStep = (float) len / 2 / (float) newPart;
                        for (int i = 0; i < len / 2; i++) {
                            short peak = buffer.getShort();
                            if (Build.VERSION.SDK_INT < 21) {
                                if (peak > 2500) {
                                    sum += peak * peak;
                                }
                            } else {
                                sum += peak * peak;
                            }
                            if (i == (int) nextNum && currentNum < recordSamples.length) {
                                recordSamples[currentNum] = peak;
                                nextNum += sampleStep;
                                currentNum++;
                            }
                        }
                        samplesCount = newSamplesCount;
                    } catch (Exception e) {
                        FileLog.e(e);
                    }
                    buffer.position(0);
                    final double amplitude = Math.sqrt(sum / len / 2);
                    final ByteBuffer finalBuffer = buffer;
                    final boolean flush = len != buffer.capacity();
                    fileEncodingQueue.postRunnable(() -> {
                        while (finalBuffer.hasRemaining()) {
                            int oldLimit = -1;
                            if (finalBuffer.remaining() > fileBuffer.remaining()) {
                                oldLimit = finalBuffer.limit();
                                finalBuffer.limit(fileBuffer.remaining() + finalBuffer.position());
                            }
                            fileBuffer.put(finalBuffer);
                            if (fileBuffer.position() == fileBuffer.limit() || flush) {
                                if (writeFrame(fileBuffer, !flush ? fileBuffer.limit() : finalBuffer.position()) != 0) {
                                    fileBuffer.rewind();
                                    recordTimeCount += fileBuffer.limit() / 2 / (sampleRate / 1000);
                                }
                            }
                            if (oldLimit != -1) {
                                finalBuffer.limit(oldLimit);
                            }
                        }
                        recordQueue.postRunnable(() -> recordBuffers.add(finalBuffer));
                    });
                    recordQueue.postRunnable(recordRunnable);
                    AndroidUtilities.runOnUIThread(() -> NotificationCenter.getInstance(recordingCurrentAccount).postNotificationName(NotificationCenter.recordProgressChanged, recordingGuid, amplitude));
                } else {
                    recordBuffers.add(buffer);
                    if (sendAfterDone != 3) {
                        stopRecordingInternal(sendAfterDone, sendAfterDoneNotify, sendAfterDoneScheduleDate);
                    }
                }
            }
        }
    };

    private float audioVolume;
    private ValueAnimator audioVolumeAnimator;

    private final ValueAnimator.AnimatorUpdateListener audioVolumeUpdateListener = new ValueAnimator.AnimatorUpdateListener() {
        @Override
        public void onAnimationUpdate(ValueAnimator valueAnimator) {
            audioVolume = (float) valueAnimator.getAnimatedValue();
            setPlayerVolume();
        }
    };

    private class InternalObserver extends ContentObserver {
        public InternalObserver() {
            super(null);
        }

        @Override
        public void onChange(boolean selfChange) {
            super.onChange(selfChange);
            processMediaObserver(MediaStore.Images.Media.INTERNAL_CONTENT_URI);
        }
    }

    private class ExternalObserver extends ContentObserver {
        public ExternalObserver() {
            super(null);
        }

        @Override
        public void onChange(boolean selfChange) {
            super.onChange(selfChange);
            processMediaObserver(MediaStore.Images.Media.EXTERNAL_CONTENT_URI);
        }
    }

    private static class GalleryObserverInternal extends ContentObserver {
        public GalleryObserverInternal() {
            super(null);
        }

        private void scheduleReloadRunnable() {
            AndroidUtilities.runOnUIThread(refreshGalleryRunnable = () -> {
                if (PhotoViewer.getInstance().isVisible()) {
                    scheduleReloadRunnable();
                    return;
                }
                refreshGalleryRunnable = null;
                loadGalleryPhotosAlbums(0);
            }, 2000);
        }

        @Override
        public void onChange(boolean selfChange) {
            super.onChange(selfChange);
            if (refreshGalleryRunnable != null) {
                AndroidUtilities.cancelRunOnUIThread(refreshGalleryRunnable);
            }
            scheduleReloadRunnable();
        }
    }

    private static class GalleryObserverExternal extends ContentObserver {
        public GalleryObserverExternal() {
            super(null);
        }

        @Override
        public void onChange(boolean selfChange) {
            super.onChange(selfChange);
            if (refreshGalleryRunnable != null) {
                AndroidUtilities.cancelRunOnUIThread(refreshGalleryRunnable);
            }
            AndroidUtilities.runOnUIThread(refreshGalleryRunnable = () -> {
                refreshGalleryRunnable = null;
                loadGalleryPhotosAlbums(0);
            }, 2000);
        }
    }

    public static void checkGallery() {
        if (Build.VERSION.SDK_INT < 24 || allPhotosAlbumEntry == null) {
            return;
        }
        final int prevSize = allPhotosAlbumEntry.photos.size();
        Utilities.globalQueue.postRunnable(() -> {
            int count = 0;
            Cursor cursor = null;
            try {
                if (ApplicationLoader.applicationContext.checkSelfPermission(Manifest.permission.READ_EXTERNAL_STORAGE) == PackageManager.PERMISSION_GRANTED) {
                    cursor = MediaStore.Images.Media.query(ApplicationLoader.applicationContext.getContentResolver(), MediaStore.Images.Media.EXTERNAL_CONTENT_URI, new String[]{"COUNT(_id)"}, null, null, null);
                    if (cursor != null) {
                        if (cursor.moveToNext()) {
                            count += cursor.getInt(0);
                        }
                    }
                }
            } catch (Throwable e) {
                FileLog.e(e);
            } finally {
                if (cursor != null) {
                    cursor.close();
                }
            }
            try {
                if (ApplicationLoader.applicationContext.checkSelfPermission(Manifest.permission.READ_EXTERNAL_STORAGE) == PackageManager.PERMISSION_GRANTED) {
                    cursor = MediaStore.Images.Media.query(ApplicationLoader.applicationContext.getContentResolver(), MediaStore.Video.Media.EXTERNAL_CONTENT_URI, new String[]{"COUNT(_id)"}, null, null, null);
                    if (cursor != null) {
                        if (cursor.moveToNext()) {
                            count += cursor.getInt(0);
                        }
                    }
                }
            } catch (Throwable e) {
                FileLog.e(e);
            } finally {
                if (cursor != null) {
                    cursor.close();
                }
            }
            if (prevSize != count) {
                if (refreshGalleryRunnable != null) {
                    AndroidUtilities.cancelRunOnUIThread(refreshGalleryRunnable);
                    refreshGalleryRunnable = null;
                }
                loadGalleryPhotosAlbums(0);
            }
        }, 2000);
    }


    private ExternalObserver externalObserver;
    private InternalObserver internalObserver;
    private long lastChatEnterTime;
    private int lastChatAccount;
    private long lastChatLeaveTime;
    private long lastMediaCheckTime;
    private TLRPC.EncryptedChat lastSecretChat;
    private TLRPC.User lastUser;
    private int lastMessageId;
    private ArrayList<Long> lastChatVisibleMessages;
    private int startObserverToken;
    private StopMediaObserverRunnable stopMediaObserverRunnable;

    private final class StopMediaObserverRunnable implements Runnable {
        public int currentObserverToken = 0;

        @Override
        public void run() {
            if (currentObserverToken == startObserverToken) {
                try {
                    if (internalObserver != null) {
                        ApplicationLoader.applicationContext.getContentResolver().unregisterContentObserver(internalObserver);
                        internalObserver = null;
                    }
                } catch (Exception e) {
                    FileLog.e(e);
                }
                try {
                    if (externalObserver != null) {
                        ApplicationLoader.applicationContext.getContentResolver().unregisterContentObserver(externalObserver);
                        externalObserver = null;
                    }
                } catch (Exception e) {
                    FileLog.e(e);
                }
            }
        }
    }

    private String[] mediaProjections;

    private static volatile MediaController Instance;

    public static MediaController getInstance() {
        MediaController localInstance = Instance;
        if (localInstance == null) {
            synchronized (MediaController.class) {
                localInstance = Instance;
                if (localInstance == null) {
                    Instance = localInstance = new MediaController();
                }
            }
        }
        return localInstance;
    }

    public void recreateProximityWakeLock() {

        if (NekoConfig.disableProximityEvents.Bool()) {
            proximityWakeLock = null;
            return;
        }

        try {
            PowerManager powerManager = (PowerManager) ApplicationLoader.applicationContext.getSystemService(Context.POWER_SERVICE);
            proximityWakeLock = powerManager.newWakeLock(0x00000020, "telegram:proximity_lock");
        } catch (Exception e) {
            FileLog.e(e);
        }
    }

    public MediaController() {
        recordQueue = new DispatchQueue("recordQueue");
        recordQueue.setPriority(Thread.MAX_PRIORITY);
        fileEncodingQueue = new DispatchQueue("fileEncodingQueue");
        fileEncodingQueue.setPriority(Thread.MAX_PRIORITY);

        recordQueue.postRunnable(() -> {
            try {
                sampleRate = NekoConfig.increaseVoiceMessageQuality.Bool() ? 48000 : 16000;
                int minBuferSize = AudioRecord.getMinBufferSize(sampleRate, AudioFormat.CHANNEL_IN_MONO, AudioFormat.ENCODING_PCM_16BIT);
                if (minBuferSize <= 0) {
                    minBuferSize = 1280;
                }
                recordBufferSize = minBuferSize;

                for (int a = 0; a < 5; a++) {
                    ByteBuffer buffer = ByteBuffer.allocateDirect(recordBufferSize);
                    buffer.order(ByteOrder.nativeOrder());
                    recordBuffers.add(buffer);
                }
            } catch (Exception e) {
                FileLog.e(e);
            }
        });
        Utilities.globalQueue.postRunnable(() -> {
            try {
                currentPlaybackSpeed = MessagesController.getGlobalMainSettings().getFloat("playbackSpeed", 1.0f);
                currentMusicPlaybackSpeed = MessagesController.getGlobalMainSettings().getFloat("musicPlaybackSpeed", 1.0f);
                fastPlaybackSpeed = MessagesController.getGlobalMainSettings().getFloat("fastPlaybackSpeed", 1.8f);
                fastMusicPlaybackSpeed = MessagesController.getGlobalMainSettings().getFloat("fastMusicPlaybackSpeed", 1.8f);
                sensorManager = (SensorManager) ApplicationLoader.applicationContext.getSystemService(Context.SENSOR_SERVICE);
                linearSensor = sensorManager.getDefaultSensor(Sensor.TYPE_LINEAR_ACCELERATION);
                gravitySensor = sensorManager.getDefaultSensor(Sensor.TYPE_GRAVITY);
                if (linearSensor == null || gravitySensor == null) {
                    if (BuildVars.LOGS_ENABLED) {
                        FileLog.d("gravity or linear sensor not found");
                    }
                    accelerometerSensor = sensorManager.getDefaultSensor(Sensor.TYPE_ACCELEROMETER);
                    linearSensor = null;
                    gravitySensor = null;
                }
                proximitySensor = sensorManager.getDefaultSensor(Sensor.TYPE_PROXIMITY);
                recreateProximityWakeLock();
            } catch (Exception e) {
                FileLog.e(e);
            }

            try {
                PhoneStateListener phoneStateListener = new PhoneStateListener() {
                    @Override
                    public void onCallStateChanged(final int state, String incomingNumber) {
                        AndroidUtilities.runOnUIThread(() -> {
                            if (state == TelephonyManager.CALL_STATE_RINGING) {
                                if (isPlayingMessage(playingMessageObject) && !isMessagePaused()) {
                                    pauseMessage(playingMessageObject);
                                } else if (recordStartRunnable != null || recordingAudio != null) {
                                    stopRecording(2, false, 0);
                                }
                                EmbedBottomSheet embedBottomSheet = EmbedBottomSheet.getInstance();
                                if (embedBottomSheet != null) {
                                    embedBottomSheet.pause();
                                }
                                callInProgress = true;
                            } else if (state == TelephonyManager.CALL_STATE_IDLE) {
                                callInProgress = false;
                            } else if (state == TelephonyManager.CALL_STATE_OFFHOOK) {
                                EmbedBottomSheet embedBottomSheet = EmbedBottomSheet.getInstance();
                                if (embedBottomSheet != null) {
                                    embedBottomSheet.pause();
                                }
                                callInProgress = true;
                            }
                        });
                    }
                };
                TelephonyManager mgr = (TelephonyManager) ApplicationLoader.applicationContext.getSystemService(Context.TELEPHONY_SERVICE);
                if (mgr != null) {
                    mgr.listen(phoneStateListener, PhoneStateListener.LISTEN_CALL_STATE);
                }
            } catch (Exception e) {
                FileLog.e(e);
            }
        });

        fileBuffer = ByteBuffer.allocateDirect(1920);

        AndroidUtilities.runOnUIThread(() -> {
            for (int a : SharedConfig.activeAccounts) {
                NotificationCenter.getInstance(a).addObserver(MediaController.this, NotificationCenter.fileLoaded);
                NotificationCenter.getInstance(a).addObserver(MediaController.this, NotificationCenter.httpFileDidLoad);
                NotificationCenter.getInstance(a).addObserver(MediaController.this, NotificationCenter.didReceiveNewMessages);
                NotificationCenter.getInstance(a).addObserver(MediaController.this, NotificationCenter.messagesDeleted);
                NotificationCenter.getInstance(a).addObserver(MediaController.this, NotificationCenter.removeAllMessagesFromDialog);
                NotificationCenter.getInstance(a).addObserver(MediaController.this, NotificationCenter.musicDidLoad);
                NotificationCenter.getInstance(a).addObserver(MediaController.this, NotificationCenter.mediaDidLoad);
                NotificationCenter.getGlobalInstance().addObserver(MediaController.this, NotificationCenter.playerDidStartPlaying);
            }
        });

        mediaProjections = new String[]{
                MediaStore.Images.ImageColumns.DATA,
                MediaStore.Images.ImageColumns.DISPLAY_NAME,
                MediaStore.Images.ImageColumns.BUCKET_DISPLAY_NAME,
                Build.VERSION.SDK_INT > 28 ? MediaStore.Images.ImageColumns.DATE_MODIFIED : MediaStore.Images.ImageColumns.DATE_TAKEN,
                MediaStore.Images.ImageColumns.TITLE,
                MediaStore.Images.ImageColumns.WIDTH,
                MediaStore.Images.ImageColumns.HEIGHT
        };

        ContentResolver contentResolver = ApplicationLoader.applicationContext.getContentResolver();
        try {
            contentResolver.registerContentObserver(MediaStore.Images.Media.EXTERNAL_CONTENT_URI, true, new GalleryObserverExternal());
        } catch (Exception e) {
            FileLog.e(e);
        }
        try {
            contentResolver.registerContentObserver(MediaStore.Images.Media.INTERNAL_CONTENT_URI, true, new GalleryObserverInternal());
        } catch (Exception e) {
            FileLog.e(e);
        }
        try {
            contentResolver.registerContentObserver(MediaStore.Video.Media.EXTERNAL_CONTENT_URI, true, new GalleryObserverExternal());
        } catch (Exception e) {
            FileLog.e(e);
        }
        try {
            contentResolver.registerContentObserver(MediaStore.Video.Media.INTERNAL_CONTENT_URI, true, new GalleryObserverInternal());
        } catch (Exception e) {
            FileLog.e(e);
        }
    }

    @Override
    public void onAudioFocusChange(int focusChange) {
        AndroidUtilities.runOnUIThread(() -> {
            if (focusChange == AudioManager.AUDIOFOCUS_LOSS) {
                if (isPlayingMessage(getPlayingMessageObject()) && !isMessagePaused()) {
                    pauseMessage(playingMessageObject);
                }
                hasAudioFocus = 0;
                audioFocus = AUDIO_NO_FOCUS_NO_DUCK;
            } else if (focusChange == AudioManager.AUDIOFOCUS_GAIN) {
                audioFocus = AUDIO_FOCUSED;
                if (resumeAudioOnFocusGain) {
                    resumeAudioOnFocusGain = false;
                    if (isPlayingMessage(getPlayingMessageObject()) && isMessagePaused()) {
                        playMessage(getPlayingMessageObject());
                    }
                }
            } else if (focusChange == AudioManager.AUDIOFOCUS_LOSS_TRANSIENT_CAN_DUCK) {
                audioFocus = AUDIO_NO_FOCUS_CAN_DUCK;
            } else if (focusChange == AudioManager.AUDIOFOCUS_LOSS_TRANSIENT) {
                audioFocus = AUDIO_NO_FOCUS_NO_DUCK;
                if (isPlayingMessage(getPlayingMessageObject()) && !isMessagePaused()) {
                    pauseMessage(playingMessageObject);
                    resumeAudioOnFocusGain = true;
                }
            }
            setPlayerVolume();
        });
    }

    private void setPlayerVolume() {
        try {
            float volume;
            if (audioFocus != AUDIO_NO_FOCUS_CAN_DUCK) {
                volume = VOLUME_NORMAL;
            } else {
                volume = VOLUME_DUCK;
            }
            if (audioPlayer != null) {
                audioPlayer.setVolume(volume * audioVolume);
            } else if (videoPlayer != null) {
                videoPlayer.setVolume(volume);
            }
        } catch (Exception e) {
            FileLog.e(e);
        }
    }

    public VideoPlayer getVideoPlayer() {
        return videoPlayer;
    }

    private void startProgressTimer(final MessageObject currentPlayingMessageObject) {
        synchronized (progressTimerSync) {
            if (progressTimer != null) {
                try {
                    progressTimer.cancel();
                    progressTimer = null;
                } catch (Exception e) {
                    FileLog.e(e);
                }
            }
            final String fileName = currentPlayingMessageObject.getFileName();
            progressTimer = new Timer();
            progressTimer.schedule(new TimerTask() {
                @Override
                public void run() {
                    synchronized (sync) {
                        AndroidUtilities.runOnUIThread(() -> {
                            if ((audioPlayer != null || videoPlayer != null) && !isPaused) {
                                try {
                                    long duration;
                                    long progress;
                                    float value;
                                    float bufferedValue;
                                    if (videoPlayer != null) {
                                        duration = videoPlayer.getDuration();
                                        progress = videoPlayer.getCurrentPosition();
                                        if (progress < 0 || duration <= 0) {
                                            return;
                                        }
                                        bufferedValue = videoPlayer.getBufferedPosition() / (float) duration;
                                        value = progress / (float) duration;
                                        if (value >= 1) {
                                            return;
                                        }
                                    } else {
                                        duration = audioPlayer.getDuration();
                                        progress = audioPlayer.getCurrentPosition();
                                        value = duration >= 0 ? (progress / (float) duration) : 0.0f;
                                        bufferedValue = audioPlayer.getBufferedPosition() / (float) duration;
                                        if (duration == C.TIME_UNSET || progress < 0 || seekToProgressPending != 0) {
                                            return;
                                        }
                                    }
                                    lastProgress = progress;
                                    currentPlayingMessageObject.audioPlayerDuration = (int) (duration / 1000);
                                    currentPlayingMessageObject.audioProgress = value;
                                    currentPlayingMessageObject.audioProgressSec = (int) (lastProgress / 1000);
                                    currentPlayingMessageObject.bufferedProgress = bufferedValue;
                                    if (value >= 0 && shouldSavePositionForCurrentAudio != null && SystemClock.elapsedRealtime() - lastSaveTime >= 1000) {
                                        final String saveFor = shouldSavePositionForCurrentAudio;
                                        lastSaveTime = SystemClock.elapsedRealtime();
                                        Utilities.globalQueue.postRunnable(() -> {
                                            SharedPreferences.Editor editor = ApplicationLoader.applicationContext.getSharedPreferences("media_saved_pos", Activity.MODE_PRIVATE).edit();
                                            editor.putFloat(saveFor, value).commit();
                                        });
                                    }
                                    NotificationCenter.getInstance(currentPlayingMessageObject.currentAccount).postNotificationName(NotificationCenter.messagePlayingProgressDidChanged, currentPlayingMessageObject.getId(), value);
                                } catch (Exception e) {
                                    FileLog.e(e);
                                }
                            }
                        });
                    }
                }
            }, 0, 17);
        }
    }

    private void stopProgressTimer() {
        synchronized (progressTimerSync) {
            if (progressTimer != null) {
                try {
                    progressTimer.cancel();
                    progressTimer = null;
                } catch (Exception e) {
                    FileLog.e(e);
                }
            }
        }
    }

    public void cleanup() {
        cleanupPlayer(true, true);
        audioInfo = null;
        playMusicAgain = false;
        for (int a : SharedConfig.activeAccounts) {
            DownloadController.getInstance(a).cleanup();
        }
        videoConvertQueue.clear();
        generatingWaveform.clear();
        voiceMessagesPlaylist = null;
        voiceMessagesPlaylistMap = null;
        clearPlaylist();
        cancelVideoConvert(null);
    }

    private void clearPlaylist() {
        playlist.clear();
        playlistMap.clear();
        shuffledPlaylist.clear();
        playlistClassGuid = 0;
        playlistEndReached[0] = playlistEndReached[1] = false;
        playlistMergeDialogId = 0;
        playlistMaxId[0] = playlistMaxId[1] = Integer.MAX_VALUE;
        loadingPlaylist = false;
        playlistGlobalSearchParams = null;
    }

    public void startMediaObserver() {
        ApplicationLoader.applicationHandler.removeCallbacks(stopMediaObserverRunnable);
        startObserverToken++;
        try {
            if (internalObserver == null) {
                ApplicationLoader.applicationContext.getContentResolver().registerContentObserver(MediaStore.Images.Media.EXTERNAL_CONTENT_URI, false, externalObserver = new ExternalObserver());
            }
        } catch (Exception e) {
            FileLog.e(e);
        }
        try {
            if (externalObserver == null) {
                ApplicationLoader.applicationContext.getContentResolver().registerContentObserver(MediaStore.Images.Media.INTERNAL_CONTENT_URI, false, internalObserver = new InternalObserver());
            }
        } catch (Exception e) {
            FileLog.e(e);
        }
    }

    public void stopMediaObserver() {
        if (stopMediaObserverRunnable == null) {
            stopMediaObserverRunnable = new StopMediaObserverRunnable();
        }
        stopMediaObserverRunnable.currentObserverToken = startObserverToken;
        ApplicationLoader.applicationHandler.postDelayed(stopMediaObserverRunnable, 5000);
    }

    private void processMediaObserver(Uri uri) {
        Cursor cursor = null;
        try {
            Point size = AndroidUtilities.getRealScreenSize();

            cursor = ApplicationLoader.applicationContext.getContentResolver().query(uri, mediaProjections, null, null, "date_added DESC LIMIT 1");
            final ArrayList<Long> screenshotDates = new ArrayList<>();
            if (cursor != null) {
                while (cursor.moveToNext()) {
                    String val = "";
                    String data = cursor.getString(0);
                    String display_name = cursor.getString(1);
                    String album_name = cursor.getString(2);
                    long date = cursor.getLong(3);
                    String title = cursor.getString(4);
                    int photoW = cursor.getInt(5);
                    int photoH = cursor.getInt(6);
                    if (data != null && data.toLowerCase().contains("screenshot") ||
                            display_name != null && display_name.toLowerCase().contains("screenshot") ||
                            album_name != null && album_name.toLowerCase().contains("screenshot") ||
                            title != null && title.toLowerCase().contains("screenshot")) {
                        try {
                            if (photoW == 0 || photoH == 0) {
                                BitmapFactory.Options bmOptions = new BitmapFactory.Options();
                                bmOptions.inJustDecodeBounds = true;
                                BitmapFactory.decodeFile(data, bmOptions);
                                photoW = bmOptions.outWidth;
                                photoH = bmOptions.outHeight;
                            }
                            if (photoW <= 0 || photoH <= 0 || (photoW == size.x && photoH == size.y || photoH == size.x && photoW == size.y)) {
                                screenshotDates.add(date);
                            }
                        } catch (Exception e) {
                            screenshotDates.add(date);
                        }
                    }
                }
                cursor.close();
            }
            if (!screenshotDates.isEmpty()) {
                AndroidUtilities.runOnUIThread(() -> {
                    NotificationCenter.getInstance(lastChatAccount).postNotificationName(NotificationCenter.screenshotTook);
                    checkScreenshots(screenshotDates);
                });
            }
        } catch (Exception e) {
            FileLog.e(e);
        } finally {
            try {
                if (cursor != null) {
                    cursor.close();
                }
            } catch (Exception ignore) {

            }
        }
    }

    private void checkScreenshots(ArrayList<Long> dates) {
        if (dates == null || dates.isEmpty() || lastChatEnterTime == 0 || (lastUser == null && !(lastSecretChat instanceof TLRPC.TL_encryptedChat))) {
            return;
        }
        long dt = 2000;
        boolean send = false;
        for (int a = 0; a < dates.size(); a++) {
            Long date = dates.get(a);
            if (lastMediaCheckTime != 0 && date <= lastMediaCheckTime) {
                continue;
            }

            if (date >= lastChatEnterTime) {
                if (lastChatLeaveTime == 0 || date <= lastChatLeaveTime + dt) {
                    lastMediaCheckTime = Math.max(lastMediaCheckTime, date);
                    send = true;
                }
            }
        }
        if (send && !NekoXConfig.disableScreenshotDetection) {
            if (lastSecretChat != null) {
                SecretChatHelper.getInstance(lastChatAccount).sendScreenshotMessage(lastSecretChat, lastChatVisibleMessages, null);
            } else {
                SendMessagesHelper.getInstance(lastChatAccount).sendScreenshotMessage(lastUser, lastMessageId, null);
            }
        }
    }

    public ArrayList<Long> getLastVisibleMessageIds() {
        return lastChatVisibleMessages;
    }

    public void setLastVisibleMessageIds(int account, long enterTime, long leaveTime, TLRPC.User user, TLRPC.EncryptedChat encryptedChat, ArrayList<Long> visibleMessages, int visibleMessage) {
        lastChatEnterTime = enterTime;
        lastChatLeaveTime = leaveTime;
        lastChatAccount = account;
        lastSecretChat = encryptedChat;
        lastUser = user;
        lastMessageId = visibleMessage;
        lastChatVisibleMessages = visibleMessages;
    }

    @SuppressWarnings("unchecked")
    @Override
    public void didReceivedNotification(int id, int account, Object... args) {
        if (id == NotificationCenter.fileLoaded || id == NotificationCenter.httpFileDidLoad) {
            String fileName = (String) args[0];
            if (playingMessageObject != null && playingMessageObject.currentAccount == account) {
                String file = FileLoader.getAttachFileName(playingMessageObject.getDocument());
                if (file.equals(fileName)) {
                    if (downloadingCurrentMessage) {
                        playMusicAgain = true;
                        playMessage(playingMessageObject);
                    } else if (audioInfo == null) {
                        try {
                            File cacheFile = FileLoader.getPathToMessage(playingMessageObject.messageOwner);
                            audioInfo = AudioInfo.getAudioInfo(cacheFile);
                        } catch (Exception e) {
                            FileLog.e(e);
                        }
                    }
                }
            }
        } else if (id == NotificationCenter.messagesDeleted) {
            boolean scheduled = (Boolean) args[2];
            if (scheduled) {
                return;
            }
            long channelId = (Long) args[1];
            ArrayList<Integer> markAsDeletedMessages = (ArrayList<Integer>) args[0];
            if (playingMessageObject != null) {
                if (channelId == playingMessageObject.messageOwner.peer_id.channel_id) {
                    if (markAsDeletedMessages.contains(playingMessageObject.getId())) {
                        cleanupPlayer(true, true);
                    }
                }
            }
            if (voiceMessagesPlaylist != null && !voiceMessagesPlaylist.isEmpty()) {
                MessageObject messageObject = voiceMessagesPlaylist.get(0);
                if (channelId == messageObject.messageOwner.peer_id.channel_id) {
                    for (int a = 0; a < markAsDeletedMessages.size(); a++) {
                        Integer key = markAsDeletedMessages.get(a);
                        messageObject = voiceMessagesPlaylistMap.get(key);
                        voiceMessagesPlaylistMap.remove(key);
                        if (messageObject != null) {
                            voiceMessagesPlaylist.remove(messageObject);
                        }
                    }
                }
            }
        } else if (id == NotificationCenter.removeAllMessagesFromDialog) {
            long did = (Long) args[0];
            if (playingMessageObject != null && playingMessageObject.getDialogId() == did) {
                cleanupPlayer(false, true);
            }
        } else if (id == NotificationCenter.musicDidLoad) {
            long did = (Long) args[0];
            if (playingMessageObject != null && playingMessageObject.isMusic() && playingMessageObject.getDialogId() == did && !playingMessageObject.scheduled) {
                ArrayList<MessageObject> arrayListBegin = (ArrayList<MessageObject>) args[1];
                ArrayList<MessageObject> arrayListEnd = (ArrayList<MessageObject>) args[2];
                playlist.addAll(0, arrayListBegin);
                playlist.addAll(arrayListEnd);
                for (int a = 0, N = playlist.size(); a < N; a++) {
                    MessageObject object = playlist.get(a);
                    playlistMap.put(object.getId(), object);
                    playlistMaxId[0] = Math.min(playlistMaxId[0], object.getId());
                }
                sortPlaylist();
                if (SharedConfig.shuffleMusic) {
                    buildShuffledPlayList();
                } else if (playingMessageObject != null) {
                    int newIndex = playlist.indexOf(playingMessageObject);
                    if (newIndex >= 0) {
                        currentPlaylistNum = newIndex;
                    }
                }
                playlistClassGuid = ConnectionsManager.generateClassGuid();
            }
        } else if (id == NotificationCenter.mediaDidLoad) {
            int guid = (Integer) args[3];
            if (guid == playlistClassGuid && playingMessageObject != null) {
                long did = (Long) args[0];
                int type = (Integer) args[4];

                ArrayList<MessageObject> arr = (ArrayList<MessageObject>) args[2];
                boolean enc = DialogObject.isEncryptedDialog(did);
                int loadIndex = did == playlistMergeDialogId ? 1 : 0;
                if (!arr.isEmpty()) {
                    playlistEndReached[loadIndex] = (Boolean) args[5];
                }
                int addedCount = 0;
                for (int a = 0; a < arr.size(); a++) {
                    MessageObject message = arr.get(a);
                    if (playlistMap.containsKey(message.getId())) {
                        continue;
                    }
                    addedCount++;
                    playlist.add(0, message);
                    playlistMap.put(message.getId(), message);
                    playlistMaxId[loadIndex] = Math.min(playlistMaxId[loadIndex], message.getId());
                }
                sortPlaylist();
                int newIndex = playlist.indexOf(playingMessageObject);
                if (newIndex >= 0) {
                    currentPlaylistNum = newIndex;
                }
                loadingPlaylist = false;
                if (SharedConfig.shuffleMusic) {
                    buildShuffledPlayList();
                }
                if (addedCount != 0) {
                    NotificationCenter.getInstance(playingMessageObject.currentAccount).postNotificationName(NotificationCenter.moreMusicDidLoad, addedCount);
                }
            }
        } else if (id == NotificationCenter.didReceiveNewMessages) {
            boolean scheduled = (Boolean) args[2];
            if (scheduled) {
                return;
            }
            if (voiceMessagesPlaylist != null && !voiceMessagesPlaylist.isEmpty()) {
                MessageObject messageObject = voiceMessagesPlaylist.get(0);
                long did = (Long) args[0];
                if (did == messageObject.getDialogId()) {
                    ArrayList<MessageObject> arr = (ArrayList<MessageObject>) args[1];
                    for (int a = 0; a < arr.size(); a++) {
                        messageObject = arr.get(a);
                        if ((messageObject.isVoice() || messageObject.isRoundVideo()) && (!voiceMessagesPlaylistUnread || messageObject.isContentUnread() && !messageObject.isOut())) {
                            voiceMessagesPlaylist.add(messageObject);
                            voiceMessagesPlaylistMap.put(messageObject.getId(), messageObject);
                        }
                    }
                }
            }
        } else if (id == NotificationCenter.playerDidStartPlaying) {
            VideoPlayer p = (VideoPlayer) args[0];
            if (!MediaController.getInstance().isCurrentPlayer(p)) {
                MediaController.getInstance().pauseMessage(MediaController.getInstance().getPlayingMessageObject());
            }
        }
    }

    protected boolean isRecordingAudio() {
        return recordStartRunnable != null || recordingAudio != null;
    }

    private boolean isNearToSensor(float value) {
        return !NekoConfig.disableProximityEvents.Bool() && value < 5.0f && value != proximitySensor.getMaximumRange();
    }

    public boolean isRecordingOrListeningByProximity() {
        return proximityTouched && (isRecordingAudio() || playingMessageObject != null && (playingMessageObject.isVoice() || playingMessageObject.isRoundVideo()));
    }

    @Override
    public void onSensorChanged(SensorEvent event) {
        if (!sensorsStarted || VoIPService.getSharedInstance() != null) {
            return;
        }
        if (event.sensor == proximitySensor) {
            if (BuildVars.LOGS_ENABLED) {
                FileLog.d("proximity changed to " + event.values[0] + " max value = " + proximitySensor.getMaximumRange());
            }
            if (lastProximityValue == -100) {
                lastProximityValue = event.values[0];
            } else if (lastProximityValue != event.values[0]) {
                proximityHasDifferentValues = true;
            }
            if (proximityHasDifferentValues) {
                proximityTouched = isNearToSensor(event.values[0]);
            }
        } else if (event.sensor == accelerometerSensor) {
            final double alpha = lastTimestamp == 0 ? 0.98f : 1.0 / (1.0 + (event.timestamp - lastTimestamp) / 1000000000.0);
            final float alphaFast = 0.8f;
            lastTimestamp = event.timestamp;
            gravity[0] = (float) (alpha * gravity[0] + (1.0 - alpha) * event.values[0]);
            gravity[1] = (float) (alpha * gravity[1] + (1.0 - alpha) * event.values[1]);
            gravity[2] = (float) (alpha * gravity[2] + (1.0 - alpha) * event.values[2]);
            gravityFast[0] = (alphaFast * gravity[0] + (1.0f - alphaFast) * event.values[0]);
            gravityFast[1] = (alphaFast * gravity[1] + (1.0f - alphaFast) * event.values[1]);
            gravityFast[2] = (alphaFast * gravity[2] + (1.0f - alphaFast) * event.values[2]);

            linearAcceleration[0] = event.values[0] - gravity[0];
            linearAcceleration[1] = event.values[1] - gravity[1];
            linearAcceleration[2] = event.values[2] - gravity[2];
        } else if (event.sensor == linearSensor) {
            linearAcceleration[0] = event.values[0];
            linearAcceleration[1] = event.values[1];
            linearAcceleration[2] = event.values[2];
        } else if (event.sensor == gravitySensor) {
            gravityFast[0] = gravity[0] = event.values[0];
            gravityFast[1] = gravity[1] = event.values[1];
            gravityFast[2] = gravity[2] = event.values[2];
        }
        final float minDist = 15.0f;
        final int minCount = 6;
        final int countLessMax = 10;
        if (event.sensor == linearSensor || event.sensor == gravitySensor || event.sensor == accelerometerSensor) {
            float val = gravity[0] * linearAcceleration[0] + gravity[1] * linearAcceleration[1] + gravity[2] * linearAcceleration[2];
            if (raisedToBack != minCount) {
                if (val > 0 && previousAccValue > 0 || val < 0 && previousAccValue < 0) {
                    boolean goodValue;
                    int sign;
                    if (val > 0) {
                        goodValue = val > minDist;
                        sign = 1;
                    } else {
                        goodValue = val < -minDist;
                        sign = 2;
                    }
                    if (raisedToTopSign != 0 && raisedToTopSign != sign) {
                        if (raisedToTop == minCount && goodValue) {
                            if (raisedToBack < minCount) {
                                raisedToBack++;
                                if (raisedToBack == minCount) {
                                    raisedToTop = 0;
                                    raisedToTopSign = 0;
                                    countLess = 0;
                                    timeSinceRaise = System.currentTimeMillis();
                                    if (BuildVars.LOGS_ENABLED && BuildVars.DEBUG_PRIVATE_VERSION) {
                                        FileLog.d("motion detected");
                                    }
                                }
                            }
                        } else {
                            if (!goodValue) {
                                countLess++;
                            }
                            if (countLess == countLessMax || raisedToTop != minCount || raisedToBack != 0) {
                                raisedToTop = 0;
                                raisedToTopSign = 0;
                                raisedToBack = 0;
                                countLess = 0;
                            }
                        }
                    } else {
                        if (goodValue && raisedToBack == 0 && (raisedToTopSign == 0 || raisedToTopSign == sign)) {
                            if (raisedToTop < minCount && !proximityTouched) {
                                raisedToTopSign = sign;
                                raisedToTop++;
                                if (raisedToTop == minCount) {
                                    countLess = 0;
                                }
                            }
                        } else {
                            if (!goodValue) {
                                countLess++;
                            }
                            if (raisedToTopSign != sign || countLess == countLessMax || raisedToTop != minCount || raisedToBack != 0) {
                                raisedToBack = 0;
                                raisedToTop = 0;
                                raisedToTopSign = 0;
                                countLess = 0;
                            }
                        }
                    }
                }
                /*if (val > 0 && previousAccValue > 0) {
                    if (val > minDist && raisedToBack == 0) {
                        if (raisedToTop < minCount && !proximityTouched) {
                            raisedToTop++;
                            if (raisedToTop == minCount) {
                                countLess = 0;
                            }
                        }
                    } else {
                        if (val < minDist) {
                            countLess++;
                        }
                        if (countLess == countLessMax || raisedToTop != minCount || raisedToBack != 0) {
                            raisedToBack = 0;
                            raisedToTop = 0;
                            countLess = 0;
                        }
                    }
                } else if (val < 0 && previousAccValue < 0) {
                    if (raisedToTop == minCount && val < -minDist) {
                        if (raisedToBack < minCount) {
                            raisedToBack++;
                            if (raisedToBack == minCount) {
                                raisedToTop = 0;
                                countLess = 0;
                                timeSinceRaise = System.currentTimeMillis();
                                if (BuildVars.LOGS_ENABLED && BuildVars.DEBUG_PRIVATE_VERSION) {
                                    FileLog.e("motion detected");
                                }
                            }
                        }
                    } else {
                        if (val > -minDist) {
                            countLess++;
                        }
                        if (countLess == countLessMax || raisedToTop != minCount || raisedToBack != 0) {
                            raisedToTop = 0;
                            raisedToBack = 0;
                            countLess = 0;
                        }
                    }
                }*/
                /*if (BuildVars.LOGS_ENABLED && BuildVars.DEBUG_PRIVATE_VERSION) {
                    FileLog.e("raise2 to top = " + raisedToTop + " to back = " + raisedToBack + " val = " + val + " countLess = " + countLess);
                }*/
            }
            previousAccValue = val;
            accelerometerVertical = gravityFast[1] > 2.5f && Math.abs(gravityFast[2]) < 4.0f && Math.abs(gravityFast[0]) > 1.5f;
            /*if (BuildVars.LOGS_ENABLED && BuildVars.DEBUG_PRIVATE_VERSION) {
                FileLog.d(accelerometerVertical + "    val = " + val + " acc (" + linearAcceleration[0] + ", " + linearAcceleration[1] + ", " + linearAcceleration[2] + ") grav (" + gravityFast[0] + ", " + gravityFast[1] + ", " + gravityFast[2] + ")");
            }*/
        }
        if (raisedToBack == minCount && accelerometerVertical && proximityTouched && !NotificationsController.audioManager.isWiredHeadsetOn()) {
            if (BuildVars.LOGS_ENABLED) {
                FileLog.d("sensor values reached");
            }
            if (playingMessageObject == null && recordStartRunnable == null && recordingAudio == null && !PhotoViewer.getInstance().isVisible() && ApplicationLoader.isScreenOn && !inputFieldHasText && allowStartRecord && raiseChat != null && !callInProgress) {
                if (!raiseToEarRecord) {
                    if (BuildVars.LOGS_ENABLED) {
                        FileLog.d("start record");
                    }
                    useFrontSpeaker = true;
                    if (!raiseChat.playFirstUnreadVoiceMessage()) {
                        raiseToEarRecord = true;
                        useFrontSpeaker = false;
                        startRecording(raiseChat.getCurrentAccount(), raiseChat.getDialogId(), null, raiseChat.getThreadMessage(), raiseChat.getClassGuid());
                    }
                    if (useFrontSpeaker) {
                        setUseFrontSpeaker(true);
                    }
                    ignoreOnPause = true;
                    if (proximityHasDifferentValues && proximityWakeLock != null && !proximityWakeLock.isHeld()) {
                        proximityWakeLock.acquire();
                    }
                }
            } else if (playingMessageObject != null && (playingMessageObject.isVoice() || playingMessageObject.isRoundVideo())) {
                if (!useFrontSpeaker) {
                    if (BuildVars.LOGS_ENABLED) {
                        FileLog.d("start listen");
                    }
                    if (proximityHasDifferentValues && proximityWakeLock != null && !proximityWakeLock.isHeld()) {
                        proximityWakeLock.acquire();
                    }
                    setUseFrontSpeaker(true);
                    startAudioAgain(false);
                    ignoreOnPause = true;
                }
            }
            raisedToBack = 0;
            raisedToTop = 0;
            raisedToTopSign = 0;
            countLess = 0;
        } else if (proximityTouched) {
            if (playingMessageObject != null && !ApplicationLoader.mainInterfacePaused && (playingMessageObject.isVoice() || playingMessageObject.isRoundVideo())) {
                if (!useFrontSpeaker && !NotificationsController.audioManager.isWiredHeadsetOn()) {
                    if (BuildVars.LOGS_ENABLED) {
                        FileLog.d("start listen by proximity only");
                    }
                    if (proximityHasDifferentValues && proximityWakeLock != null && !proximityWakeLock.isHeld()) {
                        proximityWakeLock.acquire();
                    }
                    setUseFrontSpeaker(true);
                    startAudioAgain(false);
                    ignoreOnPause = true;
                }
            }
        } else if (!proximityTouched) {
            if (raiseToEarRecord) {
                if (BuildVars.LOGS_ENABLED) {
                    FileLog.d("stop record");
                }
                stopRecording(2, false, 0);
                raiseToEarRecord = false;
                ignoreOnPause = false;
                if (proximityHasDifferentValues && proximityWakeLock != null && proximityWakeLock.isHeld()) {
                    proximityWakeLock.release();
                }
            } else if (useFrontSpeaker) {
                if (BuildVars.LOGS_ENABLED) {
                    FileLog.d("stop listen");
                }
                useFrontSpeaker = false;
                startAudioAgain(true);
                ignoreOnPause = false;
                if (proximityHasDifferentValues && proximityWakeLock != null && proximityWakeLock.isHeld()) {
                    proximityWakeLock.release();
                }
            }
        }
        if (timeSinceRaise != 0 && raisedToBack == minCount && Math.abs(System.currentTimeMillis() - timeSinceRaise) > 1000) {
            raisedToBack = 0;
            raisedToTop = 0;
            raisedToTopSign = 0;
            countLess = 0;
            timeSinceRaise = 0;
        }
    }

    private void setUseFrontSpeaker(boolean value) {
        useFrontSpeaker = value;
        AudioManager audioManager = NotificationsController.audioManager;
        if (useFrontSpeaker) {
            audioManager.setBluetoothScoOn(false);
            audioManager.setSpeakerphoneOn(false);
        } else {
            audioManager.setSpeakerphoneOn(true);
        }
    }

    public void startRecordingIfFromSpeaker() {
        if (!useFrontSpeaker || raiseChat == null || !allowStartRecord || !SharedConfig.raiseToSpeak) {
            return;
        }
        raiseToEarRecord = true;
        startRecording(raiseChat.getCurrentAccount(), raiseChat.getDialogId(), null, raiseChat.getThreadMessage(), raiseChat.getClassGuid());
        ignoreOnPause = true;
    }

    private void startAudioAgain(boolean paused) {
        if (playingMessageObject == null) {
            return;
        }

        NotificationCenter.getInstance(playingMessageObject.currentAccount).postNotificationName(NotificationCenter.audioRouteChanged, useFrontSpeaker);
        if (videoPlayer != null) {
            videoPlayer.setStreamType(useFrontSpeaker ? AudioManager.STREAM_VOICE_CALL : AudioManager.STREAM_MUSIC);
            if (!paused) {
                if (videoPlayer.getCurrentPosition() < 1000) {
                    videoPlayer.seekTo(0);
                }
                videoPlayer.play();
            } else {
                pauseMessage(playingMessageObject);
            }
        } else {
            boolean post = audioPlayer != null;
            final MessageObject currentMessageObject = playingMessageObject;
            float progress = playingMessageObject.audioProgress;
            int duration = playingMessageObject.audioPlayerDuration;
            if (paused || audioPlayer == null || !audioPlayer.isPlaying() || duration * progress > 1f) {
                currentMessageObject.audioProgress = progress;
            } else {
                currentMessageObject.audioProgress = 0;
            }
            cleanupPlayer(false, true);
            playMessage(currentMessageObject);
            if (paused) {
                if (post) {
                    AndroidUtilities.runOnUIThread(() -> pauseMessage(currentMessageObject), 100);
                } else {
                    pauseMessage(currentMessageObject);
                }
            }
        }
    }

    @Override
    public void onAccuracyChanged(Sensor sensor, int accuracy) {

    }

    public void setInputFieldHasText(boolean value) {
        inputFieldHasText = value;
    }

    public void setAllowStartRecord(boolean value) {
        allowStartRecord = value;
    }

    public void startRaiseToEarSensors(ChatActivity chatActivity) {
        if (chatActivity == null || accelerometerSensor == null && (gravitySensor == null || linearAcceleration == null) || proximitySensor == null) {
            return;
        }
        raiseChat = chatActivity;
        if (!SharedConfig.raiseToSpeak && (playingMessageObject == null || !playingMessageObject.isVoice() && !playingMessageObject.isRoundVideo())) {
            return;
        }
        if (!sensorsStarted) {
            gravity[0] = gravity[1] = gravity[2] = 0;
            linearAcceleration[0] = linearAcceleration[1] = linearAcceleration[2] = 0;
            gravityFast[0] = gravityFast[1] = gravityFast[2] = 0;
            lastTimestamp = 0;
            previousAccValue = 0;
            raisedToTop = 0;
            raisedToTopSign = 0;
            countLess = 0;
            raisedToBack = 0;
            Utilities.globalQueue.postRunnable(() -> {
                if (gravitySensor != null) {
                    sensorManager.registerListener(MediaController.this, gravitySensor, 30000);
                }
                if (linearSensor != null) {
                    sensorManager.registerListener(MediaController.this, linearSensor, 30000);
                }
                if (accelerometerSensor != null) {
                    sensorManager.registerListener(MediaController.this, accelerometerSensor, 30000);
                }
                sensorManager.registerListener(MediaController.this, proximitySensor, SensorManager.SENSOR_DELAY_NORMAL);
            });
            sensorsStarted = true;
        }
    }

    public void stopRaiseToEarSensors(ChatActivity chatActivity, boolean fromChat) {
        if (ignoreOnPause) {
            ignoreOnPause = false;
            return;
        }
        stopRecording(fromChat ? 2 : 0, false, 0);
        if (!sensorsStarted || ignoreOnPause || accelerometerSensor == null && (gravitySensor == null || linearAcceleration == null) || proximitySensor == null || raiseChat != chatActivity) {
            return;
        }
        raiseChat = null;
        sensorsStarted = false;
        accelerometerVertical = false;
        proximityTouched = false;
        raiseToEarRecord = false;
        useFrontSpeaker = false;
        Utilities.globalQueue.postRunnable(() -> {
            if (linearSensor != null) {
                sensorManager.unregisterListener(MediaController.this, linearSensor);
            }
            if (gravitySensor != null) {
                sensorManager.unregisterListener(MediaController.this, gravitySensor);
            }
            if (accelerometerSensor != null) {
                sensorManager.unregisterListener(MediaController.this, accelerometerSensor);
            }
            sensorManager.unregisterListener(MediaController.this, proximitySensor);
        });
        if (proximityHasDifferentValues && proximityWakeLock != null && proximityWakeLock.isHeld()) {
            proximityWakeLock.release();
        }
    }

    public void cleanupPlayer(boolean notify, boolean stopService) {
        cleanupPlayer(notify, stopService, false, false);
    }

    public void cleanupPlayer(boolean notify, boolean stopService, boolean byVoiceEnd, boolean transferPlayerToPhotoViewer) {
        if (audioPlayer != null) {
            if (audioVolumeAnimator != null) {
                audioVolumeAnimator.removeAllUpdateListeners();
                audioVolumeAnimator.cancel();
            }

            if (audioPlayer.isPlaying() && playingMessageObject != null && !playingMessageObject.isVoice()) {
                VideoPlayer playerFinal = audioPlayer;
                ValueAnimator valueAnimator = ValueAnimator.ofFloat(audioVolume, 0);
                valueAnimator.addUpdateListener(valueAnimator1 -> {
                    float volume;
                    if (audioFocus != AUDIO_NO_FOCUS_CAN_DUCK) {
                        volume = VOLUME_NORMAL;
                    } else {
                        volume = VOLUME_DUCK;
                    }
                    playerFinal.setVolume(volume * (float) valueAnimator1.getAnimatedValue());
                });
                valueAnimator.addListener(new AnimatorListenerAdapter() {
                    @Override
                    public void onAnimationEnd(Animator animation) {
                        try {
                            playerFinal.releasePlayer(true);
                        } catch (Exception e) {
                            FileLog.e(e);
                        }
                    }
                });
                valueAnimator.setDuration(300);
                valueAnimator.start();
            } else {
                try {
                    audioPlayer.releasePlayer(true);
                } catch (Exception e) {
                    FileLog.e(e);
                }
            }
            audioPlayer = null;
            Theme.unrefAudioVisualizeDrawable(playingMessageObject);
        } else if (videoPlayer != null) {
            currentAspectRatioFrameLayout = null;
            currentTextureViewContainer = null;
            currentAspectRatioFrameLayoutReady = false;
            isDrawingWasReady = false;
            currentTextureView = null;
            goingToShowMessageObject = null;
            if (transferPlayerToPhotoViewer) {
                PhotoViewer.getInstance().injectVideoPlayer(videoPlayer);
                goingToShowMessageObject = playingMessageObject;
                NotificationCenter.getInstance(playingMessageObject.currentAccount).postNotificationName(NotificationCenter.messagePlayingGoingToStop, playingMessageObject, true);
            } else {
                long position = videoPlayer.getCurrentPosition();
                if (playingMessageObject != null && playingMessageObject.isVideo() && position > 0) {
                    playingMessageObject.audioProgressMs = (int) position;
                    NotificationCenter.getInstance(playingMessageObject.currentAccount).postNotificationName(NotificationCenter.messagePlayingGoingToStop, playingMessageObject, false);
                }
                videoPlayer.releasePlayer(true);
                videoPlayer = null;
            }
            try {
                baseActivity.getWindow().clearFlags(WindowManager.LayoutParams.FLAG_KEEP_SCREEN_ON);
            } catch (Exception e) {
                FileLog.e(e);
            }
            if (playingMessageObject != null && !transferPlayerToPhotoViewer) {
                AndroidUtilities.cancelRunOnUIThread(setLoadingRunnable);
                FileLoader.getInstance(playingMessageObject.currentAccount).removeLoadingVideo(playingMessageObject.getDocument(), true, false);
            }
        }
        stopProgressTimer();
        lastProgress = 0;
        isPaused = false;
        if (!useFrontSpeaker && !SharedConfig.raiseToSpeak) {
            ChatActivity chat = raiseChat;
            stopRaiseToEarSensors(raiseChat, false);
            raiseChat = chat;
        }
        if (proximityWakeLock != null && proximityWakeLock.isHeld() && !proximityTouched) {
            proximityWakeLock.release();
        }
        if (playingMessageObject != null) {
            if (downloadingCurrentMessage) {
                FileLoader.getInstance(playingMessageObject.currentAccount).cancelLoadFile(playingMessageObject.getDocument());
            }
            MessageObject lastFile = playingMessageObject;
            if (notify) {
                playingMessageObject.resetPlayingProgress();
                NotificationCenter.getInstance(lastFile.currentAccount).postNotificationName(NotificationCenter.messagePlayingProgressDidChanged, playingMessageObject.getId(), 0);
            }
            playingMessageObject = null;
            downloadingCurrentMessage = false;
            if (notify) {
                NotificationsController.audioManager.abandonAudioFocus(this);
                hasAudioFocus = 0;
                int index = -1;
                if (voiceMessagesPlaylist != null) {
                    if (byVoiceEnd && (index = voiceMessagesPlaylist.indexOf(lastFile)) >= 0) {
                        voiceMessagesPlaylist.remove(index);
                        voiceMessagesPlaylistMap.remove(lastFile.getId());
                        if (voiceMessagesPlaylist.isEmpty()) {
                            voiceMessagesPlaylist = null;
                            voiceMessagesPlaylistMap = null;
                        }
                    } else {
                        voiceMessagesPlaylist = null;
                        voiceMessagesPlaylistMap = null;
                    }
                }
                boolean next = false;
                if (voiceMessagesPlaylist != null && index < voiceMessagesPlaylist.size()) {
                    MessageObject nextVoiceMessage = voiceMessagesPlaylist.get(index);
                    playMessage(nextVoiceMessage);
                    if (!nextVoiceMessage.isRoundVideo() && pipRoundVideoView != null) {
                        pipRoundVideoView.close(true);
                        pipRoundVideoView = null;
                    }
                } else {
                    if ((lastFile.isVoice() || lastFile.isRoundVideo()) && lastFile.getId() != 0) {
                        startRecordingIfFromSpeaker();
                    }
                    NotificationCenter.getInstance(lastFile.currentAccount).postNotificationName(NotificationCenter.messagePlayingDidReset, lastFile.getId(), stopService);
                    pipSwitchingState = 0;
                    if (pipRoundVideoView != null) {
                        pipRoundVideoView.close(true);
                        pipRoundVideoView = null;
                    }
                }
            }
            if (stopService) {
                Intent intent = new Intent(ApplicationLoader.applicationContext, MusicPlayerService.class);
                ApplicationLoader.applicationContext.stopService(intent);
            }
        }
    }

    public boolean isGoingToShowMessageObject(MessageObject messageObject) {
        return goingToShowMessageObject == messageObject;
    }

    public void resetGoingToShowMessageObject() {
        goingToShowMessageObject = null;
    }

    private boolean isSamePlayingMessage(MessageObject messageObject) {
        return playingMessageObject != null && playingMessageObject.getDialogId() == messageObject.getDialogId() && playingMessageObject.getId() == messageObject.getId() && ((playingMessageObject.eventId == 0) == (messageObject.eventId == 0));
    }

    public boolean seekToProgress(MessageObject messageObject, float progress) {
        if (audioPlayer == null && videoPlayer == null || messageObject == null || playingMessageObject == null || !isSamePlayingMessage(messageObject)) {
            return false;
        }
        try {
            if (audioPlayer != null) {
                long duration = audioPlayer.getDuration();
                if (duration == C.TIME_UNSET) {
                    seekToProgressPending = progress;
                } else {
                    playingMessageObject.audioProgress = progress;
                    int seekTo = (int) (duration * progress);
                    audioPlayer.seekTo(seekTo);
                    lastProgress = seekTo;
                }
            } else if (videoPlayer != null) {
                videoPlayer.seekTo((long) (videoPlayer.getDuration() * progress));
            }
        } catch (Exception e) {
            FileLog.e(e);
            return false;
        }
        NotificationCenter.getInstance(messageObject.currentAccount).postNotificationName(NotificationCenter.messagePlayingDidSeek, playingMessageObject.getId(), progress);
        return true;
    }

    public long getDuration() {
        if (audioPlayer == null) {
            return 0;
        }
        return audioPlayer.getDuration();
    }

    public MessageObject getPlayingMessageObject() {
        return playingMessageObject;
    }

    public int getPlayingMessageObjectNum() {
        return currentPlaylistNum;
    }

    private void buildShuffledPlayList() {
        if (playlist.isEmpty()) {
            return;
        }
        ArrayList<MessageObject> all = new ArrayList<>(playlist);
        shuffledPlaylist.clear();

        MessageObject messageObject = playlist.get(currentPlaylistNum);
        all.remove(currentPlaylistNum);

        int count = all.size();
        for (int a = 0; a < count; a++) {
            int index = Utilities.random.nextInt(all.size());
            shuffledPlaylist.add(all.get(index));
            all.remove(index);
        }
        shuffledPlaylist.add(messageObject);
        currentPlaylistNum = shuffledPlaylist.size() - 1;
    }

    public void loadMoreMusic() {
        if (loadingPlaylist || playingMessageObject == null || playingMessageObject.scheduled || DialogObject.isEncryptedDialog(playingMessageObject.getDialogId()) || playlistClassGuid == 0) {
            return;
        }
        if (playlistGlobalSearchParams != null) {
            int finalPlaylistGuid = playlistClassGuid;
            if (!playlistGlobalSearchParams.endReached && !playlist.isEmpty()) {
                int currentAccount = playlist.get(0).currentAccount;
                TLObject request;
                if (playlistGlobalSearchParams.dialogId != 0) {
                    final TLRPC.TL_messages_search req = new TLRPC.TL_messages_search();
                    req.q = playlistGlobalSearchParams.query;
                    req.limit = 20;
                    req.filter = playlistGlobalSearchParams.filter == null ? new TLRPC.TL_inputMessagesFilterEmpty() : playlistGlobalSearchParams.filter.filter;
                    req.peer = AccountInstance.getInstance(currentAccount).getMessagesController().getInputPeer(playlistGlobalSearchParams.dialogId);
                    MessageObject lastMessage = playlist.get(playlist.size() - 1);
                    req.offset_id = lastMessage.getId();
                    if (playlistGlobalSearchParams.minDate > 0) {
                        req.min_date = (int) (playlistGlobalSearchParams.minDate / 1000);
                    }
                    if (playlistGlobalSearchParams.maxDate > 0) {
                        req.min_date = (int) (playlistGlobalSearchParams.maxDate / 1000);
                    }
                    request = req;
                } else {
                    final TLRPC.TL_messages_searchGlobal req = new TLRPC.TL_messages_searchGlobal();
                    req.limit = 20;
                    req.q = playlistGlobalSearchParams.query;
                    req.filter = playlistGlobalSearchParams.filter.filter;
                    MessageObject lastMessage = playlist.get(playlist.size() - 1);
                    req.offset_id = lastMessage.getId();
                    req.offset_rate = playlistGlobalSearchParams.nextSearchRate;
                    req.flags |= 1;
                    req.folder_id = playlistGlobalSearchParams.folderId;
                    long id;
                    if (lastMessage.messageOwner.peer_id.channel_id != 0) {
                        id = -lastMessage.messageOwner.peer_id.channel_id;
                    } else if (lastMessage.messageOwner.peer_id.chat_id != 0) {
                        id = -lastMessage.messageOwner.peer_id.chat_id;
                    } else {
                        id = lastMessage.messageOwner.peer_id.user_id;
                    }
                    req.offset_peer = MessagesController.getInstance(currentAccount).getInputPeer(id);
                    if (playlistGlobalSearchParams.minDate > 0) {
                        req.min_date = (int) (playlistGlobalSearchParams.minDate / 1000);
                    }
                    if (playlistGlobalSearchParams.maxDate > 0) {
                        req.min_date = (int) (playlistGlobalSearchParams.maxDate / 1000);
                    }
                    request = req;
                }
                loadingPlaylist = true;
                ConnectionsManager.getInstance(currentAccount).sendRequest(request, (response, error) -> AndroidUtilities.runOnUIThread(() -> {
                    if (playlistClassGuid != finalPlaylistGuid || playlistGlobalSearchParams == null || playingMessageObject == null) {
                        return;
                    }
                    if (error != null) {
                        return;
                    }
                    loadingPlaylist = false;

                    TLRPC.messages_Messages res = (TLRPC.messages_Messages) response;
                    playlistGlobalSearchParams.nextSearchRate = res.next_rate;
                    MessagesStorage.getInstance(currentAccount).putUsersAndChats(res.users, res.chats, true, true);
                    MessagesController.getInstance(currentAccount).putUsers(res.users, false);
                    MessagesController.getInstance(currentAccount).putChats(res.chats, false);
                    int n = res.messages.size();
                    int addedCount = 0;
                    for (int i = 0; i < n; i++) {
                        MessageObject messageObject = new MessageObject(currentAccount, res.messages.get(i), false, true);
                        if (playlistMap.containsKey(messageObject.getId())) {
                            continue;
                        }
                        playlist.add(0, messageObject);
                        playlistMap.put(messageObject.getId(), messageObject);
                        addedCount++;
                    }
                    sortPlaylist();
                    loadingPlaylist = false;
                    playlistGlobalSearchParams.endReached = playlist.size() == playlistGlobalSearchParams.totalCount;
                    if (SharedConfig.shuffleMusic) {
                        buildShuffledPlayList();
                    }
                    if (addedCount != 0) {
                        NotificationCenter.getInstance(playingMessageObject.currentAccount).postNotificationName(NotificationCenter.moreMusicDidLoad, addedCount);
                    }
                }));
            }
            return;
        }
        if (!playlistEndReached[0]) {
            loadingPlaylist = true;
            AccountInstance.getInstance(playingMessageObject.currentAccount).getMediaDataController().loadMedia(playingMessageObject.getDialogId(), 50, playlistMaxId[0], 0, MediaDataController.MEDIA_MUSIC, 1, playlistClassGuid, 0);
        } else if (playlistMergeDialogId != 0 && !playlistEndReached[1]) {
            loadingPlaylist = true;
            AccountInstance.getInstance(playingMessageObject.currentAccount).getMediaDataController().loadMedia(playlistMergeDialogId, 50, playlistMaxId[0], 0, MediaDataController.MEDIA_MUSIC, 1, playlistClassGuid, 0);
        }
    }

    public boolean setPlaylist(ArrayList<MessageObject> messageObjects, MessageObject current, long mergeDialogId, PlaylistGlobalSearchParams globalSearchParams) {
        return setPlaylist(messageObjects, current, mergeDialogId, true, globalSearchParams);
    }

    public boolean setPlaylist(ArrayList<MessageObject> messageObjects, MessageObject current, long mergeDialogId) {
        return setPlaylist(messageObjects, current, mergeDialogId, true, null);
    }

    public boolean setPlaylist(ArrayList<MessageObject> messageObjects, MessageObject current, long mergeDialogId, boolean loadMusic, PlaylistGlobalSearchParams params) {
        if (playingMessageObject == current) {
            int newIdx = playlist.indexOf(current);
            if (newIdx >= 0) {
                currentPlaylistNum = newIdx;
            }
            return playMessage(current);
        }
        forceLoopCurrentPlaylist = !loadMusic;
        playlistMergeDialogId = mergeDialogId;
        playMusicAgain = !playlist.isEmpty();
        clearPlaylist();
        playlistGlobalSearchParams = params;
        boolean isSecretChat = !messageObjects.isEmpty() && DialogObject.isEncryptedDialog(messageObjects.get(0).getDialogId());
        int minId = Integer.MAX_VALUE;
        int maxId = Integer.MIN_VALUE;
        for (int a = messageObjects.size() - 1; a >= 0; a--) {
            MessageObject messageObject = messageObjects.get(a);
            if (messageObject.isMusic()) {
                int id = messageObject.getId();
                if (id > 0 || isSecretChat) {
                    minId = Math.min(minId, id);
                    maxId = Math.max(maxId, id);
                }
                playlist.add(messageObject);
                playlistMap.put(id, messageObject);
            }
        }
        sortPlaylist();
        currentPlaylistNum = playlist.indexOf(current);
        if (currentPlaylistNum == -1) {
            clearPlaylist();
            currentPlaylistNum = playlist.size();
            playlist.add(current);
            playlistMap.put(current.getId(), current);
        }
        if (current.isMusic() && !current.scheduled) {
            if (SharedConfig.shuffleMusic) {
                buildShuffledPlayList();
            }
            if (loadMusic) {
                if (playlistGlobalSearchParams == null) {
                    MediaDataController.getInstance(current.currentAccount).loadMusic(current.getDialogId(), minId, maxId);
                } else {
                    playlistClassGuid = ConnectionsManager.generateClassGuid();
                }
            }
        }
        return playMessage(current);
    }

    private void sortPlaylist() {
        Collections.sort(playlist, (o1, o2) -> {
            int mid1 = o1.getId();
            int mid2 = o2.getId();
            long group1 = o1.messageOwner.grouped_id;
            long group2 = o2.messageOwner.grouped_id;
            if (mid1 < 0 && mid2 < 0) {
                if (group1 != 0 && group1 == group2) {
                    return Integer.compare(mid1, mid2);
                }
                return Integer.compare(mid2, mid1);
            } else {
                if (group1 != 0 && group1 == group2) {
                    return Integer.compare(mid2, mid1);
                }
                return Integer.compare(mid1, mid2);
            }
        });
    }

    public void playNextMessage() {
        playNextMessageWithoutOrder(false);
    }

    public boolean findMessageInPlaylistAndPlay(MessageObject messageObject) {
        int index = playlist.indexOf(messageObject);
        if (index == -1) {
            return playMessage(messageObject);
        } else {
            playMessageAtIndex(index);
        }
        return true;
    }

    public void playMessageAtIndex(int index) {
        if (currentPlaylistNum < 0 || currentPlaylistNum >= playlist.size()) {
            return;
        }
        currentPlaylistNum = index;
        playMusicAgain = true;
        MessageObject messageObject = playlist.get(currentPlaylistNum);
        if (playingMessageObject != null && !isSamePlayingMessage(messageObject)) {
            playingMessageObject.resetPlayingProgress();
        }
        playMessage(messageObject);
    }

    private void playNextMessageWithoutOrder(boolean byStop) {
        ArrayList<MessageObject> currentPlayList = SharedConfig.shuffleMusic ? shuffledPlaylist : playlist;

        if (byStop && (SharedConfig.repeatMode == 2 || SharedConfig.repeatMode == 1 && currentPlayList.size() == 1) && !forceLoopCurrentPlaylist) {
            cleanupPlayer(false, false);
            MessageObject messageObject = currentPlayList.get(currentPlaylistNum);
            messageObject.audioProgress = 0;
            messageObject.audioProgressSec = 0;
            playMessage(messageObject);
            return;
        }

        boolean last = false;
        if (SharedConfig.playOrderReversed) {
            currentPlaylistNum++;
            if (currentPlaylistNum >= currentPlayList.size()) {
                currentPlaylistNum = 0;
                last = true;
            }
        } else {
            currentPlaylistNum--;
            if (currentPlaylistNum < 0) {
                currentPlaylistNum = currentPlayList.size() - 1;
                last = true;
            }
        }
        if (last && byStop && SharedConfig.repeatMode == 0 && !forceLoopCurrentPlaylist) {
            if (audioPlayer != null || videoPlayer != null) {
                if (audioPlayer != null) {
                    try {
                        audioPlayer.releasePlayer(true);
                    } catch (Exception e) {
                        FileLog.e(e);
                    }
                    audioPlayer = null;
                    Theme.unrefAudioVisualizeDrawable(playingMessageObject);
                } else {
                    currentAspectRatioFrameLayout = null;
                    currentTextureViewContainer = null;
                    currentAspectRatioFrameLayoutReady = false;
                    currentTextureView = null;
                    videoPlayer.releasePlayer(true);
                    videoPlayer = null;
                    try {
                        baseActivity.getWindow().clearFlags(WindowManager.LayoutParams.FLAG_KEEP_SCREEN_ON);
                    } catch (Exception e) {
                        FileLog.e(e);
                    }
                    AndroidUtilities.cancelRunOnUIThread(setLoadingRunnable);
                    FileLoader.getInstance(playingMessageObject.currentAccount).removeLoadingVideo(playingMessageObject.getDocument(), true, false);
                }
                stopProgressTimer();
                lastProgress = 0;
                isPaused = true;
                playingMessageObject.audioProgress = 0.0f;
                playingMessageObject.audioProgressSec = 0;
                NotificationCenter.getInstance(playingMessageObject.currentAccount).postNotificationName(NotificationCenter.messagePlayingProgressDidChanged, playingMessageObject.getId(), 0);
                NotificationCenter.getInstance(playingMessageObject.currentAccount).postNotificationName(NotificationCenter.messagePlayingPlayStateChanged, playingMessageObject.getId());
            }
            return;
        }
        if (currentPlaylistNum < 0 || currentPlaylistNum >= currentPlayList.size()) {
            return;
        }
        if (playingMessageObject != null) {
            playingMessageObject.resetPlayingProgress();
        }
        playMusicAgain = true;
        playMessage(currentPlayList.get(currentPlaylistNum));
    }

    public void playPreviousMessage() {
        ArrayList<MessageObject> currentPlayList = SharedConfig.shuffleMusic ? shuffledPlaylist : playlist;
        if (currentPlayList.isEmpty() || currentPlaylistNum < 0 || currentPlaylistNum >= currentPlayList.size()) {
            return;
        }
        MessageObject currentSong = currentPlayList.get(currentPlaylistNum);
        if (currentSong.audioProgressSec > 10) {
            seekToProgress(currentSong, 0);
            return;
        }

        if (SharedConfig.playOrderReversed) {
            currentPlaylistNum--;
            if (currentPlaylistNum < 0) {
                currentPlaylistNum = currentPlayList.size() - 1;
            }
        } else {
            currentPlaylistNum++;
            if (currentPlaylistNum >= currentPlayList.size()) {
                currentPlaylistNum = 0;
            }
        }
        if (currentPlaylistNum >= currentPlayList.size()) {
            return;
        }
        playMusicAgain = true;
        playMessage(currentPlayList.get(currentPlaylistNum));
    }

    protected void checkIsNextMediaFileDownloaded() {
        if (playingMessageObject == null || !playingMessageObject.isMusic()) {
            return;
        }
        checkIsNextMusicFileDownloaded(playingMessageObject.currentAccount);
    }

    private void checkIsNextVoiceFileDownloaded(int currentAccount) {
        if (voiceMessagesPlaylist == null || voiceMessagesPlaylist.size() < 2) {
            return;
        }
        MessageObject nextAudio = voiceMessagesPlaylist.get(1);
        File file = null;
        if (nextAudio.messageOwner.attachPath != null && nextAudio.messageOwner.attachPath.length() > 0) {
            file = new File(nextAudio.messageOwner.attachPath);
            if (!file.exists()) {
                file = null;
            }
        }
        final File cacheFile = file != null ? file : FileLoader.getPathToMessage(nextAudio.messageOwner);
        boolean exist = cacheFile.exists();
        if (cacheFile != file && !cacheFile.exists()) {
            FileLoader.getInstance(currentAccount).loadFile(nextAudio.getDocument(), nextAudio, 0, 0);
        }
    }

    private void checkIsNextMusicFileDownloaded(int currentAccount) {
        if (!DownloadController.getInstance(currentAccount).canDownloadNextTrack()) {
            return;
        }
        ArrayList<MessageObject> currentPlayList = SharedConfig.shuffleMusic ? shuffledPlaylist : playlist;
        if (currentPlayList == null || currentPlayList.size() < 2) {
            return;
        }
        int nextIndex;
        if (SharedConfig.playOrderReversed) {
            nextIndex = currentPlaylistNum + 1;
            if (nextIndex >= currentPlayList.size()) {
                nextIndex = 0;
            }
        } else {
            nextIndex = currentPlaylistNum - 1;
            if (nextIndex < 0) {
                nextIndex = currentPlayList.size() - 1;
            }
        }
        if (nextIndex < 0 || nextIndex >= currentPlayList.size()) {
            return;
        }

        MessageObject nextAudio = currentPlayList.get(nextIndex);
        File file = null;
        if (!TextUtils.isEmpty(nextAudio.messageOwner.attachPath)) {
            file = new File(nextAudio.messageOwner.attachPath);
            if (!file.exists()) {
                file = null;
            }
        }
        final File cacheFile = file != null ? file : FileLoader.getPathToMessage(nextAudio.messageOwner);
        boolean exist = cacheFile.exists();
        if (cacheFile != file && !cacheFile.exists() && nextAudio.isMusic()) {
            FileLoader.getInstance(currentAccount).loadFile(nextAudio.getDocument(), nextAudio, 0, 0);
        }
    }

    public void setVoiceMessagesPlaylist(ArrayList<MessageObject> playlist, boolean unread) {
        voiceMessagesPlaylist = playlist;
        if (voiceMessagesPlaylist != null) {
            voiceMessagesPlaylistUnread = unread;
            voiceMessagesPlaylistMap = new SparseArray<>();
            for (int a = 0; a < voiceMessagesPlaylist.size(); a++) {
                MessageObject messageObject = voiceMessagesPlaylist.get(a);
                voiceMessagesPlaylistMap.put(messageObject.getId(), messageObject);
            }
        }
    }

    private void checkAudioFocus(MessageObject messageObject) {
        int neededAudioFocus;
        if (messageObject.isVoice() || messageObject.isRoundVideo()) {
            if (useFrontSpeaker) {
                neededAudioFocus = 3;
            } else {
                neededAudioFocus = 2;
            }
        } else {
            neededAudioFocus = 1;
        }
        if (hasAudioFocus != neededAudioFocus) {
            hasAudioFocus = neededAudioFocus;
            int result;
            if (neededAudioFocus == 3) {
                result = NotificationsController.audioManager.requestAudioFocus(this, AudioManager.STREAM_VOICE_CALL, AudioManager.AUDIOFOCUS_GAIN);
            } else {
                result = NotificationsController.audioManager.requestAudioFocus(this, AudioManager.STREAM_MUSIC, neededAudioFocus == 2 ? AudioManager.AUDIOFOCUS_GAIN_TRANSIENT_MAY_DUCK : AudioManager.AUDIOFOCUS_GAIN);
            }
            if (result == AudioManager.AUDIOFOCUS_REQUEST_GRANTED) {
                audioFocus = AUDIO_FOCUSED;
            }
        }
    }

    public void setCurrentVideoVisible(boolean visible) {
        if (currentAspectRatioFrameLayout == null) {
            return;
        }
        if (visible) {
            if (pipRoundVideoView != null) {
                pipSwitchingState = 2;
                pipRoundVideoView.close(true);
                pipRoundVideoView = null;
            } else {
                if (currentAspectRatioFrameLayout.getParent() == null) {
                    currentTextureViewContainer.addView(currentAspectRatioFrameLayout);
                }
                videoPlayer.setTextureView(currentTextureView);
            }
        } else {
            if (currentAspectRatioFrameLayout.getParent() != null) {
                pipSwitchingState = 1;
                currentTextureViewContainer.removeView(currentAspectRatioFrameLayout);
            } else {
                if (pipRoundVideoView == null) {
                    try {
                        pipRoundVideoView = new PipRoundVideoView();
                        pipRoundVideoView.show(baseActivity, () -> cleanupPlayer(true, true));
                    } catch (Exception e) {
                        pipRoundVideoView = null;
                    }
                }
                if (pipRoundVideoView != null) {
                    videoPlayer.setTextureView(pipRoundVideoView.getTextureView());
                }
            }
        }
    }

    public void setTextureView(TextureView textureView, AspectRatioFrameLayout aspectRatioFrameLayout, FrameLayout container, boolean set) {
        if (textureView == null) {
            return;
        }
        if (!set && currentTextureView == textureView) {
            pipSwitchingState = 1;
            currentTextureView = null;
            currentAspectRatioFrameLayout = null;
            currentTextureViewContainer = null;
            return;
        }
        if (videoPlayer == null || textureView == currentTextureView) {
            return;
        }
        isDrawingWasReady = aspectRatioFrameLayout != null && aspectRatioFrameLayout.isDrawingReady();
        currentTextureView = textureView;
        if (pipRoundVideoView != null) {
            videoPlayer.setTextureView(pipRoundVideoView.getTextureView());
        } else {
            videoPlayer.setTextureView(currentTextureView);
        }
        currentAspectRatioFrameLayout = aspectRatioFrameLayout;
        currentTextureViewContainer = container;
        if (currentAspectRatioFrameLayoutReady && currentAspectRatioFrameLayout != null) {
            currentAspectRatioFrameLayout.setAspectRatio(currentAspectRatioFrameLayoutRatio, currentAspectRatioFrameLayoutRotation);
            //if (currentTextureViewContainer.getVisibility() != View.VISIBLE) {
            //    currentTextureViewContainer.setVisibility(View.VISIBLE);
            //}
        }
    }

    public void setBaseActivity(Activity activity, boolean set) {
        if (set) {
            baseActivity = activity;
        } else if (baseActivity == activity) {
            baseActivity = null;
        }
    }

    public void setFeedbackView(View view, boolean set) {
        if (set) {
            feedbackView = view;
        } else if (feedbackView == view) {
            feedbackView = null;
        }
    }

    public void setPlaybackSpeed(boolean music, float speed) {
        if (music) {
            if (currentMusicPlaybackSpeed >= 6 && speed == 1f && playingMessageObject != null) {
                audioPlayer.pause();
                float p = playingMessageObject.audioProgress;
                final MessageObject currentMessage = playingMessageObject;
                AndroidUtilities.runOnUIThread(() -> {
                    if (audioPlayer != null && playingMessageObject != null && !isPaused) {
                        if (isSamePlayingMessage(currentMessage)) {
                            seekToProgress(playingMessageObject, p);
                        }
                        audioPlayer.play();
                    }
                }, 50);
            }
            currentMusicPlaybackSpeed = speed;
            if (Math.abs(speed - 1.0f) > 0.001f) {
                fastMusicPlaybackSpeed = speed;
            }
        } else {
            currentPlaybackSpeed = speed;
            if (Math.abs(speed - 1.0f) > 0.001f) {
                fastPlaybackSpeed = speed;
            }
        }
        if (audioPlayer != null) {
            audioPlayer.setPlaybackSpeed(speed);
        } else if (videoPlayer != null) {
            videoPlayer.setPlaybackSpeed(speed);
        }
        MessagesController.getGlobalMainSettings().edit()
                .putFloat(music ? "musicPlaybackSpeed" : "playbackSpeed", speed)
                .putFloat(music ? "fastMusicPlaybackSpeed" : "fastPlaybackSpeed", music ? fastMusicPlaybackSpeed : fastPlaybackSpeed).commit();
        NotificationCenter.getGlobalInstance().postNotificationName(NotificationCenter.messagePlayingSpeedChanged);
    }

    public float getPlaybackSpeed(boolean music) {
        return music ? currentMusicPlaybackSpeed : currentPlaybackSpeed;
    }

    public float getFastPlaybackSpeed(boolean music) {
        return music ? fastMusicPlaybackSpeed : fastPlaybackSpeed;
    }

    private void updateVideoState(MessageObject messageObject, int[] playCount, boolean destroyAtEnd, boolean playWhenReady, int playbackState) {
        if (videoPlayer == null) {
            return;
        }
        if (playbackState != ExoPlayer.STATE_ENDED && playbackState != ExoPlayer.STATE_IDLE) {
            try {
                baseActivity.getWindow().addFlags(WindowManager.LayoutParams.FLAG_KEEP_SCREEN_ON);
            } catch (Exception e) {
                FileLog.e(e);
            }
        } else {
            try {
                baseActivity.getWindow().clearFlags(WindowManager.LayoutParams.FLAG_KEEP_SCREEN_ON);
            } catch (Exception e) {
                FileLog.e(e);
            }
        }
        if (playbackState == ExoPlayer.STATE_READY) {
            playerWasReady = true;
            if (playingMessageObject != null && (playingMessageObject.isVideo() || playingMessageObject.isRoundVideo())) {
                AndroidUtilities.cancelRunOnUIThread(setLoadingRunnable);
                FileLoader.getInstance(messageObject.currentAccount).removeLoadingVideo(playingMessageObject.getDocument(), true, false);
            }
            currentAspectRatioFrameLayoutReady = true;
        } else if (playbackState == ExoPlayer.STATE_BUFFERING) {
            if (playWhenReady && playingMessageObject != null && (playingMessageObject.isVideo() || playingMessageObject.isRoundVideo())) {
                if (playerWasReady) {
                    setLoadingRunnable.run();
                } else {
                    AndroidUtilities.runOnUIThread(setLoadingRunnable, 1000);
                }
            }
        } else if (videoPlayer.isPlaying() && playbackState == ExoPlayer.STATE_ENDED) {
            if (playingMessageObject.isVideo() && !destroyAtEnd && (playCount == null || playCount[0] < 4)) {
                videoPlayer.seekTo(0);
                if (playCount != null) {
                    playCount[0]++;
                }
            } else {
                cleanupPlayer(true, true, true, false);
            }
        }
    }

    public void injectVideoPlayer(VideoPlayer player, MessageObject messageObject) {
        if (player == null || messageObject == null) {
            return;
        }
        FileLoader.getInstance(messageObject.currentAccount).setLoadingVideoForPlayer(messageObject.getDocument(), true);
        playerWasReady = false;
        boolean destroyAtEnd = true;
        int[] playCount = null;
        clearPlaylist();
        videoPlayer = player;
        playingMessageObject = messageObject;
        int tag = ++playerNum;
        videoPlayer.setDelegate(new VideoPlayer.VideoPlayerDelegate() {
            @Override
            public void onStateChanged(boolean playWhenReady, int playbackState) {
                if (tag != playerNum) {
                    return;
                }
                updateVideoState(messageObject, playCount, destroyAtEnd, playWhenReady, playbackState);
            }

            @Override
            public void onError(VideoPlayer player, Exception e) {
                FileLog.e(e);
            }

            @Override
            public void onVideoSizeChanged(int width, int height, int unappliedRotationDegrees, float pixelWidthHeightRatio) {
                currentAspectRatioFrameLayoutRotation = unappliedRotationDegrees;
                if (unappliedRotationDegrees == 90 || unappliedRotationDegrees == 270) {
                    int temp = width;
                    width = height;
                    height = temp;
                }
                currentAspectRatioFrameLayoutRatio = height == 0 ? 1 : (width * pixelWidthHeightRatio) / height;

                if (currentAspectRatioFrameLayout != null) {
                    currentAspectRatioFrameLayout.setAspectRatio(currentAspectRatioFrameLayoutRatio, currentAspectRatioFrameLayoutRotation);
                }
            }

            @Override
            public void onRenderedFirstFrame() {
                if (currentAspectRatioFrameLayout != null && !currentAspectRatioFrameLayout.isDrawingReady()) {
                    isDrawingWasReady = true;
                    currentAspectRatioFrameLayout.setDrawingReady(true);
                    currentTextureViewContainer.setTag(1);
                }
            }

            @Override
            public boolean onSurfaceDestroyed(SurfaceTexture surfaceTexture) {
                if (videoPlayer == null) {
                    return false;
                }
                if (pipSwitchingState == 2) {
                    if (currentAspectRatioFrameLayout != null) {
                        if (isDrawingWasReady) {
                            currentAspectRatioFrameLayout.setDrawingReady(true);
                        }
                        if (currentAspectRatioFrameLayout.getParent() == null) {
                            currentTextureViewContainer.addView(currentAspectRatioFrameLayout);
                        }
                        if (currentTextureView.getSurfaceTexture() != surfaceTexture) {
                            currentTextureView.setSurfaceTexture(surfaceTexture);
                        }
                        videoPlayer.setTextureView(currentTextureView);
                    }
                    pipSwitchingState = 0;
                    return true;
                } else if (pipSwitchingState == 1) {
                    if (baseActivity != null) {
                        if (pipRoundVideoView == null) {
                            try {
                                pipRoundVideoView = new PipRoundVideoView();
                                pipRoundVideoView.show(baseActivity, () -> cleanupPlayer(true, true));
                            } catch (Exception e) {
                                pipRoundVideoView = null;
                            }
                        }
                        if (pipRoundVideoView != null) {
                            if (pipRoundVideoView.getTextureView().getSurfaceTexture() != surfaceTexture) {
                                pipRoundVideoView.getTextureView().setSurfaceTexture(surfaceTexture);
                            }
                            videoPlayer.setTextureView(pipRoundVideoView.getTextureView());
                        }
                    }
                    pipSwitchingState = 0;
                    return true;
                } else if (PhotoViewer.hasInstance() && PhotoViewer.getInstance().isInjectingVideoPlayer()) {
                    PhotoViewer.getInstance().injectVideoPlayerSurface(surfaceTexture);
                    return true;
                }
                return false;
            }

            @Override
            public void onSurfaceTextureUpdated(SurfaceTexture surfaceTexture) {

            }
        });
        currentAspectRatioFrameLayoutReady = false;
        if (currentTextureView != null) {
            videoPlayer.setTextureView(currentTextureView);
        }

        checkAudioFocus(messageObject);
        setPlayerVolume();

        isPaused = false;
        lastProgress = 0;
        playingMessageObject = messageObject;
        if (!SharedConfig.raiseToSpeak) {
            startRaiseToEarSensors(raiseChat);
        }
        startProgressTimer(playingMessageObject);
        NotificationCenter.getInstance(messageObject.currentAccount).postNotificationName(NotificationCenter.messagePlayingDidStart, messageObject);

        /*try {
            if (playingMessageObject.audioProgress != 0) {
                long duration = videoPlayer.getDuration();
                if (duration == C.TIME_UNSET) {
                    duration = (long) playingMessageObject.getDuration() * 1000;
                }
                int seekTo = (int) (duration * playingMessageObject.audioProgress);
                if (playingMessageObject.audioProgressMs != 0) {
                    seekTo = playingMessageObject.audioProgressMs;
                    playingMessageObject.audioProgressMs = 0;
                }
                videoPlayer.seekTo(seekTo);
            }
        } catch (Exception e2) {
            playingMessageObject.audioProgress = 0;
            playingMessageObject.audioProgressSec = 0;
            NotificationCenter.getInstance(messageObject.currentAccount).postNotificationName(NotificationCenter.messagePlayingProgressDidChanged, playingMessageObject.getId(), 0);
            FileLog.e(e2);
        }*/
    }

    public void playEmojiSound(AccountInstance accountInstance, String emoji, MessagesController.EmojiSound sound, boolean loadOnly) {
        if (sound == null) {
            return;
        }
        Utilities.stageQueue.postRunnable(() -> {
            TLRPC.Document document = new TLRPC.TL_document();
            document.access_hash = sound.accessHash;
            document.id = sound.id;
            document.mime_type = "sound/ogg";
            document.file_reference = sound.fileReference;
            document.dc_id = accountInstance.getConnectionsManager().getCurrentDatacenterId();
            File file = FileLoader.getPathToAttach(document, true);
            if (file.exists()) {
                if (loadOnly) {
                    return;
                }
                AndroidUtilities.runOnUIThread(() -> {
                    try {
                        int tag = ++emojiSoundPlayerNum;
                        if (emojiSoundPlayer != null) {
                            emojiSoundPlayer.releasePlayer(true);
                        }
                        emojiSoundPlayer = new VideoPlayer(false);
                        emojiSoundPlayer.setDelegate(new VideoPlayer.VideoPlayerDelegate() {
                            @Override
                            public void onStateChanged(boolean playWhenReady, int playbackState) {
                                AndroidUtilities.runOnUIThread(() -> {
                                    if (tag != emojiSoundPlayerNum) {
                                        return;
                                    }
                                    if (playbackState == ExoPlayer.STATE_ENDED) {
                                        if (emojiSoundPlayer != null) {
                                            try {
                                                emojiSoundPlayer.releasePlayer(true);
                                                emojiSoundPlayer = null;
                                            } catch (Exception e) {
                                                FileLog.e(e);
                                            }
                                        }
                                    }
                                });
                            }

                            @Override
                            public void onError(VideoPlayer player, Exception e) {

                            }

                            @Override
                            public void onVideoSizeChanged(int width, int height, int unappliedRotationDegrees, float pixelWidthHeightRatio) {

                            }

                            @Override
                            public void onRenderedFirstFrame() {

                            }

                            @Override
                            public void onSurfaceTextureUpdated(SurfaceTexture surfaceTexture) {

                            }

                            @Override
                            public boolean onSurfaceDestroyed(SurfaceTexture surfaceTexture) {
                                return false;
                            }
                        });
                        emojiSoundPlayer.preparePlayer(Uri.fromFile(file), "other");
                        emojiSoundPlayer.setStreamType(AudioManager.STREAM_MUSIC);
                        emojiSoundPlayer.play();
                    } catch (Exception e) {
                        FileLog.e(e);
                        if (emojiSoundPlayer != null) {
                            emojiSoundPlayer.releasePlayer(true);
                            emojiSoundPlayer = null;
                        }
                    }
                });
            } else {
                AndroidUtilities.runOnUIThread(() -> accountInstance.getFileLoader().loadFile(document, null, 1, 1));
            }
        });
    }

    public boolean playMessage(final MessageObject messageObject) {
        if (messageObject == null) {
            return false;
        }
        if ((audioPlayer != null || videoPlayer != null) && isSamePlayingMessage(messageObject)) {
            if (isPaused) {
                resumeAudio(messageObject);
            }
            if (!SharedConfig.raiseToSpeak) {
                startRaiseToEarSensors(raiseChat);
            }
            return true;
        }
        if (!messageObject.isOut() && messageObject.isContentUnread()) {
            MessagesController.getInstance(messageObject.currentAccount).markMessageContentAsRead(messageObject);
        }
        boolean notify = !playMusicAgain;
        if (playingMessageObject != null) {
            notify = false;
            if (!playMusicAgain) {
                playingMessageObject.resetPlayingProgress();
                NotificationCenter.getInstance(playingMessageObject.currentAccount).postNotificationName(NotificationCenter.messagePlayingProgressDidChanged, playingMessageObject.getId(), 0);
            }
        }
        cleanupPlayer(notify, false);
        shouldSavePositionForCurrentAudio = null;
        lastSaveTime = 0;
        playMusicAgain = false;
        seekToProgressPending = 0;
        File file = null;
        boolean exists = false;
        if (messageObject.messageOwner.attachPath != null && messageObject.messageOwner.attachPath.length() > 0) {
            file = new File(messageObject.messageOwner.attachPath);
            exists = file.exists();
            if (!exists) {
                file = null;
            }
        }
        final File cacheFile = file != null ? file : FileLoader.getPathToMessage(messageObject.messageOwner);
        boolean canStream = SharedConfig.streamMedia && (messageObject.isMusic() || messageObject.isRoundVideo() || messageObject.isVideo() && messageObject.canStreamVideo()) && !DialogObject.isEncryptedDialog(messageObject.getDialogId());
        if (cacheFile != file && !(exists = cacheFile.exists()) && !canStream) {
            FileLoader.getInstance(messageObject.currentAccount).loadFile(messageObject.getDocument(), messageObject, 0, 0);
            downloadingCurrentMessage = true;
            isPaused = false;
            lastProgress = 0;
            audioInfo = null;
            playingMessageObject = messageObject;
            if (playingMessageObject.isMusic()) {
                Intent intent = new Intent(ApplicationLoader.applicationContext, MusicPlayerService.class);
                try {
                    /*if (Build.VERSION.SDK_INT >= 26) {
                        ApplicationLoader.applicationContext.startForegroundService(intent);
                    } else {*/
                    ApplicationLoader.applicationContext.startService(intent);
                    //}
                } catch (Throwable e) {
                    FileLog.e(e);
                }
            } else {
                Intent intent = new Intent(ApplicationLoader.applicationContext, MusicPlayerService.class);
                ApplicationLoader.applicationContext.stopService(intent);
            }
            NotificationCenter.getInstance(playingMessageObject.currentAccount).postNotificationName(NotificationCenter.messagePlayingPlayStateChanged, playingMessageObject.getId());
            return true;
        } else {
            downloadingCurrentMessage = false;
        }
        if (messageObject.isMusic()) {
            checkIsNextMusicFileDownloaded(messageObject.currentAccount);
        } else {
            checkIsNextVoiceFileDownloaded(messageObject.currentAccount);
        }
        if (currentAspectRatioFrameLayout != null) {
            isDrawingWasReady = false;
            currentAspectRatioFrameLayout.setDrawingReady(false);
        }
        boolean isVideo = messageObject.isVideo();
        if (messageObject.isRoundVideo() || isVideo) {
            FileLoader.getInstance(messageObject.currentAccount).setLoadingVideoForPlayer(messageObject.getDocument(), true);
            playerWasReady = false;
            boolean destroyAtEnd = !isVideo || messageObject.messageOwner.peer_id.channel_id == 0 && messageObject.audioProgress <= 0.1f;
            int[] playCount = isVideo && messageObject.getDuration() <= 30 ? new int[]{1} : null;
            clearPlaylist();
            videoPlayer = new VideoPlayer();
            int tag = ++playerNum;
            videoPlayer.setDelegate(new VideoPlayer.VideoPlayerDelegate() {
                @Override
                public void onStateChanged(boolean playWhenReady, int playbackState) {
                    if (tag != playerNum) {
                        return;
                    }
                    updateVideoState(messageObject, playCount, destroyAtEnd, playWhenReady, playbackState);
                }

                @Override
                public void onError(VideoPlayer player, Exception e) {
                    FileLog.e(e);
                }

                @Override
                public void onVideoSizeChanged(int width, int height, int unappliedRotationDegrees, float pixelWidthHeightRatio) {
                    currentAspectRatioFrameLayoutRotation = unappliedRotationDegrees;
                    if (unappliedRotationDegrees == 90 || unappliedRotationDegrees == 270) {
                        int temp = width;
                        width = height;
                        height = temp;
                    }
                    currentAspectRatioFrameLayoutRatio = height == 0 ? 1 : (width * pixelWidthHeightRatio) / height;

                    if (currentAspectRatioFrameLayout != null) {
                        currentAspectRatioFrameLayout.setAspectRatio(currentAspectRatioFrameLayoutRatio, currentAspectRatioFrameLayoutRotation);
                    }
                }

                @Override
                public void onRenderedFirstFrame() {
                    if (currentAspectRatioFrameLayout != null && !currentAspectRatioFrameLayout.isDrawingReady()) {
                        isDrawingWasReady = true;
                        currentAspectRatioFrameLayout.setDrawingReady(true);
                        currentTextureViewContainer.setTag(1);
                        //if (currentTextureViewContainer != null && currentTextureViewContainer.getVisibility() != View.VISIBLE) {
                        //    currentTextureViewContainer.setVisibility(View.VISIBLE);
                        //}
                    }
                }

                @Override
                public boolean onSurfaceDestroyed(SurfaceTexture surfaceTexture) {
                    if (videoPlayer == null) {
                        return false;
                    }
                    if (pipSwitchingState == 2) {
                        if (currentAspectRatioFrameLayout != null) {
                            if (isDrawingWasReady) {
                                currentAspectRatioFrameLayout.setDrawingReady(true);
                            }
                            if (currentAspectRatioFrameLayout.getParent() == null) {
                                currentTextureViewContainer.addView(currentAspectRatioFrameLayout);
                            }
                            if (currentTextureView.getSurfaceTexture() != surfaceTexture) {
                                currentTextureView.setSurfaceTexture(surfaceTexture);
                            }
                            videoPlayer.setTextureView(currentTextureView);
                        }
                        pipSwitchingState = 0;
                        return true;
                    } else if (pipSwitchingState == 1) {
                        if (baseActivity != null) {
                            if (pipRoundVideoView == null) {
                                try {
                                    pipRoundVideoView = new PipRoundVideoView();
                                    pipRoundVideoView.show(baseActivity, () -> cleanupPlayer(true, true));
                                } catch (Exception e) {
                                    pipRoundVideoView = null;
                                }
                            }
                            if (pipRoundVideoView != null) {
                                if (pipRoundVideoView.getTextureView().getSurfaceTexture() != surfaceTexture) {
                                    pipRoundVideoView.getTextureView().setSurfaceTexture(surfaceTexture);
                                }
                                videoPlayer.setTextureView(pipRoundVideoView.getTextureView());
                            }
                        }
                        pipSwitchingState = 0;
                        return true;
                    } else if (PhotoViewer.hasInstance() && PhotoViewer.getInstance().isInjectingVideoPlayer()) {
                        PhotoViewer.getInstance().injectVideoPlayerSurface(surfaceTexture);
                        return true;
                    }
                    return false;
                }

                @Override
                public void onSurfaceTextureUpdated(SurfaceTexture surfaceTexture) {

                }
            });
            currentAspectRatioFrameLayoutReady = false;
            if (pipRoundVideoView != null || !MessagesController.getInstance(messageObject.currentAccount).isDialogVisible(messageObject.getDialogId(), messageObject.scheduled)) {
                if (pipRoundVideoView == null) {
                    try {
                        pipRoundVideoView = new PipRoundVideoView();
                        pipRoundVideoView.show(baseActivity, () -> cleanupPlayer(true, true));
                    } catch (Exception e) {
                        pipRoundVideoView = null;
                    }
                }
                if (pipRoundVideoView != null) {
                    videoPlayer.setTextureView(pipRoundVideoView.getTextureView());
                }
            } else if (currentTextureView != null) {
                videoPlayer.setTextureView(currentTextureView);
            }

            if (exists) {
                if (!messageObject.mediaExists && cacheFile != file) {
                    AndroidUtilities.runOnUIThread(() -> NotificationCenter.getInstance(messageObject.currentAccount).postNotificationName(NotificationCenter.fileLoaded, FileLoader.getAttachFileName(messageObject.getDocument()), cacheFile));
                }
                videoPlayer.preparePlayer(Uri.fromFile(cacheFile), "other");
            } else {
                try {
                    int reference = FileLoader.getInstance(messageObject.currentAccount).getFileReference(messageObject);
                    TLRPC.Document document = messageObject.getDocument();
                    String params = "?account=" + messageObject.currentAccount +
                            "&id=" + document.id +
                            "&hash=" + document.access_hash +
                            "&dc=" + document.dc_id +
                            "&size=" + document.size +
                            "&mime=" + URLEncoder.encode(document.mime_type, "UTF-8") +
                            "&rid=" + reference +
                            "&name=" + URLEncoder.encode(FileLoader.getDocumentFileName(document), "UTF-8") +
                            "&reference=" + Utilities.bytesToHex(document.file_reference != null ? document.file_reference : new byte[0]);
                    Uri uri = Uri.parse("tg://" + messageObject.getFileName() + params);
                    videoPlayer.preparePlayer(uri, "other");
                } catch (Exception e) {
                    FileLog.e(e);
                }
            }
            if (messageObject.isRoundVideo()) {
                videoPlayer.setStreamType(useFrontSpeaker ? AudioManager.STREAM_VOICE_CALL : AudioManager.STREAM_MUSIC);
                if (Math.abs(currentPlaybackSpeed - 1.0f) > 0.001f) {
                    videoPlayer.setPlaybackSpeed(currentPlaybackSpeed);
                }

                if (messageObject.forceSeekTo >= 0) {
                    messageObject.audioProgress = seekToProgressPending = messageObject.forceSeekTo;
                    messageObject.forceSeekTo = -1;
                }
            } else {
                videoPlayer.setStreamType(AudioManager.STREAM_MUSIC);
            }
        } else {
            if (pipRoundVideoView != null) {
                pipRoundVideoView.close(true);
                pipRoundVideoView = null;
            }
            try {
                audioPlayer = new VideoPlayer();
                int tag = ++playerNum;
                audioPlayer.setDelegate(new VideoPlayer.VideoPlayerDelegate() {
                    @Override
                    public void onStateChanged(boolean playWhenReady, int playbackState) {
                        if (tag != playerNum) {
                            return;
                        }
                        if (playbackState == ExoPlayer.STATE_ENDED || (playbackState == ExoPlayer.STATE_IDLE || playbackState == ExoPlayer.STATE_BUFFERING) && playWhenReady && messageObject.audioProgress >= 0.999f) {
                            messageObject.audioProgress = 1f;
                            NotificationCenter.getInstance(messageObject.currentAccount).postNotificationName(NotificationCenter.messagePlayingProgressDidChanged, messageObject.getId(), 0);
                            if (!playlist.isEmpty() && (playlist.size() > 1 || !messageObject.isVoice())) {
                                playNextMessageWithoutOrder(true);
                            } else {
                                cleanupPlayer(true, true, messageObject.isVoice(), false);
                            }
                        } else if (audioPlayer != null && seekToProgressPending != 0 && (playbackState == ExoPlayer.STATE_READY || playbackState == ExoPlayer.STATE_IDLE)) {
                            int seekTo = (int) (audioPlayer.getDuration() * seekToProgressPending);
                            audioPlayer.seekTo(seekTo);
                            lastProgress = seekTo;
                            seekToProgressPending = 0;
                        }
                    }

                    @Override
                    public void onError(VideoPlayer player, Exception e) {

                    }

                    @Override
                    public void onVideoSizeChanged(int width, int height, int unappliedRotationDegrees, float pixelWidthHeightRatio) {

                    }

                    @Override
                    public void onRenderedFirstFrame() {

                    }

                    @Override
                    public void onSurfaceTextureUpdated(SurfaceTexture surfaceTexture) {

                    }

                    @Override
                    public boolean onSurfaceDestroyed(SurfaceTexture surfaceTexture) {
                        return false;
                    }
                });
                audioPlayer.setAudioVisualizerDelegate(new VideoPlayer.AudioVisualizerDelegate() {
                    @Override
                    public void onVisualizerUpdate(boolean playing, boolean animate, float[] values) {
                        Theme.getCurrentAudiVisualizerDrawable().setWaveform(playing, animate, values);
                    }

                    @Override
                    public boolean needUpdate() {
                        return Theme.getCurrentAudiVisualizerDrawable().getParentView() != null;
                    }
                });
                if (exists) {
                    if (!messageObject.mediaExists && cacheFile != file) {
                        AndroidUtilities.runOnUIThread(() -> NotificationCenter.getInstance(messageObject.currentAccount).postNotificationName(NotificationCenter.fileLoaded, FileLoader.getAttachFileName(messageObject.getDocument()), cacheFile));
                    }
                    audioPlayer.preparePlayer(Uri.fromFile(cacheFile), "other");
                    isStreamingCurrentAudio = false;
                } else {
                    int reference = FileLoader.getInstance(messageObject.currentAccount).getFileReference(messageObject);
                    TLRPC.Document document = messageObject.getDocument();
                    String params = "?account=" + messageObject.currentAccount +
                            "&id=" + document.id +
                            "&hash=" + document.access_hash +
                            "&dc=" + document.dc_id +
                            "&size=" + document.size +
                            "&mime=" + URLEncoder.encode(document.mime_type, "UTF-8") +
                            "&rid=" + reference +
                            "&name=" + URLEncoder.encode(FileLoader.getDocumentFileName(document), "UTF-8") +
                            "&reference=" + Utilities.bytesToHex(document.file_reference != null ? document.file_reference : new byte[0]);
                    Uri uri = Uri.parse("tg://" + messageObject.getFileName() + params);
                    audioPlayer.preparePlayer(uri, "other");
                    isStreamingCurrentAudio = true;
                }
                if (messageObject.isVoice()) {
                    String name = messageObject.getFileName();
                    if (name != null && messageObject.getDuration() >= 5 * 60) {
                        SharedPreferences preferences = ApplicationLoader.applicationContext.getSharedPreferences("media_saved_pos", Activity.MODE_PRIVATE);
                        float pos = preferences.getFloat(name, -1);
                        if (pos > 0 && pos < 0.99f) {
                            messageObject.audioProgress = seekToProgressPending = pos;
                        }
                        shouldSavePositionForCurrentAudio = name;
                    }
                    if (Math.abs(currentPlaybackSpeed - 1.0f) > 0.001f) {
                        audioPlayer.setPlaybackSpeed(currentPlaybackSpeed);
                    }
                    audioInfo = null;
                    clearPlaylist();
                } else {
                    try {
                        audioInfo = AudioInfo.getAudioInfo(cacheFile);
                    } catch (Exception e) {
                        FileLog.e(e);
                    }
                    String name = messageObject.getFileName();
                    if (!TextUtils.isEmpty(name) && messageObject.getDuration() >= 10 * 60) {
                        SharedPreferences preferences = ApplicationLoader.applicationContext.getSharedPreferences("media_saved_pos", Activity.MODE_PRIVATE);
                        float pos = preferences.getFloat(name, -1);
                        if (pos > 0 && pos < 0.999f) {
                            messageObject.audioProgress = seekToProgressPending = pos;
                        }
                        shouldSavePositionForCurrentAudio = name;
                        if (Math.abs(currentMusicPlaybackSpeed - 1.0f) > 0.001f) {
                            audioPlayer.setPlaybackSpeed(currentMusicPlaybackSpeed);
                        }
                    }
                }
                if (messageObject.forceSeekTo >= 0) {
                    messageObject.audioProgress = seekToProgressPending = messageObject.forceSeekTo;
                    messageObject.forceSeekTo = -1;
                }
                audioPlayer.setStreamType(useFrontSpeaker ? AudioManager.STREAM_VOICE_CALL : AudioManager.STREAM_MUSIC);
                audioPlayer.play();
                if (!messageObject.isVoice()) {
                    if (audioVolumeAnimator != null) {
                        audioVolumeAnimator.removeAllListeners();
                        audioVolumeAnimator.cancel();
                    }
                    audioVolumeAnimator = ValueAnimator.ofFloat(audioVolume, 1f);
                    audioVolumeAnimator.addUpdateListener(audioVolumeUpdateListener);
                    audioVolumeAnimator.setDuration(300);
                    audioVolumeAnimator.start();
                } else {
                    audioVolume = 1f;
                    setPlayerVolume();
                }
            } catch (Exception e) {
                FileLog.e(e);
                NotificationCenter.getInstance(messageObject.currentAccount).postNotificationName(NotificationCenter.messagePlayingPlayStateChanged, playingMessageObject != null ? playingMessageObject.getId() : 0);
                if (audioPlayer != null) {
                    audioPlayer.releasePlayer(true);
                    audioPlayer = null;
                    Theme.unrefAudioVisualizeDrawable(playingMessageObject);
                    isPaused = false;
                    playingMessageObject = null;
                    downloadingCurrentMessage = false;
                }
                return false;
            }
        }
        checkAudioFocus(messageObject);
        setPlayerVolume();

        isPaused = false;
        lastProgress = 0;
        playingMessageObject = messageObject;
        if (!SharedConfig.raiseToSpeak) {
            startRaiseToEarSensors(raiseChat);
        }
        if (!ApplicationLoader.mainInterfacePaused && proximityWakeLock != null && !proximityWakeLock.isHeld() && (playingMessageObject.isVoice() || playingMessageObject.isRoundVideo())) {
            proximityWakeLock.acquire();
        }
        startProgressTimer(playingMessageObject);
        NotificationCenter.getInstance(messageObject.currentAccount).postNotificationName(NotificationCenter.messagePlayingDidStart, messageObject);

        if (videoPlayer != null) {
            try {
                if (playingMessageObject.audioProgress != 0) {
                    long duration = videoPlayer.getDuration();
                    if (duration == C.TIME_UNSET) {
                        duration = (long) playingMessageObject.getDuration() * 1000;
                    }
                    int seekTo = (int) (duration * playingMessageObject.audioProgress);
                    if (playingMessageObject.audioProgressMs != 0) {
                        seekTo = playingMessageObject.audioProgressMs;
                        playingMessageObject.audioProgressMs = 0;
                    }
                    videoPlayer.seekTo(seekTo);
                }
            } catch (Exception e2) {
                playingMessageObject.audioProgress = 0;
                playingMessageObject.audioProgressSec = 0;
                NotificationCenter.getInstance(messageObject.currentAccount).postNotificationName(NotificationCenter.messagePlayingProgressDidChanged, playingMessageObject.getId(), 0);
                FileLog.e(e2);
            }
            videoPlayer.play();
        } else if (audioPlayer != null) {
            try {
                if (playingMessageObject.audioProgress != 0) {
                    long duration = audioPlayer.getDuration();
                    if (duration == C.TIME_UNSET) {
                        duration = (long) playingMessageObject.getDuration() * 1000;
                    }
                    int seekTo = (int) (duration * playingMessageObject.audioProgress);
                    audioPlayer.seekTo(seekTo);
                }
            } catch (Exception e2) {
                playingMessageObject.resetPlayingProgress();
                NotificationCenter.getInstance(messageObject.currentAccount).postNotificationName(NotificationCenter.messagePlayingProgressDidChanged, playingMessageObject.getId(), 0);
                FileLog.e(e2);
            }
        }

        if (playingMessageObject != null && playingMessageObject.isMusic()) {
            Intent intent = new Intent(ApplicationLoader.applicationContext, MusicPlayerService.class);
            try {
                /*if (Build.VERSION.SDK_INT >= 26) {
                    ApplicationLoader.applicationContext.startForegroundService(intent);
                } else {*/
                ApplicationLoader.applicationContext.startService(intent);
                //}
            } catch (Throwable e) {
                FileLog.e(e);
            }
        } else {
            Intent intent = new Intent(ApplicationLoader.applicationContext, MusicPlayerService.class);
            ApplicationLoader.applicationContext.stopService(intent);
        }

        return true;
    }

    public AudioInfo getAudioInfo() {
        return audioInfo;
    }

    public void setPlaybackOrderType(int type) {
        boolean oldShuffle = SharedConfig.shuffleMusic;
        SharedConfig.setPlaybackOrderType(type);
        if (oldShuffle != SharedConfig.shuffleMusic) {
            if (SharedConfig.shuffleMusic) {
                buildShuffledPlayList();
            } else {
                if (playingMessageObject != null) {
                    currentPlaylistNum = playlist.indexOf(playingMessageObject);
                    if (currentPlaylistNum == -1) {
                        clearPlaylist();
                        cleanupPlayer(true, true);
                    }
                }
            }
        }
    }

    public boolean isStreamingCurrentAudio() {
        return isStreamingCurrentAudio;
    }

    public boolean isCurrentPlayer(VideoPlayer player) {
        return videoPlayer == player || audioPlayer == player;
    }

    public boolean pauseMessage(MessageObject messageObject) {
        if (audioPlayer == null && videoPlayer == null || messageObject == null || playingMessageObject == null || !isSamePlayingMessage(messageObject)) {
            return false;
        }
        stopProgressTimer();
        try {
            if (audioPlayer != null) {
                if (!playingMessageObject.isVoice() && (playingMessageObject.getDuration() * (1f - playingMessageObject.audioProgress) > 1000)) {
                    if (audioVolumeAnimator != null) {
                        audioVolumeAnimator.removeAllUpdateListeners();
                        audioVolumeAnimator.cancel();
                    }
                    audioVolumeAnimator = ValueAnimator.ofFloat(1f, 0);
                    audioVolumeAnimator.addUpdateListener(audioVolumeUpdateListener);
                    audioVolumeAnimator.setDuration(300);
                    audioVolumeAnimator.addListener(new AnimatorListenerAdapter() {
                        @Override
                        public void onAnimationEnd(Animator animation) {
                            if (audioPlayer != null) {
                                audioPlayer.pause();
                            }
                        }
                    });
                    audioVolumeAnimator.start();
                } else {
                    audioPlayer.pause();
                }
            } else if (videoPlayer != null) {
                videoPlayer.pause();
            }
            isPaused = true;
            NotificationCenter.getInstance(playingMessageObject.currentAccount).postNotificationName(NotificationCenter.messagePlayingPlayStateChanged, playingMessageObject.getId());
        } catch (Exception e) {
            FileLog.e(e);
            isPaused = false;
            return false;
        }
        return true;
    }

    private boolean resumeAudio(MessageObject messageObject) {
        if (audioPlayer == null && videoPlayer == null || messageObject == null || playingMessageObject == null || !isSamePlayingMessage(messageObject)) {
            return false;
        }

        try {
            startProgressTimer(playingMessageObject);
            if (audioVolumeAnimator != null) {
                audioVolumeAnimator.removeAllListeners();
                audioVolumeAnimator.cancel();
            }
            if (!messageObject.isVoice()) {
                audioVolumeAnimator = ValueAnimator.ofFloat(audioVolume, 1f);
                audioVolumeAnimator.addUpdateListener(audioVolumeUpdateListener);
                audioVolumeAnimator.setDuration(300);
                audioVolumeAnimator.start();
            } else {
                audioVolume = 1f;
                setPlayerVolume();
            }
            if (audioPlayer != null) {
                audioPlayer.play();
            } else if (videoPlayer != null) {
                videoPlayer.play();
            }
            checkAudioFocus(messageObject);
            isPaused = false;
            NotificationCenter.getInstance(playingMessageObject.currentAccount).postNotificationName(NotificationCenter.messagePlayingPlayStateChanged, playingMessageObject.getId());
        } catch (Exception e) {
            FileLog.e(e);
            return false;
        }
        return true;
    }

    public boolean isVideoDrawingReady() {
        return currentAspectRatioFrameLayout != null && currentAspectRatioFrameLayout.isDrawingReady();
    }

    public ArrayList<MessageObject> getPlaylist() {
        return playlist;
    }

    public boolean isPlayingMessage(MessageObject messageObject) {
        if (audioPlayer == null && videoPlayer == null || messageObject == null || playingMessageObject == null) {
            return false;
        }
        if (playingMessageObject.eventId != 0 && playingMessageObject.eventId == messageObject.eventId) {
            return !downloadingCurrentMessage;
        }
        if (isSamePlayingMessage(messageObject)) {
            return !downloadingCurrentMessage;
        }
        //
        return false;
    }

    public boolean isPlayingMessageAndReadyToDraw(MessageObject messageObject) {
        return isDrawingWasReady && isPlayingMessage(messageObject);
    }

    public boolean isMessagePaused() {
        return isPaused || downloadingCurrentMessage;
    }

    public boolean isDownloadingCurrentMessage() {
        return downloadingCurrentMessage;
    }

    public void setReplyingMessage(MessageObject replyToMsg, MessageObject replyToTopMsg) {
        recordReplyingMsg = replyToMsg;
        recordReplyingTopMsg = replyToTopMsg;
    }

    public void requestAudioFocus(boolean request) {
        if (request) {
            if (!hasRecordAudioFocus && SharedConfig.pauseMusicOnRecord) {
                int result = NotificationsController.audioManager.requestAudioFocus(audioRecordFocusChangedListener, AudioManager.STREAM_MUSIC, AudioManager.AUDIOFOCUS_GAIN_TRANSIENT);
                if (result == AudioManager.AUDIOFOCUS_REQUEST_GRANTED) {
                    hasRecordAudioFocus = true;
                }
            }
        } else {
            if (hasRecordAudioFocus) {
                NotificationsController.audioManager.abandonAudioFocus(audioRecordFocusChangedListener);
                hasRecordAudioFocus = false;
            }
        }
    }

    public void startRecording(int currentAccount, long dialogId, MessageObject replyToMsg, MessageObject replyToTopMsg, int guid) {
        boolean paused = false;
        if (playingMessageObject != null && isPlayingMessage(playingMessageObject) && !isMessagePaused()) {
            paused = true;
        }

        requestAudioFocus(true);

        if (!NekoConfig.disableVibration.Bool()) {
            try {
                feedbackView.performHapticFeedback(HapticFeedbackConstants.KEYBOARD_TAP, HapticFeedbackConstants.FLAG_IGNORE_GLOBAL_SETTING);
            } catch (Exception ignore) {
            }
        }

        recordQueue.postRunnable(recordStartRunnable = () -> {
            if (audioRecorder != null) {
                AndroidUtilities.runOnUIThread(() -> {
                    recordStartRunnable = null;
                    NotificationCenter.getInstance(currentAccount).postNotificationName(NotificationCenter.recordStartError, guid);
                });
                return;
            }

            sendAfterDone = 0;
            recordingAudio = new TLRPC.TL_document();
            recordingGuid = guid;
            recordingAudio.file_reference = new byte[0];
            recordingAudio.dc_id = Integer.MIN_VALUE;
            recordingAudio.id = SharedConfig.getLastLocalId();
            recordingAudio.user_id = UserConfig.getInstance(currentAccount).getClientUserId();
            recordingAudio.mime_type = "audio/ogg";
            recordingAudio.file_reference = new byte[0];
            SharedConfig.saveConfig();

            recordingAudioFile = new File(FileLoader.getDirectory(FileLoader.MEDIA_DIR_CACHE), FileLoader.getAttachFileName(recordingAudio));

            try {
                if (startRecord(recordingAudioFile.getAbsolutePath(), NekoConfig.increaseVoiceMessageQuality.Bool() ? 48000 : 16000) == 0) {
                    AndroidUtilities.runOnUIThread(() -> {
                        recordStartRunnable = null;
                        NotificationCenter.getInstance(currentAccount).postNotificationName(NotificationCenter.recordStartError, guid);
                    });
                    return;
                }

                audioRecorder = new AudioRecord(MediaRecorder.AudioSource.DEFAULT, sampleRate, AudioFormat.CHANNEL_IN_MONO, AudioFormat.ENCODING_PCM_16BIT, recordBufferSize);
                recordStartTime = System.currentTimeMillis();
                recordTimeCount = 0;
                samplesCount = 0;
                recordDialogId = dialogId;
                recordingCurrentAccount = currentAccount;
                recordReplyingMsg = replyToMsg;
                recordReplyingTopMsg = replyToTopMsg;
                fileBuffer.rewind();

                audioRecorder.startRecording();
            } catch (Exception e) {
                FileLog.e(e);
                recordingAudio = null;
                stopRecord();
                recordingAudioFile.delete();
                recordingAudioFile = null;
                try {
                    audioRecorder.release();
                    audioRecorder = null;
                } catch (Exception e2) {
                    FileLog.e(e2);
                }

                AndroidUtilities.runOnUIThread(() -> {
                    recordStartRunnable = null;
                    NotificationCenter.getInstance(currentAccount).postNotificationName(NotificationCenter.recordStartError, guid);
                });
                return;
            }

            recordQueue.postRunnable(recordRunnable);
            AndroidUtilities.runOnUIThread(() -> {
                recordStartRunnable = null;
                NotificationCenter.getInstance(currentAccount).postNotificationName(NotificationCenter.recordStarted, guid, true);
            });
        }, paused ? 500 : 50);
    }

    public void generateWaveform(MessageObject messageObject) {
        final String id = messageObject.getId() + "_" + messageObject.getDialogId();
        final String path = FileLoader.getPathToMessage(messageObject.messageOwner).getAbsolutePath();
        if (generatingWaveform.containsKey(id)) {
            return;
        }
        generatingWaveform.put(id, messageObject);
        Utilities.globalQueue.postRunnable(() -> {
            final byte[] waveform = getWaveform(path);
            AndroidUtilities.runOnUIThread(() -> {
                MessageObject messageObject1 = generatingWaveform.remove(id);
                if (messageObject1 == null) {
                    return;
                }
                if (waveform != null && messageObject1.getDocument() != null) {
                    for (int a = 0; a < messageObject1.getDocument().attributes.size(); a++) {
                        TLRPC.DocumentAttribute attribute = messageObject1.getDocument().attributes.get(a);
                        if (attribute instanceof TLRPC.TL_documentAttributeAudio) {
                            attribute.waveform = waveform;
                            attribute.flags |= 4;
                            break;
                        }
                    }
                    TLRPC.TL_messages_messages messagesRes = new TLRPC.TL_messages_messages();
                    messagesRes.messages.add(messageObject1.messageOwner);
                    MessagesStorage.getInstance(messageObject1.currentAccount).putMessages(messagesRes, messageObject1.getDialogId(), -1, 0, false, messageObject.scheduled);
                    ArrayList<MessageObject> arrayList = new ArrayList<>();
                    arrayList.add(messageObject1);
                    NotificationCenter.getInstance(messageObject1.currentAccount).postNotificationName(NotificationCenter.replaceMessagesObjects, messageObject1.getDialogId(), arrayList);
                }
            });
        });
    }

    private void stopRecordingInternal(final int send, boolean notify, int scheduleDate) {
        if (send != 0) {
            final TLRPC.TL_document audioToSend = recordingAudio;
            final File recordingAudioFileToSend = recordingAudioFile;
            fileEncodingQueue.postRunnable(() -> {
                stopRecord();
                AndroidUtilities.runOnUIThread(() -> {
                    audioToSend.date = ConnectionsManager.getInstance(recordingCurrentAccount).getCurrentTime();
                    audioToSend.size = (int) recordingAudioFileToSend.length();
                    TLRPC.TL_documentAttributeAudio attributeAudio = new TLRPC.TL_documentAttributeAudio();
                    attributeAudio.voice = true;
                    attributeAudio.waveform = getWaveform2(recordSamples, recordSamples.length);
                    if (attributeAudio.waveform != null) {
                        attributeAudio.flags |= 4;
                    }
                    long duration = recordTimeCount;
                    attributeAudio.duration = (int) (recordTimeCount / 1000);
                    audioToSend.attributes.add(attributeAudio);
                    if (duration > 700) {
                        NotificationCenter.getInstance(recordingCurrentAccount).postNotificationName(NotificationCenter.beforeAudioDidSent, recordingGuid, send == 2 ? audioToSend : null, send == 2 ? recordingAudioFileToSend.getAbsolutePath() : null);
                        if (send == 1) {
                            SendMessagesHelper.getInstance(recordingCurrentAccount).sendMessage(audioToSend, null, recordingAudioFileToSend.getAbsolutePath(), recordDialogId, recordReplyingMsg, recordReplyingTopMsg, null, null, null, null, notify, scheduleDate, 0, null, null);
                        }
                        NotificationCenter.getInstance(recordingCurrentAccount).postNotificationName(NotificationCenter.audioDidSent, recordingGuid, send == 2 ? audioToSend : null, send == 2 ? recordingAudioFileToSend.getAbsolutePath() : null);
                    } else {
                        NotificationCenter.getInstance(recordingCurrentAccount).postNotificationName(NotificationCenter.audioRecordTooShort, recordingGuid, false, (int) duration);
                        recordingAudioFileToSend.delete();
                    }
                    requestAudioFocus(false);
                });
            });
        } else {
            if (recordingAudioFile != null) {
                recordingAudioFile.delete();
            }
            requestAudioFocus(false);
        }
        try {
            if (audioRecorder != null) {
                audioRecorder.release();
                audioRecorder = null;
            }
        } catch (Exception e) {
            FileLog.e(e);
        }
        recordingAudio = null;
        recordingAudioFile = null;
    }

    public void stopRecording(final int send, boolean notify, int scheduleDate) {
        if (recordStartRunnable != null) {
            recordQueue.cancelRunnable(recordStartRunnable);
            recordStartRunnable = null;
        }
        recordQueue.postRunnable(() -> {
            if (sendAfterDone == 3) {
                sendAfterDone = 0;
                stopRecordingInternal(send, notify, scheduleDate);
                return;
            }
            if (audioRecorder == null) {
                return;
            }
            try {
                sendAfterDone = send;
                sendAfterDoneNotify = notify;
                sendAfterDoneScheduleDate = scheduleDate;
                audioRecorder.stop();
            } catch (Exception e) {
                FileLog.e(e);
                if (recordingAudioFile != null) {
                    recordingAudioFile.delete();
                }
            }
            if (send == 0) {
                stopRecordingInternal(0, false, 0);
            }
            if (!NekoConfig.disableVibration.Bool()) {
                try {
                    feedbackView.performHapticFeedback(HapticFeedbackConstants.KEYBOARD_TAP, HapticFeedbackConstants.FLAG_IGNORE_GLOBAL_SETTING);
                } catch (Exception ignore) {

                }
            }
            AndroidUtilities.runOnUIThread(() -> NotificationCenter.getInstance(recordingCurrentAccount).postNotificationName(NotificationCenter.recordStopped, recordingGuid, send == 2 ? 1 : 0));
        });
    }

    private static class MediaLoader implements NotificationCenter.NotificationCenterDelegate {

        private AccountInstance currentAccount;
        private AlertDialog progressDialog;
        private ArrayList<MessageObject> messageObjects;
        private HashMap<String, MessageObject> loadingMessageObjects = new HashMap<>();
        private float finishedProgress;
        private boolean cancelled;
        private boolean finished;
        private int copiedFiles;
        private CountDownLatch waitingForFile;
        private MessagesStorage.IntCallback onFinishRunnable;
        private boolean isMusic;

        private final int notificationId;

        public MediaLoader(Context context, AccountInstance accountInstance, ArrayList<MessageObject> messages, MessagesStorage.IntCallback onFinish) {
            currentAccount = accountInstance;
            messageObjects = messages;
            onFinishRunnable = onFinish;
            isMusic = messages.get(0).isMusic();
            currentAccount.getNotificationCenter().addObserver(this, NotificationCenter.fileLoaded);
            currentAccount.getNotificationCenter().addObserver(this, NotificationCenter.fileLoadProgressChanged);
            currentAccount.getNotificationCenter().addObserver(this, NotificationCenter.fileLoadFailed);
            notificationId = SaveToDownloadReceiver.createNotificationId();
        }

        public void start(Context context) {
            AndroidUtilities.runOnUIThread(() -> {
                if (!finished) {
                    SaveToDownloadReceiver.showNotification(context, notificationId, messageObjects.size(), () -> cancelled = true);
                }
            }, 250);

            new Thread(() -> {
                try {
                    if (Build.VERSION.SDK_INT >= 29) {
                        for (int b = 0, N = messageObjects.size(); b < N; b++) {
                            MessageObject message = messageObjects.get(b);
                            String path = message.messageOwner.attachPath;
                            String name = message.getDocumentName();
                            if (path != null && path.length() > 0) {
                                File temp = new File(path);
                                if (!temp.exists()) {
                                    path = null;
                                }
                            }
                            if (path == null || path.length() == 0) {
                                path = FileLoader.getPathToMessage(message.messageOwner).toString();
                            }
                            File sourceFile = new File(path);
                            if (!sourceFile.exists()) {
                                waitingForFile = new CountDownLatch(1);
                                addMessageToLoad(message);
                                waitingForFile.await();
                            }
                            if (cancelled) {
                                break;
                            }
                            if (sourceFile.exists()) {
                                saveFileInternal(isMusic ? 3 : 2, sourceFile, name);
                                copiedFiles++;
                            }
                        }
                    } else {
                        File dir;
                        if (isMusic) {
                            dir = Environment.getExternalStoragePublicDirectory(Environment.DIRECTORY_MUSIC);
                        } else {
                            dir = Environment.getExternalStoragePublicDirectory(Environment.DIRECTORY_DOWNLOADS);
                        }
                        dir.mkdir();
                        for (int b = 0, N = messageObjects.size(); b < N; b++) {
                            MessageObject message = messageObjects.get(b);
                            String name = message.getDocumentName();
                            File destFile = new File(dir, name);
                            if (destFile.exists()) {
                                int idx = name.lastIndexOf('.');
                                for (int a = 0; a < 10; a++) {
                                    String newName;
                                    if (idx != -1) {
                                        newName = name.substring(0, idx) + "(" + (a + 1) + ")" + name.substring(idx);
                                    } else {
                                        newName = name + "(" + (a + 1) + ")";
                                    }
                                    destFile = new File(dir, newName);
                                    if (!destFile.exists()) {
                                        break;
                                    }
                                }
                            }
                            if (!destFile.exists()) {
                                destFile.createNewFile();
                            }
                            String path = message.messageOwner.attachPath;
                            if (path != null && path.length() > 0) {
                                File temp = new File(path);
                                if (!temp.exists()) {
                                    path = null;
                                }
                            }
                            if (path == null || path.length() == 0) {
                                path = FileLoader.getPathToMessage(message.messageOwner).toString();
                            }
                            File sourceFile = new File(path);
                            if (!sourceFile.exists()) {
                                waitingForFile = new CountDownLatch(1);
                                addMessageToLoad(message);
                                waitingForFile.await();
                            }
                            if (sourceFile.exists()) {
                                copyFile(sourceFile, destFile, message.getMimeType());
                                copiedFiles++;
                            }
                        }
                    }
                    checkIfFinished();
                } catch (Exception e) {
                    FileLog.e(e);
                }

            }).start();
        }

        private void checkIfFinished() {
            if (!loadingMessageObjects.isEmpty()) {
                return;
            }
            AndroidUtilities.runOnUIThread(() -> {
                try {
                    SaveToDownloadReceiver.cancelNotification(notificationId);
                    finished = true;
                    if (onFinishRunnable != null) {
                        AndroidUtilities.runOnUIThread(() -> onFinishRunnable.run(copiedFiles));
                    }
                } catch (Exception e) {
                    FileLog.e(e);
                }
                currentAccount.getNotificationCenter().removeObserver(this, NotificationCenter.fileLoaded);
                currentAccount.getNotificationCenter().removeObserver(this, NotificationCenter.fileLoadProgressChanged);
                currentAccount.getNotificationCenter().removeObserver(this, NotificationCenter.fileLoadFailed);
            });
        }

        private void addMessageToLoad(MessageObject messageObject) {
            AndroidUtilities.runOnUIThread(() -> {
                TLRPC.Document document = messageObject.getDocument();
                if (document == null) {
                    return;
                }
                String fileName = FileLoader.getAttachFileName(document);
                loadingMessageObjects.put(fileName, messageObject);
                currentAccount.getFileLoader().loadFile(document, messageObject, 1, 0);
            });
        }

        private boolean copyFile(File sourceFile, File destFile, String mime) {
            if (AndroidUtilities.isInternalUri(Uri.fromFile(sourceFile))) {
                return false;
            }
            try (FileInputStream inputStream = new FileInputStream(sourceFile); FileChannel source = inputStream.getChannel(); FileChannel destination = new FileOutputStream(destFile).getChannel()) {
                long size = source.size();
                try {
                    @SuppressLint("DiscouragedPrivateApi") Method getInt = FileDescriptor.class.getDeclaredMethod("getInt$");
                    int fdint = (Integer) getInt.invoke(inputStream.getFD());
                    if (AndroidUtilities.isInternalUri(fdint)) {
                        AndroidUtilities.runOnUIThread(() -> SaveToDownloadReceiver.cancelNotification(notificationId));
                        return false;
                    }
                } catch (Throwable e) {
                    FileLog.e(e);
                }
                long lastProgress = 0;
                for (long a = 0; a < size; a += 4096) {
                    if (cancelled) {
                        break;
                    }
                    destination.transferFrom(source, a, Math.min(4096, size - a));
                    if (a + 4096 >= size || lastProgress <= SystemClock.elapsedRealtime() - 500) {
                        lastProgress = SystemClock.elapsedRealtime();
                        final int progress = (int) (finishedProgress + 100.0f / messageObjects.size() * a / size);
                        AndroidUtilities.runOnUIThread(() -> SaveToDownloadReceiver.updateNotification(notificationId, progress));
                    }
                }
                if (!cancelled) {
                    if (isMusic) {
                        AndroidUtilities.addMediaToGallery(destFile);
                    } else {
                        DownloadManager downloadManager = (DownloadManager) ApplicationLoader.applicationContext.getSystemService(Context.DOWNLOAD_SERVICE);
                        String mimeType = mime;
                        if (TextUtils.isEmpty(mimeType)) {
                            MimeTypeMap myMime = MimeTypeMap.getSingleton();
                            String name = destFile.getName();
                            int idx = name.lastIndexOf('.');
                            if (idx != -1) {
                                String ext = name.substring(idx + 1);
                                mimeType = myMime.getMimeTypeFromExtension(ext.toLowerCase());
                                if (TextUtils.isEmpty(mimeType)) {
                                    mimeType = "text/plain";
                                }
                            } else {
                                mimeType = "text/plain";
                            }
                        }
                        downloadManager.addCompletedDownload(destFile.getName(), destFile.getName(), false, mimeType, destFile.getAbsolutePath(), destFile.length(), true);
                    }
                    finishedProgress += 100.0f / messageObjects.size();
                    final int progress = (int) (finishedProgress);
                    AndroidUtilities.runOnUIThread(() -> SaveToDownloadReceiver.updateNotification(notificationId, progress));
                    return true;
                }
            } catch (Exception e) {
                FileLog.e(e);
            }
            destFile.delete();
            return false;
        }

        @Override
        public void didReceivedNotification(int id, int account, Object... args) {
            if (id == NotificationCenter.fileLoaded || id == NotificationCenter.fileLoadFailed) {
                String fileName = (String) args[0];
                if (loadingMessageObjects.remove(fileName) != null) {
                    waitingForFile.countDown();
                }
            } else if (id == NotificationCenter.fileLoadProgressChanged) {
                String fileName = (String) args[0];
                if (loadingMessageObjects.containsKey(fileName)) {
                    Long loadedSize = (Long) args[1];
                    Long totalSize = (Long) args[2];
                    float loadProgress = loadedSize / (float) totalSize;
                    final int progress = (int) (finishedProgress + loadProgress / messageObjects.size() * 100);
                    AndroidUtilities.runOnUIThread(() -> SaveToDownloadReceiver.updateNotification(notificationId, progress));
                }
            }
        }
    }

    public static void saveFilesFromMessages(Context context, AccountInstance accountInstance, ArrayList<MessageObject> messageObjects, final MessagesStorage.IntCallback onSaved) {
        if (messageObjects == null || messageObjects.isEmpty()) {
            return;
        }
        new MediaLoader(context, accountInstance, messageObjects, onSaved).start(context);
    }

    public static void saveFile(String fullPath, Context context, final int type, final String name, final String mime) {
        saveFile(fullPath, context, type, name, mime, null);
    }

    public static void saveFile(String fullPath, Context context, final int type, final String name, final String mime, final Runnable onSaved) {
        if (fullPath == null || context == null) {
            return;
        }

        File file = null;
        if (!TextUtils.isEmpty(fullPath)) {
            file = new File(fullPath);
            if (!file.exists()) {
                file = null;
            }
        }

        if (file == null) {
            return;
        }

        final File sourceFile = file;
        final boolean[] cancelled = new boolean[]{false};
        if (sourceFile.exists()) {

            int notificationId = SaveToDownloadReceiver.createNotificationId();
            final boolean[] finished = new boolean[1];
            if (context != null && type != 0) {
                try {
                    AndroidUtilities.runOnUIThread(() -> {
                        if (!finished[0]) {
                            SaveToDownloadReceiver.showNotification(context, notificationId, 1, () -> cancelled[0] = true);
                        }
                    }, 250);
                } catch (Exception e) {
                    FileLog.e(e);
                }
            }

            new Thread(() -> {
                try {

                    boolean result = true;
                    final String folderName = NekoConfig.customSavePath.String();
                    if (Build.VERSION.SDK_INT >= 29) {
                        result = saveFileInternal(type, sourceFile, null);
                    } else {
                        File destFile;
                        if (type == 0) {
                            destFile = new File(Environment.getExternalStoragePublicDirectory(Environment.DIRECTORY_PICTURES), folderName);
                            destFile.mkdirs();
                            destFile = new File(destFile, AndroidUtilities.generateFileName(0, FileLoader.getFileExtension(sourceFile)));
                        } else if (type == 1) {
                            destFile = new File(Environment.getExternalStoragePublicDirectory(Environment.DIRECTORY_MOVIES), folderName);
                            destFile.mkdirs();
                            destFile = new File(destFile, AndroidUtilities.generateFileName(1, FileLoader.getFileExtension(sourceFile)));
                        } else {
                            File dir;
                            if (type == 2) {
                                dir = Environment.getExternalStoragePublicDirectory(Environment.DIRECTORY_DOWNLOADS);
                            } else {
                                dir = Environment.getExternalStoragePublicDirectory(Environment.DIRECTORY_MUSIC);
                            }
                            dir = new File(dir, folderName);
                            dir.mkdirs();
                            destFile = new File(dir, name);
                            if (destFile.exists()) {
                                int idx = name.lastIndexOf('.');
                                for (int a = 0; a < 10; a++) {
                                    String newName;
                                    if (idx != -1) {
                                        newName = name.substring(0, idx) + "(" + (a + 1) + ")" + name.substring(idx);
                                    } else {
                                        newName = name + "(" + (a + 1) + ")";
                                    }
                                    destFile = new File(dir, newName);
                                    if (!destFile.exists()) {
                                        break;
                                    }
                                }
                            }
                        }
                        if (!destFile.exists()) {
                            destFile.createNewFile();
                        }
                        long lastProgress = System.currentTimeMillis() - 500;
                        try (FileInputStream inputStream = new FileInputStream(sourceFile); FileChannel source = inputStream.getChannel(); FileChannel destination = new FileOutputStream(destFile).getChannel()) {
                            long size = source.size();
                            try {
                                @SuppressLint("DiscouragedPrivateApi") Method getInt = FileDescriptor.class.getDeclaredMethod("getInt$");
                                int fdint = (Integer) getInt.invoke(inputStream.getFD());
                                if (AndroidUtilities.isInternalUri(fdint)) {
                                    AndroidUtilities.runOnUIThread(() -> SaveToDownloadReceiver.cancelNotification(notificationId));
                                    return;
                                }
                            } catch (Throwable e) {
                                FileLog.e(e);
                            }
                            for (long a = 0; a < size; a += 4096) {
                                if (cancelled[0]) {
                                    break;
                                }
                                destination.transferFrom(source, a, Math.min(4096, size - a));
                                //if (finalProgress != null) {
                                    if (lastProgress <= System.currentTimeMillis() - 500) {
                                        lastProgress = System.currentTimeMillis();
                                        final int progress = (int) ((float) a / (float) size * 100);
                                        AndroidUtilities.runOnUIThread(() -> SaveToDownloadReceiver.updateNotification(notificationId, progress));
                                    }
                                //}
                            }
                        } catch (Exception e) {
                            FileLog.e(e);
                            result = false;
                        }
                        if (cancelled[0]) {
                            destFile.delete();
                            result = false;
                        }
                        if (result) {
                            if (type == 2) {
                                DownloadManager downloadManager = (DownloadManager) ApplicationLoader.applicationContext.getSystemService(Context.DOWNLOAD_SERVICE);
                                downloadManager.addCompletedDownload(destFile.getName(), destFile.getName(), false, mime, destFile.getAbsolutePath(), destFile.length(), true);
                            } else {
                                AndroidUtilities.addMediaToGallery(destFile.getAbsoluteFile());
                            }
                        }
                    }
                    if (result && onSaved != null) {
                        AndroidUtilities.runOnUIThread(onSaved);
                    }
                } catch (Exception e) {
                    FileLog.e(e);
                }
                //if (finalProgress != null) {
                    AndroidUtilities.runOnUIThread(() -> {
                        try {
                            SaveToDownloadReceiver.cancelNotification(notificationId);
                            finished[0] = true;
                        } catch (Exception e) {
                            FileLog.e(e);
                        }
                    });
                //}
            }).start();
        }
    }

    @RequiresApi(api = Build.VERSION_CODES.Q)
    private static boolean saveFileInternal(int type, File sourceFile, String filename) {
        try {
            int selectedType = type;
            ContentValues contentValues = new ContentValues();
            String extension = FileLoader.getFileExtension(sourceFile);
            String mimeType = null;
            if (extension != null) {
                mimeType = MimeTypeMap.getSingleton().getMimeTypeFromExtension(extension);
            }
            Uri uriToInsert = null;
            if ((type == 0 || type == 1) && mimeType != null) {
                if (mimeType.startsWith("image")) {
                    selectedType = 0;
                }
                if (mimeType.startsWith("video")) {
                    selectedType = 1;
                }
            }
            final String folderName = NekoConfig.customSavePath.String();
            if (selectedType == 0) {
                if (filename == null) {
                    filename = AndroidUtilities.generateFileName(0, extension);
                }
                uriToInsert = MediaStore.Images.Media.getContentUri(MediaStore.VOLUME_EXTERNAL_PRIMARY);
                File dirDest = new File(Environment.DIRECTORY_PICTURES, folderName);
                contentValues.put(MediaStore.MediaColumns.RELATIVE_PATH, dirDest + File.separator);
                contentValues.put(MediaStore.Images.Media.DISPLAY_NAME, filename);
                contentValues.put(MediaStore.Images.Media.MIME_TYPE, mimeType);
            } else if (selectedType == 1) {
                if (filename == null) {
                    filename = AndroidUtilities.generateFileName(1, extension);
                }
                File dirDest = new File(Environment.DIRECTORY_MOVIES, folderName);
                contentValues.put(MediaStore.MediaColumns.RELATIVE_PATH, dirDest + File.separator);
                uriToInsert = MediaStore.Video.Media.getContentUri(MediaStore.VOLUME_EXTERNAL_PRIMARY);
                contentValues.put(MediaStore.Video.Media.DISPLAY_NAME, filename);
            } else if (selectedType == 2) {
                if (filename == null) {
                    filename = sourceFile.getName();
                }
                File dirDest = new File(Environment.DIRECTORY_DOWNLOADS, folderName);
                contentValues.put(MediaStore.MediaColumns.RELATIVE_PATH, dirDest + File.separator);
                uriToInsert = MediaStore.Downloads.getContentUri(MediaStore.VOLUME_EXTERNAL_PRIMARY);
                contentValues.put(MediaStore.Downloads.DISPLAY_NAME, filename);
            } else {
                if (filename == null) {
                    filename = sourceFile.getName();
                }
                File dirDest = new File(Environment.DIRECTORY_MUSIC, folderName);
                contentValues.put(MediaStore.MediaColumns.RELATIVE_PATH, dirDest + File.separator);
                uriToInsert = MediaStore.Audio.Media.getContentUri(MediaStore.VOLUME_EXTERNAL_PRIMARY);
                contentValues.put(MediaStore.Audio.Media.DISPLAY_NAME, filename);
            }

            contentValues.put(MediaStore.MediaColumns.MIME_TYPE, mimeType);

            Uri dstUri = ApplicationLoader.applicationContext.getContentResolver().insert(uriToInsert, contentValues);
            if (dstUri != null) {
                FileInputStream fileInputStream = new FileInputStream(sourceFile);
                OutputStream outputStream = ApplicationLoader.applicationContext.getContentResolver().openOutputStream(dstUri);
                AndroidUtilities.copyFile(fileInputStream, outputStream);
                fileInputStream.close();
            }
            return true;
        } catch (Exception e) {
            FileLog.e(e);
            return false;
        }
    }

    public static String getStickerExt(Uri uri) {
        InputStream inputStream = null;
        try {
            try {
                inputStream = ApplicationLoader.applicationContext.getContentResolver().openInputStream(uri);
            } catch (Exception e) {
                inputStream = null;
            }
            if (inputStream == null) {
                File file = new File(uri.getPath());
                if (file.exists()) {
                    inputStream = new FileInputStream(file);
                }
            }

            byte[] header = new byte[12];
            if (inputStream.read(header, 0, 12) == 12) {
                if (header[0] == (byte) 0x89 && header[1] == (byte) 0x50 && header[2] == (byte) 0x4E && header[3] == (byte) 0x47 && header[4] == (byte) 0x0D && header[5] == (byte) 0x0A && header[6] == (byte) 0x1A && header[7] == (byte) 0x0A) {
                    return "png";
                }
                if (header[0] == 0x1f && header[1] == (byte) 0x8b) {
                    return "tgs";
                }
                String str = new String(header);
                if (str != null) {
                    str = str.toLowerCase();
                    if (str.startsWith("riff") && str.endsWith("webp")) {
                        return "webp";
                    }
                }
            }
        } catch (Exception e) {
            FileLog.e(e);
        } finally {
            try {
                if (inputStream != null) {
                    inputStream.close();
                }
            } catch (Exception e2) {
                FileLog.e(e2);
            }
        }
        return null;
    }

    public static boolean isWebp(Uri uri) {
        InputStream inputStream = null;
        try {
            inputStream = ApplicationLoader.applicationContext.getContentResolver().openInputStream(uri);
            byte[] header = new byte[12];
            if (inputStream.read(header, 0, 12) == 12) {
                String str = new String(header);
                str = str.toLowerCase();
                if (str.startsWith("riff") && str.endsWith("webp")) {
                    return true;
                }
            }
        } catch (Exception e) {
            FileLog.e(e);
        } finally {
            try {
                if (inputStream != null) {
                    inputStream.close();
                }
            } catch (Exception e2) {
                FileLog.e(e2);
            }
        }
        return false;
    }

    public static boolean isGif(Uri uri) {
        InputStream inputStream = null;
        try {
            inputStream = ApplicationLoader.applicationContext.getContentResolver().openInputStream(uri);
            byte[] header = new byte[3];
            if (inputStream.read(header, 0, 3) == 3) {
                String str = new String(header);
                if (str.equalsIgnoreCase("gif")) {
                    return true;
                }
            }
        } catch (Exception e) {
            FileLog.e(e);
        } finally {
            try {
                if (inputStream != null) {
                    inputStream.close();
                }
            } catch (Exception e2) {
                FileLog.e(e2);
            }
        }
        return false;
    }

    public static String getFileName(Uri uri) {
        if (uri == null) {
            return "";
        }
        try {
            String result = null;
            if (uri.getScheme().equals("content")) {
                try (Cursor cursor = ApplicationLoader.applicationContext.getContentResolver().query(uri, new String[]{OpenableColumns.DISPLAY_NAME}, null, null, null)) {
                    if (cursor.moveToFirst()) {
                        result = cursor.getString(cursor.getColumnIndex(OpenableColumns.DISPLAY_NAME));
                    }
                } catch (Exception e) {
                    FileLog.e(e);
                }
            }
            if (result == null) {
                result = uri.getPath();
                int cut = result.lastIndexOf('/');
                if (cut != -1) {
                    result = result.substring(cut + 1);
                }
            }
            return result;
        } catch (Exception e) {
            FileLog.e(e);
        }
        return "";
    }

    public static String copyFileToCache(Uri uri, String ext) {
        return copyFileToCache(uri, ext, -1);
    }

    @SuppressLint("DiscouragedPrivateApi")
    public static String copyFileToCache(Uri uri, String ext, long sizeLimit) {
        InputStream inputStream = null;
        FileOutputStream output = null;
        int totalLen = 0;
        File f = null;
        try {
            String name = FileLoader.fixFileName(getFileName(uri));
            if (name == null) {
                int id = SharedConfig.getLastLocalId();
                SharedConfig.saveConfig();
                name = String.format(Locale.US, "%d.%s", id, ext);
            }
            f = AndroidUtilities.getSharingDirectory();
            f.mkdirs();
            f = new File(f, name);
            if (AndroidUtilities.isInternalUri(Uri.fromFile(f))) {
                return null;
            }
            inputStream = ApplicationLoader.applicationContext.getContentResolver().openInputStream(uri);
            if (inputStream instanceof FileInputStream) {
                FileInputStream fileInputStream = (FileInputStream) inputStream;
                try {
                    Method getInt = FileDescriptor.class.getDeclaredMethod("getInt$");
                    int fdint = (Integer) getInt.invoke(fileInputStream.getFD());
                    if (AndroidUtilities.isInternalUri(fdint)) {
                        return null;
                    }
                } catch (Throwable e) {
                    FileLog.e(e);
                }
            }
            output = new FileOutputStream(f);
            byte[] buffer = new byte[1024 * 20];
            int len;
            while ((len = inputStream.read(buffer)) != -1) {
                output.write(buffer, 0, len);
                totalLen += len;
                if (sizeLimit > 0 && totalLen > sizeLimit) {
                    return null;
                }
            }
            return f.getAbsolutePath();
        } catch (Exception e) {
            FileLog.e(e);
        } finally {
            try {
                if (inputStream != null) {
                    inputStream.close();
                }
            } catch (Exception e2) {
                FileLog.e(e2);
            }
            try {
                if (output != null) {
                    output.close();
                }
            } catch (Exception e2) {
                FileLog.e(e2);
            }
            if (sizeLimit > 0 && totalLen > sizeLimit) {
                f.delete();
            }
        }
        return null;
    }

    public static void loadGalleryPhotosAlbums(final int guid) {
        Thread thread = new Thread(() -> {
            final ArrayList<AlbumEntry> mediaAlbumsSorted = new ArrayList<>();
            final ArrayList<AlbumEntry> photoAlbumsSorted = new ArrayList<>();
            SparseArray<AlbumEntry> mediaAlbums = new SparseArray<>();
            SparseArray<AlbumEntry> photoAlbums = new SparseArray<>();
            AlbumEntry allPhotosAlbum = null;
            AlbumEntry allVideosAlbum = null;
            AlbumEntry allMediaAlbum = null;
            String cameraFolder = null;
            try {
                cameraFolder = Environment.getExternalStoragePublicDirectory(Environment.DIRECTORY_DCIM).getAbsolutePath() + "/" + "Camera/";
            } catch (Exception e) {
                FileLog.e(e);
            }
            Integer mediaCameraAlbumId = null;
            Integer photoCameraAlbumId = null;

            Cursor cursor = null;
            try {
                if (Build.VERSION.SDK_INT < 23 || ApplicationLoader.applicationContext.checkSelfPermission(Manifest.permission.READ_EXTERNAL_STORAGE) == PackageManager.PERMISSION_GRANTED) {
                    cursor = MediaStore.Images.Media.query(ApplicationLoader.applicationContext.getContentResolver(), MediaStore.Images.Media.EXTERNAL_CONTENT_URI, projectionPhotos, null, null, (Build.VERSION.SDK_INT > 28 ? MediaStore.Images.Media.DATE_MODIFIED : MediaStore.Images.Media.DATE_TAKEN) + " DESC");
                    if (cursor != null) {
                        int imageIdColumn = cursor.getColumnIndex(MediaStore.Images.Media._ID);
                        int bucketIdColumn = cursor.getColumnIndex(MediaStore.Images.Media.BUCKET_ID);
                        int bucketNameColumn = cursor.getColumnIndex(MediaStore.Images.Media.BUCKET_DISPLAY_NAME);
                        int dataColumn = cursor.getColumnIndex(MediaStore.Images.Media.DATA);
                        int dateColumn = cursor.getColumnIndex(Build.VERSION.SDK_INT > 28 ? MediaStore.Images.Media.DATE_MODIFIED : MediaStore.Images.Media.DATE_TAKEN);
                        int orientationColumn = cursor.getColumnIndex(MediaStore.Images.Media.ORIENTATION);
                        int widthColumn = cursor.getColumnIndex(MediaStore.Images.Media.WIDTH);
                        int heightColumn = cursor.getColumnIndex(MediaStore.Images.Media.HEIGHT);
                        int sizeColumn = cursor.getColumnIndex(MediaStore.Images.Media.SIZE);

                        while (cursor.moveToNext()) {
                            String path = cursor.getString(dataColumn);
                            if (TextUtils.isEmpty(path)) {
                                continue;
                            }

                            int imageId = cursor.getInt(imageIdColumn);
                            int bucketId = cursor.getInt(bucketIdColumn);
                            String bucketName = cursor.getString(bucketNameColumn);
                            long dateTaken = cursor.getLong(dateColumn);
                            int orientation = cursor.getInt(orientationColumn);
                            int width = cursor.getInt(widthColumn);
                            int height = cursor.getInt(heightColumn);
                            long size = cursor.getLong(sizeColumn);

                            PhotoEntry photoEntry = new PhotoEntry(bucketId, imageId, dateTaken, path, orientation, false, width, height, size);

                            if (allPhotosAlbum == null) {
                                allPhotosAlbum = new AlbumEntry(0, LocaleController.getString("AllPhotos", R.string.AllPhotos), photoEntry);
                                photoAlbumsSorted.add(0, allPhotosAlbum);
                            }
                            if (allMediaAlbum == null) {
                                allMediaAlbum = new AlbumEntry(0, LocaleController.getString("AllMedia", R.string.AllMedia), photoEntry);
                                mediaAlbumsSorted.add(0, allMediaAlbum);
                            }
                            allPhotosAlbum.addPhoto(photoEntry);
                            allMediaAlbum.addPhoto(photoEntry);

                            AlbumEntry albumEntry = mediaAlbums.get(bucketId);
                            if (albumEntry == null) {
                                albumEntry = new AlbumEntry(bucketId, bucketName, photoEntry);
                                mediaAlbums.put(bucketId, albumEntry);
                                if (mediaCameraAlbumId == null && cameraFolder != null && path != null && path.startsWith(cameraFolder)) {
                                    mediaAlbumsSorted.add(0, albumEntry);
                                    mediaCameraAlbumId = bucketId;
                                } else {
                                    mediaAlbumsSorted.add(albumEntry);
                                }
                            }
                            albumEntry.addPhoto(photoEntry);

                            albumEntry = photoAlbums.get(bucketId);
                            if (albumEntry == null) {
                                albumEntry = new AlbumEntry(bucketId, bucketName, photoEntry);
                                photoAlbums.put(bucketId, albumEntry);
                                if (photoCameraAlbumId == null && cameraFolder != null && path != null && path.startsWith(cameraFolder)) {
                                    photoAlbumsSorted.add(0, albumEntry);
                                    photoCameraAlbumId = bucketId;
                                } else {
                                    photoAlbumsSorted.add(albumEntry);
                                }
                            }
                            albumEntry.addPhoto(photoEntry);
                        }
                    }
                }
            } catch (Throwable e) {
                FileLog.e(e);
            } finally {
                if (cursor != null) {
                    try {
                        cursor.close();
                    } catch (Exception e) {
                        FileLog.e(e);
                    }
                }
            }

            try {
                if (Build.VERSION.SDK_INT < 23 || ApplicationLoader.applicationContext.checkSelfPermission(Manifest.permission.READ_EXTERNAL_STORAGE) == PackageManager.PERMISSION_GRANTED) {
                    cursor = MediaStore.Images.Media.query(ApplicationLoader.applicationContext.getContentResolver(), MediaStore.Video.Media.EXTERNAL_CONTENT_URI, projectionVideo, null, null, (Build.VERSION.SDK_INT > 28 ? MediaStore.Video.Media.DATE_MODIFIED : MediaStore.Video.Media.DATE_TAKEN) + " DESC");
                    if (cursor != null) {
                        int imageIdColumn = cursor.getColumnIndex(MediaStore.Video.Media._ID);
                        int bucketIdColumn = cursor.getColumnIndex(MediaStore.Video.Media.BUCKET_ID);
                        int bucketNameColumn = cursor.getColumnIndex(MediaStore.Video.Media.BUCKET_DISPLAY_NAME);
                        int dataColumn = cursor.getColumnIndex(MediaStore.Video.Media.DATA);
                        int dateColumn = cursor.getColumnIndex(Build.VERSION.SDK_INT > 28 ? MediaStore.Video.Media.DATE_MODIFIED : MediaStore.Video.Media.DATE_TAKEN);
                        int durationColumn = cursor.getColumnIndex(MediaStore.Video.Media.DURATION);
                        int widthColumn = cursor.getColumnIndex(MediaStore.Video.Media.WIDTH);
                        int heightColumn = cursor.getColumnIndex(MediaStore.Video.Media.HEIGHT);
                        int sizeColumn = cursor.getColumnIndex(MediaStore.Video.Media.SIZE);

                        while (cursor.moveToNext()) {
                            String path = cursor.getString(dataColumn);
                            if (TextUtils.isEmpty(path)) {
                                continue;
                            }

                            int imageId = cursor.getInt(imageIdColumn);
                            int bucketId = cursor.getInt(bucketIdColumn);
                            String bucketName = cursor.getString(bucketNameColumn);
                            long dateTaken = cursor.getLong(dateColumn);
                            long duration = cursor.getLong(durationColumn);
                            int width = cursor.getInt(widthColumn);
                            int height = cursor.getInt(heightColumn);
                            long size = cursor.getLong(sizeColumn);

                            PhotoEntry photoEntry = new PhotoEntry(bucketId, imageId, dateTaken, path, (int) (duration / 1000), true, width, height, size);

                            if (allVideosAlbum == null) {
                                allVideosAlbum = new AlbumEntry(0, LocaleController.getString("AllVideos", R.string.AllVideos), photoEntry);
                                allVideosAlbum.videoOnly = true;
                                int index = 0;
                                if (allMediaAlbum != null) {
                                    index++;
                                }
                                if (allPhotosAlbum != null) {
                                    index++;
                                }
                                mediaAlbumsSorted.add(index, allVideosAlbum);
                            }
                            if (allMediaAlbum == null) {
                                allMediaAlbum = new AlbumEntry(0, LocaleController.getString("AllMedia", R.string.AllMedia), photoEntry);
                                mediaAlbumsSorted.add(0, allMediaAlbum);
                            }
                            allVideosAlbum.addPhoto(photoEntry);
                            allMediaAlbum.addPhoto(photoEntry);

                            AlbumEntry albumEntry = mediaAlbums.get(bucketId);
                            if (albumEntry == null) {
                                albumEntry = new AlbumEntry(bucketId, bucketName, photoEntry);
                                mediaAlbums.put(bucketId, albumEntry);
                                if (mediaCameraAlbumId == null && cameraFolder != null && path != null && path.startsWith(cameraFolder)) {
                                    mediaAlbumsSorted.add(0, albumEntry);
                                    mediaCameraAlbumId = bucketId;
                                } else {
                                    mediaAlbumsSorted.add(albumEntry);
                                }
                            }

                            albumEntry.addPhoto(photoEntry);
                        }
                    }
                }
            } catch (Throwable e) {
                FileLog.e(e);
            } finally {
                if (cursor != null) {
                    try {
                        cursor.close();
                    } catch (Exception e) {
                        FileLog.e(e);
                    }
                }
            }
            for (int a = 0; a < mediaAlbumsSorted.size(); a++) {
                Collections.sort(mediaAlbumsSorted.get(a).photos, (o1, o2) -> {
                    if (o1.dateTaken < o2.dateTaken) {
                        return 1;
                    } else if (o1.dateTaken > o2.dateTaken) {
                        return -1;
                    }
                    return 0;
                });
            }
            broadcastNewPhotos(guid, mediaAlbumsSorted, photoAlbumsSorted, mediaCameraAlbumId, allMediaAlbum, allPhotosAlbum, allVideosAlbum, 0);
        });
        thread.setPriority(Thread.MIN_PRIORITY);
        thread.start();
    }

    private static void broadcastNewPhotos(final int guid, final ArrayList<AlbumEntry> mediaAlbumsSorted, final ArrayList<AlbumEntry> photoAlbumsSorted, final Integer cameraAlbumIdFinal, final AlbumEntry allMediaAlbumFinal, final AlbumEntry allPhotosAlbumFinal, final AlbumEntry allVideosAlbumFinal, int delay) {
        if (broadcastPhotosRunnable != null) {
            AndroidUtilities.cancelRunOnUIThread(broadcastPhotosRunnable);
        }
        AndroidUtilities.runOnUIThread(broadcastPhotosRunnable = () -> {
            if (PhotoViewer.getInstance().isVisible()) {
                broadcastNewPhotos(guid, mediaAlbumsSorted, photoAlbumsSorted, cameraAlbumIdFinal, allMediaAlbumFinal, allPhotosAlbumFinal, allVideosAlbumFinal, 1000);
                return;
            }
            allMediaAlbums = mediaAlbumsSorted;
            allPhotoAlbums = photoAlbumsSorted;
            broadcastPhotosRunnable = null;
            allPhotosAlbumEntry = allPhotosAlbumFinal;
            allMediaAlbumEntry = allMediaAlbumFinal;
            allVideosAlbumEntry = allVideosAlbumFinal;
            NotificationCenter.getGlobalInstance().postNotificationName(NotificationCenter.albumsDidLoad, guid, mediaAlbumsSorted, photoAlbumsSorted, cameraAlbumIdFinal);
        }, delay);
    }

    public void scheduleVideoConvert(MessageObject messageObject) {
        scheduleVideoConvert(messageObject, false);
    }

    public boolean scheduleVideoConvert(MessageObject messageObject, boolean isEmpty) {
        if (messageObject == null || messageObject.videoEditedInfo == null) {
            return false;
        }
        if (isEmpty && !videoConvertQueue.isEmpty()) {
            return false;
        } else if (isEmpty) {
            new File(messageObject.messageOwner.attachPath).delete();
        }
        videoConvertQueue.add(new VideoConvertMessage(messageObject, messageObject.videoEditedInfo));
        if (videoConvertQueue.size() == 1) {
            startVideoConvertFromQueue();
        }
        return true;
    }

    public void cancelVideoConvert(MessageObject messageObject) {
        if (messageObject != null) {
            if (!videoConvertQueue.isEmpty()) {
                for (int a = 0; a < videoConvertQueue.size(); a++) {
                    VideoConvertMessage videoConvertMessage = videoConvertQueue.get(a);
                    MessageObject object = videoConvertMessage.messageObject;
                    if (object.equals(messageObject) && object.currentAccount == messageObject.currentAccount) {
                        if (a == 0) {
                            synchronized (videoConvertSync) {
                                videoConvertMessage.videoEditedInfo.canceled = true;
                            }
                        } else {
                            videoConvertQueue.remove(a);
                        }
                        break;
                    }
                }
            }
        }
    }

    private boolean startVideoConvertFromQueue() {
        if (!videoConvertQueue.isEmpty()) {
            VideoConvertMessage videoConvertMessage = videoConvertQueue.get(0);
            MessageObject messageObject = videoConvertMessage.messageObject;
            VideoEditedInfo videoEditedInfo = videoConvertMessage.videoEditedInfo;
            synchronized (videoConvertSync) {
                if (videoEditedInfo != null) {
                    videoEditedInfo.canceled = false;
                }
            }
            Intent intent = new Intent(ApplicationLoader.applicationContext, VideoEncodingService.class);
            intent.putExtra("path", messageObject.messageOwner.attachPath);
            intent.putExtra("currentAccount", messageObject.currentAccount);
            if (messageObject.messageOwner.media.document != null) {
                for (int a = 0; a < messageObject.messageOwner.media.document.attributes.size(); a++) {
                    TLRPC.DocumentAttribute documentAttribute = messageObject.messageOwner.media.document.attributes.get(a);
                    if (documentAttribute instanceof TLRPC.TL_documentAttributeAnimated) {
                        intent.putExtra("gif", true);
                        break;
                    }
                }
            }
            if (messageObject.getId() != 0) {
                try {
                    ApplicationLoader.applicationContext.startService(intent);
                } catch (Throwable e) {
                    FileLog.e(e);
                }
            }
            VideoConvertRunnable.runConversion(videoConvertMessage);
            return true;
        }
        return false;
    }

    @SuppressLint("NewApi")
    public static MediaCodecInfo selectCodec(String mimeType) {
        int numCodecs = MediaCodecList.getCodecCount();
        MediaCodecInfo lastCodecInfo = null;
        for (int i = 0; i < numCodecs; i++) {
            MediaCodecInfo codecInfo = MediaCodecList.getCodecInfoAt(i);
            if (!codecInfo.isEncoder()) {
                continue;
            }
            String[] types = codecInfo.getSupportedTypes();
            for (String type : types) {
                if (type.equalsIgnoreCase(mimeType)) {
                    lastCodecInfo = codecInfo;
                    String name = lastCodecInfo.getName();
                    if (name != null) {
                        if (!name.equals("OMX.SEC.avc.enc")) {
                            return lastCodecInfo;
                        } else if (name.equals("OMX.SEC.AVC.Encoder")) {
                            return lastCodecInfo;
                        }
                    }
                }
            }
        }
        return lastCodecInfo;
    }

    private static boolean isRecognizedFormat(int colorFormat) {
        switch (colorFormat) {
            case MediaCodecInfo.CodecCapabilities.COLOR_FormatYUV420Planar:
            case MediaCodecInfo.CodecCapabilities.COLOR_FormatYUV420PackedPlanar:
            case MediaCodecInfo.CodecCapabilities.COLOR_FormatYUV420SemiPlanar:
            case MediaCodecInfo.CodecCapabilities.COLOR_FormatYUV420PackedSemiPlanar:
            case MediaCodecInfo.CodecCapabilities.COLOR_TI_FormatYUV420PackedSemiPlanar:
                return true;
            default:
                return false;
        }
    }

    @SuppressLint("NewApi")
    public static int selectColorFormat(MediaCodecInfo codecInfo, String mimeType) {
        MediaCodecInfo.CodecCapabilities capabilities = codecInfo.getCapabilitiesForType(mimeType);
        int lastColorFormat = 0;
        for (int i = 0; i < capabilities.colorFormats.length; i++) {
            int colorFormat = capabilities.colorFormats[i];
            if (isRecognizedFormat(colorFormat)) {
                lastColorFormat = colorFormat;
                if (!(codecInfo.getName().equals("OMX.SEC.AVC.Encoder") && colorFormat == 19)) {
                    return colorFormat;
                }
            }
        }
        return lastColorFormat;
    }

    public static int findTrack(MediaExtractor extractor, boolean audio) {
        int numTracks = extractor.getTrackCount();
        for (int i = 0; i < numTracks; i++) {
            MediaFormat format = extractor.getTrackFormat(i);
            String mime = format.getString(MediaFormat.KEY_MIME);
            if (audio) {
                if (mime.startsWith("audio/")) {
                    return i;
                }
            } else {
                if (mime.startsWith("video/")) {
                    return i;
                }
            }
        }
        return -5;
    }

    private void didWriteData(final VideoConvertMessage message, final File file, final boolean last, final long lastFrameTimestamp, long availableSize, final boolean error, final float progress) {
        final boolean firstWrite = message.videoEditedInfo.videoConvertFirstWrite;
        if (firstWrite) {
            message.videoEditedInfo.videoConvertFirstWrite = false;
        }
        AndroidUtilities.runOnUIThread(() -> {
            if (error || last) {
                synchronized (videoConvertSync) {
                    message.videoEditedInfo.canceled = false;
                }
                videoConvertQueue.remove(message);
                startVideoConvertFromQueue();
            }
            if (error) {
                NotificationCenter.getInstance(message.currentAccount).postNotificationName(NotificationCenter.filePreparingFailed, message.messageObject, file.toString(), progress, lastFrameTimestamp);
            } else {
                if (firstWrite) {
                    NotificationCenter.getInstance(message.currentAccount).postNotificationName(NotificationCenter.filePreparingStarted, message.messageObject, file.toString(), progress, lastFrameTimestamp);
                }
                NotificationCenter.getInstance(message.currentAccount).postNotificationName(NotificationCenter.fileNewChunkAvailable, message.messageObject, file.toString(), availableSize, last ? file.length() : 0, progress, lastFrameTimestamp);
            }
        });
    }

    public void pauseByRewind() {
        if (audioPlayer != null) {
            audioPlayer.pause();
        }
    }

    public void resumeByRewind() {
        if (audioPlayer != null && playingMessageObject != null && !isPaused) {
            if (audioPlayer.isBuffering()) {
                MessageObject currentMessageObject = playingMessageObject;
                cleanupPlayer(false, false);
                playMessage(currentMessageObject);
            } else {
                audioPlayer.play();
            }
        }
    }


    private static class VideoConvertRunnable implements Runnable {

        private VideoConvertMessage convertMessage;

        private VideoConvertRunnable(VideoConvertMessage message) {
            convertMessage = message;
        }

        @Override
        public void run() {
            MediaController.getInstance().convertVideo(convertMessage);
        }

        public static void runConversion(final VideoConvertMessage obj) {
            new Thread(() -> {
                try {
                    VideoConvertRunnable wrapper = new VideoConvertRunnable(obj);
                    Thread th = new Thread(wrapper, "VideoConvertRunnable");
                    th.start();
                    th.join();
                } catch (Exception e) {
                    FileLog.e(e);
                }
            }).start();
        }
    }


    private boolean convertVideo(final VideoConvertMessage convertMessage) {
        MessageObject messageObject = convertMessage.messageObject;
        VideoEditedInfo info = convertMessage.videoEditedInfo;
        if (messageObject == null || info == null) {
            return false;
        }
        String videoPath = info.originalPath;
        long startTime = info.startTime;
        long avatarStartTime = info.avatarStartTime;
        long endTime = info.endTime;
        int resultWidth = info.resultWidth;
        int resultHeight = info.resultHeight;
        int rotationValue = info.rotationValue;
        int originalWidth = info.originalWidth;
        int originalHeight = info.originalHeight;
        int framerate = info.framerate;
        int bitrate = info.bitrate;
        int originalBitrate = info.originalBitrate;
        boolean isSecret = DialogObject.isEncryptedDialog(messageObject.getDialogId());
        final File cacheFile = new File(messageObject.messageOwner.attachPath);
        if (cacheFile.exists()) {
            cacheFile.delete();
        }
        if (BuildVars.LOGS_ENABLED) {
            FileLog.d("begin convert " + videoPath + " startTime = " + startTime + " avatarStartTime = " + avatarStartTime + " endTime " + endTime + " rWidth = " + resultWidth + " rHeight = " + resultHeight + " rotation = " + rotationValue + " oWidth = " + originalWidth + " oHeight = " + originalHeight + " framerate = " + framerate + " bitrate = " + bitrate + " originalBitrate = " + originalBitrate);
        }

        if (videoPath == null) {
            videoPath = "";
        }

        long duration;
        if (startTime > 0 && endTime > 0) {
            duration = endTime - startTime;
        } else if (endTime > 0) {
            duration = endTime;
        } else if (startTime > 0) {
            duration = info.originalDuration - startTime;
        } else {
            duration = info.originalDuration;
        }

        if (framerate == 0) {
            framerate = 25;
        }
//        else if (framerate > 59) {
//            framerate = 59;
//        }

        if (rotationValue == 90 || rotationValue == 270) {
            int temp = resultHeight;
            resultHeight = resultWidth;
            resultWidth = temp;
        }

<<<<<<< HEAD
//        if (framerate > 30 && (Math.min(resultHeight, resultWidth) <= 480)) {
//            framerate = 30;
//        }
//
=======
        if (framerate > 40 && (Math.min(resultHeight, resultWidth) <= 480)) {
            framerate = 30;
        }

>>>>>>> 8283c123
        boolean needCompress = avatarStartTime != -1 || info.cropState != null || info.mediaEntities != null || info.paintPath != null || info.filterState != null ||
                resultWidth != originalWidth || resultHeight != originalHeight || rotationValue != 0 || info.roundVideo || startTime != -1;


        SharedPreferences preferences = ApplicationLoader.applicationContext.getSharedPreferences("videoconvert", Activity.MODE_PRIVATE);

        long time = System.currentTimeMillis();

        VideoConvertorListener callback = new VideoConvertorListener() {

            private long lastAvailableSize = 0;

            @Override
            public boolean checkConversionCanceled() {
                return info.canceled;
            }

            @Override
            public void didWriteData(long availableSize, float progress) {
                if (info.canceled) {
                    return;
                }
                if (availableSize < 0) {
                    availableSize = cacheFile.length();
                }

                if (!info.needUpdateProgress && lastAvailableSize == availableSize) {
                    return;
                }

                lastAvailableSize = availableSize;
                MediaController.this.didWriteData(convertMessage, cacheFile, false, 0, availableSize, false, progress);
            }
        };

        info.videoConvertFirstWrite = true;

        MediaCodecVideoConvertor videoConvertor = new MediaCodecVideoConvertor();
        boolean error = videoConvertor.convertVideo(videoPath, cacheFile,
                rotationValue, isSecret,
                originalWidth, originalHeight,
                resultWidth, resultHeight,
                framerate, bitrate, originalBitrate,
                startTime, endTime, avatarStartTime,
                needCompress, duration,
                info.filterState,
                info.paintPath,
                info.mediaEntities,
                info.isPhoto,
                info.cropState,
                info.roundVideo,
                callback);


        boolean canceled = info.canceled;
        if (!canceled) {
            synchronized (videoConvertSync) {
                canceled = info.canceled;
            }
        }

        if (BuildVars.LOGS_ENABLED) {
            FileLog.d("time=" + (System.currentTimeMillis() - time) + " canceled=" + canceled);
        }

        preferences.edit().putBoolean("isPreviousOk", true).apply();
        didWriteData(convertMessage, cacheFile, true, videoConvertor.getLastFrameTimestamp(), cacheFile.length(), error || canceled, 1f);

        return true;
    }

    public static int getVideoBitrate(String path) {
        MediaMetadataRetriever retriever = new MediaMetadataRetriever();
        int bitrate = 0;
        try {
            retriever.setDataSource(path);
            bitrate = Integer.parseInt(retriever.extractMetadata(MediaMetadataRetriever.METADATA_KEY_BITRATE));
        } catch (Exception e) {
            FileLog.e(e);
        }

        retriever.release();
        return bitrate;
    }

    public static int makeVideoBitrate(int originalHeight, int originalWidth, int originalBitrate, int height, int width) {
        float compressFactor;
        float minCompressFactor;
        int maxBitrate;
        if (Math.min(height, width) >= 1080) {
            maxBitrate = 6800_000;
            compressFactor = 1f;
            minCompressFactor = 1f;
        } else if (Math.min(height, width) >= 720) {
<<<<<<< HEAD
            maxBitrate = 3200_000;
            compressFactor = 1.0f;
            minCompressFactor = 1.0f;
=======
            maxBitrate = 2600_000;
            compressFactor = 1f;
            minCompressFactor = 1f;
>>>>>>> 8283c123
        } else if (Math.min(height, width) >= 480) {
            maxBitrate = 1000_000;
            compressFactor = 0.75f;
            minCompressFactor = 0.9f;
        } else {
            maxBitrate = 750_000;
            compressFactor = 0.6f;
            minCompressFactor = 0.7f;
        }
        int remeasuredBitrate = (int) (originalBitrate / (Math.min(originalHeight / (float) (height), originalWidth / (float) (width))));
        remeasuredBitrate *= compressFactor;
        int minBitrate = (int) (getVideoBitrateWithFactor(minCompressFactor) / (1280f * 720f / (width * height)));
        if (originalBitrate < minBitrate) {
            return remeasuredBitrate;
        }
        if (remeasuredBitrate > maxBitrate) {
            return maxBitrate;
        }
        return Math.max(remeasuredBitrate, minBitrate);
    }

    private static int getVideoBitrateWithFactor(float f) {
        return (int) (f * 2000f * 1000f * 1.13f);
    }

    public interface VideoConvertorListener {
        boolean checkConversionCanceled();

        void didWriteData(long availableSize, float progress);
    }

    public static class PlaylistGlobalSearchParams {
        final String query;
        final FiltersView.MediaFilterData filter;
        final long dialogId;
        final long minDate;
        final long maxDate;
        public int totalCount;
        public boolean endReached;
        public int nextSearchRate;
        public int folderId;

        public PlaylistGlobalSearchParams(String query, long dialogId, long minDate, long maxDate, FiltersView.MediaFilterData filter) {
            this.filter = filter;
            this.query = query;
            this.dialogId = dialogId;
            this.minDate = minDate;
            this.maxDate = maxDate;
        }
    }

    public boolean currentPlaylistIsGlobalSearch() {
        return playlistGlobalSearchParams != null;
    }
}<|MERGE_RESOLUTION|>--- conflicted
+++ resolved
@@ -4833,17 +4833,10 @@
             resultWidth = temp;
         }
 
-<<<<<<< HEAD
-//        if (framerate > 30 && (Math.min(resultHeight, resultWidth) <= 480)) {
+//        if (framerate > 40 && (Math.min(resultHeight, resultWidth) <= 480)) {
 //            framerate = 30;
 //        }
 //
-=======
-        if (framerate > 40 && (Math.min(resultHeight, resultWidth) <= 480)) {
-            framerate = 30;
-        }
-
->>>>>>> 8283c123
         boolean needCompress = avatarStartTime != -1 || info.cropState != null || info.mediaEntities != null || info.paintPath != null || info.filterState != null ||
                 resultWidth != originalWidth || resultHeight != originalHeight || rotationValue != 0 || info.roundVideo || startTime != -1;
 
@@ -4938,15 +4931,9 @@
             compressFactor = 1f;
             minCompressFactor = 1f;
         } else if (Math.min(height, width) >= 720) {
-<<<<<<< HEAD
             maxBitrate = 3200_000;
             compressFactor = 1.0f;
             minCompressFactor = 1.0f;
-=======
-            maxBitrate = 2600_000;
-            compressFactor = 1f;
-            minCompressFactor = 1f;
->>>>>>> 8283c123
         } else if (Math.min(height, width) >= 480) {
             maxBitrate = 1000_000;
             compressFactor = 0.75f;
