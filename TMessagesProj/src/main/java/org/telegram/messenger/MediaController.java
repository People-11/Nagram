/*
 * This is the source code of Telegram for Android v. 1.3.x.
 * It is licensed under GNU GPL v. 2 or later.
 * You should have received a copy of the license in this archive (see LICENSE).
 *
 * Copyright Nikolai Kudashov, 2013-2018.
 */

package org.telegram.messenger;

import android.Manifest;
import android.animation.Animator;
import android.animation.AnimatorListenerAdapter;
import android.animation.ValueAnimator;
import android.annotation.SuppressLint;
import android.app.Activity;
import android.app.DownloadManager;
import android.content.ContentResolver;
import android.content.Context;
import android.content.Intent;
import android.content.SharedPreferences;
import android.content.pm.PackageManager;
import android.database.ContentObserver;
import android.database.Cursor;
import android.graphics.BitmapFactory;
import android.graphics.Matrix;
import android.graphics.Point;
import android.graphics.SurfaceTexture;
import android.hardware.Sensor;
import android.hardware.SensorEvent;
import android.hardware.SensorEventListener;
import android.hardware.SensorManager;
import android.media.AudioFormat;
import android.media.AudioManager;
import android.media.AudioRecord;
import android.media.MediaCodecInfo;
import android.media.MediaCodecList;
import android.media.MediaExtractor;
import android.media.MediaFormat;
import android.media.MediaMetadataRetriever;
import android.media.MediaRecorder;
import android.net.Uri;
import android.os.Build;
import android.os.Environment;
import android.os.PowerManager;
import android.os.SystemClock;
import android.provider.MediaStore;
import android.provider.OpenableColumns;
import android.telephony.PhoneStateListener;
import android.telephony.TelephonyManager;
import android.text.TextUtils;
import android.util.SparseArray;
import android.view.HapticFeedbackConstants;
import android.view.TextureView;
import android.view.View;
import android.view.WindowManager;
import android.webkit.MimeTypeMap;
import android.widget.FrameLayout;

import com.google.android.exoplayer2.C;
import com.google.android.exoplayer2.ExoPlayer;
import com.google.android.exoplayer2.ui.AspectRatioFrameLayout;

import org.telegram.messenger.audioinfo.AudioInfo;
import org.telegram.messenger.video.MediaCodecVideoConvertor;
import org.telegram.messenger.voip.VoIPService;
import org.telegram.tgnet.ConnectionsManager;
import org.telegram.tgnet.TLObject;
import org.telegram.tgnet.TLRPC;
import org.telegram.ui.ActionBar.AlertDialog;
import org.telegram.ui.ActionBar.BaseFragment;
import org.telegram.ui.ActionBar.Theme;
import org.telegram.ui.Adapters.FiltersView;
import org.telegram.ui.ChatActivity;
import org.telegram.ui.Components.EmbedBottomSheet;
import org.telegram.ui.Components.PhotoFilterView;
import org.telegram.ui.Components.PipRoundVideoView;
import org.telegram.ui.Components.VideoPlayer;
import org.telegram.ui.PhotoViewer;

import java.io.File;
import java.io.FileDescriptor;
import java.io.FileInputStream;
import java.io.FileOutputStream;
import java.io.InputStream;
import java.lang.reflect.Method;
import java.net.URLEncoder;
import java.nio.ByteBuffer;
import java.nio.ByteOrder;
import java.nio.channels.FileChannel;
import java.util.ArrayList;
import java.util.Collections;
import java.util.HashMap;
import java.util.Locale;
import java.util.Timer;
import java.util.TimerTask;
import java.util.concurrent.CountDownLatch;

import tw.nekomimi.nekogram.NekoConfig;
import tw.nekomimi.nekogram.NekoXConfig;

public class MediaController implements AudioManager.OnAudioFocusChangeListener, NotificationCenter.NotificationCenterDelegate, SensorEventListener {

    private native int startRecord(String path, int sampleRate);

    private native int writeFrame(ByteBuffer frame, int len);

    private native void stopRecord();

    public static native int isOpusFile(String path);

    public native byte[] getWaveform(String path);

    public native byte[] getWaveform2(short[] array, int length);

    public boolean isBuffering() {
        if (audioPlayer != null) {
            return audioPlayer.isBuffering();
        }
        return false;
    }

    private static class AudioBuffer {
        public AudioBuffer(int capacity) {
            buffer = ByteBuffer.allocateDirect(capacity);
            bufferBytes = new byte[capacity];
        }

        ByteBuffer buffer;
        byte[] bufferBytes;
        int size;
        int finished;
        long pcmOffset;
    }

    private static final String[] projectionPhotos = {
            MediaStore.Images.Media._ID,
            MediaStore.Images.Media.BUCKET_ID,
            MediaStore.Images.Media.BUCKET_DISPLAY_NAME,
            MediaStore.Images.Media.DATA,
            Build.VERSION.SDK_INT > 28 ? MediaStore.Images.Media.DATE_MODIFIED : MediaStore.Images.Media.DATE_TAKEN,
            MediaStore.Images.Media.ORIENTATION,
            MediaStore.Images.Media.WIDTH,
            MediaStore.Images.Media.HEIGHT,
            MediaStore.Images.Media.SIZE
    };

    private static final String[] projectionVideo = {
            MediaStore.Video.Media._ID,
            MediaStore.Video.Media.BUCKET_ID,
            MediaStore.Video.Media.BUCKET_DISPLAY_NAME,
            MediaStore.Video.Media.DATA,
            Build.VERSION.SDK_INT > 28 ? MediaStore.Images.Media.DATE_MODIFIED : MediaStore.Video.Media.DATE_TAKEN,
            MediaStore.Video.Media.DURATION,
            MediaStore.Video.Media.WIDTH,
            MediaStore.Video.Media.HEIGHT,
            MediaStore.Video.Media.SIZE
    };

    public static class AudioEntry {
        public long id;
        public String author;
        public String title;
        public String genre;
        public int duration;
        public String path;
        public MessageObject messageObject;
    }

    public static class AlbumEntry {
        public int bucketId;
        public boolean videoOnly;
        public String bucketName;
        public PhotoEntry coverPhoto;
        public ArrayList<PhotoEntry> photos = new ArrayList<>();
        public SparseArray<PhotoEntry> photosByIds = new SparseArray<>();

        public AlbumEntry(int bucketId, String bucketName, PhotoEntry coverPhoto) {
            this.bucketId = bucketId;
            this.bucketName = bucketName;
            this.coverPhoto = coverPhoto;
        }

        public void addPhoto(PhotoEntry photoEntry) {
            photos.add(photoEntry);
            photosByIds.put(photoEntry.imageId, photoEntry);
        }
    }

    public static class SavedFilterState {
        public float enhanceValue;
        public float softenSkinValue;
        public float exposureValue;
        public float contrastValue;
        public float warmthValue;
        public float saturationValue;
        public float fadeValue;
        public int tintShadowsColor;
        public int tintHighlightsColor;
        public float highlightsValue;
        public float shadowsValue;
        public float vignetteValue;
        public float grainValue;
        public int blurType;
        public float sharpenValue;
        public PhotoFilterView.CurvesToolValue curvesToolValue = new PhotoFilterView.CurvesToolValue();
        public float blurExcludeSize;
        public org.telegram.ui.Components.Point blurExcludePoint;
        public float blurExcludeBlurSize;
        public float blurAngle;
    }

    public static class CropState {
        public float cropPx;
        public float cropPy;
        public float cropScale = 1;
        public float cropRotate;
        public float cropPw = 1;
        public float cropPh = 1;
        public int transformWidth;
        public int transformHeight;
        public int transformRotation;
        public boolean mirrored;

        public float stateScale;
        public float scale;
        public Matrix matrix;
        public int width;
        public int height;
        public boolean freeform;
        public float lockedAspectRatio;

        public boolean initied;
    }

    public static class MediaEditState {

        public CharSequence caption;

        public String thumbPath;
        public String imagePath;
        public String filterPath;
        public String paintPath;
        public String croppedPaintPath;
        public String fullPaintPath;

        public ArrayList<TLRPC.MessageEntity> entities;
        public SavedFilterState savedFilterState;
        public ArrayList<VideoEditedInfo.MediaEntity> mediaEntities;
        public ArrayList<VideoEditedInfo.MediaEntity> croppedMediaEntities;
        public ArrayList<TLRPC.InputDocument> stickers;
        public VideoEditedInfo editedInfo;
        public long averageDuration;
        public boolean isFiltered;
        public boolean isPainted;
        public boolean isCropped;
        public int ttl;

        public CropState cropState;

        public String getPath() {
            return null;
        }

        public void reset() {
            caption = null;
            thumbPath = null;
            filterPath = null;
            imagePath = null;
            paintPath = null;
            croppedPaintPath = null;
            isFiltered = false;
            isPainted = false;
            isCropped = false;
            ttl = 0;
            mediaEntities = null;
            editedInfo = null;
            entities = null;
            savedFilterState = null;
            stickers = null;
            cropState = null;
        }

        public void copyFrom(MediaEditState state) {
            caption = state.caption;

            thumbPath = state.thumbPath;
            imagePath = state.imagePath;
            filterPath = state.filterPath;
            paintPath = state.paintPath;
            croppedPaintPath = state.croppedPaintPath;
            fullPaintPath = state.fullPaintPath;

            entities = state.entities;
            savedFilterState = state.savedFilterState;
            mediaEntities = state.mediaEntities;
            croppedMediaEntities = state.croppedMediaEntities;
            stickers = state.stickers;
            editedInfo = state.editedInfo;
            averageDuration = state.averageDuration;
            isFiltered = state.isFiltered;
            isPainted = state.isPainted;
            isCropped = state.isCropped;
            ttl = state.ttl;

            cropState = state.cropState;
        }
    }

    public static class PhotoEntry extends MediaEditState {
        public int bucketId;
        public int imageId;
        public long dateTaken;
        public int duration;
        public int width;
        public int height;
        public long size;
        public String path;
        public int orientation;
        public boolean isVideo;
        public boolean isMuted;
        public boolean canDeleteAfter;

        public PhotoEntry(int bucketId, int imageId, long dateTaken, String path, int orientation, boolean isVideo, int width, int height, long size) {
            this.bucketId = bucketId;
            this.imageId = imageId;
            this.dateTaken = dateTaken;
            this.path = path;
            this.width = width;
            this.height = height;
            this.size = size;
            if (isVideo) {
                this.duration = orientation;
            } else {
                this.orientation = orientation;
            }
            this.isVideo = isVideo;
        }

        @Override
        public String getPath() {
            return path;
        }

        @Override
        public void reset() {
            if (isVideo) {
                if (filterPath != null) {
                    new File(filterPath).delete();
                    filterPath = null;
                }
            }
            super.reset();
        }
    }

    public static class SearchImage extends MediaEditState {
        public String id;
        public String imageUrl;
        public String thumbUrl;
        public int width;
        public int height;
        public int size;
        public int type;
        public int date;
        public CharSequence caption;
        public TLRPC.Document document;
        public TLRPC.Photo photo;
        public TLRPC.PhotoSize photoSize;
        public TLRPC.PhotoSize thumbPhotoSize;
        public TLRPC.BotInlineResult inlineResult;
        public HashMap<String, String> params;

        @Override
        public String getPath() {
            if (photoSize != null) {
                return FileLoader.getPathToAttach(photoSize, true).getAbsolutePath();
            } else if (document != null) {
                return FileLoader.getPathToAttach(document, true).getAbsolutePath();
            } else {
                return ImageLoader.getHttpFilePath(imageUrl, "jpg").getAbsolutePath();
            }
        }

        @Override
        public void reset() {
            super.reset();
        }

        public String getAttachName() {
            if (photoSize != null) {
                return FileLoader.getAttachFileName(photoSize);
            } else if (document != null) {
                return FileLoader.getAttachFileName(document);
            }
            return Utilities.MD5(imageUrl) + "." + ImageLoader.getHttpUrlExtension(imageUrl, "jpg");
        }

        public String getPathToAttach() {
            if (photoSize != null) {
                return FileLoader.getPathToAttach(photoSize, true).getAbsolutePath();
            } else if (document != null) {
                return FileLoader.getPathToAttach(document, true).getAbsolutePath();
            } else {
                return imageUrl;
            }
        }
    }

    AudioManager.OnAudioFocusChangeListener audioRecordFocusChangedListener = focusChange -> {
        if (focusChange != AudioManager.AUDIOFOCUS_GAIN) {
            hasRecordAudioFocus = false;
        }
    };

    public final static int VIDEO_BITRATE_1080 = 6800_000;
    public final static int VIDEO_BITRATE_720 = 2621_440;
    public final static int VIDEO_BITRATE_480 = 1000_000;
    public final static int VIDEO_BITRATE_360 = 750_000;

    public final static String VIDEO_MIME_TYPE = "video/avc";
    public final static String AUIDO_MIME_TYPE = "audio/mp4a-latm";

    private final Object videoConvertSync = new Object();

    private SensorManager sensorManager;
    private boolean ignoreProximity;
    private PowerManager.WakeLock proximityWakeLock;
    private Sensor proximitySensor;
    private Sensor accelerometerSensor;
    private Sensor linearSensor;
    private Sensor gravitySensor;
    private boolean raiseToEarRecord;
    private ChatActivity raiseChat;
    private boolean accelerometerVertical;
    private int raisedToTop;
    private int raisedToTopSign;
    private int raisedToBack;
    private int countLess;
    private long timeSinceRaise;
    private long lastTimestamp = 0;
    private boolean proximityTouched;
    private boolean proximityHasDifferentValues;
    private float lastProximityValue = -100;
    private boolean useFrontSpeaker;
    private boolean inputFieldHasText;
    private boolean allowStartRecord;
    private boolean ignoreOnPause;
    private boolean sensorsStarted;
    private float previousAccValue;
    private float[] gravity = new float[3];
    private float[] gravityFast = new float[3];
    private float[] linearAcceleration = new float[3];

    private int hasAudioFocus;
    private boolean hasRecordAudioFocus;
    private boolean callInProgress;
    private int audioFocus = AUDIO_NO_FOCUS_NO_DUCK;
    private boolean resumeAudioOnFocusGain;

    private static final float VOLUME_DUCK = 0.2f;
    private static final float VOLUME_NORMAL = 1.0f;
    private static final int AUDIO_NO_FOCUS_NO_DUCK = 0;
    private static final int AUDIO_NO_FOCUS_CAN_DUCK = 1;
    private static final int AUDIO_FOCUSED = 2;

    private static class VideoConvertMessage {
        public MessageObject messageObject;
        public VideoEditedInfo videoEditedInfo;
        public int currentAccount;

        public VideoConvertMessage(MessageObject object, VideoEditedInfo info) {
            messageObject = object;
            currentAccount = messageObject.currentAccount;
            videoEditedInfo = info;
        }
    }

    private ArrayList<VideoConvertMessage> videoConvertQueue = new ArrayList<>();
    private final Object videoQueueSync = new Object();
    private HashMap<String, MessageObject> generatingWaveform = new HashMap<>();

    private boolean voiceMessagesPlaylistUnread;
    private ArrayList<MessageObject> voiceMessagesPlaylist;
    private SparseArray<MessageObject> voiceMessagesPlaylistMap;

    private static Runnable refreshGalleryRunnable;
    public static AlbumEntry allMediaAlbumEntry;
    public static AlbumEntry allPhotosAlbumEntry;
    public static AlbumEntry allVideosAlbumEntry;
    public static ArrayList<AlbumEntry> allMediaAlbums = new ArrayList<>();
    public static ArrayList<AlbumEntry> allPhotoAlbums = new ArrayList<>();
    private static Runnable broadcastPhotosRunnable;

    private boolean isPaused = false;
    private VideoPlayer audioPlayer = null;
    private VideoPlayer emojiSoundPlayer = null;
    private int emojiSoundPlayerNum = 0;
    private boolean isStreamingCurrentAudio;
    private int playerNum;
    private String shouldSavePositionForCurrentAudio;
    private long lastSaveTime;
    private float currentPlaybackSpeed = 1.0f;
    private float currentMusicPlaybackSpeed = 1.0f;
    private float seekToProgressPending;
    private long lastProgress = 0;
    private MessageObject playingMessageObject;
    private MessageObject goingToShowMessageObject;
    private Timer progressTimer = null;
    private final Object progressTimerSync = new Object();
    private boolean downloadingCurrentMessage;
    private boolean playMusicAgain;
    private PlaylistGlobalSearchParams playlistGlobalSearchParams;
    private AudioInfo audioInfo;
    private VideoPlayer videoPlayer;
    private boolean playerWasReady;
    private TextureView currentTextureView;
    private PipRoundVideoView pipRoundVideoView;
    private int pipSwitchingState;
    private Activity baseActivity;
    private BaseFragment flagSecureFragment;
    private View feedbackView;
    private AspectRatioFrameLayout currentAspectRatioFrameLayout;
    private boolean isDrawingWasReady;
    private FrameLayout currentTextureViewContainer;
    private int currentAspectRatioFrameLayoutRotation;
    private float currentAspectRatioFrameLayoutRatio;
    private boolean currentAspectRatioFrameLayoutReady;

    private ArrayList<MessageObject> playlist = new ArrayList<>();
    private HashMap<Integer, MessageObject> playlistMap = new HashMap<>();
    private ArrayList<MessageObject> shuffledPlaylist = new ArrayList<>();
    private int currentPlaylistNum;
    private boolean forceLoopCurrentPlaylist;
    private boolean[] playlistEndReached = new boolean[]{false, false};
    private boolean loadingPlaylist;
    private long playlistMergeDialogId;
    private int playlistClassGuid;
    private int[] playlistMaxId = new int[]{Integer.MAX_VALUE, Integer.MAX_VALUE};

    private Runnable setLoadingRunnable = new Runnable() {
        @Override
        public void run() {
            if (playingMessageObject == null) {
                return;
            }
            FileLoader.getInstance(playingMessageObject.currentAccount).setLoadingVideo(playingMessageObject.getDocument(), true, false);
        }
    };

    private AudioRecord audioRecorder;
    private TLRPC.TL_document recordingAudio;
    private int recordingGuid = -1;
    private int recordingCurrentAccount;
    private File recordingAudioFile;
    private long recordStartTime;
    private long recordTimeCount;
    private long recordDialogId;
    private MessageObject recordReplyingMsg;
    private MessageObject recordReplyingTopMsg;
    private short[] recordSamples = new short[1024];
    private long samplesCount;

    private final Object sync = new Object();

    private ArrayList<ByteBuffer> recordBuffers = new ArrayList<>();
    private ByteBuffer fileBuffer;
    public int recordBufferSize = 1280;
    public int sampleRate = NekoConfig.increaseVoiceMessageQuality ? 48000 : 16000;
    private int sendAfterDone;
    private boolean sendAfterDoneNotify;
    private int sendAfterDoneScheduleDate;

    private Runnable recordStartRunnable;
    private DispatchQueue recordQueue;
    private DispatchQueue fileEncodingQueue;
    private Runnable recordRunnable = new Runnable() {
        @Override
        public void run() {
            if (audioRecorder != null) {
                ByteBuffer buffer;
                if (!recordBuffers.isEmpty()) {
                    buffer = recordBuffers.get(0);
                    recordBuffers.remove(0);
                } else {
                    buffer = ByteBuffer.allocateDirect(recordBufferSize);
                    buffer.order(ByteOrder.nativeOrder());
                }
                buffer.rewind();
                int len = audioRecorder.read(buffer, buffer.capacity());
                if (len > 0) {
                    buffer.limit(len);
                    double sum = 0;
                    try {
                        long newSamplesCount = samplesCount + len / 2;
                        int currentPart = (int) (((double) samplesCount / (double) newSamplesCount) * recordSamples.length);
                        int newPart = recordSamples.length - currentPart;
                        float sampleStep;
                        if (currentPart != 0) {
                            sampleStep = (float) recordSamples.length / (float) currentPart;
                            float currentNum = 0;
                            for (int a = 0; a < currentPart; a++) {
                                recordSamples[a] = recordSamples[(int) currentNum];
                                currentNum += sampleStep;
                            }
                        }
                        int currentNum = currentPart;
                        float nextNum = 0;
                        sampleStep = (float) len / 2 / (float) newPart;
                        for (int i = 0; i < len / 2; i++) {
                            short peak = buffer.getShort();
                            if (Build.VERSION.SDK_INT < 21) {
                                if (peak > 2500) {
                                    sum += peak * peak;
                                }
                            } else {
                                sum += peak * peak;
                            }
                            if (i == (int) nextNum && currentNum < recordSamples.length) {
                                recordSamples[currentNum] = peak;
                                nextNum += sampleStep;
                                currentNum++;
                            }
                        }
                        samplesCount = newSamplesCount;
                    } catch (Exception e) {
                        FileLog.e(e);
                    }
                    buffer.position(0);
                    final double amplitude = Math.sqrt(sum / len / 2);
                    final ByteBuffer finalBuffer = buffer;
                    final boolean flush = len != buffer.capacity();
                    if (len != 0) {
                        fileEncodingQueue.postRunnable(() -> {
                            while (finalBuffer.hasRemaining()) {
                                int oldLimit = -1;
                                if (finalBuffer.remaining() > fileBuffer.remaining()) {
                                    oldLimit = finalBuffer.limit();
                                    finalBuffer.limit(fileBuffer.remaining() + finalBuffer.position());
                                }
                                fileBuffer.put(finalBuffer);
                                if (fileBuffer.position() == fileBuffer.limit() || flush) {
                                    if (writeFrame(fileBuffer, !flush ? fileBuffer.limit() : finalBuffer.position()) != 0) {
                                        fileBuffer.rewind();
                                        recordTimeCount += fileBuffer.limit() / 2 / (sampleRate / 1000);
                                    }
                                }
                                if (oldLimit != -1) {
                                    finalBuffer.limit(oldLimit);
                                }
                            }
                            recordQueue.postRunnable(() -> recordBuffers.add(finalBuffer));
                        });
                    }
                    recordQueue.postRunnable(recordRunnable);
                    AndroidUtilities.runOnUIThread(() -> NotificationCenter.getInstance(recordingCurrentAccount).postNotificationName(NotificationCenter.recordProgressChanged, recordingGuid, amplitude));
                } else {
                    recordBuffers.add(buffer);
                    if (sendAfterDone != 3) {
                        stopRecordingInternal(sendAfterDone, sendAfterDoneNotify, sendAfterDoneScheduleDate);
                    }
                }
            }
        }
    };

    private float audioVolume;
    private ValueAnimator audioVolumeAnimator;

    private final ValueAnimator.AnimatorUpdateListener audioVolumeUpdateListener = new ValueAnimator.AnimatorUpdateListener() {
        @Override
        public void onAnimationUpdate(ValueAnimator valueAnimator) {
            audioVolume = (float) valueAnimator.getAnimatedValue();
            setPlayerVolume();
        }
    };

    private class InternalObserver extends ContentObserver {
        public InternalObserver() {
            super(null);
        }

        @Override
        public void onChange(boolean selfChange) {
            super.onChange(selfChange);
            processMediaObserver(MediaStore.Images.Media.INTERNAL_CONTENT_URI);
        }
    }

    private class ExternalObserver extends ContentObserver {
        public ExternalObserver() {
            super(null);
        }

        @Override
        public void onChange(boolean selfChange) {
            super.onChange(selfChange);
            processMediaObserver(MediaStore.Images.Media.EXTERNAL_CONTENT_URI);
        }
    }

    private static class GalleryObserverInternal extends ContentObserver {
        public GalleryObserverInternal() {
            super(null);
        }

        private void scheduleReloadRunnable() {
            AndroidUtilities.runOnUIThread(refreshGalleryRunnable = () -> {
                if (PhotoViewer.getInstance().isVisible()) {
                    scheduleReloadRunnable();
                    return;
                }
                refreshGalleryRunnable = null;
                loadGalleryPhotosAlbums(0);
            }, 2000);
        }

        @Override
        public void onChange(boolean selfChange) {
            super.onChange(selfChange);
            if (refreshGalleryRunnable != null) {
                AndroidUtilities.cancelRunOnUIThread(refreshGalleryRunnable);
            }
            scheduleReloadRunnable();
        }
    }

    private static class GalleryObserverExternal extends ContentObserver {
        public GalleryObserverExternal() {
            super(null);
        }

        @Override
        public void onChange(boolean selfChange) {
            super.onChange(selfChange);
            if (refreshGalleryRunnable != null) {
                AndroidUtilities.cancelRunOnUIThread(refreshGalleryRunnable);
            }
            AndroidUtilities.runOnUIThread(refreshGalleryRunnable = () -> {
                refreshGalleryRunnable = null;
                loadGalleryPhotosAlbums(0);
            }, 2000);
        }
    }

    public static void checkGallery() {
        if (Build.VERSION.SDK_INT < 24 || allPhotosAlbumEntry == null) {
            return;
        }
        final int prevSize = allPhotosAlbumEntry.photos.size();
        Utilities.globalQueue.postRunnable(() -> {
            int count = 0;
            Cursor cursor = null;
            try {
                if (ApplicationLoader.applicationContext.checkSelfPermission(Manifest.permission.READ_EXTERNAL_STORAGE) == PackageManager.PERMISSION_GRANTED) {
                    cursor = MediaStore.Images.Media.query(ApplicationLoader.applicationContext.getContentResolver(), MediaStore.Images.Media.EXTERNAL_CONTENT_URI, new String[]{"COUNT(_id)"}, null, null, null);
                    if (cursor != null) {
                        if (cursor.moveToNext()) {
                            count += cursor.getInt(0);
                        }
                    }
                }
            } catch (Throwable e) {
                FileLog.e(e);
            } finally {
                if (cursor != null) {
                    cursor.close();
                }
            }
            try {
                if (ApplicationLoader.applicationContext.checkSelfPermission(Manifest.permission.READ_EXTERNAL_STORAGE) == PackageManager.PERMISSION_GRANTED) {
                    cursor = MediaStore.Images.Media.query(ApplicationLoader.applicationContext.getContentResolver(), MediaStore.Video.Media.EXTERNAL_CONTENT_URI, new String[]{"COUNT(_id)"}, null, null, null);
                    if (cursor != null) {
                        if (cursor.moveToNext()) {
                            count += cursor.getInt(0);
                        }
                    }
                }
            } catch (Throwable e) {
                FileLog.e(e);
            } finally {
                if (cursor != null) {
                    cursor.close();
                }
            }
            if (prevSize != count) {
                if (refreshGalleryRunnable != null) {
                    AndroidUtilities.cancelRunOnUIThread(refreshGalleryRunnable);
                    refreshGalleryRunnable = null;
                }
                loadGalleryPhotosAlbums(0);
            }
        }, 2000);
    }


    private ExternalObserver externalObserver;
    private InternalObserver internalObserver;
    private long lastChatEnterTime;
    private int lastChatAccount;
    private long lastChatLeaveTime;
    private long lastMediaCheckTime;
    private TLRPC.EncryptedChat lastSecretChat;
    private TLRPC.User lastUser;
    private int lastMessageId;
    private ArrayList<Long> lastChatVisibleMessages;
    private int startObserverToken;
    private StopMediaObserverRunnable stopMediaObserverRunnable;

    private final class StopMediaObserverRunnable implements Runnable {
        public int currentObserverToken = 0;

        @Override
        public void run() {
            if (currentObserverToken == startObserverToken) {
                try {
                    if (internalObserver != null) {
                        ApplicationLoader.applicationContext.getContentResolver().unregisterContentObserver(internalObserver);
                        internalObserver = null;
                    }
                } catch (Exception e) {
                    FileLog.e(e);
                }
                try {
                    if (externalObserver != null) {
                        ApplicationLoader.applicationContext.getContentResolver().unregisterContentObserver(externalObserver);
                        externalObserver = null;
                    }
                } catch (Exception e) {
                    FileLog.e(e);
                }
            }
        }
    }

    private String[] mediaProjections;

    private static volatile MediaController Instance;

    public static MediaController getInstance() {
        MediaController localInstance = Instance;
        if (localInstance == null) {
            synchronized (MediaController.class) {
                localInstance = Instance;
                if (localInstance == null) {
                    Instance = localInstance = new MediaController();
                }
            }
        }
        return localInstance;
    }

    public void recreateProximityWakeLock() {

        if (NekoConfig.disableProximityEvents) {
            proximityWakeLock = null;
            return;
        }

        try {
            PowerManager powerManager = (PowerManager) ApplicationLoader.applicationContext.getSystemService(Context.POWER_SERVICE);
            proximityWakeLock = powerManager.newWakeLock(0x00000020, "proximity");
        } catch (Exception e) {
            FileLog.e(e);
        }
    }

    public MediaController() {
        recordQueue = new DispatchQueue("recordQueue");
        recordQueue.setPriority(Thread.MAX_PRIORITY);
        fileEncodingQueue = new DispatchQueue("fileEncodingQueue");
        fileEncodingQueue.setPriority(Thread.MAX_PRIORITY);

        recordQueue.postRunnable(() -> {
            try {
                sampleRate = NekoConfig.increaseVoiceMessageQuality ? 48000 : 16000;
                int minBuferSize = AudioRecord.getMinBufferSize(sampleRate, AudioFormat.CHANNEL_IN_MONO, AudioFormat.ENCODING_PCM_16BIT);
                if (minBuferSize <= 0) {
                    minBuferSize = 1280;
                }
                recordBufferSize = minBuferSize;

                for (int a = 0; a < 5; a++) {
                    ByteBuffer buffer = ByteBuffer.allocateDirect(recordBufferSize);
                    buffer.order(ByteOrder.nativeOrder());
                    recordBuffers.add(buffer);
                }
            } catch (Exception e) {
                FileLog.e(e);
            }
        });
        Utilities.globalQueue.postRunnable(() -> {
            try {
                currentPlaybackSpeed = MessagesController.getGlobalMainSettings().getFloat("playbackSpeed", 1.0f);
                currentMusicPlaybackSpeed = MessagesController.getGlobalMainSettings().getFloat("musicPlaybackSpeed", 1.0f);
                sensorManager = (SensorManager) ApplicationLoader.applicationContext.getSystemService(Context.SENSOR_SERVICE);
                linearSensor = sensorManager.getDefaultSensor(Sensor.TYPE_LINEAR_ACCELERATION);
                gravitySensor = sensorManager.getDefaultSensor(Sensor.TYPE_GRAVITY);
                if (linearSensor == null || gravitySensor == null) {
                    if (BuildVars.LOGS_ENABLED) {
                        FileLog.d("gravity or linear sensor not found");
                    }
                    accelerometerSensor = sensorManager.getDefaultSensor(Sensor.TYPE_ACCELEROMETER);
                    linearSensor = null;
                    gravitySensor = null;
                }
                proximitySensor = sensorManager.getDefaultSensor(Sensor.TYPE_PROXIMITY);
<<<<<<< HEAD
                recreateProximityWakeLock();
=======
                PowerManager powerManager = (PowerManager) ApplicationLoader.applicationContext.getSystemService(Context.POWER_SERVICE);
                proximityWakeLock = powerManager.newWakeLock(0x00000020, "telegram:proximity_lock");
>>>>>>> 8bf056e2
            } catch (Exception e) {
                FileLog.e(e);
            }

            try {
                PhoneStateListener phoneStateListener = new PhoneStateListener() {
                    @Override
                    public void onCallStateChanged(final int state, String incomingNumber) {
                        AndroidUtilities.runOnUIThread(() -> {
                            if (state == TelephonyManager.CALL_STATE_RINGING) {
                                if (isPlayingMessage(playingMessageObject) && !isMessagePaused()) {
                                    pauseMessage(playingMessageObject);
                                } else if (recordStartRunnable != null || recordingAudio != null) {
                                    stopRecording(2, false, 0);
                                }
                                EmbedBottomSheet embedBottomSheet = EmbedBottomSheet.getInstance();
                                if (embedBottomSheet != null) {
                                    embedBottomSheet.pause();
                                }
                                callInProgress = true;
                            } else if (state == TelephonyManager.CALL_STATE_IDLE) {
                                callInProgress = false;
                            } else if (state == TelephonyManager.CALL_STATE_OFFHOOK) {
                                EmbedBottomSheet embedBottomSheet = EmbedBottomSheet.getInstance();
                                if (embedBottomSheet != null) {
                                    embedBottomSheet.pause();
                                }
                                callInProgress = true;
                            }
                        });
                    }
                };
                TelephonyManager mgr = (TelephonyManager) ApplicationLoader.applicationContext.getSystemService(Context.TELEPHONY_SERVICE);
                if (mgr != null) {
                    mgr.listen(phoneStateListener, PhoneStateListener.LISTEN_CALL_STATE);
                }
            } catch (Exception e) {
                FileLog.e(e);
            }
        });

        fileBuffer = ByteBuffer.allocateDirect(1920);

        mediaProjections = new String[]{
                MediaStore.Images.ImageColumns.DATA,
                MediaStore.Images.ImageColumns.DISPLAY_NAME,
                MediaStore.Images.ImageColumns.BUCKET_DISPLAY_NAME,
                Build.VERSION.SDK_INT > 28 ? MediaStore.Images.ImageColumns.DATE_MODIFIED : MediaStore.Images.ImageColumns.DATE_TAKEN,
                MediaStore.Images.ImageColumns.TITLE,
                MediaStore.Images.ImageColumns.WIDTH,
                MediaStore.Images.ImageColumns.HEIGHT
        };

        ContentResolver contentResolver = ApplicationLoader.applicationContext.getContentResolver();
        try {
            contentResolver.registerContentObserver(MediaStore.Images.Media.EXTERNAL_CONTENT_URI, true, new GalleryObserverExternal());
        } catch (Exception e) {
            FileLog.e(e);
        }
        try {
            contentResolver.registerContentObserver(MediaStore.Images.Media.INTERNAL_CONTENT_URI, true, new GalleryObserverInternal());
        } catch (Exception e) {
            FileLog.e(e);
        }
        try {
            contentResolver.registerContentObserver(MediaStore.Video.Media.EXTERNAL_CONTENT_URI, true, new GalleryObserverExternal());
        } catch (Exception e) {
            FileLog.e(e);
        }
        try {
            contentResolver.registerContentObserver(MediaStore.Video.Media.INTERNAL_CONTENT_URI, true, new GalleryObserverInternal());
        } catch (Exception e) {
            FileLog.e(e);
        }
    }

    public void init(int a) {
        AndroidUtilities.runOnUIThread(() -> {
            NotificationCenter.getInstance(a).addObserver(MediaController.this, NotificationCenter.fileDidLoad);
            NotificationCenter.getInstance(a).addObserver(MediaController.this, NotificationCenter.httpFileDidLoad);
            NotificationCenter.getInstance(a).addObserver(MediaController.this, NotificationCenter.didReceiveNewMessages);
            NotificationCenter.getInstance(a).addObserver(MediaController.this, NotificationCenter.messagesDeleted);
            NotificationCenter.getInstance(a).addObserver(MediaController.this, NotificationCenter.removeAllMessagesFromDialog);
            NotificationCenter.getInstance(a).addObserver(MediaController.this, NotificationCenter.musicDidLoad);
            NotificationCenter.getInstance(a).addObserver(MediaController.this, NotificationCenter.mediaDidLoad);
            NotificationCenter.getGlobalInstance().addObserver(MediaController.this, NotificationCenter.playerDidStartPlaying);
        });
    }

    @Override
    public void onAudioFocusChange(int focusChange) {
        AndroidUtilities.runOnUIThread(() -> {
            if (focusChange == AudioManager.AUDIOFOCUS_LOSS) {
                if (isPlayingMessage(getPlayingMessageObject()) && !isMessagePaused()) {
                    pauseMessage(playingMessageObject);
                }
                hasAudioFocus = 0;
                audioFocus = AUDIO_NO_FOCUS_NO_DUCK;
            } else if (focusChange == AudioManager.AUDIOFOCUS_GAIN) {
                audioFocus = AUDIO_FOCUSED;
                if (resumeAudioOnFocusGain) {
                    resumeAudioOnFocusGain = false;
                    if (isPlayingMessage(getPlayingMessageObject()) && isMessagePaused()) {
                        playMessage(getPlayingMessageObject());
                    }
                }
            } else if (focusChange == AudioManager.AUDIOFOCUS_LOSS_TRANSIENT_CAN_DUCK) {
                audioFocus = AUDIO_NO_FOCUS_CAN_DUCK;
            } else if (focusChange == AudioManager.AUDIOFOCUS_LOSS_TRANSIENT) {
                audioFocus = AUDIO_NO_FOCUS_NO_DUCK;
                if (isPlayingMessage(getPlayingMessageObject()) && !isMessagePaused()) {
                    pauseMessage(playingMessageObject);
                    resumeAudioOnFocusGain = true;
                }
            }
            setPlayerVolume();
        });
    }

    private void setPlayerVolume() {
        try {
            float volume;
            if (audioFocus != AUDIO_NO_FOCUS_CAN_DUCK) {
                volume = VOLUME_NORMAL;
            } else {
                volume = VOLUME_DUCK;
            }
            if (audioPlayer != null) {
                audioPlayer.setVolume(volume * audioVolume);
            } else if (videoPlayer != null) {
                videoPlayer.setVolume(volume);
            }
        } catch (Exception e) {
            FileLog.e(e);
        }
    }

    private void startProgressTimer(final MessageObject currentPlayingMessageObject) {
        synchronized (progressTimerSync) {
            if (progressTimer != null) {
                try {
                    progressTimer.cancel();
                    progressTimer = null;
                } catch (Exception e) {
                    FileLog.e(e);
                }
            }
            final String fileName = currentPlayingMessageObject.getFileName();
            progressTimer = new Timer();
            progressTimer.schedule(new TimerTask() {
                @Override
                public void run() {
                    synchronized (sync) {
                        AndroidUtilities.runOnUIThread(() -> {
                            if (currentPlayingMessageObject != null && (audioPlayer != null || videoPlayer != null) && !isPaused) {
                                try {
                                    long duration;
                                    long progress;
                                    float value;
                                    float bufferedValue;
                                    if (videoPlayer != null) {
                                        duration = videoPlayer.getDuration();
                                        progress = videoPlayer.getCurrentPosition();
                                        if (progress < 0 || duration <= 0) {
                                            return;
                                        }
                                        bufferedValue = videoPlayer.getBufferedPosition() / (float) duration;
                                        value = duration >= 0 ? progress / (float) duration : 0.0f;
                                        if (value >= 1) {
                                            return;
                                        }
                                    } else {
                                        duration = audioPlayer.getDuration();
                                        progress = audioPlayer.getCurrentPosition();
                                        value = duration >= 0 ? (progress / (float) duration) : 0.0f;
                                        bufferedValue = audioPlayer.getBufferedPosition() / (float) duration;
                                        if (duration == C.TIME_UNSET || progress < 0 || seekToProgressPending != 0) {
                                            return;
                                        }
                                    }
                                    lastProgress = progress;
                                    currentPlayingMessageObject.audioPlayerDuration = (int) (duration / 1000);
                                    currentPlayingMessageObject.audioProgress = value;
                                    currentPlayingMessageObject.audioProgressSec = (int) (lastProgress / 1000);
                                    currentPlayingMessageObject.bufferedProgress = bufferedValue;
                                    if (value >= 0 && shouldSavePositionForCurrentAudio != null && SystemClock.elapsedRealtime() - lastSaveTime >= 1000) {
                                        final String saveFor = shouldSavePositionForCurrentAudio;
                                        lastSaveTime = SystemClock.elapsedRealtime();
                                        Utilities.globalQueue.postRunnable(() -> {
                                            SharedPreferences.Editor editor = ApplicationLoader.applicationContext.getSharedPreferences("media_saved_pos", Activity.MODE_PRIVATE).edit();
                                            editor.putFloat(saveFor, value).commit();
                                        });
                                    }
                                    NotificationCenter.getInstance(currentPlayingMessageObject.currentAccount).postNotificationName(NotificationCenter.messagePlayingProgressDidChanged, currentPlayingMessageObject.getId(), value);
                                } catch (Exception e) {
                                    FileLog.e(e);
                                }
                            }
                        });
                    }
                }
            }, 0, 17);
        }
    }

    private void stopProgressTimer() {
        synchronized (progressTimerSync) {
            if (progressTimer != null) {
                try {
                    progressTimer.cancel();
                    progressTimer = null;
                } catch (Exception e) {
                    FileLog.e(e);
                }
            }
        }
    }

    public void cleanup() {
        cleanupPlayer(true, true);
        audioInfo = null;
        playMusicAgain = false;
        for (int a : SharedConfig.activeAccounts) {
            DownloadController.getInstance(a).cleanup();
        }
        videoConvertQueue.clear();
        generatingWaveform.clear();
        voiceMessagesPlaylist = null;
        voiceMessagesPlaylistMap = null;
        clearPlaylist();
        cancelVideoConvert(null);
    }

    private void clearPlaylist() {
        playlist.clear();
        playlistMap.clear();
        shuffledPlaylist.clear();
        playlistClassGuid = 0;
        playlistEndReached[0] = playlistEndReached[1] = false;
        playlistMergeDialogId = 0;
        playlistMaxId[0] = playlistMaxId[1] = Integer.MAX_VALUE;
        loadingPlaylist = false;
        playlistGlobalSearchParams = null;
    }

    public void startMediaObserver() {
        ApplicationLoader.applicationHandler.removeCallbacks(stopMediaObserverRunnable);
        startObserverToken++;
        try {
            if (internalObserver == null) {
                ApplicationLoader.applicationContext.getContentResolver().registerContentObserver(MediaStore.Images.Media.EXTERNAL_CONTENT_URI, false, externalObserver = new ExternalObserver());
            }
        } catch (Exception e) {
            FileLog.e(e);
        }
        try {
            if (externalObserver == null) {
                ApplicationLoader.applicationContext.getContentResolver().registerContentObserver(MediaStore.Images.Media.INTERNAL_CONTENT_URI, false, internalObserver = new InternalObserver());
            }
        } catch (Exception e) {
            FileLog.e(e);
        }
    }

    public void stopMediaObserver() {
        if (stopMediaObserverRunnable == null) {
            stopMediaObserverRunnable = new StopMediaObserverRunnable();
        }
        stopMediaObserverRunnable.currentObserverToken = startObserverToken;
        ApplicationLoader.applicationHandler.postDelayed(stopMediaObserverRunnable, 5000);
    }

    private void processMediaObserver(Uri uri) {
        Cursor cursor = null;
        try {
            Point size = AndroidUtilities.getRealScreenSize();

            cursor = ApplicationLoader.applicationContext.getContentResolver().query(uri, mediaProjections, null, null, "date_added DESC LIMIT 1");
            final ArrayList<Long> screenshotDates = new ArrayList<>();
            if (cursor != null) {
                while (cursor.moveToNext()) {
                    String val = "";
                    String data = cursor.getString(0);
                    String display_name = cursor.getString(1);
                    String album_name = cursor.getString(2);
                    long date = cursor.getLong(3);
                    String title = cursor.getString(4);
                    int photoW = cursor.getInt(5);
                    int photoH = cursor.getInt(6);
                    if (data != null && data.toLowerCase().contains("screenshot") ||
                            display_name != null && display_name.toLowerCase().contains("screenshot") ||
                            album_name != null && album_name.toLowerCase().contains("screenshot") ||
                            title != null && title.toLowerCase().contains("screenshot")) {
                        try {
                            if (photoW == 0 || photoH == 0) {
                                BitmapFactory.Options bmOptions = new BitmapFactory.Options();
                                bmOptions.inJustDecodeBounds = true;
                                BitmapFactory.decodeFile(data, bmOptions);
                                photoW = bmOptions.outWidth;
                                photoH = bmOptions.outHeight;
                            }
                            if (photoW <= 0 || photoH <= 0 || (photoW == size.x && photoH == size.y || photoH == size.x && photoW == size.y)) {
                                screenshotDates.add(date);
                            }
                        } catch (Exception e) {
                            screenshotDates.add(date);
                        }
                    }
                }
                cursor.close();
            }
            if (!screenshotDates.isEmpty()) {
                AndroidUtilities.runOnUIThread(() -> {
                    NotificationCenter.getInstance(lastChatAccount).postNotificationName(NotificationCenter.screenshotTook);
                    checkScreenshots(screenshotDates);
                });
            }
        } catch (Exception e) {
            FileLog.e(e);
        } finally {
            try {
                if (cursor != null) {
                    cursor.close();
                }
            } catch (Exception ignore) {

            }
        }
    }

    private void checkScreenshots(ArrayList<Long> dates) {
        if (dates == null || dates.isEmpty() || lastChatEnterTime == 0 || (lastUser == null && !(lastSecretChat instanceof TLRPC.TL_encryptedChat))) {
            return;
        }
        long dt = 2000;
        boolean send = false;
        for (int a = 0; a < dates.size(); a++) {
            Long date = dates.get(a);
            if (lastMediaCheckTime != 0 && date <= lastMediaCheckTime) {
                continue;
            }

            if (date >= lastChatEnterTime) {
                if (lastChatLeaveTime == 0 || date <= lastChatLeaveTime + dt) {
                    lastMediaCheckTime = Math.max(lastMediaCheckTime, date);
                    send = true;
                }
            }
        }
        if (send && !NekoXConfig.disableScreenshotDetection) {
            if (lastSecretChat != null) {
                SecretChatHelper.getInstance(lastChatAccount).sendScreenshotMessage(lastSecretChat, lastChatVisibleMessages, null);
            } else {
                SendMessagesHelper.getInstance(lastChatAccount).sendScreenshotMessage(lastUser, lastMessageId, null);
            }
        }
    }

    public ArrayList<Long> getLastVisibleMessageIds() {
        return lastChatVisibleMessages;
    }

    public void setLastVisibleMessageIds(int account, long enterTime, long leaveTime, TLRPC.User user, TLRPC.EncryptedChat encryptedChat, ArrayList<Long> visibleMessages, int visibleMessage) {
        lastChatEnterTime = enterTime;
        lastChatLeaveTime = leaveTime;
        lastChatAccount = account;
        lastSecretChat = encryptedChat;
        lastUser = user;
        lastMessageId = visibleMessage;
        lastChatVisibleMessages = visibleMessages;
    }

    @SuppressWarnings("unchecked")
    @Override
    public void didReceivedNotification(int id, int account, Object... args) {
        if (id == NotificationCenter.fileDidLoad || id == NotificationCenter.httpFileDidLoad) {
            String fileName = (String) args[0];
            if (playingMessageObject != null && playingMessageObject.currentAccount == account) {
                String file = FileLoader.getAttachFileName(playingMessageObject.getDocument());
                if (file.equals(fileName)) {
                    if (downloadingCurrentMessage) {
                        playMusicAgain = true;
                        playMessage(playingMessageObject);
                    } else if (audioInfo == null) {
                        try {
                            File cacheFile = FileLoader.getPathToMessage(playingMessageObject.messageOwner);
                            audioInfo = AudioInfo.getAudioInfo(cacheFile);
                        } catch (Exception e) {
                            FileLog.e(e);
                        }
                    }
                }
            }
        } else if (id == NotificationCenter.messagesDeleted) {
            boolean scheduled = (Boolean) args[2];
            if (scheduled) {
                return;
            }
            int channelId = (Integer) args[1];
            ArrayList<Integer> markAsDeletedMessages = (ArrayList<Integer>) args[0];
            if (playingMessageObject != null) {
                if (channelId == playingMessageObject.messageOwner.peer_id.channel_id) {
                    if (markAsDeletedMessages.contains(playingMessageObject.getId())) {
                        cleanupPlayer(true, true);
                    }
                }
            }
            if (voiceMessagesPlaylist != null && !voiceMessagesPlaylist.isEmpty()) {
                MessageObject messageObject = voiceMessagesPlaylist.get(0);
                if (channelId == messageObject.messageOwner.peer_id.channel_id) {
                    for (int a = 0; a < markAsDeletedMessages.size(); a++) {
                        Integer key = markAsDeletedMessages.get(a);
                        messageObject = voiceMessagesPlaylistMap.get(key);
                        voiceMessagesPlaylistMap.remove(key);
                        if (messageObject != null) {
                            voiceMessagesPlaylist.remove(messageObject);
                        }
                    }
                }
            }
        } else if (id == NotificationCenter.removeAllMessagesFromDialog) {
            long did = (Long) args[0];
            if (playingMessageObject != null && playingMessageObject.getDialogId() == did) {
                cleanupPlayer(false, true);
            }
        } else if (id == NotificationCenter.musicDidLoad) {
            long did = (Long) args[0];
            if (playingMessageObject != null && playingMessageObject.isMusic() && playingMessageObject.getDialogId() == did && !playingMessageObject.scheduled) {
                ArrayList<MessageObject> arrayListBegin = (ArrayList<MessageObject>) args[1];
                ArrayList<MessageObject> arrayListEnd = (ArrayList<MessageObject>) args[2];
                playlist.addAll(0, arrayListBegin);
                playlist.addAll(arrayListEnd);
                for (int a = 0, N = playlist.size(); a < N; a++) {
                    MessageObject object = playlist.get(a);
                    playlistMap.put(object.getId(), object);
                    playlistMaxId[0] = Math.min(playlistMaxId[0], object.getId());
                }
                sortPlaylist();
                if (SharedConfig.shuffleMusic) {
                    buildShuffledPlayList();
                } else if (playingMessageObject != null) {
                    int newIndex = playlist.indexOf(playingMessageObject);
                    if (newIndex >= 0) {
                        currentPlaylistNum = newIndex;
                    }
                }
                playlistClassGuid = ConnectionsManager.generateClassGuid();
            }
        } else if (id == NotificationCenter.mediaDidLoad) {
            int guid = (Integer) args[3];
            if (guid == playlistClassGuid && playingMessageObject != null) {
                long did = (Long) args[0];
                int type = (Integer) args[4];

                ArrayList<MessageObject> arr = (ArrayList<MessageObject>) args[2];
                boolean enc = ((int) did) == 0;
                int loadIndex = did == playlistMergeDialogId ? 1 : 0;
                if (!arr.isEmpty()) {
                    playlistEndReached[loadIndex] = (Boolean) args[5];
                }
                int addedCount = 0;
                for (int a = 0; a < arr.size(); a++) {
                    MessageObject message = arr.get(a);
                    if (playlistMap.containsKey(message.getId())) {
                        continue;
                    }
                    addedCount++;
                    playlist.add(0, message);
                    playlistMap.put(message.getId(), message);
                    playlistMaxId[loadIndex] = Math.min(playlistMaxId[loadIndex], message.getId());
                }
                sortPlaylist();
                if (playingMessageObject != null) {
                    int newIndex = playlist.indexOf(playingMessageObject);
                    if (newIndex >= 0) {
                        currentPlaylistNum = newIndex;
                    }
                }
                loadingPlaylist = false;
                if (SharedConfig.shuffleMusic) {
                    buildShuffledPlayList();
                }
                if (addedCount != 0) {
                    NotificationCenter.getInstance(playingMessageObject.currentAccount).postNotificationName(NotificationCenter.moreMusicDidLoad, addedCount);
                }
            }
        } else if (id == NotificationCenter.didReceiveNewMessages) {
            boolean scheduled = (Boolean) args[2];
            if (scheduled) {
                return;
            }
            if (voiceMessagesPlaylist != null && !voiceMessagesPlaylist.isEmpty()) {
                MessageObject messageObject = voiceMessagesPlaylist.get(0);
                long did = (Long) args[0];
                if (did == messageObject.getDialogId()) {
                    ArrayList<MessageObject> arr = (ArrayList<MessageObject>) args[1];
                    for (int a = 0; a < arr.size(); a++) {
                        messageObject = arr.get(a);
                        if ((messageObject.isVoice() || messageObject.isRoundVideo()) && (!voiceMessagesPlaylistUnread || messageObject.isContentUnread() && !messageObject.isOut())) {
                            voiceMessagesPlaylist.add(messageObject);
                            voiceMessagesPlaylistMap.put(messageObject.getId(), messageObject);
                        }
                    }
                }
            }
        } else if (id == NotificationCenter.playerDidStartPlaying) {
            VideoPlayer p = (VideoPlayer) args[0];
            if (!MediaController.getInstance().isCurrentPlayer(p)) {
                MediaController.getInstance().pauseMessage(MediaController.getInstance().getPlayingMessageObject());
            }
        }
    }

    protected boolean isRecordingAudio() {
        return recordStartRunnable != null || recordingAudio != null;
    }

    private boolean isNearToSensor(float value) {
        return !NekoConfig.disableProximityEvents && value < 5.0f && value != proximitySensor.getMaximumRange();
    }

    public boolean isRecordingOrListeningByProximity() {
        return proximityTouched && (isRecordingAudio() || playingMessageObject != null && (playingMessageObject.isVoice() || playingMessageObject.isRoundVideo()));
    }

    @Override
    public void onSensorChanged(SensorEvent event) {
        if (!sensorsStarted || VoIPService.getSharedInstance() != null) {
            return;
        }
        if (event.sensor == proximitySensor) {
            if (BuildVars.LOGS_ENABLED) {
                FileLog.d("proximity changed to " + event.values[0] + " max value = " + proximitySensor.getMaximumRange());
            }
            if (lastProximityValue == -100) {
                lastProximityValue = event.values[0];
            } else if (lastProximityValue != event.values[0]) {
                proximityHasDifferentValues = true;
            }
            if (proximityHasDifferentValues) {
                proximityTouched = isNearToSensor(event.values[0]);
            }
        } else if (event.sensor == accelerometerSensor) {
            final double alpha = lastTimestamp == 0 ? 0.98f : 1.0 / (1.0 + (event.timestamp - lastTimestamp) / 1000000000.0);
            final float alphaFast = 0.8f;
            lastTimestamp = event.timestamp;
            gravity[0] = (float) (alpha * gravity[0] + (1.0 - alpha) * event.values[0]);
            gravity[1] = (float) (alpha * gravity[1] + (1.0 - alpha) * event.values[1]);
            gravity[2] = (float) (alpha * gravity[2] + (1.0 - alpha) * event.values[2]);
            gravityFast[0] = (alphaFast * gravity[0] + (1.0f - alphaFast) * event.values[0]);
            gravityFast[1] = (alphaFast * gravity[1] + (1.0f - alphaFast) * event.values[1]);
            gravityFast[2] = (alphaFast * gravity[2] + (1.0f - alphaFast) * event.values[2]);

            linearAcceleration[0] = event.values[0] - gravity[0];
            linearAcceleration[1] = event.values[1] - gravity[1];
            linearAcceleration[2] = event.values[2] - gravity[2];
        } else if (event.sensor == linearSensor) {
            linearAcceleration[0] = event.values[0];
            linearAcceleration[1] = event.values[1];
            linearAcceleration[2] = event.values[2];
        } else if (event.sensor == gravitySensor) {
            gravityFast[0] = gravity[0] = event.values[0];
            gravityFast[1] = gravity[1] = event.values[1];
            gravityFast[2] = gravity[2] = event.values[2];
        }
        final float minDist = 15.0f;
        final int minCount = 6;
        final int countLessMax = 10;
        if (event.sensor == linearSensor || event.sensor == gravitySensor || event.sensor == accelerometerSensor) {
            float val = gravity[0] * linearAcceleration[0] + gravity[1] * linearAcceleration[1] + gravity[2] * linearAcceleration[2];
            if (raisedToBack != minCount) {
                if (val > 0 && previousAccValue > 0 || val < 0 && previousAccValue < 0) {
                    boolean goodValue;
                    int sign;
                    if (val > 0) {
                        goodValue = val > minDist;
                        sign = 1;
                    } else {
                        goodValue = val < -minDist;
                        sign = 2;
                    }
                    if (raisedToTopSign != 0 && raisedToTopSign != sign) {
                        if (raisedToTop == minCount && goodValue) {
                            if (raisedToBack < minCount) {
                                raisedToBack++;
                                if (raisedToBack == minCount) {
                                    raisedToTop = 0;
                                    raisedToTopSign = 0;
                                    countLess = 0;
                                    timeSinceRaise = System.currentTimeMillis();
                                    if (BuildVars.LOGS_ENABLED && BuildVars.DEBUG_PRIVATE_VERSION) {
                                        FileLog.d("motion detected");
                                    }
                                }
                            }
                        } else {
                            if (!goodValue) {
                                countLess++;
                            }
                            if (countLess == countLessMax || raisedToTop != minCount || raisedToBack != 0) {
                                raisedToTop = 0;
                                raisedToTopSign = 0;
                                raisedToBack = 0;
                                countLess = 0;
                            }
                        }
                    } else {
                        if (goodValue && raisedToBack == 0 && (raisedToTopSign == 0 || raisedToTopSign == sign)) {
                            if (raisedToTop < minCount && !proximityTouched) {
                                raisedToTopSign = sign;
                                raisedToTop++;
                                if (raisedToTop == minCount) {
                                    countLess = 0;
                                }
                            }
                        } else {
                            if (!goodValue) {
                                countLess++;
                            }
                            if (raisedToTopSign != sign || countLess == countLessMax || raisedToTop != minCount || raisedToBack != 0) {
                                raisedToBack = 0;
                                raisedToTop = 0;
                                raisedToTopSign = 0;
                                countLess = 0;
                            }
                        }
                    }
                }
                /*if (val > 0 && previousAccValue > 0) {
                    if (val > minDist && raisedToBack == 0) {
                        if (raisedToTop < minCount && !proximityTouched) {
                            raisedToTop++;
                            if (raisedToTop == minCount) {
                                countLess = 0;
                            }
                        }
                    } else {
                        if (val < minDist) {
                            countLess++;
                        }
                        if (countLess == countLessMax || raisedToTop != minCount || raisedToBack != 0) {
                            raisedToBack = 0;
                            raisedToTop = 0;
                            countLess = 0;
                        }
                    }
                } else if (val < 0 && previousAccValue < 0) {
                    if (raisedToTop == minCount && val < -minDist) {
                        if (raisedToBack < minCount) {
                            raisedToBack++;
                            if (raisedToBack == minCount) {
                                raisedToTop = 0;
                                countLess = 0;
                                timeSinceRaise = System.currentTimeMillis();
                                if (BuildVars.LOGS_ENABLED && BuildVars.DEBUG_PRIVATE_VERSION) {
                                    FileLog.e("motion detected");
                                }
                            }
                        }
                    } else {
                        if (val > -minDist) {
                            countLess++;
                        }
                        if (countLess == countLessMax || raisedToTop != minCount || raisedToBack != 0) {
                            raisedToTop = 0;
                            raisedToBack = 0;
                            countLess = 0;
                        }
                    }
                }*/
                /*if (BuildVars.LOGS_ENABLED && BuildVars.DEBUG_PRIVATE_VERSION) {
                    FileLog.e("raise2 to top = " + raisedToTop + " to back = " + raisedToBack + " val = " + val + " countLess = " + countLess);
                }*/
            }
            previousAccValue = val;
            accelerometerVertical = gravityFast[1] > 2.5f && Math.abs(gravityFast[2]) < 4.0f && Math.abs(gravityFast[0]) > 1.5f;
            /*if (BuildVars.LOGS_ENABLED && BuildVars.DEBUG_PRIVATE_VERSION) {
                FileLog.d(accelerometerVertical + "    val = " + val + " acc (" + linearAcceleration[0] + ", " + linearAcceleration[1] + ", " + linearAcceleration[2] + ") grav (" + gravityFast[0] + ", " + gravityFast[1] + ", " + gravityFast[2] + ")");
            }*/
        }
        if (raisedToBack == minCount && accelerometerVertical && proximityTouched && !NotificationsController.audioManager.isWiredHeadsetOn()) {
            if (BuildVars.LOGS_ENABLED) {
                FileLog.d("sensor values reached");
            }
            if (playingMessageObject == null && recordStartRunnable == null && recordingAudio == null && !PhotoViewer.getInstance().isVisible() && ApplicationLoader.isScreenOn && !inputFieldHasText && allowStartRecord && raiseChat != null && !callInProgress) {
                if (!raiseToEarRecord) {
                    if (BuildVars.LOGS_ENABLED) {
                        FileLog.d("start record");
                    }
                    useFrontSpeaker = true;
                    if (!raiseChat.playFirstUnreadVoiceMessage()) {
                        raiseToEarRecord = true;
                        useFrontSpeaker = false;
                        startRecording(raiseChat.getCurrentAccount(), raiseChat.getDialogId(), null, raiseChat.getThreadMessage(), raiseChat.getClassGuid());
                    }
                    if (useFrontSpeaker) {
                        setUseFrontSpeaker(true);
                    }
                    ignoreOnPause = true;
                    if (proximityHasDifferentValues && proximityWakeLock != null && !proximityWakeLock.isHeld()) {
                        proximityWakeLock.acquire();
                    }
                }
            } else if (playingMessageObject != null && (playingMessageObject.isVoice() || playingMessageObject.isRoundVideo())) {
                if (!useFrontSpeaker) {
                    if (BuildVars.LOGS_ENABLED) {
                        FileLog.d("start listen");
                    }
                    if (proximityHasDifferentValues && proximityWakeLock != null && !proximityWakeLock.isHeld()) {
                        proximityWakeLock.acquire();
                    }
                    setUseFrontSpeaker(true);
                    startAudioAgain(false);
                    ignoreOnPause = true;
                }
            }
            raisedToBack = 0;
            raisedToTop = 0;
            raisedToTopSign = 0;
            countLess = 0;
        } else if (proximityTouched) {
            if (playingMessageObject != null && !ApplicationLoader.mainInterfacePaused && (playingMessageObject.isVoice() || playingMessageObject.isRoundVideo())) {
                if (!useFrontSpeaker && !NotificationsController.audioManager.isWiredHeadsetOn()) {
                    if (BuildVars.LOGS_ENABLED) {
                        FileLog.d("start listen by proximity only");
                    }
                    if (proximityHasDifferentValues && proximityWakeLock != null && !proximityWakeLock.isHeld()) {
                        proximityWakeLock.acquire();
                    }
                    setUseFrontSpeaker(true);
                    startAudioAgain(false);
                    ignoreOnPause = true;
                }
            }
        } else if (!proximityTouched) {
            if (raiseToEarRecord) {
                if (BuildVars.LOGS_ENABLED) {
                    FileLog.d("stop record");
                }
                stopRecording(2, false, 0);
                raiseToEarRecord = false;
                ignoreOnPause = false;
                if (proximityHasDifferentValues && proximityWakeLock != null && proximityWakeLock.isHeld()) {
                    proximityWakeLock.release();
                }
            } else if (useFrontSpeaker) {
                if (BuildVars.LOGS_ENABLED) {
                    FileLog.d("stop listen");
                }
                useFrontSpeaker = false;
                startAudioAgain(true);
                ignoreOnPause = false;
                if (proximityHasDifferentValues && proximityWakeLock != null && proximityWakeLock.isHeld()) {
                    proximityWakeLock.release();
                }
            }
        }
        if (timeSinceRaise != 0 && raisedToBack == minCount && Math.abs(System.currentTimeMillis() - timeSinceRaise) > 1000) {
            raisedToBack = 0;
            raisedToTop = 0;
            raisedToTopSign = 0;
            countLess = 0;
            timeSinceRaise = 0;
        }
    }

    private void setUseFrontSpeaker(boolean value) {
        useFrontSpeaker = value;
        AudioManager audioManager = NotificationsController.audioManager;
        if (useFrontSpeaker) {
            audioManager.setBluetoothScoOn(false);
            audioManager.setSpeakerphoneOn(false);
        } else {
            audioManager.setSpeakerphoneOn(true);
        }
    }

    public void startRecordingIfFromSpeaker() {
        if (!useFrontSpeaker || raiseChat == null || !allowStartRecord || !SharedConfig.raiseToSpeak) {
            return;
        }
        raiseToEarRecord = true;
        startRecording(raiseChat.getCurrentAccount(), raiseChat.getDialogId(), null, raiseChat.getThreadMessage(), raiseChat.getClassGuid());
        ignoreOnPause = true;
    }

    private void startAudioAgain(boolean paused) {
        if (playingMessageObject == null) {
            return;
        }

        NotificationCenter.getInstance(playingMessageObject.currentAccount).postNotificationName(NotificationCenter.audioRouteChanged, useFrontSpeaker);
        if (videoPlayer != null) {
            videoPlayer.setStreamType(useFrontSpeaker ? AudioManager.STREAM_VOICE_CALL : AudioManager.STREAM_MUSIC);
            if (!paused) {
                if (videoPlayer.getCurrentPosition() < 1000) {
                    videoPlayer.seekTo(0);
                }
                videoPlayer.play();
            } else {
                pauseMessage(playingMessageObject);
            }
        } else {
            boolean post = audioPlayer != null;
            final MessageObject currentMessageObject = playingMessageObject;
            float progress = playingMessageObject.audioProgress;
            int duration = playingMessageObject.audioPlayerDuration;
            if (paused || audioPlayer == null || !audioPlayer.isPlaying() || duration * progress > 1f) {
                currentMessageObject.audioProgress = progress;
            } else {
                currentMessageObject.audioProgress = 0;
            }
            cleanupPlayer(false, true);
            playMessage(currentMessageObject);
            if (paused) {
                if (post) {
                    AndroidUtilities.runOnUIThread(() -> pauseMessage(currentMessageObject), 100);
                } else {
                    pauseMessage(currentMessageObject);
                }
            }
        }
    }

    @Override
    public void onAccuracyChanged(Sensor sensor, int accuracy) {

    }

    public void setInputFieldHasText(boolean value) {
        inputFieldHasText = value;
    }

    public void setAllowStartRecord(boolean value) {
        allowStartRecord = value;
    }

    public void startRaiseToEarSensors(ChatActivity chatActivity) {
        if (chatActivity == null || accelerometerSensor == null && (gravitySensor == null || linearAcceleration == null) || proximitySensor == null) {
            return;
        }
        raiseChat = chatActivity;
        if (!SharedConfig.raiseToSpeak && (playingMessageObject == null || !playingMessageObject.isVoice() && !playingMessageObject.isRoundVideo())) {
            return;
        }
        if (!sensorsStarted) {
            gravity[0] = gravity[1] = gravity[2] = 0;
            linearAcceleration[0] = linearAcceleration[1] = linearAcceleration[2] = 0;
            gravityFast[0] = gravityFast[1] = gravityFast[2] = 0;
            lastTimestamp = 0;
            previousAccValue = 0;
            raisedToTop = 0;
            raisedToTopSign = 0;
            countLess = 0;
            raisedToBack = 0;
            Utilities.globalQueue.postRunnable(() -> {
                if (gravitySensor != null) {
                    sensorManager.registerListener(MediaController.this, gravitySensor, 30000);
                }
                if (linearSensor != null) {
                    sensorManager.registerListener(MediaController.this, linearSensor, 30000);
                }
                if (accelerometerSensor != null) {
                    sensorManager.registerListener(MediaController.this, accelerometerSensor, 30000);
                }
                sensorManager.registerListener(MediaController.this, proximitySensor, SensorManager.SENSOR_DELAY_NORMAL);
            });
            sensorsStarted = true;
        }
    }

    public void stopRaiseToEarSensors(ChatActivity chatActivity, boolean fromChat) {
        if (ignoreOnPause) {
            ignoreOnPause = false;
            return;
        }
        stopRecording(fromChat ? 2 : 0, false, 0);
        if (!sensorsStarted || ignoreOnPause || accelerometerSensor == null && (gravitySensor == null || linearAcceleration == null) || proximitySensor == null || raiseChat != chatActivity) {
            return;
        }
        raiseChat = null;
        sensorsStarted = false;
        accelerometerVertical = false;
        proximityTouched = false;
        raiseToEarRecord = false;
        useFrontSpeaker = false;
        Utilities.globalQueue.postRunnable(() -> {
            if (linearSensor != null) {
                sensorManager.unregisterListener(MediaController.this, linearSensor);
            }
            if (gravitySensor != null) {
                sensorManager.unregisterListener(MediaController.this, gravitySensor);
            }
            if (accelerometerSensor != null) {
                sensorManager.unregisterListener(MediaController.this, accelerometerSensor);
            }
            sensorManager.unregisterListener(MediaController.this, proximitySensor);
        });
        if (proximityHasDifferentValues && proximityWakeLock != null && proximityWakeLock.isHeld()) {
            proximityWakeLock.release();
        }
    }

    public void cleanupPlayer(boolean notify, boolean stopService) {
        cleanupPlayer(notify, stopService, false, false);
    }

    public void cleanupPlayer(boolean notify, boolean stopService, boolean byVoiceEnd, boolean transferPlayerToPhotoViewer) {
        if (audioPlayer != null) {
            if (audioVolumeAnimator != null) {
                audioVolumeAnimator.removeAllUpdateListeners();
                audioVolumeAnimator.cancel();
            }

            if (audioPlayer.isPlaying() && playingMessageObject != null && !playingMessageObject.isVoice()) {
                VideoPlayer playerFinal = audioPlayer;
                ValueAnimator valueAnimator = ValueAnimator.ofFloat(audioVolume, 0);
                valueAnimator.addUpdateListener(valueAnimator1 -> {
                    float volume;
                    if (audioFocus != AUDIO_NO_FOCUS_CAN_DUCK) {
                        volume = VOLUME_NORMAL;
                    } else {
                        volume = VOLUME_DUCK;
                    }
                    playerFinal.setVolume(volume * (float) valueAnimator1.getAnimatedValue());
                });
                valueAnimator.addListener(new AnimatorListenerAdapter() {
                    @Override
                    public void onAnimationEnd(Animator animation) {
                        try {
                            playerFinal.releasePlayer(true);
                        } catch (Exception e) {
                            FileLog.e(e);
                        }
                    }
                });
                valueAnimator.setDuration(300);
                valueAnimator.start();
            } else {
                try {
                    audioPlayer.releasePlayer(true);
                } catch (Exception e) {
                    FileLog.e(e);
                }
            }
            audioPlayer = null;
            Theme.unrefAudioVisualizeDrawable(playingMessageObject);
        } else if (videoPlayer != null) {
            currentAspectRatioFrameLayout = null;
            currentTextureViewContainer = null;
            currentAspectRatioFrameLayoutReady = false;
            isDrawingWasReady = false;
            currentTextureView = null;
            goingToShowMessageObject = null;
            if (transferPlayerToPhotoViewer) {
                PhotoViewer.getInstance().injectVideoPlayer(videoPlayer);
                goingToShowMessageObject = playingMessageObject;
                NotificationCenter.getInstance(playingMessageObject.currentAccount).postNotificationName(NotificationCenter.messagePlayingGoingToStop, playingMessageObject, true);
            } else {
                long position = videoPlayer.getCurrentPosition();
                if (playingMessageObject != null && playingMessageObject.isVideo() && position > 0 && position != C.TIME_UNSET) {
                    playingMessageObject.audioProgressMs = (int) position;
                    NotificationCenter.getInstance(playingMessageObject.currentAccount).postNotificationName(NotificationCenter.messagePlayingGoingToStop, playingMessageObject, false);
                }
                videoPlayer.releasePlayer(true);
                videoPlayer = null;
            }
            try {
                baseActivity.getWindow().clearFlags(WindowManager.LayoutParams.FLAG_KEEP_SCREEN_ON);
            } catch (Exception e) {
                FileLog.e(e);
            }
            if (playingMessageObject != null && !transferPlayerToPhotoViewer) {
                AndroidUtilities.cancelRunOnUIThread(setLoadingRunnable);
                FileLoader.getInstance(playingMessageObject.currentAccount).removeLoadingVideo(playingMessageObject.getDocument(), true, false);
            }
        }
        stopProgressTimer();
        lastProgress = 0;
        isPaused = false;
        if (!useFrontSpeaker && !SharedConfig.raiseToSpeak) {
            ChatActivity chat = raiseChat;
            stopRaiseToEarSensors(raiseChat, false);
            raiseChat = chat;
        }
        if (proximityWakeLock != null && proximityWakeLock.isHeld() && !proximityTouched) {
            proximityWakeLock.release();
        }
        if (playingMessageObject != null) {
            if (downloadingCurrentMessage) {
                FileLoader.getInstance(playingMessageObject.currentAccount).cancelLoadFile(playingMessageObject.getDocument());
            }
            MessageObject lastFile = playingMessageObject;
            if (notify) {
                playingMessageObject.resetPlayingProgress();
                NotificationCenter.getInstance(lastFile.currentAccount).postNotificationName(NotificationCenter.messagePlayingProgressDidChanged, playingMessageObject.getId(), 0);
            }
            playingMessageObject = null;
            downloadingCurrentMessage = false;
            if (notify) {
                NotificationsController.audioManager.abandonAudioFocus(this);
                hasAudioFocus = 0;
                int index = -1;
                if (voiceMessagesPlaylist != null) {
                    if (byVoiceEnd && (index = voiceMessagesPlaylist.indexOf(lastFile)) >= 0) {
                        voiceMessagesPlaylist.remove(index);
                        voiceMessagesPlaylistMap.remove(lastFile.getId());
                        if (voiceMessagesPlaylist.isEmpty()) {
                            voiceMessagesPlaylist = null;
                            voiceMessagesPlaylistMap = null;
                        }
                    } else {
                        voiceMessagesPlaylist = null;
                        voiceMessagesPlaylistMap = null;
                    }
                }
                boolean next = false;
                if (voiceMessagesPlaylist != null && index < voiceMessagesPlaylist.size()) {
                    MessageObject nextVoiceMessage = voiceMessagesPlaylist.get(index);
                    playMessage(nextVoiceMessage);
                    if (!nextVoiceMessage.isRoundVideo() && pipRoundVideoView != null) {
                        pipRoundVideoView.close(true);
                        pipRoundVideoView = null;
                    }
                } else {
                    if ((lastFile.isVoice() || lastFile.isRoundVideo()) && lastFile.getId() != 0) {
                        startRecordingIfFromSpeaker();
                    }
                    NotificationCenter.getInstance(lastFile.currentAccount).postNotificationName(NotificationCenter.messagePlayingDidReset, lastFile.getId(), stopService);
                    pipSwitchingState = 0;
                    if (pipRoundVideoView != null) {
                        pipRoundVideoView.close(true);
                        pipRoundVideoView = null;
                    }
                }
            }
            if (stopService) {
                Intent intent = new Intent(ApplicationLoader.applicationContext, MusicPlayerService.class);
                ApplicationLoader.applicationContext.stopService(intent);
            }
        }
    }

    public boolean isGoingToShowMessageObject(MessageObject messageObject) {
        return goingToShowMessageObject == messageObject;
    }

    public void resetGoingToShowMessageObject() {
        goingToShowMessageObject = null;
    }

    private boolean isSamePlayingMessage(MessageObject messageObject) {
        return playingMessageObject != null && playingMessageObject.getDialogId() == messageObject.getDialogId() && playingMessageObject.getId() == messageObject.getId() && ((playingMessageObject.eventId == 0) == (messageObject.eventId == 0));
    }

    public boolean seekToProgress(MessageObject messageObject, float progress) {
        if (audioPlayer == null && videoPlayer == null || messageObject == null || playingMessageObject == null || !isSamePlayingMessage(messageObject)) {
            return false;
        }
        try {
            if (audioPlayer != null) {
                long duration = audioPlayer.getDuration();
                if (duration == C.TIME_UNSET) {
                    seekToProgressPending = progress;
                } else {
                    playingMessageObject.audioProgress = progress;
                    int seekTo = (int) (duration * progress);
                    audioPlayer.seekTo(seekTo);
                    lastProgress = seekTo;
                }
            } else if (videoPlayer != null) {
                videoPlayer.seekTo((long) (videoPlayer.getDuration() * progress));
            }
        } catch (Exception e) {
            FileLog.e(e);
            return false;
        }
        NotificationCenter.getInstance(messageObject.currentAccount).postNotificationName(NotificationCenter.messagePlayingDidSeek, playingMessageObject.getId(), progress);
        return true;
    }

    public long getDuration() {
        if (audioPlayer == null) {
            return 0;
        }
        return audioPlayer.getDuration();
    }
    public MessageObject getPlayingMessageObject() {
        return playingMessageObject;
    }

    public int getPlayingMessageObjectNum() {
        return currentPlaylistNum;
    }

    private void buildShuffledPlayList() {
        if (playlist.isEmpty()) {
            return;
        }
        ArrayList<MessageObject> all = new ArrayList<>(playlist);
        shuffledPlaylist.clear();

        MessageObject messageObject = playlist.get(currentPlaylistNum);
        all.remove(currentPlaylistNum);

        int count = all.size();
        for (int a = 0; a < count; a++) {
            int index = Utilities.random.nextInt(all.size());
            shuffledPlaylist.add(all.get(index));
            all.remove(index);
        }
        shuffledPlaylist.add(messageObject);
        currentPlaylistNum = shuffledPlaylist.size() - 1;
    }

    public void loadMoreMusic() {
        if (loadingPlaylist || playingMessageObject == null || playingMessageObject.scheduled || (int) playingMessageObject.getDialogId() == 0 || playlistClassGuid == 0) {
            return;
        }
        if (playlistGlobalSearchParams != null) {
            int finalPlaylistGuid = playlistClassGuid;
            if (!playlistGlobalSearchParams.endReached && !playlist.isEmpty()) {
                int currentAccount = playlist.get(0).currentAccount;
                TLObject request;
                if (playlistGlobalSearchParams.dialogId != 0) {
                    final TLRPC.TL_messages_search req = new TLRPC.TL_messages_search();
                    req.q = playlistGlobalSearchParams.query;
                    req.limit = 20;
                    req.filter = playlistGlobalSearchParams.filter == null ? new TLRPC.TL_inputMessagesFilterEmpty() : playlistGlobalSearchParams.filter.filter;
                    req.peer = AccountInstance.getInstance(currentAccount).getMessagesController().getInputPeer(playlistGlobalSearchParams.dialogId);
                    MessageObject lastMessage = playlist.get(playlist.size() - 1);
                    req.offset_id = lastMessage.getId();
                    if (playlistGlobalSearchParams.minDate > 0) {
                        req.min_date = (int) (playlistGlobalSearchParams.minDate / 1000);
                    }
                    if (playlistGlobalSearchParams.maxDate > 0) {
                        req.min_date = (int) (playlistGlobalSearchParams.maxDate / 1000);
                    }
                    request = req;
                } else {
                    final TLRPC.TL_messages_searchGlobal req = new TLRPC.TL_messages_searchGlobal();
                    req.limit = 20;
                    req.q = playlistGlobalSearchParams.query;
                    req.filter = playlistGlobalSearchParams.filter.filter;
                    MessageObject lastMessage = playlist.get(playlist.size() - 1);
                    req.offset_id = lastMessage.getId();
                    req.offset_rate = playlistGlobalSearchParams.nextSearchRate;
                    req.flags |= 1;
                    req.folder_id = playlistGlobalSearchParams.folderId;
                    int id;
                    if (lastMessage.messageOwner.peer_id.channel_id != 0) {
                        id = -lastMessage.messageOwner.peer_id.channel_id;
                    } else if (lastMessage.messageOwner.peer_id.chat_id != 0) {
                        id = -lastMessage.messageOwner.peer_id.chat_id;
                    } else {
                        id = lastMessage.messageOwner.peer_id.user_id;
                    }
                    req.offset_peer = MessagesController.getInstance(currentAccount).getInputPeer(id);
                    if (playlistGlobalSearchParams.minDate > 0) {
                        req.min_date = (int) (playlistGlobalSearchParams.minDate / 1000);
                    }
                    if (playlistGlobalSearchParams.maxDate > 0) {
                        req.min_date = (int) (playlistGlobalSearchParams.maxDate / 1000);
                    }
                    request = req;
                }
                loadingPlaylist = true;
                ConnectionsManager.getInstance(currentAccount).sendRequest(request, (response, error) -> AndroidUtilities.runOnUIThread(() -> {
                    if (playlistClassGuid != finalPlaylistGuid || playlistGlobalSearchParams == null || playingMessageObject == null) {
                        return;
                    }
                    if (error != null) {
                        return;
                    }
                    loadingPlaylist = false;

                    TLRPC.messages_Messages res = (TLRPC.messages_Messages) response;
                    playlistGlobalSearchParams.nextSearchRate = res.next_rate;
                    MessagesStorage.getInstance(currentAccount).putUsersAndChats(res.users, res.chats, true, true);
                    MessagesController.getInstance(currentAccount).putUsers(res.users, false);
                    MessagesController.getInstance(currentAccount).putChats(res.chats, false);
                    int n = res.messages.size();
                    int addedCount = 0;
                    for (int i = 0; i < n; i++) {
                        MessageObject messageObject = new MessageObject(currentAccount, res.messages.get(i), false, true);
                        if (playlistMap.containsKey(messageObject.getId())) {
                            continue;
                        }
                        playlist.add(0, messageObject);
                        playlistMap.put(messageObject.getId(), messageObject);
                        addedCount++;
                    }
                    sortPlaylist();
                    loadingPlaylist = false;
                    playlistGlobalSearchParams.endReached = playlist.size() == playlistGlobalSearchParams.totalCount;
                    if (SharedConfig.shuffleMusic) {
                        buildShuffledPlayList();
                    }
                    if (addedCount != 0) {
                        NotificationCenter.getInstance(playingMessageObject.currentAccount).postNotificationName(NotificationCenter.moreMusicDidLoad, addedCount);
                    }
                }));
            }
            return;
        }
        if (!playlistEndReached[0]) {
            loadingPlaylist = true;
            AccountInstance.getInstance(playingMessageObject.currentAccount).getMediaDataController().loadMedia(playingMessageObject.getDialogId(), 50, playlistMaxId[0], MediaDataController.MEDIA_MUSIC, 1, playlistClassGuid);
        } else if (playlistMergeDialogId != 0 && !playlistEndReached[1]) {
            loadingPlaylist = true;
            AccountInstance.getInstance(playingMessageObject.currentAccount).getMediaDataController().loadMedia(playlistMergeDialogId, 50, playlistMaxId[0], MediaDataController.MEDIA_MUSIC, 1, playlistClassGuid);
        }
    }

    public boolean setPlaylist(ArrayList<MessageObject> messageObjects, MessageObject current, long mergeDialogId, PlaylistGlobalSearchParams globalSearchParams) {
        return setPlaylist(messageObjects, current, mergeDialogId, true, globalSearchParams);
    }

    public boolean setPlaylist(ArrayList<MessageObject> messageObjects, MessageObject current, long mergeDialogId) {
        return setPlaylist(messageObjects, current, mergeDialogId, true, null);
    }

    public boolean setPlaylist(ArrayList<MessageObject> messageObjects, MessageObject current, long mergeDialogId, boolean loadMusic, PlaylistGlobalSearchParams params) {
        if (playingMessageObject == current) {
            int newIdx = playlist.indexOf(current);
            if (newIdx >= 0) {
                currentPlaylistNum = newIdx;
            }
            return playMessage(current);
        }
        forceLoopCurrentPlaylist = !loadMusic;
        playlistMergeDialogId = mergeDialogId;
        playMusicAgain = !playlist.isEmpty();
        clearPlaylist();
        playlistGlobalSearchParams = params;
        boolean isSecretChat = !messageObjects.isEmpty() && (int) messageObjects.get(0).getDialogId() == 0;
        long minId = Long.MAX_VALUE;
        long maxId = Long.MIN_VALUE;
        for (int a = messageObjects.size() - 1; a >= 0; a--) {
            MessageObject messageObject = messageObjects.get(a);
            if (messageObject.isMusic()) {
                long id = messageObject.getIdWithChannel();
                if (id > 0 || isSecretChat) {
                    minId = Math.min(minId, id);
                    maxId = Math.max(maxId, id);
                }
                playlist.add(messageObject);
                playlistMap.put(messageObject.getId(), messageObject);
            }
        }
        sortPlaylist();
        currentPlaylistNum = playlist.indexOf(current);
        if (currentPlaylistNum == -1) {
            clearPlaylist();
            currentPlaylistNum = playlist.size();
            playlist.add(current);
            playlistMap.put(current.getId(), current);
        }
        if (current.isMusic() && !current.scheduled) {
            if (SharedConfig.shuffleMusic) {
                buildShuffledPlayList();
            }
            if (loadMusic) {
                if (playlistGlobalSearchParams == null) {
                    MediaDataController.getInstance(current.currentAccount).loadMusic(current.getDialogId(), minId, maxId);
                } else {
                    playlistClassGuid = ConnectionsManager.generateClassGuid();
                }
            }
        }
        return playMessage(current);
    }

    private void sortPlaylist() {
        Collections.sort(playlist, (o1, o2) -> {
            int mid1 = o1.getId();
            int mid2 = o2.getId();
            long group1 = o1.messageOwner.grouped_id;
            long group2 = o2.messageOwner.grouped_id;
            if (mid1 < 0 && mid2 < 0) {
                if (group1 != 0 && group1 == group2) {
                    return Integer.compare(mid1, mid2);
                }
                return Integer.compare(mid2, mid1);
            } else {
                if (group1 != 0 && group1 == group2) {
                    return Integer.compare(mid2, mid1);
                }
                return Integer.compare(mid1, mid2);
            }
        });
    }

    public void playNextMessage() {
        playNextMessageWithoutOrder(false);
    }

    public boolean findMessageInPlaylistAndPlay(MessageObject messageObject) {
        int index = playlist.indexOf(messageObject);
        if (index == -1) {
            return playMessage(messageObject);
        } else {
            playMessageAtIndex(index);
        }
        return true;
    }

    public void playMessageAtIndex(int index) {
        if (currentPlaylistNum < 0 || currentPlaylistNum >= playlist.size()) {
            return;
        }
        currentPlaylistNum = index;
        playMusicAgain = true;
        MessageObject messageObject = playlist.get(currentPlaylistNum);
        if (playingMessageObject != null && !isSamePlayingMessage(messageObject)) {
            playingMessageObject.resetPlayingProgress();
        }
        playMessage(messageObject);
    }

    private void playNextMessageWithoutOrder(boolean byStop) {
        ArrayList<MessageObject> currentPlayList = SharedConfig.shuffleMusic ? shuffledPlaylist : playlist;

        if (byStop && (SharedConfig.repeatMode == 2 || SharedConfig.repeatMode == 1 && currentPlayList.size() == 1) && !forceLoopCurrentPlaylist) {
            cleanupPlayer(false, false);
            MessageObject messageObject = currentPlayList.get(currentPlaylistNum);
            messageObject.audioProgress = 0;
            messageObject.audioProgressSec = 0;
            playMessage(messageObject);
            return;
        }

        boolean last = false;
        if (SharedConfig.playOrderReversed) {
            currentPlaylistNum++;
            if (currentPlaylistNum >= currentPlayList.size()) {
                currentPlaylistNum = 0;
                last = true;
            }
        } else {
            currentPlaylistNum--;
            if (currentPlaylistNum < 0) {
                currentPlaylistNum = currentPlayList.size() - 1;
                last = true;
            }
        }
        if (last && byStop && SharedConfig.repeatMode == 0 && !forceLoopCurrentPlaylist) {
            if (audioPlayer != null || videoPlayer != null) {
                if (audioPlayer != null) {
                    try {
                        audioPlayer.releasePlayer(true);
                    } catch (Exception e) {
                        FileLog.e(e);
                    }
                    audioPlayer = null;
                    Theme.unrefAudioVisualizeDrawable(playingMessageObject);
                } else if (videoPlayer != null) {
                    currentAspectRatioFrameLayout = null;
                    currentTextureViewContainer = null;
                    currentAspectRatioFrameLayoutReady = false;
                    currentTextureView = null;
                    videoPlayer.releasePlayer(true);
                    videoPlayer = null;
                    try {
                        baseActivity.getWindow().clearFlags(WindowManager.LayoutParams.FLAG_KEEP_SCREEN_ON);
                    } catch (Exception e) {
                        FileLog.e(e);
                    }
                    AndroidUtilities.cancelRunOnUIThread(setLoadingRunnable);
                    FileLoader.getInstance(playingMessageObject.currentAccount).removeLoadingVideo(playingMessageObject.getDocument(), true, false);
                }
                stopProgressTimer();
                lastProgress = 0;
                isPaused = true;
                playingMessageObject.audioProgress = 0.0f;
                playingMessageObject.audioProgressSec = 0;
                NotificationCenter.getInstance(playingMessageObject.currentAccount).postNotificationName(NotificationCenter.messagePlayingProgressDidChanged, playingMessageObject.getId(), 0);
                NotificationCenter.getInstance(playingMessageObject.currentAccount).postNotificationName(NotificationCenter.messagePlayingPlayStateChanged, playingMessageObject.getId());
            }
            return;
        }
        if (currentPlaylistNum < 0 || currentPlaylistNum >= currentPlayList.size()) {
            return;
        }
        if (playingMessageObject != null) {
            playingMessageObject.resetPlayingProgress();
        }
        playMusicAgain = true;
        playMessage(currentPlayList.get(currentPlaylistNum));
    }

    public void playPreviousMessage() {
        ArrayList<MessageObject> currentPlayList = SharedConfig.shuffleMusic ? shuffledPlaylist : playlist;
        if (currentPlayList.isEmpty() || currentPlaylistNum < 0 || currentPlaylistNum >= currentPlayList.size()) {
            return;
        }
        MessageObject currentSong = currentPlayList.get(currentPlaylistNum);
        if (currentSong.audioProgressSec > 10) {
            seekToProgress(currentSong, 0);
            return;
        }

        if (SharedConfig.playOrderReversed) {
            currentPlaylistNum--;
            if (currentPlaylistNum < 0) {
                currentPlaylistNum = currentPlayList.size() - 1;
            }
        } else {
            currentPlaylistNum++;
            if (currentPlaylistNum >= currentPlayList.size()) {
                currentPlaylistNum = 0;
            }
        }
        if (currentPlaylistNum < 0 || currentPlaylistNum >= currentPlayList.size()) {
            return;
        }
        playMusicAgain = true;
        playMessage(currentPlayList.get(currentPlaylistNum));
    }

    protected void checkIsNextMediaFileDownloaded() {
        if (playingMessageObject == null || !playingMessageObject.isMusic()) {
            return;
        }
        checkIsNextMusicFileDownloaded(playingMessageObject.currentAccount);
    }

    private void checkIsNextVoiceFileDownloaded(int currentAccount) {
        if (voiceMessagesPlaylist == null || voiceMessagesPlaylist.size() < 2) {
            return;
        }
        MessageObject nextAudio = voiceMessagesPlaylist.get(1);
        File file = null;
        if (nextAudio.messageOwner.attachPath != null && nextAudio.messageOwner.attachPath.length() > 0) {
            file = new File(nextAudio.messageOwner.attachPath);
            if (!file.exists()) {
                file = null;
            }
        }
        final File cacheFile = file != null ? file : FileLoader.getPathToMessage(nextAudio.messageOwner);
        boolean exist = cacheFile != null && cacheFile.exists();
        if (cacheFile != null && cacheFile != file && !cacheFile.exists()) {
            FileLoader.getInstance(currentAccount).loadFile(nextAudio.getDocument(), nextAudio, 0, 0);
        }
    }

    private void checkIsNextMusicFileDownloaded(int currentAccount) {
        if (!DownloadController.getInstance(currentAccount).canDownloadNextTrack()) {
            return;
        }
        ArrayList<MessageObject> currentPlayList = SharedConfig.shuffleMusic ? shuffledPlaylist : playlist;
        if (currentPlayList == null || currentPlayList.size() < 2) {
            return;
        }
        int nextIndex;
        if (SharedConfig.playOrderReversed) {
            nextIndex = currentPlaylistNum + 1;
            if (nextIndex >= currentPlayList.size()) {
                nextIndex = 0;
            }
        } else {
            nextIndex = currentPlaylistNum - 1;
            if (nextIndex < 0) {
                nextIndex = currentPlayList.size() - 1;
            }
        }
        if (nextIndex < 0 || nextIndex >= currentPlayList.size()) {
            return;
        }

        MessageObject nextAudio = currentPlayList.get(nextIndex);
        File file = null;
        if (!TextUtils.isEmpty(nextAudio.messageOwner.attachPath)) {
            file = new File(nextAudio.messageOwner.attachPath);
            if (!file.exists()) {
                file = null;
            }
        }
        final File cacheFile = file != null ? file : FileLoader.getPathToMessage(nextAudio.messageOwner);
        boolean exist = cacheFile != null && cacheFile.exists();
        if (cacheFile != null && cacheFile != file && !cacheFile.exists() && nextAudio.isMusic()) {
            FileLoader.getInstance(currentAccount).loadFile(nextAudio.getDocument(), nextAudio, 0, 0);
        }
    }

    public void setVoiceMessagesPlaylist(ArrayList<MessageObject> playlist, boolean unread) {
        voiceMessagesPlaylist = playlist;
        if (voiceMessagesPlaylist != null) {
            voiceMessagesPlaylistUnread = unread;
            voiceMessagesPlaylistMap = new SparseArray<>();
            for (int a = 0; a < voiceMessagesPlaylist.size(); a++) {
                MessageObject messageObject = voiceMessagesPlaylist.get(a);
                voiceMessagesPlaylistMap.put(messageObject.getId(), messageObject);
            }
        }
    }

    private void checkAudioFocus(MessageObject messageObject) {
        int neededAudioFocus;
        if (messageObject.isVoice() || messageObject.isRoundVideo()) {
            if (useFrontSpeaker) {
                neededAudioFocus = 3;
            } else {
                neededAudioFocus = 2;
            }
        } else {
            neededAudioFocus = 1;
        }
        if (hasAudioFocus != neededAudioFocus) {
            hasAudioFocus = neededAudioFocus;
            int result;
            if (neededAudioFocus == 3) {
                result = NotificationsController.audioManager.requestAudioFocus(this, AudioManager.STREAM_VOICE_CALL, AudioManager.AUDIOFOCUS_GAIN);
            } else {
                result = NotificationsController.audioManager.requestAudioFocus(this, AudioManager.STREAM_MUSIC, neededAudioFocus == 2 ? AudioManager.AUDIOFOCUS_GAIN_TRANSIENT_MAY_DUCK : AudioManager.AUDIOFOCUS_GAIN);
            }
            if (result == AudioManager.AUDIOFOCUS_REQUEST_GRANTED) {
                audioFocus = AUDIO_FOCUSED;
            }
        }
    }

    public void setCurrentVideoVisible(boolean visible) {
        if (currentAspectRatioFrameLayout == null) {
            return;
        }
        if (visible) {
            if (pipRoundVideoView != null) {
                pipSwitchingState = 2;
                pipRoundVideoView.close(true);
                pipRoundVideoView = null;
            } else if (currentAspectRatioFrameLayout != null) {
                if (currentAspectRatioFrameLayout.getParent() == null) {
                    currentTextureViewContainer.addView(currentAspectRatioFrameLayout);
                }
                videoPlayer.setTextureView(currentTextureView);
            }
        } else {
            if (currentAspectRatioFrameLayout.getParent() != null) {
                pipSwitchingState = 1;
                currentTextureViewContainer.removeView(currentAspectRatioFrameLayout);
            } else {
                if (pipRoundVideoView == null) {
                    try {
                        pipRoundVideoView = new PipRoundVideoView();
                        pipRoundVideoView.show(baseActivity, () -> cleanupPlayer(true, true));
                    } catch (Exception e) {
                        pipRoundVideoView = null;
                    }
                }
                if (pipRoundVideoView != null) {
                    videoPlayer.setTextureView(pipRoundVideoView.getTextureView());
                }
            }
        }
    }

    public void setTextureView(TextureView textureView, AspectRatioFrameLayout aspectRatioFrameLayout, FrameLayout container, boolean set) {
        if (textureView == null) {
            return;
        }
        if (!set && currentTextureView == textureView) {
            pipSwitchingState = 1;
            currentTextureView = null;
            currentAspectRatioFrameLayout = null;
            currentTextureViewContainer = null;
            return;
        }
        if (videoPlayer == null || textureView == currentTextureView) {
            return;
        }
        isDrawingWasReady = aspectRatioFrameLayout != null && aspectRatioFrameLayout.isDrawingReady();
        currentTextureView = textureView;
        if (pipRoundVideoView != null) {
            videoPlayer.setTextureView(pipRoundVideoView.getTextureView());
        } else {
            videoPlayer.setTextureView(currentTextureView);
        }
        currentAspectRatioFrameLayout = aspectRatioFrameLayout;
        currentTextureViewContainer = container;
        if (currentAspectRatioFrameLayoutReady && currentAspectRatioFrameLayout != null) {
            if (currentAspectRatioFrameLayout != null) {
                currentAspectRatioFrameLayout.setAspectRatio(currentAspectRatioFrameLayoutRatio, currentAspectRatioFrameLayoutRotation);
            }
            //if (currentTextureViewContainer.getVisibility() != View.VISIBLE) {
            //    currentTextureViewContainer.setVisibility(View.VISIBLE);
            //}
        }
    }

    public void setBaseActivity(Activity activity, boolean set) {
        if (set) {
            baseActivity = activity;
        } else if (baseActivity == activity) {
            baseActivity = null;
        }
    }

    public void setFeedbackView(View view, boolean set) {
        if (set) {
            feedbackView = view;
        } else if (feedbackView == view) {
            feedbackView = null;
        }
    }

    public void setPlaybackSpeed(boolean music, float speed) {
        if (music) {
            if (currentMusicPlaybackSpeed >= 6 && speed == 1f && playingMessageObject != null) {
                audioPlayer.pause();
                float p = playingMessageObject.audioProgress;
                final MessageObject currentMessage = playingMessageObject;
                AndroidUtilities.runOnUIThread(() -> {
                    if (audioPlayer != null && playingMessageObject != null && !isPaused) {
                        if (isSamePlayingMessage(currentMessage )) {
                            seekToProgress(playingMessageObject, p);
                        }
                        audioPlayer.play();
                    }
                }, 50);
            }
            currentMusicPlaybackSpeed = speed;
        } else {
            currentPlaybackSpeed = speed;
        }
        if (audioPlayer != null) {
            audioPlayer.setPlaybackSpeed(speed);
        } else if (videoPlayer != null) {
            videoPlayer.setPlaybackSpeed(speed);
        }
        MessagesController.getGlobalMainSettings().edit().putFloat(music ? "musicPlaybackSpeed" : "playbackSpeed", speed).commit();
        NotificationCenter.getGlobalInstance().postNotificationName(NotificationCenter.messagePlayingSpeedChanged);
    }

    public float getPlaybackSpeed(boolean music) {
        return music ? currentMusicPlaybackSpeed : currentPlaybackSpeed;
    }

    private void updateVideoState(MessageObject messageObject, int[] playCount, boolean destroyAtEnd, boolean playWhenReady, int playbackState) {
        if (videoPlayer == null) {
            return;
        }
        if (playbackState != ExoPlayer.STATE_ENDED && playbackState != ExoPlayer.STATE_IDLE) {
            try {
                baseActivity.getWindow().addFlags(WindowManager.LayoutParams.FLAG_KEEP_SCREEN_ON);
            } catch (Exception e) {
                FileLog.e(e);
            }
        } else {
            try {
                baseActivity.getWindow().clearFlags(WindowManager.LayoutParams.FLAG_KEEP_SCREEN_ON);
            } catch (Exception e) {
                FileLog.e(e);
            }
        }
        if (playbackState == ExoPlayer.STATE_READY) {
            playerWasReady = true;
            if (playingMessageObject != null && (playingMessageObject.isVideo() || playingMessageObject.isRoundVideo())) {
                AndroidUtilities.cancelRunOnUIThread(setLoadingRunnable);
                FileLoader.getInstance(messageObject.currentAccount).removeLoadingVideo(playingMessageObject.getDocument(), true, false);
            }
            currentAspectRatioFrameLayoutReady = true;
        } else if (playbackState == ExoPlayer.STATE_BUFFERING) {
            if (playWhenReady && playingMessageObject != null && (playingMessageObject.isVideo() || playingMessageObject.isRoundVideo())) {
                if (playerWasReady) {
                    setLoadingRunnable.run();
                } else {
                    AndroidUtilities.runOnUIThread(setLoadingRunnable, 1000);
                }
            }
        } else if (videoPlayer.isPlaying() && playbackState == ExoPlayer.STATE_ENDED) {
            if (playingMessageObject.isVideo() && !destroyAtEnd && (playCount == null || playCount[0] < 4)) {
                videoPlayer.seekTo(0);
                if (playCount != null) {
                    playCount[0]++;
                }
            } else {
                cleanupPlayer(true, true, true, false);
            }
        }
    }

    public void injectVideoPlayer(VideoPlayer player, MessageObject messageObject) {
        if (player == null || messageObject == null) {
            return;
        }
        FileLoader.getInstance(messageObject.currentAccount).setLoadingVideoForPlayer(messageObject.getDocument(), true);
        playerWasReady = false;
        boolean destroyAtEnd = true;
        int[] playCount = null;
        clearPlaylist();
        videoPlayer = player;
        playingMessageObject = messageObject;
        int tag = ++playerNum;
        videoPlayer.setDelegate(new VideoPlayer.VideoPlayerDelegate() {
            @Override
            public void onStateChanged(boolean playWhenReady, int playbackState) {
                if (tag != playerNum) {
                    return;
                }
                updateVideoState(messageObject, playCount, destroyAtEnd, playWhenReady, playbackState);
            }

            @Override
            public void onError(VideoPlayer player, Exception e) {
                FileLog.e(e);
            }

            @Override
            public void onVideoSizeChanged(int width, int height, int unappliedRotationDegrees, float pixelWidthHeightRatio) {
                currentAspectRatioFrameLayoutRotation = unappliedRotationDegrees;
                if (unappliedRotationDegrees == 90 || unappliedRotationDegrees == 270) {
                    int temp = width;
                    width = height;
                    height = temp;
                }
                currentAspectRatioFrameLayoutRatio = height == 0 ? 1 : (width * pixelWidthHeightRatio) / height;

                if (currentAspectRatioFrameLayout != null) {
                    currentAspectRatioFrameLayout.setAspectRatio(currentAspectRatioFrameLayoutRatio, currentAspectRatioFrameLayoutRotation);
                }
            }

            @Override
            public void onRenderedFirstFrame() {
                if (currentAspectRatioFrameLayout != null && !currentAspectRatioFrameLayout.isDrawingReady()) {
                    isDrawingWasReady = true;
                    currentAspectRatioFrameLayout.setDrawingReady(true);
                    currentTextureViewContainer.setTag(1);
                }
            }

            @Override
            public boolean onSurfaceDestroyed(SurfaceTexture surfaceTexture) {
                if (videoPlayer == null) {
                    return false;
                }
                if (pipSwitchingState == 2) {
                    if (currentAspectRatioFrameLayout != null) {
                        if (isDrawingWasReady) {
                            currentAspectRatioFrameLayout.setDrawingReady(true);
                        }
                        if (currentAspectRatioFrameLayout.getParent() == null) {
                            currentTextureViewContainer.addView(currentAspectRatioFrameLayout);
                        }
                        if (currentTextureView.getSurfaceTexture() != surfaceTexture) {
                            currentTextureView.setSurfaceTexture(surfaceTexture);
                        }
                        videoPlayer.setTextureView(currentTextureView);
                    }
                    pipSwitchingState = 0;
                    return true;
                } else if (pipSwitchingState == 1) {
                    if (baseActivity != null) {
                        if (pipRoundVideoView == null) {
                            try {
                                pipRoundVideoView = new PipRoundVideoView();
                                pipRoundVideoView.show(baseActivity, () -> cleanupPlayer(true, true));
                            } catch (Exception e) {
                                pipRoundVideoView = null;
                            }
                        }
                        if (pipRoundVideoView != null) {
                            if (pipRoundVideoView.getTextureView().getSurfaceTexture() != surfaceTexture) {
                                pipRoundVideoView.getTextureView().setSurfaceTexture(surfaceTexture);
                            }
                            videoPlayer.setTextureView(pipRoundVideoView.getTextureView());
                        }
                    }
                    pipSwitchingState = 0;
                    return true;
                } else if (PhotoViewer.hasInstance() && PhotoViewer.getInstance().isInjectingVideoPlayer()) {
                    PhotoViewer.getInstance().injectVideoPlayerSurface(surfaceTexture);
                    return true;
                }
                return false;
            }

            @Override
            public void onSurfaceTextureUpdated(SurfaceTexture surfaceTexture) {

            }
        });
        currentAspectRatioFrameLayoutReady = false;
        if (currentTextureView != null) {
            videoPlayer.setTextureView(currentTextureView);
        }

        checkAudioFocus(messageObject);
        setPlayerVolume();

        isPaused = false;
        lastProgress = 0;
        playingMessageObject = messageObject;
        if (!SharedConfig.raiseToSpeak) {
            startRaiseToEarSensors(raiseChat);
        }
        startProgressTimer(playingMessageObject);
        NotificationCenter.getInstance(messageObject.currentAccount).postNotificationName(NotificationCenter.messagePlayingDidStart, messageObject);

        /*try {
            if (playingMessageObject.audioProgress != 0) {
                long duration = videoPlayer.getDuration();
                if (duration == C.TIME_UNSET) {
                    duration = (long) playingMessageObject.getDuration() * 1000;
                }
                int seekTo = (int) (duration * playingMessageObject.audioProgress);
                if (playingMessageObject.audioProgressMs != 0) {
                    seekTo = playingMessageObject.audioProgressMs;
                    playingMessageObject.audioProgressMs = 0;
                }
                videoPlayer.seekTo(seekTo);
            }
        } catch (Exception e2) {
            playingMessageObject.audioProgress = 0;
            playingMessageObject.audioProgressSec = 0;
            NotificationCenter.getInstance(messageObject.currentAccount).postNotificationName(NotificationCenter.messagePlayingProgressDidChanged, playingMessageObject.getId(), 0);
            FileLog.e(e2);
        }*/
    }

    public void playEmojiSound(AccountInstance accountInstance, String emoji, MessagesController.EmojiSound sound, boolean loadOnly) {
        if (sound == null) {
            return;
        }
        Utilities.stageQueue.postRunnable(() -> {
            TLRPC.Document document = new TLRPC.TL_document();
            document.access_hash = sound.accessHash;
            document.id = sound.id;
            document.mime_type = "sound/ogg";
            document.file_reference = sound.fileReference;
            document.dc_id = accountInstance.getConnectionsManager().getCurrentDatacenterId();
            File file = FileLoader.getPathToAttach(document, true);
            if (file.exists()) {
                if (loadOnly) {
                    return;
                }
                AndroidUtilities.runOnUIThread(() -> {
                    try {
                        int tag = ++emojiSoundPlayerNum;
                        if (emojiSoundPlayer != null) {
                            emojiSoundPlayer.releasePlayer(true);
                        }
                        emojiSoundPlayer = new VideoPlayer(false);
                        emojiSoundPlayer.setDelegate(new VideoPlayer.VideoPlayerDelegate() {
                            @Override
                            public void onStateChanged(boolean playWhenReady, int playbackState) {
                                AndroidUtilities.runOnUIThread(() -> {
                                    if (tag != emojiSoundPlayerNum) {
                                        return;
                                    }
                                    if (playbackState == ExoPlayer.STATE_ENDED) {
                                        if (emojiSoundPlayer != null) {
                                            try {
                                                emojiSoundPlayer.releasePlayer(true);
                                                emojiSoundPlayer = null;
                                            } catch (Exception e) {
                                                FileLog.e(e);
                                            }
                                        }
                                    }
                                });
                            }

                            @Override
                            public void onError(VideoPlayer player, Exception e) {

                            }

                            @Override
                            public void onVideoSizeChanged(int width, int height, int unappliedRotationDegrees, float pixelWidthHeightRatio) {

                            }

                            @Override
                            public void onRenderedFirstFrame() {

                            }

                            @Override
                            public void onSurfaceTextureUpdated(SurfaceTexture surfaceTexture) {

                            }

                            @Override
                            public boolean onSurfaceDestroyed(SurfaceTexture surfaceTexture) {
                                return false;
                            }
                        });
                        emojiSoundPlayer.preparePlayer(Uri.fromFile(file), "other");
                        emojiSoundPlayer.setStreamType(AudioManager.STREAM_MUSIC);
                        emojiSoundPlayer.play();
                    } catch (Exception e) {
                        FileLog.e(e);
                        if (emojiSoundPlayer != null) {
                            emojiSoundPlayer.releasePlayer(true);
                            emojiSoundPlayer = null;
                        }
                    }
                });
            } else {
                AndroidUtilities.runOnUIThread(() -> accountInstance.getFileLoader().loadFile(document, null, 1, 1));
            }
        });
    }

    public boolean playMessage(final MessageObject messageObject) {
        if (messageObject == null) {
            return false;
        }
        if ((audioPlayer != null || videoPlayer != null) && isSamePlayingMessage(messageObject)) {
            if (isPaused) {
                resumeAudio(messageObject);
            }
            if (!SharedConfig.raiseToSpeak) {
                startRaiseToEarSensors(raiseChat);
            }
            return true;
        }
        if (!messageObject.isOut() && messageObject.isContentUnread()) {
            MessagesController.getInstance(messageObject.currentAccount).markMessageContentAsRead(messageObject);
        }
        boolean notify = !playMusicAgain;
        if (playingMessageObject != null) {
            notify = false;
            if (!playMusicAgain) {
                playingMessageObject.resetPlayingProgress();
                NotificationCenter.getInstance(playingMessageObject.currentAccount).postNotificationName(NotificationCenter.messagePlayingProgressDidChanged, playingMessageObject.getId(), 0);
            }
        }
        cleanupPlayer(notify, false);
        shouldSavePositionForCurrentAudio = null;
        lastSaveTime = 0;
        playMusicAgain = false;
        seekToProgressPending = 0;
        File file = null;
        boolean exists = false;
        if (messageObject.messageOwner.attachPath != null && messageObject.messageOwner.attachPath.length() > 0) {
            file = new File(messageObject.messageOwner.attachPath);
            exists = file.exists();
            if (!exists) {
                file = null;
            }
        }
        final File cacheFile = file != null ? file : FileLoader.getPathToMessage(messageObject.messageOwner);
        boolean canStream = SharedConfig.streamMedia && (messageObject.isMusic() || messageObject.isRoundVideo() || messageObject.isVideo() && messageObject.canStreamVideo()) && (int) messageObject.getDialogId() != 0;
        if (cacheFile != null && cacheFile != file && !(exists = cacheFile.exists()) && !canStream) {
            FileLoader.getInstance(messageObject.currentAccount).loadFile(messageObject.getDocument(), messageObject, 0, 0);
            downloadingCurrentMessage = true;
            isPaused = false;
            lastProgress = 0;
            audioInfo = null;
            playingMessageObject = messageObject;
            if (playingMessageObject.isMusic()) {
                Intent intent = new Intent(ApplicationLoader.applicationContext, MusicPlayerService.class);
                try {
                    /*if (Build.VERSION.SDK_INT >= 26) {
                        ApplicationLoader.applicationContext.startForegroundService(intent);
                    } else {*/
                    ApplicationLoader.applicationContext.startService(intent);
                    //}
                } catch (Throwable e) {
                    FileLog.e(e);
                }
            } else {
                Intent intent = new Intent(ApplicationLoader.applicationContext, MusicPlayerService.class);
                ApplicationLoader.applicationContext.stopService(intent);
            }
            NotificationCenter.getInstance(playingMessageObject.currentAccount).postNotificationName(NotificationCenter.messagePlayingPlayStateChanged, playingMessageObject.getId());
            return true;
        } else {
            downloadingCurrentMessage = false;
        }
        if (messageObject.isMusic()) {
            checkIsNextMusicFileDownloaded(messageObject.currentAccount);
        } else {
            checkIsNextVoiceFileDownloaded(messageObject.currentAccount);
        }
        if (currentAspectRatioFrameLayout != null) {
            isDrawingWasReady = false;
            currentAspectRatioFrameLayout.setDrawingReady(false);
        }
        boolean isVideo = messageObject.isVideo();
        if (messageObject.isRoundVideo() || isVideo) {
            FileLoader.getInstance(messageObject.currentAccount).setLoadingVideoForPlayer(messageObject.getDocument(), true);
            playerWasReady = false;
            boolean destroyAtEnd = !isVideo || messageObject.messageOwner.peer_id.channel_id == 0 && messageObject.audioProgress <= 0.1f;
            int[] playCount = isVideo && messageObject.getDuration() <= 30 ? new int[]{1} : null;
            clearPlaylist();
            videoPlayer = new VideoPlayer();
            int tag = ++playerNum;
            videoPlayer.setDelegate(new VideoPlayer.VideoPlayerDelegate() {
                @Override
                public void onStateChanged(boolean playWhenReady, int playbackState) {
                    if (tag != playerNum) {
                        return;
                    }
                    updateVideoState(messageObject, playCount, destroyAtEnd, playWhenReady, playbackState);
                }

                @Override
                public void onError(VideoPlayer player, Exception e) {
                    FileLog.e(e);
                }

                @Override
                public void onVideoSizeChanged(int width, int height, int unappliedRotationDegrees, float pixelWidthHeightRatio) {
                    currentAspectRatioFrameLayoutRotation = unappliedRotationDegrees;
                    if (unappliedRotationDegrees == 90 || unappliedRotationDegrees == 270) {
                        int temp = width;
                        width = height;
                        height = temp;
                    }
                    currentAspectRatioFrameLayoutRatio = height == 0 ? 1 : (width * pixelWidthHeightRatio) / height;

                    if (currentAspectRatioFrameLayout != null) {
                        currentAspectRatioFrameLayout.setAspectRatio(currentAspectRatioFrameLayoutRatio, currentAspectRatioFrameLayoutRotation);
                    }
                }

                @Override
                public void onRenderedFirstFrame() {
                    if (currentAspectRatioFrameLayout != null && !currentAspectRatioFrameLayout.isDrawingReady()) {
                        isDrawingWasReady = true;
                        currentAspectRatioFrameLayout.setDrawingReady(true);
                        currentTextureViewContainer.setTag(1);
                        //if (currentTextureViewContainer != null && currentTextureViewContainer.getVisibility() != View.VISIBLE) {
                        //    currentTextureViewContainer.setVisibility(View.VISIBLE);
                        //}
                    }
                }

                @Override
                public boolean onSurfaceDestroyed(SurfaceTexture surfaceTexture) {
                    if (videoPlayer == null) {
                        return false;
                    }
                    if (pipSwitchingState == 2) {
                        if (currentAspectRatioFrameLayout != null) {
                            if (isDrawingWasReady) {
                                currentAspectRatioFrameLayout.setDrawingReady(true);
                            }
                            if (currentAspectRatioFrameLayout.getParent() == null) {
                                currentTextureViewContainer.addView(currentAspectRatioFrameLayout);
                            }
                            if (currentTextureView.getSurfaceTexture() != surfaceTexture) {
                                currentTextureView.setSurfaceTexture(surfaceTexture);
                            }
                            videoPlayer.setTextureView(currentTextureView);
                        }
                        pipSwitchingState = 0;
                        return true;
                    } else if (pipSwitchingState == 1) {
                        if (baseActivity != null) {
                            if (pipRoundVideoView == null) {
                                try {
                                    pipRoundVideoView = new PipRoundVideoView();
                                    pipRoundVideoView.show(baseActivity, () -> cleanupPlayer(true, true));
                                } catch (Exception e) {
                                    pipRoundVideoView = null;
                                }
                            }
                            if (pipRoundVideoView != null) {
                                if (pipRoundVideoView.getTextureView().getSurfaceTexture() != surfaceTexture) {
                                    pipRoundVideoView.getTextureView().setSurfaceTexture(surfaceTexture);
                                }
                                videoPlayer.setTextureView(pipRoundVideoView.getTextureView());
                            }
                        }
                        pipSwitchingState = 0;
                        return true;
                    } else if (PhotoViewer.hasInstance() && PhotoViewer.getInstance().isInjectingVideoPlayer()) {
                        PhotoViewer.getInstance().injectVideoPlayerSurface(surfaceTexture);
                        return true;
                    }
                    return false;
                }

                @Override
                public void onSurfaceTextureUpdated(SurfaceTexture surfaceTexture) {

                }
            });
            currentAspectRatioFrameLayoutReady = false;
            if (pipRoundVideoView != null || !MessagesController.getInstance(messageObject.currentAccount).isDialogVisible(messageObject.getDialogId(), messageObject.scheduled)) {
                if (pipRoundVideoView == null) {
                    try {
                        pipRoundVideoView = new PipRoundVideoView();
                        pipRoundVideoView.show(baseActivity, () -> cleanupPlayer(true, true));
                    } catch (Exception e) {
                        pipRoundVideoView = null;
                    }
                }
                if (pipRoundVideoView != null) {
                    videoPlayer.setTextureView(pipRoundVideoView.getTextureView());
                }
            } else if (currentTextureView != null) {
                videoPlayer.setTextureView(currentTextureView);
            }

            if (exists) {
                if (!messageObject.mediaExists && cacheFile != file) {
                    AndroidUtilities.runOnUIThread(() -> NotificationCenter.getInstance(messageObject.currentAccount).postNotificationName(NotificationCenter.fileDidLoad, FileLoader.getAttachFileName(messageObject.getDocument()), cacheFile));
                }
                videoPlayer.preparePlayer(Uri.fromFile(cacheFile), "other");
            } else {
                try {
                    int reference = FileLoader.getInstance(messageObject.currentAccount).getFileReference(messageObject);
                    TLRPC.Document document = messageObject.getDocument();
                    String params = "?account=" + messageObject.currentAccount +
                            "&id=" + document.id +
                            "&hash=" + document.access_hash +
                            "&dc=" + document.dc_id +
                            "&size=" + document.size +
                            "&mime=" + URLEncoder.encode(document.mime_type, "UTF-8") +
                            "&rid=" + reference +
                            "&name=" + URLEncoder.encode(FileLoader.getDocumentFileName(document), "UTF-8") +
                            "&reference=" + Utilities.bytesToHex(document.file_reference != null ? document.file_reference : new byte[0]);
                    Uri uri = Uri.parse("tg://" + messageObject.getFileName() + params);
                    videoPlayer.preparePlayer(uri, "other");
                } catch (Exception e) {
                    FileLog.e(e);
                }
            }
            if (messageObject.isRoundVideo()) {
                videoPlayer.setStreamType(useFrontSpeaker ? AudioManager.STREAM_VOICE_CALL : AudioManager.STREAM_MUSIC);
                if (currentPlaybackSpeed > 1.0f) {
                    videoPlayer.setPlaybackSpeed(currentPlaybackSpeed);
                }
            } else {
                videoPlayer.setStreamType(AudioManager.STREAM_MUSIC);
            }
        } else {
            if (pipRoundVideoView != null) {
                pipRoundVideoView.close(true);
                pipRoundVideoView = null;
            }
            try {
                audioPlayer = new VideoPlayer();
                int tag = ++playerNum;
                audioPlayer.setDelegate(new VideoPlayer.VideoPlayerDelegate() {
                    @Override
                    public void onStateChanged(boolean playWhenReady, int playbackState) {
                        if (tag != playerNum) {
                            return;
                        }
                        if (playbackState == ExoPlayer.STATE_ENDED || (playbackState == ExoPlayer.STATE_IDLE || playbackState == ExoPlayer.STATE_BUFFERING) && playWhenReady && messageObject.audioProgress >= 0.999f) {
                            if (!playlist.isEmpty() && (playlist.size() > 1 || !messageObject.isVoice())) {
                                playNextMessageWithoutOrder(true);
                            } else {
                                cleanupPlayer(true, true, messageObject != null && messageObject.isVoice(), false);
                            }
                        } else if (audioPlayer != null && seekToProgressPending != 0 && (playbackState == ExoPlayer.STATE_READY || playbackState == ExoPlayer.STATE_IDLE)) {
                            int seekTo = (int) (audioPlayer.getDuration() * seekToProgressPending);
                            audioPlayer.seekTo(seekTo);
                            lastProgress = seekTo;
                            seekToProgressPending = 0;
                        }
                    }

                    @Override
                    public void onError(VideoPlayer player, Exception e) {

                    }

                    @Override
                    public void onVideoSizeChanged(int width, int height, int unappliedRotationDegrees, float pixelWidthHeightRatio) {

                    }

                    @Override
                    public void onRenderedFirstFrame() {

                    }

                    @Override
                    public void onSurfaceTextureUpdated(SurfaceTexture surfaceTexture) {

                    }

                    @Override
                    public boolean onSurfaceDestroyed(SurfaceTexture surfaceTexture) {
                        return false;
                    }
                });
                audioPlayer.setAudioVisualizerDelegate(new VideoPlayer.AudioVisualizerDelegate() {
                    @Override
                    public void onVisualizerUpdate(boolean playing, boolean animate, float[] values) {
                        Theme.getCurrentAudiVisualizerDrawable().setWaveform(playing, animate, values);
                    }

                    @Override
                    public boolean needUpdate() {
                        return Theme.getCurrentAudiVisualizerDrawable().getParentView() != null;
                    }
                });
                if (exists) {
                    if (!messageObject.mediaExists && cacheFile != file) {
                        AndroidUtilities.runOnUIThread(() -> NotificationCenter.getInstance(messageObject.currentAccount).postNotificationName(NotificationCenter.fileDidLoad, FileLoader.getAttachFileName(messageObject.getDocument()), cacheFile));
                    }
                    audioPlayer.preparePlayer(Uri.fromFile(cacheFile), "other");
                    isStreamingCurrentAudio = false;
                } else {
                    int reference = FileLoader.getInstance(messageObject.currentAccount).getFileReference(messageObject);
                    TLRPC.Document document = messageObject.getDocument();
                    String params = "?account=" + messageObject.currentAccount +
                            "&id=" + document.id +
                            "&hash=" + document.access_hash +
                            "&dc=" + document.dc_id +
                            "&size=" + document.size +
                            "&mime=" + URLEncoder.encode(document.mime_type, "UTF-8") +
                            "&rid=" + reference +
                            "&name=" + URLEncoder.encode(FileLoader.getDocumentFileName(document), "UTF-8") +
                            "&reference=" + Utilities.bytesToHex(document.file_reference != null ? document.file_reference : new byte[0]);
                    Uri uri = Uri.parse("tg://" + messageObject.getFileName() + params);
                    audioPlayer.preparePlayer(uri, "other");
                    isStreamingCurrentAudio = true;
                }
                if (messageObject.isVoice()) {
                    String name = messageObject.getFileName();
                    if (name != null && messageObject.getDuration() >= 5 * 60) {
                        SharedPreferences preferences = ApplicationLoader.applicationContext.getSharedPreferences("media_saved_pos", Activity.MODE_PRIVATE);
                        float pos = preferences.getFloat(name, -1);
                        if (pos > 0 && pos < 0.99f) {
                            messageObject.audioProgress = seekToProgressPending = pos;
                        }
                        shouldSavePositionForCurrentAudio = name;
                    }
                    if (currentPlaybackSpeed > 1.0f) {
                        audioPlayer.setPlaybackSpeed(currentPlaybackSpeed);
                    }
                    audioInfo = null;
                    clearPlaylist();
                } else {
                    try {
                        audioInfo = AudioInfo.getAudioInfo(cacheFile);
                    } catch (Exception e) {
                        FileLog.e(e);
                    }
                    String name = messageObject.getFileName();
                    if (!TextUtils.isEmpty(name) && messageObject.getDuration() >= 20 * 60) {
                        SharedPreferences preferences = ApplicationLoader.applicationContext.getSharedPreferences("media_saved_pos", Activity.MODE_PRIVATE);
                        float pos = preferences.getFloat(name, -1);
                        if (pos > 0 && pos < 0.999f) {
                            messageObject.audioProgress = seekToProgressPending = pos;
                        }
                        shouldSavePositionForCurrentAudio = name;
                        if (currentMusicPlaybackSpeed > 1.0f) {
                            audioPlayer.setPlaybackSpeed(currentMusicPlaybackSpeed);
                        }
                    }
                }
                if (messageObject.forceSeekTo >= 0) {
                    messageObject.audioProgress = seekToProgressPending = messageObject.forceSeekTo;
                    messageObject.forceSeekTo = -1;
                }
                audioPlayer.setStreamType(useFrontSpeaker ? AudioManager.STREAM_VOICE_CALL : AudioManager.STREAM_MUSIC);
                audioPlayer.play();
                if (!messageObject.isVoice()) {
                    if (audioVolumeAnimator != null) {
                        audioVolumeAnimator.removeAllListeners();
                        audioVolumeAnimator.cancel();
                    }
                    audioVolumeAnimator = ValueAnimator.ofFloat(audioVolume, 1f);
                    audioVolumeAnimator.addUpdateListener(audioVolumeUpdateListener);
                    audioVolumeAnimator.setDuration(300);
                    audioVolumeAnimator.start();
                } else {
                    audioVolume = 1f;
                    setPlayerVolume();
                }
            } catch (Exception e) {
                FileLog.e(e);
                NotificationCenter.getInstance(messageObject.currentAccount).postNotificationName(NotificationCenter.messagePlayingPlayStateChanged, playingMessageObject != null ? playingMessageObject.getId() : 0);
                if (audioPlayer != null) {
                    audioPlayer.releasePlayer(true);
                    audioPlayer = null;
                    Theme.unrefAudioVisualizeDrawable(playingMessageObject);
                    isPaused = false;
                    playingMessageObject = null;
                    downloadingCurrentMessage = false;
                }
                return false;
            }
        }
        checkAudioFocus(messageObject);
        setPlayerVolume();

        isPaused = false;
        lastProgress = 0;
        playingMessageObject = messageObject;
        if (!SharedConfig.raiseToSpeak) {
            startRaiseToEarSensors(raiseChat);
        }
        if (!ApplicationLoader.mainInterfacePaused && proximityWakeLock != null && !proximityWakeLock.isHeld() && (playingMessageObject.isVoice() || playingMessageObject.isRoundVideo())) {
            proximityWakeLock.acquire();
        }
        startProgressTimer(playingMessageObject);
        NotificationCenter.getInstance(messageObject.currentAccount).postNotificationName(NotificationCenter.messagePlayingDidStart, messageObject);

        if (videoPlayer != null) {
            try {
                if (playingMessageObject.audioProgress != 0) {
                    long duration = videoPlayer.getDuration();
                    if (duration == C.TIME_UNSET) {
                        duration = (long) playingMessageObject.getDuration() * 1000;
                    }
                    int seekTo = (int) (duration * playingMessageObject.audioProgress);
                    if (playingMessageObject.audioProgressMs != 0) {
                        seekTo = playingMessageObject.audioProgressMs;
                        playingMessageObject.audioProgressMs = 0;
                    }
                    videoPlayer.seekTo(seekTo);
                }
            } catch (Exception e2) {
                playingMessageObject.audioProgress = 0;
                playingMessageObject.audioProgressSec = 0;
                NotificationCenter.getInstance(messageObject.currentAccount).postNotificationName(NotificationCenter.messagePlayingProgressDidChanged, playingMessageObject.getId(), 0);
                FileLog.e(e2);
            }
            videoPlayer.play();
        } else if (audioPlayer != null) {
            try {
                if (playingMessageObject.audioProgress != 0) {
                    long duration = audioPlayer.getDuration();
                    if (duration == C.TIME_UNSET) {
                        duration = (long) playingMessageObject.getDuration() * 1000;
                    }
                    int seekTo = (int) (duration * playingMessageObject.audioProgress);
                    audioPlayer.seekTo(seekTo);
                }
            } catch (Exception e2) {
                playingMessageObject.resetPlayingProgress();
                NotificationCenter.getInstance(messageObject.currentAccount).postNotificationName(NotificationCenter.messagePlayingProgressDidChanged, playingMessageObject.getId(), 0);
                FileLog.e(e2);
            }
        }

        if (playingMessageObject != null && playingMessageObject.isMusic()) {
            Intent intent = new Intent(ApplicationLoader.applicationContext, MusicPlayerService.class);
            try {
                /*if (Build.VERSION.SDK_INT >= 26) {
                    ApplicationLoader.applicationContext.startForegroundService(intent);
                } else {*/
                ApplicationLoader.applicationContext.startService(intent);
                //}
            } catch (Throwable e) {
                FileLog.e(e);
            }
        } else {
            Intent intent = new Intent(ApplicationLoader.applicationContext, MusicPlayerService.class);
            ApplicationLoader.applicationContext.stopService(intent);
        }

        return true;
    }

    public AudioInfo getAudioInfo() {
        return audioInfo;
    }

    public void setPlaybackOrderType(int type) {
        boolean oldShuffle = SharedConfig.shuffleMusic;
        SharedConfig.setPlaybackOrderType(type);
        if (oldShuffle != SharedConfig.shuffleMusic) {
            if (SharedConfig.shuffleMusic) {
                buildShuffledPlayList();
            } else {
                if (playingMessageObject != null) {
                    currentPlaylistNum = playlist.indexOf(playingMessageObject);
                    if (currentPlaylistNum == -1) {
                        clearPlaylist();
                        cleanupPlayer(true, true);
                    }
                }
            }
        }
    }

    public boolean isStreamingCurrentAudio() {
        return isStreamingCurrentAudio;
    }

    public boolean isCurrentPlayer(VideoPlayer player) {
        return videoPlayer == player || audioPlayer == player;
    }

    public boolean pauseMessage(MessageObject messageObject) {
        if (audioPlayer == null && videoPlayer == null || messageObject == null || playingMessageObject == null || !isSamePlayingMessage(messageObject)) {
            return false;
        }
        stopProgressTimer();
        try {
            if (audioPlayer != null) {
                if (!playingMessageObject.isVoice() && (playingMessageObject.getDuration() * (1f - playingMessageObject.audioProgress) > 1000)) {
                    if (audioVolumeAnimator != null) {
                        audioVolumeAnimator.removeAllUpdateListeners();
                        audioVolumeAnimator.cancel();
                    }
                    audioVolumeAnimator = ValueAnimator.ofFloat(1f, 0);
                    audioVolumeAnimator.addUpdateListener(audioVolumeUpdateListener);
                    audioVolumeAnimator.setDuration(300);
                    audioVolumeAnimator.addListener(new AnimatorListenerAdapter() {
                        @Override
                        public void onAnimationEnd(Animator animation) {
                            if (audioPlayer != null) {
                                audioPlayer.pause();
                            }
                        }
                    });
                    audioVolumeAnimator.start();
                } else {
                    audioPlayer.pause();
                }
            } else if (videoPlayer != null) {
                videoPlayer.pause();
            }
            isPaused = true;
            NotificationCenter.getInstance(playingMessageObject.currentAccount).postNotificationName(NotificationCenter.messagePlayingPlayStateChanged, playingMessageObject.getId());
        } catch (Exception e) {
            FileLog.e(e);
            isPaused = false;
            return false;
        }
        return true;
    }

    private boolean resumeAudio(MessageObject messageObject) {
        if (audioPlayer == null && videoPlayer == null || messageObject == null || playingMessageObject == null || !isSamePlayingMessage(messageObject)) {
            return false;
        }

        try {
            startProgressTimer(playingMessageObject);
            if (audioVolumeAnimator != null) {
                audioVolumeAnimator.removeAllListeners();
                audioVolumeAnimator.cancel();
            }
            if (!messageObject.isVoice()) {
                audioVolumeAnimator = ValueAnimator.ofFloat(audioVolume, 1f);
                audioVolumeAnimator.addUpdateListener(audioVolumeUpdateListener);
                audioVolumeAnimator.setDuration(300);
                audioVolumeAnimator.start();
            } else {
                audioVolume = 1f;
                setPlayerVolume();
            }
            if (audioPlayer != null) {
                audioPlayer.play();
            } else if (videoPlayer != null) {
                videoPlayer.play();
            }
            checkAudioFocus(messageObject);
            isPaused = false;
            NotificationCenter.getInstance(playingMessageObject.currentAccount).postNotificationName(NotificationCenter.messagePlayingPlayStateChanged, playingMessageObject.getId());
        } catch (Exception e) {
            FileLog.e(e);
            return false;
        }
        return true;
    }

    public boolean isVideoDrawingReady() {
        return currentAspectRatioFrameLayout != null && currentAspectRatioFrameLayout.isDrawingReady();
    }

    public ArrayList<MessageObject> getPlaylist() {
        return playlist;
    }

    public boolean isPlayingMessage(MessageObject messageObject) {
        if (audioPlayer == null && videoPlayer == null || messageObject == null || playingMessageObject == null) {
            return false;
        }
        if (playingMessageObject.eventId != 0 && playingMessageObject.eventId == messageObject.eventId) {
            return !downloadingCurrentMessage;
        }
        if (isSamePlayingMessage(messageObject)) {
            return !downloadingCurrentMessage;
        }
        //
        return false;
    }

    public boolean isPlayingMessageAndReadyToDraw(MessageObject messageObject) {
        return isDrawingWasReady && isPlayingMessage(messageObject);
    }

    public boolean isMessagePaused() {
        return isPaused || downloadingCurrentMessage;
    }

    public boolean isDownloadingCurrentMessage() {
        return downloadingCurrentMessage;
    }

    public void setReplyingMessage(MessageObject replyToMsg, MessageObject replyToTopMsg) {
        recordReplyingMsg = replyToMsg;
        recordReplyingTopMsg = replyToTopMsg;
    }

    public void requestAudioFocus(boolean request) {
        if (request) {
            if (!hasRecordAudioFocus && SharedConfig.pauseMusicOnRecord) {
                int result = NotificationsController.audioManager.requestAudioFocus(audioRecordFocusChangedListener, AudioManager.STREAM_MUSIC, AudioManager.AUDIOFOCUS_GAIN_TRANSIENT);
                if (result == AudioManager.AUDIOFOCUS_REQUEST_GRANTED) {
                    hasRecordAudioFocus = true;
                }
            }
        } else {
            if (hasRecordAudioFocus) {
                NotificationsController.audioManager.abandonAudioFocus(audioRecordFocusChangedListener);
                hasRecordAudioFocus = false;
            }
        }
    }

    public void startRecording(int currentAccount, long dialogId, MessageObject replyToMsg, MessageObject replyToTopMsg, int guid) {
        boolean paused = false;
        if (playingMessageObject != null && isPlayingMessage(playingMessageObject) && !isMessagePaused()) {
            paused = true;
        }

        requestAudioFocus(true);

        if (!NekoConfig.disableVibration) {
            try {
                feedbackView.performHapticFeedback(HapticFeedbackConstants.KEYBOARD_TAP, HapticFeedbackConstants.FLAG_IGNORE_GLOBAL_SETTING);
            } catch (Exception ignore) {
            }
        }

        recordQueue.postRunnable(recordStartRunnable = () -> {
            if (audioRecorder != null) {
                AndroidUtilities.runOnUIThread(() -> {
                    recordStartRunnable = null;
                    NotificationCenter.getInstance(currentAccount).postNotificationName(NotificationCenter.recordStartError, guid);
                });
                return;
            }

            sendAfterDone = 0;
            recordingAudio = new TLRPC.TL_document();
            recordingGuid = guid;
            recordingAudio.file_reference = new byte[0];
            recordingAudio.dc_id = Integer.MIN_VALUE;
            recordingAudio.id = SharedConfig.getLastLocalId();
            recordingAudio.user_id = UserConfig.getInstance(currentAccount).getClientUserId();
            recordingAudio.mime_type = "audio/ogg";
            recordingAudio.file_reference = new byte[0];
            SharedConfig.saveConfig();

            recordingAudioFile = new File(FileLoader.getDirectory(FileLoader.MEDIA_DIR_CACHE), FileLoader.getAttachFileName(recordingAudio));

            try {
                if (startRecord(recordingAudioFile.getAbsolutePath(), NekoConfig.increaseVoiceMessageQuality ? 48000 : 16000) == 0) {
                    AndroidUtilities.runOnUIThread(() -> {
                        recordStartRunnable = null;
                        NotificationCenter.getInstance(currentAccount).postNotificationName(NotificationCenter.recordStartError, guid);
                    });
                    return;
                }

                audioRecorder = new AudioRecord(MediaRecorder.AudioSource.DEFAULT, sampleRate, AudioFormat.CHANNEL_IN_MONO, AudioFormat.ENCODING_PCM_16BIT, recordBufferSize);
                recordStartTime = System.currentTimeMillis();
                recordTimeCount = 0;
                samplesCount = 0;
                recordDialogId = dialogId;
                recordingCurrentAccount = currentAccount;
                recordReplyingMsg = replyToMsg;
                recordReplyingTopMsg = replyToTopMsg;
                fileBuffer.rewind();

                audioRecorder.startRecording();
            } catch (Exception e) {
                FileLog.e(e);
                recordingAudio = null;
                stopRecord();
                recordingAudioFile.delete();
                recordingAudioFile = null;
                try {
                    audioRecorder.release();
                    audioRecorder = null;
                } catch (Exception e2) {
                    FileLog.e(e2);
                }

                AndroidUtilities.runOnUIThread(() -> {
                    recordStartRunnable = null;
                    NotificationCenter.getInstance(currentAccount).postNotificationName(NotificationCenter.recordStartError, guid);
                });
                return;
            }

            recordQueue.postRunnable(recordRunnable);
            AndroidUtilities.runOnUIThread(() -> {
                recordStartRunnable = null;
                NotificationCenter.getInstance(currentAccount).postNotificationName(NotificationCenter.recordStarted, guid, true);
            });
        }, paused ? 500 : 50);
    }

    public void generateWaveform(MessageObject messageObject) {
        final String id = messageObject.getId() + "_" + messageObject.getDialogId();
        final String path = FileLoader.getPathToMessage(messageObject.messageOwner).getAbsolutePath();
        if (generatingWaveform.containsKey(id)) {
            return;
        }
        generatingWaveform.put(id, messageObject);
        Utilities.globalQueue.postRunnable(() -> {
            final byte[] waveform = getWaveform(path);
            AndroidUtilities.runOnUIThread(() -> {
                MessageObject messageObject1 = generatingWaveform.remove(id);
                if (messageObject1 == null) {
                    return;
                }
                if (waveform != null && messageObject1.getDocument() != null) {
                    for (int a = 0; a < messageObject1.getDocument().attributes.size(); a++) {
                        TLRPC.DocumentAttribute attribute = messageObject1.getDocument().attributes.get(a);
                        if (attribute instanceof TLRPC.TL_documentAttributeAudio) {
                            attribute.waveform = waveform;
                            attribute.flags |= 4;
                            break;
                        }
                    }
                    TLRPC.TL_messages_messages messagesRes = new TLRPC.TL_messages_messages();
                    messagesRes.messages.add(messageObject1.messageOwner);
                    MessagesStorage.getInstance(messageObject1.currentAccount).putMessages(messagesRes, messageObject1.getDialogId(), -1, 0, false, messageObject.scheduled);
                    ArrayList<MessageObject> arrayList = new ArrayList<>();
                    arrayList.add(messageObject1);
                    NotificationCenter.getInstance(messageObject1.currentAccount).postNotificationName(NotificationCenter.replaceMessagesObjects, messageObject1.getDialogId(), arrayList);
                }
            });
        });
    }

    private void stopRecordingInternal(final int send, boolean notify, int scheduleDate) {
        if (send != 0) {
            final TLRPC.TL_document audioToSend = recordingAudio;
            final File recordingAudioFileToSend = recordingAudioFile;
            fileEncodingQueue.postRunnable(() -> {
                stopRecord();
                AndroidUtilities.runOnUIThread(() -> {
                    audioToSend.date = ConnectionsManager.getInstance(recordingCurrentAccount).getCurrentTime();
                    audioToSend.size = (int) recordingAudioFileToSend.length();
                    TLRPC.TL_documentAttributeAudio attributeAudio = new TLRPC.TL_documentAttributeAudio();
                    attributeAudio.voice = true;
                    attributeAudio.waveform = getWaveform2(recordSamples, recordSamples.length);
                    if (attributeAudio.waveform != null) {
                        attributeAudio.flags |= 4;
                    }
                    long duration = recordTimeCount;
                    attributeAudio.duration = (int) (recordTimeCount / 1000);
                    audioToSend.attributes.add(attributeAudio);
                    if (duration > 700) {
                        NotificationCenter.getInstance(recordingCurrentAccount).postNotificationName(NotificationCenter.beforeAudioDidSent, recordingGuid, send == 2 ? audioToSend : null, send == 2 ? recordingAudioFileToSend.getAbsolutePath() : null);
                        if (send == 1) {
                            SendMessagesHelper.getInstance(recordingCurrentAccount).sendMessage(audioToSend, null, recordingAudioFileToSend.getAbsolutePath(), recordDialogId, recordReplyingMsg, recordReplyingTopMsg, null, null, null, null, notify, scheduleDate, 0, null);
                        }
                        NotificationCenter.getInstance(recordingCurrentAccount).postNotificationName(NotificationCenter.audioDidSent, recordingGuid, send == 2 ? audioToSend : null, send == 2 ? recordingAudioFileToSend.getAbsolutePath() : null);
                    } else {
                        NotificationCenter.getInstance(recordingCurrentAccount).postNotificationName(NotificationCenter.audioRecordTooShort, recordingGuid, false, (int) duration);
                        recordingAudioFileToSend.delete();
                    }
                    requestAudioFocus(false);
                });
            });
        } else {
            if (recordingAudioFile != null) {
                recordingAudioFile.delete();
            }
            requestAudioFocus(false);
        }
        try {
            if (audioRecorder != null) {
                audioRecorder.release();
                audioRecorder = null;
            }
        } catch (Exception e) {
            FileLog.e(e);
        }
        recordingAudio = null;
        recordingAudioFile = null;
    }

    public void stopRecording(final int send, boolean notify, int scheduleDate) {
        if (recordStartRunnable != null) {
            recordQueue.cancelRunnable(recordStartRunnable);
            recordStartRunnable = null;
        }
        recordQueue.postRunnable(() -> {
            if (sendAfterDone == 3) {
                sendAfterDone = 0;
                stopRecordingInternal(send, notify, scheduleDate);
                return;
            }
            if (audioRecorder == null) {
                return;
            }
            try {
                sendAfterDone = send;
                sendAfterDoneNotify = notify;
                sendAfterDoneScheduleDate = scheduleDate;
                audioRecorder.stop();
            } catch (Exception e) {
                FileLog.e(e);
                if (recordingAudioFile != null) {
                    recordingAudioFile.delete();
                }
            }
            if (send == 0) {
                stopRecordingInternal(0, false, 0);
            }
            if (!NekoConfig.disableVibration) {
                try {
                    feedbackView.performHapticFeedback(HapticFeedbackConstants.KEYBOARD_TAP, HapticFeedbackConstants.FLAG_IGNORE_GLOBAL_SETTING);
                } catch (Exception ignore) {

                }
            }
            AndroidUtilities.runOnUIThread(() -> NotificationCenter.getInstance(recordingCurrentAccount).postNotificationName(NotificationCenter.recordStopped, recordingGuid, send == 2 ? 1 : 0));
        });
    }

    private static class MediaLoader implements NotificationCenter.NotificationCenterDelegate {

        private AccountInstance currentAccount;
        private AlertDialog progressDialog;
        private ArrayList<MessageObject> messageObjects;
        private HashMap<String, MessageObject> loadingMessageObjects = new HashMap<>();
        private float finishedProgress;
        private boolean cancelled;
        private boolean finished;
        private int copiedFiles;
        private CountDownLatch waitingForFile;
        private MessagesStorage.IntCallback onFinishRunnable;
        private boolean isMusic;

        public MediaLoader(Context context, AccountInstance accountInstance, ArrayList<MessageObject> messages, MessagesStorage.IntCallback onFinish) {
            currentAccount = accountInstance;
            messageObjects = messages;
            onFinishRunnable = onFinish;
            isMusic = messages.get(0).isMusic();
            currentAccount.getNotificationCenter().addObserver(this, NotificationCenter.fileDidLoad);
            currentAccount.getNotificationCenter().addObserver(this, NotificationCenter.FileLoadProgressChanged);
            currentAccount.getNotificationCenter().addObserver(this, NotificationCenter.fileDidFailToLoad);
            progressDialog = new AlertDialog(context, 2);
            progressDialog.setMessage(LocaleController.getString("Loading", R.string.Loading));
            progressDialog.setCanceledOnTouchOutside(false);
            progressDialog.setCancelable(true);
            progressDialog.setOnCancelListener(d -> cancelled = true);
        }

        public void start() {
            AndroidUtilities.runOnUIThread(() -> {
                if (!finished) {
                    progressDialog.show();
                }
            }, 250);

            new Thread(() -> {
                try {
                    File dir;
                    if (isMusic) {
                        dir = Environment.getExternalStoragePublicDirectory(Environment.DIRECTORY_MUSIC);
                    } else {
                        dir = Environment.getExternalStoragePublicDirectory(Environment.DIRECTORY_DOWNLOADS);
                    }
                    dir.mkdir();
                    for (int b = 0, N = messageObjects.size(); b < N; b++) {
                        MessageObject message = messageObjects.get(b);
                        String name = message.getDocumentName();
                        File destFile = new File(dir, name);
                        if (destFile.exists()) {
                            int idx = name.lastIndexOf('.');
                            for (int a = 0; a < 10; a++) {
                                String newName;
                                if (idx != -1) {
                                    newName = name.substring(0, idx) + "(" + (a + 1) + ")" + name.substring(idx);
                                } else {
                                    newName = name + "(" + (a + 1) + ")";
                                }
                                destFile = new File(dir, newName);
                                if (!destFile.exists()) {
                                    break;
                                }
                            }
                        }
                        if (!destFile.exists()) {
                            destFile.createNewFile();
                        }
                        String path = message.messageOwner.attachPath;
                        if (path != null && path.length() > 0) {
                            File temp = new File(path);
                            if (!temp.exists()) {
                                path = null;
                            }
                        }
                        if (path == null || path.length() == 0) {
                            path = FileLoader.getPathToMessage(message.messageOwner).toString();
                        }
                        File sourceFile = new File(path);
                        if (!sourceFile.exists()) {
                            waitingForFile = new CountDownLatch(1);
                            addMessageToLoad(message);
                            waitingForFile.await();
                        }
                        copyFile(sourceFile, destFile, message.getMimeType());
                    }
                    checkIfFinished();
                } catch (Exception e) {
                    FileLog.e(e);
                }

            }).start();
        }

        private void checkIfFinished() {
            if (!loadingMessageObjects.isEmpty()) {
                return;
            }
            AndroidUtilities.runOnUIThread(() -> {
                try {
                    if (progressDialog.isShowing()) {
                        progressDialog.dismiss();
                    } else {
                        finished = true;
                    }
                    if (onFinishRunnable != null) {
                        AndroidUtilities.runOnUIThread(() -> onFinishRunnable.run(copiedFiles));
                    }
                } catch (Exception e) {
                    FileLog.e(e);
                }
                currentAccount.getNotificationCenter().removeObserver(this, NotificationCenter.fileDidLoad);
                currentAccount.getNotificationCenter().removeObserver(this, NotificationCenter.FileLoadProgressChanged);
                currentAccount.getNotificationCenter().removeObserver(this, NotificationCenter.fileDidFailToLoad);
            });
        }

        private void addMessageToLoad(MessageObject messageObject) {
            AndroidUtilities.runOnUIThread(() -> {
                TLRPC.Document document = messageObject.getDocument();
                if (document == null) {
                    return;
                }
                String fileName = FileLoader.getAttachFileName(document);
                loadingMessageObjects.put(fileName, messageObject);
                currentAccount.getFileLoader().loadFile(document, messageObject, 1, 0);
            });
        }

        private boolean copyFile(File sourceFile, File destFile, String mime) {
            if (AndroidUtilities.isInternalUri(Uri.fromFile(sourceFile))) {
                return false;
            }
            try (FileInputStream inputStream = new FileInputStream(sourceFile); FileChannel source = inputStream.getChannel(); FileChannel destination = new FileOutputStream(destFile).getChannel()) {
                long size = source.size();
                try {
                    @SuppressLint("DiscouragedPrivateApi") Method getInt = FileDescriptor.class.getDeclaredMethod("getInt$");
                    int fdint = (Integer) getInt.invoke(inputStream.getFD());
                    if (AndroidUtilities.isInternalUri(fdint)) {
                        if (progressDialog != null) {
                            AndroidUtilities.runOnUIThread(() -> {
                                try {
                                    progressDialog.dismiss();
                                } catch (Exception e) {
                                    FileLog.e(e);
                                }
                            });
                        }
                        return false;
                    }
                } catch (Throwable e) {
                    FileLog.e(e);
                }
                long lastProgress = 0;
                for (long a = 0; a < size; a += 4096) {
                    if (cancelled) {
                        break;
                    }
                    destination.transferFrom(source, a, Math.min(4096, size - a));
                    if (a + 4096 >= size || lastProgress <= SystemClock.elapsedRealtime() - 500) {
                        lastProgress = SystemClock.elapsedRealtime();
                        final int progress = (int) (finishedProgress + 100.0f / messageObjects.size() * a / size);
                        AndroidUtilities.runOnUIThread(() -> {
                            try {
                                progressDialog.setProgress(progress);
                            } catch (Exception e) {
                                FileLog.e(e);
                            }
                        });
                    }
                }
                if (!cancelled) {
                    if (isMusic) {
                        AndroidUtilities.addMediaToGallery(Uri.fromFile(destFile));
                    } else {
                        DownloadManager downloadManager = (DownloadManager) ApplicationLoader.applicationContext.getSystemService(Context.DOWNLOAD_SERVICE);
                        String mimeType = mime;
                        if (TextUtils.isEmpty(mimeType)) {
                            MimeTypeMap myMime = MimeTypeMap.getSingleton();
                            String name = destFile.getName();
                            int idx = name.lastIndexOf('.');
                            if (idx != -1) {
                                String ext = name.substring(idx + 1);
                                mimeType = myMime.getMimeTypeFromExtension(ext.toLowerCase());
                                if (TextUtils.isEmpty(mimeType)) {
                                    mimeType = "text/plain";
                                }
                            } else {
                                mimeType = "text/plain";
                            }
                        }
                        downloadManager.addCompletedDownload(destFile.getName(), destFile.getName(), false, mimeType, destFile.getAbsolutePath(), destFile.length(), true);
                    }
                    finishedProgress += 100.0f / messageObjects.size();
                    final int progress = (int) (finishedProgress);
                    AndroidUtilities.runOnUIThread(() -> {
                        try {
                            progressDialog.setProgress(progress);
                        } catch (Exception e) {
                            FileLog.e(e);
                        }
                    });
                    copiedFiles++;
                    return true;
                }
            } catch (Exception e) {
                FileLog.e(e);
            }
            destFile.delete();
            return false;
        }

        @Override
        public void didReceivedNotification(int id, int account, Object... args) {
            if (id == NotificationCenter.fileDidLoad || id == NotificationCenter.fileDidFailToLoad) {
                String fileName = (String) args[0];
                if (loadingMessageObjects.remove(fileName) != null) {
                    waitingForFile.countDown();
                }
            } else if (id == NotificationCenter.FileLoadProgressChanged) {
                String fileName = (String) args[0];
                if (loadingMessageObjects.containsKey(fileName)) {
                    Long loadedSize = (Long) args[1];
                    Long totalSize = (Long) args[2];
                    float loadProgress = loadedSize / (float) totalSize;
                    final int progress = (int) (finishedProgress + loadProgress / messageObjects.size() * 100);
                    AndroidUtilities.runOnUIThread(() -> {
                        try {
                            progressDialog.setProgress(progress);
                        } catch (Exception e) {
                            FileLog.e(e);
                        }
                    });
                }
            }
        }
    }

    public static void saveFilesFromMessages(Context context, AccountInstance accountInstance, ArrayList<MessageObject> messageObjects, final MessagesStorage.IntCallback onSaved) {
        if (messageObjects == null || messageObjects.isEmpty()) {
            return;
        }
        new MediaLoader(context, accountInstance, messageObjects, onSaved).start();
    }

    public static void saveFile(String fullPath, Context context, final int type, final String name, final String mime) {
        saveFile(fullPath, context, type, name, mime, null);
    }

    public static void saveFile(String fullPath, Context context, final int type, final String name, final String mime, final Runnable onSaved) {
        if (fullPath == null) {
            return;
        }

        File file = null;
        if (!TextUtils.isEmpty(fullPath)) {
            file = new File(fullPath);
            if (!file.exists()) {
                file = null;
            }
        }

        if (file == null) {
            return;
        }

        final File sourceFile = file;
        final boolean[] cancelled = new boolean[]{false};
        if (sourceFile.exists()) {
            AlertDialog progressDialog = null;
            final boolean[] finished = new boolean[1];
            if (context != null && type != 0) {
                try {
                    final AlertDialog dialog = new AlertDialog(context, 2);
                    dialog.setMessage(LocaleController.getString("Loading", R.string.Loading));
                    dialog.setCanceledOnTouchOutside(false);
                    dialog.setCancelable(true);
                    dialog.setOnCancelListener(d -> cancelled[0] = true);
                    AndroidUtilities.runOnUIThread(() -> {
                        if (!finished[0]) {
                            dialog.show();
                        }
                    }, 250);
                    progressDialog = dialog;
                } catch (Exception e) {
                    FileLog.e(e);
                }
            }

            final AlertDialog finalProgress = progressDialog;

            new Thread(() -> {
                try {
                    File destFile;
                    if (type == 0) {
                        destFile = AndroidUtilities.generatePicturePath(false, FileLoader.getFileExtension(sourceFile));
                    } else if (type == 1) {
                        destFile = AndroidUtilities.generateVideoPath();
                    } else {
                        File dir;
                        if (type == 2) {
                            dir = Environment.getExternalStoragePublicDirectory(Environment.DIRECTORY_DOWNLOADS);
                        } else {
                            dir = Environment.getExternalStoragePublicDirectory(Environment.DIRECTORY_MUSIC);
                        }
                        dir.mkdir();
                        destFile = new File(dir, name);
                        if (destFile.exists()) {
                            int idx = name.lastIndexOf('.');
                            for (int a = 0; a < 10; a++) {
                                String newName;
                                if (idx != -1) {
                                    newName = name.substring(0, idx) + "(" + (a + 1) + ")" + name.substring(idx);
                                } else {
                                    newName = name + "(" + (a + 1) + ")";
                                }
                                destFile = new File(dir, newName);
                                if (!destFile.exists()) {
                                    break;
                                }
                            }
                        }
                    }
                    if (!destFile.exists()) {
                        destFile.createNewFile();
                    }
                    boolean result = true;
                    long lastProgress = System.currentTimeMillis() - 500;
                    try (FileInputStream inputStream = new FileInputStream(sourceFile); FileChannel source = inputStream.getChannel(); FileChannel destination = new FileOutputStream(destFile).getChannel()) {
                        long size = source.size();
                        try {
                            @SuppressLint("DiscouragedPrivateApi") Method getInt = FileDescriptor.class.getDeclaredMethod("getInt$");
                            int fdint = (Integer) getInt.invoke(inputStream.getFD());
                            if (AndroidUtilities.isInternalUri(fdint)) {
                                if (finalProgress != null) {
                                    AndroidUtilities.runOnUIThread(() -> {
                                        try {
                                            finalProgress.dismiss();
                                        } catch (Exception e) {
                                            FileLog.e(e);
                                        }
                                    });
                                }
                                return;
                            }
                        } catch (Throwable e) {
                            FileLog.e(e);
                        }
                        for (long a = 0; a < size; a += 4096) {
                            if (cancelled[0]) {
                                break;
                            }
                            destination.transferFrom(source, a, Math.min(4096, size - a));
                            if (finalProgress != null) {
                                if (lastProgress <= System.currentTimeMillis() - 500) {
                                    lastProgress = System.currentTimeMillis();
                                    final int progress = (int) ((float) a / (float) size * 100);
                                    AndroidUtilities.runOnUIThread(() -> {
                                        try {
                                            finalProgress.setProgress(progress);
                                        } catch (Exception e) {
                                            FileLog.e(e);
                                        }
                                    });
                                }
                            }
                        }
                    } catch (Exception e) {
                        FileLog.e(e);
                        result = false;
                    }
                    if (cancelled[0]) {
                        destFile.delete();
                        result = false;
                    }

                    if (result) {
                        if (type == 2) {
                            DownloadManager downloadManager = (DownloadManager) ApplicationLoader.applicationContext.getSystemService(Context.DOWNLOAD_SERVICE);
                            downloadManager.addCompletedDownload(destFile.getName(), destFile.getName(), false, mime, destFile.getAbsolutePath(), destFile.length(), true);
                        } else {
                            AndroidUtilities.addMediaToGallery(Uri.fromFile(destFile));
                        }
                        if (onSaved != null) {
                            AndroidUtilities.runOnUIThread(onSaved);
                        }
                    }
                } catch (Exception e) {
                    FileLog.e(e);
                }
                if (finalProgress != null) {
                    AndroidUtilities.runOnUIThread(() -> {
                        try {
                            if (finalProgress.isShowing()) {
                                finalProgress.dismiss();
                            } else {
                                finished[0] = true;
                            }
                        } catch (Exception e) {
                            FileLog.e(e);
                        }
                    });
                }
            }).start();
        }
    }

    public static boolean isWebp(Uri uri) {
        InputStream inputStream = null;
        try {
            inputStream = ApplicationLoader.applicationContext.getContentResolver().openInputStream(uri);
            byte[] header = new byte[12];
            if (inputStream.read(header, 0, 12) == 12) {
                String str = new String(header);
                if (str != null) {
                    str = str.toLowerCase();
                    if (str.startsWith("riff") && str.endsWith("webp")) {
                        return true;
                    }
                }
            }
        } catch (Exception e) {
            FileLog.e(e);
        } finally {
            try {
                if (inputStream != null) {
                    inputStream.close();
                }
            } catch (Exception e2) {
                FileLog.e(e2);
            }
        }
        return false;
    }

    public static boolean isGif(Uri uri) {
        InputStream inputStream = null;
        try {
            inputStream = ApplicationLoader.applicationContext.getContentResolver().openInputStream(uri);
            byte[] header = new byte[3];
            if (inputStream.read(header, 0, 3) == 3) {
                String str = new String(header);
                if (str != null && str.equalsIgnoreCase("gif")) {
                    return true;
                }
            }
        } catch (Exception e) {
            FileLog.e(e);
        } finally {
            try {
                if (inputStream != null) {
                    inputStream.close();
                }
            } catch (Exception e2) {
                FileLog.e(e2);
            }
        }
        return false;
    }

    public static String getFileName(Uri uri) {
        if (uri == null) {
            return "";
        }
        try {
            String result = null;
            if (uri.getScheme().equals("content")) {
                try (Cursor cursor = ApplicationLoader.applicationContext.getContentResolver().query(uri, new String[]{OpenableColumns.DISPLAY_NAME}, null, null, null)) {
                    if (cursor.moveToFirst()) {
                        result = cursor.getString(cursor.getColumnIndex(OpenableColumns.DISPLAY_NAME));
                    }
                } catch (Exception e) {
                    FileLog.e(e);
                }
            }
            if (result == null) {
                result = uri.getPath();
                int cut = result.lastIndexOf('/');
                if (cut != -1) {
                    result = result.substring(cut + 1);
                }
            }
            return result;
        } catch (Exception e) {
            FileLog.e(e);
        }
        return "";
    }

    @SuppressLint("DiscouragedPrivateApi")
    public static String copyFileToCache(Uri uri, String ext) {
        InputStream inputStream = null;
        FileOutputStream output = null;
        try {
            String name = FileLoader.fixFileName(getFileName(uri));
            if (name == null) {
                int id = SharedConfig.getLastLocalId();
                SharedConfig.saveConfig();
                name = String.format(Locale.US, "%d.%s", id, ext);
            }
            File f = AndroidUtilities.getSharingDirectory();
            f.mkdirs();
            f = new File(f, name);
            if (AndroidUtilities.isInternalUri(Uri.fromFile(f))) {
                return null;
            }
            inputStream = ApplicationLoader.applicationContext.getContentResolver().openInputStream(uri);
            if (inputStream instanceof FileInputStream) {
                FileInputStream fileInputStream = (FileInputStream) inputStream;
                try {
                    Method getInt = FileDescriptor.class.getDeclaredMethod("getInt$");
                    int fdint = (Integer) getInt.invoke(fileInputStream.getFD());
                    if (AndroidUtilities.isInternalUri(fdint)) {
                        return null;
                    }
                } catch (Throwable e) {
                    FileLog.e(e);
                }
            }
            output = new FileOutputStream(f);
            byte[] buffer = new byte[1024 * 20];
            int len;
            while ((len = inputStream.read(buffer)) != -1) {
                output.write(buffer, 0, len);
            }
            return f.getAbsolutePath();
        } catch (Exception e) {
            FileLog.e(e);
        } finally {
            try {
                if (inputStream != null) {
                    inputStream.close();
                }
            } catch (Exception e2) {
                FileLog.e(e2);
            }
            try {
                if (output != null) {
                    output.close();
                }
            } catch (Exception e2) {
                FileLog.e(e2);
            }
        }
        return null;
    }

    public static void loadGalleryPhotosAlbums(final int guid) {
        Thread thread = new Thread(() -> {
            final ArrayList<AlbumEntry> mediaAlbumsSorted = new ArrayList<>();
            final ArrayList<AlbumEntry> photoAlbumsSorted = new ArrayList<>();
            SparseArray<AlbumEntry> mediaAlbums = new SparseArray<>();
            SparseArray<AlbumEntry> photoAlbums = new SparseArray<>();
            AlbumEntry allPhotosAlbum = null;
            AlbumEntry allVideosAlbum = null;
            AlbumEntry allMediaAlbum = null;
            String cameraFolder = null;
            try {
                cameraFolder = Environment.getExternalStoragePublicDirectory(Environment.DIRECTORY_DCIM).getAbsolutePath() + "/" + "Camera/";
            } catch (Exception e) {
                FileLog.e(e);
            }
            Integer mediaCameraAlbumId = null;
            Integer photoCameraAlbumId = null;

            Cursor cursor = null;
            try {
                if (Build.VERSION.SDK_INT < 23 || Build.VERSION.SDK_INT >= 23 && ApplicationLoader.applicationContext.checkSelfPermission(Manifest.permission.READ_EXTERNAL_STORAGE) == PackageManager.PERMISSION_GRANTED) {
                    cursor = MediaStore.Images.Media.query(ApplicationLoader.applicationContext.getContentResolver(), MediaStore.Images.Media.EXTERNAL_CONTENT_URI, projectionPhotos, null, null, (Build.VERSION.SDK_INT > 28 ? MediaStore.Images.Media.DATE_MODIFIED : MediaStore.Images.Media.DATE_TAKEN) + " DESC");
                    if (cursor != null) {
                        int imageIdColumn = cursor.getColumnIndex(MediaStore.Images.Media._ID);
                        int bucketIdColumn = cursor.getColumnIndex(MediaStore.Images.Media.BUCKET_ID);
                        int bucketNameColumn = cursor.getColumnIndex(MediaStore.Images.Media.BUCKET_DISPLAY_NAME);
                        int dataColumn = cursor.getColumnIndex(MediaStore.Images.Media.DATA);
                        int dateColumn = cursor.getColumnIndex(Build.VERSION.SDK_INT > 28 ? MediaStore.Images.Media.DATE_MODIFIED : MediaStore.Images.Media.DATE_TAKEN);
                        int orientationColumn = cursor.getColumnIndex(MediaStore.Images.Media.ORIENTATION);
                        int widthColumn = cursor.getColumnIndex(MediaStore.Images.Media.WIDTH);
                        int heightColumn = cursor.getColumnIndex(MediaStore.Images.Media.HEIGHT);
                        int sizeColumn = cursor.getColumnIndex(MediaStore.Images.Media.SIZE);

                        while (cursor.moveToNext()) {
                            String path = cursor.getString(dataColumn);
                            if (TextUtils.isEmpty(path)) {
                                continue;
                            }

                            int imageId = cursor.getInt(imageIdColumn);
                            int bucketId = cursor.getInt(bucketIdColumn);
                            String bucketName = cursor.getString(bucketNameColumn);
                            long dateTaken = cursor.getLong(dateColumn);
                            int orientation = cursor.getInt(orientationColumn);
                            int width = cursor.getInt(widthColumn);
                            int height = cursor.getInt(heightColumn);
                            long size = cursor.getLong(sizeColumn);

                            PhotoEntry photoEntry = new PhotoEntry(bucketId, imageId, dateTaken, path, orientation, false, width, height, size);

                            if (allPhotosAlbum == null) {
                                allPhotosAlbum = new AlbumEntry(0, LocaleController.getString("AllPhotos", R.string.AllPhotos), photoEntry);
                                photoAlbumsSorted.add(0, allPhotosAlbum);
                            }
                            if (allMediaAlbum == null) {
                                allMediaAlbum = new AlbumEntry(0, LocaleController.getString("AllMedia", R.string.AllMedia), photoEntry);
                                mediaAlbumsSorted.add(0, allMediaAlbum);
                            }
                            allPhotosAlbum.addPhoto(photoEntry);
                            allMediaAlbum.addPhoto(photoEntry);

                            AlbumEntry albumEntry = mediaAlbums.get(bucketId);
                            if (albumEntry == null) {
                                albumEntry = new AlbumEntry(bucketId, bucketName, photoEntry);
                                mediaAlbums.put(bucketId, albumEntry);
                                if (mediaCameraAlbumId == null && cameraFolder != null && path != null && path.startsWith(cameraFolder)) {
                                    mediaAlbumsSorted.add(0, albumEntry);
                                    mediaCameraAlbumId = bucketId;
                                } else {
                                    mediaAlbumsSorted.add(albumEntry);
                                }
                            }
                            albumEntry.addPhoto(photoEntry);

                            albumEntry = photoAlbums.get(bucketId);
                            if (albumEntry == null) {
                                albumEntry = new AlbumEntry(bucketId, bucketName, photoEntry);
                                photoAlbums.put(bucketId, albumEntry);
                                if (photoCameraAlbumId == null && cameraFolder != null && path != null && path.startsWith(cameraFolder)) {
                                    photoAlbumsSorted.add(0, albumEntry);
                                    photoCameraAlbumId = bucketId;
                                } else {
                                    photoAlbumsSorted.add(albumEntry);
                                }
                            }
                            albumEntry.addPhoto(photoEntry);
                        }
                    }
                }
            } catch (Throwable e) {
                FileLog.e(e);
            } finally {
                if (cursor != null) {
                    try {
                        cursor.close();
                    } catch (Exception e) {
                        FileLog.e(e);
                    }
                }
            }

            try {
                if (Build.VERSION.SDK_INT < 23 || Build.VERSION.SDK_INT >= 23 && ApplicationLoader.applicationContext.checkSelfPermission(Manifest.permission.READ_EXTERNAL_STORAGE) == PackageManager.PERMISSION_GRANTED) {
                    cursor = MediaStore.Images.Media.query(ApplicationLoader.applicationContext.getContentResolver(), MediaStore.Video.Media.EXTERNAL_CONTENT_URI, projectionVideo, null, null, (Build.VERSION.SDK_INT > 28 ? MediaStore.Video.Media.DATE_MODIFIED : MediaStore.Video.Media.DATE_TAKEN) + " DESC");
                    if (cursor != null) {
                        int imageIdColumn = cursor.getColumnIndex(MediaStore.Video.Media._ID);
                        int bucketIdColumn = cursor.getColumnIndex(MediaStore.Video.Media.BUCKET_ID);
                        int bucketNameColumn = cursor.getColumnIndex(MediaStore.Video.Media.BUCKET_DISPLAY_NAME);
                        int dataColumn = cursor.getColumnIndex(MediaStore.Video.Media.DATA);
                        int dateColumn = cursor.getColumnIndex(Build.VERSION.SDK_INT > 28 ? MediaStore.Video.Media.DATE_MODIFIED : MediaStore.Video.Media.DATE_TAKEN);
                        int durationColumn = cursor.getColumnIndex(MediaStore.Video.Media.DURATION);
                        int widthColumn = cursor.getColumnIndex(MediaStore.Video.Media.WIDTH);
                        int heightColumn = cursor.getColumnIndex(MediaStore.Video.Media.HEIGHT);
                        int sizeColumn = cursor.getColumnIndex(MediaStore.Video.Media.SIZE);

                        while (cursor.moveToNext()) {
                            String path = cursor.getString(dataColumn);
                            if (TextUtils.isEmpty(path)) {
                                continue;
                            }

                            int imageId = cursor.getInt(imageIdColumn);
                            int bucketId = cursor.getInt(bucketIdColumn);
                            String bucketName = cursor.getString(bucketNameColumn);
                            long dateTaken = cursor.getLong(dateColumn);
                            long duration = cursor.getLong(durationColumn);
                            int width = cursor.getInt(widthColumn);
                            int height = cursor.getInt(heightColumn);
                            long size = cursor.getLong(sizeColumn);

                            PhotoEntry photoEntry = new PhotoEntry(bucketId, imageId, dateTaken, path, (int) (duration / 1000), true, width, height, size);

                            if (allVideosAlbum == null) {
                                allVideosAlbum = new AlbumEntry(0, LocaleController.getString("AllVideos", R.string.AllVideos), photoEntry);
                                allVideosAlbum.videoOnly = true;
                                int index = 0;
                                if (allMediaAlbum != null) {
                                    index++;
                                }
                                if (allPhotosAlbum != null) {
                                    index++;
                                }
                                mediaAlbumsSorted.add(index, allVideosAlbum);
                            }
                            if (allMediaAlbum == null) {
                                allMediaAlbum = new AlbumEntry(0, LocaleController.getString("AllMedia", R.string.AllMedia), photoEntry);
                                mediaAlbumsSorted.add(0, allMediaAlbum);
                            }
                            allVideosAlbum.addPhoto(photoEntry);
                            allMediaAlbum.addPhoto(photoEntry);

                            AlbumEntry albumEntry = mediaAlbums.get(bucketId);
                            if (albumEntry == null) {
                                albumEntry = new AlbumEntry(bucketId, bucketName, photoEntry);
                                mediaAlbums.put(bucketId, albumEntry);
                                if (mediaCameraAlbumId == null && cameraFolder != null && path != null && path.startsWith(cameraFolder)) {
                                    mediaAlbumsSorted.add(0, albumEntry);
                                    mediaCameraAlbumId = bucketId;
                                } else {
                                    mediaAlbumsSorted.add(albumEntry);
                                }
                            }

                            albumEntry.addPhoto(photoEntry);
                        }
                    }
                }
            } catch (Throwable e) {
                FileLog.e(e);
            } finally {
                if (cursor != null) {
                    try {
                        cursor.close();
                    } catch (Exception e) {
                        FileLog.e(e);
                    }
                }
            }
            for (int a = 0; a < mediaAlbumsSorted.size(); a++) {
                Collections.sort(mediaAlbumsSorted.get(a).photos, (o1, o2) -> {
                    if (o1.dateTaken < o2.dateTaken) {
                        return 1;
                    } else if (o1.dateTaken > o2.dateTaken) {
                        return -1;
                    }
                    return 0;
                });
            }
            broadcastNewPhotos(guid, mediaAlbumsSorted, photoAlbumsSorted, mediaCameraAlbumId, allMediaAlbum, allPhotosAlbum, allVideosAlbum, 0);
        });
        thread.setPriority(Thread.MIN_PRIORITY);
        thread.start();
    }

    private static void broadcastNewPhotos(final int guid, final ArrayList<AlbumEntry> mediaAlbumsSorted, final ArrayList<AlbumEntry> photoAlbumsSorted, final Integer cameraAlbumIdFinal, final AlbumEntry allMediaAlbumFinal, final AlbumEntry allPhotosAlbumFinal, final AlbumEntry allVideosAlbumFinal, int delay) {
        if (broadcastPhotosRunnable != null) {
            AndroidUtilities.cancelRunOnUIThread(broadcastPhotosRunnable);
        }
        AndroidUtilities.runOnUIThread(broadcastPhotosRunnable = () -> {
            if (PhotoViewer.getInstance().isVisible()) {
                broadcastNewPhotos(guid, mediaAlbumsSorted, photoAlbumsSorted, cameraAlbumIdFinal, allMediaAlbumFinal, allPhotosAlbumFinal, allVideosAlbumFinal, 1000);
                return;
            }
            allMediaAlbums = mediaAlbumsSorted;
            allPhotoAlbums = photoAlbumsSorted;
            broadcastPhotosRunnable = null;
            allPhotosAlbumEntry = allPhotosAlbumFinal;
            allMediaAlbumEntry = allMediaAlbumFinal;
            allVideosAlbumEntry = allVideosAlbumFinal;
            NotificationCenter.getGlobalInstance().postNotificationName(NotificationCenter.albumsDidLoad, guid, mediaAlbumsSorted, photoAlbumsSorted, cameraAlbumIdFinal);
        }, delay);
    }

    public void scheduleVideoConvert(MessageObject messageObject) {
        scheduleVideoConvert(messageObject, false);
    }

    public boolean scheduleVideoConvert(MessageObject messageObject, boolean isEmpty) {
        if (messageObject == null || messageObject.videoEditedInfo == null) {
            return false;
        }
        if (isEmpty && !videoConvertQueue.isEmpty()) {
            return false;
        } else if (isEmpty) {
            new File(messageObject.messageOwner.attachPath).delete();
        }
        videoConvertQueue.add(new VideoConvertMessage(messageObject, messageObject.videoEditedInfo));
        if (videoConvertQueue.size() == 1) {
            startVideoConvertFromQueue();
        }
        return true;
    }

    public void cancelVideoConvert(MessageObject messageObject) {
        if (messageObject != null) {
            if (!videoConvertQueue.isEmpty()) {
                for (int a = 0; a < videoConvertQueue.size(); a++) {
                    VideoConvertMessage videoConvertMessage = videoConvertQueue.get(a);
                    MessageObject object = videoConvertMessage.messageObject;
                    if (object.equals(messageObject) && object.currentAccount == messageObject.currentAccount) {
                        if (a == 0) {
                            synchronized (videoConvertSync) {
                                videoConvertMessage.videoEditedInfo.canceled = true;
                            }
                        } else {
                            videoConvertQueue.remove(a);
                        }
                        break;
                    }
                }
            }
        }
    }

    private boolean startVideoConvertFromQueue() {
        if (!videoConvertQueue.isEmpty()) {
            VideoConvertMessage videoConvertMessage = videoConvertQueue.get(0);
            MessageObject messageObject = videoConvertMessage.messageObject;
            VideoEditedInfo videoEditedInfo = videoConvertMessage.videoEditedInfo;
            synchronized (videoConvertSync) {
                if (videoEditedInfo != null) {
                    videoEditedInfo.canceled = false;
                }
            }
            Intent intent = new Intent(ApplicationLoader.applicationContext, VideoEncodingService.class);
            intent.putExtra("path", messageObject.messageOwner.attachPath);
            intent.putExtra("currentAccount", messageObject.currentAccount);
            if (messageObject.messageOwner.media.document != null) {
                for (int a = 0; a < messageObject.messageOwner.media.document.attributes.size(); a++) {
                    TLRPC.DocumentAttribute documentAttribute = messageObject.messageOwner.media.document.attributes.get(a);
                    if (documentAttribute instanceof TLRPC.TL_documentAttributeAnimated) {
                        intent.putExtra("gif", true);
                        break;
                    }
                }
            }
            if (messageObject.getId() != 0) {
                try {
                    ApplicationLoader.applicationContext.startService(intent);
                } catch (Throwable e) {
                    FileLog.e(e);
                }
            }
            VideoConvertRunnable.runConversion(videoConvertMessage);
            return true;
        }
        return false;
    }

    @SuppressLint("NewApi")
    public static MediaCodecInfo selectCodec(String mimeType) {
        int numCodecs = MediaCodecList.getCodecCount();
        MediaCodecInfo lastCodecInfo = null;
        for (int i = 0; i < numCodecs; i++) {
            MediaCodecInfo codecInfo = MediaCodecList.getCodecInfoAt(i);
            if (!codecInfo.isEncoder()) {
                continue;
            }
            String[] types = codecInfo.getSupportedTypes();
            for (String type : types) {
                if (type.equalsIgnoreCase(mimeType)) {
                    lastCodecInfo = codecInfo;
                    String name = lastCodecInfo.getName();
                    if (name != null) {
                        if (!name.equals("OMX.SEC.avc.enc")) {
                            return lastCodecInfo;
                        } else if (name.equals("OMX.SEC.AVC.Encoder")) {
                            return lastCodecInfo;
                        }
                    }
                }
            }
        }
        return lastCodecInfo;
    }

    private static boolean isRecognizedFormat(int colorFormat) {
        switch (colorFormat) {
            case MediaCodecInfo.CodecCapabilities.COLOR_FormatYUV420Planar:
            case MediaCodecInfo.CodecCapabilities.COLOR_FormatYUV420PackedPlanar:
            case MediaCodecInfo.CodecCapabilities.COLOR_FormatYUV420SemiPlanar:
            case MediaCodecInfo.CodecCapabilities.COLOR_FormatYUV420PackedSemiPlanar:
            case MediaCodecInfo.CodecCapabilities.COLOR_TI_FormatYUV420PackedSemiPlanar:
                return true;
            default:
                return false;
        }
    }

    @SuppressLint("NewApi")
    public static int selectColorFormat(MediaCodecInfo codecInfo, String mimeType) {
        MediaCodecInfo.CodecCapabilities capabilities = codecInfo.getCapabilitiesForType(mimeType);
        int lastColorFormat = 0;
        for (int i = 0; i < capabilities.colorFormats.length; i++) {
            int colorFormat = capabilities.colorFormats[i];
            if (isRecognizedFormat(colorFormat)) {
                lastColorFormat = colorFormat;
                if (!(codecInfo.getName().equals("OMX.SEC.AVC.Encoder") && colorFormat == 19)) {
                    return colorFormat;
                }
            }
        }
        return lastColorFormat;
    }

    public static int findTrack(MediaExtractor extractor, boolean audio) {
        int numTracks = extractor.getTrackCount();
        for (int i = 0; i < numTracks; i++) {
            MediaFormat format = extractor.getTrackFormat(i);
            String mime = format.getString(MediaFormat.KEY_MIME);
            if (audio) {
                if (mime.startsWith("audio/")) {
                    return i;
                }
            } else {
                if (mime.startsWith("video/")) {
                    return i;
                }
            }
        }
        return -5;
    }

    private void didWriteData(final VideoConvertMessage message, final File file, final boolean last, final long lastFrameTimestamp, long availableSize, final boolean error, final float progress) {
        final boolean firstWrite = message.videoEditedInfo.videoConvertFirstWrite;
        if (firstWrite) {
            message.videoEditedInfo.videoConvertFirstWrite = false;
        }
        AndroidUtilities.runOnUIThread(() -> {
            if (error || last) {
                synchronized (videoConvertSync) {
                    message.videoEditedInfo.canceled = false;
                }
                videoConvertQueue.remove(message);
                startVideoConvertFromQueue();
            }
            if (error) {
                NotificationCenter.getInstance(message.currentAccount).postNotificationName(NotificationCenter.filePreparingFailed, message.messageObject, file.toString(), progress, lastFrameTimestamp);
            } else {
                if (firstWrite) {
                    NotificationCenter.getInstance(message.currentAccount).postNotificationName(NotificationCenter.filePreparingStarted, message.messageObject, file.toString(), progress, lastFrameTimestamp);
                }
                NotificationCenter.getInstance(message.currentAccount).postNotificationName(NotificationCenter.fileNewChunkAvailable, message.messageObject, file.toString(), availableSize, last ? file.length() : 0, progress, lastFrameTimestamp);
            }
        });
    }

    public void pauseByRewind() {
        if (audioPlayer != null) {
            audioPlayer.pause();
        }
    }

    public void resumeByRewind() {
        if (audioPlayer != null && playingMessageObject != null && !isPaused) {
            if (audioPlayer.isBuffering()) {
                MessageObject currentMessageObject = playingMessageObject;
                cleanupPlayer(false, false);
                playMessage(currentMessageObject);
            } else {
                audioPlayer.play();
            }
        }
    }


    private static class VideoConvertRunnable implements Runnable {

        private VideoConvertMessage convertMessage;

        private VideoConvertRunnable(VideoConvertMessage message) {
            convertMessage = message;
        }

        @Override
        public void run() {
            MediaController.getInstance().convertVideo(convertMessage);
        }

        public static void runConversion(final VideoConvertMessage obj) {
            new Thread(() -> {
                try {
                    VideoConvertRunnable wrapper = new VideoConvertRunnable(obj);
                    Thread th = new Thread(wrapper, "VideoConvertRunnable");
                    th.start();
                    th.join();
                } catch (Exception e) {
                    FileLog.e(e);
                }
            }).start();
        }
    }


    private boolean convertVideo(final VideoConvertMessage convertMessage) {
        MessageObject messageObject = convertMessage.messageObject;
        VideoEditedInfo info = convertMessage.videoEditedInfo;
        if (messageObject == null || info == null) {
            return false;
        }
        String videoPath = info.originalPath;
        long startTime = info.startTime;
        long avatarStartTime = info.avatarStartTime;
        long endTime = info.endTime;
        int resultWidth = info.resultWidth;
        int resultHeight = info.resultHeight;
        int rotationValue = info.rotationValue;
        int originalWidth = info.originalWidth;
        int originalHeight = info.originalHeight;
        int framerate = info.framerate;
        int bitrate = info.bitrate;
        int originalBitrate = info.originalBitrate;
        boolean isSecret = ((int) messageObject.getDialogId()) == 0;
        final File cacheFile = new File(messageObject.messageOwner.attachPath);
        if (cacheFile.exists()) {
            cacheFile.delete();
        }
        if (BuildVars.LOGS_ENABLED) {
            FileLog.d("begin convert " + videoPath + " startTime = " + startTime + " avatarStartTime = " + avatarStartTime + " endTime " + endTime + " rWidth = " + resultWidth + " rHeight = " + resultHeight + " rotation = " + rotationValue + " oWidth = " + originalWidth + " oHeight = " + originalHeight + " framerate = " + framerate + " bitrate = " + bitrate + " originalBitrate = " + originalBitrate);
        }

        if (videoPath == null) {
            videoPath = "";
        }

        long duration;
        if (startTime > 0 && endTime > 0) {
            duration = endTime - startTime;
        } else if (endTime > 0) {
            duration = endTime;
        } else if (startTime > 0) {
            duration = info.originalDuration - startTime;
        } else {
            duration = info.originalDuration;
        }

        if (framerate == 0) {
            framerate = 25;
        }/* else if (framerate > 59) {
            framerate = 59;
        }*/

        if (rotationValue == 90 || rotationValue == 270) {
            int temp = resultHeight;
            resultHeight = resultWidth;
            resultWidth = temp;
        }

        boolean needCompress = avatarStartTime != -1 || info.cropState != null || info.mediaEntities != null || info.paintPath != null || info.filterState != null ||
                resultWidth != originalWidth || resultHeight != originalHeight || rotationValue != 0 || info.roundVideo || startTime != -1;


        SharedPreferences preferences = ApplicationLoader.applicationContext.getSharedPreferences("videoconvert", Activity.MODE_PRIVATE);

        long time = System.currentTimeMillis();

        VideoConvertorListener callback = new VideoConvertorListener() {

            private long lastAvailableSize = 0;

            @Override
            public boolean checkConversionCanceled() {
                return info.canceled;
            }

            @Override
            public void didWriteData(long availableSize, float progress) {
                if (info.canceled) {
                    return;
                }
                if (availableSize < 0) {
                    availableSize = cacheFile.length();
                }

                if (!info.needUpdateProgress && lastAvailableSize == availableSize) {
                    return;
                }

                lastAvailableSize = availableSize;
                MediaController.this.didWriteData(convertMessage, cacheFile, false, 0, availableSize, false, progress);
            }
        };

        info.videoConvertFirstWrite = true;

        MediaCodecVideoConvertor videoConvertor = new MediaCodecVideoConvertor();
        boolean error = videoConvertor.convertVideo(videoPath, cacheFile,
                rotationValue, isSecret,
                resultWidth, resultHeight,
                framerate, bitrate, originalBitrate,
                startTime, endTime, avatarStartTime,
                needCompress, duration,
                info.filterState,
                info.paintPath,
                info.mediaEntities,
                info.isPhoto,
                info.cropState,
                callback);


        boolean canceled = info.canceled;
        if (!canceled) {
            synchronized (videoConvertSync) {
                canceled = info.canceled;
            }
        }

        if (BuildVars.LOGS_ENABLED) {
            FileLog.d("time=" + (System.currentTimeMillis() - time) + " canceled=" + canceled);
        }

        preferences.edit().putBoolean("isPreviousOk", true).apply();
        didWriteData(convertMessage, cacheFile, true, videoConvertor.getLastFrameTimestamp(), cacheFile.length(), error || canceled, 1f);

        return true;
    }

    public static int getVideoBitrate(String path) {
        MediaMetadataRetriever retriever = new MediaMetadataRetriever();
        int bitrate = 0;
        try {
            retriever.setDataSource(path);
            bitrate = Integer.parseInt(retriever.extractMetadata(MediaMetadataRetriever.METADATA_KEY_BITRATE));
        } catch (Exception e) {
            FileLog.e(e);
        }

        retriever.release();
        return bitrate;
    }

    public static int makeVideoBitrate(int originalHeight, int originalWidth, int originalBitrate, int height, int width) {
        float compressFactor;
        float minCompressFactor;
        int maxBitrate;
        if (Math.min(height, width) >= 1080) {
            maxBitrate = 6800_000;
            compressFactor = 1f;
            minCompressFactor = 1f;
        } else if (Math.min(height, width) >= 720) {
            maxBitrate = 2621_440;
            compressFactor = 1f;
            minCompressFactor = 1f;
        } else if (Math.min(height, width) >= 480) {
            maxBitrate = 1000_000;
            compressFactor = 0.8f;
            minCompressFactor = 0.9f;
        } else {
            maxBitrate = 750_000;
            compressFactor = 0.6f;
            minCompressFactor = 0.7f;
        }
        int remeasuredBitrate = (int) (originalBitrate / (Math.min(originalHeight / (float) (height), originalWidth / (float) (width))));
        remeasuredBitrate *= compressFactor;
        int minBitrate = (int) (getVideoBitrateWithFactor(minCompressFactor) / (1280f * 720f / (width * height)));
        if (originalBitrate < minBitrate) {
            return remeasuredBitrate;
        }
        if (remeasuredBitrate > maxBitrate) {
            return maxBitrate;
        }
        return Math.max(remeasuredBitrate, minBitrate);
    }

    private static int getVideoBitrateWithFactor(float f) {
        return (int) (f * 2000f * 1000f * 1.13f);
    }

    public interface VideoConvertorListener {
        boolean checkConversionCanceled();

        void didWriteData(long availableSize, float progress);
    }

    public static class PlaylistGlobalSearchParams {
        final String query;
        final FiltersView.MediaFilterData filter;
        final int dialogId;
        final long minDate;
        final long maxDate;
        public int totalCount;
        public boolean endReached;
        public int nextSearchRate;
        public int folderId;

        public PlaylistGlobalSearchParams(String query, int dialogId, long minDate, long maxDate, FiltersView.MediaFilterData filter) {
            this.filter = filter;
            this.query = query;
            this.dialogId = dialogId;
            this.minDate = minDate;
            this.maxDate = maxDate;
        }
    }

    public boolean currentPlaylistIsGlobalSearch() {
        return playlistGlobalSearchParams != null;
    }
}<|MERGE_RESOLUTION|>--- conflicted
+++ resolved
@@ -859,7 +859,7 @@
 
         try {
             PowerManager powerManager = (PowerManager) ApplicationLoader.applicationContext.getSystemService(Context.POWER_SERVICE);
-            proximityWakeLock = powerManager.newWakeLock(0x00000020, "proximity");
+            proximityWakeLock = powerManager.newWakeLock(0x00000020, "telegram:proximity_lock");
         } catch (Exception e) {
             FileLog.e(e);
         }
@@ -905,12 +905,7 @@
                     gravitySensor = null;
                 }
                 proximitySensor = sensorManager.getDefaultSensor(Sensor.TYPE_PROXIMITY);
-<<<<<<< HEAD
                 recreateProximityWakeLock();
-=======
-                PowerManager powerManager = (PowerManager) ApplicationLoader.applicationContext.getSystemService(Context.POWER_SERVICE);
-                proximityWakeLock = powerManager.newWakeLock(0x00000020, "telegram:proximity_lock");
->>>>>>> 8bf056e2
             } catch (Exception e) {
                 FileLog.e(e);
             }
