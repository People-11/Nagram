/*
 * This is the source code of Telegram for Android v. 1.3.x.
 * It is licensed under GNU GPL v. 2 or later.
 * You should have received a copy of the license in this archive (see LICENSE).
 *
 * Copyright Nikolai Kudashov, 2013-2018.
 */

package org.telegram.messenger;

import android.Manifest;
import android.animation.Animator;
import android.animation.AnimatorListenerAdapter;
import android.animation.ValueAnimator;
import android.annotation.SuppressLint;
import android.app.Activity;
import android.app.DownloadManager;
import android.bluetooth.BluetoothAdapter;
import android.bluetooth.BluetoothProfile;
import android.content.ContentResolver;
import android.content.ContentValues;
import android.content.Context;
import android.content.Intent;
import android.content.SharedPreferences;
import android.content.pm.PackageManager;
import android.database.ContentObserver;
import android.database.Cursor;
import android.graphics.Bitmap;
import android.graphics.BitmapFactory;
import android.graphics.Matrix;
import android.graphics.Point;
import android.graphics.SurfaceTexture;
import android.graphics.drawable.BitmapDrawable;
import android.hardware.Sensor;
import android.hardware.SensorEvent;
import android.hardware.SensorEventListener;
import android.hardware.SensorManager;
import android.media.AudioDeviceInfo;
import android.media.AudioFormat;
import android.media.AudioManager;
import android.media.AudioRecord;
import android.media.MediaCodec;
import android.media.MediaCodecInfo;
import android.media.MediaCodecList;
import android.media.MediaExtractor;
import android.media.MediaFormat;
import android.media.MediaMetadataRetriever;
import android.media.MediaRecorder;
import android.net.Uri;
import android.os.Build;
import android.os.Environment;
import android.os.Handler;
import android.os.HandlerThread;
import android.os.Looper;
import android.os.PowerManager;
import android.os.SystemClock;
import android.provider.MediaStore;
import android.provider.OpenableColumns;
import android.telephony.PhoneStateListener;
import android.telephony.TelephonyManager;
import android.text.TextUtils;
import android.util.Pair;
import android.util.SparseArray;
import android.view.HapticFeedbackConstants;
import android.view.TextureView;
import android.view.View;
import android.view.WindowManager;
import android.webkit.MimeTypeMap;
import android.widget.FrameLayout;

import androidx.annotation.RequiresApi;
import androidx.core.content.FileProvider;

import com.google.android.exoplayer2.C;
import com.google.android.exoplayer2.ExoPlayer;
import com.google.android.exoplayer2.ui.AspectRatioFrameLayout;
import com.google.android.gms.cast.MediaMetadata;
import com.google.android.gms.common.images.WebImage;

import org.telegram.messenger.audioinfo.AudioInfo;
import org.telegram.messenger.chromecast.ChromecastController;
import org.telegram.messenger.chromecast.ChromecastFileServer;
import org.telegram.messenger.chromecast.ChromecastMedia;
import org.telegram.messenger.chromecast.ChromecastMediaVariations;
import org.telegram.messenger.video.MediaCodecVideoConvertor;
import org.telegram.messenger.voip.VoIPService;
import org.telegram.tgnet.AbstractSerializedData;
import org.telegram.tgnet.ConnectionsManager;
import org.telegram.tgnet.InputSerializedData;
import org.telegram.tgnet.OutputSerializedData;
import org.telegram.tgnet.TLObject;
import org.telegram.tgnet.TLRPC;
import org.telegram.tgnet.tl.TL_stories;
import org.telegram.ui.ActionBar.AlertDialog;
import org.telegram.ui.ActionBar.BaseFragment;
import org.telegram.ui.ActionBar.Theme;
import org.telegram.ui.Adapters.FiltersView;
import org.telegram.ui.CastSync;
import org.telegram.ui.ChatActivity;
import org.telegram.ui.Components.AlertsCreator;
import org.telegram.ui.Components.EmbedBottomSheet;
import org.telegram.ui.Components.PermissionRequest;
import org.telegram.ui.Components.PhotoFilterView;
import org.telegram.ui.Components.PipRoundVideoView;
import org.telegram.ui.Components.Reactions.ReactionsLayoutInBubble;
import org.telegram.ui.Components.VideoPlayer;
import org.telegram.ui.LaunchActivity;
import org.telegram.ui.PhotoViewer;
import org.telegram.ui.Stories.DarkThemeResourceProvider;
import org.telegram.ui.Stories.recorder.StoryEntry;

import java.io.File;
import java.io.FileDescriptor;
import java.io.FileInputStream;
import java.io.FileOutputStream;
import java.io.InputStream;
import java.io.OutputStream;
import java.lang.reflect.Method;
import java.net.URLEncoder;
import java.nio.ByteBuffer;
import java.nio.ByteOrder;
import java.nio.channels.FileChannel;
import java.util.ArrayList;
import java.util.Collections;
import java.util.HashMap;
import java.util.Locale;
import java.util.Timer;
import java.util.TimerTask;
import java.util.concurrent.ConcurrentHashMap;
import java.util.concurrent.CountDownLatch;

import tw.nekomimi.nekogram.NekoConfig;
import tw.nekomimi.nekogram.NekoXConfig;
import tw.nekomimi.nekogram.SaveToDownloadReceiver;
import xyz.nextalone.nagram.NaConfig;
import xyz.nextalone.nagram.helper.AudioEnhance;

public class MediaController implements AudioManager.OnAudioFocusChangeListener, NotificationCenter.NotificationCenterDelegate, SensorEventListener {

    private native int startRecord(String path, int sampleRate);

    private native int resumeRecord(String path, int sampleRate);

    private native int writeFrame(ByteBuffer frame, int len);

    private native void stopRecord(boolean allowResuming);

    public static native int isOpusFile(String path);

    public static native byte[] getWaveform(String path);

    public native byte[] getWaveform2(short[] array, int length);

    public boolean isBuffering() {
        if (audioPlayer != null) {
            return audioPlayer.isBuffering();
        }
        return false;
    }

    public VideoConvertMessage getCurrentForegroundConverMessage() {
        return currentForegroundConvertingVideo;
    }

    private static class AudioBuffer {
        public AudioBuffer(int capacity) {
            buffer = ByteBuffer.allocateDirect(capacity);
            bufferBytes = new byte[capacity];
        }

        ByteBuffer buffer;
        byte[] bufferBytes;
        int size;
        int finished;
        long pcmOffset;
    }

    private static final String[] projectionPhotos = {
            MediaStore.Images.Media._ID,
            MediaStore.Images.Media.BUCKET_ID,
            MediaStore.Images.Media.BUCKET_DISPLAY_NAME,
            MediaStore.Images.Media.DATA,
            Build.VERSION.SDK_INT > 28 ? MediaStore.Images.Media.DATE_MODIFIED : MediaStore.Images.Media.DATE_TAKEN,
            MediaStore.Images.Media.ORIENTATION,
            MediaStore.Images.Media.WIDTH,
            MediaStore.Images.Media.HEIGHT,
            MediaStore.Images.Media.SIZE
    };

    private static final String[] projectionVideo = {
            MediaStore.Video.Media._ID,
            MediaStore.Video.Media.BUCKET_ID,
            MediaStore.Video.Media.BUCKET_DISPLAY_NAME,
            MediaStore.Video.Media.DATA,
            Build.VERSION.SDK_INT > 28 ? MediaStore.Images.Media.DATE_MODIFIED : MediaStore.Video.Media.DATE_TAKEN,
            MediaStore.Video.Media.DURATION,
            MediaStore.Video.Media.WIDTH,
            MediaStore.Video.Media.HEIGHT,
            MediaStore.Video.Media.SIZE
    };

    public static class AudioEntry {
        public long id;
        public String author;
        public String title;
        public String genre;
        public int duration;
        public String path;
        public MessageObject messageObject;
    }

    public static class AlbumEntry {
        public int bucketId;
        public boolean videoOnly;
        public String bucketName;
        public PhotoEntry coverPhoto;
        public ArrayList<PhotoEntry> photos = new ArrayList<>();
        public SparseArray<PhotoEntry> photosByIds = new SparseArray<>();

        public AlbumEntry(int bucketId, String bucketName, PhotoEntry coverPhoto) {
            this.bucketId = bucketId;
            this.bucketName = bucketName;
            this.coverPhoto = coverPhoto;
        }

        public void addPhoto(PhotoEntry photoEntry) {
            photos.add(photoEntry);
            photosByIds.put(photoEntry.imageId, photoEntry);
        }
    }

    public static class SavedFilterState {
        public float enhanceValue;
        public float softenSkinValue;
        public float exposureValue;
        public float contrastValue;
        public float warmthValue;
        public float saturationValue;
        public float fadeValue;
        public int tintShadowsColor;
        public int tintHighlightsColor;
        public float highlightsValue;
        public float shadowsValue;
        public float vignetteValue;
        public float grainValue;
        public int blurType;
        public float sharpenValue;
        public PhotoFilterView.CurvesToolValue curvesToolValue = new PhotoFilterView.CurvesToolValue();
        public float blurExcludeSize;
        public org.telegram.ui.Components.Point blurExcludePoint;
        public float blurExcludeBlurSize;
        public float blurAngle;

        public void serializeToStream(OutputSerializedData stream) {
            stream.writeFloat(enhanceValue);
            stream.writeFloat(softenSkinValue);
            stream.writeFloat(exposureValue);
            stream.writeFloat(contrastValue);
            stream.writeFloat(warmthValue);
            stream.writeFloat(saturationValue);
            stream.writeFloat(fadeValue);
            stream.writeInt32(tintShadowsColor);
            stream.writeInt32(tintHighlightsColor);
            stream.writeFloat(highlightsValue);
            stream.writeFloat(shadowsValue);
            stream.writeFloat(vignetteValue);
            stream.writeFloat(grainValue);
            stream.writeInt32(blurType);
            stream.writeFloat(sharpenValue);
            curvesToolValue.serializeToStream(stream);
            stream.writeFloat(blurExcludeSize);
            if (blurExcludePoint == null) {
                stream.writeInt32(0x56730bcc);
            } else {
                stream.writeInt32(0xDEADBEEF);
                stream.writeFloat(blurExcludePoint.x);
                stream.writeFloat(blurExcludePoint.y);
            }
            stream.writeFloat(blurExcludeBlurSize);
            stream.writeFloat(blurAngle);
        }

        public void readParams(InputSerializedData stream, boolean exception) {
            enhanceValue = stream.readFloat(exception);
            softenSkinValue = stream.readFloat(exception);
            exposureValue = stream.readFloat(exception);
            contrastValue = stream.readFloat(exception);
            warmthValue = stream.readFloat(exception);
            saturationValue = stream.readFloat(exception);
            fadeValue = stream.readFloat(exception);
            tintShadowsColor = stream.readInt32(exception);
            tintHighlightsColor = stream.readInt32(exception);
            highlightsValue = stream.readFloat(exception);
            shadowsValue = stream.readFloat(exception);
            vignetteValue = stream.readFloat(exception);
            grainValue = stream.readFloat(exception);
            blurType = stream.readInt32(exception);
            sharpenValue = stream.readFloat(exception);
            curvesToolValue.readParams(stream, exception);
            blurExcludeSize = stream.readFloat(exception);
            int magic = stream.readInt32(exception);
            if (magic == 0x56730bcc) {
                blurExcludePoint = null;
            } else {
                if (blurExcludePoint == null) {
                    blurExcludePoint = new org.telegram.ui.Components.Point();
                }
                blurExcludePoint.x = stream.readFloat(exception);
                blurExcludePoint.y = stream.readFloat(exception);
            }
            blurExcludeBlurSize = stream.readFloat(exception);
            blurAngle = stream.readFloat(exception);
        }

        public boolean isEmpty() {
            return (
                Math.abs(enhanceValue) < 0.1f &&
                Math.abs(softenSkinValue) < 0.1f &&
                Math.abs(exposureValue) < 0.1f &&
                Math.abs(contrastValue) < 0.1f &&
                Math.abs(warmthValue) < 0.1f &&
                Math.abs(saturationValue) < 0.1f &&
                Math.abs(fadeValue) < 0.1f &&
                tintShadowsColor == 0 &&
                tintHighlightsColor == 0 &&
                Math.abs(highlightsValue) < 0.1f &&
                Math.abs(shadowsValue) < 0.1f &&
                Math.abs(vignetteValue) < 0.1f &&
                Math.abs(grainValue) < 0.1f &&
                blurType == 0 &&
                Math.abs(sharpenValue) < 0.1f
            );
        }
    }

    public static class CropState extends TLObject {
        public static final int constructor = 0x44a3abcd;

        public float cropPx;
        public float cropPy;
        public float cropScale = 1;
        public float cropRotate;
        public float cropPw = 1;
        public float cropPh = 1;
        public int transformWidth;
        public int transformHeight;
        public int transformRotation;
        public boolean mirrored;

        public float stateScale;
        public float scale;
        public Matrix matrix;
        public int width;
        public int height;
        public boolean freeform;
        public float lockedAspectRatio;
        public int orientation;

        public Matrix useMatrix;

        public boolean initied;

        @Override
        public CropState clone() {
            CropState cloned = new CropState();

            cloned.cropPx = this.cropPx;
            cloned.cropPy = this.cropPy;
            cloned.cropScale = this.cropScale;
            cloned.cropRotate = this.cropRotate;
            cloned.cropPw = this.cropPw;
            cloned.cropPh = this.cropPh;
            cloned.transformWidth = this.transformWidth;
            cloned.transformHeight = this.transformHeight;
            cloned.transformRotation = this.transformRotation;
            cloned.mirrored = this.mirrored;

            cloned.stateScale = this.stateScale;
            cloned.scale = this.scale;
            cloned.matrix = this.matrix;
            cloned.width = this.width;
            cloned.height = this.height;
            cloned.freeform = this.freeform;
            cloned.lockedAspectRatio = this.lockedAspectRatio;
            cloned.orientation = this.orientation;

            cloned.initied = this.initied;
            cloned.useMatrix = this.useMatrix;
            return cloned;
        }

        public boolean isEmpty() {
            return (matrix == null || matrix.isIdentity()) && (useMatrix == null || useMatrix.isIdentity()) && cropPw == 1 && cropPh == 1 &&
                    cropScale == 1 && cropRotate == 0 && transformWidth == 0 && transformHeight == 0 &&
                    transformRotation == 0 && !mirrored && stateScale == 0 && scale == 0 && width == 0 && height == 0 && !freeform && lockedAspectRatio == 0;

        }

        @Override
        public void readParams(InputSerializedData stream, boolean exception) {
            cropPx = stream.readFloat(exception);
            cropPy = stream.readFloat(exception);
            cropScale = stream.readFloat(exception);
            cropRotate = stream.readFloat(exception);
            cropPw = stream.readFloat(exception);
            cropPh = stream.readFloat(exception);
            transformWidth = stream.readInt32(exception);
            transformHeight = stream.readInt32(exception);
            transformRotation = stream.readInt32(exception);
            mirrored = stream.readBool(exception);
            stateScale = stream.readFloat(exception);
            scale = stream.readFloat(exception);
            final float[] values = new float[9];
            for (int i = 0; i < values.length; ++i) {
                values[i] = stream.readFloat(exception);
            }
            matrix = new Matrix();
            matrix.setValues(values);
            width = stream.readInt32(exception);
            height = stream.readInt32(exception);
            freeform = stream.readBool(exception);
            lockedAspectRatio = stream.readFloat(exception);
            int magic = stream.readInt32(exception);
            if (magic == 0xaa23a61) {
                for (int i = 0; i < values.length; ++i) {
                    values[i] = stream.readFloat(exception);
                }
                useMatrix = new Matrix();
                useMatrix.setValues(values);
            }
            initied = stream.readBool(exception);
            orientation = stream.readInt32(exception);
        }

        @Override
        public void serializeToStream(OutputSerializedData stream) {
            stream.writeInt32(constructor);
            stream.writeFloat(cropPx);
            stream.writeFloat(cropPy);
            stream.writeFloat(cropScale);
            stream.writeFloat(cropRotate);
            stream.writeFloat(cropPw);
            stream.writeFloat(cropPh);
            stream.writeInt32(transformWidth);
            stream.writeInt32(transformHeight);
            stream.writeInt32(transformRotation);
            stream.writeBool(mirrored);
            stream.writeFloat(stateScale);
            stream.writeFloat(scale);
            final float[] values = new float[9];
            if (matrix != null) {
                matrix.getValues(values);
            } else for (int i = 0; i < values.length; ++i) {
                values[i] = 0.0f;
            }
            for (int i = 0; i < values.length; ++i) {
                stream.writeFloat(values[i]);
            }
            stream.writeInt32(width);
            stream.writeInt32(height);
            stream.writeBool(freeform);
            stream.writeFloat(lockedAspectRatio);
            if (useMatrix == null) {
                stream.writeInt32(TLRPC.TL_null.constructor);
            } else {
                stream.writeInt32(0xaa23a61);
                useMatrix.getValues(values);
                for (int i = 0; i < values.length; ++i) {
                    stream.writeFloat(values[i]);
                }
            }
            stream.writeBool(initied);
            stream.writeInt32(orientation);
        }
    }

    public static class MediaEditState {

        public CharSequence caption;

        public String thumbPath;
        public long coverSavedPosition;
        public TLRPC.Photo coverPhoto;
        public Object coverPhotoParentObject;
        public String coverPath;
        public String imagePath;
        public String filterPath;
        public String paintPath;
        public String croppedPaintPath;
        public String fullPaintPath;

        public ArrayList<TLRPC.MessageEntity> entities;
        public SavedFilterState savedFilterState;
        public ArrayList<VideoEditedInfo.MediaEntity> mediaEntities;
        public ArrayList<VideoEditedInfo.MediaEntity> croppedMediaEntities;
        public ArrayList<TLRPC.InputDocument> stickers;
        public VideoEditedInfo editedInfo;
        public long averageDuration;
        public boolean isFiltered;
        public boolean isPainted;
        public boolean isCropped;
        public int ttl;
        public long effectId;

        public CropState cropState;

        public String getPath() {
            return null;
        }

        public void reset() {
            caption = null;
            coverPath = null;
            coverPhoto = null;
            coverPhotoParentObject = null;
            thumbPath = null;
            filterPath = null;
            imagePath = null;
            paintPath = null;
            croppedPaintPath = null;
            isFiltered = false;
            isPainted = false;
            isCropped = false;
            ttl = 0;
            mediaEntities = null;
            editedInfo = null;
            entities = null;
            savedFilterState = null;
            stickers = null;
            cropState = null;
        }

        public void copyFrom(MediaEditState state) {
            caption = state.caption;

            thumbPath = state.thumbPath;
            imagePath = state.imagePath;
            filterPath = state.filterPath;
            paintPath = state.paintPath;
            croppedPaintPath = state.croppedPaintPath;
            fullPaintPath = state.fullPaintPath;

            entities = state.entities;
            savedFilterState = state.savedFilterState;
            mediaEntities = state.mediaEntities;
            croppedMediaEntities = state.croppedMediaEntities;
            stickers = state.stickers;
            editedInfo = state.editedInfo;
            averageDuration = state.averageDuration;
            isFiltered = state.isFiltered;
            isPainted = state.isPainted;
            isCropped = state.isCropped;
            ttl = state.ttl;

            cropState = state.cropState;
            coverPath = state.coverPath;
        }
    }

    public static class PhotoEntry extends MediaEditState {
        public int bucketId;
        public int imageId;
        public long dateTaken;
        public int duration;
        public int width;
        public int height;
        public long size;
        public String path;
        public int orientation;
        public int invert;
        public boolean isVideo;
        public boolean isMuted;
        public boolean canDeleteAfter;
        public boolean hasSpoiler;
        public long starsAmount;
        public String emoji;

        public int videoOrientation = -1;

        public boolean isChatPreviewSpoilerRevealed;
        public boolean isAttachSpoilerRevealed;
        public TLRPC.VideoSize emojiMarkup;

        public int gradientTopColor, gradientBottomColor;

        public BitmapDrawable thumb;

        public PhotoEntry(int bucketId, int imageId, long dateTaken, String path, int orientationOrDuration, boolean isVideo, int width, int height, long size) {
            this.bucketId = bucketId;
            this.imageId = imageId;
            this.dateTaken = dateTaken;
            this.path = path;
            this.width = width;
            this.height = height;
            this.size = size;
            if (isVideo) {
                this.duration = orientationOrDuration;
            } else {
                this.orientation = orientationOrDuration;
            }
            this.isVideo = isVideo;
        }

        public PhotoEntry(int bucketId, int imageId, long dateTaken, String path, int orientation, int duration, boolean isVideo, int width, int height, long size) {
            this.bucketId = bucketId;
            this.imageId = imageId;
            this.dateTaken = dateTaken;
            this.path = path;
            this.width = width;
            this.height = height;
            this.size = size;
            this.duration = duration;
            this.orientation = orientation;
            this.isVideo = isVideo;
        }

        public PhotoEntry setOrientation(Pair<Integer, Integer> rotationAndInvert) {
            this.orientation = rotationAndInvert.first;
            this.invert = rotationAndInvert.second;
            return this;
        }

        public PhotoEntry setOrientation(int rotation, int invert) {
            this.orientation = rotation;
            this.invert = invert;
            return this;
        }

        @Override
        public void copyFrom(MediaEditState state) {
            super.copyFrom(state);
            this.hasSpoiler = state instanceof PhotoEntry && ((PhotoEntry) state).hasSpoiler;
            this.starsAmount = state instanceof PhotoEntry ? ((PhotoEntry) state).starsAmount : 0;
        }

        public PhotoEntry clone() {
            PhotoEntry photoEntry = new PhotoEntry(bucketId, imageId, dateTaken, path, orientation, duration, isVideo, width, height, size);
            photoEntry.invert = invert;
            photoEntry.isMuted = isMuted;
            photoEntry.canDeleteAfter = canDeleteAfter;
            photoEntry.hasSpoiler = hasSpoiler;
            photoEntry.starsAmount = starsAmount;
            photoEntry.isChatPreviewSpoilerRevealed = isChatPreviewSpoilerRevealed;
            photoEntry.isAttachSpoilerRevealed = isAttachSpoilerRevealed;
            photoEntry.emojiMarkup = emojiMarkup;
            photoEntry.gradientTopColor = gradientTopColor;
            photoEntry.gradientBottomColor = gradientBottomColor;
            photoEntry.copyFrom(this);
            return photoEntry;
        }

        @Override
        public String getPath() {
            return path;
        }

        @Override
        public void reset() {
            if (isVideo) {
                if (filterPath != null) {
                    new File(filterPath).delete();
                    filterPath = null;
                }
            }
            hasSpoiler = false;
            starsAmount = 0;
            super.reset();
        }

        public void deleteAll() {
            if (path != null) {
                try {
                    new File(path).delete();
                } catch (Exception ignore) {}
            }
            if (fullPaintPath != null) {
                try {
                    new File(fullPaintPath).delete();
                } catch (Exception ignore) {}
            }
            if (paintPath != null) {
                try {
                    new File(paintPath).delete();
                } catch (Exception ignore) {}
            }
            if (imagePath != null) {
                try {
                    new File(imagePath).delete();
                } catch (Exception ignore) {}
            }
            if (filterPath != null) {
                try {
                    new File(filterPath).delete();
                } catch (Exception ignore) {}
            }
            if (croppedPaintPath != null) {
                try {
                    new File(croppedPaintPath).delete();
                } catch (Exception ignore) {}
            }
        }
    }

    public static class SearchImage extends MediaEditState {
        public String id;
        public String imageUrl;
        public String thumbUrl;
        public int width;
        public int height;
        public int size;
        public int type;
        public int date;
        public CharSequence caption;
        public TLRPC.Document document;
        public TLRPC.Photo photo;
        public TLRPC.PhotoSize photoSize;
        public TLRPC.PhotoSize thumbPhotoSize;
        public TLRPC.BotInlineResult inlineResult;
        public HashMap<String, String> params;

        @Override
        public String getPath() {
            if (photoSize != null) {
                return FileLoader.getInstance(UserConfig.selectedAccount).getPathToAttach(photoSize, true).getAbsolutePath();
            } else if (document != null) {
                return FileLoader.getInstance(UserConfig.selectedAccount).getPathToAttach(document, true).getAbsolutePath();
            } else {
                return ImageLoader.getHttpFilePath(imageUrl, "jpg").getAbsolutePath();
            }
        }

        @Override
        public void reset() {
            super.reset();
        }

        public String getAttachName() {
            if (photoSize != null) {
                return FileLoader.getAttachFileName(photoSize);
            } else if (document != null) {
                return FileLoader.getAttachFileName(document);
            }
            return Utilities.MD5(imageUrl) + "." + ImageLoader.getHttpUrlExtension(imageUrl, "jpg");
        }

        public String getPathToAttach() {
            if (photoSize != null) {
                return FileLoader.getInstance(UserConfig.selectedAccount).getPathToAttach(photoSize, true).getAbsolutePath();
            } else if (document != null) {
                return FileLoader.getInstance(UserConfig.selectedAccount).getPathToAttach(document, true).getAbsolutePath();
            } else {
                return imageUrl;
            }
        }

        public SearchImage clone() {
            SearchImage searchImage = new SearchImage();
            searchImage.id = id;
            searchImage.imageUrl = imageUrl;
            searchImage.thumbUrl = thumbUrl;
            searchImage.width = width;
            searchImage.height = height;
            searchImage.size = size;
            searchImage.type = type;
            searchImage.date = date;
            searchImage.caption = caption;
            searchImage.document = document;
            searchImage.photo = photo;
            searchImage.photoSize = photoSize;
            searchImage.thumbPhotoSize = thumbPhotoSize;
            searchImage.inlineResult = inlineResult;
            searchImage.params = params;
            return searchImage;
        }
    }

    AudioManager.OnAudioFocusChangeListener audioRecordFocusChangedListener = focusChange -> {
        if (focusChange != AudioManager.AUDIOFOCUS_GAIN) {
            hasRecordAudioFocus = false;
        }
    };

    public final static int VIDEO_BITRATE_2160 = 28400_000;
    public final static int VIDEO_BITRATE_1440 = 14000_000;
    public final static int VIDEO_BITRATE_1080 = 6800_000;
    public final static int VIDEO_BITRATE_720 = 2621_440;
    public final static int VIDEO_BITRATE_480 = 1000_000;
    public final static int VIDEO_BITRATE_360 = 750_000;

    public final static String VIDEO_MIME_TYPE = "video/avc";
    public final static String AUDIO_MIME_TYPE = "audio/mp4a-latm";

    private final Object videoConvertSync = new Object();

    private SensorManager sensorManager;
    private boolean ignoreProximity;
    private PowerManager.WakeLock proximityWakeLock;
    private Sensor proximitySensor;
    private Sensor accelerometerSensor;
    private Sensor linearSensor;
    private Sensor gravitySensor;
    private boolean raiseToEarRecord;
    private ChatActivity raiseChat;
    private boolean accelerometerVertical;
    private long lastAccelerometerDetected;
    private int raisedToTop;
    private int raisedToTopSign;
    private int raisedToBack;
    private int countLess;
    private long timeSinceRaise;
    private long lastTimestamp = 0;
    private boolean proximityTouched;
    private boolean proximityHasDifferentValues;
    private float lastProximityValue = -100;
    private boolean useFrontSpeaker;
    private boolean inputFieldHasText;
    private boolean allowStartRecord;
    private boolean ignoreOnPause;
    private boolean sensorsStarted;
    private float previousAccValue;
    private float[] gravity = new float[3];
    private float[] gravityFast = new float[3];
    private float[] linearAcceleration = new float[3];

    private int hasAudioFocus;
    private boolean hasRecordAudioFocus;
    private boolean callInProgress;
    private int audioFocus = AUDIO_NO_FOCUS_NO_DUCK;
    private boolean resumeAudioOnFocusGain;

    private static final float VOLUME_DUCK = 0.2f;
    private static final float VOLUME_NORMAL = 1.0f;
    private static final int AUDIO_NO_FOCUS_NO_DUCK = 0;
    private static final int AUDIO_NO_FOCUS_CAN_DUCK = 1;
    private static final int AUDIO_FOCUSED = 2;
    private static final ConcurrentHashMap<String, Integer> cachedEncoderBitrates = new ConcurrentHashMap<>();

    private ArrayList<VideoConvertMessage> foregroundConvertingMessages = new ArrayList<>();
    private VideoConvertMessage currentForegroundConvertingVideo;

    public static class VideoConvertMessage {
        public MessageObject messageObject;
        public VideoEditedInfo videoEditedInfo;
        public int currentAccount;
        public boolean foreground;
        public boolean foregroundConversion;

        public VideoConvertMessage(MessageObject object, VideoEditedInfo info, boolean foreground, boolean conversion) {
            messageObject = object;
            currentAccount = messageObject.currentAccount;
            videoEditedInfo = info;
            this.foreground = foreground;
            this.foregroundConversion = conversion;
        }
    }

    private ArrayList<VideoConvertMessage> videoConvertQueue = new ArrayList<>();
    private final Object videoQueueSync = new Object();
    private HashMap<String, MessageObject> generatingWaveform = new HashMap<>();

    private boolean voiceMessagesPlaylistUnread;
    private ArrayList<MessageObject> voiceMessagesPlaylist;
    private SparseArray<MessageObject> voiceMessagesPlaylistMap;

    private static Runnable refreshGalleryRunnable;
    public static AlbumEntry allMediaAlbumEntry;
    public static AlbumEntry allPhotosAlbumEntry;
    public static AlbumEntry allVideosAlbumEntry;
    public static ArrayList<AlbumEntry> allMediaAlbums = new ArrayList<>();
    public static ArrayList<AlbumEntry> allPhotoAlbums = new ArrayList<>();
    private static Runnable broadcastPhotosRunnable;

    public boolean isSilent = false;
    private boolean isPaused = false;
    private boolean wasPlayingAudioBeforePause = false;
    private VideoPlayer audioPlayer = null;
    private VideoPlayer emojiSoundPlayer = null;
    private int emojiSoundPlayerNum = 0;
    private boolean isStreamingCurrentAudio;
    private int playerNum;
    private String shouldSavePositionForCurrentAudio;
    private long lastSaveTime;
    private float currentPlaybackSpeed = 1.0f;
    private float currentMusicPlaybackSpeed = 1.0f;
    private float fastPlaybackSpeed = 1.0f;
    private float fastMusicPlaybackSpeed = 1.0f;
    private float seekToProgressPending;
    private long lastProgress = 0;
    private MessageObject playingMessageObject;
    private MessageObject goingToShowMessageObject;
    private boolean manualRecording;
    private Timer progressTimer = null;
    private final Object progressTimerSync = new Object();
    private boolean downloadingCurrentMessage;
    private boolean playMusicAgain;
    private PlaylistGlobalSearchParams playlistGlobalSearchParams;
    private AudioInfo audioInfo;
    private VideoPlayer videoPlayer;
    private boolean playerWasReady;
    private TextureView currentTextureView;
    private PipRoundVideoView pipRoundVideoView;
    private int pipSwitchingState;
    private Activity baseActivity;
    private BaseFragment flagSecureFragment;
    private View feedbackView;
    private AspectRatioFrameLayout currentAspectRatioFrameLayout;
    private boolean isDrawingWasReady;
    private FrameLayout currentTextureViewContainer;
    private int currentAspectRatioFrameLayoutRotation;
    private float currentAspectRatioFrameLayoutRatio;
    private boolean currentAspectRatioFrameLayoutReady;

    private ArrayList<MessageObject> playlist = new ArrayList<>();
    private HashMap<Integer, MessageObject> playlistMap = new HashMap<>();
    private ArrayList<MessageObject> shuffledPlaylist = new ArrayList<>();
    private int currentPlaylistNum;
    private boolean forceLoopCurrentPlaylist;
    private boolean[] playlistEndReached = new boolean[]{false, false};
    private boolean loadingPlaylist;
    private long playlistMergeDialogId;
    private int playlistClassGuid;
    private int[] playlistMaxId = new int[]{Integer.MAX_VALUE, Integer.MAX_VALUE};

    private Runnable setLoadingRunnable = new Runnable() {
        @Override
        public void run() {
            if (playingMessageObject == null) {
                return;
            }
            FileLoader.getInstance(playingMessageObject.currentAccount).setLoadingVideo(playingMessageObject.getDocument(), true, false);
        }
    };

    private boolean audioRecorderPaused;
    private AudioRecord audioRecorder;
    public TLRPC.TL_document recordingAudio;
    private int recordingGuid = -1;
    private int recordingCurrentAccount;
    private File recordingAudioFile;
    private long recordStartTime;
    public long recordTimeCount;
    public int writedFrame;
    private long writedFileLenght;
    private long recordDialogId;
    private long recordTopicId;
    private MessageObject recordReplyingMsg;
    private MessageObject recordReplyingTopMsg;
    private TL_stories.StoryItem recordReplyingStory;
    private String recordQuickReplyShortcut;
    private int recordQuickReplyShortcutId;
    public short[] recordSamples = new short[1024];
    public long samplesCount;

    private final Object sync = new Object();

    private ArrayList<ByteBuffer> recordBuffers = new ArrayList<>();
    private ByteBuffer fileBuffer;
    public int recordBufferSize = 1280;
    public int sampleRate = 48000;
    private int sendAfterDone;
    private boolean sendAfterDoneNotify;
    private int sendAfterDoneScheduleDate;
    private boolean sendAfterDoneOnce;
    private long sendAfterDonePayStars;

    private Runnable recordStartRunnable;
    private DispatchQueue recordQueue;
    private DispatchQueue fileEncodingQueue;
    private Runnable recordRunnable = new Runnable() {
        @Override
        public void run() {
            if (audioRecorder != null) {
                ByteBuffer buffer;
                if (!recordBuffers.isEmpty()) {
                    buffer = recordBuffers.get(0);
                    recordBuffers.remove(0);
                } else {
                    buffer = ByteBuffer.allocateDirect(recordBufferSize);
                    buffer.order(ByteOrder.nativeOrder());
                }
                buffer.rewind();
                int len = audioRecorder.read(buffer, buffer.capacity());
                if (len > 0) {
                    buffer.limit(len);
                    double sum = 0;
                    try {
                        long newSamplesCount = samplesCount + len / 2;
                        int currentPart = (int) (((double) samplesCount / (double) newSamplesCount) * recordSamples.length);
                        int newPart = recordSamples.length - currentPart;
                        float sampleStep;
                        if (currentPart != 0) {
                            sampleStep = (float) recordSamples.length / (float) currentPart;
                            float currentNum = 0;
                            for (int a = 0; a < currentPart; a++) {
                                recordSamples[a] = recordSamples[(int) currentNum];
                                currentNum += sampleStep;
                            }
                        }
                        int currentNum = currentPart;
                        float nextNum = 0;
                        sampleStep = (float) len / 2 / (float) newPart;
                        for (int i = 0; i < len / 2; i++) {
                            short peak = buffer.getShort();
                            if (Build.VERSION.SDK_INT < 21) {
                                if (peak > 2500) {
                                    sum += peak * peak;
                                }
                            } else {
                                sum += peak * peak;
                            }
                            if (i == (int) nextNum && currentNum < recordSamples.length) {
                                recordSamples[currentNum] = peak;
                                nextNum += sampleStep;
                                currentNum++;
                            }
                        }
                        samplesCount = newSamplesCount;
                    } catch (Exception e) {
                        FileLog.e(e);
                    }
                    buffer.position(0);
                    final double amplitude = Math.sqrt(sum / len / 2);
                    final ByteBuffer finalBuffer = buffer;
                    final boolean flush = len != buffer.capacity();
                    fileEncodingQueue.postRunnable(() -> {
                        while (finalBuffer.hasRemaining()) {
                            int oldLimit = -1;
                            if (finalBuffer.remaining() > fileBuffer.remaining()) {
                                oldLimit = finalBuffer.limit();
                                finalBuffer.limit(fileBuffer.remaining() + finalBuffer.position());
                            }
                            fileBuffer.put(finalBuffer);
                            if (fileBuffer.position() == fileBuffer.limit() || flush) {
                                if (writeFrame(fileBuffer, !flush ? fileBuffer.limit() : finalBuffer.position()) != 0) {
                                    fileBuffer.rewind();
                                    recordTimeCount += fileBuffer.limit() / 2 / (sampleRate / 1000);
                                    writedFrame++;
                                } else {
                                    FileLog.e("writing frame failed");
                                }
                            }
                            if (oldLimit != -1) {
                                finalBuffer.limit(oldLimit);
                            }
                        }
                        recordQueue.postRunnable(() -> recordBuffers.add(finalBuffer));
                    });
                    recordQueue.postRunnable(recordRunnable);
                    AndroidUtilities.runOnUIThread(() -> NotificationCenter.getInstance(recordingCurrentAccount).postNotificationName(NotificationCenter.recordProgressChanged, recordingGuid, amplitude));
                } else {
                    recordBuffers.add(buffer);
                    if (sendAfterDone != 3 && sendAfterDone != 4) {
                        stopRecordingInternal(sendAfterDone, sendAfterDoneNotify, sendAfterDoneScheduleDate, sendAfterDoneOnce, sendAfterDonePayStars);
                    }
                }
            }
        }
    };

    private float audioVolume;
    private ValueAnimator audioVolumeAnimator;

    private final ValueAnimator.AnimatorUpdateListener audioVolumeUpdateListener = new ValueAnimator.AnimatorUpdateListener() {
        @Override
        public void onAnimationUpdate(ValueAnimator valueAnimator) {
            audioVolume = (float) valueAnimator.getAnimatedValue();
            setPlayerVolume();
        }
    };

    private class InternalObserver extends ContentObserver {
        public InternalObserver() {
            super(null);
        }

        @Override
        public void onChange(boolean selfChange) {
            super.onChange(selfChange);
            processMediaObserver(MediaStore.Images.Media.INTERNAL_CONTENT_URI);
        }
    }

    private class ExternalObserver extends ContentObserver {
        public ExternalObserver() {
            super(null);
        }

        @Override
        public void onChange(boolean selfChange) {
            super.onChange(selfChange);
            processMediaObserver(MediaStore.Images.Media.EXTERNAL_CONTENT_URI);
        }
    }

    private static class GalleryObserverInternal extends ContentObserver {
        public GalleryObserverInternal() {
            super(null);
        }

        private void scheduleReloadRunnable() {
            AndroidUtilities.runOnUIThread(refreshGalleryRunnable = () -> {
                if (PhotoViewer.getInstance().isVisible()) {
                    scheduleReloadRunnable();
                    return;
                }
                refreshGalleryRunnable = null;
                loadGalleryPhotosAlbums(0);
            }, 2000);
        }

        @Override
        public void onChange(boolean selfChange) {
            super.onChange(selfChange);
            if (refreshGalleryRunnable != null) {
                AndroidUtilities.cancelRunOnUIThread(refreshGalleryRunnable);
            }
            scheduleReloadRunnable();
        }
    }

    private static class GalleryObserverExternal extends ContentObserver {
        public GalleryObserverExternal() {
            super(null);
        }

        @Override
        public void onChange(boolean selfChange) {
            super.onChange(selfChange);
            if (refreshGalleryRunnable != null) {
                AndroidUtilities.cancelRunOnUIThread(refreshGalleryRunnable);
            }
            AndroidUtilities.runOnUIThread(refreshGalleryRunnable = () -> {
                refreshGalleryRunnable = null;
                loadGalleryPhotosAlbums(0);
            }, 2000);
        }
    }

    public static void checkGallery() {
        if (Build.VERSION.SDK_INT < 24 || allPhotosAlbumEntry == null) {
            return;
        }
        final int prevSize = allPhotosAlbumEntry.photos.size();
        Utilities.globalQueue.postRunnable(() -> {
            int count = 0;
            Cursor cursor = null;
            try {
                final Context context = ApplicationLoader.applicationContext;
                if (
                    Build.VERSION.SDK_INT >= 33 && (
                        context.checkSelfPermission(Manifest.permission.READ_MEDIA_IMAGES) == PackageManager.PERMISSION_GRANTED ||
                        context.checkSelfPermission(Manifest.permission.READ_MEDIA_VIDEO) == PackageManager.PERMISSION_GRANTED ||
                        context.checkSelfPermission(Manifest.permission.READ_MEDIA_AUDIO) == PackageManager.PERMISSION_GRANTED
                    ) ||
                    context.checkSelfPermission(Manifest.permission.READ_EXTERNAL_STORAGE) == PackageManager.PERMISSION_GRANTED
                ) {
                    cursor = MediaStore.Images.Media.query(context.getContentResolver(), MediaStore.Images.Media.EXTERNAL_CONTENT_URI, new String[]{"COUNT(_id)"}, null, null, null);
                    if (cursor != null) {
                        if (cursor.moveToNext()) {
                            count += cursor.getInt(0);
                        }
                    }
                }
            } catch (Throwable e) {
                FileLog.e(e);
            } finally {
                if (cursor != null) {
                    cursor.close();
                }
            }
            try {
                final Context context = ApplicationLoader.applicationContext;
                if (
                    Build.VERSION.SDK_INT >= 33 && (
                        context.checkSelfPermission(Manifest.permission.READ_MEDIA_IMAGES) == PackageManager.PERMISSION_GRANTED ||
                        context.checkSelfPermission(Manifest.permission.READ_MEDIA_VIDEO) == PackageManager.PERMISSION_GRANTED ||
                        context.checkSelfPermission(Manifest.permission.READ_MEDIA_AUDIO) == PackageManager.PERMISSION_GRANTED
                    ) ||
                    context.checkSelfPermission(Manifest.permission.READ_EXTERNAL_STORAGE) == PackageManager.PERMISSION_GRANTED
                ) {
                    cursor = MediaStore.Images.Media.query(context.getContentResolver(), MediaStore.Video.Media.EXTERNAL_CONTENT_URI, new String[]{"COUNT(_id)"}, null, null, null);
                    if (cursor != null) {
                        if (cursor.moveToNext()) {
                            count += cursor.getInt(0);
                        }
                    }
                }
            } catch (Throwable e) {
                FileLog.e(e);
            } finally {
                if (cursor != null) {
                    cursor.close();
                }
            }
            if (prevSize != count) {
                if (refreshGalleryRunnable != null) {
                    AndroidUtilities.cancelRunOnUIThread(refreshGalleryRunnable);
                    refreshGalleryRunnable = null;
                }
                loadGalleryPhotosAlbums(0);
            }
        }, 2000);
    }


    private ExternalObserver externalObserver;
    private InternalObserver internalObserver;
    private long lastChatEnterTime;
    private int lastChatAccount;
    private long lastChatLeaveTime;
    private long lastMediaCheckTime;
    private TLRPC.EncryptedChat lastSecretChat;
    private TLRPC.User lastUser;
    private int lastMessageId;
    private ArrayList<Long> lastChatVisibleMessages;
    private int startObserverToken;
    private StopMediaObserverRunnable stopMediaObserverRunnable;

    private final class StopMediaObserverRunnable implements Runnable {
        public int currentObserverToken = 0;

        @Override
        public void run() {
            if (currentObserverToken == startObserverToken) {
                try {
                    if (internalObserver != null) {
                        ApplicationLoader.applicationContext.getContentResolver().unregisterContentObserver(internalObserver);
                        internalObserver = null;
                    }
                } catch (Exception e) {
                    FileLog.e(e);
                }
                try {
                    if (externalObserver != null) {
                        ApplicationLoader.applicationContext.getContentResolver().unregisterContentObserver(externalObserver);
                        externalObserver = null;
                    }
                } catch (Exception e) {
                    FileLog.e(e);
                }
            }
        }
    }

    private String[] mediaProjections;

    private static volatile MediaController Instance;

    public static MediaController getInstance() {
        MediaController localInstance = Instance;
        if (localInstance == null) {
            synchronized (MediaController.class) {
                localInstance = Instance;
                if (localInstance == null) {
                    Instance = localInstance = new MediaController();
                }
            }
        }
        return localInstance;
    }

    public void recreateProximityWakeLock() {

        if (NekoConfig.disableProximityEvents.Bool()) {
            proximityWakeLock = null;
            return;
        }

        try {
            PowerManager powerManager = (PowerManager) ApplicationLoader.applicationContext.getSystemService(Context.POWER_SERVICE);
            proximityWakeLock = powerManager.newWakeLock(0x00000020, "telegram:proximity_lock");
        } catch (Exception e) {
            FileLog.e(e);
        }
    }

    public MediaController() {
        recordQueue = new DispatchQueue("recordQueue");
        recordQueue.setPriority(Thread.MAX_PRIORITY);
        fileEncodingQueue = new DispatchQueue("fileEncodingQueue");
        fileEncodingQueue.setPriority(Thread.MAX_PRIORITY);

        recordQueue.postRunnable(() -> {
            try {
                sampleRate = 48000;
                int minBuferSize = AudioRecord.getMinBufferSize(sampleRate, AudioFormat.CHANNEL_IN_MONO, AudioFormat.ENCODING_PCM_16BIT);
                if (minBuferSize <= 0) {
                    minBuferSize = 1280;
                }
                recordBufferSize = minBuferSize;

                for (int a = 0; a < 5; a++) {
                    ByteBuffer buffer = ByteBuffer.allocateDirect(recordBufferSize);
                    buffer.order(ByteOrder.nativeOrder());
                    recordBuffers.add(buffer);
                }
            } catch (Exception e) {
                FileLog.e(e);
            }
        });
        Utilities.globalQueue.postRunnable(() -> {
            try {
                currentPlaybackSpeed = MessagesController.getGlobalMainSettings().getFloat("playbackSpeed", 1.0f);
                currentMusicPlaybackSpeed = MessagesController.getGlobalMainSettings().getFloat("musicPlaybackSpeed", 1.0f);
                fastPlaybackSpeed = MessagesController.getGlobalMainSettings().getFloat("fastPlaybackSpeed", 1.8f);
                fastMusicPlaybackSpeed = MessagesController.getGlobalMainSettings().getFloat("fastMusicPlaybackSpeed", 1.8f);
                sensorManager = (SensorManager) ApplicationLoader.applicationContext.getSystemService(Context.SENSOR_SERVICE);
                linearSensor = sensorManager.getDefaultSensor(Sensor.TYPE_LINEAR_ACCELERATION);
                gravitySensor = sensorManager.getDefaultSensor(Sensor.TYPE_GRAVITY);
                if (linearSensor == null || gravitySensor == null) {
                    if (BuildVars.LOGS_ENABLED) {
                        FileLog.d("gravity or linear sensor not found");
                    }
                    accelerometerSensor = sensorManager.getDefaultSensor(Sensor.TYPE_ACCELEROMETER);
                    linearSensor = null;
                    gravitySensor = null;
                }
                proximitySensor = sensorManager.getDefaultSensor(Sensor.TYPE_PROXIMITY);
                recreateProximityWakeLock();
            } catch (Exception e) {
                FileLog.e(e);
            }

            try {
                PhoneStateListener phoneStateListener = new PhoneStateListener() {
                    @Override
                    public void onCallStateChanged(final int state, String incomingNumber) {
                        AndroidUtilities.runOnUIThread(() -> {
                            if (state == TelephonyManager.CALL_STATE_RINGING) {
                                if (isPlayingMessage(playingMessageObject) && !isMessagePaused()) {
                                    pauseMessage(playingMessageObject);
                                } else if (recordStartRunnable != null || recordingAudio != null) {
                                    stopRecording(2, false, 0, false, 0);
                                }
                                EmbedBottomSheet embedBottomSheet = EmbedBottomSheet.getInstance();
                                if (embedBottomSheet != null) {
                                    embedBottomSheet.pause();
                                }
                                callInProgress = true;
                            } else if (state == TelephonyManager.CALL_STATE_IDLE) {
                                callInProgress = false;
                            } else if (state == TelephonyManager.CALL_STATE_OFFHOOK) {
                                EmbedBottomSheet embedBottomSheet = EmbedBottomSheet.getInstance();
                                if (embedBottomSheet != null) {
                                    embedBottomSheet.pause();
                                }
                                callInProgress = true;
                            }
                        });
                    }
                };
                TelephonyManager mgr = (TelephonyManager) ApplicationLoader.applicationContext.getSystemService(Context.TELEPHONY_SERVICE);
                if (mgr != null) {
                    mgr.listen(phoneStateListener, PhoneStateListener.LISTEN_CALL_STATE);
                }
            } catch (Exception e) {
                FileLog.e(e);
            }
        });

        fileBuffer = ByteBuffer.allocateDirect(1920);

        AndroidUtilities.runOnUIThread(() -> {
            for (int a : SharedConfig.activeAccounts) {
                NotificationCenter.getInstance(a).addObserver(MediaController.this, NotificationCenter.fileLoaded);
                NotificationCenter.getInstance(a).addObserver(MediaController.this, NotificationCenter.httpFileDidLoad);
                NotificationCenter.getInstance(a).addObserver(MediaController.this, NotificationCenter.didReceiveNewMessages);
                NotificationCenter.getInstance(a).addObserver(MediaController.this, NotificationCenter.messagesDeleted);
                NotificationCenter.getInstance(a).addObserver(MediaController.this, NotificationCenter.removeAllMessagesFromDialog);
                NotificationCenter.getInstance(a).addObserver(MediaController.this, NotificationCenter.musicDidLoad);
                NotificationCenter.getInstance(a).addObserver(MediaController.this, NotificationCenter.mediaDidLoad);
                NotificationCenter.getGlobalInstance().addObserver(MediaController.this, NotificationCenter.playerDidStartPlaying);
            }
        });

        mediaProjections = new String[]{
                MediaStore.Images.ImageColumns.DATA,
                MediaStore.Images.ImageColumns.DISPLAY_NAME,
                MediaStore.Images.ImageColumns.BUCKET_DISPLAY_NAME,
                Build.VERSION.SDK_INT > 28 ? MediaStore.Images.ImageColumns.DATE_MODIFIED : MediaStore.Images.ImageColumns.DATE_TAKEN,
                MediaStore.Images.ImageColumns.TITLE,
                MediaStore.Images.ImageColumns.WIDTH,
                MediaStore.Images.ImageColumns.HEIGHT
        };

        ContentResolver contentResolver = ApplicationLoader.applicationContext.getContentResolver();
        try {
            contentResolver.registerContentObserver(MediaStore.Images.Media.EXTERNAL_CONTENT_URI, true, new GalleryObserverExternal());
        } catch (Exception e) {
            FileLog.e(e);
        }
        try {
            contentResolver.registerContentObserver(MediaStore.Images.Media.INTERNAL_CONTENT_URI, true, new GalleryObserverInternal());
        } catch (Exception e) {
            FileLog.e(e);
        }
        try {
            contentResolver.registerContentObserver(MediaStore.Video.Media.EXTERNAL_CONTENT_URI, true, new GalleryObserverExternal());
        } catch (Exception e) {
            FileLog.e(e);
        }
        try {
            contentResolver.registerContentObserver(MediaStore.Video.Media.INTERNAL_CONTENT_URI, true, new GalleryObserverInternal());
        } catch (Exception e) {
            FileLog.e(e);
        }
    }

    @Override
    public void onAudioFocusChange(int focusChange) {
        AndroidUtilities.runOnUIThread(() -> {
            if (focusChange == AudioManager.AUDIOFOCUS_LOSS) {
                if (isPlayingMessage(getPlayingMessageObject()) && !isMessagePaused()) {
                    pauseMessage(playingMessageObject);
                }
                hasAudioFocus = 0;
                audioFocus = AUDIO_NO_FOCUS_NO_DUCK;
            } else if (focusChange == AudioManager.AUDIOFOCUS_GAIN) {
                audioFocus = AUDIO_FOCUSED;
                if (resumeAudioOnFocusGain) {
                    resumeAudioOnFocusGain = false;
                    if (isPlayingMessage(getPlayingMessageObject()) && isMessagePaused()) {
                        playMessage(getPlayingMessageObject());
                    }
                }
            } else if (focusChange == AudioManager.AUDIOFOCUS_LOSS_TRANSIENT_CAN_DUCK) {
                audioFocus = AUDIO_NO_FOCUS_CAN_DUCK;
            } else if (focusChange == AudioManager.AUDIOFOCUS_LOSS_TRANSIENT) {
                audioFocus = AUDIO_NO_FOCUS_NO_DUCK;
                if (isPlayingMessage(getPlayingMessageObject()) && !isMessagePaused()) {
                    pauseMessage(playingMessageObject);
                    resumeAudioOnFocusGain = true;
                }
            }
            setPlayerVolume();
        });
    }

    private void setPlayerVolume() {
        try {
            float volume;
            if (isSilent) {
                volume = 0;
            } else if (audioFocus != AUDIO_NO_FOCUS_CAN_DUCK) {
                volume = VOLUME_NORMAL;
            } else {
                volume = VOLUME_DUCK;
            }
            if (audioPlayer != null) {
                audioPlayer.setVolume(CastSync.isActive() ? 0.0f : volume * audioVolume);
            } else if (videoPlayer != null) {
                videoPlayer.setVolume(CastSync.isActive() ? 0.0f : volume);
            }
        } catch (Exception e) {
            FileLog.e(e);
        }
    }

    public VideoPlayer getVideoPlayer() {
        return videoPlayer;
    }

    private void startProgressTimer(final MessageObject currentPlayingMessageObject) {
        synchronized (progressTimerSync) {
            if (progressTimer != null) {
                try {
                    progressTimer.cancel();
                    progressTimer = null;
                } catch (Exception e) {
                    FileLog.e(e);
                }
            }
            final String fileName = currentPlayingMessageObject.getFileName();
            progressTimer = new Timer();
            progressTimer.schedule(new TimerTask() {
                @Override
                public void run() {
                    synchronized (sync) {
                        AndroidUtilities.runOnUIThread(() -> {
                            if ((audioPlayer != null || videoPlayer != null) && !isPaused) {
                                try {
                                    long duration;
                                    long progress;
                                    float value;
                                    float bufferedValue;
                                    if (videoPlayer != null) {
                                        duration = videoPlayer.getDuration();
                                        progress = videoPlayer.getCurrentPosition();
                                        if (progress < 0 || duration <= 0) {
                                            return;
                                        }
                                        bufferedValue = videoPlayer.getBufferedPosition() / (float) duration;
                                        value = progress / (float) duration;
                                        if (value >= 1) {
                                            return;
                                        }
                                    } else {
                                        duration = audioPlayer.getDuration();
                                        progress = audioPlayer.getCurrentPosition();
                                        value = duration >= 0 ? (progress / (float) duration) : 0.0f;
                                        bufferedValue = audioPlayer.getBufferedPosition() / (float) duration;
                                        if (duration == C.TIME_UNSET || progress < 0 || seekToProgressPending != 0) {
                                            return;
                                        }
                                    }
                                    lastProgress = progress;
                                    currentPlayingMessageObject.audioPlayerDuration = (int) (duration / 1000);
                                    currentPlayingMessageObject.audioProgress = value;
                                    currentPlayingMessageObject.audioProgressSec = (int) (lastProgress / 1000);
                                    currentPlayingMessageObject.bufferedProgress = bufferedValue;
                                    if (value >= 0 && shouldSavePositionForCurrentAudio != null && SystemClock.elapsedRealtime() - lastSaveTime >= 1000) {
                                        final String saveFor = shouldSavePositionForCurrentAudio;
                                        lastSaveTime = SystemClock.elapsedRealtime();
                                        Utilities.globalQueue.postRunnable(() -> {
                                            SharedPreferences.Editor editor = ApplicationLoader.applicationContext.getSharedPreferences("media_saved_pos", Activity.MODE_PRIVATE).edit();
                                            editor.putFloat(saveFor, value).commit();
                                        });
                                    }
                                    NotificationCenter.getInstance(currentPlayingMessageObject.currentAccount).postNotificationName(NotificationCenter.messagePlayingProgressDidChanged, currentPlayingMessageObject.getId(), value);
                                } catch (Exception e) {
                                    FileLog.e(e);
                                }
                            }
                        });
                    }
                }
            }, 0, 17);
        }
    }

    private void stopProgressTimer() {
        synchronized (progressTimerSync) {
            if (progressTimer != null) {
                try {
                    progressTimer.cancel();
                    progressTimer = null;
                } catch (Exception e) {
                    FileLog.e(e);
                }
            }
        }
    }

    public void cleanup() {
        cleanupPlayer(true, true);
        audioInfo = null;
        playMusicAgain = false;
        for (int a : SharedConfig.activeAccounts) {
            DownloadController.getInstance(a).cleanup();
        }
        videoConvertQueue.clear();
        generatingWaveform.clear();
        voiceMessagesPlaylist = null;
        voiceMessagesPlaylistMap = null;
        clearPlaylist();
        cancelVideoConvert(null);
    }

    private void clearPlaylist() {
        playlist.clear();
        playlistMap.clear();
        shuffledPlaylist.clear();
        playlistClassGuid = 0;
        playlistEndReached[0] = playlistEndReached[1] = false;
        playlistMergeDialogId = 0;
        playlistMaxId[0] = playlistMaxId[1] = Integer.MAX_VALUE;
        loadingPlaylist = false;
        playlistGlobalSearchParams = null;
    }

    public void startMediaObserver() {
        ApplicationLoader.applicationHandler.removeCallbacks(stopMediaObserverRunnable);
        startObserverToken++;
        try {
            if (internalObserver == null) {
                ApplicationLoader.applicationContext.getContentResolver().registerContentObserver(MediaStore.Images.Media.EXTERNAL_CONTENT_URI, false, externalObserver = new ExternalObserver());
            }
        } catch (Exception e) {
            FileLog.e(e);
        }
        try {
            if (externalObserver == null) {
                ApplicationLoader.applicationContext.getContentResolver().registerContentObserver(MediaStore.Images.Media.INTERNAL_CONTENT_URI, false, internalObserver = new InternalObserver());
            }
        } catch (Exception e) {
            FileLog.e(e);
        }
    }

    public void stopMediaObserver() {
        if (stopMediaObserverRunnable == null) {
            stopMediaObserverRunnable = new StopMediaObserverRunnable();
        }
        stopMediaObserverRunnable.currentObserverToken = startObserverToken;
        ApplicationLoader.applicationHandler.postDelayed(stopMediaObserverRunnable, 5000);
    }

    private void processMediaObserver(Uri uri) {
        Cursor cursor = null;
        try {
            Point size = AndroidUtilities.getRealScreenSize();

            cursor = ApplicationLoader.applicationContext.getContentResolver().query(uri, mediaProjections, null, null, "date_added DESC LIMIT 1");
            final ArrayList<Long> screenshotDates = new ArrayList<>();
            if (cursor != null) {
                while (cursor.moveToNext()) {
                    String val = "";
                    String data = cursor.getString(0);
                    String display_name = cursor.getString(1);
                    String album_name = cursor.getString(2);
                    long date = cursor.getLong(3);
                    String title = cursor.getString(4);
                    int photoW = cursor.getInt(5);
                    int photoH = cursor.getInt(6);
                    if (data != null && data.toLowerCase().contains("screenshot") ||
                            display_name != null && display_name.toLowerCase().contains("screenshot") ||
                            album_name != null && album_name.toLowerCase().contains("screenshot") ||
                            title != null && title.toLowerCase().contains("screenshot")) {
                        try {
                            if (photoW == 0 || photoH == 0) {
                                BitmapFactory.Options bmOptions = new BitmapFactory.Options();
                                bmOptions.inJustDecodeBounds = true;
                                BitmapFactory.decodeFile(data, bmOptions);
                                photoW = bmOptions.outWidth;
                                photoH = bmOptions.outHeight;
                            }
                            if (photoW <= 0 || photoH <= 0 || (photoW == size.x && photoH == size.y || photoH == size.x && photoW == size.y)) {
                                screenshotDates.add(date);
                            }
                        } catch (Exception e) {
                            screenshotDates.add(date);
                        }
                    }
                }
                cursor.close();
            }
            if (!screenshotDates.isEmpty()) {
                AndroidUtilities.runOnUIThread(() -> {
                    NotificationCenter.getInstance(lastChatAccount).postNotificationName(NotificationCenter.screenshotTook);
                    checkScreenshots(screenshotDates);
                });
            }
        } catch (Exception e) {
            FileLog.e(e);
        } finally {
            try {
                if (cursor != null) {
                    cursor.close();
                }
            } catch (Exception ignore) {

            }
        }
    }

    private void checkScreenshots(ArrayList<Long> dates) {
        if (dates == null || dates.isEmpty() || lastChatEnterTime == 0 || (lastUser == null && !(lastSecretChat instanceof TLRPC.TL_encryptedChat))) {
            return;
        }
        long dt = 2000;
        boolean send = false;
        for (int a = 0; a < dates.size(); a++) {
            Long date = dates.get(a);
            if (lastMediaCheckTime != 0 && date <= lastMediaCheckTime) {
                continue;
            }

            if (date >= lastChatEnterTime) {
                if (lastChatLeaveTime == 0 || date <= lastChatLeaveTime + dt) {
                    lastMediaCheckTime = Math.max(lastMediaCheckTime, date);
                    send = true;
                }
            }
        }
        if (send && !NekoXConfig.disableScreenshotDetection) {
            if (lastSecretChat != null) {
                SecretChatHelper.getInstance(lastChatAccount).sendScreenshotMessage(lastSecretChat, lastChatVisibleMessages, null);
            } else {
                SendMessagesHelper.getInstance(lastChatAccount).sendScreenshotMessage(lastUser, lastMessageId, null);
            }
        }
    }

    public ArrayList<Long> getLastVisibleMessageIds() {
        return lastChatVisibleMessages;
    }

    public void setLastVisibleMessageIds(int account, long enterTime, long leaveTime, TLRPC.User user, TLRPC.EncryptedChat encryptedChat, ArrayList<Long> visibleMessages, int visibleMessage) {
        lastChatEnterTime = enterTime;
        lastChatLeaveTime = leaveTime;
        lastChatAccount = account;
        lastSecretChat = encryptedChat;
        lastUser = user;
        lastMessageId = visibleMessage;
        lastChatVisibleMessages = visibleMessages;
    }

    @SuppressWarnings("unchecked")
    @Override
    public void didReceivedNotification(int id, int account, Object... args) {
        if (id == NotificationCenter.fileLoaded || id == NotificationCenter.httpFileDidLoad) {
            String fileName = (String) args[0];
            if (playingMessageObject != null && playingMessageObject.currentAccount == account) {
                String file = FileLoader.getAttachFileName(playingMessageObject.getDocument());
                if (file.equals(fileName)) {
                    if (downloadingCurrentMessage) {
                        playMusicAgain = true;
                        playMessage(playingMessageObject);
                    } else if (audioInfo == null) {
                        try {
                            File cacheFile = FileLoader.getInstance(UserConfig.selectedAccount).getPathToMessage(playingMessageObject.messageOwner);
                            audioInfo = AudioInfo.getAudioInfo(cacheFile);
                        } catch (Exception e) {
                            FileLog.e(e);
                        }
                    }
                }
            }
        } else if (id == NotificationCenter.messagesDeleted) {
            boolean scheduled = (Boolean) args[2];
            if (scheduled) {
                return;
            }
            long channelId = (Long) args[1];
            ArrayList<Integer> markAsDeletedMessages = (ArrayList<Integer>) args[0];
            if (playingMessageObject != null) {
                if (channelId == playingMessageObject.messageOwner.peer_id.channel_id) {
                    if (markAsDeletedMessages.contains(playingMessageObject.getId())) {
                        cleanupPlayer(true, true);
                    }
                }
            }
            if (voiceMessagesPlaylist != null && !voiceMessagesPlaylist.isEmpty()) {
                MessageObject messageObject = voiceMessagesPlaylist.get(0);
                if (channelId == messageObject.messageOwner.peer_id.channel_id) {
                    for (int a = 0; a < markAsDeletedMessages.size(); a++) {
                        Integer key = markAsDeletedMessages.get(a);
                        messageObject = voiceMessagesPlaylistMap.get(key);
                        voiceMessagesPlaylistMap.remove(key);
                        if (messageObject != null) {
                            voiceMessagesPlaylist.remove(messageObject);
                        }
                    }
                }
            }
        } else if (id == NotificationCenter.removeAllMessagesFromDialog) {
            long did = (Long) args[0];
            if (playingMessageObject != null && playingMessageObject.getDialogId() == did) {
                cleanupPlayer(false, true);
            }
        } else if (id == NotificationCenter.musicDidLoad) {
            long did = (Long) args[0];
            if (playingMessageObject != null && playingMessageObject.isMusic() && playingMessageObject.getDialogId() == did && !playingMessageObject.scheduled) {
                ArrayList<MessageObject> arrayListBegin = (ArrayList<MessageObject>) args[1];
                ArrayList<MessageObject> arrayListEnd = (ArrayList<MessageObject>) args[2];
                playlist.addAll(0, arrayListBegin);
                playlist.addAll(arrayListEnd);
                for (int a = 0, N = playlist.size(); a < N; a++) {
                    MessageObject object = playlist.get(a);
                    playlistMap.put(object.getId(), object);
                    playlistMaxId[0] = Math.min(playlistMaxId[0], object.getId());
                }
                sortPlaylist();
                if (SharedConfig.shuffleMusic) {
                    buildShuffledPlayList();
                } else if (playingMessageObject != null) {
                    int newIndex = playlist.indexOf(playingMessageObject);
                    if (newIndex >= 0) {
                        currentPlaylistNum = newIndex;
                    }
                }
                playlistClassGuid = ConnectionsManager.generateClassGuid();
            }
        } else if (id == NotificationCenter.mediaDidLoad) {
            int guid = (Integer) args[3];
            if (guid == playlistClassGuid && playingMessageObject != null) {
                long did = (Long) args[0];
                int type = (Integer) args[4];

                ArrayList<MessageObject> arr = (ArrayList<MessageObject>) args[2];
                boolean enc = DialogObject.isEncryptedDialog(did);
                int loadIndex = did == playlistMergeDialogId ? 1 : 0;
                if (!arr.isEmpty()) {
                    playlistEndReached[loadIndex] = (Boolean) args[5];
                }
                int addedCount = 0;
                for (int a = 0; a < arr.size(); a++) {
                    MessageObject message = arr.get(a);
                    if (message.isVoiceOnce()) continue;
                    if (playlistMap.containsKey(message.getId())) {
                        continue;
                    }
                    addedCount++;
                    playlist.add(0, message);
                    playlistMap.put(message.getId(), message);
                    playlistMaxId[loadIndex] = Math.min(playlistMaxId[loadIndex], message.getId());
                }
                sortPlaylist();
                int newIndex = playlist.indexOf(playingMessageObject);
                if (newIndex >= 0) {
                    currentPlaylistNum = newIndex;
                }
                loadingPlaylist = false;
                if (SharedConfig.shuffleMusic) {
                    buildShuffledPlayList();
                }
                if (addedCount != 0) {
                    NotificationCenter.getInstance(playingMessageObject.currentAccount).postNotificationName(NotificationCenter.moreMusicDidLoad, addedCount);
                }
            }
        } else if (id == NotificationCenter.didReceiveNewMessages) {
            boolean scheduled = (Boolean) args[2];
            if (scheduled) {
                return;
            }
            if (voiceMessagesPlaylist != null && !voiceMessagesPlaylist.isEmpty()) {
                MessageObject messageObject = voiceMessagesPlaylist.get(0);
                long did = (Long) args[0];
                if (did == messageObject.getDialogId()) {
                    ArrayList<MessageObject> arr = (ArrayList<MessageObject>) args[1];
                    for (int a = 0; a < arr.size(); a++) {
                        messageObject = arr.get(a);
                        if ((messageObject.isVoice() || messageObject.isRoundVideo()) && !messageObject.isVoiceOnce() && !messageObject.isRoundOnce() && (!voiceMessagesPlaylistUnread || messageObject.isContentUnread() && !messageObject.isOut())) {
                            voiceMessagesPlaylist.add(messageObject);
                            voiceMessagesPlaylistMap.put(messageObject.getId(), messageObject);
                        }
                    }
                }
            }
        } else if (id == NotificationCenter.playerDidStartPlaying) {
            VideoPlayer p = (VideoPlayer) args[0];
            if (!isCurrentPlayer(p)) {
                MessageObject message = getPlayingMessageObject();
                if(message != null && isPlayingMessage(message) && !isMessagePaused() && (message.isMusic() || message.isVoice())){
                    wasPlayingAudioBeforePause = true;
                }
                pauseMessage(message);
            }
        }
    }

    protected boolean isRecordingAudio() {
        return recordStartRunnable != null || recordingAudio != null;
    }

    private boolean isNearToSensor(float value) {
        return !NekoConfig.disableProximityEvents.Bool() && value < 5.0f && value != proximitySensor.getMaximumRange();
    }

    public boolean isRecordingOrListeningByProximity() {
        return proximityTouched && (isRecordingAudio() || playingMessageObject != null && (playingMessageObject.isVoice() || playingMessageObject.isRoundVideo()));
    }

    private boolean forbidRaiseToListen() {
        try {
            if (Build.VERSION.SDK_INT >= Build.VERSION_CODES.M) {
                AudioDeviceInfo[] devices = NotificationsController.audioManager.getDevices(AudioManager.GET_DEVICES_OUTPUTS);
                for (AudioDeviceInfo device : devices) {
                    final int type = device.getType();
                    if ((
                        type == AudioDeviceInfo.TYPE_BLUETOOTH_A2DP ||
                        type == AudioDeviceInfo.TYPE_BLUETOOTH_SCO ||
                        type == AudioDeviceInfo.TYPE_BLE_HEADSET ||
                        type == AudioDeviceInfo.TYPE_BLE_SPEAKER ||
                        type == AudioDeviceInfo.TYPE_WIRED_HEADPHONES ||
                        type == AudioDeviceInfo.TYPE_WIRED_HEADSET
                    ) && device.isSink()) {
                        return true;
                    }
                }
                return false;
            } else {
                return NotificationsController.audioManager.isWiredHeadsetOn() || NotificationsController.audioManager.isBluetoothA2dpOn() || NotificationsController.audioManager.isBluetoothScoOn();
            }
        } catch (Exception e) {
            FileLog.e(e);
        }
        return false;
    }

    @Override
    public void onSensorChanged(SensorEvent event) {
        if (!sensorsStarted || VoIPService.getSharedInstance() != null) {
            return;
        }
        if (event.sensor.getType() == Sensor.TYPE_PROXIMITY) {
            if (BuildVars.LOGS_ENABLED) {
                FileLog.d("proximity changed to " + event.values[0] + " max value = " + event.sensor.getMaximumRange());
            }
            if (lastProximityValue != event.values[0]) {
                proximityHasDifferentValues = true;
            }
            lastProximityValue = event.values[0];
            if (proximityHasDifferentValues) {
                proximityTouched = isNearToSensor(event.values[0]);
            }
        } else if (event.sensor == accelerometerSensor) {
            final double alpha = lastTimestamp == 0 ? 0.98f : 1.0 / (1.0 + (event.timestamp - lastTimestamp) / 1000000000.0);
            final float alphaFast = 0.8f;
            lastTimestamp = event.timestamp;
            gravity[0] = (float) (alpha * gravity[0] + (1.0 - alpha) * event.values[0]);
            gravity[1] = (float) (alpha * gravity[1] + (1.0 - alpha) * event.values[1]);
            gravity[2] = (float) (alpha * gravity[2] + (1.0 - alpha) * event.values[2]);
            gravityFast[0] = (alphaFast * gravity[0] + (1.0f - alphaFast) * event.values[0]);
            gravityFast[1] = (alphaFast * gravity[1] + (1.0f - alphaFast) * event.values[1]);
            gravityFast[2] = (alphaFast * gravity[2] + (1.0f - alphaFast) * event.values[2]);

            linearAcceleration[0] = event.values[0] - gravity[0];
            linearAcceleration[1] = event.values[1] - gravity[1];
            linearAcceleration[2] = event.values[2] - gravity[2];
        } else if (event.sensor == linearSensor) {
            linearAcceleration[0] = event.values[0];
            linearAcceleration[1] = event.values[1];
            linearAcceleration[2] = event.values[2];
        } else if (event.sensor == gravitySensor) {
            gravityFast[0] = gravity[0] = event.values[0];
            gravityFast[1] = gravity[1] = event.values[1];
            gravityFast[2] = gravity[2] = event.values[2];
        }
        final float minDist = 15.0f;
        final int minCount = 6;
        final int countLessMax = 10;
        if (event.sensor == linearSensor || event.sensor == gravitySensor || event.sensor == accelerometerSensor) {
            float val = gravity[0] * linearAcceleration[0] + gravity[1] * linearAcceleration[1] + gravity[2] * linearAcceleration[2];
            if (raisedToBack != minCount) {
                if (val > 0 && previousAccValue > 0 || val < 0 && previousAccValue < 0) {
                    boolean goodValue;
                    int sign;
                    if (val > 0) {
                        goodValue = val > minDist;
                        sign = 1;
                    } else {
                        goodValue = val < -minDist;
                        sign = 2;
                    }
                    if (raisedToTopSign != 0 && raisedToTopSign != sign) {
                        if (raisedToTop == minCount && goodValue) {
                            if (raisedToBack < minCount) {
                                raisedToBack++;
                                if (raisedToBack == minCount) {
                                    raisedToTop = 0;
                                    raisedToTopSign = 0;
                                    countLess = 0;
                                    timeSinceRaise = System.currentTimeMillis();
                                    if (BuildVars.LOGS_ENABLED && BuildVars.DEBUG_PRIVATE_VERSION) {
                                        FileLog.d("motion detected");
                                    }
                                }
                            }
                        } else {
                            if (!goodValue) {
                                countLess++;
                            }
                            if (countLess == countLessMax || raisedToTop != minCount || raisedToBack != 0) {
                                raisedToTop = 0;
                                raisedToTopSign = 0;
                                raisedToBack = 0;
                                countLess = 0;
                            }
                        }
                    } else {
                        if (goodValue && raisedToBack == 0 && (raisedToTopSign == 0 || raisedToTopSign == sign)) {
                            if (raisedToTop < minCount && !proximityTouched) {
                                raisedToTopSign = sign;
                                raisedToTop++;
                                if (raisedToTop == minCount) {
                                    countLess = 0;
                                }
                            }
                        } else {
                            if (!goodValue) {
                                countLess++;
                            }
                            if (raisedToTopSign != sign || countLess == countLessMax || raisedToTop != minCount || raisedToBack != 0) {
                                raisedToBack = 0;
                                raisedToTop = 0;
                                raisedToTopSign = 0;
                                countLess = 0;
                            }
                        }
                    }
                }
                /*if (val > 0 && previousAccValue > 0) {
                    if (val > minDist && raisedToBack == 0) {
                        if (raisedToTop < minCount && !proximityTouched) {
                            raisedToTop++;
                            if (raisedToTop == minCount) {
                                countLess = 0;
                            }
                        }
                    } else {
                        if (val < minDist) {
                            countLess++;
                        }
                        if (countLess == countLessMax || raisedToTop != minCount || raisedToBack != 0) {
                            raisedToBack = 0;
                            raisedToTop = 0;
                            countLess = 0;
                        }
                    }
                } else if (val < 0 && previousAccValue < 0) {
                    if (raisedToTop == minCount && val < -minDist) {
                        if (raisedToBack < minCount) {
                            raisedToBack++;
                            if (raisedToBack == minCount) {
                                raisedToTop = 0;
                                countLess = 0;
                                timeSinceRaise = System.currentTimeMillis();
                                if (BuildVars.LOGS_ENABLED && BuildVars.DEBUG_PRIVATE_VERSION) {
                                    FileLog.e("motion detected");
                                }
                            }
                        }
                    } else {
                        if (val > -minDist) {
                            countLess++;
                        }
                        if (countLess == countLessMax || raisedToTop != minCount || raisedToBack != 0) {
                            raisedToTop = 0;
                            raisedToBack = 0;
                            countLess = 0;
                        }
                    }
                }*/
                /*if (BuildVars.LOGS_ENABLED && BuildVars.DEBUG_PRIVATE_VERSION) {
                    FileLog.e("raise2 to top = " + raisedToTop + " to back = " + raisedToBack + " val = " + val + " countLess = " + countLess);
                }*/
            }
            previousAccValue = val;
            accelerometerVertical = gravityFast[1] > 2.5f && Math.abs(gravityFast[2]) < 4.0f && Math.abs(gravityFast[0]) > 1.5f;
            /*if (BuildVars.LOGS_ENABLED && BuildVars.DEBUG_PRIVATE_VERSION) {
                FileLog.d(accelerometerVertical + "    val = " + val + " acc (" + linearAcceleration[0] + ", " + linearAcceleration[1] + ", " + linearAcceleration[2] + ") grav (" + gravityFast[0] + ", " + gravityFast[1] + ", " + gravityFast[2] + ")");
            }*/
        }
        if (raisedToBack == minCount || accelerometerVertical) {
            lastAccelerometerDetected = System.currentTimeMillis();
        }
        final boolean allowRecording = !manualRecording && playingMessageObject == null && SharedConfig.enabledRaiseTo(true) && ApplicationLoader.isScreenOn && !inputFieldHasText && allowStartRecord && raiseChat != null && !callInProgress;
        final boolean allowListening = SharedConfig.enabledRaiseTo(false) && playingMessageObject != null && (playingMessageObject.isVoice() || playingMessageObject.isRoundVideo());
        final boolean proximityDetected = proximityTouched;
        final boolean accelerometerDetected = raisedToBack == minCount || accelerometerVertical || System.currentTimeMillis() - lastAccelerometerDetected < 60;
        final boolean alreadyPlaying = useFrontSpeaker || raiseToEarRecord;
        final boolean wakelockAllowed = (
            accelerometerDetected ||
            alreadyPlaying
        ) && !forbidRaiseToListen() && !VoIPService.isAnyKindOfCallActive() && (allowRecording || allowListening) && !PhotoViewer.getInstance().isVisible();
        if (proximityWakeLock != null) {
            final boolean held = proximityWakeLock.isHeld();
            if (held && !wakelockAllowed) {
                if (BuildVars.LOGS_ENABLED) {
                    FileLog.d("wake lock releasing (proximityDetected=" + proximityDetected + ", accelerometerDetected=" + accelerometerDetected + ", alreadyPlaying=" + alreadyPlaying + ")");
                }
                proximityWakeLock.release();
            } else if (!held && wakelockAllowed) {
                if (BuildVars.LOGS_ENABLED) {
                    FileLog.d("wake lock acquiring (proximityDetected=" + proximityDetected + ", accelerometerDetected=" + accelerometerDetected + ", alreadyPlaying=" + alreadyPlaying + ")");
                }
                proximityWakeLock.acquire();
            }
        }
        if (proximityTouched && wakelockAllowed) {
            if (allowRecording && recordStartRunnable == null) {
                if (!raiseToEarRecord) {
                    if (BuildVars.LOGS_ENABLED) {
                        FileLog.d("start record");
                    }
                    useFrontSpeaker = true;
                    if (recordingAudio != null || !raiseChat.playFirstUnreadVoiceMessage()) {
                        raiseToEarRecord = true;
                        useFrontSpeaker = false;
                        raiseToSpeakUpdated(true);
                    }
                    if (useFrontSpeaker) {
                        setUseFrontSpeaker(true);
                    }
//                    ignoreOnPause = true;
//                    if (proximityHasDifferentValues && proximityWakeLock != null && !proximityWakeLock.isHeld()) {
//                        proximityWakeLock.acquire();
//                    }
                }
            } else if (allowListening) {
                if (!useFrontSpeaker) {
                    if (BuildVars.LOGS_ENABLED) {
                        FileLog.d("start listen");
                    }
//                    if (proximityHasDifferentValues && proximityWakeLock != null && !proximityWakeLock.isHeld()) {
//                        proximityWakeLock.acquire();
//                    }
                    setUseFrontSpeaker(true);
                    startAudioAgain(false);
//                    ignoreOnPause = true;
                }
            }
            raisedToBack = 0;
            raisedToTop = 0;
            raisedToTopSign = 0;
            countLess = 0;
        } else if (proximityTouched && ((accelerometerSensor == null || linearSensor == null) && gravitySensor == null) && !VoIPService.isAnyKindOfCallActive()) {
            if (playingMessageObject != null && !ApplicationLoader.mainInterfacePaused && allowListening) {
                if (!useFrontSpeaker && !manualRecording && !forbidRaiseToListen()) {
                    if (BuildVars.LOGS_ENABLED) {
                        FileLog.d("start listen by proximity only");
                    }
//                    if (proximityHasDifferentValues && proximityWakeLock != null && !proximityWakeLock.isHeld()) {
//                        proximityWakeLock.acquire();
//                    }
                    setUseFrontSpeaker(true);
                    startAudioAgain(false);
//                    ignoreOnPause = true;
                }
            }
        } else if (!proximityTouched && !manualRecording) {
            if (raiseToEarRecord) {
                if (BuildVars.LOGS_ENABLED) {
                    FileLog.d("stop record");
                }
                raiseToSpeakUpdated(false);
                raiseToEarRecord = false;
                ignoreOnPause = false;
//                if (!ignoreAccelerometerGestures() && proximityHasDifferentValues && proximityWakeLock != null && proximityWakeLock.isHeld()) {
//                    proximityWakeLock.release();
//                }
            } else if (useFrontSpeaker) {
                if (BuildVars.LOGS_ENABLED) {
                    FileLog.d("stop listen");
                }
                useFrontSpeaker = false;
                startAudioAgain(true);
                ignoreOnPause = false;
//                if (!ignoreAccelerometerGestures() && proximityHasDifferentValues && proximityWakeLock != null && proximityWakeLock.isHeld()) {
//                    proximityWakeLock.release();
//                }
            }
        }
        if (timeSinceRaise != 0 && raisedToBack == minCount && Math.abs(System.currentTimeMillis() - timeSinceRaise) > 1000) {
            raisedToBack = 0;
            raisedToTop = 0;
            raisedToTopSign = 0;
            countLess = 0;
            timeSinceRaise = 0;
        }
    }

    private void raiseToSpeakUpdated(boolean raised) {
        if (recordingAudio != null) {
            toggleRecordingPause(false);
        } else if (raised) {
            startRecording(raiseChat.getCurrentAccount(), raiseChat.getDialogId(), null, raiseChat.getThreadMessage(), null, raiseChat.getClassGuid(), false, raiseChat != null ? raiseChat.quickReplyShortcut : null, raiseChat != null ? raiseChat.getQuickReplyId() : 0);
        } else {
            stopRecording(2, false, 0, false, 0);
        }
    }

    private void setUseFrontSpeaker(boolean value) {
        useFrontSpeaker = value;
        AudioManager audioManager = NotificationsController.audioManager;
        if (useFrontSpeaker) {
            audioManager.setBluetoothScoOn(false);
            audioManager.setSpeakerphoneOn(false);
        } else {
            audioManager.setSpeakerphoneOn(true);
        }
    }

    public void startRecordingIfFromSpeaker() {
        if (!useFrontSpeaker || raiseChat == null || !allowStartRecord || !SharedConfig.enabledRaiseTo(true)) {
            return;
        }
        raiseToEarRecord = true;
        startRecording(raiseChat.getCurrentAccount(), raiseChat.getDialogId(), null, raiseChat.getThreadMessage(), null, raiseChat.getClassGuid(), false, raiseChat != null ? raiseChat.quickReplyShortcut : null, raiseChat != null ? raiseChat.getQuickReplyId() : 0);
        ignoreOnPause = true;
    }

    private void startAudioAgain(boolean paused) {
        if (playingMessageObject == null) {
            return;
        }

        NotificationCenter.getInstance(playingMessageObject.currentAccount).postNotificationName(NotificationCenter.audioRouteChanged, useFrontSpeaker);
        if (videoPlayer != null) {
            videoPlayer.setStreamType(useFrontSpeaker ? AudioManager.STREAM_VOICE_CALL : AudioManager.STREAM_MUSIC);
            if (!paused) {
                if (videoPlayer.getCurrentPosition() < 1000) {
                    videoPlayer.seekTo(0);
                }
                videoPlayer.play();
            } else {
                pauseMessage(playingMessageObject);
            }
        } else {
            boolean post = audioPlayer != null;
            final MessageObject currentMessageObject = playingMessageObject;
            float progress = playingMessageObject.audioProgress;
            int duration = playingMessageObject.audioPlayerDuration;
            if (paused || audioPlayer == null || !audioPlayer.isPlaying() || duration * progress > 1f) {
                currentMessageObject.audioProgress = progress;
            } else {
                currentMessageObject.audioProgress = 0;
            }
            cleanupPlayer(false, true);
            playMessage(currentMessageObject);
            if (paused) {
                if (post) {
                    AndroidUtilities.runOnUIThread(() -> pauseMessage(currentMessageObject), 100);
                } else {
                    pauseMessage(currentMessageObject);
                }
            }
        }
    }

    @Override
    public void onAccuracyChanged(Sensor sensor, int accuracy) {

    }

    public void setInputFieldHasText(boolean value) {
        inputFieldHasText = value;
    }

    public void setAllowStartRecord(boolean value) {
        allowStartRecord = value;
    }

    public void startRaiseToEarSensors(ChatActivity chatActivity) {
        if (chatActivity == null || accelerometerSensor == null && (gravitySensor == null || linearAcceleration == null) || proximitySensor == null) {
            return;
        }
        if (!SharedConfig.enabledRaiseTo(false) && (playingMessageObject == null || !playingMessageObject.isVoice() && !playingMessageObject.isRoundVideo())) {
            return;
        }
        raiseChat = chatActivity;
        if (!sensorsStarted) {
            gravity[0] = gravity[1] = gravity[2] = 0;
            linearAcceleration[0] = linearAcceleration[1] = linearAcceleration[2] = 0;
            gravityFast[0] = gravityFast[1] = gravityFast[2] = 0;
            lastTimestamp = 0;
            previousAccValue = 0;
            raisedToTop = 0;
            raisedToTopSign = 0;
            countLess = 0;
            raisedToBack = 0;
            Utilities.globalQueue.postRunnable(() -> {
                if (gravitySensor != null) {
                    sensorManager.registerListener(MediaController.this, gravitySensor, 30000);
                }
                if (linearSensor != null) {
                    sensorManager.registerListener(MediaController.this, linearSensor, 30000);
                }
                if (accelerometerSensor != null) {
                    sensorManager.registerListener(MediaController.this, accelerometerSensor, 30000);
                }
                sensorManager.registerListener(MediaController.this, proximitySensor, SensorManager.SENSOR_DELAY_NORMAL);
            });
            sensorsStarted = true;
        }
    }

    public void stopRaiseToEarSensors(ChatActivity chatActivity, boolean fromChat, boolean stopRecording) {
        if (ignoreOnPause) {
            ignoreOnPause = false;
            return;
        }
        if (stopRecording) {
            stopRecording(fromChat ? 2 : 0, false, 0, false, 0);
        }
        if (!sensorsStarted || ignoreOnPause || accelerometerSensor == null && (gravitySensor == null || linearAcceleration == null) || proximitySensor == null || raiseChat != chatActivity) {
            return;
        }
        raiseChat = null;
        sensorsStarted = false;
        accelerometerVertical = false;
        proximityTouched = false;
        raiseToEarRecord = false;
        useFrontSpeaker = false;
        Utilities.globalQueue.postRunnable(() -> {
            if (linearSensor != null) {
                sensorManager.unregisterListener(MediaController.this, linearSensor);
            }
            if (gravitySensor != null) {
                sensorManager.unregisterListener(MediaController.this, gravitySensor);
            }
            if (accelerometerSensor != null) {
                sensorManager.unregisterListener(MediaController.this, accelerometerSensor);
            }
            sensorManager.unregisterListener(MediaController.this, proximitySensor);
        });
        if (proximityWakeLock != null && proximityWakeLock.isHeld()) {
            proximityWakeLock.release();
        }
    }

    public void cleanupPlayer(boolean notify, boolean stopService) {
        cleanupPlayer(notify, stopService, false, false);
    }

    public void cleanupPlayer(boolean notify, boolean stopService, boolean byVoiceEnd, boolean transferPlayerToPhotoViewer) {
        if (audioPlayer != null) {
            if (audioVolumeAnimator != null) {
                audioVolumeAnimator.removeAllUpdateListeners();
                audioVolumeAnimator.cancel();
            }

            if (!CastSync.isActive() && audioPlayer.isPlaying() && playingMessageObject != null && !playingMessageObject.isVoice()) {
                VideoPlayer playerFinal = audioPlayer;
                ValueAnimator valueAnimator = ValueAnimator.ofFloat(audioVolume, 0);
                valueAnimator.addUpdateListener(valueAnimator1 -> {
                    float volume;
                    if (audioFocus != AUDIO_NO_FOCUS_CAN_DUCK) {
                        volume = VOLUME_NORMAL;
                    } else {
                        volume = VOLUME_DUCK;
                    }
                    playerFinal.setVolume(volume * (float) valueAnimator1.getAnimatedValue());
                });
                valueAnimator.addListener(new AnimatorListenerAdapter() {
                    @Override
                    public void onAnimationEnd(Animator animation) {
                        try {
                            playerFinal.releasePlayer(true);
                        } catch (Exception e) {
                            FileLog.e(e);
                        }
                    }
                });
                valueAnimator.setDuration(300);
                valueAnimator.start();
            } else {
                try {
                    audioPlayer.releasePlayer(true);
                } catch (Exception e) {
                    FileLog.e(e);
                }
            }
            audioPlayer = null;
            Theme.unrefAudioVisualizeDrawable(playingMessageObject);
        } else if (videoPlayer != null) {
            currentAspectRatioFrameLayout = null;
            currentTextureViewContainer = null;
            currentAspectRatioFrameLayoutReady = false;
            isDrawingWasReady = false;
            currentTextureView = null;
            goingToShowMessageObject = null;
            if (transferPlayerToPhotoViewer) {
                PhotoViewer.getInstance().injectVideoPlayer(videoPlayer);
                goingToShowMessageObject = playingMessageObject;
                NotificationCenter.getInstance(playingMessageObject.currentAccount).postNotificationName(NotificationCenter.messagePlayingGoingToStop, playingMessageObject, true);
            } else {
                long position = videoPlayer.getCurrentPosition();
                if (playingMessageObject != null && playingMessageObject.isVideo() && position > 0) {
                    playingMessageObject.audioProgressMs = (int) position;
                    NotificationCenter.getInstance(playingMessageObject.currentAccount).postNotificationName(NotificationCenter.messagePlayingGoingToStop, playingMessageObject, false);
                }
                videoPlayer.releasePlayer(true);
                videoPlayer = null;
            }
            try {
                baseActivity.getWindow().clearFlags(WindowManager.LayoutParams.FLAG_KEEP_SCREEN_ON);
            } catch (Exception e) {
                FileLog.e(e);
            }
            if (playingMessageObject != null && !transferPlayerToPhotoViewer) {
                AndroidUtilities.cancelRunOnUIThread(setLoadingRunnable);
                FileLoader.getInstance(playingMessageObject.currentAccount).removeLoadingVideo(playingMessageObject.getDocument(), true, false);
            }
        }
        stopProgressTimer();
        lastProgress = 0;
        isPaused = false;
        boolean playingNext = false;
        if (playingMessageObject != null) {
            if (downloadingCurrentMessage) {
                FileLoader.getInstance(playingMessageObject.currentAccount).cancelLoadFile(playingMessageObject.getDocument());
            }
            MessageObject lastFile = playingMessageObject;
            if (notify) {
                playingMessageObject.resetPlayingProgress();
                NotificationCenter.getInstance(lastFile.currentAccount).postNotificationName(NotificationCenter.messagePlayingProgressDidChanged, playingMessageObject.getId(), 0);
            }
            playingMessageObject = null;
            downloadingCurrentMessage = false;
            if (notify) {
                NotificationsController.audioManager.abandonAudioFocus(this);
                hasAudioFocus = 0;
                int index = -1;
                if (voiceMessagesPlaylist != null) {
                    if (byVoiceEnd && (index = voiceMessagesPlaylist.indexOf(lastFile)) >= 0) {
                        voiceMessagesPlaylist.remove(index);
                        voiceMessagesPlaylistMap.remove(lastFile.getId());
                        if (voiceMessagesPlaylist.isEmpty()) {
                            voiceMessagesPlaylist = null;
                            voiceMessagesPlaylistMap = null;
                        }
                    } else {
                        voiceMessagesPlaylist = null;
                        voiceMessagesPlaylistMap = null;
                    }
                }
                if (voiceMessagesPlaylist != null && index < voiceMessagesPlaylist.size()) {
                    MessageObject nextVoiceMessage = voiceMessagesPlaylist.get(index);
                    playMessage(nextVoiceMessage);
                    playingNext = true;
                    if (!nextVoiceMessage.isRoundVideo() && pipRoundVideoView != null) {
                        pipRoundVideoView.close(true);
                        pipRoundVideoView = null;
                    }
                } else {
                    if ((lastFile.isVoice() || lastFile.isRoundVideo()) && lastFile.getId() != 0) {
                        startRecordingIfFromSpeaker();
                    }
                    NotificationCenter.getInstance(lastFile.currentAccount).postNotificationName(NotificationCenter.messagePlayingDidReset, lastFile.getId(), stopService);
                    pipSwitchingState = 0;
                    if (pipRoundVideoView != null) {
                        pipRoundVideoView.close(true);
                        pipRoundVideoView = null;
                    }
                }
            }
            if (stopService) {
                Intent intent = new Intent(ApplicationLoader.applicationContext, MusicPlayerService.class);
                ApplicationLoader.applicationContext.stopService(intent);
            }
        }
        if (!playingNext && byVoiceEnd && !SharedConfig.enabledRaiseTo(true)) {
            ChatActivity chat = raiseChat;
            stopRaiseToEarSensors(raiseChat, false, false);
            raiseChat = chat;
        }
        if (stopService) {
            CastSync.stop();
        }
    }

    public boolean isGoingToShowMessageObject(MessageObject messageObject) {
        return goingToShowMessageObject == messageObject;
    }

    public void resetGoingToShowMessageObject() {
        goingToShowMessageObject = null;
    }

    private boolean isSamePlayingMessage(MessageObject messageObject) {
        return playingMessageObject != null && playingMessageObject.getDialogId() == messageObject.getDialogId() && playingMessageObject.getId() == messageObject.getId() && ((playingMessageObject.eventId == 0) == (messageObject.eventId == 0));
    }

    public boolean seekToProgress(MessageObject messageObject, float progress) {
        final MessageObject playingMessageObject = this.playingMessageObject;
        if (audioPlayer == null && videoPlayer == null || messageObject == null || playingMessageObject == null || !isSamePlayingMessage(messageObject)) {
            return false;
        }
        try {
            if (audioPlayer != null) {
                long duration = audioPlayer.getDuration();
                if (duration == C.TIME_UNSET) {
                    seekToProgressPending = progress;
                } else {
                    playingMessageObject.audioProgress = progress;
                    int seekTo = (int) (duration * progress);
                    audioPlayer.seekTo(seekTo);
                    lastProgress = seekTo;
                    if (!ignorePlayerUpdate) {
                        CastSync.seekTo(seekTo);
                    }
                }
            } else if (videoPlayer != null) {
                videoPlayer.seekTo((long) (videoPlayer.getDuration() * progress));
                if (!ignorePlayerUpdate) {
                    CastSync.seekTo((long) (videoPlayer.getDuration() * progress));
                }
            }
        } catch (Exception e) {
            FileLog.e(e);
            return false;
        }
        NotificationCenter.getInstance(messageObject.currentAccount).postNotificationName(NotificationCenter.messagePlayingDidSeek, playingMessageObject.getId(), progress);
        return true;
    }

<<<<<<< HEAD
    public void seekShift(int ms) {
        if (audioPlayer != null) {
            audioPlayer.seekTo(Math.max(0, audioPlayer.getCurrentPosition() + ms));
        }
=======
    public boolean seekToProgressMs(MessageObject messageObject, long progressMs) {
        final MessageObject playingMessageObject = this.playingMessageObject;
        if (audioPlayer == null && videoPlayer == null || messageObject == null || playingMessageObject == null || !isSamePlayingMessage(messageObject)) {
            return false;
        }
        long duration = 1;
        try {
            if (audioPlayer != null) {
                duration = audioPlayer.getDuration();
                if (duration != C.TIME_UNSET) {
                    playingMessageObject.audioProgress = Utilities.clamp01((float) progressMs / duration);
                }
                audioPlayer.seekTo(progressMs);
                lastProgress = progressMs;
                if (!ignorePlayerUpdate) {
                    CastSync.seekTo(progressMs);
                }
            } else if (videoPlayer != null) {
                duration = videoPlayer.getDuration();
                videoPlayer.seekTo(progressMs);
                if (!ignorePlayerUpdate) {
                    CastSync.seekTo(progressMs);
                }
            }
        } catch (Exception e) {
            FileLog.e(e);
            return false;
        }
        if (duration != 0) {
            NotificationCenter.getInstance(messageObject.currentAccount).postNotificationName(NotificationCenter.messagePlayingDidSeek, playingMessageObject.getId(), Utilities.clamp01((float) progressMs / duration));
        }
        return true;
    }

    public long getProgressMs(MessageObject messageObject) {
        final MessageObject playingMessageObject = this.playingMessageObject;
        if (audioPlayer == null && videoPlayer == null || messageObject == null || playingMessageObject == null || !isSamePlayingMessage(messageObject)) {
            return -1;
        }
        try {
            if (audioPlayer != null) {
                return audioPlayer.getCurrentPosition();
            } else if (videoPlayer != null) {
                return videoPlayer.getCurrentPosition();
            }
        } catch (Exception e) {}
        return -1;
>>>>>>> 3733c88b
    }

    public long getDuration() {
        if (audioPlayer == null) {
            return 0;
        }
        return audioPlayer.getDuration();
    }

    public MessageObject getPlayingMessageObject() {
        return playingMessageObject;
    }

    public int getPlayingMessageObjectNum() {
        return currentPlaylistNum;
    }

    private void buildShuffledPlayList() {
        if (playlist.isEmpty()) {
            return;
        }
        ArrayList<MessageObject> all = new ArrayList<>(playlist);
        shuffledPlaylist.clear();

        MessageObject messageObject = playlist.get(currentPlaylistNum);
        all.remove(currentPlaylistNum);

        int count = all.size();
        for (int a = 0; a < count; a++) {
            int index = Utilities.random.nextInt(all.size());
            shuffledPlaylist.add(all.get(index));
            all.remove(index);
        }
        shuffledPlaylist.add(messageObject);
        currentPlaylistNum = shuffledPlaylist.size() - 1;
    }

    public void loadMoreMusic() {
        if (loadingPlaylist || playingMessageObject == null || playingMessageObject.scheduled || DialogObject.isEncryptedDialog(playingMessageObject.getDialogId()) || playlistClassGuid == 0) {
            return;
        }
        if (playlistGlobalSearchParams != null) {
            int finalPlaylistGuid = playlistClassGuid;
            if (!playlistGlobalSearchParams.endReached && !playlist.isEmpty()) {
                int currentAccount = playlist.get(0).currentAccount;
                TLObject request;
                if (playlistGlobalSearchParams.dialogId != 0) {
                    final TLRPC.TL_messages_search req = new TLRPC.TL_messages_search();
                    req.q = playlistGlobalSearchParams.query;
                    req.limit = 20;
                    req.filter = playlistGlobalSearchParams.filter == null ? new TLRPC.TL_inputMessagesFilterEmpty() : playlistGlobalSearchParams.filter.filter;
                    req.peer = AccountInstance.getInstance(currentAccount).getMessagesController().getInputPeer(playlistGlobalSearchParams.dialogId);
                    MessageObject lastMessage = playlist.get(playlist.size() - 1);
                    req.offset_id = lastMessage.getId();
                    if (playlistGlobalSearchParams.minDate > 0) {
                        req.min_date = (int) (playlistGlobalSearchParams.minDate / 1000);
                    }
                    if (playlistGlobalSearchParams.maxDate > 0) {
                        req.min_date = (int) (playlistGlobalSearchParams.maxDate / 1000);
                    }
                    request = req;
                } else {
                    final TLRPC.TL_messages_searchGlobal req = new TLRPC.TL_messages_searchGlobal();
                    req.limit = 20;
                    req.q = playlistGlobalSearchParams.query;
                    req.filter = playlistGlobalSearchParams.filter.filter;
                    MessageObject lastMessage = playlist.get(playlist.size() - 1);
                    req.offset_id = lastMessage.getId();
                    req.offset_rate = playlistGlobalSearchParams.nextSearchRate;
                    req.flags |= 1;
                    req.folder_id = playlistGlobalSearchParams.folderId;
                    long id;
                    if (lastMessage.messageOwner.peer_id.channel_id != 0) {
                        id = -lastMessage.messageOwner.peer_id.channel_id;
                    } else if (lastMessage.messageOwner.peer_id.chat_id != 0) {
                        id = -lastMessage.messageOwner.peer_id.chat_id;
                    } else {
                        id = lastMessage.messageOwner.peer_id.user_id;
                    }
                    req.offset_peer = MessagesController.getInstance(currentAccount).getInputPeer(id);
                    if (playlistGlobalSearchParams.minDate > 0) {
                        req.min_date = (int) (playlistGlobalSearchParams.minDate / 1000);
                    }
                    if (playlistGlobalSearchParams.maxDate > 0) {
                        req.min_date = (int) (playlistGlobalSearchParams.maxDate / 1000);
                    }
                    request = req;
                }
                loadingPlaylist = true;
                ConnectionsManager.getInstance(currentAccount).sendRequest(request, (response, error) -> AndroidUtilities.runOnUIThread(() -> {
                    if (playlistClassGuid != finalPlaylistGuid || playlistGlobalSearchParams == null || playingMessageObject == null) {
                        return;
                    }
                    if (error != null) {
                        return;
                    }
                    loadingPlaylist = false;

                    TLRPC.messages_Messages res = (TLRPC.messages_Messages) response;
                    playlistGlobalSearchParams.nextSearchRate = res.next_rate;
                    MessagesStorage.getInstance(currentAccount).putUsersAndChats(res.users, res.chats, true, true);
                    MessagesController.getInstance(currentAccount).putUsers(res.users, false);
                    MessagesController.getInstance(currentAccount).putChats(res.chats, false);
                    int n = res.messages.size();
                    int addedCount = 0;
                    for (int i = 0; i < n; i++) {
                        MessageObject messageObject = new MessageObject(currentAccount, res.messages.get(i), false, true);
                        if (messageObject.isVoiceOnce()) continue;
                        if (playlistMap.containsKey(messageObject.getId())) {
                            continue;
                        }
                        playlist.add(0, messageObject);
                        playlistMap.put(messageObject.getId(), messageObject);
                        addedCount++;
                    }
                    sortPlaylist();
                    loadingPlaylist = false;
                    playlistGlobalSearchParams.endReached = playlist.size() == playlistGlobalSearchParams.totalCount;
                    if (SharedConfig.shuffleMusic) {
                        buildShuffledPlayList();
                    }
                    if (addedCount != 0) {
                        NotificationCenter.getInstance(playingMessageObject.currentAccount).postNotificationName(NotificationCenter.moreMusicDidLoad, addedCount);
                    }
                }));
            }
            return;
        }
        //TODO topics
        if (!playlistEndReached[0]) {
            loadingPlaylist = true;
            AccountInstance.getInstance(playingMessageObject.currentAccount).getMediaDataController().loadMedia(playingMessageObject.getDialogId(), 50, playlistMaxId[0], 0, MediaDataController.MEDIA_MUSIC, 0, 1, playlistClassGuid, 0, null, null);
        } else if (playlistMergeDialogId != 0 && !playlistEndReached[1]) {
            loadingPlaylist = true;
            AccountInstance.getInstance(playingMessageObject.currentAccount).getMediaDataController().loadMedia(playlistMergeDialogId, 50, playlistMaxId[0], 0, MediaDataController.MEDIA_MUSIC, 0, 1, playlistClassGuid, 0, null, null);
        }
    }

    public boolean setPlaylist(ArrayList<MessageObject> messageObjects, MessageObject current, long mergeDialogId, PlaylistGlobalSearchParams globalSearchParams) {
        return setPlaylist(messageObjects, current, mergeDialogId, true, globalSearchParams);
    }

    public boolean setPlaylist(ArrayList<MessageObject> messageObjects, MessageObject current, long mergeDialogId) {
        return setPlaylist(messageObjects, current, mergeDialogId, true, null);
    }

    public boolean setPlaylist(ArrayList<MessageObject> messageObjects, MessageObject current, long mergeDialogId, boolean loadMusic, PlaylistGlobalSearchParams params) {
        if (playingMessageObject == current) {
            int newIdx = playlist.indexOf(current);
            if (newIdx >= 0) {
                currentPlaylistNum = newIdx;
            }
            return playMessage(current);
        }
        forceLoopCurrentPlaylist = !loadMusic;
        playlistMergeDialogId = mergeDialogId;
        playMusicAgain = !playlist.isEmpty();
        clearPlaylist();
        playlistGlobalSearchParams = params;
        boolean isSecretChat = !messageObjects.isEmpty() && DialogObject.isEncryptedDialog(messageObjects.get(0).getDialogId());
        int minId = Integer.MAX_VALUE;
        int maxId = Integer.MIN_VALUE;
        for (int a = messageObjects.size() - 1; a >= 0; a--) {
            MessageObject messageObject = messageObjects.get(a);
            if (messageObject.isMusic()) {
                int id = messageObject.getId();
                if (id > 0 || isSecretChat) {
                    minId = Math.min(minId, id);
                    maxId = Math.max(maxId, id);
                }
                playlist.add(messageObject);
                playlistMap.put(id, messageObject);
            }
        }
        sortPlaylist();
        currentPlaylistNum = playlist.indexOf(current);
        if (currentPlaylistNum == -1) {
            clearPlaylist();
            currentPlaylistNum = playlist.size();
            playlist.add(current);
            playlistMap.put(current.getId(), current);
        }
        if (current.isMusic() && !current.scheduled) {
            if (SharedConfig.shuffleMusic) {
                buildShuffledPlayList();
            }
            if (loadMusic) {
                if (playlistGlobalSearchParams == null) {
                    MediaDataController.getInstance(current.currentAccount).loadMusic(current.getDialogId(), minId, maxId);
                } else {
                    playlistClassGuid = ConnectionsManager.generateClassGuid();
                }
            }
        }
        return playMessage(current);
    }

    private void sortPlaylist() {
        Collections.sort(playlist, (o1, o2) -> {
            int mid1 = o1.getId();
            int mid2 = o2.getId();
            long group1 = o1.messageOwner.grouped_id;
            long group2 = o2.messageOwner.grouped_id;
            if (mid1 < 0 && mid2 < 0) {
                if (group1 != 0 && group1 == group2) {
                    return -Integer.compare(mid1, mid2);
                }
                return Integer.compare(mid2, mid1);
            } else {
                if (group1 != 0 && group1 == group2) {
                    return -Integer.compare(mid2, mid1);
                }
                return Integer.compare(mid1, mid2);
            }
        });
    }

    public boolean hasNoNextVoiceOrRoundVideoMessage() {
        return playingMessageObject == null || (!playingMessageObject.isVoice() && !playingMessageObject.isRoundVideo()) || voiceMessagesPlaylist == null || voiceMessagesPlaylist.size() <= 1 || !voiceMessagesPlaylist.contains(playingMessageObject) || voiceMessagesPlaylist.indexOf(playingMessageObject) >= (voiceMessagesPlaylist.size() - 1);
    }

    public void playNextMessage() {
        playNextMessageWithoutOrder(false);
    }

    public boolean findMessageInPlaylistAndPlay(MessageObject messageObject) {
        int index = playlist.indexOf(messageObject);
        if (index == -1) {
            return playMessage(messageObject);
        } else {
            playMessageAtIndex(index);
        }
        return true;
    }

    public void playMessageAtIndex(int index) {
        if (currentPlaylistNum < 0 || currentPlaylistNum >= playlist.size()) {
            return;
        }
        currentPlaylistNum = index;
        playMusicAgain = true;
        MessageObject messageObject = playlist.get(currentPlaylistNum);
        if (playingMessageObject != null && !isSamePlayingMessage(messageObject)) {
            playingMessageObject.resetPlayingProgress();
        }
        playMessage(messageObject);
    }

    private void playNextMessageWithoutOrder(boolean byStop) {
        ArrayList<MessageObject> currentPlayList = SharedConfig.shuffleMusic ? shuffledPlaylist : playlist;

        if (byStop && (SharedConfig.repeatMode == 2 || SharedConfig.repeatMode == 1 && currentPlayList.size() == 1) && !forceLoopCurrentPlaylist) {
            cleanupPlayer(false, false);
            MessageObject messageObject = currentPlayList.get(currentPlaylistNum);
            messageObject.audioProgress = 0;
            messageObject.audioProgressSec = 0;
            playMessage(messageObject);
            return;
        }

        boolean last = traversePlaylist(currentPlayList, SharedConfig.playOrderReversed ? +1 : -1);
        if (last && byStop && SharedConfig.repeatMode == 0 && !forceLoopCurrentPlaylist) {
            if (audioPlayer != null || videoPlayer != null) {
                if (audioPlayer != null) {
                    try {
                        audioPlayer.releasePlayer(true);
                    } catch (Exception e) {
                        FileLog.e(e);
                    }
                    audioPlayer = null;
                    Theme.unrefAudioVisualizeDrawable(playingMessageObject);
                } else {
                    currentAspectRatioFrameLayout = null;
                    currentTextureViewContainer = null;
                    currentAspectRatioFrameLayoutReady = false;
                    currentTextureView = null;
                    videoPlayer.releasePlayer(true);
                    videoPlayer = null;
                    try {
                        baseActivity.getWindow().clearFlags(WindowManager.LayoutParams.FLAG_KEEP_SCREEN_ON);
                    } catch (Exception e) {
                        FileLog.e(e);
                    }
                    AndroidUtilities.cancelRunOnUIThread(setLoadingRunnable);
                    FileLoader.getInstance(playingMessageObject.currentAccount).removeLoadingVideo(playingMessageObject.getDocument(), true, false);
                }
                stopProgressTimer();
                lastProgress = 0;
                isPaused = true;
                playingMessageObject.audioProgress = 0.0f;
                playingMessageObject.audioProgressSec = 0;
                NotificationCenter.getInstance(playingMessageObject.currentAccount).postNotificationName(NotificationCenter.messagePlayingProgressDidChanged, playingMessageObject.getId(), 0);
                NotificationCenter.getInstance(playingMessageObject.currentAccount).postNotificationName(NotificationCenter.messagePlayingPlayStateChanged, playingMessageObject.getId());
            }
            return;
        }
        if (currentPlaylistNum < 0 || currentPlaylistNum >= currentPlayList.size()) {
            return;
        }
        if (playingMessageObject != null) {
            playingMessageObject.resetPlayingProgress();
        }
        playMusicAgain = true;
        playMessage(currentPlayList.get(currentPlaylistNum));
    }

    public void playPreviousMessage() {
        ArrayList<MessageObject> currentPlayList = SharedConfig.shuffleMusic ? shuffledPlaylist : playlist;
        if (currentPlayList.isEmpty() || currentPlaylistNum < 0 || currentPlaylistNum >= currentPlayList.size()) {
            return;
        }
        MessageObject currentSong = currentPlayList.get(currentPlaylistNum);
        if (currentSong.audioProgressSec > 10) {
            seekToProgress(currentSong, 0);
            return;
        }

        traversePlaylist(currentPlayList, SharedConfig.playOrderReversed ? -1 : 1);
        if (currentPlaylistNum >= currentPlayList.size()) {
            return;
        }
        playMusicAgain = true;
        playMessage(currentPlayList.get(currentPlaylistNum));
    }
    
    private boolean traversePlaylist(ArrayList<MessageObject> playlist, int direction) {
        boolean last = false;
        final int wasCurrentPlaylistNum = currentPlaylistNum;
        int connectionState = ConnectionsManager.getInstance(UserConfig.selectedAccount).getConnectionState();
        boolean offline = connectionState == ConnectionsManager.ConnectionStateWaitingForNetwork;
        currentPlaylistNum += direction;
        if (offline) {
            while (currentPlaylistNum < playlist.size() && currentPlaylistNum >= 0) {
                MessageObject audio = playlist.get(currentPlaylistNum);
                if (audio != null && audio.mediaExists) {
                    break;
                }
                currentPlaylistNum += direction;
            }
        }
        if (currentPlaylistNum >= playlist.size() || currentPlaylistNum < 0) {
            currentPlaylistNum = currentPlaylistNum >= playlist.size() ? 0 : playlist.size() - 1;
            if (offline) {
                while (currentPlaylistNum >= 0 && currentPlaylistNum < playlist.size() && (direction > 0 ? currentPlaylistNum <= wasCurrentPlaylistNum : currentPlaylistNum >= wasCurrentPlaylistNum)) {
                    MessageObject audio = playlist.get(currentPlaylistNum);
                    if (audio != null && audio.mediaExists) {
                        break;
                    }
                    currentPlaylistNum += direction;
                }
                if (currentPlaylistNum >= playlist.size() || currentPlaylistNum < 0) {
                    currentPlaylistNum = currentPlaylistNum >= playlist.size() ? 0 : playlist.size() - 1;
                }
            }
            last = true;
        }
        return last;
    }

    protected void checkIsNextMediaFileDownloaded() {
        if (playingMessageObject == null || !playingMessageObject.isMusic()) {
            return;
        }
        checkIsNextMusicFileDownloaded(playingMessageObject.currentAccount);
    }

    private void checkIsNextVoiceFileDownloaded(int currentAccount) {
        if (voiceMessagesPlaylist == null || voiceMessagesPlaylist.size() < 2) {
            return;
        }
        MessageObject nextAudio = voiceMessagesPlaylist.get(1);
        File file = null;
        if (nextAudio.messageOwner.attachPath != null && nextAudio.messageOwner.attachPath.length() > 0) {
            file = new File(nextAudio.messageOwner.attachPath);
            if (!file.exists()) {
                file = null;
            }
        }
        final File cacheFile = file != null ? file : FileLoader.getInstance(currentAccount).getPathToMessage(nextAudio.messageOwner);
        boolean exist = cacheFile.exists();
        if (cacheFile != file && !cacheFile.exists()) {
            FileLoader.getInstance(currentAccount).loadFile(nextAudio.getDocument(), nextAudio, FileLoader.PRIORITY_LOW, nextAudio.shouldEncryptPhotoOrVideo() ? 2 : 0);
        }
    }

    private void checkIsNextMusicFileDownloaded(int currentAccount) {
        if (!DownloadController.getInstance(currentAccount).canDownloadNextTrack()) {
            return;
        }
        ArrayList<MessageObject> currentPlayList = SharedConfig.shuffleMusic ? shuffledPlaylist : playlist;
        if (currentPlayList == null || currentPlayList.size() < 2) {
            return;
        }
        int nextIndex;
        if (SharedConfig.playOrderReversed) {
            nextIndex = currentPlaylistNum + 1;
            if (nextIndex >= currentPlayList.size()) {
                nextIndex = 0;
            }
        } else {
            nextIndex = currentPlaylistNum - 1;
            if (nextIndex < 0) {
                nextIndex = currentPlayList.size() - 1;
            }
        }
        if (nextIndex < 0 || nextIndex >= currentPlayList.size()) {
            return;
        }

        MessageObject nextAudio = currentPlayList.get(nextIndex);
        File file = null;
        if (!TextUtils.isEmpty(nextAudio.messageOwner.attachPath)) {
            file = new File(nextAudio.messageOwner.attachPath);
            if (!file.exists()) {
                file = null;
            }
        }
        final File cacheFile = file != null ? file : FileLoader.getInstance(currentAccount).getPathToMessage(nextAudio.messageOwner);
        boolean exist = cacheFile.exists();
        if (cacheFile != file && !cacheFile.exists() && nextAudio.isMusic()) {
            FileLoader.getInstance(currentAccount).loadFile(nextAudio.getDocument(), nextAudio, FileLoader.PRIORITY_LOW, nextAudio.shouldEncryptPhotoOrVideo() ? 2 : 0);
        }
    }

    public void setVoiceMessagesPlaylist(ArrayList<MessageObject> playlist, boolean unread) {
        voiceMessagesPlaylist = playlist != null ? new ArrayList<>(playlist) : null;
        if (voiceMessagesPlaylist != null) {
            voiceMessagesPlaylistUnread = unread;
            voiceMessagesPlaylistMap = new SparseArray<>();
            for (int a = 0; a < voiceMessagesPlaylist.size(); a++) {
                MessageObject messageObject = voiceMessagesPlaylist.get(a);
                voiceMessagesPlaylistMap.put(messageObject.getId(), messageObject);
            }
        }
    }

    private void checkAudioFocus(MessageObject messageObject) {
        int neededAudioFocus;
        if (messageObject.isVoice() || messageObject.isRoundVideo()) {
            if (useFrontSpeaker) {
                neededAudioFocus = 3;
            } else {
                neededAudioFocus = 2;
            }
        } else {
            neededAudioFocus = 1;
        }
        if (hasAudioFocus != neededAudioFocus) {
            hasAudioFocus = neededAudioFocus;
            int result;
            if (neededAudioFocus == 3) {
                result = NotificationsController.audioManager.requestAudioFocus(this, AudioManager.STREAM_VOICE_CALL, AudioManager.AUDIOFOCUS_GAIN);
            } else {
                result = NotificationsController.audioManager.requestAudioFocus(this, AudioManager.STREAM_MUSIC, neededAudioFocus == 2 && !SharedConfig.pauseMusicOnMedia ? AudioManager.AUDIOFOCUS_GAIN_TRANSIENT_MAY_DUCK : AudioManager.AUDIOFOCUS_GAIN);
            }
            if (result == AudioManager.AUDIOFOCUS_REQUEST_GRANTED) {
                audioFocus = AUDIO_FOCUSED;
            }
        }
    }

    public boolean isPiPShown() {
        return pipRoundVideoView != null;
    }

    public void setCurrentVideoVisible(boolean visible) {
        if (currentAspectRatioFrameLayout == null) {
            return;
        }
        if (visible) {
            if (pipRoundVideoView != null) {
                pipSwitchingState = 2;
                pipRoundVideoView.close(true);
                pipRoundVideoView = null;
            } else {
                if (currentAspectRatioFrameLayout.getParent() == null) {
                    currentTextureViewContainer.addView(currentAspectRatioFrameLayout);
                }
                videoPlayer.setTextureView(currentTextureView);
            }
        } else {
            if (currentAspectRatioFrameLayout.getParent() != null) {
                pipSwitchingState = 1;
                currentTextureViewContainer.removeView(currentAspectRatioFrameLayout);
            } else {
                if (pipRoundVideoView == null) {
                    try {
                        pipRoundVideoView = new PipRoundVideoView();
                        pipRoundVideoView.show(baseActivity, () -> cleanupPlayer(true, true));
                    } catch (Exception e) {
                        pipRoundVideoView = null;
                    }
                }
                if (pipRoundVideoView != null) {
                    videoPlayer.setTextureView(pipRoundVideoView.getTextureView());
                }
            }
        }
    }

    public void setTextureView(TextureView textureView, AspectRatioFrameLayout aspectRatioFrameLayout, FrameLayout container, boolean set) {
        setTextureView(textureView, aspectRatioFrameLayout, container, set, null);
    }

    public void setTextureView(TextureView textureView, AspectRatioFrameLayout aspectRatioFrameLayout, FrameLayout container, boolean set, Runnable afterPip) {
        if (textureView == null) {
            return;
        }
        if (!set && currentTextureView == textureView) {
            pipSwitchingState = 1;
            currentTextureView = null;
            currentAspectRatioFrameLayout = null;
            currentTextureViewContainer = null;
            return;
        }
        if (videoPlayer == null || textureView == currentTextureView) {
            return;
        }
        isDrawingWasReady = aspectRatioFrameLayout != null && aspectRatioFrameLayout.isDrawingReady();
        currentTextureView = textureView;
        if (afterPip != null && pipRoundVideoView == null) {
            try {
                pipRoundVideoView = new PipRoundVideoView();
                pipRoundVideoView.show(baseActivity, () -> cleanupPlayer(true, true));
            } catch (Exception e) {
                pipRoundVideoView = null;
            }
        }
        if (pipRoundVideoView != null) {
            videoPlayer.setTextureView(pipRoundVideoView.getTextureView());
        } else {
            videoPlayer.setTextureView(currentTextureView);
        }
        currentAspectRatioFrameLayout = aspectRatioFrameLayout;
        currentTextureViewContainer = container;
        if (currentAspectRatioFrameLayoutReady && currentAspectRatioFrameLayout != null) {
            currentAspectRatioFrameLayout.setAspectRatio(currentAspectRatioFrameLayoutRatio, currentAspectRatioFrameLayoutRotation);
            //if (currentTextureViewContainer.getVisibility() != View.VISIBLE) {
            //    currentTextureViewContainer.setVisibility(View.VISIBLE);
            //}
        }
    }

    public void setBaseActivity(Activity activity, boolean set) {
        if (set) {
            baseActivity = activity;
        } else if (baseActivity == activity) {
            baseActivity = null;
        }
    }

    public void setFeedbackView(View view, boolean set) {
        if (set) {
            feedbackView = view;
        } else if (feedbackView == view) {
            feedbackView = null;
        }
    }

    public void setPlaybackSpeed(boolean music, float speed) {
        if (music) {
            if (currentMusicPlaybackSpeed >= 6 && speed == 1f && playingMessageObject != null) {
                audioPlayer.pause();
                float p = playingMessageObject.audioProgress;
                final MessageObject currentMessage = playingMessageObject;
                AndroidUtilities.runOnUIThread(() -> {
                    if (audioPlayer != null && playingMessageObject != null && !isPaused) {
                        if (isSamePlayingMessage(currentMessage)) {
                            seekToProgress(playingMessageObject, p);
                        }
                        audioPlayer.play();
                    }
                }, 50);
            }
            currentMusicPlaybackSpeed = speed;
            if (Math.abs(speed - 1.0f) > 0.001f) {
                fastMusicPlaybackSpeed = speed;
            }
        } else {
            currentPlaybackSpeed = speed;
            if (Math.abs(speed - 1.0f) > 0.001f) {
                fastPlaybackSpeed = speed;
            }
        }
        if (audioPlayer != null) {
            audioPlayer.setPlaybackSpeed(Math.round(speed * 10f) / 10f);
        } else if (videoPlayer != null) {
            videoPlayer.setPlaybackSpeed(Math.round(speed * 10f) / 10f);
        }
        MessagesController.getGlobalMainSettings().edit()
                .putFloat(music ? "musicPlaybackSpeed" : "playbackSpeed", speed)
                .putFloat(music ? "fastMusicPlaybackSpeed" : "fastPlaybackSpeed", music ? fastMusicPlaybackSpeed : fastPlaybackSpeed)
                .commit();
        NotificationCenter.getGlobalInstance().postNotificationName(NotificationCenter.messagePlayingSpeedChanged);
        if (!ignorePlayerUpdate) {
            CastSync.setSpeed(speed);
        }
    }

    public float getPlaybackSpeed(boolean music) {
        return music ? currentMusicPlaybackSpeed : currentPlaybackSpeed;
    }

    public float getFastPlaybackSpeed(boolean music) {
        return music ? fastMusicPlaybackSpeed : fastPlaybackSpeed;
    }

    private void updateVideoState(MessageObject messageObject, int[] playCount, boolean destroyAtEnd, boolean playWhenReady, int playbackState) {
        if (videoPlayer == null) {
            return;
        }
        if (playbackState != ExoPlayer.STATE_ENDED && playbackState != ExoPlayer.STATE_IDLE) {
            try {
                baseActivity.getWindow().addFlags(WindowManager.LayoutParams.FLAG_KEEP_SCREEN_ON);
            } catch (Exception e) {
                FileLog.e(e);
            }
        } else {
            try {
                baseActivity.getWindow().clearFlags(WindowManager.LayoutParams.FLAG_KEEP_SCREEN_ON);
            } catch (Exception e) {
                FileLog.e(e);
            }
        }
        if (playbackState == ExoPlayer.STATE_READY) {
            playerWasReady = true;
            if (playingMessageObject != null && (playingMessageObject.isVideo() || playingMessageObject.isRoundVideo())) {
                AndroidUtilities.cancelRunOnUIThread(setLoadingRunnable);
                FileLoader.getInstance(messageObject.currentAccount).removeLoadingVideo(playingMessageObject.getDocument(), true, false);
            }
            currentAspectRatioFrameLayoutReady = true;
        } else if (playbackState == ExoPlayer.STATE_BUFFERING) {
            if (playWhenReady && playingMessageObject != null && (playingMessageObject.isVideo() || playingMessageObject.isRoundVideo())) {
                if (playerWasReady) {
                    setLoadingRunnable.run();
                } else {
                    AndroidUtilities.runOnUIThread(setLoadingRunnable, 1000);
                }
            }
        } else if (videoPlayer.isPlaying() && playbackState == ExoPlayer.STATE_ENDED) {
            if (playingMessageObject != null && playingMessageObject.isVideo() && !destroyAtEnd && (playCount == null || playCount[0] < 4)) {
                videoPlayer.seekTo(0);
                if (playCount != null) {
                    playCount[0]++;
                }
            } else {
                cleanupPlayer(true, hasNoNextVoiceOrRoundVideoMessage(), true, false);
            }
        }
    }

    public void injectVideoPlayer(VideoPlayer player, MessageObject messageObject) {
        if (player == null || messageObject == null) {
            return;
        }
        FileLoader.getInstance(messageObject.currentAccount).setLoadingVideoForPlayer(messageObject.getDocument(), true);
        playerWasReady = false;
        boolean destroyAtEnd = true;
        int[] playCount = null;
        clearPlaylist();
        videoPlayer = player;
        playingMessageObject = messageObject;
        int tag = ++playerNum;
        videoPlayer.setDelegate(new VideoPlayer.VideoPlayerDelegate() {
            @Override
            public void onStateChanged(boolean playWhenReady, int playbackState) {
                if (tag != playerNum) {
                    return;
                }
                updateVideoState(messageObject, playCount, destroyAtEnd, playWhenReady, playbackState);
            }

            @Override
            public void onError(VideoPlayer player, Exception e) {
                FileLog.e(e);
            }

            @Override
            public void onVideoSizeChanged(int width, int height, int unappliedRotationDegrees, float pixelWidthHeightRatio) {
                currentAspectRatioFrameLayoutRotation = unappliedRotationDegrees;
                if (unappliedRotationDegrees == 90 || unappliedRotationDegrees == 270) {
                    int temp = width;
                    width = height;
                    height = temp;
                }
                currentAspectRatioFrameLayoutRatio = height == 0 ? 1 : (width * pixelWidthHeightRatio) / height;

                if (currentAspectRatioFrameLayout != null) {
                    currentAspectRatioFrameLayout.setAspectRatio(currentAspectRatioFrameLayoutRatio, currentAspectRatioFrameLayoutRotation);
                }
            }

            @Override
            public void onRenderedFirstFrame() {
                if (currentAspectRatioFrameLayout != null && !currentAspectRatioFrameLayout.isDrawingReady()) {
                    isDrawingWasReady = true;
                    currentAspectRatioFrameLayout.setDrawingReady(true);
                    currentTextureViewContainer.setTag(1);
                }
            }

            @Override
            public boolean onSurfaceDestroyed(SurfaceTexture surfaceTexture) {
                if (videoPlayer == null) {
                    return false;
                }
                if (pipSwitchingState == 2) {
                    if (currentAspectRatioFrameLayout != null) {
                        if (isDrawingWasReady) {
                            currentAspectRatioFrameLayout.setDrawingReady(true);
                        }
                        if (currentAspectRatioFrameLayout.getParent() == null) {
                            currentTextureViewContainer.addView(currentAspectRatioFrameLayout);
                        }
                        if (currentTextureView.getSurfaceTexture() != surfaceTexture) {
                            currentTextureView.setSurfaceTexture(surfaceTexture);
                        }
                        videoPlayer.setTextureView(currentTextureView);
                    }
                    pipSwitchingState = 0;
                    return true;
                } else if (pipSwitchingState == 1) {
                    if (baseActivity != null) {
                        if (pipRoundVideoView == null) {
                            try {
                                pipRoundVideoView = new PipRoundVideoView();
                                pipRoundVideoView.show(baseActivity, () -> cleanupPlayer(true, true));
                            } catch (Exception e) {
                                pipRoundVideoView = null;
                            }
                        }
                        if (pipRoundVideoView != null) {
                            if (pipRoundVideoView.getTextureView().getSurfaceTexture() != surfaceTexture) {
                                pipRoundVideoView.getTextureView().setSurfaceTexture(surfaceTexture);
                            }
                            videoPlayer.setTextureView(pipRoundVideoView.getTextureView());
                        }
                    }
                    pipSwitchingState = 0;
                    return true;
                } else if (PhotoViewer.hasInstance() && PhotoViewer.getInstance().isInjectingVideoPlayer()) {
                    PhotoViewer.getInstance().injectVideoPlayerSurface(surfaceTexture);
                    return true;
                }
                return false;
            }

            @Override
            public void onSurfaceTextureUpdated(SurfaceTexture surfaceTexture) {

            }
        });
        currentAspectRatioFrameLayoutReady = false;
        if (currentTextureView != null) {
            videoPlayer.setTextureView(currentTextureView);
        }

        checkAudioFocus(messageObject);
        setPlayerVolume();

        isPaused = false;
        lastProgress = 0;
        MessageObject oldMessageObject = playingMessageObject;
        playingMessageObject = messageObject;
        if (!SharedConfig.enabledRaiseTo(true)) {
            startRaiseToEarSensors(raiseChat);
        }
        startProgressTimer(playingMessageObject);
        NotificationCenter.getInstance(messageObject.currentAccount).postNotificationName(NotificationCenter.messagePlayingDidStart, messageObject, oldMessageObject);

        /*try {
            if (playingMessageObject.audioProgress != 0) {
                long duration = videoPlayer.getDuration();
                if (duration == C.TIME_UNSET) {
                    duration = (long) playingMessageObject.getDuration() * 1000;
                }
                int seekTo = (int) (duration * playingMessageObject.audioProgress);
                if (playingMessageObject.audioProgressMs != 0) {
                    seekTo = playingMessageObject.audioProgressMs;
                    playingMessageObject.audioProgressMs = 0;
                }
                videoPlayer.seekTo(seekTo);
            }
        } catch (Exception e2) {
            playingMessageObject.audioProgress = 0;
            playingMessageObject.audioProgressSec = 0;
            NotificationCenter.getInstance(messageObject.currentAccount).postNotificationName(NotificationCenter.messagePlayingProgressDidChanged, playingMessageObject.getId(), 0);
            FileLog.e(e2);
        }*/
    }

    public void playEmojiSound(AccountInstance accountInstance, String emoji, MessagesController.EmojiSound sound, boolean loadOnly) {
        if (sound == null) {
            return;
        }
        Utilities.stageQueue.postRunnable(() -> {
            TLRPC.Document document = new TLRPC.TL_document();
            document.access_hash = sound.accessHash;
            document.id = sound.id;
            document.mime_type = "sound/ogg";
            document.file_reference = sound.fileReference;
            document.dc_id = accountInstance.getConnectionsManager().getCurrentDatacenterId();
            File file = FileLoader.getInstance(accountInstance.getCurrentAccount()).getPathToAttach(document, true);
            if (file.exists()) {
                if (loadOnly) {
                    return;
                }
                AndroidUtilities.runOnUIThread(() -> {
                    try {
                        int tag = ++emojiSoundPlayerNum;
                        if (emojiSoundPlayer != null) {
                            emojiSoundPlayer.releasePlayer(true);
                        }
                        emojiSoundPlayer = new VideoPlayer(false, false);
                        emojiSoundPlayer.setDelegate(new VideoPlayer.VideoPlayerDelegate() {
                            @Override
                            public void onStateChanged(boolean playWhenReady, int playbackState) {
                                AndroidUtilities.runOnUIThread(() -> {
                                    if (tag != emojiSoundPlayerNum) {
                                        return;
                                    }
                                    if (playbackState == ExoPlayer.STATE_ENDED) {
                                        if (emojiSoundPlayer != null) {
                                            try {
                                                emojiSoundPlayer.releasePlayer(true);
                                                emojiSoundPlayer = null;
                                            } catch (Exception e) {
                                                FileLog.e(e);
                                            }
                                        }
                                    }
                                });
                            }

                            @Override
                            public void onError(VideoPlayer player, Exception e) {

                            }

                            @Override
                            public void onVideoSizeChanged(int width, int height, int unappliedRotationDegrees, float pixelWidthHeightRatio) {

                            }

                            @Override
                            public void onRenderedFirstFrame() {

                            }

                            @Override
                            public void onSurfaceTextureUpdated(SurfaceTexture surfaceTexture) {

                            }

                            @Override
                            public boolean onSurfaceDestroyed(SurfaceTexture surfaceTexture) {
                                return false;
                            }
                        });
                        emojiSoundPlayer.preparePlayer(Uri.fromFile(file), "other");
                        emojiSoundPlayer.setStreamType(AudioManager.STREAM_MUSIC);
                        emojiSoundPlayer.play();
                    } catch (Exception e) {
                        FileLog.e(e);
                        if (emojiSoundPlayer != null) {
                            emojiSoundPlayer.releasePlayer(true);
                            emojiSoundPlayer = null;
                        }
                    }
                });
            } else {
                AndroidUtilities.runOnUIThread(() -> accountInstance.getFileLoader().loadFile(document, null, FileLoader.PRIORITY_NORMAL, 1));
            }
        });
    }

    private static long volumeBarLastTimeShown;
    public void checkVolumeBarUI() {
        if (isSilent) {
            return;
        }
        try {
            final long now = System.currentTimeMillis();
            if (Math.abs(now - volumeBarLastTimeShown) < 5000) {
                return;
            }
            AudioManager audioManager = (AudioManager) ApplicationLoader.applicationContext.getSystemService(Context.AUDIO_SERVICE);
            int stream = useFrontSpeaker ? AudioManager.STREAM_VOICE_CALL : AudioManager.STREAM_MUSIC;
            int volume = audioManager.getStreamVolume(stream);
            if (volume == 0) {
                audioManager.adjustStreamVolume(stream, volume, AudioManager.FLAG_SHOW_UI);
                volumeBarLastTimeShown = now;
            }
        } catch (Exception ignore) {}
    }

    private void setBluetoothScoOn(boolean scoOn) {
        AudioManager am = (AudioManager) ApplicationLoader.applicationContext.getSystemService(Context.AUDIO_SERVICE);
        if (SharedConfig.recordViaSco && !PermissionRequest.hasPermission(Manifest.permission.BLUETOOTH_CONNECT)) {
            SharedConfig.recordViaSco = false;
            SharedConfig.saveConfig();
        }
        if (am.isBluetoothScoAvailableOffCall() && SharedConfig.recordViaSco || !scoOn) {
            BluetoothAdapter btAdapter = BluetoothAdapter.getDefaultAdapter();
            try {
                if (btAdapter != null && btAdapter.getProfileConnectionState(BluetoothProfile.HEADSET) == BluetoothAdapter.STATE_CONNECTED || !scoOn) {
                    if (scoOn && !am.isBluetoothScoOn()) {
                        am.startBluetoothSco();
                    } else if (!scoOn && am.isBluetoothScoOn()) {
                        am.stopBluetoothSco();
                    }
                }
            } catch (SecurityException ignored) {
            } catch (Throwable e) {
                FileLog.e(e);
            }
        }
    }

    public boolean playMessage(final MessageObject messageObject) {
        return playMessage(messageObject, false);
    }

    public boolean playMessage(final MessageObject messageObject, boolean silent) {
        if (messageObject == null) {
            return false;
        }
        isSilent = silent;
        checkVolumeBarUI();
        if ((audioPlayer != null || videoPlayer != null) && isSamePlayingMessage(messageObject)) {
            if (isPaused) {
                resumeAudio(messageObject);
            }
            if (!SharedConfig.enabledRaiseTo(true)) {
                startRaiseToEarSensors(raiseChat);
            }
            return true;
        }
        if (!messageObject.isOut() && (messageObject.isContentUnread())) {
            MessagesController.getInstance(messageObject.currentAccount).markMessageContentAsRead(messageObject);
        }
        boolean notify = !playMusicAgain;
        MessageObject oldMessageObject = playingMessageObject;
        if (playingMessageObject != null) {
            notify = false;
            if (!playMusicAgain) {
                playingMessageObject.resetPlayingProgress();
                NotificationCenter.getInstance(playingMessageObject.currentAccount).postNotificationName(NotificationCenter.messagePlayingProgressDidChanged, playingMessageObject.getId(), 0);
            }
        }
        cleanupPlayer(notify, false);
        shouldSavePositionForCurrentAudio = null;
        lastSaveTime = 0;
        playMusicAgain = false;
        seekToProgressPending = 0;
        File file = null;
        boolean exists = false;
        if (messageObject.messageOwner.attachPath != null && messageObject.messageOwner.attachPath.length() > 0) {
            file = new File(messageObject.messageOwner.attachPath);
            exists = file.exists();
            if (!exists) {
                file = null;
            }
        }
        final File cacheFile = file != null ? file : FileLoader.getInstance(messageObject.currentAccount).getPathToMessage(messageObject.messageOwner);
        boolean canStream = SharedConfig.streamMedia && (messageObject.isMusic() || messageObject.isRoundVideo() || messageObject.isVideo() && messageObject.canStreamVideo()) && !messageObject.shouldEncryptPhotoOrVideo() && !DialogObject.isEncryptedDialog(messageObject.getDialogId());
        if (cacheFile != file && !(exists = cacheFile.exists()) && !canStream) {
            FileLoader.getInstance(messageObject.currentAccount).loadFile(messageObject.getDocument(), messageObject, FileLoader.PRIORITY_LOW, messageObject.shouldEncryptPhotoOrVideo() ? 2 : 0);
            downloadingCurrentMessage = true;
            isPaused = false;
            lastProgress = 0;
            audioInfo = null;
            playingMessageObject = messageObject;
            if (canStartMusicPlayerService()) {
                Intent intent = new Intent(ApplicationLoader.applicationContext, MusicPlayerService.class);
                try {
                    /*if (Build.VERSION.SDK_INT >= 26) {
                        ApplicationLoader.applicationContext.startForegroundService(intent);
                    } else {*/
                    ApplicationLoader.applicationContext.startService(intent);
                    //}
                } catch (Throwable e) {
                    FileLog.e(e);
                }
            } else {
                Intent intent = new Intent(ApplicationLoader.applicationContext, MusicPlayerService.class);
                ApplicationLoader.applicationContext.stopService(intent);
            }
            NotificationCenter.getInstance(playingMessageObject.currentAccount).postNotificationName(NotificationCenter.messagePlayingPlayStateChanged, playingMessageObject.getId());
            return true;
        } else {
            downloadingCurrentMessage = false;
        }
        if (messageObject.isMusic()) {
            checkIsNextMusicFileDownloaded(messageObject.currentAccount);
        } else {
            checkIsNextVoiceFileDownloaded(messageObject.currentAccount);
        }
        if (currentAspectRatioFrameLayout != null) {
            isDrawingWasReady = false;
            currentAspectRatioFrameLayout.setDrawingReady(false);
        }
        boolean isVideo = messageObject.isVideo();
        if (messageObject.isRoundVideo() || isVideo) {
            FileLoader.getInstance(messageObject.currentAccount).setLoadingVideoForPlayer(messageObject.getDocument(), true);
            playerWasReady = false;
            boolean destroyAtEnd = !isVideo || messageObject.messageOwner.peer_id.channel_id == 0 && messageObject.audioProgress <= 0.1f;
            int[] playCount = isVideo && messageObject.getDuration() <= 30 ? new int[]{1} : null;
            clearPlaylist();
            videoPlayer = new VideoPlayer();
            videoPlayer.setLooping(silent);
            int tag = ++playerNum;
            videoPlayer.setDelegate(new VideoPlayer.VideoPlayerDelegate() {
                @Override
                public void onStateChanged(boolean playWhenReady, int playbackState) {
                    if (tag != playerNum) {
                        return;
                    }
                    updateVideoState(messageObject, playCount, destroyAtEnd, playWhenReady, playbackState);
                }

                @Override
                public void onError(VideoPlayer player, Exception e) {
                    FileLog.e(e);
                }

                @Override
                public void onVideoSizeChanged(int width, int height, int unappliedRotationDegrees, float pixelWidthHeightRatio) {
                    currentAspectRatioFrameLayoutRotation = unappliedRotationDegrees;
                    if (unappliedRotationDegrees == 90 || unappliedRotationDegrees == 270) {
                        int temp = width;
                        width = height;
                        height = temp;
                    }
                    currentAspectRatioFrameLayoutRatio = height == 0 ? 1 : (width * pixelWidthHeightRatio) / height;

                    if (currentAspectRatioFrameLayout != null) {
                        currentAspectRatioFrameLayout.setAspectRatio(currentAspectRatioFrameLayoutRatio, currentAspectRatioFrameLayoutRotation);
                    }
                }

                @Override
                public void onRenderedFirstFrame() {
                    if (currentAspectRatioFrameLayout != null && !currentAspectRatioFrameLayout.isDrawingReady()) {
                        isDrawingWasReady = true;
                        currentAspectRatioFrameLayout.setDrawingReady(true);
                        currentTextureViewContainer.setTag(1);
                        //if (currentTextureViewContainer != null && currentTextureViewContainer.getVisibility() != View.VISIBLE) {
                        //    currentTextureViewContainer.setVisibility(View.VISIBLE);
                        //}
                    }
                    if (videoPlayer != null && CastSync.isActive()) {
                        videoPlayer.setMute(true);
                    }
                }

                @Override
                public boolean onSurfaceDestroyed(SurfaceTexture surfaceTexture) {
                    if (videoPlayer == null) {
                        return false;
                    }
                    if (pipSwitchingState == 2) {
                        if (currentAspectRatioFrameLayout != null) {
                            if (isDrawingWasReady) {
                                currentAspectRatioFrameLayout.setDrawingReady(true);
                            }
                            if (currentAspectRatioFrameLayout.getParent() == null) {
                                currentTextureViewContainer.addView(currentAspectRatioFrameLayout);
                            }
                            if (currentTextureView.getSurfaceTexture() != surfaceTexture) {
                                currentTextureView.setSurfaceTexture(surfaceTexture);
                            }
                            videoPlayer.setTextureView(currentTextureView);
                        }
                        pipSwitchingState = 0;
                        return true;
                    } else if (pipSwitchingState == 1) {
                        if (baseActivity != null) {
                            if (pipRoundVideoView == null) {
                                try {
                                    pipRoundVideoView = new PipRoundVideoView();
                                    pipRoundVideoView.show(baseActivity, () -> cleanupPlayer(true, true));
                                } catch (Exception e) {
                                    pipRoundVideoView = null;
                                }
                            }
                            if (pipRoundVideoView != null) {
                                if (pipRoundVideoView.getTextureView().getSurfaceTexture() != surfaceTexture) {
                                    pipRoundVideoView.getTextureView().setSurfaceTexture(surfaceTexture);
                                }
                                videoPlayer.setTextureView(pipRoundVideoView.getTextureView());
                            }
                        }
                        pipSwitchingState = 0;
                        return true;
                    } else if (PhotoViewer.hasInstance() && PhotoViewer.getInstance().isInjectingVideoPlayer()) {
                        PhotoViewer.getInstance().injectVideoPlayerSurface(surfaceTexture);
                        return true;
                    }
                    return false;
                }

                @Override
                public void onSurfaceTextureUpdated(SurfaceTexture surfaceTexture) {

                }
            });
            currentAspectRatioFrameLayoutReady = false;
            if (pipRoundVideoView != null || !MessagesController.getInstance(messageObject.currentAccount).isDialogVisible(messageObject.getDialogId(), messageObject.scheduled)) {
                if (pipRoundVideoView == null) {
                    try {
                        pipRoundVideoView = new PipRoundVideoView();
                        pipRoundVideoView.show(baseActivity, () -> cleanupPlayer(true, true));
                    } catch (Exception e) {
                        pipRoundVideoView = null;
                    }
                }
                if (pipRoundVideoView != null) {
                    videoPlayer.setTextureView(pipRoundVideoView.getTextureView());
                }
            } else if (currentTextureView != null) {
                videoPlayer.setTextureView(currentTextureView);
            }

            if (exists) {
                if (!messageObject.mediaExists && cacheFile != file) {
                    AndroidUtilities.runOnUIThread(() -> NotificationCenter.getInstance(messageObject.currentAccount).postNotificationName(NotificationCenter.fileLoaded, FileLoader.getAttachFileName(messageObject.getDocument()), cacheFile));
                }
                videoPlayer.preparePlayer(Uri.fromFile(cacheFile), "other");
            } else {
                try {
                    int reference = FileLoader.getInstance(messageObject.currentAccount).getFileReference(messageObject);
                    TLRPC.Document document = messageObject.getDocument();
                    String params = "?account=" + messageObject.currentAccount +
                            "&id=" + document.id +
                            "&hash=" + document.access_hash +
                            "&dc=" + document.dc_id +
                            "&size=" + document.size +
                            "&mime=" + URLEncoder.encode(document.mime_type, "UTF-8") +
                            "&rid=" + reference +
                            "&name=" + URLEncoder.encode(FileLoader.getDocumentFileName(document), "UTF-8") +
                            "&reference=" + Utilities.bytesToHex(document.file_reference != null ? document.file_reference : new byte[0]);
                    Uri uri = Uri.parse("tg://" + messageObject.getFileName() + params);
                    videoPlayer.preparePlayer(uri, "other");
                } catch (Exception e) {
                    FileLog.e(e);
                }
            }
            if (messageObject.isRoundVideo()) {
                videoPlayer.setStreamType(useFrontSpeaker ? AudioManager.STREAM_VOICE_CALL : AudioManager.STREAM_MUSIC);
                if (Math.abs(currentPlaybackSpeed - 1.0f) > 0.001f) {
                    videoPlayer.setPlaybackSpeed(Math.round(currentPlaybackSpeed * 10f) / 10f);
                }

                if (messageObject.forceSeekTo >= 0) {
                    messageObject.audioProgress = seekToProgressPending = messageObject.forceSeekTo;
                    messageObject.forceSeekTo = -1;
                }
            } else {
                videoPlayer.setStreamType(AudioManager.STREAM_MUSIC);
            }
        } else {
            if (pipRoundVideoView != null) {
                pipRoundVideoView.close(true);
                pipRoundVideoView = null;
            }
            try {
                audioPlayer = new VideoPlayer();
                int tag = ++playerNum;
                audioPlayer.setDelegate(new VideoPlayer.VideoPlayerDelegate() {
                    @Override
                    public void onStateChanged(boolean playWhenReady, int playbackState) {
                        if (tag != playerNum) {
                            return;
                        }
                        if (playbackState == ExoPlayer.STATE_ENDED || (playbackState == ExoPlayer.STATE_IDLE || playbackState == ExoPlayer.STATE_BUFFERING) && playWhenReady && messageObject.audioProgress >= 0.999f) {
                            messageObject.audioProgress = 1f;
                            NotificationCenter.getInstance(messageObject.currentAccount).postNotificationName(NotificationCenter.messagePlayingProgressDidChanged, messageObject.getId(), 0);
                            if (!playlist.isEmpty() && (playlist.size() > 1 || !messageObject.isVoice())) {
                                playNextMessageWithoutOrder(true);
                            } else {
                                cleanupPlayer(true, hasNoNextVoiceOrRoundVideoMessage(), messageObject.isVoice(), false);
                            }
                        } else if (audioPlayer != null && seekToProgressPending != 0 && (playbackState == ExoPlayer.STATE_READY || playbackState == ExoPlayer.STATE_IDLE)) {
                            int seekTo = (int) (audioPlayer.getDuration() * seekToProgressPending);
                            audioPlayer.seekTo(seekTo);
                            lastProgress = seekTo;
                            seekToProgressPending = 0;
                        }
                        if (audioPlayer != null && CastSync.isActive()) {
                            audioPlayer.setMute(true);
                        }
                    }

                    @Override
                    public void onError(VideoPlayer player, Exception e) {

                    }

                    @Override
                    public void onVideoSizeChanged(int width, int height, int unappliedRotationDegrees, float pixelWidthHeightRatio) {

                    }

                    @Override
                    public void onRenderedFirstFrame() {
                    }

                    @Override
                    public void onSurfaceTextureUpdated(SurfaceTexture surfaceTexture) {

                    }

                    @Override
                    public boolean onSurfaceDestroyed(SurfaceTexture surfaceTexture) {
                        return false;
                    }
                });
                audioPlayer.setAudioVisualizerDelegate(new VideoPlayer.AudioVisualizerDelegate() {
                    @Override
                    public void onVisualizerUpdate(boolean playing, boolean animate, float[] values) {
                        Theme.getCurrentAudiVisualizerDrawable().setWaveform(playing, animate, values);
                    }

                    @Override
                    public boolean needUpdate() {
                        return Theme.getCurrentAudiVisualizerDrawable().getParentView() != null;
                    }
                });
                if (exists) {
                    if (!messageObject.mediaExists && cacheFile != file) {
                        AndroidUtilities.runOnUIThread(() -> NotificationCenter.getInstance(messageObject.currentAccount).postNotificationName(NotificationCenter.fileLoaded, FileLoader.getAttachFileName(messageObject.getDocument()), cacheFile));
                    }
                    audioPlayer.preparePlayer(Uri.fromFile(cacheFile), "other");
                    isStreamingCurrentAudio = false;
                } else {
                    int reference = FileLoader.getInstance(messageObject.currentAccount).getFileReference(messageObject);
                    TLRPC.Document document = messageObject.getDocument();
                    String params = "?account=" + messageObject.currentAccount +
                            "&id=" + document.id +
                            "&hash=" + document.access_hash +
                            "&dc=" + document.dc_id +
                            "&size=" + document.size +
                            "&mime=" + URLEncoder.encode(document.mime_type, "UTF-8") +
                            "&rid=" + reference +
                            "&name=" + URLEncoder.encode(FileLoader.getDocumentFileName(document), "UTF-8") +
                            "&reference=" + Utilities.bytesToHex(document.file_reference != null ? document.file_reference : new byte[0]);
                    Uri uri = Uri.parse("tg://" + messageObject.getFileName() + params);
                    audioPlayer.preparePlayer(uri, "other");
                    isStreamingCurrentAudio = true;
                }
                if (messageObject.isVoice()) {
                    String name = messageObject.getFileName();
                    if (name != null && messageObject.getDuration() >= 5 * 60) {
                        SharedPreferences preferences = ApplicationLoader.applicationContext.getSharedPreferences("media_saved_pos", Activity.MODE_PRIVATE);
                        float pos = preferences.getFloat(name, -1);
                        if (pos > 0 && pos < 0.99f) {
                            messageObject.audioProgress = seekToProgressPending = pos;
                        }
                        shouldSavePositionForCurrentAudio = name;
                    }
                    if (Math.abs(currentPlaybackSpeed - 1.0f) > 0.001f) {
                        audioPlayer.setPlaybackSpeed(Math.round(currentPlaybackSpeed * 10f) / 10f);
                    }
                    audioInfo = null;
                    clearPlaylist();
                } else {
                    try {
                        audioInfo = AudioInfo.getAudioInfo(cacheFile);
                    } catch (Exception e) {
                        FileLog.e(e);
                    }
                    String name = messageObject.getFileName();
                    if (!TextUtils.isEmpty(name) && messageObject.getDuration() >= 10 * 60) {
                        SharedPreferences preferences = ApplicationLoader.applicationContext.getSharedPreferences("media_saved_pos", Activity.MODE_PRIVATE);
                        float pos = preferences.getFloat(name, -1);
                        if (pos > 0 && pos < 0.999f) {
                            messageObject.audioProgress = seekToProgressPending = pos;
                        }
                        shouldSavePositionForCurrentAudio = name;
                        if (Math.abs(currentMusicPlaybackSpeed - 1.0f) > 0.001f) {
                            audioPlayer.setPlaybackSpeed(Math.round(currentMusicPlaybackSpeed * 10f) / 10f);
                        }
                    }
                }
                if (messageObject.forceSeekTo >= 0) {
                    messageObject.audioProgress = seekToProgressPending = messageObject.forceSeekTo;
                    messageObject.forceSeekTo = -1;
                }
                audioPlayer.setStreamType(useFrontSpeaker ? AudioManager.STREAM_VOICE_CALL : AudioManager.STREAM_MUSIC);
                audioPlayer.play();
                if (!messageObject.isVoice()) {
                    if (audioVolumeAnimator != null) {
                        audioVolumeAnimator.removeAllListeners();
                        audioVolumeAnimator.cancel();
                    }
                    audioVolumeAnimator = ValueAnimator.ofFloat(audioVolume, 1f);
                    audioVolumeAnimator.addUpdateListener(audioVolumeUpdateListener);
                    audioVolumeAnimator.setDuration(300);
                    audioVolumeAnimator.start();
                } else {
                    audioVolume = 1f;
                    setPlayerVolume();
                }
            } catch (Exception e) {
                FileLog.e(e);
                NotificationCenter.getInstance(messageObject.currentAccount).postNotificationName(NotificationCenter.messagePlayingPlayStateChanged, playingMessageObject != null ? playingMessageObject.getId() : 0);
                if (audioPlayer != null) {
                    audioPlayer.releasePlayer(true);
                    audioPlayer = null;
                    Theme.unrefAudioVisualizeDrawable(playingMessageObject);
                    isPaused = false;
                    playingMessageObject = null;
                    downloadingCurrentMessage = false;
                }
                return false;
            }
        }
        checkAudioFocus(messageObject);
        setPlayerVolume();

        isPaused = false;
        lastProgress = 0;
        playingMessageObject = messageObject;
        if (!SharedConfig.enabledRaiseTo(true)) {
            startRaiseToEarSensors(raiseChat);
        }
        if (!ApplicationLoader.mainInterfacePaused && proximityWakeLock != null && !proximityWakeLock.isHeld() && (playingMessageObject.isVoice() || playingMessageObject.isRoundVideo()) && SharedConfig.enabledRaiseTo(false)) {
//            proximityWakeLock.acquire();
        }
        startProgressTimer(playingMessageObject);
        NotificationCenter.getInstance(messageObject.currentAccount).postNotificationName(NotificationCenter.messagePlayingDidStart, messageObject, oldMessageObject);

        if (videoPlayer != null) {
            try {
                if (playingMessageObject.audioProgress != 0) {
                    long duration = videoPlayer.getDuration();
                    if (duration == C.TIME_UNSET) {
                        duration = (long) playingMessageObject.getDuration() * 1000;
                    }
                    int seekTo = (int) (duration * playingMessageObject.audioProgress);
                    if (playingMessageObject.audioProgressMs != 0) {
                        seekTo = playingMessageObject.audioProgressMs;
                        playingMessageObject.audioProgressMs = 0;
                    }
                    videoPlayer.seekTo(seekTo);
                }
            } catch (Exception e2) {
                playingMessageObject.audioProgress = 0;
                playingMessageObject.audioProgressSec = 0;
                NotificationCenter.getInstance(messageObject.currentAccount).postNotificationName(NotificationCenter.messagePlayingProgressDidChanged, playingMessageObject.getId(), 0);
                FileLog.e(e2);
            }
            videoPlayer.play();
        } else if (audioPlayer != null) {
            try {
                if (playingMessageObject.audioProgress != 0) {
                    long duration = audioPlayer.getDuration();
                    if (duration == C.TIME_UNSET) {
                        duration = (long) playingMessageObject.getDuration() * 1000;
                    }
                    int seekTo = (int) (duration * playingMessageObject.audioProgress);
                    audioPlayer.seekTo(seekTo);
                    if (!ignorePlayerUpdate) {
                        CastSync.seekTo(seekTo);
                    }
                }
            } catch (Exception e2) {
                playingMessageObject.resetPlayingProgress();
                NotificationCenter.getInstance(messageObject.currentAccount).postNotificationName(NotificationCenter.messagePlayingProgressDidChanged, playingMessageObject.getId(), 0);
                FileLog.e(e2);
            }
        }
        if (canStartMusicPlayerService()) {
            Intent intent = new Intent(ApplicationLoader.applicationContext, MusicPlayerService.class);
            try {
                /*if (Build.VERSION.SDK_INT >= 26) {
                    ApplicationLoader.applicationContext.startForegroundService(intent);
                } else {*/
                ApplicationLoader.applicationContext.startService(intent);
                //}
            } catch (Throwable e) {
                FileLog.e(e);
            }
        } else {
            Intent intent = new Intent(ApplicationLoader.applicationContext, MusicPlayerService.class);
            ApplicationLoader.applicationContext.stopService(intent);
        }

        try {
            CastSync.check(CastSync.TYPE_MUSIC);
            if (!ignorePlayerUpdate) {
                ChromecastController.getInstance().setCurrentMediaAndCastIfNeeded(getCurrentChromecastMedia());
                CastSync.setPlaying(true);
            }
        } catch (Exception e) {
            FileLog.e(e);
        }

        return true;
    }

    private boolean ignorePlayerUpdate;
    public void syncCastedPlayer() {
        if (playingMessageObject == null) return;

        ignorePlayerUpdate = true;

        if (CastSync.isActive() && !CastSync.isUpdatePending()) {
            final long castedPosition = CastSync.getPosition();
            final long currentPosition = getProgressMs(playingMessageObject);
            if (currentPosition >= 0 && castedPosition >= 0 && Math.abs(currentPosition - castedPosition) > 1000) {
                seekToProgressMs(playingMessageObject, castedPosition);
            }
            if (CastSync.isPlaying()) {
                playMessage(playingMessageObject);
            } else {
                pauseMessage(playingMessageObject);
            }
            setPlaybackSpeed(true, CastSync.getSpeed());
        }
        setPlayerVolume();

        ignorePlayerUpdate = false;
    }

    public long getCurrentPosition() {
        if (playingMessageObject == null) return -1;
        return getProgressMs(playingMessageObject);
    }

    private ChromecastMediaVariations getCurrentChromecastMedia() {
        if (playingMessageObject == null) {
            return null;
        }

        final String title = playingMessageObject.getMusicTitle();
        final String subtitle = playingMessageObject.getMusicAuthor();
        final TLRPC.Document document = playingMessageObject.getDocument();

        if (playingMessageObject.isRoundVideo() || playingMessageObject.isVideo() || playingMessageObject.isMusic()) {
            File file = null;
            if (playingMessageObject.attachPathExists && playingMessageObject.messageOwner != null) {
                file = new File(playingMessageObject.messageOwner.attachPath);
            }
            if (file == null || !file.exists()) {
                file = FileLoader.getInstance(playingMessageObject.currentAccount).getPathToMessage(playingMessageObject.messageOwner);;
            }
            if (file != null && file.exists()) {
                final String mime = playingMessageObject.getMimeType();
                final Uri uri = Uri.parse("file://" + file.getAbsolutePath());

                final MediaMetadata metadata = new MediaMetadata();
                if (audioInfo != null) {
                    if (!TextUtils.isEmpty(audioInfo.getTitle())) {
                        metadata.putString(MediaMetadata.KEY_TITLE, audioInfo.getTitle());
                    }
                    if (!TextUtils.isEmpty(audioInfo.getArtist())) {
                        metadata.putString(MediaMetadata.KEY_ARTIST, audioInfo.getArtist());
                    }
                    if (!TextUtils.isEmpty(audioInfo.getAlbum())) {
                        metadata.putString(MediaMetadata.KEY_ALBUM_TITLE, audioInfo.getAlbum());
                    }
                    if (!TextUtils.isEmpty(audioInfo.getAlbumArtist())) {
                        metadata.putString(MediaMetadata.KEY_ALBUM_ARTIST, audioInfo.getAlbumArtist());
                    }
                    if (!TextUtils.isEmpty(audioInfo.getComposer())) {
                        metadata.putString(MediaMetadata.KEY_COMPOSER, audioInfo.getComposer());
                    }
                    if (audioInfo.getDisc() != 0) {
                        metadata.putInt(MediaMetadata.KEY_DISC_NUMBER, (int) audioInfo.getDisc());
                    }
                    if (audioInfo.getTrack() != 0) {
                        metadata.putInt(MediaMetadata.KEY_TRACK_NUMBER, (int) audioInfo.getTrack());
                    }
                    if (audioInfo.getCover() != null) {
                        File coverFile = audioInfo.getCoverFile();
                        if (coverFile == null || !coverFile.exists()) {
                            coverFile = StoryEntry.makeCacheFile(UserConfig.selectedAccount, "jpg");
                            FileOutputStream stream = null;
                            try {
                                audioInfo.getCover().compress(Bitmap.CompressFormat.JPEG, 80, stream = new FileOutputStream(coverFile));
                            } catch (Exception e) {
                                FileLog.e(e);
                                coverFile = null;
                            } finally {
                                if (stream != null) {
                                    try {
                                        stream.close();
                                    } catch (Exception e2) {
                                        FileLog.e(e2);
                                    }
                                }
                            }
                            audioInfo.setCoverFile(coverFile);
                        }
                        if (coverFile != null && coverFile.exists()) {
                            final String path = ChromecastController.getInstance().setCover(coverFile);
                            metadata.addImage(new WebImage(Uri.parse(ChromecastFileServer.getUrlToSource(ChromecastFileServer.getHost(), path))));
                        }
                    }
                }
                final ChromecastMedia media = ChromecastMedia.Builder.fromUri(uri, "/player_" + playingMessageObject.getId(), mime)
                    .setTitle(title)
                    .setSubtitle(subtitle)
                    .setMetadata(metadata)
                    .build();

                return ChromecastMediaVariations.of(media);
            }
        }

        if (videoPlayer != null) {
            return videoPlayer.getCurrentChromecastMedia((document != null ? document.id : playingMessageObject.getId()) + "", title, subtitle);
        }

        if (audioPlayer != null) {
            return audioPlayer.getCurrentChromecastMedia((document != null ? document.id : playingMessageObject.getId()) + "", title, subtitle);
        }

        return null;
    }

    private boolean canStartMusicPlayerService() {
        return playingMessageObject != null && (playingMessageObject.isMusic() || playingMessageObject.isVoice() || playingMessageObject.isRoundVideo()) && !playingMessageObject.isVoiceOnce() && !playingMessageObject.isRoundOnce();
    }
    
    public void updateSilent(boolean value) {
        isSilent = value;
        if (videoPlayer != null) {
            videoPlayer.setLooping(value);
        }
        setPlayerVolume();
        checkVolumeBarUI();
        if (playingMessageObject != null) {
            NotificationCenter.getInstance(playingMessageObject.currentAccount).postNotificationName(NotificationCenter.messagePlayingPlayStateChanged, playingMessageObject != null ? playingMessageObject.getId() : 0);
        }
    }

    public AudioInfo getAudioInfo() {
        return audioInfo;
    }

    public void setPlaybackOrderType(int type) {
        boolean oldShuffle = SharedConfig.shuffleMusic;
        SharedConfig.setPlaybackOrderType(type);
        if (oldShuffle != SharedConfig.shuffleMusic) {
            if (SharedConfig.shuffleMusic) {
                buildShuffledPlayList();
            } else {
                if (playingMessageObject != null) {
                    currentPlaylistNum = playlist.indexOf(playingMessageObject);
                    if (currentPlaylistNum == -1) {
                        clearPlaylist();
                        cleanupPlayer(true, true);
                    }
                }
            }
        }
    }

    public boolean isStreamingCurrentAudio() {
        return isStreamingCurrentAudio;
    }

    public boolean isCurrentPlayer(VideoPlayer player) {
        return videoPlayer == player || audioPlayer == player;
    }

    public void tryResumePausedAudio() {
        MessageObject message = getPlayingMessageObject();
        if (message!= null && isMessagePaused() && wasPlayingAudioBeforePause && (message.isVoice() || message.isMusic())) {
            playMessage(message);
        }
        wasPlayingAudioBeforePause = false;
    }

    public boolean pauseMessage(MessageObject messageObject) {
        if (audioPlayer == null && videoPlayer == null || messageObject == null || playingMessageObject == null || !isSamePlayingMessage(messageObject)) {
            return false;
        }
        stopProgressTimer();
        try {
            if (audioPlayer != null) {
                if (!CastSync.isActive() && !playingMessageObject.isVoice() && (playingMessageObject.getDuration() * (1f - playingMessageObject.audioProgress) > 1) && LaunchActivity.isResumed) {
                    if (audioVolumeAnimator != null) {
                        audioVolumeAnimator.removeAllUpdateListeners();
                        audioVolumeAnimator.cancel();
                    }
                    audioVolumeAnimator = ValueAnimator.ofFloat(1f, 0);
                    audioVolumeAnimator.addUpdateListener(audioVolumeUpdateListener);
                    audioVolumeAnimator.setDuration(300);
                    audioVolumeAnimator.addListener(new AnimatorListenerAdapter() {
                        @Override
                        public void onAnimationEnd(Animator animation) {
                            if (audioPlayer != null) {
                                audioPlayer.pause();
                            }
                        }
                    });
                    audioVolumeAnimator.start();
                } else {
                    audioPlayer.pause();
                }
            } else if (videoPlayer != null) {
                videoPlayer.pause();
            }
            isPaused = true;
            NotificationCenter.getInstance(playingMessageObject.currentAccount).postNotificationName(NotificationCenter.messagePlayingPlayStateChanged, playingMessageObject.getId());
        } catch (Exception e) {
            FileLog.e(e);
            isPaused = false;
            return false;
        }

        try {
            CastSync.check(CastSync.TYPE_MUSIC);
            if (!ignorePlayerUpdate) {
                ChromecastController.getInstance().setCurrentMediaAndCastIfNeeded(getCurrentChromecastMedia());
                CastSync.setPlaying(false);
            }
        } catch (Exception e) {
            FileLog.e(e);
        }

        return true;
    }

    private boolean resumeAudio(MessageObject messageObject) {
        if (audioPlayer == null && videoPlayer == null || messageObject == null || playingMessageObject == null || !isSamePlayingMessage(messageObject)) {
            return false;
        }

        try {
            startProgressTimer(playingMessageObject);
            if (audioVolumeAnimator != null) {
                audioVolumeAnimator.removeAllListeners();
                audioVolumeAnimator.cancel();
            }
            if (!messageObject.isVoice() && !messageObject.isRoundVideo()) {
                audioVolumeAnimator = ValueAnimator.ofFloat(audioVolume, 1f);
                audioVolumeAnimator.addUpdateListener(audioVolumeUpdateListener);
                audioVolumeAnimator.setDuration(300);
                audioVolumeAnimator.start();
            } else {
                audioVolume = 1f;
                setPlayerVolume();
            }
            if (audioPlayer != null) {
                audioPlayer.play();
            } else if (videoPlayer != null) {
                videoPlayer.play();
            }
            checkAudioFocus(messageObject);
            isPaused = false;
            NotificationCenter.getInstance(playingMessageObject.currentAccount).postNotificationName(NotificationCenter.messagePlayingPlayStateChanged, playingMessageObject.getId());

            try {
                CastSync.check(CastSync.TYPE_MUSIC);
                if (!ignorePlayerUpdate) {
                    CastSync.setPlaying(true);
                }
            } catch (Exception e) {
                FileLog.e(e);
            }
        } catch (Exception e) {
            FileLog.e(e);
            return false;
        }
        return true;
    }

    public boolean isVideoDrawingReady() {
        return currentAspectRatioFrameLayout != null && currentAspectRatioFrameLayout.isDrawingReady();
    }

    public ArrayList<MessageObject> getPlaylist() {
        return playlist;
    }

    public boolean isPlayingMessage(MessageObject messageObject) {
        if (messageObject != null && messageObject.isRepostPreview) {
            return false;
        }
        if (audioPlayer == null && videoPlayer == null || messageObject == null || playingMessageObject == null) {
            return false;
        }
        if (playingMessageObject.eventId != 0 && playingMessageObject.eventId == messageObject.eventId) {
            return !downloadingCurrentMessage;
        }
        if (isSamePlayingMessage(messageObject)) {
            return !downloadingCurrentMessage;
        }
        //
        return false;
    }

    public boolean isPlayingMessageAndReadyToDraw(MessageObject messageObject) {
        return isDrawingWasReady && isPlayingMessage(messageObject);
    }

    public boolean isMessagePaused() {
        return isPaused || downloadingCurrentMessage;
    }

    public boolean isDownloadingCurrentMessage() {
        return downloadingCurrentMessage;
    }

    public void setReplyingMessage(MessageObject replyToMsg, MessageObject replyToTopMsg, TL_stories.StoryItem storyItem) {
        recordReplyingMsg = replyToMsg;
        recordReplyingTopMsg = replyToTopMsg;
        recordReplyingStory = storyItem;
    }

    public void requestRecordAudioFocus(boolean request) {
        if (request) {
            if (!hasRecordAudioFocus && SharedConfig.pauseMusicOnRecord) {
                int result = NotificationsController.audioManager.requestAudioFocus(audioRecordFocusChangedListener, AudioManager.STREAM_MUSIC, AudioManager.AUDIOFOCUS_GAIN_TRANSIENT);
                if (result == AudioManager.AUDIOFOCUS_REQUEST_GRANTED) {
                    hasRecordAudioFocus = true;
                }
            }
        } else {
            if (hasRecordAudioFocus) {
                NotificationsController.audioManager.abandonAudioFocus(audioRecordFocusChangedListener);
                hasRecordAudioFocus = false;
            }
        }
    }

    public void prepareResumedRecording(int currentAccount, MediaDataController.DraftVoice draft, long dialogId, MessageObject replyToMsg, MessageObject replyToTopMsg, TL_stories.StoryItem replyStory, int guid, String query_shortcut, int query_shortcut_id) {
        manualRecording = false;
        requestRecordAudioFocus(true);
        recordQueue.cancelRunnable(recordStartRunnable);
        recordQueue.postRunnable(() -> {
            setBluetoothScoOn(true);
            sendAfterDone = 0;
            recordingAudio = new TLRPC.TL_document();
            recordingGuid = guid;
            recordingAudio.dc_id = Integer.MIN_VALUE;
            recordingAudio.id = draft.id;
            recordingAudio.user_id = UserConfig.getInstance(currentAccount).getClientUserId();
            recordingAudio.mime_type = "audio/ogg";
            recordingAudio.file_reference = new byte[0];
            SharedConfig.saveConfig();

            recordingAudioFile = new File(draft.path) {
                @Override
                public boolean delete() {
                    if (BuildVars.LOGS_ENABLED) {
                        FileLog.e("delete voice file");
                    }
                    return super.delete();
                }
            };
            FileLoader.getDirectory(FileLoader.MEDIA_DIR_CACHE).mkdirs();
            if (BuildVars.LOGS_ENABLED) {
                FileLog.d("start recording internal " + recordingAudioFile.getPath() + " " + recordingAudioFile.exists());
            }
            AutoDeleteMediaTask.lockFile(recordingAudioFile);
            try {
                audioRecorderPaused = true;
                recordTimeCount = draft.recordTimeCount;
                writedFrame = draft.writedFrame;
                samplesCount = draft.samplesCount;
                recordSamples = draft.recordSamples;
                recordDialogId = dialogId;
                recordTopicId = replyToTopMsg == null ? 0 : MessageObject.getTopicId(recordingCurrentAccount, replyToTopMsg.messageOwner, false);
                recordingCurrentAccount = currentAccount;
                recordReplyingMsg = replyToMsg;
                recordReplyingTopMsg = replyToTopMsg;
                recordReplyingStory = replyStory;
                recordQuickReplyShortcut = query_shortcut;
                recordQuickReplyShortcutId = query_shortcut_id;
            } catch (Exception e) {
                FileLog.e(e);
                recordingAudio = null;
                AutoDeleteMediaTask.unlockFile(recordingAudioFile);
                recordingAudioFile.delete();
                recordingAudioFile = null;
                try {
                    audioRecorder.release();
                    audioRecorder = null;
                } catch (Exception e2) {
                    FileLog.e(e2);
                }
                setBluetoothScoOn(false);

                AndroidUtilities.runOnUIThread(() -> {
                    MediaDataController.getInstance(currentAccount).pushDraftVoiceMessage(dialogId, recordTopicId, null);
                    recordStartRunnable = null;
                });
                return;
            }

            final TLRPC.TL_document audioToSend = recordingAudio;
            final File recordingAudioFileToSend = recordingAudioFile;
            AndroidUtilities.runOnUIThread(() -> {
                boolean fileExist = recordingAudioFileToSend.exists();
                if (!fileExist && BuildVars.DEBUG_VERSION) {
                    FileLog.e(new RuntimeException("file not found :( recordTimeCount " + recordTimeCount + " writedFrames" + writedFrame));
                }
                audioToSend.date = ConnectionsManager.getInstance(recordingCurrentAccount).getCurrentTime();
                audioToSend.size = (int) recordingAudioFileToSend.length();
                TLRPC.TL_documentAttributeAudio attributeAudio = new TLRPC.TL_documentAttributeAudio();
                attributeAudio.voice = true;
                attributeAudio.waveform = getWaveform2(recordSamples, recordSamples.length);
                if (attributeAudio.waveform != null) {
                    attributeAudio.flags |= 4;
                }
                attributeAudio.duration = recordTimeCount / 1000.0;
                audioToSend.attributes.clear();
                audioToSend.attributes.add(attributeAudio);
                NotificationCenter.getInstance(recordingCurrentAccount).postNotificationName(NotificationCenter.recordPaused);
                NotificationCenter.getInstance(recordingCurrentAccount).postNotificationName(NotificationCenter.audioDidSent, recordingGuid, audioToSend, recordingAudioFileToSend.getAbsolutePath(), true);
            });
        });
    }

    public boolean isRecordingPaused() {
        return audioRecorderPaused;
    }

    public void toggleRecordingPause(boolean voiceOnce) {
        recordQueue.postRunnable(() -> {
            if (recordingAudio == null || recordingAudioFile == null) {
                return;
            }
            audioRecorderPaused = !audioRecorderPaused;
            final boolean isPaused = audioRecorderPaused;
            if (isPaused) {
                if (audioRecorder == null) {
                    return;
                }
                sendAfterDone = 4;
                audioRecorder.stop();
                audioRecorder.release();
                audioRecorder = null;
                recordQueue.postRunnable(() -> {
                    stopRecord(true);

                    final TLRPC.TL_document audioToSend = recordingAudio;
                    final File recordingAudioFileToSend = recordingAudioFile;
                    if (recordingAudio == null || recordingAudioFile == null) {
                        return;
                    }
                    AndroidUtilities.runOnUIThread(() -> {
                        boolean fileExist = recordingAudioFileToSend.exists();
                        if (!fileExist && BuildVars.DEBUG_VERSION) {
                            FileLog.e(new RuntimeException("file not found :( recordTimeCount " + recordTimeCount + " writedFrames" + writedFrame));
                        }
                        if (fileExist) {
                            MediaDataController.getInstance(recordingCurrentAccount).pushDraftVoiceMessage(recordDialogId, recordTopicId, MediaDataController.DraftVoice.of(this, recordingAudioFileToSend.getAbsolutePath(), voiceOnce));
                        }
                        audioToSend.date = ConnectionsManager.getInstance(recordingCurrentAccount).getCurrentTime();
                        audioToSend.size = (int) recordingAudioFileToSend.length();
                        TLRPC.TL_documentAttributeAudio attributeAudio = new TLRPC.TL_documentAttributeAudio();
                        attributeAudio.voice = true;
                        attributeAudio.waveform = getWaveform2(recordSamples, recordSamples.length);
                        if (attributeAudio.waveform != null) {
                            attributeAudio.flags |= 4;
                        }
                        attributeAudio.duration = recordTimeCount / 1000.0;
                        audioToSend.attributes.clear();
                        audioToSend.attributes.add(attributeAudio);
                        NotificationCenter.getInstance(recordingCurrentAccount).postNotificationName(NotificationCenter.recordPaused);
                        NotificationCenter.getInstance(recordingCurrentAccount).postNotificationName(NotificationCenter.audioDidSent, recordingGuid, audioToSend, recordingAudioFileToSend.getAbsolutePath());
                        requestRecordAudioFocus(false);
                    });
                });
            } else {
                recordQueue.cancelRunnable(recordRunnable);
                recordQueue.postRunnable(() -> {
                    if (resumeRecord(recordingAudioFile.getPath(), sampleRate) == 0) {
                        AndroidUtilities.runOnUIThread(() -> {
                            recordStartRunnable = null;
                            NotificationCenter.getInstance(recordingCurrentAccount).postNotificationName(NotificationCenter.recordStartError, recordingGuid);
                        });
                        if (BuildVars.LOGS_ENABLED) {
                            FileLog.d("cant resume encoder");
                        }
                        return;
                    }

                    AndroidUtilities.runOnUIThread(() -> {
                        requestRecordAudioFocus(true);
                        MediaDataController.getInstance(recordingCurrentAccount).pushDraftVoiceMessage(recordDialogId, recordTopicId, null);

                        audioRecorder = new AudioRecord(MediaRecorder.AudioSource.DEFAULT, sampleRate, AudioFormat.CHANNEL_IN_MONO, AudioFormat.ENCODING_PCM_16BIT, recordBufferSize);
                        recordStartTime = System.currentTimeMillis();
                        fileBuffer.rewind();
                        audioRecorder.startRecording();
                        recordQueue.postRunnable(recordRunnable);

                        NotificationCenter.getInstance(recordingCurrentAccount).postNotificationName(NotificationCenter.recordResumed);
                    });
                });
            }
        });
    }

    public void startRecording(int currentAccount, long dialogId, MessageObject replyToMsg, MessageObject replyToTopMsg, TL_stories.StoryItem replyStory, int guid, boolean manual, String quick_shortcut, int quick_shortcut_id) {
        boolean paused = false;
        if (playingMessageObject != null && isPlayingMessage(playingMessageObject) && !isMessagePaused()) {
            paused = true;
        }
        manualRecording = manual;
        requestRecordAudioFocus(true);

        if (!NekoConfig.disableVibration.Bool()) {
            try {
                feedbackView.performHapticFeedback(HapticFeedbackConstants.KEYBOARD_TAP, HapticFeedbackConstants.FLAG_IGNORE_GLOBAL_SETTING);
            } catch (Exception ignore) {}
        }

        recordQueue.postRunnable(recordStartRunnable = () -> {
            if (audioRecorder != null) {
                AndroidUtilities.runOnUIThread(() -> {
                    recordStartRunnable = null;
                    NotificationCenter.getInstance(currentAccount).postNotificationName(NotificationCenter.recordStartError, guid);
                });
                return;
            }

            setBluetoothScoOn(true);


            sendAfterDone = 0;
            recordingAudio = new TLRPC.TL_document();
            recordingGuid = guid;
            recordingAudio.file_reference = new byte[0];
            recordingAudio.dc_id = Integer.MIN_VALUE;
            recordingAudio.id = SharedConfig.getLastLocalId();
            recordingAudio.user_id = UserConfig.getInstance(currentAccount).getClientUserId();
            recordingAudio.mime_type = "audio/ogg";
            recordingAudio.file_reference = new byte[0];
            SharedConfig.saveConfig();

            recordingAudioFile = new File(FileLoader.getDirectory(FileLoader.MEDIA_DIR_AUDIO), System.currentTimeMillis() + "_" + FileLoader.getAttachFileName(recordingAudio)) {
                @Override
                public boolean delete() {
                    if (BuildVars.LOGS_ENABLED) {
                        FileLog.e("delete voice file");
                    }
                    return super.delete();
                }
            };
            FileLoader.getDirectory(FileLoader.MEDIA_DIR_CACHE).mkdirs();
            if (BuildVars.LOGS_ENABLED) {
                FileLog.d("start recording internal " + recordingAudioFile.getPath() + " " + recordingAudioFile.exists());
            }
            AutoDeleteMediaTask.lockFile(recordingAudioFile);
            try {
                if (startRecord(recordingAudioFile.getPath(), sampleRate) == 0) {
                    AndroidUtilities.runOnUIThread(() -> {
                        recordStartRunnable = null;
                        NotificationCenter.getInstance(currentAccount).postNotificationName(NotificationCenter.recordStartError, guid);
                    });
                    if (BuildVars.LOGS_ENABLED) {
                        FileLog.d("cant init encoder");
                    }
                    return;
                }

                audioRecorderPaused = false;
                audioRecorder = new AudioRecord(MediaRecorder.AudioSource.DEFAULT, sampleRate, AudioFormat.CHANNEL_IN_MONO, AudioFormat.ENCODING_PCM_16BIT, recordBufferSize);
                recordStartTime = System.currentTimeMillis();
                recordTimeCount = 0;
                writedFrame = 0;
                samplesCount = 0;
                recordDialogId = dialogId;
                recordTopicId = replyToTopMsg == null ? 0 : MessageObject.getTopicId(recordingCurrentAccount, replyToTopMsg.messageOwner, false);
                recordingCurrentAccount = currentAccount;
                recordReplyingMsg = replyToMsg;
                recordReplyingTopMsg = replyToTopMsg;
                recordReplyingStory = replyStory;
                recordQuickReplyShortcut = quick_shortcut;
                recordQuickReplyShortcutId = quick_shortcut_id;
                fileBuffer.rewind();
                AudioEnhance.INSTANCE.initVoiceEnhance(audioRecorder);

                audioRecorder.startRecording();
            } catch (Exception e) {
                FileLog.e(e);
                recordingAudio = null;
                stopRecord(false);
                AutoDeleteMediaTask.unlockFile(recordingAudioFile);
                recordingAudioFile.delete();
                recordingAudioFile = null;
                try {
                    AudioEnhance.INSTANCE.releaseVoiceEnhance();
                    audioRecorder.release();
                    audioRecorder = null;
                } catch (Exception e2) {
                    FileLog.e(e2);
                }
                setBluetoothScoOn(false);

                AndroidUtilities.runOnUIThread(() -> {
                    recordStartRunnable = null;
                    NotificationCenter.getInstance(currentAccount).postNotificationName(NotificationCenter.recordStartError, guid);
                });
                return;
            }

            recordQueue.postRunnable(recordRunnable);
            AndroidUtilities.runOnUIThread(() -> {
                recordStartRunnable = null;
                NotificationCenter.getInstance(currentAccount).postNotificationName(NotificationCenter.recordStarted, guid, true);
            });
        }, paused ? 500 : 50);
    }

    public void generateWaveform(MessageObject messageObject) {
        final String id = messageObject.getId() + "_" + messageObject.getDialogId();
        final String path = FileLoader.getInstance(messageObject.currentAccount).getPathToMessage(messageObject.messageOwner).getAbsolutePath();
        if (generatingWaveform.containsKey(id)) {
            return;
        }
        generatingWaveform.put(id, messageObject);
        Utilities.globalQueue.postRunnable(() -> {
            final byte[] waveform;
            try {
                waveform = getWaveform(path);
            } catch (Exception e) {
                FileLog.e(e);
                return;
            }
            AndroidUtilities.runOnUIThread(() -> {
                MessageObject messageObject1 = generatingWaveform.remove(id);
                if (messageObject1 == null) {
                    return;
                }
                if (waveform != null && messageObject1.getDocument() != null) {
                    for (int a = 0; a < messageObject1.getDocument().attributes.size(); a++) {
                        TLRPC.DocumentAttribute attribute = messageObject1.getDocument().attributes.get(a);
                        if (attribute instanceof TLRPC.TL_documentAttributeAudio) {
                            attribute.waveform = waveform;
                            attribute.flags |= 4;
                            break;
                        }
                    }
                    TLRPC.TL_messages_messages messagesRes = new TLRPC.TL_messages_messages();
                    messagesRes.messages.add(messageObject1.messageOwner);
                    MessagesStorage.getInstance(messageObject1.currentAccount).putMessages(messagesRes, messageObject1.getDialogId(), -1, 0, false, messageObject.scheduled ? 1 : 0, 0);
                    ArrayList<MessageObject> arrayList = new ArrayList<>();
                    arrayList.add(messageObject1);
                    NotificationCenter.getInstance(messageObject1.currentAccount).postNotificationName(NotificationCenter.replaceMessagesObjects, messageObject1.getDialogId(), arrayList);
                }
            });
        });
    }

    public void cleanRecording(boolean delete) {
        recordingAudio = null;
        AutoDeleteMediaTask.unlockFile(recordingAudioFile);
        if (delete && recordingAudioFile != null) {
            try {
                recordingAudioFile.delete();
            } catch (Exception e) {
                FileLog.e(e);
            }
        }
        recordingAudioFile = null;
        manualRecording = false;
        raiseToEarRecord = false;
        ignoreOnPause = false;
    }

    private void stopRecordingInternal(final int send, boolean notify, int scheduleDate, boolean once, long payStars) {
        if (send != 0 && recordingAudioFile != null) {
            final TLRPC.TL_document audioToSend = recordingAudio;
            final File recordingAudioFileToSend = recordingAudioFile;
            if (BuildVars.LOGS_ENABLED) {
                FileLog.d("stop recording internal filename " + (recordingAudioFileToSend == null ? "null" : recordingAudioFileToSend.getPath()));
            }
            fileEncodingQueue.postRunnable(() -> {
                stopRecord(false);
                if (BuildVars.LOGS_ENABLED) {
                    FileLog.d("stop recording internal in queue " + (recordingAudioFileToSend == null ? "null" : recordingAudioFileToSend.exists() + " " + recordingAudioFileToSend.length()));
                }
                AndroidUtilities.runOnUIThread(() -> {
                    if (BuildVars.LOGS_ENABLED) {
                        FileLog.d("stop recording internal " + (recordingAudioFileToSend == null ? "null" : recordingAudioFileToSend.exists() + " " + recordingAudioFileToSend.length() + " " + " recordTimeCount " + recordTimeCount + " writedFrames" + writedFrame));
                    }
                    boolean fileExist = recordingAudioFileToSend != null && recordingAudioFileToSend.exists();
                    if (!fileExist && BuildVars.DEBUG_VERSION) {
                        FileLog.e(new RuntimeException("file not found :( recordTimeCount " + recordTimeCount + " writedFrames" + writedFrame));
                    }
                    MediaDataController.getInstance(recordingCurrentAccount).pushDraftVoiceMessage(recordDialogId, recordTopicId, null);
                    audioToSend.date = ConnectionsManager.getInstance(recordingCurrentAccount).getCurrentTime();
                    audioToSend.size = recordingAudioFileToSend == null ? 0 : (int) recordingAudioFileToSend.length();
                    TLRPC.TL_documentAttributeAudio attributeAudio = new TLRPC.TL_documentAttributeAudio();
                    attributeAudio.voice = true;
                    attributeAudio.waveform = getWaveform2(recordSamples, recordSamples.length);
                    if (attributeAudio.waveform != null) {
                        attributeAudio.flags |= 4;
                    }
                    long duration = recordTimeCount;
                    attributeAudio.duration = recordTimeCount / 1000.0;
                    audioToSend.attributes.clear();
                    audioToSend.attributes.add(attributeAudio);
                    if (duration > 700) {
                        NotificationCenter.getInstance(recordingCurrentAccount).postNotificationName(NotificationCenter.beforeAudioDidSent, recordingGuid, send == 2 ? audioToSend : null, send == 2 ? recordingAudioFileToSend.getAbsolutePath() : null);
                        if (send == 1) {
                            SendMessagesHelper.SendMessageParams params = SendMessagesHelper.SendMessageParams.of(audioToSend, null, recordingAudioFileToSend.getAbsolutePath(), recordDialogId, recordReplyingMsg, recordReplyingTopMsg, null, null, null, null, notify, scheduleDate, once ? 0x7FFFFFFF : 0, null, null, false);
                            params.replyToStoryItem = recordReplyingStory;
                            params.quick_reply_shortcut = recordQuickReplyShortcut;
                            params.quick_reply_shortcut_id = recordQuickReplyShortcutId;
                            params.payStars = payStars;
                            SendMessagesHelper.getInstance(recordingCurrentAccount).sendMessage(params);
                        }
                        NotificationCenter.getInstance(recordingCurrentAccount).postNotificationName(NotificationCenter.audioDidSent, recordingGuid, send == 2 ? audioToSend : null, send == 2 ? recordingAudioFileToSend.getAbsolutePath() : null);
                    } else {
                        NotificationCenter.getInstance(recordingCurrentAccount).postNotificationName(NotificationCenter.audioRecordTooShort, recordingGuid, false, (int) duration);
                        if (recordingAudioFileToSend != null) {
                            AutoDeleteMediaTask.unlockFile(recordingAudioFileToSend);
                            recordingAudioFileToSend.delete();
                        }
                    }
                    requestRecordAudioFocus(false);
                });
            });
        } else {
            AutoDeleteMediaTask.unlockFile(recordingAudioFile);
            if (recordingAudioFile != null) {
                recordingAudioFile.delete();
            }
            requestRecordAudioFocus(false);
        }
        try {
            AudioEnhance.INSTANCE.releaseVoiceEnhance();
            if (audioRecorder != null) {
                audioRecorder.release();
                audioRecorder = null;
            }
        } catch (Exception e) {
            FileLog.e(e);
        }
        recordingAudio = null;
        recordingAudioFile = null;
        manualRecording = false;
        raiseToEarRecord = false;
        ignoreOnPause = false;
    }

    public void stopRecording(final int send, boolean notify, int scheduleDate, boolean once, long payStars) {
        if (recordStartRunnable != null) {
            recordQueue.cancelRunnable(recordStartRunnable);
            recordStartRunnable = null;
        }
        recordQueue.postRunnable(() -> {
            if (sendAfterDone == 3) {
                sendAfterDone = 0;
                stopRecordingInternal(send, notify, scheduleDate, once, payStars);
                return;
            }
            if (audioRecorder == null) {
                recordingAudio = null;
                manualRecording = false;
                raiseToEarRecord = false;
                ignoreOnPause = false;
                return;
            }
            try {
                sendAfterDone = send;
                sendAfterDoneNotify = notify;
                sendAfterDoneScheduleDate = scheduleDate;
                sendAfterDoneOnce = once;
                sendAfterDonePayStars = payStars;
                audioRecorder.stop();
                setBluetoothScoOn(false);
            } catch (Exception e) {
                FileLog.e(e);
                if (recordingAudioFile != null) {
                    if (BuildVars.LOGS_ENABLED) {
                        FileLog.e("delete voice file");
                    }
                    recordingAudioFile.delete();
                }
            }
            if (send == 0) {
                stopRecordingInternal(0, false, 0, false, 0);
            }
            if (!NekoConfig.disableVibration.Bool()) {
                try {
                    feedbackView.performHapticFeedback(HapticFeedbackConstants.KEYBOARD_TAP, HapticFeedbackConstants.FLAG_IGNORE_GLOBAL_SETTING);
                } catch (Exception ignore) {}
            }
            AndroidUtilities.runOnUIThread(() -> NotificationCenter.getInstance(recordingCurrentAccount).postNotificationName(NotificationCenter.recordStopped, recordingGuid, send == 2 ? 1 : 0));
        });
    }

    private static class MediaLoader implements NotificationCenter.NotificationCenterDelegate {

        private AccountInstance currentAccount;
        private AlertDialog progressDialog;
        private ArrayList<MessageObject> messageObjects;
        private HashMap<String, MessageObject> loadingMessageObjects = new HashMap<>();
        private float finishedProgress;
        private boolean cancelled;
        private boolean finished;
        private int copiedFiles;
        private CountDownLatch waitingForFile;
        private MessagesStorage.IntCallback onFinishRunnable;
        private boolean isMusic;

        private final int notificationId;

        public MediaLoader(Context context, AccountInstance accountInstance, ArrayList<MessageObject> messages, MessagesStorage.IntCallback onFinish) {
            notificationId = SaveToDownloadReceiver.createNotificationId();
            currentAccount = accountInstance;
            messageObjects = messages;
            onFinishRunnable = onFinish;
            isMusic = messages.get(0).isMusic();
            currentAccount.getNotificationCenter().addObserver(this, NotificationCenter.fileLoaded);
            currentAccount.getNotificationCenter().addObserver(this, NotificationCenter.fileLoadProgressChanged);
            currentAccount.getNotificationCenter().addObserver(this, NotificationCenter.fileLoadFailed);
            final Theme.ResourcesProvider resourcesProvider = PhotoViewer.getInstance().isVisible() ? new DarkThemeResourceProvider() : null;
            progressDialog = new AlertDialog(context, AlertDialog.ALERT_TYPE_LOADING, resourcesProvider);
            progressDialog.setMessage(LocaleController.getString(R.string.Loading));
            progressDialog.setCancelable(true);
            progressDialog.setCancelDialog(true);
            progressDialog.setOnCancelListener(d -> {
                cancelled = true;
            });
        }

        public void start(Context context) {
            AndroidUtilities.runOnUIThread(() -> {
                if (!finished) {
                    SaveToDownloadReceiver.showNotification(context, notificationId, messageObjects.size(), () -> cancelled = true);
                }
            }, 250);

            new Thread(() -> {
                try {
                    if (Build.VERSION.SDK_INT >= 29) {
                        for (int b = 0, N = messageObjects.size(); b < N; b++) {
                            MessageObject message = messageObjects.get(b);
                            String path = message.messageOwner.attachPath;
                            TLRPC.Document document = message.getDocument();
                            if (message.qualityToSave != null) {
                                document = message.qualityToSave;
                                path = null;
                            }
                            String name = FileLoader.getDocumentFileName(document);
                            if (path != null && path.length() > 0) {
                                File temp = new File(path);
                                if (!temp.exists()) {
                                    path = null;
                                }
                            }
                            if (TextUtils.isEmpty(path)) {
                                final FileLoader fileLoader = FileLoader.getInstance(currentAccount.getCurrentAccount());
                                final TLRPC.MessageMedia media = MessageObject.getMedia(message);
                                File file = null;
                                if (message.qualityToSave != null) {
                                    file = fileLoader.getPathToAttach(message.qualityToSave, null, false, true);
                                } else {
                                    file = fileLoader.getPathToMessage(message.messageOwner, true);
                                    if (media instanceof TLRPC.TL_messageMediaDocument) {
                                        final TLRPC.TL_messageMediaDocument mediaDocument = (TLRPC.TL_messageMediaDocument) media;
                                        if (!mediaDocument.alt_documents.isEmpty()) {
                                            file = fileLoader.getPathToAttach(mediaDocument.alt_documents.get(0), null, false, true);
                                        }
                                    }
                                }
                                path = file.toString();
                            }
                            File sourceFile = new File(path);
                            if (!sourceFile.exists()) {
                                waitingForFile = new CountDownLatch(1);
                                addMessageToLoad(message);
                                waitingForFile.await();
                            }
                            if (cancelled) {
                                break;
                            }
                            if (!sourceFile.exists()) {
                                sourceFile = FileLoader.getInstance(currentAccount.getCurrentAccount()).getPathToMessage(message.messageOwner);
                                FileLog.d("saving file: correcting path from " + path + " to " + (sourceFile == null ? null : sourceFile.getAbsolutePath()));
                            }
                            if (sourceFile != null && sourceFile.exists()) {
                                saveFileInternal(isMusic ? 3 : 2, sourceFile, name);
                                copiedFiles++;
                            }
                        }
                    } else {
                        File dir;
                        if (isMusic) {
                            dir = Environment.getExternalStoragePublicDirectory(Environment.DIRECTORY_MUSIC);
                        } else {
                            dir = Environment.getExternalStoragePublicDirectory(Environment.DIRECTORY_DOWNLOADS);
                        }
                        dir.mkdir();
                        for (int b = 0, N = messageObjects.size(); b < N; b++) {
                            MessageObject message = messageObjects.get(b);
                            TLRPC.Document document = message.getDocument();
                            if (message.qualityToSave != null) {
                                document = message.qualityToSave;
                            }
                            String name = FileLoader.getDocumentFileName(document);
                            File destFile = new File(dir, name);
                            if (destFile.exists()) {
                                int idx = name.lastIndexOf('.');
                                for (int a = 0; a < 10; a++) {
                                    String newName;
                                    if (idx != -1) {
                                        newName = name.substring(0, idx) + "(" + (a + 1) + ")" + name.substring(idx);
                                    } else {
                                        newName = name + "(" + (a + 1) + ")";
                                    }
                                    destFile = new File(dir, newName);
                                    if (!destFile.exists()) {
                                        break;
                                    }
                                }
                            }
                            if (!destFile.exists()) {
                                destFile.createNewFile();
                            }
                            String path = message.messageOwner.attachPath;
                            if (message.qualityToSave != null) {
                                path = null;
                            }
                            if (path != null && path.length() > 0) {
                                File temp = new File(path);
                                if (!temp.exists()) {
                                    path = null;
                                }
                            }
                            File sourceFile;
                            if (message.qualityToSave != null) {
                                sourceFile = FileLoader.getInstance(currentAccount.getCurrentAccount()).getPathToAttach(message.qualityToSave, null, false, true);
                            } else {
                                if (path == null || path.length() == 0) {
                                    path = FileLoader.getInstance(currentAccount.getCurrentAccount()).getPathToMessage(message.messageOwner).toString();
                                }
                                sourceFile = new File(path);
                            }
                            if (!sourceFile.exists()) {
                                waitingForFile = new CountDownLatch(1);
                                addMessageToLoad(message);
                                waitingForFile.await();
                            }
                            if (sourceFile.exists()) {
                                copyFile(sourceFile, destFile, message.getMimeType());
                                copiedFiles++;
                            }
                        }
                    }
                    checkIfFinished();
                } catch (Exception e) {
                    FileLog.e(e);
                }

            }).start();
        }

        private void checkIfFinished() {
            if (!loadingMessageObjects.isEmpty()) {
                return;
            }
            AndroidUtilities.runOnUIThread(() -> {
                try {
                    SaveToDownloadReceiver.cancelNotification(notificationId);
                    finished = true;
                    if (onFinishRunnable != null) {
                        AndroidUtilities.runOnUIThread(() -> onFinishRunnable.run(copiedFiles));
                    }
                } catch (Exception e) {
                    FileLog.e(e);
                }
                currentAccount.getNotificationCenter().removeObserver(this, NotificationCenter.fileLoaded);
                currentAccount.getNotificationCenter().removeObserver(this, NotificationCenter.fileLoadProgressChanged);
                currentAccount.getNotificationCenter().removeObserver(this, NotificationCenter.fileLoadFailed);
            });
        }

        private void addMessageToLoad(MessageObject messageObject) {
            AndroidUtilities.runOnUIThread(() -> {
                TLRPC.Document document = messageObject.getDocument();
                if (messageObject.qualityToSave != null) {
                    document = messageObject.qualityToSave;
                }
                if (document == null) {
                    return;
                }
                String fileName = FileLoader.getAttachFileName(document);
                loadingMessageObjects.put(fileName, messageObject);
                currentAccount.getFileLoader().loadFile(document, messageObject, FileLoader.PRIORITY_HIGH, messageObject.shouldEncryptPhotoOrVideo() ? 2 : 0);
            });
        }

        private boolean copyFile(File sourceFile, File destFile, String mime) {
            if (AndroidUtilities.isInternalUri(Uri.fromFile(sourceFile))) {
                return false;
            }
            try (FileInputStream inputStream = new FileInputStream(sourceFile); FileChannel source = inputStream.getChannel(); FileChannel destination = new FileOutputStream(destFile).getChannel()) {
                long size = source.size();
                try {
                    @SuppressLint("DiscouragedPrivateApi") Method getInt = FileDescriptor.class.getDeclaredMethod("getInt$");
                    int fdint = (Integer) getInt.invoke(inputStream.getFD());
                    if (AndroidUtilities.isInternalUri(fdint)) {
                        AndroidUtilities.runOnUIThread(() -> SaveToDownloadReceiver.cancelNotification(notificationId));
                        return false;
                    }
                } catch (Throwable e) {
                    FileLog.e(e);
                }
                long lastProgress = 0;
                for (long a = 0; a < size; a += 4096) {
                    if (cancelled) {
                        break;
                    }
                    destination.transferFrom(source, a, Math.min(4096, size - a));
                    if (a + 4096 >= size || lastProgress <= SystemClock.elapsedRealtime() - 500) {
                        lastProgress = SystemClock.elapsedRealtime();
                        final int progress = (int) (finishedProgress + 100.0f / messageObjects.size() * a / size);
                        AndroidUtilities.runOnUIThread(() -> SaveToDownloadReceiver.updateNotification(notificationId, progress));
                    }
                }
                if (!cancelled) {
                    if (isMusic) {
                        AndroidUtilities.addMediaToGallery(destFile);
                    } else {
                        DownloadManager downloadManager = (DownloadManager) ApplicationLoader.applicationContext.getSystemService(Context.DOWNLOAD_SERVICE);
                        String mimeType = mime;
                        if (TextUtils.isEmpty(mimeType)) {
                            MimeTypeMap myMime = MimeTypeMap.getSingleton();
                            String name = destFile.getName();
                            int idx = name.lastIndexOf('.');
                            if (idx != -1) {
                                String ext = name.substring(idx + 1);
                                mimeType = myMime.getMimeTypeFromExtension(ext.toLowerCase());
                                if (TextUtils.isEmpty(mimeType)) {
                                    mimeType = "text/plain";
                                }
                            } else {
                                mimeType = "text/plain";
                            }
                        }
                        downloadManager.addCompletedDownload(destFile.getName(), destFile.getName(), false, mimeType, destFile.getAbsolutePath(), destFile.length(), true);
                    }
                    finishedProgress += 100.0f / messageObjects.size();
                    final int progress = (int) (finishedProgress);
                    AndroidUtilities.runOnUIThread(() -> SaveToDownloadReceiver.updateNotification(notificationId, progress));
                    return true;
                }
            } catch (Exception e) {
                FileLog.e(e);
            }
            destFile.delete();
            return false;
        }

        @Override
        public void didReceivedNotification(int id, int account, Object... args) {
            if (id == NotificationCenter.fileLoaded || id == NotificationCenter.fileLoadFailed) {
                String fileName = (String) args[0];
                if (loadingMessageObjects.remove(fileName) != null) {
                    waitingForFile.countDown();
                }
            } else if (id == NotificationCenter.fileLoadProgressChanged) {
                String fileName = (String) args[0];
                if (loadingMessageObjects.containsKey(fileName)) {
                    Long loadedSize = (Long) args[1];
                    Long totalSize = (Long) args[2];
                    float loadProgress = loadedSize / (float) totalSize;
                    final int progress = (int) (finishedProgress + loadProgress / messageObjects.size() * 100);
                    AndroidUtilities.runOnUIThread(() -> SaveToDownloadReceiver.updateNotification(notificationId, progress));
                }
            }
        }
    }

    public static void saveFilesFromMessages(Context context, AccountInstance accountInstance, ArrayList<MessageObject> messageObjects, final MessagesStorage.IntCallback onSaved) {
        if (messageObjects == null || messageObjects.isEmpty()) {
            return;
        }
        new MediaLoader(context, accountInstance, messageObjects, onSaved).start(context);
    }

    public static void saveFile(String fullPath, Context context, final int type, final String name, final String mime) {
        saveFile(fullPath, context, type, name, mime, null);
    }

    public static void saveFile(String fullPath, Context context, final int type, final String name, final String mime, final Utilities.Callback<Uri> onSaved) {
        saveFile(fullPath, context, type, name, mime, onSaved, true);
    }

    public static void saveFile(String fullPath, Context context, final int type, final String name, final String mime, final Utilities.Callback<Uri> onSaved, boolean showProgress) {
        if (fullPath == null || context == null) {
            return;
        }

        File file = null;
        if (!TextUtils.isEmpty(fullPath)) {
            file = new File(fullPath);
            if (!file.exists()) {
                file = null;
            }
        }

        if (file == null) {
            return;
        }

        final File sourceFile = file;
        final boolean[] cancelled = new boolean[]{false};
        if (sourceFile.exists()) {

            int notificationId = SaveToDownloadReceiver.createNotificationId();
            final boolean[] finished = new boolean[1];
            if (context != null && type != 0) {
                try {
                    final AlertDialog dialog = new AlertDialog(context, AlertDialog.ALERT_TYPE_LOADING);
                    dialog.setMessage(LocaleController.getString(R.string.Loading));
                    dialog.setCanceledOnTouchOutside(false);
                    dialog.setCancelable(true);
                    dialog.setOnCancelListener(d -> cancelled[0] = true);
                    AndroidUtilities.runOnUIThread(() -> {
                        if (!finished[0]) {
                            SaveToDownloadReceiver.showNotification(context, notificationId, 1, () -> cancelled[0] = true);
                        }
                    }, 250);
                } catch (Exception e) {
                    FileLog.e(e);
                }
            }

            new Thread(() -> {
                try {
                    Uri uri;
                    boolean result = true;
                    final String folderName = NekoConfig.customSavePath.String();
                    if (Build.VERSION.SDK_INT >= 29) {
                        uri = saveFileInternal(type, sourceFile, name);
                        result = uri != null;
                    } else {
                        File destFile;
                        if (type == 0) {
                            destFile = new File(Environment.getExternalStoragePublicDirectory(Environment.DIRECTORY_PICTURES), folderName);
                            destFile.mkdirs();
                            destFile = new File(destFile, AndroidUtilities.generateFileName(0, FileLoader.getFileExtension(sourceFile)));
                        } else if (type == 1) {
                            destFile = new File(Environment.getExternalStoragePublicDirectory(Environment.DIRECTORY_MOVIES), folderName);
                            destFile.mkdirs();
                            destFile = new File(destFile, AndroidUtilities.generateFileName(1, FileLoader.getFileExtension(sourceFile)));
                        } else {
                            File dir;
                            if (type == 2) {
                                dir = Environment.getExternalStoragePublicDirectory(Environment.DIRECTORY_DOWNLOADS);
                            } else {
                                dir = Environment.getExternalStoragePublicDirectory(Environment.DIRECTORY_MUSIC);
                            }
                            dir = new File(dir, folderName);
                            dir.mkdirs();
                            destFile = new File(dir, name);
                            if (destFile.exists()) {
                                int idx = name.lastIndexOf('.');
                                for (int a = 0; a < 10; a++) {
                                    String newName;
                                    if (idx != -1) {
                                        newName = name.substring(0, idx) + "(" + (a + 1) + ")" + name.substring(idx);
                                    } else {
                                        newName = name + "(" + (a + 1) + ")";
                                    }
                                    destFile = new File(dir, newName);
                                    if (!destFile.exists()) {
                                        break;
                                    }
                                }
                            }
                        }
                        if (!destFile.exists()) {
                            destFile.createNewFile();
                        }
                        long lastProgress = System.currentTimeMillis() - 500;
                        try (FileInputStream inputStream = new FileInputStream(sourceFile); FileChannel source = inputStream.getChannel(); FileChannel destination = new FileOutputStream(destFile).getChannel()) {
                            long size = source.size();
                            try {
                                @SuppressLint("DiscouragedPrivateApi") Method getInt = FileDescriptor.class.getDeclaredMethod("getInt$");
                                int fdint = (Integer) getInt.invoke(inputStream.getFD());
                                if (AndroidUtilities.isInternalUri(fdint)) {
                                    AndroidUtilities.runOnUIThread(() -> SaveToDownloadReceiver.cancelNotification(notificationId));
                                    return;
                                }
                            } catch (Throwable e) {
                                FileLog.e(e);
                            }
                            for (long a = 0; a < size; a += 4096) {
                                if (cancelled[0]) {
                                    break;
                                }
                                destination.transferFrom(source, a, Math.min(4096, size - a));
                                //if (finalProgress != null) {
                                    if (lastProgress <= System.currentTimeMillis() - 500) {
                                        lastProgress = System.currentTimeMillis();
                                        final int progress = (int) ((float) a / (float) size * 100);
                                        AndroidUtilities.runOnUIThread(() -> SaveToDownloadReceiver.updateNotification(notificationId, progress));
                                    }
                                //}
                            }
                        } catch (Exception e) {
                            FileLog.e(e);
                            result = false;
                        }
                        if (cancelled[0]) {
                            destFile.delete();
                            result = false;
                        }
                        if (result) {
                            if (type == 2) {
                                DownloadManager downloadManager = (DownloadManager) ApplicationLoader.applicationContext.getSystemService(Context.DOWNLOAD_SERVICE);
                                downloadManager.addCompletedDownload(destFile.getName(), destFile.getName(), false, mime, destFile.getAbsolutePath(), destFile.length(), true);
                            } else {
                                AndroidUtilities.addMediaToGallery(destFile.getAbsoluteFile());
                            }
                        }
                        uri = Uri.fromFile(destFile);
                    }
                    if (result && onSaved != null) {
                        AndroidUtilities.runOnUIThread(() -> onSaved.run(uri));
                    }
                } catch (Exception e) {
                    FileLog.e(e);
                }
                //if (finalProgress != null) {
                    AndroidUtilities.runOnUIThread(() -> {
                        try {
                            SaveToDownloadReceiver.cancelNotification(notificationId);
                            finished[0] = true;
                        } catch (Exception e) {
                            FileLog.e(e);
                        }
                    });
                //}
            }).start();
        }
    }

    @RequiresApi(api = Build.VERSION_CODES.Q)
    private static Uri saveFileInternal(int type, File sourceFile, String filename) {
        try {
            int selectedType = type;
            ContentValues contentValues = new ContentValues();
            String extension = FileLoader.getFileExtension(sourceFile);
            String mimeType = null;
            if (extension != null) {
                mimeType = MimeTypeMap.getSingleton().getMimeTypeFromExtension(extension);
            }
            Uri uriToInsert = null;
            if ((type == 0 || type == 1) && mimeType != null) {
                if (mimeType.startsWith("image")) {
                    selectedType = 0;
                }
                if (mimeType.startsWith("video")) {
                    selectedType = 1;
                }
            }
            final String folderName = NekoConfig.customSavePath.String();
            if (selectedType == 0) {
                if (filename == null) {
                    filename = AndroidUtilities.generateFileName(0, extension);
                }
                uriToInsert = MediaStore.Images.Media.getContentUri(MediaStore.VOLUME_EXTERNAL_PRIMARY);
                File dirDest = new File(Environment.DIRECTORY_PICTURES, folderName);
                contentValues.put(MediaStore.MediaColumns.RELATIVE_PATH, dirDest + File.separator);
                contentValues.put(MediaStore.Images.Media.DISPLAY_NAME, filename);
                contentValues.put(MediaStore.Images.Media.MIME_TYPE, mimeType);
            } else if (selectedType == 1) {
                if (filename == null) {
                    filename = AndroidUtilities.generateFileName(1, extension);
                }
                File dirDest = new File(Environment.DIRECTORY_MOVIES, folderName);
                contentValues.put(MediaStore.MediaColumns.RELATIVE_PATH, dirDest + File.separator);
                uriToInsert = MediaStore.Video.Media.getContentUri(MediaStore.VOLUME_EXTERNAL_PRIMARY);
                contentValues.put(MediaStore.Video.Media.DISPLAY_NAME, filename);
            } else if (selectedType == 2) {
                if (filename == null) {
                    filename = sourceFile.getName();
                }
                File dirDest = new File(Environment.DIRECTORY_DOWNLOADS, folderName);
                contentValues.put(MediaStore.MediaColumns.RELATIVE_PATH, dirDest + File.separator);
                uriToInsert = MediaStore.Downloads.getContentUri(MediaStore.VOLUME_EXTERNAL_PRIMARY);
                contentValues.put(MediaStore.Downloads.DISPLAY_NAME, filename);
            } else {
                if (filename == null) {
                    filename = sourceFile.getName();
                }
                File dirDest = new File(Environment.DIRECTORY_MUSIC, folderName);
                contentValues.put(MediaStore.MediaColumns.RELATIVE_PATH, dirDest + File.separator);
                uriToInsert = MediaStore.Audio.Media.getContentUri(MediaStore.VOLUME_EXTERNAL_PRIMARY);
                contentValues.put(MediaStore.Audio.Media.DISPLAY_NAME, filename);
            }

            contentValues.put(MediaStore.MediaColumns.MIME_TYPE, mimeType);

            Uri dstUri = ApplicationLoader.applicationContext.getContentResolver().insert(uriToInsert, contentValues);
            if (dstUri != null) {
                FileInputStream fileInputStream = new FileInputStream(sourceFile);
                OutputStream outputStream = ApplicationLoader.applicationContext.getContentResolver().openOutputStream(dstUri);
                AndroidUtilities.copyFile(fileInputStream, outputStream);
                fileInputStream.close();
            }
            return dstUri;
        } catch (Exception e) {
            FileLog.e(e);
            return null;
        }
    }

    public static String getStickerExt(Uri uri) {
        InputStream inputStream = null;
        try {
            try {
                inputStream = ApplicationLoader.applicationContext.getContentResolver().openInputStream(uri);
            } catch (Exception e) {
                inputStream = null;
            }
            if (inputStream == null) {
                File file = new File(uri.getPath());
                if (file.exists()) {
                    inputStream = new FileInputStream(file);
                }
            }

            byte[] header = new byte[12];
            if (inputStream.read(header, 0, 12) == 12) {
                if (header[0] == (byte) 0x89 && header[1] == (byte) 0x50 && header[2] == (byte) 0x4E && header[3] == (byte) 0x47 && header[4] == (byte) 0x0D && header[5] == (byte) 0x0A && header[6] == (byte) 0x1A && header[7] == (byte) 0x0A) {
                    return "png";
                }
                if (header[0] == 0x1f && header[1] == (byte) 0x8b) {
                    return "tgs";
                }
                String str = new String(header);
                if (str != null) {
                    str = str.toLowerCase();
                    if (str.startsWith("riff") && str.endsWith("webp")) {
                        return "webp";
                    }
                }
            }
        } catch (Exception e) {
            FileLog.e(e);
        } finally {
            try {
                if (inputStream != null) {
                    inputStream.close();
                }
            } catch (Exception e2) {
                FileLog.e(e2);
            }
        }
        return null;
    }

    public static boolean isWebp(Uri uri) {
        InputStream inputStream = null;
        try {
            inputStream = ApplicationLoader.applicationContext.getContentResolver().openInputStream(uri);
            byte[] header = new byte[12];
            if (inputStream.read(header, 0, 12) == 12) {
                String str = new String(header);
                str = str.toLowerCase();
                if (str.startsWith("riff") && str.endsWith("webp")) {
                    return true;
                }
            }
        } catch (Exception e) {
            FileLog.e(e);
        } finally {
            try {
                if (inputStream != null) {
                    inputStream.close();
                }
            } catch (Exception e2) {
                FileLog.e(e2);
            }
        }
        return false;
    }

    public static boolean isGif(Uri uri) {
        InputStream inputStream = null;
        try {
            inputStream = ApplicationLoader.applicationContext.getContentResolver().openInputStream(uri);
            byte[] header = new byte[3];
            if (inputStream.read(header, 0, 3) == 3) {
                String str = new String(header);
                if (str.equalsIgnoreCase("gif")) {
                    return true;
                }
            }
        } catch (Exception e) {
            FileLog.e(e);
        } finally {
            try {
                if (inputStream != null) {
                    inputStream.close();
                }
            } catch (Exception e2) {
                FileLog.e(e2);
            }
        }
        return false;
    }

    public static String getFileName(Uri uri) {
        if (uri == null) {
            return "";
        }
        try {
            String result = null;
            if (uri.getScheme().equals("content")) {
                try (Cursor cursor = ApplicationLoader.applicationContext.getContentResolver().query(uri, new String[]{OpenableColumns.DISPLAY_NAME}, null, null, null)) {
                    if (cursor.moveToFirst()) {
                        result = cursor.getString(cursor.getColumnIndex(OpenableColumns.DISPLAY_NAME));
                    }
                } catch (Exception e) {
                    FileLog.e(e);
                }
            }
            if (result == null) {
                result = uri.getPath();
                int cut = result.lastIndexOf('/');
                if (cut != -1) {
                    result = result.substring(cut + 1);
                }
            }
            return result;
        } catch (Exception e) {
            FileLog.e(e);
        }
        return "";
    }

    public static File createFileInCache(String name, String ext) {
        File f = null;
        try {
            f = AndroidUtilities.getSharingDirectory();
            f.mkdirs();
            if (AndroidUtilities.isInternalUri(Uri.fromFile(f))) {
                return null;
            }
            int count = 0;
            do {
                f = AndroidUtilities.getSharingDirectory();
                if (count == 0) {
                    f = new File(f, name);
                } else {
                    int lastDotIndex = name.lastIndexOf(".");
                    if (lastDotIndex > 0) {
                        f = new File(f, name.substring(0, lastDotIndex) + " (" + count + ")" + name.substring(lastDotIndex));
                    } else {
                        f = new File(f, name + " (" + count + ")");
                    }
                }
                count++;
            } while (f.exists());
            return f;
        } catch (Exception e) {
            FileLog.e(e);
        }
        return null;
    }

    public static String copyFileToCache(Uri uri, String ext) {
        return copyFileToCache(uri, ext, -1);
    }

    @SuppressLint("DiscouragedPrivateApi")
    public static String copyFileToCache(Uri uri, String ext, long sizeLimit) {
        InputStream inputStream = null;
        FileOutputStream output = null;
        int totalLen = 0;
        File f = null;
        try {
            String name = FileLoader.fixFileName(getFileName(uri));
            if (name == null) {
                int id = SharedConfig.getLastLocalId();
                SharedConfig.saveConfig();
                name = String.format(Locale.US, "%d.%s", id, ext);
            }
            f = AndroidUtilities.getSharingDirectory();
            f.mkdirs();
            if (AndroidUtilities.isInternalUri(Uri.fromFile(f))) {
                return null;
            }
            int count = 0;
            do {
                f = AndroidUtilities.getSharingDirectory();
                if (count == 0) {
                    f = new File(f, name);
                } else {
                    int lastDotIndex = name.lastIndexOf(".");
                    if (lastDotIndex > 0) {
                        f = new File(f, name.substring(0, lastDotIndex) + " (" + count + ")" + name.substring(lastDotIndex));
                    } else {
                        f = new File(f, name + " (" + count + ")");
                    }
                }
                count++;
            } while (f.exists());
            inputStream = ApplicationLoader.applicationContext.getContentResolver().openInputStream(uri);
            if (inputStream instanceof FileInputStream) {
                FileInputStream fileInputStream = (FileInputStream) inputStream;
                try {
                    Method getInt = FileDescriptor.class.getDeclaredMethod("getInt$");
                    int fdint = (Integer) getInt.invoke(fileInputStream.getFD());
                    if (AndroidUtilities.isInternalUri(fdint)) {
                        return null;
                    }
                } catch (Throwable e) {
                    FileLog.e(e);
                }
            }
            output = new FileOutputStream(f);
            byte[] buffer = new byte[1024 * 20];
            int len;
            while ((len = inputStream.read(buffer)) != -1) {
                output.write(buffer, 0, len);
                totalLen += len;
                if (sizeLimit > 0 && totalLen > sizeLimit) {
                    return null;
                }
            }
            return f.getAbsolutePath();
        } catch (Exception e) {
            FileLog.e(e);
        } finally {
            try {
                if (inputStream != null) {
                    inputStream.close();
                }
            } catch (Exception e2) {
                FileLog.e(e2);
            }
            try {
                if (output != null) {
                    output.close();
                }
            } catch (Exception e2) {
                FileLog.e(e2);
            }
            if (sizeLimit > 0 && totalLen > sizeLimit) {
                f.delete();
            }
        }
        return null;
    }

    public static void loadGalleryPhotosAlbums(final int guid) {
        Thread thread = new Thread(() -> {
            final ArrayList<AlbumEntry> mediaAlbumsSorted = new ArrayList<>();
            final ArrayList<AlbumEntry> photoAlbumsSorted = new ArrayList<>();
            SparseArray<AlbumEntry> mediaAlbums = new SparseArray<>();
            SparseArray<AlbumEntry> photoAlbums = new SparseArray<>();
            AlbumEntry allPhotosAlbum = null;
            AlbumEntry allVideosAlbum = null;
            AlbumEntry allMediaAlbum = null;
            String cameraFolder = null;
            try {
                cameraFolder = Environment.getExternalStoragePublicDirectory(Environment.DIRECTORY_DCIM).getAbsolutePath() + "/" + "Camera/";
            } catch (Exception e) {
                FileLog.e(e);
            }
            Integer mediaCameraAlbumId = null;
            Integer photoCameraAlbumId = null;

            Cursor cursor = null;
            try {
                final Context context = ApplicationLoader.applicationContext;
                if (
                    Build.VERSION.SDK_INT < 23 ||
                    Build.VERSION.SDK_INT < 33 && context.checkSelfPermission(Manifest.permission.READ_EXTERNAL_STORAGE) == PackageManager.PERMISSION_GRANTED ||
                    Build.VERSION.SDK_INT >= 33 && (
                        context.checkSelfPermission(Manifest.permission.READ_MEDIA_IMAGES) == PackageManager.PERMISSION_GRANTED ||
                        context.checkSelfPermission(Manifest.permission.READ_MEDIA_VIDEO) == PackageManager.PERMISSION_GRANTED ||
                        context.checkSelfPermission(Manifest.permission.READ_MEDIA_AUDIO) == PackageManager.PERMISSION_GRANTED
                    )
                ) {
                    cursor = MediaStore.Images.Media.query(context.getContentResolver(), MediaStore.Images.Media.EXTERNAL_CONTENT_URI, projectionPhotos, null, null, (Build.VERSION.SDK_INT > 28 ? MediaStore.Images.Media.DATE_MODIFIED : MediaStore.Images.Media.DATE_TAKEN) + " DESC");
                    if (cursor != null) {
                        int imageIdColumn = cursor.getColumnIndex(MediaStore.Images.Media._ID);
                        int bucketIdColumn = cursor.getColumnIndex(MediaStore.Images.Media.BUCKET_ID);
                        int bucketNameColumn = cursor.getColumnIndex(MediaStore.Images.Media.BUCKET_DISPLAY_NAME);
                        int dataColumn = cursor.getColumnIndex(MediaStore.Images.Media.DATA);
                        int dateColumn = cursor.getColumnIndex(Build.VERSION.SDK_INT > 28 ? MediaStore.Images.Media.DATE_MODIFIED : MediaStore.Images.Media.DATE_TAKEN);
                        int orientationColumn = cursor.getColumnIndex(MediaStore.Images.Media.ORIENTATION);
                        int widthColumn = cursor.getColumnIndex(MediaStore.Images.Media.WIDTH);
                        int heightColumn = cursor.getColumnIndex(MediaStore.Images.Media.HEIGHT);
                        int sizeColumn = cursor.getColumnIndex(MediaStore.Images.Media.SIZE);

                        while (cursor.moveToNext()) {
                            String path = cursor.getString(dataColumn);
                            if (TextUtils.isEmpty(path)) {
                                continue;
                            }

                            int imageId = cursor.getInt(imageIdColumn);
                            int bucketId = cursor.getInt(bucketIdColumn);
                            String bucketName = cursor.getString(bucketNameColumn);
                            long dateTaken = cursor.getLong(dateColumn);
                            int orientation = cursor.getInt(orientationColumn);
                            int width = cursor.getInt(widthColumn);
                            int height = cursor.getInt(heightColumn);
                            long size = cursor.getLong(sizeColumn);

                            PhotoEntry photoEntry = new PhotoEntry(bucketId, imageId, dateTaken, path, orientation, 0, false, width, height, size);

                            if (allPhotosAlbum == null) {
                                allPhotosAlbum = new AlbumEntry(0, LocaleController.getString(R.string.AllPhotos), photoEntry);
                                photoAlbumsSorted.add(0, allPhotosAlbum);
                            }
                            if (allMediaAlbum == null) {
                                allMediaAlbum = new AlbumEntry(0, LocaleController.getString(R.string.AllMedia), photoEntry);
                                mediaAlbumsSorted.add(0, allMediaAlbum);
                            }
                            allPhotosAlbum.addPhoto(photoEntry);
                            allMediaAlbum.addPhoto(photoEntry);

                            AlbumEntry albumEntry = mediaAlbums.get(bucketId);
                            if (albumEntry == null) {
                                albumEntry = new AlbumEntry(bucketId, bucketName, photoEntry);
                                mediaAlbums.put(bucketId, albumEntry);
                                if (mediaCameraAlbumId == null && cameraFolder != null && path != null && path.startsWith(cameraFolder)) {
                                    mediaAlbumsSorted.add(0, albumEntry);
                                    mediaCameraAlbumId = bucketId;
                                } else {
                                    mediaAlbumsSorted.add(albumEntry);
                                }
                            }
                            albumEntry.addPhoto(photoEntry);

                            albumEntry = photoAlbums.get(bucketId);
                            if (albumEntry == null) {
                                albumEntry = new AlbumEntry(bucketId, bucketName, photoEntry);
                                photoAlbums.put(bucketId, albumEntry);
                                if (photoCameraAlbumId == null && cameraFolder != null && path != null && path.startsWith(cameraFolder)) {
                                    photoAlbumsSorted.add(0, albumEntry);
                                    photoCameraAlbumId = bucketId;
                                } else {
                                    photoAlbumsSorted.add(albumEntry);
                                }
                            }
                            albumEntry.addPhoto(photoEntry);
                        }
                    }
                }
            } catch (Throwable e) {
                FileLog.e(e);
            } finally {
                if (cursor != null) {
                    try {
                        cursor.close();
                    } catch (Exception e) {
                        FileLog.e(e);
                    }
                }
            }

            try {

                final Context context = ApplicationLoader.applicationContext;
                if (
                    Build.VERSION.SDK_INT < 23 ||
                    Build.VERSION.SDK_INT < 33 && context.checkSelfPermission(Manifest.permission.READ_EXTERNAL_STORAGE) == PackageManager.PERMISSION_GRANTED ||
                    Build.VERSION.SDK_INT >= 33 && (
                        context.checkSelfPermission(Manifest.permission.READ_MEDIA_IMAGES) == PackageManager.PERMISSION_GRANTED ||
                        context.checkSelfPermission(Manifest.permission.READ_MEDIA_VIDEO) == PackageManager.PERMISSION_GRANTED ||
                        context.checkSelfPermission(Manifest.permission.READ_MEDIA_AUDIO) == PackageManager.PERMISSION_GRANTED
                    )
                ) {
                    cursor = MediaStore.Images.Media.query(ApplicationLoader.applicationContext.getContentResolver(), MediaStore.Video.Media.EXTERNAL_CONTENT_URI, projectionVideo, null, null, (Build.VERSION.SDK_INT > 28 ? MediaStore.Video.Media.DATE_MODIFIED : MediaStore.Video.Media.DATE_TAKEN) + " DESC");
                    if (cursor != null) {
                        int imageIdColumn = cursor.getColumnIndex(MediaStore.Video.Media._ID);
                        int bucketIdColumn = cursor.getColumnIndex(MediaStore.Video.Media.BUCKET_ID);
                        int bucketNameColumn = cursor.getColumnIndex(MediaStore.Video.Media.BUCKET_DISPLAY_NAME);
                        int dataColumn = cursor.getColumnIndex(MediaStore.Video.Media.DATA);
                        int dateColumn = cursor.getColumnIndex(Build.VERSION.SDK_INT > 28 ? MediaStore.Video.Media.DATE_MODIFIED : MediaStore.Video.Media.DATE_TAKEN);
                        int durationColumn = cursor.getColumnIndex(MediaStore.Video.Media.DURATION);
                        int widthColumn = cursor.getColumnIndex(MediaStore.Video.Media.WIDTH);
                        int heightColumn = cursor.getColumnIndex(MediaStore.Video.Media.HEIGHT);
                        int sizeColumn = cursor.getColumnIndex(MediaStore.Video.Media.SIZE);
                        int orientationColumn = cursor.getColumnIndex(MediaStore.Video.Media.ORIENTATION);

                        while (cursor.moveToNext()) {
                            String path = cursor.getString(dataColumn);
                            if (TextUtils.isEmpty(path)) {
                                continue;
                            }

                            int imageId = cursor.getInt(imageIdColumn);
                            int bucketId = cursor.getInt(bucketIdColumn);
                            String bucketName = cursor.getString(bucketNameColumn);
                            long dateTaken = cursor.getLong(dateColumn);
                            long duration = cursor.getLong(durationColumn);
                            int width = cursor.getInt(widthColumn);
                            int height = cursor.getInt(heightColumn);
                            long size = cursor.getLong(sizeColumn);
                            int orientation = 0;

                            PhotoEntry photoEntry = new PhotoEntry(bucketId, imageId, dateTaken, path, orientation, (int) (duration / 1000), true, width, height, size);

                            if (allVideosAlbum == null) {
                                allVideosAlbum = new AlbumEntry(0, LocaleController.getString(R.string.AllVideos), photoEntry);
                                allVideosAlbum.videoOnly = true;
                                int index = 0;
                                if (allMediaAlbum != null) {
                                    index++;
                                }
                                if (allPhotosAlbum != null) {
                                    index++;
                                }
                                mediaAlbumsSorted.add(index, allVideosAlbum);
                            }
                            if (allMediaAlbum == null) {
                                allMediaAlbum = new AlbumEntry(0, LocaleController.getString(R.string.AllMedia), photoEntry);
                                mediaAlbumsSorted.add(0, allMediaAlbum);
                            }
                            allVideosAlbum.addPhoto(photoEntry);
                            allMediaAlbum.addPhoto(photoEntry);

                            AlbumEntry albumEntry = mediaAlbums.get(bucketId);
                            if (albumEntry == null) {
                                albumEntry = new AlbumEntry(bucketId, bucketName, photoEntry);
                                mediaAlbums.put(bucketId, albumEntry);
                                if (mediaCameraAlbumId == null && cameraFolder != null && path != null && path.startsWith(cameraFolder)) {
                                    mediaAlbumsSorted.add(0, albumEntry);
                                    mediaCameraAlbumId = bucketId;
                                } else {
                                    mediaAlbumsSorted.add(albumEntry);
                                }
                            }

                            albumEntry.addPhoto(photoEntry);
                        }
                    }
                }
            } catch (Throwable e) {
                FileLog.e(e);
            } finally {
                if (cursor != null) {
                    try {
                        cursor.close();
                    } catch (Exception e) {
                        FileLog.e(e);
                    }
                }
            }
            for (int a = 0; a < mediaAlbumsSorted.size(); a++) {
                Collections.sort(mediaAlbumsSorted.get(a).photos, (o1, o2) -> {
                    if (o1.dateTaken < o2.dateTaken) {
                        return 1;
                    } else if (o1.dateTaken > o2.dateTaken) {
                        return -1;
                    }
                    return 0;
                });
            }
            broadcastNewPhotos(guid, mediaAlbumsSorted, photoAlbumsSorted, mediaCameraAlbumId, allMediaAlbum, allPhotosAlbum, allVideosAlbum, 0);
        });
        thread.setPriority(Thread.MIN_PRIORITY);
        thread.start();
    }

    public static boolean forceBroadcastNewPhotos;
    private static void broadcastNewPhotos(final int guid, final ArrayList<AlbumEntry> mediaAlbumsSorted, final ArrayList<AlbumEntry> photoAlbumsSorted, final Integer cameraAlbumIdFinal, final AlbumEntry allMediaAlbumFinal, final AlbumEntry allPhotosAlbumFinal, final AlbumEntry allVideosAlbumFinal, int delay) {
        if (broadcastPhotosRunnable != null) {
            AndroidUtilities.cancelRunOnUIThread(broadcastPhotosRunnable);
        }
        AndroidUtilities.runOnUIThread(broadcastPhotosRunnable = () -> {
            if (PhotoViewer.getInstance().isVisible() && !forceBroadcastNewPhotos) {
                broadcastNewPhotos(guid, mediaAlbumsSorted, photoAlbumsSorted, cameraAlbumIdFinal, allMediaAlbumFinal, allPhotosAlbumFinal, allVideosAlbumFinal, 1000);
                return;
            }
            allMediaAlbums = mediaAlbumsSorted;
            allPhotoAlbums = photoAlbumsSorted;
            broadcastPhotosRunnable = null;
            allPhotosAlbumEntry = allPhotosAlbumFinal;
            allMediaAlbumEntry = allMediaAlbumFinal;
            allVideosAlbumEntry = allVideosAlbumFinal;
            NotificationCenter.getGlobalInstance().postNotificationName(NotificationCenter.albumsDidLoad, guid, mediaAlbumsSorted, photoAlbumsSorted, cameraAlbumIdFinal);
        }, delay);
    }

    public void scheduleVideoConvert(MessageObject messageObject) {
        scheduleVideoConvert(messageObject, false, true, false);
    }

    public boolean scheduleVideoConvert(MessageObject messageObject, boolean isEmpty, boolean withForeground, boolean forConversion) {
        if (messageObject == null || messageObject.videoEditedInfo == null) {
            return false;
        }
        if (isEmpty && !videoConvertQueue.isEmpty()) {
            return false;
        } else if (isEmpty) {
            new File(messageObject.messageOwner.attachPath).delete();
        }
        VideoConvertMessage videoConvertMessage = new VideoConvertMessage(messageObject, messageObject.videoEditedInfo, withForeground, forConversion);
        videoConvertQueue.add(videoConvertMessage);
        if (videoConvertMessage.foreground) {
            foregroundConvertingMessages.add(videoConvertMessage);
            checkForegroundConvertMessage(false);
        }
        if (videoConvertQueue.size() == 1) {
            startVideoConvertFromQueue();
        }
        return true;
    }

    public void cancelVideoConvert(MessageObject messageObject) {
        if (messageObject != null) {
            if (!videoConvertQueue.isEmpty()) {
                for (int a = 0; a < videoConvertQueue.size(); a++) {
                    VideoConvertMessage videoConvertMessage = videoConvertQueue.get(a);
                    MessageObject object = videoConvertMessage.messageObject;
                    if (object.equals(messageObject) && object.currentAccount == messageObject.currentAccount) {
                        if (a == 0) {
                            synchronized (videoConvertSync) {
                                videoConvertMessage.videoEditedInfo.canceled = true;
                            }
                        } else {
                            VideoConvertMessage convertMessage = videoConvertQueue.remove(a);
                            foregroundConvertingMessages.remove(convertMessage);
                            checkForegroundConvertMessage(true);
                        }
                        break;
                    }
                }
            }
        }
    }

    private void checkForegroundConvertMessage(boolean cancelled) {
        if (!foregroundConvertingMessages.isEmpty()) {
            currentForegroundConvertingVideo = foregroundConvertingMessages.get(0);
        } else {
            currentForegroundConvertingVideo = null;
        }
        if (currentForegroundConvertingVideo != null || cancelled) {
            VideoEncodingService.start(cancelled);
        }
    }

    private boolean startVideoConvertFromQueue() {
        if (!videoConvertQueue.isEmpty()) {
            VideoConvertMessage videoConvertMessage = videoConvertQueue.get(0);
            VideoEditedInfo videoEditedInfo = videoConvertMessage.videoEditedInfo;
            synchronized (videoConvertSync) {
                if (videoEditedInfo != null) {
                    videoEditedInfo.canceled = false;
                }
            }
            VideoConvertRunnable.runConversion(videoConvertMessage);
            return true;
        }
        return false;
    }

    @SuppressLint("NewApi")
    public static MediaCodecInfo selectCodec(String mimeType) {
        int numCodecs = MediaCodecList.getCodecCount();
        MediaCodecInfo lastCodecInfo = null;
        for (int i = 0; i < numCodecs; i++) {
            MediaCodecInfo codecInfo = MediaCodecList.getCodecInfoAt(i);
            if (!codecInfo.isEncoder()) {
                continue;
            }
            String[] types = codecInfo.getSupportedTypes();
            for (String type : types) {
                if (type.equalsIgnoreCase(mimeType)) {
                    lastCodecInfo = codecInfo;
                    String name = lastCodecInfo.getName();
                    if (name != null) {
                        if (!name.equals("OMX.SEC.avc.enc")) {
                            return lastCodecInfo;
                        } else if (name.equals("OMX.SEC.AVC.Encoder")) {
                            return lastCodecInfo;
                        }
                    }
                }
            }
        }
        return lastCodecInfo;
    }

    private static boolean isRecognizedFormat(int colorFormat) {
        switch (colorFormat) {
            case MediaCodecInfo.CodecCapabilities.COLOR_FormatYUV420Planar:
            case MediaCodecInfo.CodecCapabilities.COLOR_FormatYUV420PackedPlanar:
            case MediaCodecInfo.CodecCapabilities.COLOR_FormatYUV420SemiPlanar:
            case MediaCodecInfo.CodecCapabilities.COLOR_FormatYUV420PackedSemiPlanar:
            case MediaCodecInfo.CodecCapabilities.COLOR_TI_FormatYUV420PackedSemiPlanar:
                return true;
            default:
                return false;
        }
    }

    @SuppressLint("NewApi")
    public static int selectColorFormat(MediaCodecInfo codecInfo, String mimeType) {
        MediaCodecInfo.CodecCapabilities capabilities = codecInfo.getCapabilitiesForType(mimeType);
        int lastColorFormat = 0;
        for (int i = 0; i < capabilities.colorFormats.length; i++) {
            int colorFormat = capabilities.colorFormats[i];
            if (isRecognizedFormat(colorFormat)) {
                lastColorFormat = colorFormat;
                if (!(codecInfo.getName().equals("OMX.SEC.AVC.Encoder") && colorFormat == 19)) {
                    return colorFormat;
                }
            }
        }
        return lastColorFormat;
    }

    public static int findTrack(MediaExtractor extractor, boolean audio) {
        int numTracks = extractor.getTrackCount();
        for (int i = 0; i < numTracks; i++) {
            MediaFormat format = extractor.getTrackFormat(i);
            String mime = format.getString(MediaFormat.KEY_MIME);
            if (audio) {
                if (mime.startsWith("audio/")) {
                    return i;
                }
            } else {
                if (mime.startsWith("video/")) {
                    return i;
                }
            }
        }
        return -5;
    }

    public static boolean isH264Video(String videoPath) {
        MediaExtractor extractor = new MediaExtractor();
        try {
            extractor.setDataSource(videoPath);
            int videoIndex = MediaController.findTrack(extractor, false);
            return videoIndex >= 0 && extractor.getTrackFormat(videoIndex).getString(MediaFormat.KEY_MIME).equals(MediaController.VIDEO_MIME_TYPE);
        } catch (Exception e) {
            FileLog.e(e);
        } finally {
            extractor.release();
        }
        return false;
    }

    private void didWriteData(final VideoConvertMessage message, final File file, final boolean last, final long lastFrameTimestamp, long availableSize, final boolean error, final float progress) {
        final boolean firstWrite = message.videoEditedInfo.videoConvertFirstWrite;
        if (firstWrite) {
            message.videoEditedInfo.videoConvertFirstWrite = false;
        }
        AndroidUtilities.runOnUIThread(() -> {
            if (error || last) {
                boolean cancelled = message.videoEditedInfo.canceled;
                synchronized (videoConvertSync) {
                    message.videoEditedInfo.canceled = false;
                }
                videoConvertQueue.remove(message);
                foregroundConvertingMessages.remove(message);
                checkForegroundConvertMessage(cancelled || error);
                startVideoConvertFromQueue();
            }
            if (error) {
                NotificationCenter.getInstance(message.currentAccount).postNotificationName(NotificationCenter.filePreparingFailed, message.messageObject, file.toString(), progress, lastFrameTimestamp);
            } else {
                if (firstWrite) {
                    NotificationCenter.getInstance(message.currentAccount).postNotificationName(NotificationCenter.filePreparingStarted, message.messageObject, file.toString(), progress, lastFrameTimestamp);
                }
                NotificationCenter.getInstance(message.currentAccount).postNotificationName(NotificationCenter.fileNewChunkAvailable, message.messageObject, file.toString(), availableSize, last ? file.length() : 0, progress, lastFrameTimestamp);
            }
        });
    }

    public void pauseByRewind() {
        if (audioPlayer != null) {
            audioPlayer.pause();
        }
    }

    public void resumeByRewind() {
        if (audioPlayer != null && playingMessageObject != null && !isPaused) {
            if (audioPlayer.isBuffering()) {
                MessageObject currentMessageObject = playingMessageObject;
                cleanupPlayer(false, false);
                playMessage(currentMessageObject);
            } else {
                audioPlayer.play();
            }
        }
    }


    private static class VideoConvertRunnable implements Runnable {

        private VideoConvertMessage convertMessage;

        private VideoConvertRunnable(VideoConvertMessage message) {
            convertMessage = message;
        }

        @Override
        public void run() {
            MediaController.getInstance().convertVideo(convertMessage);
        }

        public static void runConversion(final VideoConvertMessage obj) {
            new Thread(() -> {
                try {
                    VideoConvertRunnable wrapper = new VideoConvertRunnable(obj);
                    Thread th = new Thread(wrapper, "VideoConvertRunnable");
                    th.start();
                    th.join();
                } catch (Exception e) {
                    FileLog.e(e);
                }
            }).start();
        }
    }


    private boolean convertVideo(final VideoConvertMessage convertMessage) {
        MessageObject messageObject = convertMessage.messageObject;
        VideoEditedInfo info = convertMessage.videoEditedInfo;
        if (messageObject == null || info == null) {
            return false;
        }
        String videoPath = info.originalPath;
        long startTime = info.startTime;
        long avatarStartTime = info.avatarStartTime;
        long endTime = info.endTime;
        int resultWidth = info.resultWidth;
        int resultHeight = info.resultHeight;
        int rotationValue = info.rotationValue;
        int originalWidth = info.originalWidth;
        int originalHeight = info.originalHeight;
        int framerate = info.framerate;
        int bitrate = info.bitrate;
        int originalBitrate = info.originalBitrate;
        boolean isSecret = DialogObject.isEncryptedDialog(messageObject.getDialogId()) || info.forceFragmenting;
        final File cacheFile = new File(messageObject.messageOwner.attachPath);
        if (cacheFile.exists()) {
            cacheFile.delete();
        }
        if (BuildVars.LOGS_ENABLED) {
            FileLog.d("begin convert " + videoPath + " startTime = " + startTime + " avatarStartTime = " + avatarStartTime + " endTime " + endTime + " rWidth = " + resultWidth + " rHeight = " + resultHeight + " rotation = " + rotationValue + " oWidth = " + originalWidth + " oHeight = " + originalHeight + " framerate = " + framerate + " bitrate = " + bitrate + " originalBitrate = " + originalBitrate);
        }

        if (videoPath == null) {
            videoPath = "";
        }

        long duration;
        if (startTime > 0 && endTime > 0) {
            duration = endTime - startTime;
        } else if (endTime > 0) {
            duration = endTime;
        } else if (startTime > 0) {
            duration = info.originalDuration - startTime;
        } else {
            duration = info.originalDuration;
        }

        if (framerate == 0) {
            framerate = 25;
        }
//        else if (framerate > 59) {
//            framerate = 59;
//        }

        if (rotationValue == 90 || rotationValue == 270) {
            int temp = resultHeight;
            resultHeight = resultWidth;
            resultWidth = temp;
        }

//        if (!info.shouldLimitFps && framerate > 40 && (Math.min(resultHeight, resultWidth) <= 480)) {
//            framerate = 30;
//        }
//
        boolean needCompress = avatarStartTime != -1 || info.cropState != null || info.mediaEntities != null || info.paintPath != null || info.filterState != null ||
                resultWidth != originalWidth || resultHeight != originalHeight || rotationValue != 0 || info.roundVideo || startTime != -1 || !info.mixedSoundInfos.isEmpty();


        SharedPreferences preferences = ApplicationLoader.applicationContext.getSharedPreferences("videoconvert", Activity.MODE_PRIVATE);

        long time = System.currentTimeMillis();

        VideoConvertorListener callback = new VideoConvertorListener() {

            private long lastAvailableSize = 0;

            @Override
            public boolean checkConversionCanceled() {
                return info.canceled;
            }

            @Override
            public void didWriteData(long availableSize, float progress) {
                if (info.canceled) {
                    return;
                }
                if (availableSize < 0) {
                    availableSize = cacheFile.length();
                }

                if (!info.needUpdateProgress && lastAvailableSize == availableSize) {
                    return;
                }

                lastAvailableSize = availableSize;
                MediaController.this.didWriteData(convertMessage, cacheFile, false, 0, availableSize, false, progress);
            }
        };

        info.videoConvertFirstWrite = true;

        MediaCodecVideoConvertor videoConvertor = new MediaCodecVideoConvertor();
        MediaCodecVideoConvertor.ConvertVideoParams convertVideoParams = MediaCodecVideoConvertor.ConvertVideoParams.of(videoPath, cacheFile,
                rotationValue, isSecret,
                originalWidth, originalHeight,
                resultWidth, resultHeight,
                framerate, bitrate, originalBitrate,
                startTime, endTime, avatarStartTime,
                needCompress, duration,
                callback,
                info);
        convertVideoParams.soundInfos.addAll(info.mixedSoundInfos);
        boolean error = videoConvertor.convertVideo(convertVideoParams);


        boolean canceled = info.canceled;
        if (!canceled) {
            synchronized (videoConvertSync) {
                canceled = info.canceled;
            }
        }

        if (BuildVars.LOGS_ENABLED) {
            FileLog.d("time=" + (System.currentTimeMillis() - time) + " canceled=" + canceled);
        }

        preferences.edit().putBoolean("isPreviousOk", true).apply();
        didWriteData(convertMessage, cacheFile, true, videoConvertor.getLastFrameTimestamp(), cacheFile.length(), error || canceled, 1f);

        return true;
    }

    public static int getVideoBitrate(String path) {
        MediaMetadataRetriever retriever = new MediaMetadataRetriever();
        int bitrate = 0;
        try {
            retriever.setDataSource(path);
            bitrate = Integer.parseInt(retriever.extractMetadata(MediaMetadataRetriever.METADATA_KEY_BITRATE));
        } catch (Exception e) {
            FileLog.e(e);
        }

        try {
            retriever.release();
        } catch (Throwable throwable) {
            FileLog.e(throwable);
        }
        return bitrate;
    }

    public static int makeVideoBitrate(int originalHeight, int originalWidth, int originalBitrate, int height, int width) {
        float compressFactor;
        float minCompressFactor;
        int maxBitrate;
        if (Math.min(height, width) >= 1080) {
            maxBitrate = 6800_000;
            compressFactor = 1f;
            minCompressFactor = 1f;
        } else if (Math.min(height, width) >= 720) {
            maxBitrate = 3200_000;
            compressFactor = 1.0f;
            minCompressFactor = 1.0f;
        } else if (Math.min(height, width) >= 480) {
            maxBitrate = 1000_000;
            compressFactor = 0.75f;
            minCompressFactor = 0.9f;
        } else {
            maxBitrate = 750_000;
            compressFactor = 0.6f;
            minCompressFactor = 0.7f;
        }
        if (NaConfig.INSTANCE.getEnhancedVideoBitrate().Bool()) {
            int size = Math.min(height, width);
            if (size >= 2160) {
                maxBitrate = VIDEO_BITRATE_2160;
            } else if (size >= 1440) {
                maxBitrate = VIDEO_BITRATE_1440;
            } else if (size >= 1080) {
                maxBitrate = VIDEO_BITRATE_1440;
            } else if (size >= 720) {
                maxBitrate = VIDEO_BITRATE_1080;
            }
        }
        int remeasuredBitrate = (int) (originalBitrate / (Math.min(originalHeight / (float) (height), originalWidth / (float) (width))));
        remeasuredBitrate *= compressFactor;
        int minBitrate = (int) (getVideoBitrateWithFactor(minCompressFactor) / (1280f * 720f / (width * height)));
        if (originalBitrate < minBitrate) {
            return remeasuredBitrate;
        }
        if (remeasuredBitrate > maxBitrate) {
            return maxBitrate;
        }
        return Math.max(remeasuredBitrate, minBitrate);
    }

    /**
     * Some encoders(e.g. OMX.Exynos) can forcibly raise bitrate during encoder initialization.
     */
    public static int extractRealEncoderBitrate(int width, int height, int bitrate, boolean tryHevc) {
        String cacheKey = width + "" + height + "" + bitrate;
        Integer cachedBitrate = cachedEncoderBitrates.get(cacheKey);
        if (cachedBitrate != null) return cachedBitrate;
        try {
            MediaCodec encoder = null;
            if (tryHevc) {
                try {
                    encoder = MediaCodec.createEncoderByType("video/hevc");
                } catch (Exception ignore) {}
            }
            if (encoder == null) {
                encoder = MediaCodec.createEncoderByType(MediaController.VIDEO_MIME_TYPE);
            }
            MediaFormat outputFormat = MediaFormat.createVideoFormat(MediaController.VIDEO_MIME_TYPE, width, height);
            outputFormat.setInteger(MediaFormat.KEY_COLOR_FORMAT, MediaCodecInfo.CodecCapabilities.COLOR_FormatSurface);
            outputFormat.setInteger("max-bitrate", bitrate);
            outputFormat.setInteger(MediaFormat.KEY_BIT_RATE, bitrate);
            outputFormat.setInteger(MediaFormat.KEY_FRAME_RATE, 30);
            outputFormat.setInteger(MediaFormat.KEY_I_FRAME_INTERVAL, 1);
            encoder.configure(outputFormat, null, null, MediaCodec.CONFIGURE_FLAG_ENCODE);
            int encoderBitrate = (int) (encoder.getOutputFormat().getInteger(MediaFormat.KEY_BIT_RATE));
            cachedEncoderBitrates.put(cacheKey, encoderBitrate);
            encoder.release();
            return encoderBitrate;
        } catch (Exception e) {
            return bitrate;
        }
    }

    private static int getVideoBitrateWithFactor(float f) {
        return (int) (f * 2000f * 1000f * 1.13f);
    }

    public interface VideoConvertorListener {
        boolean checkConversionCanceled();

        void didWriteData(long availableSize, float progress);
    }

    public static class PlaylistGlobalSearchParams {
        final String query;
        final FiltersView.MediaFilterData filter;
        final long dialogId;
        public long topicId;
        final long minDate;
        final long maxDate;
        public int totalCount;
        public boolean endReached;
        public int nextSearchRate;
        public int folderId;

        public ReactionsLayoutInBubble.VisibleReaction reaction;

        public PlaylistGlobalSearchParams(String query, long dialogId, long minDate, long maxDate, FiltersView.MediaFilterData filter) {
            this.filter = filter;
            this.query = query;
            this.dialogId = dialogId;
            this.minDate = minDate;
            this.maxDate = maxDate;
        }
    }

    public boolean currentPlaylistIsGlobalSearch() {
        return playlistGlobalSearchParams != null;
    }
}<|MERGE_RESOLUTION|>--- conflicted
+++ resolved
@@ -2476,12 +2476,12 @@
         return true;
     }
 
-<<<<<<< HEAD
     public void seekShift(int ms) {
         if (audioPlayer != null) {
             audioPlayer.seekTo(Math.max(0, audioPlayer.getCurrentPosition() + ms));
         }
-=======
+    }
+
     public boolean seekToProgressMs(MessageObject messageObject, long progressMs) {
         final MessageObject playingMessageObject = this.playingMessageObject;
         if (audioPlayer == null && videoPlayer == null || messageObject == null || playingMessageObject == null || !isSamePlayingMessage(messageObject)) {
@@ -2529,7 +2529,6 @@
             }
         } catch (Exception e) {}
         return -1;
->>>>>>> 3733c88b
     }
 
     public long getDuration() {
