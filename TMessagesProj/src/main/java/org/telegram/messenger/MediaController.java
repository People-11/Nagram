/*
 * This is the source code of Telegram for Android v. 1.3.x.
 * It is licensed under GNU GPL v. 2 or later.
 * You should have received a copy of the license in this archive (see LICENSE).
 *
 * Copyright Nikolai Kudashov, 2013-2018.
 */

package org.telegram.messenger;

import android.Manifest;
import android.animation.Animator;
import android.animation.AnimatorListenerAdapter;
import android.animation.ValueAnimator;
import android.annotation.SuppressLint;
import android.app.Activity;
import android.app.DownloadManager;
import android.bluetooth.BluetoothAdapter;
import android.bluetooth.BluetoothProfile;
import android.content.ContentResolver;
import android.content.ContentValues;
import android.content.Context;
import android.content.Intent;
import android.content.SharedPreferences;
import android.content.pm.PackageManager;
import android.database.ContentObserver;
import android.database.Cursor;
import android.graphics.BitmapFactory;
import android.graphics.Matrix;
import android.graphics.Point;
import android.graphics.SurfaceTexture;
import android.hardware.Sensor;
import android.hardware.SensorEvent;
import android.hardware.SensorEventListener;
import android.hardware.SensorManager;
import android.media.AudioFormat;
import android.media.AudioManager;
import android.media.AudioRecord;
import android.media.MediaCodecInfo;
import android.media.MediaCodecList;
import android.media.MediaExtractor;
import android.media.MediaFormat;
import android.media.MediaMetadataRetriever;
import android.media.MediaRecorder;
import android.net.Uri;
import android.os.Build;
import android.os.Environment;
import android.os.PowerManager;
import android.os.SystemClock;
import android.provider.MediaStore;
import android.provider.OpenableColumns;
import android.telephony.PhoneStateListener;
import android.telephony.TelephonyManager;
import android.text.TextUtils;
import android.util.SparseArray;
import android.view.HapticFeedbackConstants;
import android.view.TextureView;
import android.view.View;
import android.view.WindowManager;
import android.webkit.MimeTypeMap;
import android.widget.FrameLayout;

import androidx.annotation.RequiresApi;

import com.google.android.exoplayer2.C;
import com.google.android.exoplayer2.ExoPlayer;
import com.google.android.exoplayer2.ui.AspectRatioFrameLayout;

import org.telegram.messenger.audioinfo.AudioInfo;
import org.telegram.messenger.video.MediaCodecVideoConvertor;
import org.telegram.messenger.voip.VoIPService;
import org.telegram.tgnet.ConnectionsManager;
import org.telegram.tgnet.TLObject;
import org.telegram.tgnet.TLRPC;
import org.telegram.ui.ActionBar.AlertDialog;
import org.telegram.ui.ActionBar.BaseFragment;
import org.telegram.ui.ActionBar.Theme;
import org.telegram.ui.Adapters.FiltersView;
import org.telegram.ui.ChatActivity;
import org.telegram.ui.Components.EmbedBottomSheet;
import org.telegram.ui.Components.PhotoFilterView;
import org.telegram.ui.Components.PipRoundVideoView;
import org.telegram.ui.Components.VideoPlayer;
import org.telegram.ui.PhotoViewer;

import java.io.File;
import java.io.FileDescriptor;
import java.io.FileInputStream;
import java.io.FileOutputStream;
import java.io.InputStream;
import java.io.OutputStream;
import java.lang.reflect.Method;
import java.net.URLEncoder;
import java.nio.ByteBuffer;
import java.nio.ByteOrder;
import java.nio.channels.FileChannel;
import java.util.ArrayList;
import java.util.Collections;
import java.util.HashMap;
import java.util.Locale;
import java.util.Timer;
import java.util.TimerTask;
import java.util.concurrent.CountDownLatch;

<<<<<<< HEAD
import tw.nekomimi.nekogram.NekoConfig;
import tw.nekomimi.nekogram.NekoXConfig;
import tw.nekomimi.nekogram.SaveToDownloadReceiver;
import xyz.nextalone.nagram.helper.AudioEnhance;
=======
import tw.nekomimi.nekogram.SaveToDownloadReceiver;
import tw.nekomimi.nekogram.NekoConfig;
import tw.nekomimi.nekogram.NekoXConfig;
>>>>>>> c71626f8

public class MediaController implements AudioManager.OnAudioFocusChangeListener, NotificationCenter.NotificationCenterDelegate, SensorEventListener {

    private native int startRecord(String path, int sampleRate);

    private native int writeFrame(ByteBuffer frame, int len);

    private native void stopRecord();

    public static native int isOpusFile(String path);

    public native byte[] getWaveform(String path);

    public native byte[] getWaveform2(short[] array, int length);

    public boolean isBuffering() {
        if (audioPlayer != null) {
            return audioPlayer.isBuffering();
        }
        return false;
    }

    private static class AudioBuffer {
        public AudioBuffer(int capacity) {
            buffer = ByteBuffer.allocateDirect(capacity);
            bufferBytes = new byte[capacity];
        }

        ByteBuffer buffer;
        byte[] bufferBytes;
        int size;
        int finished;
        long pcmOffset;
    }

    private static final String[] projectionPhotos = {
            MediaStore.Images.Media._ID,
            MediaStore.Images.Media.BUCKET_ID,
            MediaStore.Images.Media.BUCKET_DISPLAY_NAME,
            MediaStore.Images.Media.DATA,
            Build.VERSION.SDK_INT > 28 ? MediaStore.Images.Media.DATE_MODIFIED : MediaStore.Images.Media.DATE_TAKEN,
            MediaStore.Images.Media.ORIENTATION,
            MediaStore.Images.Media.WIDTH,
            MediaStore.Images.Media.HEIGHT,
            MediaStore.Images.Media.SIZE
    };

    private static final String[] projectionVideo = {
            MediaStore.Video.Media._ID,
            MediaStore.Video.Media.BUCKET_ID,
            MediaStore.Video.Media.BUCKET_DISPLAY_NAME,
            MediaStore.Video.Media.DATA,
            Build.VERSION.SDK_INT > 28 ? MediaStore.Images.Media.DATE_MODIFIED : MediaStore.Video.Media.DATE_TAKEN,
            MediaStore.Video.Media.DURATION,
            MediaStore.Video.Media.WIDTH,
            MediaStore.Video.Media.HEIGHT,
            MediaStore.Video.Media.SIZE
    };

    public static class AudioEntry {
        public long id;
        public String author;
        public String title;
        public String genre;
        public int duration;
        public String path;
        public MessageObject messageObject;
    }

    public static class AlbumEntry {
        public int bucketId;
        public boolean videoOnly;
        public String bucketName;
        public PhotoEntry coverPhoto;
        public ArrayList<PhotoEntry> photos = new ArrayList<>();
        public SparseArray<PhotoEntry> photosByIds = new SparseArray<>();

        public AlbumEntry(int bucketId, String bucketName, PhotoEntry coverPhoto) {
            this.bucketId = bucketId;
            this.bucketName = bucketName;
            this.coverPhoto = coverPhoto;
        }

        public void addPhoto(PhotoEntry photoEntry) {
            photos.add(photoEntry);
            photosByIds.put(photoEntry.imageId, photoEntry);
        }
    }

    public static class SavedFilterState {
        public float enhanceValue;
        public float softenSkinValue;
        public float exposureValue;
        public float contrastValue;
        public float warmthValue;
        public float saturationValue;
        public float fadeValue;
        public int tintShadowsColor;
        public int tintHighlightsColor;
        public float highlightsValue;
        public float shadowsValue;
        public float vignetteValue;
        public float grainValue;
        public int blurType;
        public float sharpenValue;
        public PhotoFilterView.CurvesToolValue curvesToolValue = new PhotoFilterView.CurvesToolValue();
        public float blurExcludeSize;
        public org.telegram.ui.Components.Point blurExcludePoint;
        public float blurExcludeBlurSize;
        public float blurAngle;
    }

    public static class CropState {
        public float cropPx;
        public float cropPy;
        public float cropScale = 1;
        public float cropRotate;
        public float cropPw = 1;
        public float cropPh = 1;
        public int transformWidth;
        public int transformHeight;
        public int transformRotation;
        public boolean mirrored;

        public float stateScale;
        public float scale;
        public Matrix matrix;
        public int width;
        public int height;
        public boolean freeform;
        public float lockedAspectRatio;

        public boolean initied;

        @Override
        public CropState clone() {
            CropState cloned = new CropState();

            cloned.cropPx = this.cropPx;
            cloned.cropPy = this.cropPy;
            cloned.cropScale = this.cropScale;
            cloned.cropRotate = this.cropRotate;
            cloned.cropPw = this.cropPw;
            cloned.cropPh = this.cropPh;
            cloned.transformWidth = this.transformWidth;
            cloned.transformHeight = this.transformHeight;
            cloned.transformRotation = this.transformRotation;
            cloned.mirrored = this.mirrored;

            cloned.stateScale = this.stateScale;
            cloned.scale = this.scale;
            cloned.matrix = this.matrix;
            cloned.width = this.width;
            cloned.height = this.height;
            cloned.freeform = this.freeform;
            cloned.lockedAspectRatio = this.lockedAspectRatio;

            cloned.initied = this.initied;
            return cloned;
        }
    }

    public static class MediaEditState {

        public CharSequence caption;

        public String thumbPath;
        public String imagePath;
        public String filterPath;
        public String paintPath;
        public String croppedPaintPath;
        public String fullPaintPath;

        public ArrayList<TLRPC.MessageEntity> entities;
        public SavedFilterState savedFilterState;
        public ArrayList<VideoEditedInfo.MediaEntity> mediaEntities;
        public ArrayList<VideoEditedInfo.MediaEntity> croppedMediaEntities;
        public ArrayList<TLRPC.InputDocument> stickers;
        public VideoEditedInfo editedInfo;
        public long averageDuration;
        public boolean isFiltered;
        public boolean isPainted;
        public boolean isCropped;
        public int ttl;

        public CropState cropState;

        public String getPath() {
            return null;
        }

        public void reset() {
            caption = null;
            thumbPath = null;
            filterPath = null;
            imagePath = null;
            paintPath = null;
            croppedPaintPath = null;
            isFiltered = false;
            isPainted = false;
            isCropped = false;
            ttl = 0;
            mediaEntities = null;
            editedInfo = null;
            entities = null;
            savedFilterState = null;
            stickers = null;
            cropState = null;
        }

        public void copyFrom(MediaEditState state) {
            caption = state.caption;

            thumbPath = state.thumbPath;
            imagePath = state.imagePath;
            filterPath = state.filterPath;
            paintPath = state.paintPath;
            croppedPaintPath = state.croppedPaintPath;
            fullPaintPath = state.fullPaintPath;

            entities = state.entities;
            savedFilterState = state.savedFilterState;
            mediaEntities = state.mediaEntities;
            croppedMediaEntities = state.croppedMediaEntities;
            stickers = state.stickers;
            editedInfo = state.editedInfo;
            averageDuration = state.averageDuration;
            isFiltered = state.isFiltered;
            isPainted = state.isPainted;
            isCropped = state.isCropped;
            ttl = state.ttl;

            cropState = state.cropState;
        }
    }

    public static class PhotoEntry extends MediaEditState {
        public int bucketId;
        public int imageId;
        public long dateTaken;
        public int duration;
        public int width;
        public int height;
        public long size;
        public String path;
        public int orientation;
        public boolean isVideo;
        public boolean isMuted;
        public boolean canDeleteAfter;
        public boolean hasSpoiler;

        public boolean isChatPreviewSpoilerRevealed;
        public boolean isAttachSpoilerRevealed;

        public PhotoEntry(int bucketId, int imageId, long dateTaken, String path, int orientation, boolean isVideo, int width, int height, long size) {
            this.bucketId = bucketId;
            this.imageId = imageId;
            this.dateTaken = dateTaken;
            this.path = path;
            this.width = width;
            this.height = height;
            this.size = size;
            if (isVideo) {
                this.duration = orientation;
            } else {
                this.orientation = orientation;
            }
            this.isVideo = isVideo;
        }

        @Override
        public void copyFrom(MediaEditState state) {
            super.copyFrom(state);
            this.hasSpoiler = state instanceof PhotoEntry && ((PhotoEntry) state).hasSpoiler;
        }

        @Override
        public String getPath() {
            return path;
        }

        @Override
        public void reset() {
            if (isVideo) {
                if (filterPath != null) {
                    new File(filterPath).delete();
                    filterPath = null;
                }
            }
            hasSpoiler = false;
            super.reset();
        }
    }

    public static class SearchImage extends MediaEditState {
        public String id;
        public String imageUrl;
        public String thumbUrl;
        public int width;
        public int height;
        public int size;
        public int type;
        public int date;
        public CharSequence caption;
        public TLRPC.Document document;
        public TLRPC.Photo photo;
        public TLRPC.PhotoSize photoSize;
        public TLRPC.PhotoSize thumbPhotoSize;
        public TLRPC.BotInlineResult inlineResult;
        public HashMap<String, String> params;

        @Override
        public String getPath() {
            if (photoSize != null) {
                return FileLoader.getInstance(UserConfig.selectedAccount).getPathToAttach(photoSize, true).getAbsolutePath();
            } else if (document != null) {
                return FileLoader.getInstance(UserConfig.selectedAccount).getPathToAttach(document, true).getAbsolutePath();
            } else {
                return ImageLoader.getHttpFilePath(imageUrl, "jpg").getAbsolutePath();
            }
        }

        @Override
        public void reset() {
            super.reset();
        }

        public String getAttachName() {
            if (photoSize != null) {
                return FileLoader.getAttachFileName(photoSize);
            } else if (document != null) {
                return FileLoader.getAttachFileName(document);
            }
            return Utilities.MD5(imageUrl) + "." + ImageLoader.getHttpUrlExtension(imageUrl, "jpg");
        }

        public String getPathToAttach() {
            if (photoSize != null) {
                return FileLoader.getInstance(UserConfig.selectedAccount).getPathToAttach(photoSize, true).getAbsolutePath();
            } else if (document != null) {
                return FileLoader.getInstance(UserConfig.selectedAccount).getPathToAttach(document, true).getAbsolutePath();
            } else {
                return imageUrl;
            }
        }
    }

    AudioManager.OnAudioFocusChangeListener audioRecordFocusChangedListener = focusChange -> {
        if (focusChange != AudioManager.AUDIOFOCUS_GAIN) {
            hasRecordAudioFocus = false;
        }
    };

    public final static int VIDEO_BITRATE_1080 = 6800_000;
    public final static int VIDEO_BITRATE_720 = 2621_440;
    public final static int VIDEO_BITRATE_480 = 1000_000;
    public final static int VIDEO_BITRATE_360 = 750_000;

    public final static String VIDEO_MIME_TYPE = "video/avc";
    public final static String AUIDO_MIME_TYPE = "audio/mp4a-latm";

    private final Object videoConvertSync = new Object();

    private SensorManager sensorManager;
    private boolean ignoreProximity;
    private PowerManager.WakeLock proximityWakeLock;
    private Sensor proximitySensor;
    private Sensor accelerometerSensor;
    private Sensor linearSensor;
    private Sensor gravitySensor;
    private boolean raiseToEarRecord;
    private ChatActivity raiseChat;
    private boolean accelerometerVertical;
    private int raisedToTop;
    private int raisedToTopSign;
    private int raisedToBack;
    private int countLess;
    private long timeSinceRaise;
    private long lastTimestamp = 0;
    private boolean proximityTouched;
    private boolean proximityHasDifferentValues;
    private float lastProximityValue = -100;
    private boolean useFrontSpeaker;
    private boolean inputFieldHasText;
    private boolean allowStartRecord;
    private boolean ignoreOnPause;
    private boolean sensorsStarted;
    private float previousAccValue;
    private float[] gravity = new float[3];
    private float[] gravityFast = new float[3];
    private float[] linearAcceleration = new float[3];

    private int hasAudioFocus;
    private boolean hasRecordAudioFocus;
    private boolean callInProgress;
    private int audioFocus = AUDIO_NO_FOCUS_NO_DUCK;
    private boolean resumeAudioOnFocusGain;

    private static final float VOLUME_DUCK = 0.2f;
    private static final float VOLUME_NORMAL = 1.0f;
    private static final int AUDIO_NO_FOCUS_NO_DUCK = 0;
    private static final int AUDIO_NO_FOCUS_CAN_DUCK = 1;
    private static final int AUDIO_FOCUSED = 2;

    private static class VideoConvertMessage {
        public MessageObject messageObject;
        public VideoEditedInfo videoEditedInfo;
        public int currentAccount;

        public VideoConvertMessage(MessageObject object, VideoEditedInfo info) {
            messageObject = object;
            currentAccount = messageObject.currentAccount;
            videoEditedInfo = info;
        }
    }

    private ArrayList<VideoConvertMessage> videoConvertQueue = new ArrayList<>();
    private final Object videoQueueSync = new Object();
    private HashMap<String, MessageObject> generatingWaveform = new HashMap<>();

    private boolean voiceMessagesPlaylistUnread;
    private ArrayList<MessageObject> voiceMessagesPlaylist;
    private SparseArray<MessageObject> voiceMessagesPlaylistMap;

    private static Runnable refreshGalleryRunnable;
    public static AlbumEntry allMediaAlbumEntry;
    public static AlbumEntry allPhotosAlbumEntry;
    public static AlbumEntry allVideosAlbumEntry;
    public static ArrayList<AlbumEntry> allMediaAlbums = new ArrayList<>();
    public static ArrayList<AlbumEntry> allPhotoAlbums = new ArrayList<>();
    private static Runnable broadcastPhotosRunnable;

    public boolean isSilent = false;
    private boolean isPaused = false;
    private VideoPlayer audioPlayer = null;
    private VideoPlayer emojiSoundPlayer = null;
    private int emojiSoundPlayerNum = 0;
    private boolean isStreamingCurrentAudio;
    private int playerNum;
    private String shouldSavePositionForCurrentAudio;
    private long lastSaveTime;
    private float currentPlaybackSpeed = 1.0f;
    private float currentMusicPlaybackSpeed = 1.0f;
    private float fastPlaybackSpeed = 1.0f;
    private float fastMusicPlaybackSpeed = 1.0f;
    private float seekToProgressPending;
    private long lastProgress = 0;
    private MessageObject playingMessageObject;
    private MessageObject goingToShowMessageObject;
    private Timer progressTimer = null;
    private final Object progressTimerSync = new Object();
    private boolean downloadingCurrentMessage;
    private boolean playMusicAgain;
    private PlaylistGlobalSearchParams playlistGlobalSearchParams;
    private AudioInfo audioInfo;
    private VideoPlayer videoPlayer;
    private boolean playerWasReady;
    private TextureView currentTextureView;
    private PipRoundVideoView pipRoundVideoView;
    private int pipSwitchingState;
    private Activity baseActivity;
    private BaseFragment flagSecureFragment;
    private View feedbackView;
    private AspectRatioFrameLayout currentAspectRatioFrameLayout;
    private boolean isDrawingWasReady;
    private FrameLayout currentTextureViewContainer;
    private int currentAspectRatioFrameLayoutRotation;
    private float currentAspectRatioFrameLayoutRatio;
    private boolean currentAspectRatioFrameLayoutReady;

    private ArrayList<MessageObject> playlist = new ArrayList<>();
    private HashMap<Integer, MessageObject> playlistMap = new HashMap<>();
    private ArrayList<MessageObject> shuffledPlaylist = new ArrayList<>();
    private int currentPlaylistNum;
    private boolean forceLoopCurrentPlaylist;
    private boolean[] playlistEndReached = new boolean[]{false, false};
    private boolean loadingPlaylist;
    private long playlistMergeDialogId;
    private int playlistClassGuid;
    private int[] playlistMaxId = new int[]{Integer.MAX_VALUE, Integer.MAX_VALUE};

    private Runnable setLoadingRunnable = new Runnable() {
        @Override
        public void run() {
            if (playingMessageObject == null) {
                return;
            }
            FileLoader.getInstance(playingMessageObject.currentAccount).setLoadingVideo(playingMessageObject.getDocument(), true, false);
        }
    };

    private AudioRecord audioRecorder;
    private TLRPC.TL_document recordingAudio;
    private int recordingGuid = -1;
    private int recordingCurrentAccount;
    private File recordingAudioFile;
    private long recordStartTime;
    private long recordTimeCount;
    private long recordDialogId;
    private MessageObject recordReplyingMsg;
    private MessageObject recordReplyingTopMsg;
    private short[] recordSamples = new short[1024];
    private long samplesCount;

    private final Object sync = new Object();

    private ArrayList<ByteBuffer> recordBuffers = new ArrayList<>();
    private ByteBuffer fileBuffer;
    public int recordBufferSize = 1280;
    public int sampleRate = 48000;
    private int sendAfterDone;
    private boolean sendAfterDoneNotify;
    private int sendAfterDoneScheduleDate;

    private Runnable recordStartRunnable;
    private DispatchQueue recordQueue;
    private DispatchQueue fileEncodingQueue;
    private Runnable recordRunnable = new Runnable() {
        @Override
        public void run() {
            if (audioRecorder != null) {
                ByteBuffer buffer;
                if (!recordBuffers.isEmpty()) {
                    buffer = recordBuffers.get(0);
                    recordBuffers.remove(0);
                } else {
                    buffer = ByteBuffer.allocateDirect(recordBufferSize);
                    buffer.order(ByteOrder.nativeOrder());
                }
                buffer.rewind();
                int len = audioRecorder.read(buffer, buffer.capacity());
                if (len > 0) {
                    buffer.limit(len);
                    double sum = 0;
                    try {
                        long newSamplesCount = samplesCount + len / 2;
                        int currentPart = (int) (((double) samplesCount / (double) newSamplesCount) * recordSamples.length);
                        int newPart = recordSamples.length - currentPart;
                        float sampleStep;
                        if (currentPart != 0) {
                            sampleStep = (float) recordSamples.length / (float) currentPart;
                            float currentNum = 0;
                            for (int a = 0; a < currentPart; a++) {
                                recordSamples[a] = recordSamples[(int) currentNum];
                                currentNum += sampleStep;
                            }
                        }
                        int currentNum = currentPart;
                        float nextNum = 0;
                        sampleStep = (float) len / 2 / (float) newPart;
                        for (int i = 0; i < len / 2; i++) {
                            short peak = buffer.getShort();
                            if (Build.VERSION.SDK_INT < 21) {
                                if (peak > 2500) {
                                    sum += peak * peak;
                                }
                            } else {
                                sum += peak * peak;
                            }
                            if (i == (int) nextNum && currentNum < recordSamples.length) {
                                recordSamples[currentNum] = peak;
                                nextNum += sampleStep;
                                currentNum++;
                            }
                        }
                        samplesCount = newSamplesCount;
                    } catch (Exception e) {
                        FileLog.e(e);
                    }
                    buffer.position(0);
                    final double amplitude = Math.sqrt(sum / len / 2);
                    final ByteBuffer finalBuffer = buffer;
                    final boolean flush = len != buffer.capacity();
                    fileEncodingQueue.postRunnable(() -> {
                        while (finalBuffer.hasRemaining()) {
                            int oldLimit = -1;
                            if (finalBuffer.remaining() > fileBuffer.remaining()) {
                                oldLimit = finalBuffer.limit();
                                finalBuffer.limit(fileBuffer.remaining() + finalBuffer.position());
                            }
                            fileBuffer.put(finalBuffer);
                            if (fileBuffer.position() == fileBuffer.limit() || flush) {
                                if (writeFrame(fileBuffer, !flush ? fileBuffer.limit() : finalBuffer.position()) != 0) {
                                    fileBuffer.rewind();
                                    recordTimeCount += fileBuffer.limit() / 2 / (sampleRate / 1000);
                                }
                            }
                            if (oldLimit != -1) {
                                finalBuffer.limit(oldLimit);
                            }
                        }
                        recordQueue.postRunnable(() -> recordBuffers.add(finalBuffer));
                    });
                    recordQueue.postRunnable(recordRunnable);
                    AndroidUtilities.runOnUIThread(() -> NotificationCenter.getInstance(recordingCurrentAccount).postNotificationName(NotificationCenter.recordProgressChanged, recordingGuid, amplitude));
                } else {
                    recordBuffers.add(buffer);
                    if (sendAfterDone != 3) {
                        stopRecordingInternal(sendAfterDone, sendAfterDoneNotify, sendAfterDoneScheduleDate);
                    }
                }
            }
        }
    };

    private float audioVolume;
    private ValueAnimator audioVolumeAnimator;

    private final ValueAnimator.AnimatorUpdateListener audioVolumeUpdateListener = new ValueAnimator.AnimatorUpdateListener() {
        @Override
        public void onAnimationUpdate(ValueAnimator valueAnimator) {
            audioVolume = (float) valueAnimator.getAnimatedValue();
            setPlayerVolume();
        }
    };

    private class InternalObserver extends ContentObserver {
        public InternalObserver() {
            super(null);
        }

        @Override
        public void onChange(boolean selfChange) {
            super.onChange(selfChange);
            processMediaObserver(MediaStore.Images.Media.INTERNAL_CONTENT_URI);
        }
    }

    private class ExternalObserver extends ContentObserver {
        public ExternalObserver() {
            super(null);
        }

        @Override
        public void onChange(boolean selfChange) {
            super.onChange(selfChange);
            processMediaObserver(MediaStore.Images.Media.EXTERNAL_CONTENT_URI);
        }
    }

    private static class GalleryObserverInternal extends ContentObserver {
        public GalleryObserverInternal() {
            super(null);
        }

        private void scheduleReloadRunnable() {
            AndroidUtilities.runOnUIThread(refreshGalleryRunnable = () -> {
                if (PhotoViewer.getInstance().isVisible()) {
                    scheduleReloadRunnable();
                    return;
                }
                refreshGalleryRunnable = null;
                loadGalleryPhotosAlbums(0);
            }, 2000);
        }

        @Override
        public void onChange(boolean selfChange) {
            super.onChange(selfChange);
            if (refreshGalleryRunnable != null) {
                AndroidUtilities.cancelRunOnUIThread(refreshGalleryRunnable);
            }
            scheduleReloadRunnable();
        }
    }

    private static class GalleryObserverExternal extends ContentObserver {
        public GalleryObserverExternal() {
            super(null);
        }

        @Override
        public void onChange(boolean selfChange) {
            super.onChange(selfChange);
            if (refreshGalleryRunnable != null) {
                AndroidUtilities.cancelRunOnUIThread(refreshGalleryRunnable);
            }
            AndroidUtilities.runOnUIThread(refreshGalleryRunnable = () -> {
                refreshGalleryRunnable = null;
                loadGalleryPhotosAlbums(0);
            }, 2000);
        }
    }

    public static void checkGallery() {
        if (Build.VERSION.SDK_INT < 24 || allPhotosAlbumEntry == null) {
            return;
        }
        final int prevSize = allPhotosAlbumEntry.photos.size();
        Utilities.globalQueue.postRunnable(() -> {
            int count = 0;
            Cursor cursor = null;
            try {
                if (ApplicationLoader.applicationContext.checkSelfPermission(Manifest.permission.READ_EXTERNAL_STORAGE) == PackageManager.PERMISSION_GRANTED) {
                    cursor = MediaStore.Images.Media.query(ApplicationLoader.applicationContext.getContentResolver(), MediaStore.Images.Media.EXTERNAL_CONTENT_URI, new String[]{"COUNT(_id)"}, null, null, null);
                    if (cursor != null) {
                        if (cursor.moveToNext()) {
                            count += cursor.getInt(0);
                        }
                    }
                }
            } catch (Throwable e) {
                FileLog.e(e);
            } finally {
                if (cursor != null) {
                    cursor.close();
                }
            }
            try {
                if (ApplicationLoader.applicationContext.checkSelfPermission(Manifest.permission.READ_EXTERNAL_STORAGE) == PackageManager.PERMISSION_GRANTED) {
                    cursor = MediaStore.Images.Media.query(ApplicationLoader.applicationContext.getContentResolver(), MediaStore.Video.Media.EXTERNAL_CONTENT_URI, new String[]{"COUNT(_id)"}, null, null, null);
                    if (cursor != null) {
                        if (cursor.moveToNext()) {
                            count += cursor.getInt(0);
                        }
                    }
                }
            } catch (Throwable e) {
                FileLog.e(e);
            } finally {
                if (cursor != null) {
                    cursor.close();
                }
            }
            if (prevSize != count) {
                if (refreshGalleryRunnable != null) {
                    AndroidUtilities.cancelRunOnUIThread(refreshGalleryRunnable);
                    refreshGalleryRunnable = null;
                }
                loadGalleryPhotosAlbums(0);
            }
        }, 2000);
    }


    private ExternalObserver externalObserver;
    private InternalObserver internalObserver;
    private long lastChatEnterTime;
    private int lastChatAccount;
    private long lastChatLeaveTime;
    private long lastMediaCheckTime;
    private TLRPC.EncryptedChat lastSecretChat;
    private TLRPC.User lastUser;
    private int lastMessageId;
    private ArrayList<Long> lastChatVisibleMessages;
    private int startObserverToken;
    private StopMediaObserverRunnable stopMediaObserverRunnable;

    private final class StopMediaObserverRunnable implements Runnable {
        public int currentObserverToken = 0;

        @Override
        public void run() {
            if (currentObserverToken == startObserverToken) {
                try {
                    if (internalObserver != null) {
                        ApplicationLoader.applicationContext.getContentResolver().unregisterContentObserver(internalObserver);
                        internalObserver = null;
                    }
                } catch (Exception e) {
                    FileLog.e(e);
                }
                try {
                    if (externalObserver != null) {
                        ApplicationLoader.applicationContext.getContentResolver().unregisterContentObserver(externalObserver);
                        externalObserver = null;
                    }
                } catch (Exception e) {
                    FileLog.e(e);
                }
            }
        }
    }

    private String[] mediaProjections;

    private static volatile MediaController Instance;

    public static MediaController getInstance() {
        MediaController localInstance = Instance;
        if (localInstance == null) {
            synchronized (MediaController.class) {
                localInstance = Instance;
                if (localInstance == null) {
                    Instance = localInstance = new MediaController();
                }
            }
        }
        return localInstance;
    }

    public void recreateProximityWakeLock() {

        if (NekoConfig.disableProximityEvents.Bool()) {
            proximityWakeLock = null;
            return;
        }

        try {
            PowerManager powerManager = (PowerManager) ApplicationLoader.applicationContext.getSystemService(Context.POWER_SERVICE);
            proximityWakeLock = powerManager.newWakeLock(0x00000020, "telegram:proximity_lock");
        } catch (Exception e) {
            FileLog.e(e);
        }
    }

    public MediaController() {
        recordQueue = new DispatchQueue("recordQueue");
        recordQueue.setPriority(Thread.MAX_PRIORITY);
        fileEncodingQueue = new DispatchQueue("fileEncodingQueue");
        fileEncodingQueue.setPriority(Thread.MAX_PRIORITY);

        recordQueue.postRunnable(() -> {
            try {
                sampleRate = 48000;
                int minBuferSize = AudioRecord.getMinBufferSize(sampleRate, AudioFormat.CHANNEL_IN_MONO, AudioFormat.ENCODING_PCM_16BIT);
                if (minBuferSize <= 0) {
                    minBuferSize = 1280;
                }
                recordBufferSize = minBuferSize;

                for (int a = 0; a < 5; a++) {
                    ByteBuffer buffer = ByteBuffer.allocateDirect(recordBufferSize);
                    buffer.order(ByteOrder.nativeOrder());
                    recordBuffers.add(buffer);
                }
            } catch (Exception e) {
                FileLog.e(e);
            }
        });
        Utilities.globalQueue.postRunnable(() -> {
            try {
                currentPlaybackSpeed = MessagesController.getGlobalMainSettings().getFloat("playbackSpeed", 1.0f);
                currentMusicPlaybackSpeed = MessagesController.getGlobalMainSettings().getFloat("musicPlaybackSpeed", 1.0f);
                fastPlaybackSpeed = MessagesController.getGlobalMainSettings().getFloat("fastPlaybackSpeed", 1.8f);
                fastMusicPlaybackSpeed = MessagesController.getGlobalMainSettings().getFloat("fastMusicPlaybackSpeed", 1.8f);
                sensorManager = (SensorManager) ApplicationLoader.applicationContext.getSystemService(Context.SENSOR_SERVICE);
                linearSensor = sensorManager.getDefaultSensor(Sensor.TYPE_LINEAR_ACCELERATION);
                gravitySensor = sensorManager.getDefaultSensor(Sensor.TYPE_GRAVITY);
                if (linearSensor == null || gravitySensor == null) {
                    if (BuildVars.LOGS_ENABLED) {
                        FileLog.d("gravity or linear sensor not found");
                    }
                    accelerometerSensor = sensorManager.getDefaultSensor(Sensor.TYPE_ACCELEROMETER);
                    linearSensor = null;
                    gravitySensor = null;
                }
                proximitySensor = sensorManager.getDefaultSensor(Sensor.TYPE_PROXIMITY);
                recreateProximityWakeLock();
            } catch (Exception e) {
                FileLog.e(e);
            }

            try {
                PhoneStateListener phoneStateListener = new PhoneStateListener() {
                    @Override
                    public void onCallStateChanged(final int state, String incomingNumber) {
                        AndroidUtilities.runOnUIThread(() -> {
                            if (state == TelephonyManager.CALL_STATE_RINGING) {
                                if (isPlayingMessage(playingMessageObject) && !isMessagePaused()) {
                                    pauseMessage(playingMessageObject);
                                } else if (recordStartRunnable != null || recordingAudio != null) {
                                    stopRecording(2, false, 0);
                                }
                                EmbedBottomSheet embedBottomSheet = EmbedBottomSheet.getInstance();
                                if (embedBottomSheet != null) {
                                    embedBottomSheet.pause();
                                }
                                callInProgress = true;
                            } else if (state == TelephonyManager.CALL_STATE_IDLE) {
                                callInProgress = false;
                            } else if (state == TelephonyManager.CALL_STATE_OFFHOOK) {
                                EmbedBottomSheet embedBottomSheet = EmbedBottomSheet.getInstance();
                                if (embedBottomSheet != null) {
                                    embedBottomSheet.pause();
                                }
                                callInProgress = true;
                            }
                        });
                    }
                };
                TelephonyManager mgr = (TelephonyManager) ApplicationLoader.applicationContext.getSystemService(Context.TELEPHONY_SERVICE);
                if (mgr != null) {
                    mgr.listen(phoneStateListener, PhoneStateListener.LISTEN_CALL_STATE);
                }
            } catch (Exception e) {
                FileLog.e(e);
            }
        });

        fileBuffer = ByteBuffer.allocateDirect(1920);

        AndroidUtilities.runOnUIThread(() -> {
            for (int a : SharedConfig.activeAccounts) {
                NotificationCenter.getInstance(a).addObserver(MediaController.this, NotificationCenter.fileLoaded);
                NotificationCenter.getInstance(a).addObserver(MediaController.this, NotificationCenter.httpFileDidLoad);
                NotificationCenter.getInstance(a).addObserver(MediaController.this, NotificationCenter.didReceiveNewMessages);
                NotificationCenter.getInstance(a).addObserver(MediaController.this, NotificationCenter.messagesDeleted);
                NotificationCenter.getInstance(a).addObserver(MediaController.this, NotificationCenter.removeAllMessagesFromDialog);
                NotificationCenter.getInstance(a).addObserver(MediaController.this, NotificationCenter.musicDidLoad);
                NotificationCenter.getInstance(a).addObserver(MediaController.this, NotificationCenter.mediaDidLoad);
                NotificationCenter.getGlobalInstance().addObserver(MediaController.this, NotificationCenter.playerDidStartPlaying);
            }
        });

        mediaProjections = new String[]{
                MediaStore.Images.ImageColumns.DATA,
                MediaStore.Images.ImageColumns.DISPLAY_NAME,
                MediaStore.Images.ImageColumns.BUCKET_DISPLAY_NAME,
                Build.VERSION.SDK_INT > 28 ? MediaStore.Images.ImageColumns.DATE_MODIFIED : MediaStore.Images.ImageColumns.DATE_TAKEN,
                MediaStore.Images.ImageColumns.TITLE,
                MediaStore.Images.ImageColumns.WIDTH,
                MediaStore.Images.ImageColumns.HEIGHT
        };

        ContentResolver contentResolver = ApplicationLoader.applicationContext.getContentResolver();
        try {
            contentResolver.registerContentObserver(MediaStore.Images.Media.EXTERNAL_CONTENT_URI, true, new GalleryObserverExternal());
        } catch (Exception e) {
            FileLog.e(e);
        }
        try {
            contentResolver.registerContentObserver(MediaStore.Images.Media.INTERNAL_CONTENT_URI, true, new GalleryObserverInternal());
        } catch (Exception e) {
            FileLog.e(e);
        }
        try {
            contentResolver.registerContentObserver(MediaStore.Video.Media.EXTERNAL_CONTENT_URI, true, new GalleryObserverExternal());
        } catch (Exception e) {
            FileLog.e(e);
        }
        try {
            contentResolver.registerContentObserver(MediaStore.Video.Media.INTERNAL_CONTENT_URI, true, new GalleryObserverInternal());
        } catch (Exception e) {
            FileLog.e(e);
        }
    }

    @Override
    public void onAudioFocusChange(int focusChange) {
        AndroidUtilities.runOnUIThread(() -> {
            if (focusChange == AudioManager.AUDIOFOCUS_LOSS) {
                if (isPlayingMessage(getPlayingMessageObject()) && !isMessagePaused()) {
                    pauseMessage(playingMessageObject);
                }
                hasAudioFocus = 0;
                audioFocus = AUDIO_NO_FOCUS_NO_DUCK;
            } else if (focusChange == AudioManager.AUDIOFOCUS_GAIN) {
                audioFocus = AUDIO_FOCUSED;
                if (resumeAudioOnFocusGain) {
                    resumeAudioOnFocusGain = false;
                    if (isPlayingMessage(getPlayingMessageObject()) && isMessagePaused()) {
                        playMessage(getPlayingMessageObject());
                    }
                }
            } else if (focusChange == AudioManager.AUDIOFOCUS_LOSS_TRANSIENT_CAN_DUCK) {
                audioFocus = AUDIO_NO_FOCUS_CAN_DUCK;
            } else if (focusChange == AudioManager.AUDIOFOCUS_LOSS_TRANSIENT) {
                audioFocus = AUDIO_NO_FOCUS_NO_DUCK;
                if (isPlayingMessage(getPlayingMessageObject()) && !isMessagePaused()) {
                    pauseMessage(playingMessageObject);
                    resumeAudioOnFocusGain = true;
                }
            }
            setPlayerVolume();
        });
    }

    private void setPlayerVolume() {
        try {
            float volume;
            if (isSilent) {
                volume = 0;
            } else if (audioFocus != AUDIO_NO_FOCUS_CAN_DUCK) {
                volume = VOLUME_NORMAL;
            } else {
                volume = VOLUME_DUCK;
            }
            if (audioPlayer != null) {
                audioPlayer.setVolume(volume * audioVolume);
            } else if (videoPlayer != null) {
                videoPlayer.setVolume(volume);
            }
        } catch (Exception e) {
            FileLog.e(e);
        }
    }

    public VideoPlayer getVideoPlayer() {
        return videoPlayer;
    }

    private void startProgressTimer(final MessageObject currentPlayingMessageObject) {
        synchronized (progressTimerSync) {
            if (progressTimer != null) {
                try {
                    progressTimer.cancel();
                    progressTimer = null;
                } catch (Exception e) {
                    FileLog.e(e);
                }
            }
            final String fileName = currentPlayingMessageObject.getFileName();
            progressTimer = new Timer();
            progressTimer.schedule(new TimerTask() {
                @Override
                public void run() {
                    synchronized (sync) {
                        AndroidUtilities.runOnUIThread(() -> {
                            if ((audioPlayer != null || videoPlayer != null) && !isPaused) {
                                try {
                                    long duration;
                                    long progress;
                                    float value;
                                    float bufferedValue;
                                    if (videoPlayer != null) {
                                        duration = videoPlayer.getDuration();
                                        progress = videoPlayer.getCurrentPosition();
                                        if (progress < 0 || duration <= 0) {
                                            return;
                                        }
                                        bufferedValue = videoPlayer.getBufferedPosition() / (float) duration;
                                        value = progress / (float) duration;
                                        if (value >= 1) {
                                            return;
                                        }
                                    } else {
                                        duration = audioPlayer.getDuration();
                                        progress = audioPlayer.getCurrentPosition();
                                        value = duration >= 0 ? (progress / (float) duration) : 0.0f;
                                        bufferedValue = audioPlayer.getBufferedPosition() / (float) duration;
                                        if (duration == C.TIME_UNSET || progress < 0 || seekToProgressPending != 0) {
                                            return;
                                        }
                                    }
                                    lastProgress = progress;
                                    currentPlayingMessageObject.audioPlayerDuration = (int) (duration / 1000);
                                    currentPlayingMessageObject.audioProgress = value;
                                    currentPlayingMessageObject.audioProgressSec = (int) (lastProgress / 1000);
                                    currentPlayingMessageObject.bufferedProgress = bufferedValue;
                                    if (value >= 0 && shouldSavePositionForCurrentAudio != null && SystemClock.elapsedRealtime() - lastSaveTime >= 1000) {
                                        final String saveFor = shouldSavePositionForCurrentAudio;
                                        lastSaveTime = SystemClock.elapsedRealtime();
                                        Utilities.globalQueue.postRunnable(() -> {
                                            SharedPreferences.Editor editor = ApplicationLoader.applicationContext.getSharedPreferences("media_saved_pos", Activity.MODE_PRIVATE).edit();
                                            editor.putFloat(saveFor, value).commit();
                                        });
                                    }
                                    NotificationCenter.getInstance(currentPlayingMessageObject.currentAccount).postNotificationName(NotificationCenter.messagePlayingProgressDidChanged, currentPlayingMessageObject.getId(), value);
                                } catch (Exception e) {
                                    FileLog.e(e);
                                }
                            }
                        });
                    }
                }
            }, 0, 17);
        }
    }

    private void stopProgressTimer() {
        synchronized (progressTimerSync) {
            if (progressTimer != null) {
                try {
                    progressTimer.cancel();
                    progressTimer = null;
                } catch (Exception e) {
                    FileLog.e(e);
                }
            }
        }
    }

    public void cleanup() {
        cleanupPlayer(true, true);
        audioInfo = null;
        playMusicAgain = false;
        for (int a : SharedConfig.activeAccounts) {
            DownloadController.getInstance(a).cleanup();
        }
        videoConvertQueue.clear();
        generatingWaveform.clear();
        voiceMessagesPlaylist = null;
        voiceMessagesPlaylistMap = null;
        clearPlaylist();
        cancelVideoConvert(null);
    }

    private void clearPlaylist() {
        playlist.clear();
        playlistMap.clear();
        shuffledPlaylist.clear();
        playlistClassGuid = 0;
        playlistEndReached[0] = playlistEndReached[1] = false;
        playlistMergeDialogId = 0;
        playlistMaxId[0] = playlistMaxId[1] = Integer.MAX_VALUE;
        loadingPlaylist = false;
        playlistGlobalSearchParams = null;
    }

    public void startMediaObserver() {
        ApplicationLoader.applicationHandler.removeCallbacks(stopMediaObserverRunnable);
        startObserverToken++;
        try {
            if (internalObserver == null) {
                ApplicationLoader.applicationContext.getContentResolver().registerContentObserver(MediaStore.Images.Media.EXTERNAL_CONTENT_URI, false, externalObserver = new ExternalObserver());
            }
        } catch (Exception e) {
            FileLog.e(e);
        }
        try {
            if (externalObserver == null) {
                ApplicationLoader.applicationContext.getContentResolver().registerContentObserver(MediaStore.Images.Media.INTERNAL_CONTENT_URI, false, internalObserver = new InternalObserver());
            }
        } catch (Exception e) {
            FileLog.e(e);
        }
    }

    public void stopMediaObserver() {
        if (stopMediaObserverRunnable == null) {
            stopMediaObserverRunnable = new StopMediaObserverRunnable();
        }
        stopMediaObserverRunnable.currentObserverToken = startObserverToken;
        ApplicationLoader.applicationHandler.postDelayed(stopMediaObserverRunnable, 5000);
    }

    private void processMediaObserver(Uri uri) {
        Cursor cursor = null;
        try {
            Point size = AndroidUtilities.getRealScreenSize();

            cursor = ApplicationLoader.applicationContext.getContentResolver().query(uri, mediaProjections, null, null, "date_added DESC LIMIT 1");
            final ArrayList<Long> screenshotDates = new ArrayList<>();
            if (cursor != null) {
                while (cursor.moveToNext()) {
                    String val = "";
                    String data = cursor.getString(0);
                    String display_name = cursor.getString(1);
                    String album_name = cursor.getString(2);
                    long date = cursor.getLong(3);
                    String title = cursor.getString(4);
                    int photoW = cursor.getInt(5);
                    int photoH = cursor.getInt(6);
                    if (data != null && data.toLowerCase().contains("screenshot") ||
                            display_name != null && display_name.toLowerCase().contains("screenshot") ||
                            album_name != null && album_name.toLowerCase().contains("screenshot") ||
                            title != null && title.toLowerCase().contains("screenshot")) {
                        try {
                            if (photoW == 0 || photoH == 0) {
                                BitmapFactory.Options bmOptions = new BitmapFactory.Options();
                                bmOptions.inJustDecodeBounds = true;
                                BitmapFactory.decodeFile(data, bmOptions);
                                photoW = bmOptions.outWidth;
                                photoH = bmOptions.outHeight;
                            }
                            if (photoW <= 0 || photoH <= 0 || (photoW == size.x && photoH == size.y || photoH == size.x && photoW == size.y)) {
                                screenshotDates.add(date);
                            }
                        } catch (Exception e) {
                            screenshotDates.add(date);
                        }
                    }
                }
                cursor.close();
            }
            if (!screenshotDates.isEmpty()) {
                AndroidUtilities.runOnUIThread(() -> {
                    NotificationCenter.getInstance(lastChatAccount).postNotificationName(NotificationCenter.screenshotTook);
                    checkScreenshots(screenshotDates);
                });
            }
        } catch (Exception e) {
            FileLog.e(e);
        } finally {
            try {
                if (cursor != null) {
                    cursor.close();
                }
            } catch (Exception ignore) {

            }
        }
    }

    private void checkScreenshots(ArrayList<Long> dates) {
        if (dates == null || dates.isEmpty() || lastChatEnterTime == 0 || (lastUser == null && !(lastSecretChat instanceof TLRPC.TL_encryptedChat))) {
            return;
        }
        long dt = 2000;
        boolean send = false;
        for (int a = 0; a < dates.size(); a++) {
            Long date = dates.get(a);
            if (lastMediaCheckTime != 0 && date <= lastMediaCheckTime) {
                continue;
            }

            if (date >= lastChatEnterTime) {
                if (lastChatLeaveTime == 0 || date <= lastChatLeaveTime + dt) {
                    lastMediaCheckTime = Math.max(lastMediaCheckTime, date);
                    send = true;
                }
            }
        }
        if (send && !NekoXConfig.disableScreenshotDetection) {
            if (lastSecretChat != null) {
                SecretChatHelper.getInstance(lastChatAccount).sendScreenshotMessage(lastSecretChat, lastChatVisibleMessages, null);
            } else {
                SendMessagesHelper.getInstance(lastChatAccount).sendScreenshotMessage(lastUser, lastMessageId, null);
            }
        }
    }

    public ArrayList<Long> getLastVisibleMessageIds() {
        return lastChatVisibleMessages;
    }

    public void setLastVisibleMessageIds(int account, long enterTime, long leaveTime, TLRPC.User user, TLRPC.EncryptedChat encryptedChat, ArrayList<Long> visibleMessages, int visibleMessage) {
        lastChatEnterTime = enterTime;
        lastChatLeaveTime = leaveTime;
        lastChatAccount = account;
        lastSecretChat = encryptedChat;
        lastUser = user;
        lastMessageId = visibleMessage;
        lastChatVisibleMessages = visibleMessages;
    }

    @SuppressWarnings("unchecked")
    @Override
    public void didReceivedNotification(int id, int account, Object... args) {
        if (id == NotificationCenter.fileLoaded || id == NotificationCenter.httpFileDidLoad) {
            String fileName = (String) args[0];
            if (playingMessageObject != null && playingMessageObject.currentAccount == account) {
                String file = FileLoader.getAttachFileName(playingMessageObject.getDocument());
                if (file.equals(fileName)) {
                    if (downloadingCurrentMessage) {
                        playMusicAgain = true;
                        playMessage(playingMessageObject);
                    } else if (audioInfo == null) {
                        try {
                            File cacheFile = FileLoader.getInstance(UserConfig.selectedAccount).getPathToMessage(playingMessageObject.messageOwner);
                            audioInfo = AudioInfo.getAudioInfo(cacheFile);
                        } catch (Exception e) {
                            FileLog.e(e);
                        }
                    }
                }
            }
        } else if (id == NotificationCenter.messagesDeleted) {
            boolean scheduled = (Boolean) args[2];
            if (scheduled) {
                return;
            }
            long channelId = (Long) args[1];
            ArrayList<Integer> markAsDeletedMessages = (ArrayList<Integer>) args[0];
            if (playingMessageObject != null) {
                if (channelId == playingMessageObject.messageOwner.peer_id.channel_id) {
                    if (markAsDeletedMessages.contains(playingMessageObject.getId())) {
                        cleanupPlayer(true, true);
                    }
                }
            }
            if (voiceMessagesPlaylist != null && !voiceMessagesPlaylist.isEmpty()) {
                MessageObject messageObject = voiceMessagesPlaylist.get(0);
                if (channelId == messageObject.messageOwner.peer_id.channel_id) {
                    for (int a = 0; a < markAsDeletedMessages.size(); a++) {
                        Integer key = markAsDeletedMessages.get(a);
                        messageObject = voiceMessagesPlaylistMap.get(key);
                        voiceMessagesPlaylistMap.remove(key);
                        if (messageObject != null) {
                            voiceMessagesPlaylist.remove(messageObject);
                        }
                    }
                }
            }
        } else if (id == NotificationCenter.removeAllMessagesFromDialog) {
            long did = (Long) args[0];
            if (playingMessageObject != null && playingMessageObject.getDialogId() == did) {
                cleanupPlayer(false, true);
            }
        } else if (id == NotificationCenter.musicDidLoad) {
            long did = (Long) args[0];
            if (playingMessageObject != null && playingMessageObject.isMusic() && playingMessageObject.getDialogId() == did && !playingMessageObject.scheduled) {
                ArrayList<MessageObject> arrayListBegin = (ArrayList<MessageObject>) args[1];
                ArrayList<MessageObject> arrayListEnd = (ArrayList<MessageObject>) args[2];
                playlist.addAll(0, arrayListBegin);
                playlist.addAll(arrayListEnd);
                for (int a = 0, N = playlist.size(); a < N; a++) {
                    MessageObject object = playlist.get(a);
                    playlistMap.put(object.getId(), object);
                    playlistMaxId[0] = Math.min(playlistMaxId[0], object.getId());
                }
                sortPlaylist();
                if (SharedConfig.shuffleMusic) {
                    buildShuffledPlayList();
                } else if (playingMessageObject != null) {
                    int newIndex = playlist.indexOf(playingMessageObject);
                    if (newIndex >= 0) {
                        currentPlaylistNum = newIndex;
                    }
                }
                playlistClassGuid = ConnectionsManager.generateClassGuid();
            }
        } else if (id == NotificationCenter.mediaDidLoad) {
            int guid = (Integer) args[3];
            if (guid == playlistClassGuid && playingMessageObject != null) {
                long did = (Long) args[0];
                int type = (Integer) args[4];

                ArrayList<MessageObject> arr = (ArrayList<MessageObject>) args[2];
                boolean enc = DialogObject.isEncryptedDialog(did);
                int loadIndex = did == playlistMergeDialogId ? 1 : 0;
                if (!arr.isEmpty()) {
                    playlistEndReached[loadIndex] = (Boolean) args[5];
                }
                int addedCount = 0;
                for (int a = 0; a < arr.size(); a++) {
                    MessageObject message = arr.get(a);
                    if (playlistMap.containsKey(message.getId())) {
                        continue;
                    }
                    addedCount++;
                    playlist.add(0, message);
                    playlistMap.put(message.getId(), message);
                    playlistMaxId[loadIndex] = Math.min(playlistMaxId[loadIndex], message.getId());
                }
                sortPlaylist();
                int newIndex = playlist.indexOf(playingMessageObject);
                if (newIndex >= 0) {
                    currentPlaylistNum = newIndex;
                }
                loadingPlaylist = false;
                if (SharedConfig.shuffleMusic) {
                    buildShuffledPlayList();
                }
                if (addedCount != 0) {
                    NotificationCenter.getInstance(playingMessageObject.currentAccount).postNotificationName(NotificationCenter.moreMusicDidLoad, addedCount);
                }
            }
        } else if (id == NotificationCenter.didReceiveNewMessages) {
            boolean scheduled = (Boolean) args[2];
            if (scheduled) {
                return;
            }
            if (voiceMessagesPlaylist != null && !voiceMessagesPlaylist.isEmpty()) {
                MessageObject messageObject = voiceMessagesPlaylist.get(0);
                long did = (Long) args[0];
                if (did == messageObject.getDialogId()) {
                    ArrayList<MessageObject> arr = (ArrayList<MessageObject>) args[1];
                    for (int a = 0; a < arr.size(); a++) {
                        messageObject = arr.get(a);
                        if ((messageObject.isVoice() || messageObject.isRoundVideo()) && (!voiceMessagesPlaylistUnread || messageObject.isContentUnread() && !messageObject.isOut())) {
                            voiceMessagesPlaylist.add(messageObject);
                            voiceMessagesPlaylistMap.put(messageObject.getId(), messageObject);
                        }
                    }
                }
            }
        } else if (id == NotificationCenter.playerDidStartPlaying) {
            VideoPlayer p = (VideoPlayer) args[0];
            if (!MediaController.getInstance().isCurrentPlayer(p)) {
                MediaController.getInstance().pauseMessage(MediaController.getInstance().getPlayingMessageObject());
            }
        }
    }

    protected boolean isRecordingAudio() {
        return recordStartRunnable != null || recordingAudio != null;
    }

    private boolean isNearToSensor(float value) {
        return !NekoConfig.disableProximityEvents.Bool() && value < 5.0f && value != proximitySensor.getMaximumRange();
    }

    public boolean isRecordingOrListeningByProximity() {
        return proximityTouched && (isRecordingAudio() || playingMessageObject != null && (playingMessageObject.isVoice() || playingMessageObject.isRoundVideo()));
    }

    @Override
    public void onSensorChanged(SensorEvent event) {
        if (!sensorsStarted || VoIPService.getSharedInstance() != null) {
            return;
        }
        if (event.sensor == proximitySensor) {
            if (BuildVars.LOGS_ENABLED) {
                FileLog.d("proximity changed to " + event.values[0] + " max value = " + proximitySensor.getMaximumRange());
            }
            if (lastProximityValue == -100) {
                lastProximityValue = event.values[0];
            } else if (lastProximityValue != event.values[0]) {
                proximityHasDifferentValues = true;
            }
            if (proximityHasDifferentValues) {
                proximityTouched = isNearToSensor(event.values[0]);
            }
        } else if (event.sensor == accelerometerSensor) {
            final double alpha = lastTimestamp == 0 ? 0.98f : 1.0 / (1.0 + (event.timestamp - lastTimestamp) / 1000000000.0);
            final float alphaFast = 0.8f;
            lastTimestamp = event.timestamp;
            gravity[0] = (float) (alpha * gravity[0] + (1.0 - alpha) * event.values[0]);
            gravity[1] = (float) (alpha * gravity[1] + (1.0 - alpha) * event.values[1]);
            gravity[2] = (float) (alpha * gravity[2] + (1.0 - alpha) * event.values[2]);
            gravityFast[0] = (alphaFast * gravity[0] + (1.0f - alphaFast) * event.values[0]);
            gravityFast[1] = (alphaFast * gravity[1] + (1.0f - alphaFast) * event.values[1]);
            gravityFast[2] = (alphaFast * gravity[2] + (1.0f - alphaFast) * event.values[2]);

            linearAcceleration[0] = event.values[0] - gravity[0];
            linearAcceleration[1] = event.values[1] - gravity[1];
            linearAcceleration[2] = event.values[2] - gravity[2];
        } else if (event.sensor == linearSensor) {
            linearAcceleration[0] = event.values[0];
            linearAcceleration[1] = event.values[1];
            linearAcceleration[2] = event.values[2];
        } else if (event.sensor == gravitySensor) {
            gravityFast[0] = gravity[0] = event.values[0];
            gravityFast[1] = gravity[1] = event.values[1];
            gravityFast[2] = gravity[2] = event.values[2];
        }
        final float minDist = 15.0f;
        final int minCount = 6;
        final int countLessMax = 10;
        if (event.sensor == linearSensor || event.sensor == gravitySensor || event.sensor == accelerometerSensor) {
            float val = gravity[0] * linearAcceleration[0] + gravity[1] * linearAcceleration[1] + gravity[2] * linearAcceleration[2];
            if (raisedToBack != minCount) {
                if (val > 0 && previousAccValue > 0 || val < 0 && previousAccValue < 0) {
                    boolean goodValue;
                    int sign;
                    if (val > 0) {
                        goodValue = val > minDist;
                        sign = 1;
                    } else {
                        goodValue = val < -minDist;
                        sign = 2;
                    }
                    if (raisedToTopSign != 0 && raisedToTopSign != sign) {
                        if (raisedToTop == minCount && goodValue) {
                            if (raisedToBack < minCount) {
                                raisedToBack++;
                                if (raisedToBack == minCount) {
                                    raisedToTop = 0;
                                    raisedToTopSign = 0;
                                    countLess = 0;
                                    timeSinceRaise = System.currentTimeMillis();
                                    if (BuildVars.LOGS_ENABLED && BuildVars.DEBUG_PRIVATE_VERSION) {
                                        FileLog.d("motion detected");
                                    }
                                }
                            }
                        } else {
                            if (!goodValue) {
                                countLess++;
                            }
                            if (countLess == countLessMax || raisedToTop != minCount || raisedToBack != 0) {
                                raisedToTop = 0;
                                raisedToTopSign = 0;
                                raisedToBack = 0;
                                countLess = 0;
                            }
                        }
                    } else {
                        if (goodValue && raisedToBack == 0 && (raisedToTopSign == 0 || raisedToTopSign == sign)) {
                            if (raisedToTop < minCount && !proximityTouched) {
                                raisedToTopSign = sign;
                                raisedToTop++;
                                if (raisedToTop == minCount) {
                                    countLess = 0;
                                }
                            }
                        } else {
                            if (!goodValue) {
                                countLess++;
                            }
                            if (raisedToTopSign != sign || countLess == countLessMax || raisedToTop != minCount || raisedToBack != 0) {
                                raisedToBack = 0;
                                raisedToTop = 0;
                                raisedToTopSign = 0;
                                countLess = 0;
                            }
                        }
                    }
                }
                /*if (val > 0 && previousAccValue > 0) {
                    if (val > minDist && raisedToBack == 0) {
                        if (raisedToTop < minCount && !proximityTouched) {
                            raisedToTop++;
                            if (raisedToTop == minCount) {
                                countLess = 0;
                            }
                        }
                    } else {
                        if (val < minDist) {
                            countLess++;
                        }
                        if (countLess == countLessMax || raisedToTop != minCount || raisedToBack != 0) {
                            raisedToBack = 0;
                            raisedToTop = 0;
                            countLess = 0;
                        }
                    }
                } else if (val < 0 && previousAccValue < 0) {
                    if (raisedToTop == minCount && val < -minDist) {
                        if (raisedToBack < minCount) {
                            raisedToBack++;
                            if (raisedToBack == minCount) {
                                raisedToTop = 0;
                                countLess = 0;
                                timeSinceRaise = System.currentTimeMillis();
                                if (BuildVars.LOGS_ENABLED && BuildVars.DEBUG_PRIVATE_VERSION) {
                                    FileLog.e("motion detected");
                                }
                            }
                        }
                    } else {
                        if (val > -minDist) {
                            countLess++;
                        }
                        if (countLess == countLessMax || raisedToTop != minCount || raisedToBack != 0) {
                            raisedToTop = 0;
                            raisedToBack = 0;
                            countLess = 0;
                        }
                    }
                }*/
                /*if (BuildVars.LOGS_ENABLED && BuildVars.DEBUG_PRIVATE_VERSION) {
                    FileLog.e("raise2 to top = " + raisedToTop + " to back = " + raisedToBack + " val = " + val + " countLess = " + countLess);
                }*/
            }
            previousAccValue = val;
            accelerometerVertical = gravityFast[1] > 2.5f && Math.abs(gravityFast[2]) < 4.0f && Math.abs(gravityFast[0]) > 1.5f;
            /*if (BuildVars.LOGS_ENABLED && BuildVars.DEBUG_PRIVATE_VERSION) {
                FileLog.d(accelerometerVertical + "    val = " + val + " acc (" + linearAcceleration[0] + ", " + linearAcceleration[1] + ", " + linearAcceleration[2] + ") grav (" + gravityFast[0] + ", " + gravityFast[1] + ", " + gravityFast[2] + ")");
            }*/
        }
        if (raisedToBack == minCount && accelerometerVertical && proximityTouched && !NotificationsController.audioManager.isWiredHeadsetOn()) {
            if (BuildVars.LOGS_ENABLED) {
                FileLog.d("sensor values reached");
            }
            if (playingMessageObject == null && recordStartRunnable == null && recordingAudio == null && !PhotoViewer.getInstance().isVisible() && ApplicationLoader.isScreenOn && !inputFieldHasText && allowStartRecord && raiseChat != null && !callInProgress) {
                if (!raiseToEarRecord) {
                    if (BuildVars.LOGS_ENABLED) {
                        FileLog.d("start record");
                    }
                    useFrontSpeaker = true;
                    if (!raiseChat.playFirstUnreadVoiceMessage()) {
                        raiseToEarRecord = true;
                        useFrontSpeaker = false;
                        startRecording(raiseChat.getCurrentAccount(), raiseChat.getDialogId(), null, raiseChat.getThreadMessage(), raiseChat.getClassGuid());
                    }
                    if (useFrontSpeaker) {
                        setUseFrontSpeaker(true);
                    }
                    ignoreOnPause = true;
                    if (proximityHasDifferentValues && proximityWakeLock != null && !proximityWakeLock.isHeld()) {
                        proximityWakeLock.acquire();
                    }
                }
            } else if (playingMessageObject != null && (playingMessageObject.isVoice() || playingMessageObject.isRoundVideo())) {
                if (!useFrontSpeaker) {
                    if (BuildVars.LOGS_ENABLED) {
                        FileLog.d("start listen");
                    }
                    if (proximityHasDifferentValues && proximityWakeLock != null && !proximityWakeLock.isHeld()) {
                        proximityWakeLock.acquire();
                    }
                    setUseFrontSpeaker(true);
                    startAudioAgain(false);
                    ignoreOnPause = true;
                }
            }
            raisedToBack = 0;
            raisedToTop = 0;
            raisedToTopSign = 0;
            countLess = 0;
        } else if (proximityTouched) {
            if (playingMessageObject != null && !ApplicationLoader.mainInterfacePaused && (playingMessageObject.isVoice() || playingMessageObject.isRoundVideo())) {
                if (!useFrontSpeaker && !NotificationsController.audioManager.isWiredHeadsetOn()) {
                    if (BuildVars.LOGS_ENABLED) {
                        FileLog.d("start listen by proximity only");
                    }
                    if (proximityHasDifferentValues && proximityWakeLock != null && !proximityWakeLock.isHeld()) {
                        proximityWakeLock.acquire();
                    }
                    setUseFrontSpeaker(true);
                    startAudioAgain(false);
                    ignoreOnPause = true;
                }
            }
        } else if (!proximityTouched) {
            if (raiseToEarRecord) {
                if (BuildVars.LOGS_ENABLED) {
                    FileLog.d("stop record");
                }
                stopRecording(2, false, 0);
                raiseToEarRecord = false;
                ignoreOnPause = false;
                if (proximityHasDifferentValues && proximityWakeLock != null && proximityWakeLock.isHeld()) {
                    proximityWakeLock.release();
                }
            } else if (useFrontSpeaker) {
                if (BuildVars.LOGS_ENABLED) {
                    FileLog.d("stop listen");
                }
                useFrontSpeaker = false;
                startAudioAgain(true);
                ignoreOnPause = false;
                if (proximityHasDifferentValues && proximityWakeLock != null && proximityWakeLock.isHeld()) {
                    proximityWakeLock.release();
                }
            }
        }
        if (timeSinceRaise != 0 && raisedToBack == minCount && Math.abs(System.currentTimeMillis() - timeSinceRaise) > 1000) {
            raisedToBack = 0;
            raisedToTop = 0;
            raisedToTopSign = 0;
            countLess = 0;
            timeSinceRaise = 0;
        }
    }

    private void setUseFrontSpeaker(boolean value) {
        useFrontSpeaker = value;
        AudioManager audioManager = NotificationsController.audioManager;
        if (useFrontSpeaker) {
            audioManager.setBluetoothScoOn(false);
            audioManager.setSpeakerphoneOn(false);
        } else {
            audioManager.setSpeakerphoneOn(true);
        }
    }

    public void startRecordingIfFromSpeaker() {
        if (!useFrontSpeaker || raiseChat == null || !allowStartRecord || !SharedConfig.raiseToSpeak) {
            return;
        }
        raiseToEarRecord = true;
        startRecording(raiseChat.getCurrentAccount(), raiseChat.getDialogId(), null, raiseChat.getThreadMessage(), raiseChat.getClassGuid());
        ignoreOnPause = true;
    }

    private void startAudioAgain(boolean paused) {
        if (playingMessageObject == null) {
            return;
        }

        NotificationCenter.getInstance(playingMessageObject.currentAccount).postNotificationName(NotificationCenter.audioRouteChanged, useFrontSpeaker);
        if (videoPlayer != null) {
            videoPlayer.setStreamType(useFrontSpeaker ? AudioManager.STREAM_VOICE_CALL : AudioManager.STREAM_MUSIC);
            if (!paused) {
                if (videoPlayer.getCurrentPosition() < 1000) {
                    videoPlayer.seekTo(0);
                }
                videoPlayer.play();
            } else {
                pauseMessage(playingMessageObject);
            }
        } else {
            boolean post = audioPlayer != null;
            final MessageObject currentMessageObject = playingMessageObject;
            float progress = playingMessageObject.audioProgress;
            int duration = playingMessageObject.audioPlayerDuration;
            if (paused || audioPlayer == null || !audioPlayer.isPlaying() || duration * progress > 1f) {
                currentMessageObject.audioProgress = progress;
            } else {
                currentMessageObject.audioProgress = 0;
            }
            cleanupPlayer(false, true);
            playMessage(currentMessageObject);
            if (paused) {
                if (post) {
                    AndroidUtilities.runOnUIThread(() -> pauseMessage(currentMessageObject), 100);
                } else {
                    pauseMessage(currentMessageObject);
                }
            }
        }
    }

    @Override
    public void onAccuracyChanged(Sensor sensor, int accuracy) {

    }

    public void setInputFieldHasText(boolean value) {
        inputFieldHasText = value;
    }

    public void setAllowStartRecord(boolean value) {
        allowStartRecord = value;
    }

    public void startRaiseToEarSensors(ChatActivity chatActivity) {
        if (chatActivity == null || accelerometerSensor == null && (gravitySensor == null || linearAcceleration == null) || proximitySensor == null) {
            return;
        }
        raiseChat = chatActivity;
        if (!SharedConfig.raiseToSpeak && (playingMessageObject == null || !playingMessageObject.isVoice() && !playingMessageObject.isRoundVideo())) {
            return;
        }
        if (!sensorsStarted) {
            gravity[0] = gravity[1] = gravity[2] = 0;
            linearAcceleration[0] = linearAcceleration[1] = linearAcceleration[2] = 0;
            gravityFast[0] = gravityFast[1] = gravityFast[2] = 0;
            lastTimestamp = 0;
            previousAccValue = 0;
            raisedToTop = 0;
            raisedToTopSign = 0;
            countLess = 0;
            raisedToBack = 0;
            Utilities.globalQueue.postRunnable(() -> {
                if (gravitySensor != null) {
                    sensorManager.registerListener(MediaController.this, gravitySensor, 30000);
                }
                if (linearSensor != null) {
                    sensorManager.registerListener(MediaController.this, linearSensor, 30000);
                }
                if (accelerometerSensor != null) {
                    sensorManager.registerListener(MediaController.this, accelerometerSensor, 30000);
                }
                sensorManager.registerListener(MediaController.this, proximitySensor, SensorManager.SENSOR_DELAY_NORMAL);
            });
            sensorsStarted = true;
        }
    }

    public void stopRaiseToEarSensors(ChatActivity chatActivity, boolean fromChat) {
        if (ignoreOnPause) {
            ignoreOnPause = false;
            return;
        }
        stopRecording(fromChat ? 2 : 0, false, 0);
        if (!sensorsStarted || ignoreOnPause || accelerometerSensor == null && (gravitySensor == null || linearAcceleration == null) || proximitySensor == null || raiseChat != chatActivity) {
            return;
        }
        raiseChat = null;
        sensorsStarted = false;
        accelerometerVertical = false;
        proximityTouched = false;
        raiseToEarRecord = false;
        useFrontSpeaker = false;
        Utilities.globalQueue.postRunnable(() -> {
            if (linearSensor != null) {
                sensorManager.unregisterListener(MediaController.this, linearSensor);
            }
            if (gravitySensor != null) {
                sensorManager.unregisterListener(MediaController.this, gravitySensor);
            }
            if (accelerometerSensor != null) {
                sensorManager.unregisterListener(MediaController.this, accelerometerSensor);
            }
            sensorManager.unregisterListener(MediaController.this, proximitySensor);
        });
        if (proximityHasDifferentValues && proximityWakeLock != null && proximityWakeLock.isHeld()) {
            proximityWakeLock.release();
        }
    }

    public void cleanupPlayer(boolean notify, boolean stopService) {
        cleanupPlayer(notify, stopService, false, false);
    }

    public void cleanupPlayer(boolean notify, boolean stopService, boolean byVoiceEnd, boolean transferPlayerToPhotoViewer) {
        if (audioPlayer != null) {
            if (audioVolumeAnimator != null) {
                audioVolumeAnimator.removeAllUpdateListeners();
                audioVolumeAnimator.cancel();
            }

            if (audioPlayer.isPlaying() && playingMessageObject != null && !playingMessageObject.isVoice()) {
                VideoPlayer playerFinal = audioPlayer;
                ValueAnimator valueAnimator = ValueAnimator.ofFloat(audioVolume, 0);
                valueAnimator.addUpdateListener(valueAnimator1 -> {
                    float volume;
                    if (audioFocus != AUDIO_NO_FOCUS_CAN_DUCK) {
                        volume = VOLUME_NORMAL;
                    } else {
                        volume = VOLUME_DUCK;
                    }
                    playerFinal.setVolume(volume * (float) valueAnimator1.getAnimatedValue());
                });
                valueAnimator.addListener(new AnimatorListenerAdapter() {
                    @Override
                    public void onAnimationEnd(Animator animation) {
                        try {
                            playerFinal.releasePlayer(true);
                        } catch (Exception e) {
                            FileLog.e(e);
                        }
                    }
                });
                valueAnimator.setDuration(300);
                valueAnimator.start();
            } else {
                try {
                    audioPlayer.releasePlayer(true);
                } catch (Exception e) {
                    FileLog.e(e);
                }
            }
            audioPlayer = null;
            Theme.unrefAudioVisualizeDrawable(playingMessageObject);
        } else if (videoPlayer != null) {
            currentAspectRatioFrameLayout = null;
            currentTextureViewContainer = null;
            currentAspectRatioFrameLayoutReady = false;
            isDrawingWasReady = false;
            currentTextureView = null;
            goingToShowMessageObject = null;
            if (transferPlayerToPhotoViewer) {
                PhotoViewer.getInstance().injectVideoPlayer(videoPlayer);
                goingToShowMessageObject = playingMessageObject;
                NotificationCenter.getInstance(playingMessageObject.currentAccount).postNotificationName(NotificationCenter.messagePlayingGoingToStop, playingMessageObject, true);
            } else {
                long position = videoPlayer.getCurrentPosition();
                if (playingMessageObject != null && playingMessageObject.isVideo() && position > 0) {
                    playingMessageObject.audioProgressMs = (int) position;
                    NotificationCenter.getInstance(playingMessageObject.currentAccount).postNotificationName(NotificationCenter.messagePlayingGoingToStop, playingMessageObject, false);
                }
                videoPlayer.releasePlayer(true);
                videoPlayer = null;
            }
            try {
                baseActivity.getWindow().clearFlags(WindowManager.LayoutParams.FLAG_KEEP_SCREEN_ON);
            } catch (Exception e) {
                FileLog.e(e);
            }
            if (playingMessageObject != null && !transferPlayerToPhotoViewer) {
                AndroidUtilities.cancelRunOnUIThread(setLoadingRunnable);
                FileLoader.getInstance(playingMessageObject.currentAccount).removeLoadingVideo(playingMessageObject.getDocument(), true, false);
            }
        }
        stopProgressTimer();
        lastProgress = 0;
        isPaused = false;
        if (!useFrontSpeaker && !SharedConfig.raiseToSpeak) {
            ChatActivity chat = raiseChat;
            stopRaiseToEarSensors(raiseChat, false);
            raiseChat = chat;
        }
        if (proximityWakeLock != null && proximityWakeLock.isHeld() && !proximityTouched) {
            proximityWakeLock.release();
        }
        if (playingMessageObject != null) {
            if (downloadingCurrentMessage) {
                FileLoader.getInstance(playingMessageObject.currentAccount).cancelLoadFile(playingMessageObject.getDocument());
            }
            MessageObject lastFile = playingMessageObject;
            if (notify) {
                playingMessageObject.resetPlayingProgress();
                NotificationCenter.getInstance(lastFile.currentAccount).postNotificationName(NotificationCenter.messagePlayingProgressDidChanged, playingMessageObject.getId(), 0);
            }
            playingMessageObject = null;
            downloadingCurrentMessage = false;
            if (notify) {
                NotificationsController.audioManager.abandonAudioFocus(this);
                hasAudioFocus = 0;
                int index = -1;
                if (voiceMessagesPlaylist != null) {
                    if (byVoiceEnd && (index = voiceMessagesPlaylist.indexOf(lastFile)) >= 0) {
                        voiceMessagesPlaylist.remove(index);
                        voiceMessagesPlaylistMap.remove(lastFile.getId());
                        if (voiceMessagesPlaylist.isEmpty()) {
                            voiceMessagesPlaylist = null;
                            voiceMessagesPlaylistMap = null;
                        }
                    } else {
                        voiceMessagesPlaylist = null;
                        voiceMessagesPlaylistMap = null;
                    }
                }
                boolean next = false;
                if (voiceMessagesPlaylist != null && index < voiceMessagesPlaylist.size()) {
                    MessageObject nextVoiceMessage = voiceMessagesPlaylist.get(index);
                    playMessage(nextVoiceMessage);
                    if (!nextVoiceMessage.isRoundVideo() && pipRoundVideoView != null) {
                        pipRoundVideoView.close(true);
                        pipRoundVideoView = null;
                    }
                } else {
                    if ((lastFile.isVoice() || lastFile.isRoundVideo()) && lastFile.getId() != 0) {
                        startRecordingIfFromSpeaker();
                    }
                    NotificationCenter.getInstance(lastFile.currentAccount).postNotificationName(NotificationCenter.messagePlayingDidReset, lastFile.getId(), stopService);
                    pipSwitchingState = 0;
                    if (pipRoundVideoView != null) {
                        pipRoundVideoView.close(true);
                        pipRoundVideoView = null;
                    }
                }
            }
            if (stopService) {
                Intent intent = new Intent(ApplicationLoader.applicationContext, MusicPlayerService.class);
                ApplicationLoader.applicationContext.stopService(intent);
            }
        }
    }

    public boolean isGoingToShowMessageObject(MessageObject messageObject) {
        return goingToShowMessageObject == messageObject;
    }

    public void resetGoingToShowMessageObject() {
        goingToShowMessageObject = null;
    }

    private boolean isSamePlayingMessage(MessageObject messageObject) {
        return playingMessageObject != null && playingMessageObject.getDialogId() == messageObject.getDialogId() && playingMessageObject.getId() == messageObject.getId() && ((playingMessageObject.eventId == 0) == (messageObject.eventId == 0));
    }

    public boolean seekToProgress(MessageObject messageObject, float progress) {
        if (audioPlayer == null && videoPlayer == null || messageObject == null || playingMessageObject == null || !isSamePlayingMessage(messageObject)) {
            return false;
        }
        try {
            if (audioPlayer != null) {
                long duration = audioPlayer.getDuration();
                if (duration == C.TIME_UNSET) {
                    seekToProgressPending = progress;
                } else {
                    playingMessageObject.audioProgress = progress;
                    int seekTo = (int) (duration * progress);
                    audioPlayer.seekTo(seekTo);
                    lastProgress = seekTo;
                }
            } else if (videoPlayer != null) {
                videoPlayer.seekTo((long) (videoPlayer.getDuration() * progress));
            }
        } catch (Exception e) {
            FileLog.e(e);
            return false;
        }
        NotificationCenter.getInstance(messageObject.currentAccount).postNotificationName(NotificationCenter.messagePlayingDidSeek, playingMessageObject.getId(), progress);
        return true;
    }

    public long getDuration() {
        if (audioPlayer == null) {
            return 0;
        }
        return audioPlayer.getDuration();
    }

    public MessageObject getPlayingMessageObject() {
        return playingMessageObject;
    }

    public int getPlayingMessageObjectNum() {
        return currentPlaylistNum;
    }

    private void buildShuffledPlayList() {
        if (playlist.isEmpty()) {
            return;
        }
        ArrayList<MessageObject> all = new ArrayList<>(playlist);
        shuffledPlaylist.clear();

        MessageObject messageObject = playlist.get(currentPlaylistNum);
        all.remove(currentPlaylistNum);

        int count = all.size();
        for (int a = 0; a < count; a++) {
            int index = Utilities.random.nextInt(all.size());
            shuffledPlaylist.add(all.get(index));
            all.remove(index);
        }
        shuffledPlaylist.add(messageObject);
        currentPlaylistNum = shuffledPlaylist.size() - 1;
    }

    public void loadMoreMusic() {
        if (loadingPlaylist || playingMessageObject == null || playingMessageObject.scheduled || DialogObject.isEncryptedDialog(playingMessageObject.getDialogId()) || playlistClassGuid == 0) {
            return;
        }
        if (playlistGlobalSearchParams != null) {
            int finalPlaylistGuid = playlistClassGuid;
            if (!playlistGlobalSearchParams.endReached && !playlist.isEmpty()) {
                int currentAccount = playlist.get(0).currentAccount;
                TLObject request;
                if (playlistGlobalSearchParams.dialogId != 0) {
                    final TLRPC.TL_messages_search req = new TLRPC.TL_messages_search();
                    req.q = playlistGlobalSearchParams.query;
                    req.limit = 20;
                    req.filter = playlistGlobalSearchParams.filter == null ? new TLRPC.TL_inputMessagesFilterEmpty() : playlistGlobalSearchParams.filter.filter;
                    req.peer = AccountInstance.getInstance(currentAccount).getMessagesController().getInputPeer(playlistGlobalSearchParams.dialogId);
                    MessageObject lastMessage = playlist.get(playlist.size() - 1);
                    req.offset_id = lastMessage.getId();
                    if (playlistGlobalSearchParams.minDate > 0) {
                        req.min_date = (int) (playlistGlobalSearchParams.minDate / 1000);
                    }
                    if (playlistGlobalSearchParams.maxDate > 0) {
                        req.min_date = (int) (playlistGlobalSearchParams.maxDate / 1000);
                    }
                    request = req;
                } else {
                    final TLRPC.TL_messages_searchGlobal req = new TLRPC.TL_messages_searchGlobal();
                    req.limit = 20;
                    req.q = playlistGlobalSearchParams.query;
                    req.filter = playlistGlobalSearchParams.filter.filter;
                    MessageObject lastMessage = playlist.get(playlist.size() - 1);
                    req.offset_id = lastMessage.getId();
                    req.offset_rate = playlistGlobalSearchParams.nextSearchRate;
                    req.flags |= 1;
                    req.folder_id = playlistGlobalSearchParams.folderId;
                    long id;
                    if (lastMessage.messageOwner.peer_id.channel_id != 0) {
                        id = -lastMessage.messageOwner.peer_id.channel_id;
                    } else if (lastMessage.messageOwner.peer_id.chat_id != 0) {
                        id = -lastMessage.messageOwner.peer_id.chat_id;
                    } else {
                        id = lastMessage.messageOwner.peer_id.user_id;
                    }
                    req.offset_peer = MessagesController.getInstance(currentAccount).getInputPeer(id);
                    if (playlistGlobalSearchParams.minDate > 0) {
                        req.min_date = (int) (playlistGlobalSearchParams.minDate / 1000);
                    }
                    if (playlistGlobalSearchParams.maxDate > 0) {
                        req.min_date = (int) (playlistGlobalSearchParams.maxDate / 1000);
                    }
                    request = req;
                }
                loadingPlaylist = true;
                ConnectionsManager.getInstance(currentAccount).sendRequest(request, (response, error) -> AndroidUtilities.runOnUIThread(() -> {
                    if (playlistClassGuid != finalPlaylistGuid || playlistGlobalSearchParams == null || playingMessageObject == null) {
                        return;
                    }
                    if (error != null) {
                        return;
                    }
                    loadingPlaylist = false;

                    TLRPC.messages_Messages res = (TLRPC.messages_Messages) response;
                    playlistGlobalSearchParams.nextSearchRate = res.next_rate;
                    MessagesStorage.getInstance(currentAccount).putUsersAndChats(res.users, res.chats, true, true);
                    MessagesController.getInstance(currentAccount).putUsers(res.users, false);
                    MessagesController.getInstance(currentAccount).putChats(res.chats, false);
                    int n = res.messages.size();
                    int addedCount = 0;
                    for (int i = 0; i < n; i++) {
                        MessageObject messageObject = new MessageObject(currentAccount, res.messages.get(i), false, true);
                        if (playlistMap.containsKey(messageObject.getId())) {
                            continue;
                        }
                        playlist.add(0, messageObject);
                        playlistMap.put(messageObject.getId(), messageObject);
                        addedCount++;
                    }
                    sortPlaylist();
                    loadingPlaylist = false;
                    playlistGlobalSearchParams.endReached = playlist.size() == playlistGlobalSearchParams.totalCount;
                    if (SharedConfig.shuffleMusic) {
                        buildShuffledPlayList();
                    }
                    if (addedCount != 0) {
                        NotificationCenter.getInstance(playingMessageObject.currentAccount).postNotificationName(NotificationCenter.moreMusicDidLoad, addedCount);
                    }
                }));
            }
            return;
        }
        //TODO topics
        if (!playlistEndReached[0]) {
            loadingPlaylist = true;
            AccountInstance.getInstance(playingMessageObject.currentAccount).getMediaDataController().loadMedia(playingMessageObject.getDialogId(), 50, playlistMaxId[0], 0, MediaDataController.MEDIA_MUSIC, 0, 1, playlistClassGuid, 0);
        } else if (playlistMergeDialogId != 0 && !playlistEndReached[1]) {
            loadingPlaylist = true;
            AccountInstance.getInstance(playingMessageObject.currentAccount).getMediaDataController().loadMedia(playlistMergeDialogId, 50, playlistMaxId[0], 0, MediaDataController.MEDIA_MUSIC, 0, 1, playlistClassGuid, 0);
        }
    }

    public boolean setPlaylist(ArrayList<MessageObject> messageObjects, MessageObject current, long mergeDialogId, PlaylistGlobalSearchParams globalSearchParams) {
        return setPlaylist(messageObjects, current, mergeDialogId, true, globalSearchParams);
    }

    public boolean setPlaylist(ArrayList<MessageObject> messageObjects, MessageObject current, long mergeDialogId) {
        return setPlaylist(messageObjects, current, mergeDialogId, true, null);
    }

    public boolean setPlaylist(ArrayList<MessageObject> messageObjects, MessageObject current, long mergeDialogId, boolean loadMusic, PlaylistGlobalSearchParams params) {
        if (playingMessageObject == current) {
            int newIdx = playlist.indexOf(current);
            if (newIdx >= 0) {
                currentPlaylistNum = newIdx;
            }
            return playMessage(current);
        }
        forceLoopCurrentPlaylist = !loadMusic;
        playlistMergeDialogId = mergeDialogId;
        playMusicAgain = !playlist.isEmpty();
        clearPlaylist();
        playlistGlobalSearchParams = params;
        boolean isSecretChat = !messageObjects.isEmpty() && DialogObject.isEncryptedDialog(messageObjects.get(0).getDialogId());
        int minId = Integer.MAX_VALUE;
        int maxId = Integer.MIN_VALUE;
        for (int a = messageObjects.size() - 1; a >= 0; a--) {
            MessageObject messageObject = messageObjects.get(a);
            if (messageObject.isMusic()) {
                int id = messageObject.getId();
                if (id > 0 || isSecretChat) {
                    minId = Math.min(minId, id);
                    maxId = Math.max(maxId, id);
                }
                playlist.add(messageObject);
                playlistMap.put(id, messageObject);
            }
        }
        sortPlaylist();
        currentPlaylistNum = playlist.indexOf(current);
        if (currentPlaylistNum == -1) {
            clearPlaylist();
            currentPlaylistNum = playlist.size();
            playlist.add(current);
            playlistMap.put(current.getId(), current);
        }
        if (current.isMusic() && !current.scheduled) {
            if (SharedConfig.shuffleMusic) {
                buildShuffledPlayList();
            }
            if (loadMusic) {
                if (playlistGlobalSearchParams == null) {
                    MediaDataController.getInstance(current.currentAccount).loadMusic(current.getDialogId(), minId, maxId);
                } else {
                    playlistClassGuid = ConnectionsManager.generateClassGuid();
                }
            }
        }
        return playMessage(current);
    }

    private void sortPlaylist() {
        Collections.sort(playlist, (o1, o2) -> {
            int mid1 = o1.getId();
            int mid2 = o2.getId();
            long group1 = o1.messageOwner.grouped_id;
            long group2 = o2.messageOwner.grouped_id;
            if (mid1 < 0 && mid2 < 0) {
                if (group1 != 0 && group1 == group2) {
                    return Integer.compare(mid1, mid2);
                }
                return Integer.compare(mid2, mid1);
            } else {
                if (group1 != 0 && group1 == group2) {
                    return Integer.compare(mid2, mid1);
                }
                return Integer.compare(mid1, mid2);
            }
        });
    }

    public void playNextMessage() {
        playNextMessageWithoutOrder(false);
    }

    public boolean findMessageInPlaylistAndPlay(MessageObject messageObject) {
        int index = playlist.indexOf(messageObject);
        if (index == -1) {
            return playMessage(messageObject);
        } else {
            playMessageAtIndex(index);
        }
        return true;
    }

    public void playMessageAtIndex(int index) {
        if (currentPlaylistNum < 0 || currentPlaylistNum >= playlist.size()) {
            return;
        }
        currentPlaylistNum = index;
        playMusicAgain = true;
        MessageObject messageObject = playlist.get(currentPlaylistNum);
        if (playingMessageObject != null && !isSamePlayingMessage(messageObject)) {
            playingMessageObject.resetPlayingProgress();
        }
        playMessage(messageObject);
    }

    private void playNextMessageWithoutOrder(boolean byStop) {
        ArrayList<MessageObject> currentPlayList = SharedConfig.shuffleMusic ? shuffledPlaylist : playlist;

        if (byStop && (SharedConfig.repeatMode == 2 || SharedConfig.repeatMode == 1 && currentPlayList.size() == 1) && !forceLoopCurrentPlaylist) {
            cleanupPlayer(false, false);
            MessageObject messageObject = currentPlayList.get(currentPlaylistNum);
            messageObject.audioProgress = 0;
            messageObject.audioProgressSec = 0;
            playMessage(messageObject);
            return;
        }

        boolean last = false;
        if (SharedConfig.playOrderReversed) {
            currentPlaylistNum++;
            if (currentPlaylistNum >= currentPlayList.size()) {
                currentPlaylistNum = 0;
                last = true;
            }
        } else {
            currentPlaylistNum--;
            if (currentPlaylistNum < 0) {
                currentPlaylistNum = currentPlayList.size() - 1;
                last = true;
            }
        }
        if (last && byStop && SharedConfig.repeatMode == 0 && !forceLoopCurrentPlaylist) {
            if (audioPlayer != null || videoPlayer != null) {
                if (audioPlayer != null) {
                    try {
                        audioPlayer.releasePlayer(true);
                    } catch (Exception e) {
                        FileLog.e(e);
                    }
                    audioPlayer = null;
                    Theme.unrefAudioVisualizeDrawable(playingMessageObject);
                } else {
                    currentAspectRatioFrameLayout = null;
                    currentTextureViewContainer = null;
                    currentAspectRatioFrameLayoutReady = false;
                    currentTextureView = null;
                    videoPlayer.releasePlayer(true);
                    videoPlayer = null;
                    try {
                        baseActivity.getWindow().clearFlags(WindowManager.LayoutParams.FLAG_KEEP_SCREEN_ON);
                    } catch (Exception e) {
                        FileLog.e(e);
                    }
                    AndroidUtilities.cancelRunOnUIThread(setLoadingRunnable);
                    FileLoader.getInstance(playingMessageObject.currentAccount).removeLoadingVideo(playingMessageObject.getDocument(), true, false);
                }
                stopProgressTimer();
                lastProgress = 0;
                isPaused = true;
                playingMessageObject.audioProgress = 0.0f;
                playingMessageObject.audioProgressSec = 0;
                NotificationCenter.getInstance(playingMessageObject.currentAccount).postNotificationName(NotificationCenter.messagePlayingProgressDidChanged, playingMessageObject.getId(), 0);
                NotificationCenter.getInstance(playingMessageObject.currentAccount).postNotificationName(NotificationCenter.messagePlayingPlayStateChanged, playingMessageObject.getId());
            }
            return;
        }
        if (currentPlaylistNum < 0 || currentPlaylistNum >= currentPlayList.size()) {
            return;
        }
        if (playingMessageObject != null) {
            playingMessageObject.resetPlayingProgress();
        }
        playMusicAgain = true;
        playMessage(currentPlayList.get(currentPlaylistNum));
    }

    public void playPreviousMessage() {
        ArrayList<MessageObject> currentPlayList = SharedConfig.shuffleMusic ? shuffledPlaylist : playlist;
        if (currentPlayList.isEmpty() || currentPlaylistNum < 0 || currentPlaylistNum >= currentPlayList.size()) {
            return;
        }
        MessageObject currentSong = currentPlayList.get(currentPlaylistNum);
        if (currentSong.audioProgressSec > 10) {
            seekToProgress(currentSong, 0);
            return;
        }

        if (SharedConfig.playOrderReversed) {
            currentPlaylistNum--;
            if (currentPlaylistNum < 0) {
                currentPlaylistNum = currentPlayList.size() - 1;
            }
        } else {
            currentPlaylistNum++;
            if (currentPlaylistNum >= currentPlayList.size()) {
                currentPlaylistNum = 0;
            }
        }
        if (currentPlaylistNum >= currentPlayList.size()) {
            return;
        }
        playMusicAgain = true;
        playMessage(currentPlayList.get(currentPlaylistNum));
    }

    protected void checkIsNextMediaFileDownloaded() {
        if (playingMessageObject == null || !playingMessageObject.isMusic()) {
            return;
        }
        checkIsNextMusicFileDownloaded(playingMessageObject.currentAccount);
    }

    private void checkIsNextVoiceFileDownloaded(int currentAccount) {
        if (voiceMessagesPlaylist == null || voiceMessagesPlaylist.size() < 2) {
            return;
        }
        MessageObject nextAudio = voiceMessagesPlaylist.get(1);
        File file = null;
        if (nextAudio.messageOwner.attachPath != null && nextAudio.messageOwner.attachPath.length() > 0) {
            file = new File(nextAudio.messageOwner.attachPath);
            if (!file.exists()) {
                file = null;
            }
        }
        final File cacheFile = file != null ? file : FileLoader.getInstance(currentAccount).getPathToMessage(nextAudio.messageOwner);
        boolean exist = cacheFile.exists();
        if (cacheFile != file && !cacheFile.exists()) {
            FileLoader.getInstance(currentAccount).loadFile(nextAudio.getDocument(), nextAudio, FileLoader.PRIORITY_LOW, 0);
        }
    }

    private void checkIsNextMusicFileDownloaded(int currentAccount) {
        if (!DownloadController.getInstance(currentAccount).canDownloadNextTrack()) {
            return;
        }
        ArrayList<MessageObject> currentPlayList = SharedConfig.shuffleMusic ? shuffledPlaylist : playlist;
        if (currentPlayList == null || currentPlayList.size() < 2) {
            return;
        }
        int nextIndex;
        if (SharedConfig.playOrderReversed) {
            nextIndex = currentPlaylistNum + 1;
            if (nextIndex >= currentPlayList.size()) {
                nextIndex = 0;
            }
        } else {
            nextIndex = currentPlaylistNum - 1;
            if (nextIndex < 0) {
                nextIndex = currentPlayList.size() - 1;
            }
        }
        if (nextIndex < 0 || nextIndex >= currentPlayList.size()) {
            return;
        }

        MessageObject nextAudio = currentPlayList.get(nextIndex);
        File file = null;
        if (!TextUtils.isEmpty(nextAudio.messageOwner.attachPath)) {
            file = new File(nextAudio.messageOwner.attachPath);
            if (!file.exists()) {
                file = null;
            }
        }
        final File cacheFile = file != null ? file : FileLoader.getInstance(currentAccount).getPathToMessage(nextAudio.messageOwner);
        boolean exist = cacheFile.exists();
        if (cacheFile != file && !cacheFile.exists() && nextAudio.isMusic()) {
            FileLoader.getInstance(currentAccount).loadFile(nextAudio.getDocument(), nextAudio, FileLoader.PRIORITY_LOW, 0);
        }
    }

    public void setVoiceMessagesPlaylist(ArrayList<MessageObject> playlist, boolean unread) {
        voiceMessagesPlaylist = playlist;
        if (voiceMessagesPlaylist != null) {
            voiceMessagesPlaylistUnread = unread;
            voiceMessagesPlaylistMap = new SparseArray<>();
            for (int a = 0; a < voiceMessagesPlaylist.size(); a++) {
                MessageObject messageObject = voiceMessagesPlaylist.get(a);
                voiceMessagesPlaylistMap.put(messageObject.getId(), messageObject);
            }
        }
    }

    private void checkAudioFocus(MessageObject messageObject) {
        int neededAudioFocus;
        if (messageObject.isVoice() || messageObject.isRoundVideo()) {
            if (useFrontSpeaker) {
                neededAudioFocus = 3;
            } else {
                neededAudioFocus = 2;
            }
        } else {
            neededAudioFocus = 1;
        }
        if (hasAudioFocus != neededAudioFocus) {
            hasAudioFocus = neededAudioFocus;
            int result;
            if (neededAudioFocus == 3) {
                result = NotificationsController.audioManager.requestAudioFocus(this, AudioManager.STREAM_VOICE_CALL, AudioManager.AUDIOFOCUS_GAIN);
            } else {
                result = NotificationsController.audioManager.requestAudioFocus(this, AudioManager.STREAM_MUSIC, neededAudioFocus == 2 ? AudioManager.AUDIOFOCUS_GAIN_TRANSIENT_MAY_DUCK : AudioManager.AUDIOFOCUS_GAIN);
            }
            if (result == AudioManager.AUDIOFOCUS_REQUEST_GRANTED) {
                audioFocus = AUDIO_FOCUSED;
            }
        }
    }

    public boolean isPiPShown() {
        return pipRoundVideoView != null;
    }

    public void setCurrentVideoVisible(boolean visible) {
        if (currentAspectRatioFrameLayout == null) {
            return;
        }
        if (visible) {
            if (pipRoundVideoView != null) {
                pipSwitchingState = 2;
                pipRoundVideoView.close(true);
                pipRoundVideoView = null;
            } else {
                if (currentAspectRatioFrameLayout.getParent() == null) {
                    currentTextureViewContainer.addView(currentAspectRatioFrameLayout);
                }
                videoPlayer.setTextureView(currentTextureView);
            }
        } else {
            if (currentAspectRatioFrameLayout.getParent() != null) {
                pipSwitchingState = 1;
                currentTextureViewContainer.removeView(currentAspectRatioFrameLayout);
            } else {
                if (pipRoundVideoView == null) {
                    try {
                        pipRoundVideoView = new PipRoundVideoView();
                        pipRoundVideoView.show(baseActivity, () -> cleanupPlayer(true, true));
                    } catch (Exception e) {
                        pipRoundVideoView = null;
                    }
                }
                if (pipRoundVideoView != null) {
                    videoPlayer.setTextureView(pipRoundVideoView.getTextureView());
                }
            }
        }
    }

    public void setTextureView(TextureView textureView, AspectRatioFrameLayout aspectRatioFrameLayout, FrameLayout container, boolean set) {
        setTextureView(textureView, aspectRatioFrameLayout, container, set, null);
    }

    public void setTextureView(TextureView textureView, AspectRatioFrameLayout aspectRatioFrameLayout, FrameLayout container, boolean set, Runnable afterPip) {
        if (textureView == null) {
            return;
        }
        if (!set && currentTextureView == textureView) {
            pipSwitchingState = 1;
            currentTextureView = null;
            currentAspectRatioFrameLayout = null;
            currentTextureViewContainer = null;
            return;
        }
        if (videoPlayer == null || textureView == currentTextureView) {
            return;
        }
        isDrawingWasReady = aspectRatioFrameLayout != null && aspectRatioFrameLayout.isDrawingReady();
        currentTextureView = textureView;
        if (afterPip != null && pipRoundVideoView == null) {
            try {
                pipRoundVideoView = new PipRoundVideoView();
                pipRoundVideoView.show(baseActivity, () -> cleanupPlayer(true, true));
            } catch (Exception e) {
                pipRoundVideoView = null;
            }
        }
        if (pipRoundVideoView != null) {
            videoPlayer.setTextureView(pipRoundVideoView.getTextureView());
        } else {
            videoPlayer.setTextureView(currentTextureView);
        }
        currentAspectRatioFrameLayout = aspectRatioFrameLayout;
        currentTextureViewContainer = container;
        if (currentAspectRatioFrameLayoutReady && currentAspectRatioFrameLayout != null) {
            currentAspectRatioFrameLayout.setAspectRatio(currentAspectRatioFrameLayoutRatio, currentAspectRatioFrameLayoutRotation);
            //if (currentTextureViewContainer.getVisibility() != View.VISIBLE) {
            //    currentTextureViewContainer.setVisibility(View.VISIBLE);
            //}
        }
    }

    public void setBaseActivity(Activity activity, boolean set) {
        if (set) {
            baseActivity = activity;
        } else if (baseActivity == activity) {
            baseActivity = null;
        }
    }

    public void setFeedbackView(View view, boolean set) {
        if (set) {
            feedbackView = view;
        } else if (feedbackView == view) {
            feedbackView = null;
        }
    }

    public void setPlaybackSpeed(boolean music, float speed) {
        if (music) {
            if (currentMusicPlaybackSpeed >= 6 && speed == 1f && playingMessageObject != null) {
                audioPlayer.pause();
                float p = playingMessageObject.audioProgress;
                final MessageObject currentMessage = playingMessageObject;
                AndroidUtilities.runOnUIThread(() -> {
                    if (audioPlayer != null && playingMessageObject != null && !isPaused) {
                        if (isSamePlayingMessage(currentMessage)) {
                            seekToProgress(playingMessageObject, p);
                        }
                        audioPlayer.play();
                    }
                }, 50);
            }
            currentMusicPlaybackSpeed = speed;
            if (Math.abs(speed - 1.0f) > 0.001f) {
                fastMusicPlaybackSpeed = speed;
            }
        } else {
            currentPlaybackSpeed = speed;
            if (Math.abs(speed - 1.0f) > 0.001f) {
                fastPlaybackSpeed = speed;
            }
        }
        if (audioPlayer != null) {
            audioPlayer.setPlaybackSpeed(speed);
        } else if (videoPlayer != null) {
            videoPlayer.setPlaybackSpeed(speed);
        }
        MessagesController.getGlobalMainSettings().edit()
                .putFloat(music ? "musicPlaybackSpeed" : "playbackSpeed", speed)
                .putFloat(music ? "fastMusicPlaybackSpeed" : "fastPlaybackSpeed", music ? fastMusicPlaybackSpeed : fastPlaybackSpeed).commit();
        NotificationCenter.getGlobalInstance().postNotificationName(NotificationCenter.messagePlayingSpeedChanged);
    }

    public float getPlaybackSpeed(boolean music) {
        return music ? currentMusicPlaybackSpeed : currentPlaybackSpeed;
    }

    public float getFastPlaybackSpeed(boolean music) {
        return music ? fastMusicPlaybackSpeed : fastPlaybackSpeed;
    }

    private void updateVideoState(MessageObject messageObject, int[] playCount, boolean destroyAtEnd, boolean playWhenReady, int playbackState) {
        if (videoPlayer == null) {
            return;
        }
        if (playbackState != ExoPlayer.STATE_ENDED && playbackState != ExoPlayer.STATE_IDLE) {
            try {
                baseActivity.getWindow().addFlags(WindowManager.LayoutParams.FLAG_KEEP_SCREEN_ON);
            } catch (Exception e) {
                FileLog.e(e);
            }
        } else {
            try {
                baseActivity.getWindow().clearFlags(WindowManager.LayoutParams.FLAG_KEEP_SCREEN_ON);
            } catch (Exception e) {
                FileLog.e(e);
            }
        }
        if (playbackState == ExoPlayer.STATE_READY) {
            playerWasReady = true;
            if (playingMessageObject != null && (playingMessageObject.isVideo() || playingMessageObject.isRoundVideo())) {
                AndroidUtilities.cancelRunOnUIThread(setLoadingRunnable);
                FileLoader.getInstance(messageObject.currentAccount).removeLoadingVideo(playingMessageObject.getDocument(), true, false);
            }
            currentAspectRatioFrameLayoutReady = true;
        } else if (playbackState == ExoPlayer.STATE_BUFFERING) {
            if (playWhenReady && playingMessageObject != null && (playingMessageObject.isVideo() || playingMessageObject.isRoundVideo())) {
                if (playerWasReady) {
                    setLoadingRunnable.run();
                } else {
                    AndroidUtilities.runOnUIThread(setLoadingRunnable, 1000);
                }
            }
        } else if (videoPlayer.isPlaying() && playbackState == ExoPlayer.STATE_ENDED) {
            if (playingMessageObject.isVideo() && !destroyAtEnd && (playCount == null || playCount[0] < 4)) {
                videoPlayer.seekTo(0);
                if (playCount != null) {
                    playCount[0]++;
                }
            } else {
                cleanupPlayer(true, true, true, false);
            }
        }
    }

    public void injectVideoPlayer(VideoPlayer player, MessageObject messageObject) {
        if (player == null || messageObject == null) {
            return;
        }
        FileLoader.getInstance(messageObject.currentAccount).setLoadingVideoForPlayer(messageObject.getDocument(), true);
        playerWasReady = false;
        boolean destroyAtEnd = true;
        int[] playCount = null;
        clearPlaylist();
        videoPlayer = player;
        playingMessageObject = messageObject;
        int tag = ++playerNum;
        videoPlayer.setDelegate(new VideoPlayer.VideoPlayerDelegate() {
            @Override
            public void onStateChanged(boolean playWhenReady, int playbackState) {
                if (tag != playerNum) {
                    return;
                }
                updateVideoState(messageObject, playCount, destroyAtEnd, playWhenReady, playbackState);
            }

            @Override
            public void onError(VideoPlayer player, Exception e) {
                FileLog.e(e);
            }

            @Override
            public void onVideoSizeChanged(int width, int height, int unappliedRotationDegrees, float pixelWidthHeightRatio) {
                currentAspectRatioFrameLayoutRotation = unappliedRotationDegrees;
                if (unappliedRotationDegrees == 90 || unappliedRotationDegrees == 270) {
                    int temp = width;
                    width = height;
                    height = temp;
                }
                currentAspectRatioFrameLayoutRatio = height == 0 ? 1 : (width * pixelWidthHeightRatio) / height;

                if (currentAspectRatioFrameLayout != null) {
                    currentAspectRatioFrameLayout.setAspectRatio(currentAspectRatioFrameLayoutRatio, currentAspectRatioFrameLayoutRotation);
                }
            }

            @Override
            public void onRenderedFirstFrame() {
                if (currentAspectRatioFrameLayout != null && !currentAspectRatioFrameLayout.isDrawingReady()) {
                    isDrawingWasReady = true;
                    currentAspectRatioFrameLayout.setDrawingReady(true);
                    currentTextureViewContainer.setTag(1);
                }
            }

            @Override
            public boolean onSurfaceDestroyed(SurfaceTexture surfaceTexture) {
                if (videoPlayer == null) {
                    return false;
                }
                if (pipSwitchingState == 2) {
                    if (currentAspectRatioFrameLayout != null) {
                        if (isDrawingWasReady) {
                            currentAspectRatioFrameLayout.setDrawingReady(true);
                        }
                        if (currentAspectRatioFrameLayout.getParent() == null) {
                            currentTextureViewContainer.addView(currentAspectRatioFrameLayout);
                        }
                        if (currentTextureView.getSurfaceTexture() != surfaceTexture) {
                            currentTextureView.setSurfaceTexture(surfaceTexture);
                        }
                        videoPlayer.setTextureView(currentTextureView);
                    }
                    pipSwitchingState = 0;
                    return true;
                } else if (pipSwitchingState == 1) {
                    if (baseActivity != null) {
                        if (pipRoundVideoView == null) {
                            try {
                                pipRoundVideoView = new PipRoundVideoView();
                                pipRoundVideoView.show(baseActivity, () -> cleanupPlayer(true, true));
                            } catch (Exception e) {
                                pipRoundVideoView = null;
                            }
                        }
                        if (pipRoundVideoView != null) {
                            if (pipRoundVideoView.getTextureView().getSurfaceTexture() != surfaceTexture) {
                                pipRoundVideoView.getTextureView().setSurfaceTexture(surfaceTexture);
                            }
                            videoPlayer.setTextureView(pipRoundVideoView.getTextureView());
                        }
                    }
                    pipSwitchingState = 0;
                    return true;
                } else if (PhotoViewer.hasInstance() && PhotoViewer.getInstance().isInjectingVideoPlayer()) {
                    PhotoViewer.getInstance().injectVideoPlayerSurface(surfaceTexture);
                    return true;
                }
                return false;
            }

            @Override
            public void onSurfaceTextureUpdated(SurfaceTexture surfaceTexture) {

            }
        });
        currentAspectRatioFrameLayoutReady = false;
        if (currentTextureView != null) {
            videoPlayer.setTextureView(currentTextureView);
        }

        checkAudioFocus(messageObject);
        setPlayerVolume();

        isPaused = false;
        lastProgress = 0;
        playingMessageObject = messageObject;
        if (!SharedConfig.raiseToSpeak) {
            startRaiseToEarSensors(raiseChat);
        }
        startProgressTimer(playingMessageObject);
        NotificationCenter.getInstance(messageObject.currentAccount).postNotificationName(NotificationCenter.messagePlayingDidStart, messageObject);

        /*try {
            if (playingMessageObject.audioProgress != 0) {
                long duration = videoPlayer.getDuration();
                if (duration == C.TIME_UNSET) {
                    duration = (long) playingMessageObject.getDuration() * 1000;
                }
                int seekTo = (int) (duration * playingMessageObject.audioProgress);
                if (playingMessageObject.audioProgressMs != 0) {
                    seekTo = playingMessageObject.audioProgressMs;
                    playingMessageObject.audioProgressMs = 0;
                }
                videoPlayer.seekTo(seekTo);
            }
        } catch (Exception e2) {
            playingMessageObject.audioProgress = 0;
            playingMessageObject.audioProgressSec = 0;
            NotificationCenter.getInstance(messageObject.currentAccount).postNotificationName(NotificationCenter.messagePlayingProgressDidChanged, playingMessageObject.getId(), 0);
            FileLog.e(e2);
        }*/
    }

    public void playEmojiSound(AccountInstance accountInstance, String emoji, MessagesController.EmojiSound sound, boolean loadOnly) {
        if (sound == null) {
            return;
        }
        Utilities.stageQueue.postRunnable(() -> {
            TLRPC.Document document = new TLRPC.TL_document();
            document.access_hash = sound.accessHash;
            document.id = sound.id;
            document.mime_type = "sound/ogg";
            document.file_reference = sound.fileReference;
            document.dc_id = accountInstance.getConnectionsManager().getCurrentDatacenterId();
            File file = FileLoader.getInstance(accountInstance.getCurrentAccount()).getPathToAttach(document, true);
            if (file.exists()) {
                if (loadOnly) {
                    return;
                }
                AndroidUtilities.runOnUIThread(() -> {
                    try {
                        int tag = ++emojiSoundPlayerNum;
                        if (emojiSoundPlayer != null) {
                            emojiSoundPlayer.releasePlayer(true);
                        }
                        emojiSoundPlayer = new VideoPlayer(false);
                        emojiSoundPlayer.setDelegate(new VideoPlayer.VideoPlayerDelegate() {
                            @Override
                            public void onStateChanged(boolean playWhenReady, int playbackState) {
                                AndroidUtilities.runOnUIThread(() -> {
                                    if (tag != emojiSoundPlayerNum) {
                                        return;
                                    }
                                    if (playbackState == ExoPlayer.STATE_ENDED) {
                                        if (emojiSoundPlayer != null) {
                                            try {
                                                emojiSoundPlayer.releasePlayer(true);
                                                emojiSoundPlayer = null;
                                            } catch (Exception e) {
                                                FileLog.e(e);
                                            }
                                        }
                                    }
                                });
                            }

                            @Override
                            public void onError(VideoPlayer player, Exception e) {

                            }

                            @Override
                            public void onVideoSizeChanged(int width, int height, int unappliedRotationDegrees, float pixelWidthHeightRatio) {

                            }

                            @Override
                            public void onRenderedFirstFrame() {

                            }

                            @Override
                            public void onSurfaceTextureUpdated(SurfaceTexture surfaceTexture) {

                            }

                            @Override
                            public boolean onSurfaceDestroyed(SurfaceTexture surfaceTexture) {
                                return false;
                            }
                        });
                        emojiSoundPlayer.preparePlayer(Uri.fromFile(file), "other");
                        emojiSoundPlayer.setStreamType(AudioManager.STREAM_MUSIC);
                        emojiSoundPlayer.play();
                    } catch (Exception e) {
                        FileLog.e(e);
                        if (emojiSoundPlayer != null) {
                            emojiSoundPlayer.releasePlayer(true);
                            emojiSoundPlayer = null;
                        }
                    }
                });
            } else {
                AndroidUtilities.runOnUIThread(() -> accountInstance.getFileLoader().loadFile(document, null, FileLoader.PRIORITY_NORMAL, 1));
            }
        });
    }

    private static long volumeBarLastTimeShown;
    public void checkVolumeBarUI() {
        if (isSilent) {
            return;
        }
        try {
            final long now = System.currentTimeMillis();
            if (Math.abs(now - volumeBarLastTimeShown) < 5000) {
                return;
            }
            AudioManager audioManager = (AudioManager) ApplicationLoader.applicationContext.getSystemService(Context.AUDIO_SERVICE);
            int stream = useFrontSpeaker ? AudioManager.STREAM_VOICE_CALL : AudioManager.STREAM_MUSIC;
            int volume = audioManager.getStreamVolume(stream);
            if (volume == 0) {
                audioManager.adjustStreamVolume(stream, volume, AudioManager.FLAG_SHOW_UI);
                volumeBarLastTimeShown = now;
            }
        } catch (Exception ignore) {}
    }

    private void setBluetoothScoOn(boolean scoOn) {
        AudioManager am = (AudioManager) ApplicationLoader.applicationContext.getSystemService(Context.AUDIO_SERVICE);
        if (am.isBluetoothScoAvailableOffCall() && SharedConfig.recordViaSco || !scoOn) {
            BluetoothAdapter btAdapter = BluetoothAdapter.getDefaultAdapter();
            try {
                if (btAdapter != null && btAdapter.getProfileConnectionState(BluetoothProfile.HEADSET) == BluetoothProfile.STATE_CONNECTED || !scoOn) {
                    if (scoOn && !am.isBluetoothScoOn()) {
                        am.startBluetoothSco();
                    } else if (!scoOn && am.isBluetoothScoOn()) {
                        am.stopBluetoothSco();
                    }
                }
            } catch (SecurityException ignored) {
            } catch (Throwable e) {
                FileLog.e(e);
            }
        }
    }

    public boolean playMessage(final MessageObject messageObject) {
        return playMessage(messageObject, false);
    }

    public boolean playMessage(final MessageObject messageObject, boolean silent) {
        if (messageObject == null) {
            return false;
        }
        isSilent = silent;
        checkVolumeBarUI();
        if ((audioPlayer != null || videoPlayer != null) && isSamePlayingMessage(messageObject)) {
            if (isPaused) {
                resumeAudio(messageObject);
            }
            if (!SharedConfig.raiseToSpeak) {
                startRaiseToEarSensors(raiseChat);
            }
            return true;
        }
        if (!messageObject.isOut() && messageObject.isContentUnread()) {
            MessagesController.getInstance(messageObject.currentAccount).markMessageContentAsRead(messageObject);
        }
        boolean notify = !playMusicAgain;
        if (playingMessageObject != null) {
            notify = false;
            if (!playMusicAgain) {
                playingMessageObject.resetPlayingProgress();
                NotificationCenter.getInstance(playingMessageObject.currentAccount).postNotificationName(NotificationCenter.messagePlayingProgressDidChanged, playingMessageObject.getId(), 0);
            }
        }
        cleanupPlayer(notify, false);
        shouldSavePositionForCurrentAudio = null;
        lastSaveTime = 0;
        playMusicAgain = false;
        seekToProgressPending = 0;
        File file = null;
        boolean exists = false;
        if (messageObject.messageOwner.attachPath != null && messageObject.messageOwner.attachPath.length() > 0) {
            file = new File(messageObject.messageOwner.attachPath);
            exists = file.exists();
            if (!exists) {
                file = null;
            }
        }
        final File cacheFile = file != null ? file : FileLoader.getInstance(messageObject.currentAccount).getPathToMessage(messageObject.messageOwner);
        boolean canStream = SharedConfig.streamMedia && (messageObject.isMusic() || messageObject.isRoundVideo() || messageObject.isVideo() && messageObject.canStreamVideo()) && !DialogObject.isEncryptedDialog(messageObject.getDialogId());
        if (cacheFile != file && !(exists = cacheFile.exists()) && !canStream) {
            FileLoader.getInstance(messageObject.currentAccount).loadFile(messageObject.getDocument(), messageObject, FileLoader.PRIORITY_LOW, 0);
            downloadingCurrentMessage = true;
            isPaused = false;
            lastProgress = 0;
            audioInfo = null;
            playingMessageObject = messageObject;
            if (playingMessageObject.isMusic()) {
                Intent intent = new Intent(ApplicationLoader.applicationContext, MusicPlayerService.class);
                try {
                    /*if (Build.VERSION.SDK_INT >= 26) {
                        ApplicationLoader.applicationContext.startForegroundService(intent);
                    } else {*/
                    ApplicationLoader.applicationContext.startService(intent);
                    //}
                } catch (Throwable e) {
                    FileLog.e(e);
                }
            } else {
                Intent intent = new Intent(ApplicationLoader.applicationContext, MusicPlayerService.class);
                ApplicationLoader.applicationContext.stopService(intent);
            }
            NotificationCenter.getInstance(playingMessageObject.currentAccount).postNotificationName(NotificationCenter.messagePlayingPlayStateChanged, playingMessageObject.getId());
            return true;
        } else {
            downloadingCurrentMessage = false;
        }
        if (messageObject.isMusic()) {
            checkIsNextMusicFileDownloaded(messageObject.currentAccount);
        } else {
            checkIsNextVoiceFileDownloaded(messageObject.currentAccount);
        }
        if (currentAspectRatioFrameLayout != null) {
            isDrawingWasReady = false;
            currentAspectRatioFrameLayout.setDrawingReady(false);
        }
        boolean isVideo = messageObject.isVideo();
        if (messageObject.isRoundVideo() || isVideo) {
            FileLoader.getInstance(messageObject.currentAccount).setLoadingVideoForPlayer(messageObject.getDocument(), true);
            playerWasReady = false;
            boolean destroyAtEnd = !isVideo || messageObject.messageOwner.peer_id.channel_id == 0 && messageObject.audioProgress <= 0.1f;
            int[] playCount = isVideo && messageObject.getDuration() <= 30 ? new int[]{1} : null;
            clearPlaylist();
            videoPlayer = new VideoPlayer();
            videoPlayer.setLooping(silent);
            int tag = ++playerNum;
            videoPlayer.setDelegate(new VideoPlayer.VideoPlayerDelegate() {
                @Override
                public void onStateChanged(boolean playWhenReady, int playbackState) {
                    if (tag != playerNum) {
                        return;
                    }
                    updateVideoState(messageObject, playCount, destroyAtEnd, playWhenReady, playbackState);
                }

                @Override
                public void onError(VideoPlayer player, Exception e) {
                    FileLog.e(e);
                }

                @Override
                public void onVideoSizeChanged(int width, int height, int unappliedRotationDegrees, float pixelWidthHeightRatio) {
                    currentAspectRatioFrameLayoutRotation = unappliedRotationDegrees;
                    if (unappliedRotationDegrees == 90 || unappliedRotationDegrees == 270) {
                        int temp = width;
                        width = height;
                        height = temp;
                    }
                    currentAspectRatioFrameLayoutRatio = height == 0 ? 1 : (width * pixelWidthHeightRatio) / height;

                    if (currentAspectRatioFrameLayout != null) {
                        currentAspectRatioFrameLayout.setAspectRatio(currentAspectRatioFrameLayoutRatio, currentAspectRatioFrameLayoutRotation);
                    }
                }

                @Override
                public void onRenderedFirstFrame() {
                    if (currentAspectRatioFrameLayout != null && !currentAspectRatioFrameLayout.isDrawingReady()) {
                        isDrawingWasReady = true;
                        currentAspectRatioFrameLayout.setDrawingReady(true);
                        currentTextureViewContainer.setTag(1);
                        //if (currentTextureViewContainer != null && currentTextureViewContainer.getVisibility() != View.VISIBLE) {
                        //    currentTextureViewContainer.setVisibility(View.VISIBLE);
                        //}
                    }
                }

                @Override
                public boolean onSurfaceDestroyed(SurfaceTexture surfaceTexture) {
                    if (videoPlayer == null) {
                        return false;
                    }
                    if (pipSwitchingState == 2) {
                        if (currentAspectRatioFrameLayout != null) {
                            if (isDrawingWasReady) {
                                currentAspectRatioFrameLayout.setDrawingReady(true);
                            }
                            if (currentAspectRatioFrameLayout.getParent() == null) {
                                currentTextureViewContainer.addView(currentAspectRatioFrameLayout);
                            }
                            if (currentTextureView.getSurfaceTexture() != surfaceTexture) {
                                currentTextureView.setSurfaceTexture(surfaceTexture);
                            }
                            videoPlayer.setTextureView(currentTextureView);
                        }
                        pipSwitchingState = 0;
                        return true;
                    } else if (pipSwitchingState == 1) {
                        if (baseActivity != null) {
                            if (pipRoundVideoView == null) {
                                try {
                                    pipRoundVideoView = new PipRoundVideoView();
                                    pipRoundVideoView.show(baseActivity, () -> cleanupPlayer(true, true));
                                } catch (Exception e) {
                                    pipRoundVideoView = null;
                                }
                            }
                            if (pipRoundVideoView != null) {
                                if (pipRoundVideoView.getTextureView().getSurfaceTexture() != surfaceTexture) {
                                    pipRoundVideoView.getTextureView().setSurfaceTexture(surfaceTexture);
                                }
                                videoPlayer.setTextureView(pipRoundVideoView.getTextureView());
                            }
                        }
                        pipSwitchingState = 0;
                        return true;
                    } else if (PhotoViewer.hasInstance() && PhotoViewer.getInstance().isInjectingVideoPlayer()) {
                        PhotoViewer.getInstance().injectVideoPlayerSurface(surfaceTexture);
                        return true;
                    }
                    return false;
                }

                @Override
                public void onSurfaceTextureUpdated(SurfaceTexture surfaceTexture) {

                }
            });
            currentAspectRatioFrameLayoutReady = false;
            if (pipRoundVideoView != null || !MessagesController.getInstance(messageObject.currentAccount).isDialogVisible(messageObject.getDialogId(), messageObject.scheduled)) {
                if (pipRoundVideoView == null) {
                    try {
                        pipRoundVideoView = new PipRoundVideoView();
                        pipRoundVideoView.show(baseActivity, () -> cleanupPlayer(true, true));
                    } catch (Exception e) {
                        pipRoundVideoView = null;
                    }
                }
                if (pipRoundVideoView != null) {
                    videoPlayer.setTextureView(pipRoundVideoView.getTextureView());
                }
            } else if (currentTextureView != null) {
                videoPlayer.setTextureView(currentTextureView);
            }

            if (exists) {
                if (!messageObject.mediaExists && cacheFile != file) {
                    AndroidUtilities.runOnUIThread(() -> NotificationCenter.getInstance(messageObject.currentAccount).postNotificationName(NotificationCenter.fileLoaded, FileLoader.getAttachFileName(messageObject.getDocument()), cacheFile));
                }
                videoPlayer.preparePlayer(Uri.fromFile(cacheFile), "other");
            } else {
                try {
                    int reference = FileLoader.getInstance(messageObject.currentAccount).getFileReference(messageObject);
                    TLRPC.Document document = messageObject.getDocument();
                    String params = "?account=" + messageObject.currentAccount +
                            "&id=" + document.id +
                            "&hash=" + document.access_hash +
                            "&dc=" + document.dc_id +
                            "&size=" + document.size +
                            "&mime=" + URLEncoder.encode(document.mime_type, "UTF-8") +
                            "&rid=" + reference +
                            "&name=" + URLEncoder.encode(FileLoader.getDocumentFileName(document), "UTF-8") +
                            "&reference=" + Utilities.bytesToHex(document.file_reference != null ? document.file_reference : new byte[0]);
                    Uri uri = Uri.parse("tg://" + messageObject.getFileName() + params);
                    videoPlayer.preparePlayer(uri, "other");
                } catch (Exception e) {
                    FileLog.e(e);
                }
            }
            if (messageObject.isRoundVideo()) {
                videoPlayer.setStreamType(useFrontSpeaker ? AudioManager.STREAM_VOICE_CALL : AudioManager.STREAM_MUSIC);
                if (Math.abs(currentPlaybackSpeed - 1.0f) > 0.001f) {
                    videoPlayer.setPlaybackSpeed(currentPlaybackSpeed);
                }

                if (messageObject.forceSeekTo >= 0) {
                    messageObject.audioProgress = seekToProgressPending = messageObject.forceSeekTo;
                    messageObject.forceSeekTo = -1;
                }
            } else {
                videoPlayer.setStreamType(AudioManager.STREAM_MUSIC);
            }
        } else {
            if (pipRoundVideoView != null) {
                pipRoundVideoView.close(true);
                pipRoundVideoView = null;
            }
            try {
                audioPlayer = new VideoPlayer();
                int tag = ++playerNum;
                audioPlayer.setDelegate(new VideoPlayer.VideoPlayerDelegate() {
                    @Override
                    public void onStateChanged(boolean playWhenReady, int playbackState) {
                        if (tag != playerNum) {
                            return;
                        }
                        if (playbackState == ExoPlayer.STATE_ENDED || (playbackState == ExoPlayer.STATE_IDLE || playbackState == ExoPlayer.STATE_BUFFERING) && playWhenReady && messageObject.audioProgress >= 0.999f) {
                            messageObject.audioProgress = 1f;
                            NotificationCenter.getInstance(messageObject.currentAccount).postNotificationName(NotificationCenter.messagePlayingProgressDidChanged, messageObject.getId(), 0);
                            if (!playlist.isEmpty() && (playlist.size() > 1 || !messageObject.isVoice())) {
                                playNextMessageWithoutOrder(true);
                            } else {
                                cleanupPlayer(true, true, messageObject.isVoice(), false);
                            }
                        } else if (audioPlayer != null && seekToProgressPending != 0 && (playbackState == ExoPlayer.STATE_READY || playbackState == ExoPlayer.STATE_IDLE)) {
                            int seekTo = (int) (audioPlayer.getDuration() * seekToProgressPending);
                            audioPlayer.seekTo(seekTo);
                            lastProgress = seekTo;
                            seekToProgressPending = 0;
                        }
                    }

                    @Override
                    public void onError(VideoPlayer player, Exception e) {

                    }

                    @Override
                    public void onVideoSizeChanged(int width, int height, int unappliedRotationDegrees, float pixelWidthHeightRatio) {

                    }

                    @Override
                    public void onRenderedFirstFrame() {

                    }

                    @Override
                    public void onSurfaceTextureUpdated(SurfaceTexture surfaceTexture) {

                    }

                    @Override
                    public boolean onSurfaceDestroyed(SurfaceTexture surfaceTexture) {
                        return false;
                    }
                });
                audioPlayer.setAudioVisualizerDelegate(new VideoPlayer.AudioVisualizerDelegate() {
                    @Override
                    public void onVisualizerUpdate(boolean playing, boolean animate, float[] values) {
                        Theme.getCurrentAudiVisualizerDrawable().setWaveform(playing, animate, values);
                    }

                    @Override
                    public boolean needUpdate() {
                        return Theme.getCurrentAudiVisualizerDrawable().getParentView() != null;
                    }
                });
                if (exists) {
                    if (!messageObject.mediaExists && cacheFile != file) {
                        AndroidUtilities.runOnUIThread(() -> NotificationCenter.getInstance(messageObject.currentAccount).postNotificationName(NotificationCenter.fileLoaded, FileLoader.getAttachFileName(messageObject.getDocument()), cacheFile));
                    }
                    audioPlayer.preparePlayer(Uri.fromFile(cacheFile), "other");
                    isStreamingCurrentAudio = false;
                } else {
                    int reference = FileLoader.getInstance(messageObject.currentAccount).getFileReference(messageObject);
                    TLRPC.Document document = messageObject.getDocument();
                    String params = "?account=" + messageObject.currentAccount +
                            "&id=" + document.id +
                            "&hash=" + document.access_hash +
                            "&dc=" + document.dc_id +
                            "&size=" + document.size +
                            "&mime=" + URLEncoder.encode(document.mime_type, "UTF-8") +
                            "&rid=" + reference +
                            "&name=" + URLEncoder.encode(FileLoader.getDocumentFileName(document), "UTF-8") +
                            "&reference=" + Utilities.bytesToHex(document.file_reference != null ? document.file_reference : new byte[0]);
                    Uri uri = Uri.parse("tg://" + messageObject.getFileName() + params);
                    audioPlayer.preparePlayer(uri, "other");
                    isStreamingCurrentAudio = true;
                }
                if (messageObject.isVoice()) {
                    String name = messageObject.getFileName();
                    if (name != null && messageObject.getDuration() >= 5 * 60) {
                        SharedPreferences preferences = ApplicationLoader.applicationContext.getSharedPreferences("media_saved_pos", Activity.MODE_PRIVATE);
                        float pos = preferences.getFloat(name, -1);
                        if (pos > 0 && pos < 0.99f) {
                            messageObject.audioProgress = seekToProgressPending = pos;
                        }
                        shouldSavePositionForCurrentAudio = name;
                    }
                    if (Math.abs(currentPlaybackSpeed - 1.0f) > 0.001f) {
                        audioPlayer.setPlaybackSpeed(currentPlaybackSpeed);
                    }
                    audioInfo = null;
                    clearPlaylist();
                } else {
                    try {
                        audioInfo = AudioInfo.getAudioInfo(cacheFile);
                    } catch (Exception e) {
                        FileLog.e(e);
                    }
                    String name = messageObject.getFileName();
                    if (!TextUtils.isEmpty(name) && messageObject.getDuration() >= 10 * 60) {
                        SharedPreferences preferences = ApplicationLoader.applicationContext.getSharedPreferences("media_saved_pos", Activity.MODE_PRIVATE);
                        float pos = preferences.getFloat(name, -1);
                        if (pos > 0 && pos < 0.999f) {
                            messageObject.audioProgress = seekToProgressPending = pos;
                        }
                        shouldSavePositionForCurrentAudio = name;
                        if (Math.abs(currentMusicPlaybackSpeed - 1.0f) > 0.001f) {
                            audioPlayer.setPlaybackSpeed(currentMusicPlaybackSpeed);
                        }
                    }
                }
                if (messageObject.forceSeekTo >= 0) {
                    messageObject.audioProgress = seekToProgressPending = messageObject.forceSeekTo;
                    messageObject.forceSeekTo = -1;
                }
                audioPlayer.setStreamType(useFrontSpeaker ? AudioManager.STREAM_VOICE_CALL : AudioManager.STREAM_MUSIC);
                audioPlayer.play();
                if (!messageObject.isVoice()) {
                    if (audioVolumeAnimator != null) {
                        audioVolumeAnimator.removeAllListeners();
                        audioVolumeAnimator.cancel();
                    }
                    audioVolumeAnimator = ValueAnimator.ofFloat(audioVolume, 1f);
                    audioVolumeAnimator.addUpdateListener(audioVolumeUpdateListener);
                    audioVolumeAnimator.setDuration(300);
                    audioVolumeAnimator.start();
                } else {
                    audioVolume = 1f;
                    setPlayerVolume();
                }
            } catch (Exception e) {
                FileLog.e(e);
                NotificationCenter.getInstance(messageObject.currentAccount).postNotificationName(NotificationCenter.messagePlayingPlayStateChanged, playingMessageObject != null ? playingMessageObject.getId() : 0);
                if (audioPlayer != null) {
                    audioPlayer.releasePlayer(true);
                    audioPlayer = null;
                    Theme.unrefAudioVisualizeDrawable(playingMessageObject);
                    isPaused = false;
                    playingMessageObject = null;
                    downloadingCurrentMessage = false;
                }
                return false;
            }
        }
        checkAudioFocus(messageObject);
        setPlayerVolume();

        isPaused = false;
        lastProgress = 0;
        playingMessageObject = messageObject;
        if (!SharedConfig.raiseToSpeak) {
            startRaiseToEarSensors(raiseChat);
        }
        if (!ApplicationLoader.mainInterfacePaused && proximityWakeLock != null && !proximityWakeLock.isHeld() && (playingMessageObject.isVoice() || playingMessageObject.isRoundVideo())) {
            proximityWakeLock.acquire();
        }
        startProgressTimer(playingMessageObject);
        NotificationCenter.getInstance(messageObject.currentAccount).postNotificationName(NotificationCenter.messagePlayingDidStart, messageObject);

        if (videoPlayer != null) {
            try {
                if (playingMessageObject.audioProgress != 0) {
                    long duration = videoPlayer.getDuration();
                    if (duration == C.TIME_UNSET) {
                        duration = (long) playingMessageObject.getDuration() * 1000;
                    }
                    int seekTo = (int) (duration * playingMessageObject.audioProgress);
                    if (playingMessageObject.audioProgressMs != 0) {
                        seekTo = playingMessageObject.audioProgressMs;
                        playingMessageObject.audioProgressMs = 0;
                    }
                    videoPlayer.seekTo(seekTo);
                }
            } catch (Exception e2) {
                playingMessageObject.audioProgress = 0;
                playingMessageObject.audioProgressSec = 0;
                NotificationCenter.getInstance(messageObject.currentAccount).postNotificationName(NotificationCenter.messagePlayingProgressDidChanged, playingMessageObject.getId(), 0);
                FileLog.e(e2);
            }
            videoPlayer.play();
        } else if (audioPlayer != null) {
            try {
                if (playingMessageObject.audioProgress != 0) {
                    long duration = audioPlayer.getDuration();
                    if (duration == C.TIME_UNSET) {
                        duration = (long) playingMessageObject.getDuration() * 1000;
                    }
                    int seekTo = (int) (duration * playingMessageObject.audioProgress);
                    audioPlayer.seekTo(seekTo);
                }
            } catch (Exception e2) {
                playingMessageObject.resetPlayingProgress();
                NotificationCenter.getInstance(messageObject.currentAccount).postNotificationName(NotificationCenter.messagePlayingProgressDidChanged, playingMessageObject.getId(), 0);
                FileLog.e(e2);
            }
        }

        if (playingMessageObject != null && playingMessageObject.isMusic()) {
            Intent intent = new Intent(ApplicationLoader.applicationContext, MusicPlayerService.class);
            try {
                /*if (Build.VERSION.SDK_INT >= 26) {
                    ApplicationLoader.applicationContext.startForegroundService(intent);
                } else {*/
                ApplicationLoader.applicationContext.startService(intent);
                //}
            } catch (Throwable e) {
                FileLog.e(e);
            }
        } else {
            Intent intent = new Intent(ApplicationLoader.applicationContext, MusicPlayerService.class);
            ApplicationLoader.applicationContext.stopService(intent);
        }

        return true;
    }
    
    public void updateSilent(boolean value) {
        isSilent = value;
        if (videoPlayer != null) {
            videoPlayer.setLooping(value);
        }
        setPlayerVolume();
        checkVolumeBarUI();
        if (playingMessageObject != null) {
            NotificationCenter.getInstance(playingMessageObject.currentAccount).postNotificationName(NotificationCenter.messagePlayingPlayStateChanged, playingMessageObject != null ? playingMessageObject.getId() : 0);
        }
    }

    public AudioInfo getAudioInfo() {
        return audioInfo;
    }

    public void setPlaybackOrderType(int type) {
        boolean oldShuffle = SharedConfig.shuffleMusic;
        SharedConfig.setPlaybackOrderType(type);
        if (oldShuffle != SharedConfig.shuffleMusic) {
            if (SharedConfig.shuffleMusic) {
                buildShuffledPlayList();
            } else {
                if (playingMessageObject != null) {
                    currentPlaylistNum = playlist.indexOf(playingMessageObject);
                    if (currentPlaylistNum == -1) {
                        clearPlaylist();
                        cleanupPlayer(true, true);
                    }
                }
            }
        }
    }

    public boolean isStreamingCurrentAudio() {
        return isStreamingCurrentAudio;
    }

    public boolean isCurrentPlayer(VideoPlayer player) {
        return videoPlayer == player || audioPlayer == player;
    }

    public boolean pauseMessage(MessageObject messageObject) {
        if (audioPlayer == null && videoPlayer == null || messageObject == null || playingMessageObject == null || !isSamePlayingMessage(messageObject)) {
            return false;
        }
        stopProgressTimer();
        try {
            if (audioPlayer != null) {
                if (!playingMessageObject.isVoice() && (playingMessageObject.getDuration() * (1f - playingMessageObject.audioProgress) > 1)) {
                    if (audioVolumeAnimator != null) {
                        audioVolumeAnimator.removeAllUpdateListeners();
                        audioVolumeAnimator.cancel();
                    }
                    audioVolumeAnimator = ValueAnimator.ofFloat(1f, 0);
                    audioVolumeAnimator.addUpdateListener(audioVolumeUpdateListener);
                    audioVolumeAnimator.setDuration(300);
                    audioVolumeAnimator.addListener(new AnimatorListenerAdapter() {
                        @Override
                        public void onAnimationEnd(Animator animation) {
                            if (audioPlayer != null) {
                                audioPlayer.pause();
                            }
                        }
                    });
                    audioVolumeAnimator.start();
                } else {
                    audioPlayer.pause();
                }
            } else if (videoPlayer != null) {
                videoPlayer.pause();
            }
            isPaused = true;
            NotificationCenter.getInstance(playingMessageObject.currentAccount).postNotificationName(NotificationCenter.messagePlayingPlayStateChanged, playingMessageObject.getId());
        } catch (Exception e) {
            FileLog.e(e);
            isPaused = false;
            return false;
        }
        return true;
    }

    private boolean resumeAudio(MessageObject messageObject) {
        if (audioPlayer == null && videoPlayer == null || messageObject == null || playingMessageObject == null || !isSamePlayingMessage(messageObject)) {
            return false;
        }

        try {
            startProgressTimer(playingMessageObject);
            if (audioVolumeAnimator != null) {
                audioVolumeAnimator.removeAllListeners();
                audioVolumeAnimator.cancel();
            }
            if (!messageObject.isVoice() && !messageObject.isRoundVideo()) {
                audioVolumeAnimator = ValueAnimator.ofFloat(audioVolume, 1f);
                audioVolumeAnimator.addUpdateListener(audioVolumeUpdateListener);
                audioVolumeAnimator.setDuration(300);
                audioVolumeAnimator.start();
            } else {
                audioVolume = 1f;
                setPlayerVolume();
            }
            if (audioPlayer != null) {
                audioPlayer.play();
            } else if (videoPlayer != null) {
                videoPlayer.play();
            }
            checkAudioFocus(messageObject);
            isPaused = false;
            NotificationCenter.getInstance(playingMessageObject.currentAccount).postNotificationName(NotificationCenter.messagePlayingPlayStateChanged, playingMessageObject.getId());
        } catch (Exception e) {
            FileLog.e(e);
            return false;
        }
        return true;
    }

    public boolean isVideoDrawingReady() {
        return currentAspectRatioFrameLayout != null && currentAspectRatioFrameLayout.isDrawingReady();
    }

    public ArrayList<MessageObject> getPlaylist() {
        return playlist;
    }

    public boolean isPlayingMessage(MessageObject messageObject) {
        if (audioPlayer == null && videoPlayer == null || messageObject == null || playingMessageObject == null) {
            return false;
        }
        if (playingMessageObject.eventId != 0 && playingMessageObject.eventId == messageObject.eventId) {
            return !downloadingCurrentMessage;
        }
        if (isSamePlayingMessage(messageObject)) {
            return !downloadingCurrentMessage;
        }
        //
        return false;
    }

    public boolean isPlayingMessageAndReadyToDraw(MessageObject messageObject) {
        return isDrawingWasReady && isPlayingMessage(messageObject);
    }

    public boolean isMessagePaused() {
        return isPaused || downloadingCurrentMessage;
    }

    public boolean isDownloadingCurrentMessage() {
        return downloadingCurrentMessage;
    }

    public void setReplyingMessage(MessageObject replyToMsg, MessageObject replyToTopMsg) {
        recordReplyingMsg = replyToMsg;
        recordReplyingTopMsg = replyToTopMsg;
    }

    public void requestAudioFocus(boolean request) {
        if (request) {
            if (!hasRecordAudioFocus && SharedConfig.pauseMusicOnRecord) {
                int result = NotificationsController.audioManager.requestAudioFocus(audioRecordFocusChangedListener, AudioManager.STREAM_MUSIC, AudioManager.AUDIOFOCUS_GAIN_TRANSIENT);
                if (result == AudioManager.AUDIOFOCUS_REQUEST_GRANTED) {
                    hasRecordAudioFocus = true;
                }
            }
        } else {
            if (hasRecordAudioFocus) {
                NotificationsController.audioManager.abandonAudioFocus(audioRecordFocusChangedListener);
                hasRecordAudioFocus = false;
            }
        }
    }

    public void startRecording(int currentAccount, long dialogId, MessageObject replyToMsg, MessageObject replyToTopMsg, int guid) {
        boolean paused = false;
        if (playingMessageObject != null && isPlayingMessage(playingMessageObject) && !isMessagePaused()) {
            paused = true;
        }

        requestAudioFocus(true);

        if (!NekoConfig.disableVibration.Bool()) {
            try {
                feedbackView.performHapticFeedback(HapticFeedbackConstants.KEYBOARD_TAP, HapticFeedbackConstants.FLAG_IGNORE_GLOBAL_SETTING);
            } catch (Exception ignore) {
            }
        }

        recordQueue.postRunnable(recordStartRunnable = () -> {
            if (audioRecorder != null) {
                AndroidUtilities.runOnUIThread(() -> {
                    recordStartRunnable = null;
                    NotificationCenter.getInstance(currentAccount).postNotificationName(NotificationCenter.recordStartError, guid);
                });
                return;
            }

            setBluetoothScoOn(true);

            sendAfterDone = 0;
            recordingAudio = new TLRPC.TL_document();
            recordingGuid = guid;
            recordingAudio.file_reference = new byte[0];
            recordingAudio.dc_id = Integer.MIN_VALUE;
            recordingAudio.id = SharedConfig.getLastLocalId();
            recordingAudio.user_id = UserConfig.getInstance(currentAccount).getClientUserId();
            recordingAudio.mime_type = "audio/ogg";
            recordingAudio.file_reference = new byte[0];
            SharedConfig.saveConfig();

            recordingAudioFile = new File(FileLoader.getDirectory(FileLoader.MEDIA_DIR_CACHE), FileLoader.getAttachFileName(recordingAudio));

            try {
                if (startRecord(recordingAudioFile.getAbsolutePath(), sampleRate) == 0) {
                    AndroidUtilities.runOnUIThread(() -> {
                        recordStartRunnable = null;
                        NotificationCenter.getInstance(currentAccount).postNotificationName(NotificationCenter.recordStartError, guid);
                    });
                    return;
                }

                audioRecorder = new AudioRecord(MediaRecorder.AudioSource.DEFAULT, sampleRate, AudioFormat.CHANNEL_IN_MONO, AudioFormat.ENCODING_PCM_16BIT, recordBufferSize);
                recordStartTime = System.currentTimeMillis();
                recordTimeCount = 0;
                samplesCount = 0;
                recordDialogId = dialogId;
                recordingCurrentAccount = currentAccount;
                recordReplyingMsg = replyToMsg;
                recordReplyingTopMsg = replyToTopMsg;
                fileBuffer.rewind();
                AudioEnhance.INSTANCE.initVoiceEnhance(audioRecorder);

                audioRecorder.startRecording();
            } catch (Exception e) {
                FileLog.e(e);
                recordingAudio = null;
                stopRecord();
                recordingAudioFile.delete();
                recordingAudioFile = null;
                try {
                    AudioEnhance.INSTANCE.releaseVoiceEnhance();
                    audioRecorder.release();
                    audioRecorder = null;
                } catch (Exception e2) {
                    FileLog.e(e2);
                }
                setBluetoothScoOn(false);

                AndroidUtilities.runOnUIThread(() -> {
                    recordStartRunnable = null;
                    NotificationCenter.getInstance(currentAccount).postNotificationName(NotificationCenter.recordStartError, guid);
                });
                return;
            }

            recordQueue.postRunnable(recordRunnable);
            AndroidUtilities.runOnUIThread(() -> {
                recordStartRunnable = null;
                NotificationCenter.getInstance(currentAccount).postNotificationName(NotificationCenter.recordStarted, guid, true);
            });
        }, paused ? 500 : 50);
    }

    public void generateWaveform(MessageObject messageObject) {
        final String id = messageObject.getId() + "_" + messageObject.getDialogId();
        final String path = FileLoader.getInstance(messageObject.currentAccount).getPathToMessage(messageObject.messageOwner).getAbsolutePath();
        if (generatingWaveform.containsKey(id)) {
            return;
        }
        generatingWaveform.put(id, messageObject);
        Utilities.globalQueue.postRunnable(() -> {
            final byte[] waveform = getWaveform(path);
            AndroidUtilities.runOnUIThread(() -> {
                MessageObject messageObject1 = generatingWaveform.remove(id);
                if (messageObject1 == null) {
                    return;
                }
                if (waveform != null && messageObject1.getDocument() != null) {
                    for (int a = 0; a < messageObject1.getDocument().attributes.size(); a++) {
                        TLRPC.DocumentAttribute attribute = messageObject1.getDocument().attributes.get(a);
                        if (attribute instanceof TLRPC.TL_documentAttributeAudio) {
                            attribute.waveform = waveform;
                            attribute.flags |= 4;
                            break;
                        }
                    }
                    TLRPC.TL_messages_messages messagesRes = new TLRPC.TL_messages_messages();
                    messagesRes.messages.add(messageObject1.messageOwner);
                    MessagesStorage.getInstance(messageObject1.currentAccount).putMessages(messagesRes, messageObject1.getDialogId(), -1, 0, false, messageObject.scheduled, 0);
                    ArrayList<MessageObject> arrayList = new ArrayList<>();
                    arrayList.add(messageObject1);
                    NotificationCenter.getInstance(messageObject1.currentAccount).postNotificationName(NotificationCenter.replaceMessagesObjects, messageObject1.getDialogId(), arrayList);
                }
            });
        });
    }

    private void stopRecordingInternal(final int send, boolean notify, int scheduleDate) {
        if (send != 0) {
            final TLRPC.TL_document audioToSend = recordingAudio;
            final File recordingAudioFileToSend = recordingAudioFile;
            fileEncodingQueue.postRunnable(() -> {
                stopRecord();
                AndroidUtilities.runOnUIThread(() -> {
                    audioToSend.date = ConnectionsManager.getInstance(recordingCurrentAccount).getCurrentTime();
                    audioToSend.size = (int) recordingAudioFileToSend.length();
                    TLRPC.TL_documentAttributeAudio attributeAudio = new TLRPC.TL_documentAttributeAudio();
                    attributeAudio.voice = true;
                    attributeAudio.waveform = getWaveform2(recordSamples, recordSamples.length);
                    if (attributeAudio.waveform != null) {
                        attributeAudio.flags |= 4;
                    }
                    long duration = recordTimeCount;
                    attributeAudio.duration = (int) (recordTimeCount / 1000);
                    audioToSend.attributes.add(attributeAudio);
                    if (duration > 700) {
                        NotificationCenter.getInstance(recordingCurrentAccount).postNotificationName(NotificationCenter.beforeAudioDidSent, recordingGuid, send == 2 ? audioToSend : null, send == 2 ? recordingAudioFileToSend.getAbsolutePath() : null);
                        if (send == 1) {
                            SendMessagesHelper.getInstance(recordingCurrentAccount).sendMessage(audioToSend, null, recordingAudioFileToSend.getAbsolutePath(), recordDialogId, recordReplyingMsg, recordReplyingTopMsg, null, null, null, null, notify, scheduleDate, 0, null, null, false);
                        }
                        NotificationCenter.getInstance(recordingCurrentAccount).postNotificationName(NotificationCenter.audioDidSent, recordingGuid, send == 2 ? audioToSend : null, send == 2 ? recordingAudioFileToSend.getAbsolutePath() : null);
                    } else {
                        NotificationCenter.getInstance(recordingCurrentAccount).postNotificationName(NotificationCenter.audioRecordTooShort, recordingGuid, false, (int) duration);
                        recordingAudioFileToSend.delete();
                    }
                    requestAudioFocus(false);
                });
            });
        } else {
            if (recordingAudioFile != null) {
                recordingAudioFile.delete();
            }
            requestAudioFocus(false);
        }
        try {
            AudioEnhance.INSTANCE.releaseVoiceEnhance();
            if (audioRecorder != null) {
                audioRecorder.release();
                audioRecorder = null;
            }
        } catch (Exception e) {
            FileLog.e(e);
        }
        recordingAudio = null;
        recordingAudioFile = null;
    }

    public void stopRecording(final int send, boolean notify, int scheduleDate) {
        if (recordStartRunnable != null) {
            recordQueue.cancelRunnable(recordStartRunnable);
            recordStartRunnable = null;
        }
        recordQueue.postRunnable(() -> {
            if (sendAfterDone == 3) {
                sendAfterDone = 0;
                stopRecordingInternal(send, notify, scheduleDate);
                return;
            }
            if (audioRecorder == null) {
                return;
            }
            try {
                sendAfterDone = send;
                sendAfterDoneNotify = notify;
                sendAfterDoneScheduleDate = scheduleDate;
                audioRecorder.stop();
                setBluetoothScoOn(false);
            } catch (Exception e) {
                FileLog.e(e);
                if (recordingAudioFile != null) {
                    recordingAudioFile.delete();
                }
            }
            if (send == 0) {
                stopRecordingInternal(0, false, 0);
            }
            if (!NekoConfig.disableVibration.Bool()) {
                try {
                    feedbackView.performHapticFeedback(HapticFeedbackConstants.KEYBOARD_TAP, HapticFeedbackConstants.FLAG_IGNORE_GLOBAL_SETTING);
                } catch (Exception ignore) {

                }
            }
            AndroidUtilities.runOnUIThread(() -> NotificationCenter.getInstance(recordingCurrentAccount).postNotificationName(NotificationCenter.recordStopped, recordingGuid, send == 2 ? 1 : 0));
        });
    }

    private static class MediaLoader implements NotificationCenter.NotificationCenterDelegate {

        private AccountInstance currentAccount;
        private AlertDialog progressDialog;
        private ArrayList<MessageObject> messageObjects;
        private HashMap<String, MessageObject> loadingMessageObjects = new HashMap<>();
        private float finishedProgress;
        private boolean cancelled;
        private boolean finished;
        private int copiedFiles;
        private CountDownLatch waitingForFile;
        private MessagesStorage.IntCallback onFinishRunnable;
        private boolean isMusic;

        private final int notificationId;

        public MediaLoader(Context context, AccountInstance accountInstance, ArrayList<MessageObject> messages, MessagesStorage.IntCallback onFinish) {
            notificationId = SaveToDownloadReceiver.createNotificationId();
            currentAccount = accountInstance;
            messageObjects = messages;
            onFinishRunnable = onFinish;
            isMusic = messages.get(0).isMusic();
            currentAccount.getNotificationCenter().addObserver(this, NotificationCenter.fileLoaded);
            currentAccount.getNotificationCenter().addObserver(this, NotificationCenter.fileLoadProgressChanged);
            currentAccount.getNotificationCenter().addObserver(this, NotificationCenter.fileLoadFailed);
            notificationId = SaveToDownloadReceiver.createNotificationId();
            progressDialog = new AlertDialog(context, AlertDialog.ALERT_TYPE_LOADING);
            progressDialog.setMessage(LocaleController.getString("Loading", R.string.Loading));
            progressDialog.setCanceledOnTouchOutside(false);
            progressDialog.setCancelable(true);
            progressDialog.setOnCancelListener(d -> cancelled = true);
        }

        public void start(Context context) {
            AndroidUtilities.runOnUIThread(() -> {
                if (!finished) {
                    SaveToDownloadReceiver.showNotification(context, notificationId, messageObjects.size(), () -> cancelled = true);
                }
            }, 250);

            new Thread(() -> {
                try {
                    if (Build.VERSION.SDK_INT >= 29) {
                        for (int b = 0, N = messageObjects.size(); b < N; b++) {
                            MessageObject message = messageObjects.get(b);
                            String path = message.messageOwner.attachPath;
                            String name = message.getDocumentName();
                            if (path != null && path.length() > 0) {
                                File temp = new File(path);
                                if (!temp.exists()) {
                                    path = null;
                                }
                            }
                            if (path == null || path.length() == 0) {
                                path = FileLoader.getInstance(currentAccount.getCurrentAccount()).getPathToMessage(message.messageOwner).toString();
                            }
                            File sourceFile = new File(path);
                            if (!sourceFile.exists()) {
                                waitingForFile = new CountDownLatch(1);
                                addMessageToLoad(message);
                                waitingForFile.await();
                            }
                            if (cancelled) {
                                break;
                            }
                            if (sourceFile.exists()) {
                                saveFileInternal(isMusic ? 3 : 2, sourceFile, name);
                                copiedFiles++;
                            }
                        }
                    } else {
                        File dir;
                        if (isMusic) {
                            dir = Environment.getExternalStoragePublicDirectory(Environment.DIRECTORY_MUSIC);
                        } else {
                            dir = Environment.getExternalStoragePublicDirectory(Environment.DIRECTORY_DOWNLOADS);
                        }
                        dir.mkdir();
                        for (int b = 0, N = messageObjects.size(); b < N; b++) {
                            MessageObject message = messageObjects.get(b);
                            String name = message.getDocumentName();
                            File destFile = new File(dir, name);
                            if (destFile.exists()) {
                                int idx = name.lastIndexOf('.');
                                for (int a = 0; a < 10; a++) {
                                    String newName;
                                    if (idx != -1) {
                                        newName = name.substring(0, idx) + "(" + (a + 1) + ")" + name.substring(idx);
                                    } else {
                                        newName = name + "(" + (a + 1) + ")";
                                    }
                                    destFile = new File(dir, newName);
                                    if (!destFile.exists()) {
                                        break;
                                    }
                                }
                            }
                            if (!destFile.exists()) {
                                destFile.createNewFile();
                            }
                            String path = message.messageOwner.attachPath;
                            if (path != null && path.length() > 0) {
                                File temp = new File(path);
                                if (!temp.exists()) {
                                    path = null;
                                }
                            }
                            if (path == null || path.length() == 0) {
                                path = FileLoader.getInstance(currentAccount.getCurrentAccount()).getPathToMessage(message.messageOwner).toString();
                            }
                            File sourceFile = new File(path);
                            if (!sourceFile.exists()) {
                                waitingForFile = new CountDownLatch(1);
                                addMessageToLoad(message);
                                waitingForFile.await();
                            }
                            if (sourceFile.exists()) {
                                copyFile(sourceFile, destFile, message.getMimeType());
                                copiedFiles++;
                            }
                        }
                    }
                    checkIfFinished();
                } catch (Exception e) {
                    FileLog.e(e);
                }

            }).start();
        }

        private void checkIfFinished() {
            if (!loadingMessageObjects.isEmpty()) {
                return;
            }
            AndroidUtilities.runOnUIThread(() -> {
                try {
                    SaveToDownloadReceiver.cancelNotification(notificationId);
                    finished = true;
                    if (onFinishRunnable != null) {
                        AndroidUtilities.runOnUIThread(() -> onFinishRunnable.run(copiedFiles));
                    }
                } catch (Exception e) {
                    FileLog.e(e);
                }
                currentAccount.getNotificationCenter().removeObserver(this, NotificationCenter.fileLoaded);
                currentAccount.getNotificationCenter().removeObserver(this, NotificationCenter.fileLoadProgressChanged);
                currentAccount.getNotificationCenter().removeObserver(this, NotificationCenter.fileLoadFailed);
            });
        }

        private void addMessageToLoad(MessageObject messageObject) {
            AndroidUtilities.runOnUIThread(() -> {
                TLRPC.Document document = messageObject.getDocument();
                if (document == null) {
                    return;
                }
                String fileName = FileLoader.getAttachFileName(document);
                loadingMessageObjects.put(fileName, messageObject);
                currentAccount.getFileLoader().loadFile(document, messageObject, FileLoader.PRIORITY_LOW, 0);
            });
        }

        private boolean copyFile(File sourceFile, File destFile, String mime) {
            if (AndroidUtilities.isInternalUri(Uri.fromFile(sourceFile))) {
                return false;
            }
            try (FileInputStream inputStream = new FileInputStream(sourceFile); FileChannel source = inputStream.getChannel(); FileChannel destination = new FileOutputStream(destFile).getChannel()) {
                long size = source.size();
                try {
                    @SuppressLint("DiscouragedPrivateApi") Method getInt = FileDescriptor.class.getDeclaredMethod("getInt$");
                    int fdint = (Integer) getInt.invoke(inputStream.getFD());
                    if (AndroidUtilities.isInternalUri(fdint)) {
                        AndroidUtilities.runOnUIThread(() -> SaveToDownloadReceiver.cancelNotification(notificationId));
                        return false;
                    }
                } catch (Throwable e) {
                    FileLog.e(e);
                }
                long lastProgress = 0;
                for (long a = 0; a < size; a += 4096) {
                    if (cancelled) {
                        break;
                    }
                    destination.transferFrom(source, a, Math.min(4096, size - a));
                    if (a + 4096 >= size || lastProgress <= SystemClock.elapsedRealtime() - 500) {
                        lastProgress = SystemClock.elapsedRealtime();
                        final int progress = (int) (finishedProgress + 100.0f / messageObjects.size() * a / size);
                        AndroidUtilities.runOnUIThread(() -> SaveToDownloadReceiver.updateNotification(notificationId, progress));
                    }
                }
                if (!cancelled) {
                    if (isMusic) {
                        AndroidUtilities.addMediaToGallery(destFile);
                    } else {
                        DownloadManager downloadManager = (DownloadManager) ApplicationLoader.applicationContext.getSystemService(Context.DOWNLOAD_SERVICE);
                        String mimeType = mime;
                        if (TextUtils.isEmpty(mimeType)) {
                            MimeTypeMap myMime = MimeTypeMap.getSingleton();
                            String name = destFile.getName();
                            int idx = name.lastIndexOf('.');
                            if (idx != -1) {
                                String ext = name.substring(idx + 1);
                                mimeType = myMime.getMimeTypeFromExtension(ext.toLowerCase());
                                if (TextUtils.isEmpty(mimeType)) {
                                    mimeType = "text/plain";
                                }
                            } else {
                                mimeType = "text/plain";
                            }
                        }
                        downloadManager.addCompletedDownload(destFile.getName(), destFile.getName(), false, mimeType, destFile.getAbsolutePath(), destFile.length(), true);
                    }
                    finishedProgress += 100.0f / messageObjects.size();
                    final int progress = (int) (finishedProgress);
                    AndroidUtilities.runOnUIThread(() -> SaveToDownloadReceiver.updateNotification(notificationId, progress));
                    return true;
                }
            } catch (Exception e) {
                FileLog.e(e);
            }
            destFile.delete();
            return false;
        }

        @Override
        public void didReceivedNotification(int id, int account, Object... args) {
            if (id == NotificationCenter.fileLoaded || id == NotificationCenter.fileLoadFailed) {
                String fileName = (String) args[0];
                if (loadingMessageObjects.remove(fileName) != null) {
                    waitingForFile.countDown();
                }
            } else if (id == NotificationCenter.fileLoadProgressChanged) {
                String fileName = (String) args[0];
                if (loadingMessageObjects.containsKey(fileName)) {
                    Long loadedSize = (Long) args[1];
                    Long totalSize = (Long) args[2];
                    float loadProgress = loadedSize / (float) totalSize;
                    final int progress = (int) (finishedProgress + loadProgress / messageObjects.size() * 100);
                    AndroidUtilities.runOnUIThread(() -> SaveToDownloadReceiver.updateNotification(notificationId, progress));
                }
            }
        }
    }

    public static void saveFilesFromMessages(Context context, AccountInstance accountInstance, ArrayList<MessageObject> messageObjects, final MessagesStorage.IntCallback onSaved) {
        if (messageObjects == null || messageObjects.isEmpty()) {
            return;
        }
        new MediaLoader(context, accountInstance, messageObjects, onSaved).start(context);
    }

    public static void saveFile(String fullPath, Context context, final int type, final String name, final String mime) {
        saveFile(fullPath, context, type, name, mime, null);
    }

    public static void saveFile(String fullPath, Context context, final int type, final String name, final String mime, final Runnable onSaved) {
        if (fullPath == null || context == null) {
            return;
        }

        File file = null;
        if (!TextUtils.isEmpty(fullPath)) {
            file = new File(fullPath);
            if (!file.exists()) {
                file = null;
            }
        }

        if (file == null) {
            return;
        }

        final File sourceFile = file;
        final boolean[] cancelled = new boolean[]{false};
        if (sourceFile.exists()) {

            int notificationId = SaveToDownloadReceiver.createNotificationId();
            final boolean[] finished = new boolean[1];
            if (context != null && type != 0) {
                try {
                    final AlertDialog dialog = new AlertDialog(context, AlertDialog.ALERT_TYPE_LOADING);
                    dialog.setMessage(LocaleController.getString("Loading", R.string.Loading));
                    dialog.setCanceledOnTouchOutside(false);
                    dialog.setCancelable(true);
                    dialog.setOnCancelListener(d -> cancelled[0] = true);
                    AndroidUtilities.runOnUIThread(() -> {
                        if (!finished[0]) {
                            SaveToDownloadReceiver.showNotification(context, notificationId, 1, () -> cancelled[0] = true);
                        }
                    }, 250);
                } catch (Exception e) {
                    FileLog.e(e);
                }
            }

            new Thread(() -> {
                try {

                    boolean result = true;
                    final String folderName = NekoConfig.customSavePath.String();
                    if (Build.VERSION.SDK_INT >= 29) {
                        result = saveFileInternal(type, sourceFile, name);
                    } else {
                        File destFile;
                        if (type == 0) {
                            destFile = new File(Environment.getExternalStoragePublicDirectory(Environment.DIRECTORY_PICTURES), folderName);
                            destFile.mkdirs();
                            destFile = new File(destFile, AndroidUtilities.generateFileName(0, FileLoader.getFileExtension(sourceFile)));
                        } else if (type == 1) {
                            destFile = new File(Environment.getExternalStoragePublicDirectory(Environment.DIRECTORY_MOVIES), folderName);
                            destFile.mkdirs();
                            destFile = new File(destFile, AndroidUtilities.generateFileName(1, FileLoader.getFileExtension(sourceFile)));
                        } else {
                            File dir;
                            if (type == 2) {
                                dir = Environment.getExternalStoragePublicDirectory(Environment.DIRECTORY_DOWNLOADS);
                            } else {
                                dir = Environment.getExternalStoragePublicDirectory(Environment.DIRECTORY_MUSIC);
                            }
                            dir = new File(dir, folderName);
                            dir.mkdirs();
                            destFile = new File(dir, name);
                            if (destFile.exists()) {
                                int idx = name.lastIndexOf('.');
                                for (int a = 0; a < 10; a++) {
                                    String newName;
                                    if (idx != -1) {
                                        newName = name.substring(0, idx) + "(" + (a + 1) + ")" + name.substring(idx);
                                    } else {
                                        newName = name + "(" + (a + 1) + ")";
                                    }
                                    destFile = new File(dir, newName);
                                    if (!destFile.exists()) {
                                        break;
                                    }
                                }
                            }
                        }
                        if (!destFile.exists()) {
                            destFile.createNewFile();
                        }
                        long lastProgress = System.currentTimeMillis() - 500;
                        try (FileInputStream inputStream = new FileInputStream(sourceFile); FileChannel source = inputStream.getChannel(); FileChannel destination = new FileOutputStream(destFile).getChannel()) {
                            long size = source.size();
                            try {
                                @SuppressLint("DiscouragedPrivateApi") Method getInt = FileDescriptor.class.getDeclaredMethod("getInt$");
                                int fdint = (Integer) getInt.invoke(inputStream.getFD());
                                if (AndroidUtilities.isInternalUri(fdint)) {
                                    AndroidUtilities.runOnUIThread(() -> SaveToDownloadReceiver.cancelNotification(notificationId));
                                    return;
                                }
                            } catch (Throwable e) {
                                FileLog.e(e);
                            }
                            for (long a = 0; a < size; a += 4096) {
                                if (cancelled[0]) {
                                    break;
                                }
                                destination.transferFrom(source, a, Math.min(4096, size - a));
                                //if (finalProgress != null) {
                                    if (lastProgress <= System.currentTimeMillis() - 500) {
                                        lastProgress = System.currentTimeMillis();
                                        final int progress = (int) ((float) a / (float) size * 100);
                                        AndroidUtilities.runOnUIThread(() -> SaveToDownloadReceiver.updateNotification(notificationId, progress));
                                    }
                                //}
                            }
                        } catch (Exception e) {
                            FileLog.e(e);
                            result = false;
                        }
                        if (cancelled[0]) {
                            destFile.delete();
                            result = false;
                        }
                        if (result) {
                            if (type == 2) {
                                DownloadManager downloadManager = (DownloadManager) ApplicationLoader.applicationContext.getSystemService(Context.DOWNLOAD_SERVICE);
                                downloadManager.addCompletedDownload(destFile.getName(), destFile.getName(), false, mime, destFile.getAbsolutePath(), destFile.length(), true);
                            } else {
                                AndroidUtilities.addMediaToGallery(destFile.getAbsoluteFile());
                            }
                        }
                    }
                    if (result && onSaved != null) {
                        AndroidUtilities.runOnUIThread(onSaved);
                    }
                } catch (Exception e) {
                    FileLog.e(e);
                }
                //if (finalProgress != null) {
                    AndroidUtilities.runOnUIThread(() -> {
                        try {
                            SaveToDownloadReceiver.cancelNotification(notificationId);
                            finished[0] = true;
                        } catch (Exception e) {
                            FileLog.e(e);
                        }
                    });
                //}
            }).start();
        }
    }

    @RequiresApi(api = Build.VERSION_CODES.Q)
    private static boolean saveFileInternal(int type, File sourceFile, String filename) {
        try {
            int selectedType = type;
            ContentValues contentValues = new ContentValues();
            String extension = FileLoader.getFileExtension(sourceFile);
            String mimeType = null;
            if (extension != null) {
                mimeType = MimeTypeMap.getSingleton().getMimeTypeFromExtension(extension);
            }
            Uri uriToInsert = null;
            if ((type == 0 || type == 1) && mimeType != null) {
                if (mimeType.startsWith("image")) {
                    selectedType = 0;
                }
                if (mimeType.startsWith("video")) {
                    selectedType = 1;
                }
            }
            final String folderName = NekoConfig.customSavePath.String();
            if (selectedType == 0) {
                if (filename == null) {
                    filename = AndroidUtilities.generateFileName(0, extension);
                }
                uriToInsert = MediaStore.Images.Media.getContentUri(MediaStore.VOLUME_EXTERNAL_PRIMARY);
                File dirDest = new File(Environment.DIRECTORY_PICTURES, folderName);
                contentValues.put(MediaStore.MediaColumns.RELATIVE_PATH, dirDest + File.separator);
                contentValues.put(MediaStore.Images.Media.DISPLAY_NAME, filename);
                contentValues.put(MediaStore.Images.Media.MIME_TYPE, mimeType);
            } else if (selectedType == 1) {
                if (filename == null) {
                    filename = AndroidUtilities.generateFileName(1, extension);
                }
                File dirDest = new File(Environment.DIRECTORY_MOVIES, folderName);
                contentValues.put(MediaStore.MediaColumns.RELATIVE_PATH, dirDest + File.separator);
                uriToInsert = MediaStore.Video.Media.getContentUri(MediaStore.VOLUME_EXTERNAL_PRIMARY);
                contentValues.put(MediaStore.Video.Media.DISPLAY_NAME, filename);
            } else if (selectedType == 2) {
                if (filename == null) {
                    filename = sourceFile.getName();
                }
                File dirDest = new File(Environment.DIRECTORY_DOWNLOADS, folderName);
                contentValues.put(MediaStore.MediaColumns.RELATIVE_PATH, dirDest + File.separator);
                uriToInsert = MediaStore.Downloads.getContentUri(MediaStore.VOLUME_EXTERNAL_PRIMARY);
                contentValues.put(MediaStore.Downloads.DISPLAY_NAME, filename);
            } else {
                if (filename == null) {
                    filename = sourceFile.getName();
                }
                File dirDest = new File(Environment.DIRECTORY_MUSIC, folderName);
                contentValues.put(MediaStore.MediaColumns.RELATIVE_PATH, dirDest + File.separator);
                uriToInsert = MediaStore.Audio.Media.getContentUri(MediaStore.VOLUME_EXTERNAL_PRIMARY);
                contentValues.put(MediaStore.Audio.Media.DISPLAY_NAME, filename);
            }

            contentValues.put(MediaStore.MediaColumns.MIME_TYPE, mimeType);

            Uri dstUri = ApplicationLoader.applicationContext.getContentResolver().insert(uriToInsert, contentValues);
            if (dstUri != null) {
                FileInputStream fileInputStream = new FileInputStream(sourceFile);
                OutputStream outputStream = ApplicationLoader.applicationContext.getContentResolver().openOutputStream(dstUri);
                AndroidUtilities.copyFile(fileInputStream, outputStream);
                fileInputStream.close();
            }
            return true;
        } catch (Exception e) {
            FileLog.e(e);
            return false;
        }
    }

    public static String getStickerExt(Uri uri) {
        InputStream inputStream = null;
        try {
            try {
                inputStream = ApplicationLoader.applicationContext.getContentResolver().openInputStream(uri);
            } catch (Exception e) {
                inputStream = null;
            }
            if (inputStream == null) {
                File file = new File(uri.getPath());
                if (file.exists()) {
                    inputStream = new FileInputStream(file);
                }
            }

            byte[] header = new byte[12];
            if (inputStream.read(header, 0, 12) == 12) {
                if (header[0] == (byte) 0x89 && header[1] == (byte) 0x50 && header[2] == (byte) 0x4E && header[3] == (byte) 0x47 && header[4] == (byte) 0x0D && header[5] == (byte) 0x0A && header[6] == (byte) 0x1A && header[7] == (byte) 0x0A) {
                    return "png";
                }
                if (header[0] == 0x1f && header[1] == (byte) 0x8b) {
                    return "tgs";
                }
                String str = new String(header);
                if (str != null) {
                    str = str.toLowerCase();
                    if (str.startsWith("riff") && str.endsWith("webp")) {
                        return "webp";
                    }
                }
            }
        } catch (Exception e) {
            FileLog.e(e);
        } finally {
            try {
                if (inputStream != null) {
                    inputStream.close();
                }
            } catch (Exception e2) {
                FileLog.e(e2);
            }
        }
        return null;
    }

    public static boolean isWebp(Uri uri) {
        InputStream inputStream = null;
        try {
            inputStream = ApplicationLoader.applicationContext.getContentResolver().openInputStream(uri);
            byte[] header = new byte[12];
            if (inputStream.read(header, 0, 12) == 12) {
                String str = new String(header);
                str = str.toLowerCase();
                if (str.startsWith("riff") && str.endsWith("webp")) {
                    return true;
                }
            }
        } catch (Exception e) {
            FileLog.e(e);
        } finally {
            try {
                if (inputStream != null) {
                    inputStream.close();
                }
            } catch (Exception e2) {
                FileLog.e(e2);
            }
        }
        return false;
    }

    public static boolean isGif(Uri uri) {
        InputStream inputStream = null;
        try {
            inputStream = ApplicationLoader.applicationContext.getContentResolver().openInputStream(uri);
            byte[] header = new byte[3];
            if (inputStream.read(header, 0, 3) == 3) {
                String str = new String(header);
                if (str.equalsIgnoreCase("gif")) {
                    return true;
                }
            }
        } catch (Exception e) {
            FileLog.e(e);
        } finally {
            try {
                if (inputStream != null) {
                    inputStream.close();
                }
            } catch (Exception e2) {
                FileLog.e(e2);
            }
        }
        return false;
    }

    public static String getFileName(Uri uri) {
        if (uri == null) {
            return "";
        }
        try {
            String result = null;
            if (uri.getScheme().equals("content")) {
                try (Cursor cursor = ApplicationLoader.applicationContext.getContentResolver().query(uri, new String[]{OpenableColumns.DISPLAY_NAME}, null, null, null)) {
                    if (cursor.moveToFirst()) {
                        result = cursor.getString(cursor.getColumnIndex(OpenableColumns.DISPLAY_NAME));
                    }
                } catch (Exception e) {
                    FileLog.e(e);
                }
            }
            if (result == null) {
                result = uri.getPath();
                int cut = result.lastIndexOf('/');
                if (cut != -1) {
                    result = result.substring(cut + 1);
                }
            }
            return result;
        } catch (Exception e) {
            FileLog.e(e);
        }
        return "";
    }

    public static String copyFileToCache(Uri uri, String ext) {
        return copyFileToCache(uri, ext, -1);
    }

    @SuppressLint("DiscouragedPrivateApi")
    public static String copyFileToCache(Uri uri, String ext, long sizeLimit) {
        InputStream inputStream = null;
        FileOutputStream output = null;
        int totalLen = 0;
        File f = null;
        try {
            String name = FileLoader.fixFileName(getFileName(uri));
            if (name == null) {
                int id = SharedConfig.getLastLocalId();
                SharedConfig.saveConfig();
                name = String.format(Locale.US, "%d.%s", id, ext);
            }
            f = AndroidUtilities.getSharingDirectory();
            f.mkdirs();
            if (AndroidUtilities.isInternalUri(Uri.fromFile(f))) {
                return null;
            }
            int count = 0;
            do {
                f = AndroidUtilities.getSharingDirectory();
                if (count == 0) {
                    f = new File(f, name);
                } else {
                    int lastDotIndex = name.lastIndexOf(".");
                    if (lastDotIndex > 0) {
                        f = new File(f, name.substring(0, lastDotIndex) + " (" + count + ")" + name.substring(lastDotIndex));
                    } else {
                        f = new File(f, name + " (" + count + ")");
                    }
                }
                count++;
            } while (f.exists());
            inputStream = ApplicationLoader.applicationContext.getContentResolver().openInputStream(uri);
            if (inputStream instanceof FileInputStream) {
                FileInputStream fileInputStream = (FileInputStream) inputStream;
                try {
                    Method getInt = FileDescriptor.class.getDeclaredMethod("getInt$");
                    int fdint = (Integer) getInt.invoke(fileInputStream.getFD());
                    if (AndroidUtilities.isInternalUri(fdint)) {
                        return null;
                    }
                } catch (Throwable e) {
                    FileLog.e(e);
                }
            }
            output = new FileOutputStream(f);
            byte[] buffer = new byte[1024 * 20];
            int len;
            while ((len = inputStream.read(buffer)) != -1) {
                output.write(buffer, 0, len);
                totalLen += len;
                if (sizeLimit > 0 && totalLen > sizeLimit) {
                    return null;
                }
            }
            return f.getAbsolutePath();
        } catch (Exception e) {
            FileLog.e(e);
        } finally {
            try {
                if (inputStream != null) {
                    inputStream.close();
                }
            } catch (Exception e2) {
                FileLog.e(e2);
            }
            try {
                if (output != null) {
                    output.close();
                }
            } catch (Exception e2) {
                FileLog.e(e2);
            }
            if (sizeLimit > 0 && totalLen > sizeLimit) {
                f.delete();
            }
        }
        return null;
    }

    public static void loadGalleryPhotosAlbums(final int guid) {
        Thread thread = new Thread(() -> {
            final ArrayList<AlbumEntry> mediaAlbumsSorted = new ArrayList<>();
            final ArrayList<AlbumEntry> photoAlbumsSorted = new ArrayList<>();
            SparseArray<AlbumEntry> mediaAlbums = new SparseArray<>();
            SparseArray<AlbumEntry> photoAlbums = new SparseArray<>();
            AlbumEntry allPhotosAlbum = null;
            AlbumEntry allVideosAlbum = null;
            AlbumEntry allMediaAlbum = null;
            String cameraFolder = null;
            try {
                cameraFolder = Environment.getExternalStoragePublicDirectory(Environment.DIRECTORY_DCIM).getAbsolutePath() + "/" + "Camera/";
            } catch (Exception e) {
                FileLog.e(e);
            }
            Integer mediaCameraAlbumId = null;
            Integer photoCameraAlbumId = null;

            Cursor cursor = null;
            try {
                if (Build.VERSION.SDK_INT < 23 || ApplicationLoader.applicationContext.checkSelfPermission(Manifest.permission.READ_EXTERNAL_STORAGE) == PackageManager.PERMISSION_GRANTED) {
                    cursor = MediaStore.Images.Media.query(ApplicationLoader.applicationContext.getContentResolver(), MediaStore.Images.Media.EXTERNAL_CONTENT_URI, projectionPhotos, null, null, (Build.VERSION.SDK_INT > 28 ? MediaStore.Images.Media.DATE_MODIFIED : MediaStore.Images.Media.DATE_TAKEN) + " DESC");
                    if (cursor != null) {
                        int imageIdColumn = cursor.getColumnIndex(MediaStore.Images.Media._ID);
                        int bucketIdColumn = cursor.getColumnIndex(MediaStore.Images.Media.BUCKET_ID);
                        int bucketNameColumn = cursor.getColumnIndex(MediaStore.Images.Media.BUCKET_DISPLAY_NAME);
                        int dataColumn = cursor.getColumnIndex(MediaStore.Images.Media.DATA);
                        int dateColumn = cursor.getColumnIndex(Build.VERSION.SDK_INT > 28 ? MediaStore.Images.Media.DATE_MODIFIED : MediaStore.Images.Media.DATE_TAKEN);
                        int orientationColumn = cursor.getColumnIndex(MediaStore.Images.Media.ORIENTATION);
                        int widthColumn = cursor.getColumnIndex(MediaStore.Images.Media.WIDTH);
                        int heightColumn = cursor.getColumnIndex(MediaStore.Images.Media.HEIGHT);
                        int sizeColumn = cursor.getColumnIndex(MediaStore.Images.Media.SIZE);

                        while (cursor.moveToNext()) {
                            String path = cursor.getString(dataColumn);
                            if (TextUtils.isEmpty(path)) {
                                continue;
                            }

                            int imageId = cursor.getInt(imageIdColumn);
                            int bucketId = cursor.getInt(bucketIdColumn);
                            String bucketName = cursor.getString(bucketNameColumn);
                            long dateTaken = cursor.getLong(dateColumn);
                            int orientation = cursor.getInt(orientationColumn);
                            int width = cursor.getInt(widthColumn);
                            int height = cursor.getInt(heightColumn);
                            long size = cursor.getLong(sizeColumn);

                            PhotoEntry photoEntry = new PhotoEntry(bucketId, imageId, dateTaken, path, orientation, false, width, height, size);

                            if (allPhotosAlbum == null) {
                                allPhotosAlbum = new AlbumEntry(0, LocaleController.getString("AllPhotos", R.string.AllPhotos), photoEntry);
                                photoAlbumsSorted.add(0, allPhotosAlbum);
                            }
                            if (allMediaAlbum == null) {
                                allMediaAlbum = new AlbumEntry(0, LocaleController.getString("AllMedia", R.string.AllMedia), photoEntry);
                                mediaAlbumsSorted.add(0, allMediaAlbum);
                            }
                            allPhotosAlbum.addPhoto(photoEntry);
                            allMediaAlbum.addPhoto(photoEntry);

                            AlbumEntry albumEntry = mediaAlbums.get(bucketId);
                            if (albumEntry == null) {
                                albumEntry = new AlbumEntry(bucketId, bucketName, photoEntry);
                                mediaAlbums.put(bucketId, albumEntry);
                                if (mediaCameraAlbumId == null && cameraFolder != null && path != null && path.startsWith(cameraFolder)) {
                                    mediaAlbumsSorted.add(0, albumEntry);
                                    mediaCameraAlbumId = bucketId;
                                } else {
                                    mediaAlbumsSorted.add(albumEntry);
                                }
                            }
                            albumEntry.addPhoto(photoEntry);

                            albumEntry = photoAlbums.get(bucketId);
                            if (albumEntry == null) {
                                albumEntry = new AlbumEntry(bucketId, bucketName, photoEntry);
                                photoAlbums.put(bucketId, albumEntry);
                                if (photoCameraAlbumId == null && cameraFolder != null && path != null && path.startsWith(cameraFolder)) {
                                    photoAlbumsSorted.add(0, albumEntry);
                                    photoCameraAlbumId = bucketId;
                                } else {
                                    photoAlbumsSorted.add(albumEntry);
                                }
                            }
                            albumEntry.addPhoto(photoEntry);
                        }
                    }
                }
            } catch (Throwable e) {
                FileLog.e(e);
            } finally {
                if (cursor != null) {
                    try {
                        cursor.close();
                    } catch (Exception e) {
                        FileLog.e(e);
                    }
                }
            }

            try {
                if (Build.VERSION.SDK_INT < 23 || ApplicationLoader.applicationContext.checkSelfPermission(Manifest.permission.READ_EXTERNAL_STORAGE) == PackageManager.PERMISSION_GRANTED) {
                    cursor = MediaStore.Images.Media.query(ApplicationLoader.applicationContext.getContentResolver(), MediaStore.Video.Media.EXTERNAL_CONTENT_URI, projectionVideo, null, null, (Build.VERSION.SDK_INT > 28 ? MediaStore.Video.Media.DATE_MODIFIED : MediaStore.Video.Media.DATE_TAKEN) + " DESC");
                    if (cursor != null) {
                        int imageIdColumn = cursor.getColumnIndex(MediaStore.Video.Media._ID);
                        int bucketIdColumn = cursor.getColumnIndex(MediaStore.Video.Media.BUCKET_ID);
                        int bucketNameColumn = cursor.getColumnIndex(MediaStore.Video.Media.BUCKET_DISPLAY_NAME);
                        int dataColumn = cursor.getColumnIndex(MediaStore.Video.Media.DATA);
                        int dateColumn = cursor.getColumnIndex(Build.VERSION.SDK_INT > 28 ? MediaStore.Video.Media.DATE_MODIFIED : MediaStore.Video.Media.DATE_TAKEN);
                        int durationColumn = cursor.getColumnIndex(MediaStore.Video.Media.DURATION);
                        int widthColumn = cursor.getColumnIndex(MediaStore.Video.Media.WIDTH);
                        int heightColumn = cursor.getColumnIndex(MediaStore.Video.Media.HEIGHT);
                        int sizeColumn = cursor.getColumnIndex(MediaStore.Video.Media.SIZE);

                        while (cursor.moveToNext()) {
                            String path = cursor.getString(dataColumn);
                            if (TextUtils.isEmpty(path)) {
                                continue;
                            }

                            int imageId = cursor.getInt(imageIdColumn);
                            int bucketId = cursor.getInt(bucketIdColumn);
                            String bucketName = cursor.getString(bucketNameColumn);
                            long dateTaken = cursor.getLong(dateColumn);
                            long duration = cursor.getLong(durationColumn);
                            int width = cursor.getInt(widthColumn);
                            int height = cursor.getInt(heightColumn);
                            long size = cursor.getLong(sizeColumn);

                            PhotoEntry photoEntry = new PhotoEntry(bucketId, imageId, dateTaken, path, (int) (duration / 1000), true, width, height, size);

                            if (allVideosAlbum == null) {
                                allVideosAlbum = new AlbumEntry(0, LocaleController.getString("AllVideos", R.string.AllVideos), photoEntry);
                                allVideosAlbum.videoOnly = true;
                                int index = 0;
                                if (allMediaAlbum != null) {
                                    index++;
                                }
                                if (allPhotosAlbum != null) {
                                    index++;
                                }
                                mediaAlbumsSorted.add(index, allVideosAlbum);
                            }
                            if (allMediaAlbum == null) {
                                allMediaAlbum = new AlbumEntry(0, LocaleController.getString("AllMedia", R.string.AllMedia), photoEntry);
                                mediaAlbumsSorted.add(0, allMediaAlbum);
                            }
                            allVideosAlbum.addPhoto(photoEntry);
                            allMediaAlbum.addPhoto(photoEntry);

                            AlbumEntry albumEntry = mediaAlbums.get(bucketId);
                            if (albumEntry == null) {
                                albumEntry = new AlbumEntry(bucketId, bucketName, photoEntry);
                                mediaAlbums.put(bucketId, albumEntry);
                                if (mediaCameraAlbumId == null && cameraFolder != null && path != null && path.startsWith(cameraFolder)) {
                                    mediaAlbumsSorted.add(0, albumEntry);
                                    mediaCameraAlbumId = bucketId;
                                } else {
                                    mediaAlbumsSorted.add(albumEntry);
                                }
                            }

                            albumEntry.addPhoto(photoEntry);
                        }
                    }
                }
            } catch (Throwable e) {
                FileLog.e(e);
            } finally {
                if (cursor != null) {
                    try {
                        cursor.close();
                    } catch (Exception e) {
                        FileLog.e(e);
                    }
                }
            }
            for (int a = 0; a < mediaAlbumsSorted.size(); a++) {
                Collections.sort(mediaAlbumsSorted.get(a).photos, (o1, o2) -> {
                    if (o1.dateTaken < o2.dateTaken) {
                        return 1;
                    } else if (o1.dateTaken > o2.dateTaken) {
                        return -1;
                    }
                    return 0;
                });
            }
            broadcastNewPhotos(guid, mediaAlbumsSorted, photoAlbumsSorted, mediaCameraAlbumId, allMediaAlbum, allPhotosAlbum, allVideosAlbum, 0);
        });
        thread.setPriority(Thread.MIN_PRIORITY);
        thread.start();
    }

    private static void broadcastNewPhotos(final int guid, final ArrayList<AlbumEntry> mediaAlbumsSorted, final ArrayList<AlbumEntry> photoAlbumsSorted, final Integer cameraAlbumIdFinal, final AlbumEntry allMediaAlbumFinal, final AlbumEntry allPhotosAlbumFinal, final AlbumEntry allVideosAlbumFinal, int delay) {
        if (broadcastPhotosRunnable != null) {
            AndroidUtilities.cancelRunOnUIThread(broadcastPhotosRunnable);
        }
        AndroidUtilities.runOnUIThread(broadcastPhotosRunnable = () -> {
            if (PhotoViewer.getInstance().isVisible()) {
                broadcastNewPhotos(guid, mediaAlbumsSorted, photoAlbumsSorted, cameraAlbumIdFinal, allMediaAlbumFinal, allPhotosAlbumFinal, allVideosAlbumFinal, 1000);
                return;
            }
            allMediaAlbums = mediaAlbumsSorted;
            allPhotoAlbums = photoAlbumsSorted;
            broadcastPhotosRunnable = null;
            allPhotosAlbumEntry = allPhotosAlbumFinal;
            allMediaAlbumEntry = allMediaAlbumFinal;
            allVideosAlbumEntry = allVideosAlbumFinal;
            NotificationCenter.getGlobalInstance().postNotificationName(NotificationCenter.albumsDidLoad, guid, mediaAlbumsSorted, photoAlbumsSorted, cameraAlbumIdFinal);
        }, delay);
    }

    public void scheduleVideoConvert(MessageObject messageObject) {
        scheduleVideoConvert(messageObject, false);
    }

    public boolean scheduleVideoConvert(MessageObject messageObject, boolean isEmpty) {
        if (messageObject == null || messageObject.videoEditedInfo == null) {
            return false;
        }
        if (isEmpty && !videoConvertQueue.isEmpty()) {
            return false;
        } else if (isEmpty) {
            new File(messageObject.messageOwner.attachPath).delete();
        }
        videoConvertQueue.add(new VideoConvertMessage(messageObject, messageObject.videoEditedInfo));
        if (videoConvertQueue.size() == 1) {
            startVideoConvertFromQueue();
        }
        return true;
    }

    public void cancelVideoConvert(MessageObject messageObject) {
        if (messageObject != null) {
            if (!videoConvertQueue.isEmpty()) {
                for (int a = 0; a < videoConvertQueue.size(); a++) {
                    VideoConvertMessage videoConvertMessage = videoConvertQueue.get(a);
                    MessageObject object = videoConvertMessage.messageObject;
                    if (object.equals(messageObject) && object.currentAccount == messageObject.currentAccount) {
                        if (a == 0) {
                            synchronized (videoConvertSync) {
                                videoConvertMessage.videoEditedInfo.canceled = true;
                            }
                        } else {
                            videoConvertQueue.remove(a);
                        }
                        break;
                    }
                }
            }
        }
    }

    private boolean startVideoConvertFromQueue() {
        if (!videoConvertQueue.isEmpty()) {
            VideoConvertMessage videoConvertMessage = videoConvertQueue.get(0);
            MessageObject messageObject = videoConvertMessage.messageObject;
            VideoEditedInfo videoEditedInfo = videoConvertMessage.videoEditedInfo;
            synchronized (videoConvertSync) {
                if (videoEditedInfo != null) {
                    videoEditedInfo.canceled = false;
                }
            }
            Intent intent = new Intent(ApplicationLoader.applicationContext, VideoEncodingService.class);
            intent.putExtra("path", messageObject.messageOwner.attachPath);
            intent.putExtra("currentAccount", messageObject.currentAccount);
            if (messageObject.messageOwner.media.document != null) {
                for (int a = 0; a < messageObject.messageOwner.media.document.attributes.size(); a++) {
                    TLRPC.DocumentAttribute documentAttribute = messageObject.messageOwner.media.document.attributes.get(a);
                    if (documentAttribute instanceof TLRPC.TL_documentAttributeAnimated) {
                        intent.putExtra("gif", true);
                        break;
                    }
                }
            }
            if (messageObject.getId() != 0) {
                try {
                    ApplicationLoader.applicationContext.startService(intent);
                } catch (Throwable e) {
                    FileLog.e(e);
                }
            }
            VideoConvertRunnable.runConversion(videoConvertMessage);
            return true;
        }
        return false;
    }

    @SuppressLint("NewApi")
    public static MediaCodecInfo selectCodec(String mimeType) {
        int numCodecs = MediaCodecList.getCodecCount();
        MediaCodecInfo lastCodecInfo = null;
        for (int i = 0; i < numCodecs; i++) {
            MediaCodecInfo codecInfo = MediaCodecList.getCodecInfoAt(i);
            if (!codecInfo.isEncoder()) {
                continue;
            }
            String[] types = codecInfo.getSupportedTypes();
            for (String type : types) {
                if (type.equalsIgnoreCase(mimeType)) {
                    lastCodecInfo = codecInfo;
                    String name = lastCodecInfo.getName();
                    if (name != null) {
                        if (!name.equals("OMX.SEC.avc.enc")) {
                            return lastCodecInfo;
                        } else if (name.equals("OMX.SEC.AVC.Encoder")) {
                            return lastCodecInfo;
                        }
                    }
                }
            }
        }
        return lastCodecInfo;
    }

    private static boolean isRecognizedFormat(int colorFormat) {
        switch (colorFormat) {
            case MediaCodecInfo.CodecCapabilities.COLOR_FormatYUV420Planar:
            case MediaCodecInfo.CodecCapabilities.COLOR_FormatYUV420PackedPlanar:
            case MediaCodecInfo.CodecCapabilities.COLOR_FormatYUV420SemiPlanar:
            case MediaCodecInfo.CodecCapabilities.COLOR_FormatYUV420PackedSemiPlanar:
            case MediaCodecInfo.CodecCapabilities.COLOR_TI_FormatYUV420PackedSemiPlanar:
                return true;
            default:
                return false;
        }
    }

    @SuppressLint("NewApi")
    public static int selectColorFormat(MediaCodecInfo codecInfo, String mimeType) {
        MediaCodecInfo.CodecCapabilities capabilities = codecInfo.getCapabilitiesForType(mimeType);
        int lastColorFormat = 0;
        for (int i = 0; i < capabilities.colorFormats.length; i++) {
            int colorFormat = capabilities.colorFormats[i];
            if (isRecognizedFormat(colorFormat)) {
                lastColorFormat = colorFormat;
                if (!(codecInfo.getName().equals("OMX.SEC.AVC.Encoder") && colorFormat == 19)) {
                    return colorFormat;
                }
            }
        }
        return lastColorFormat;
    }

    public static int findTrack(MediaExtractor extractor, boolean audio) {
        int numTracks = extractor.getTrackCount();
        for (int i = 0; i < numTracks; i++) {
            MediaFormat format = extractor.getTrackFormat(i);
            String mime = format.getString(MediaFormat.KEY_MIME);
            if (audio) {
                if (mime.startsWith("audio/")) {
                    return i;
                }
            } else {
                if (mime.startsWith("video/")) {
                    return i;
                }
            }
        }
        return -5;
    }

    private void didWriteData(final VideoConvertMessage message, final File file, final boolean last, final long lastFrameTimestamp, long availableSize, final boolean error, final float progress) {
        final boolean firstWrite = message.videoEditedInfo.videoConvertFirstWrite;
        if (firstWrite) {
            message.videoEditedInfo.videoConvertFirstWrite = false;
        }
        AndroidUtilities.runOnUIThread(() -> {
            if (error || last) {
                synchronized (videoConvertSync) {
                    message.videoEditedInfo.canceled = false;
                }
                videoConvertQueue.remove(message);
                startVideoConvertFromQueue();
            }
            if (error) {
                NotificationCenter.getInstance(message.currentAccount).postNotificationName(NotificationCenter.filePreparingFailed, message.messageObject, file.toString(), progress, lastFrameTimestamp);
            } else {
                if (firstWrite) {
                    NotificationCenter.getInstance(message.currentAccount).postNotificationName(NotificationCenter.filePreparingStarted, message.messageObject, file.toString(), progress, lastFrameTimestamp);
                }
                NotificationCenter.getInstance(message.currentAccount).postNotificationName(NotificationCenter.fileNewChunkAvailable, message.messageObject, file.toString(), availableSize, last ? file.length() : 0, progress, lastFrameTimestamp);
            }
        });
    }

    public void pauseByRewind() {
        if (audioPlayer != null) {
            audioPlayer.pause();
        }
    }

    public void resumeByRewind() {
        if (audioPlayer != null && playingMessageObject != null && !isPaused) {
            if (audioPlayer.isBuffering()) {
                MessageObject currentMessageObject = playingMessageObject;
                cleanupPlayer(false, false);
                playMessage(currentMessageObject);
            } else {
                audioPlayer.play();
            }
        }
    }


    private static class VideoConvertRunnable implements Runnable {

        private VideoConvertMessage convertMessage;

        private VideoConvertRunnable(VideoConvertMessage message) {
            convertMessage = message;
        }

        @Override
        public void run() {
            MediaController.getInstance().convertVideo(convertMessage);
        }

        public static void runConversion(final VideoConvertMessage obj) {
            new Thread(() -> {
                try {
                    VideoConvertRunnable wrapper = new VideoConvertRunnable(obj);
                    Thread th = new Thread(wrapper, "VideoConvertRunnable");
                    th.start();
                    th.join();
                } catch (Exception e) {
                    FileLog.e(e);
                }
            }).start();
        }
    }


    private boolean convertVideo(final VideoConvertMessage convertMessage) {
        MessageObject messageObject = convertMessage.messageObject;
        VideoEditedInfo info = convertMessage.videoEditedInfo;
        if (messageObject == null || info == null) {
            return false;
        }
        String videoPath = info.originalPath;
        long startTime = info.startTime;
        long avatarStartTime = info.avatarStartTime;
        long endTime = info.endTime;
        int resultWidth = info.resultWidth;
        int resultHeight = info.resultHeight;
        int rotationValue = info.rotationValue;
        int originalWidth = info.originalWidth;
        int originalHeight = info.originalHeight;
        int framerate = info.framerate;
        int bitrate = info.bitrate;
        int originalBitrate = info.originalBitrate;
        boolean isSecret = DialogObject.isEncryptedDialog(messageObject.getDialogId());
        final File cacheFile = new File(messageObject.messageOwner.attachPath);
        if (cacheFile.exists()) {
            cacheFile.delete();
        }
        if (BuildVars.LOGS_ENABLED) {
            FileLog.d("begin convert " + videoPath + " startTime = " + startTime + " avatarStartTime = " + avatarStartTime + " endTime " + endTime + " rWidth = " + resultWidth + " rHeight = " + resultHeight + " rotation = " + rotationValue + " oWidth = " + originalWidth + " oHeight = " + originalHeight + " framerate = " + framerate + " bitrate = " + bitrate + " originalBitrate = " + originalBitrate);
        }

        if (videoPath == null) {
            videoPath = "";
        }

        long duration;
        if (startTime > 0 && endTime > 0) {
            duration = endTime - startTime;
        } else if (endTime > 0) {
            duration = endTime;
        } else if (startTime > 0) {
            duration = info.originalDuration - startTime;
        } else {
            duration = info.originalDuration;
        }

        if (framerate == 0) {
            framerate = 25;
        }
//        else if (framerate > 59) {
//            framerate = 59;
//        }

        if (rotationValue == 90 || rotationValue == 270) {
            int temp = resultHeight;
            resultHeight = resultWidth;
            resultWidth = temp;
        }

//        if (!info.shouldLimitFps && framerate > 40 && (Math.min(resultHeight, resultWidth) <= 480)) {
//            framerate = 30;
//        }
//
        boolean needCompress = avatarStartTime != -1 || info.cropState != null || info.mediaEntities != null || info.paintPath != null || info.filterState != null ||
                resultWidth != originalWidth || resultHeight != originalHeight || rotationValue != 0 || info.roundVideo || startTime != -1;


        SharedPreferences preferences = ApplicationLoader.applicationContext.getSharedPreferences("videoconvert", Activity.MODE_PRIVATE);

        long time = System.currentTimeMillis();

        VideoConvertorListener callback = new VideoConvertorListener() {

            private long lastAvailableSize = 0;

            @Override
            public boolean checkConversionCanceled() {
                return info.canceled;
            }

            @Override
            public void didWriteData(long availableSize, float progress) {
                if (info.canceled) {
                    return;
                }
                if (availableSize < 0) {
                    availableSize = cacheFile.length();
                }

                if (!info.needUpdateProgress && lastAvailableSize == availableSize) {
                    return;
                }

                lastAvailableSize = availableSize;
                MediaController.this.didWriteData(convertMessage, cacheFile, false, 0, availableSize, false, progress);
            }
        };

        info.videoConvertFirstWrite = true;

        MediaCodecVideoConvertor videoConvertor = new MediaCodecVideoConvertor();
        boolean error = videoConvertor.convertVideo(videoPath, cacheFile,
                rotationValue, isSecret,
                originalWidth, originalHeight,
                resultWidth, resultHeight,
                framerate, bitrate, originalBitrate,
                startTime, endTime, avatarStartTime,
                needCompress, duration,
                info.filterState,
                info.paintPath,
                info.mediaEntities,
                info.isPhoto,
                info.cropState,
                info.roundVideo,
                callback);


        boolean canceled = info.canceled;
        if (!canceled) {
            synchronized (videoConvertSync) {
                canceled = info.canceled;
            }
        }

        if (BuildVars.LOGS_ENABLED) {
            FileLog.d("time=" + (System.currentTimeMillis() - time) + " canceled=" + canceled);
        }

        preferences.edit().putBoolean("isPreviousOk", true).apply();
        didWriteData(convertMessage, cacheFile, true, videoConvertor.getLastFrameTimestamp(), cacheFile.length(), error || canceled, 1f);

        return true;
    }

    public static int getVideoBitrate(String path) {
        MediaMetadataRetriever retriever = new MediaMetadataRetriever();
        int bitrate = 0;
        try {
            retriever.setDataSource(path);
            bitrate = Integer.parseInt(retriever.extractMetadata(MediaMetadataRetriever.METADATA_KEY_BITRATE));
        } catch (Exception e) {
            FileLog.e(e);
        }

        try {
            retriever.release();
        } catch (Throwable throwable) {
            FileLog.e(throwable);
        }
        return bitrate;
    }

    public static int makeVideoBitrate(int originalHeight, int originalWidth, int originalBitrate, int height, int width) {
        float compressFactor;
        float minCompressFactor;
        int maxBitrate;
        if (Math.min(height, width) >= 1080) {
            maxBitrate = 6800_000;
            compressFactor = 1f;
            minCompressFactor = 1f;
        } else if (Math.min(height, width) >= 720) {
            maxBitrate = 3200_000;
            compressFactor = 1.0f;
            minCompressFactor = 1.0f;
        } else if (Math.min(height, width) >= 480) {
            maxBitrate = 1000_000;
            compressFactor = 0.75f;
            minCompressFactor = 0.9f;
        } else {
            maxBitrate = 750_000;
            compressFactor = 0.6f;
            minCompressFactor = 0.7f;
        }
        int remeasuredBitrate = (int) (originalBitrate / (Math.min(originalHeight / (float) (height), originalWidth / (float) (width))));
        remeasuredBitrate *= compressFactor;
        int minBitrate = (int) (getVideoBitrateWithFactor(minCompressFactor) / (1280f * 720f / (width * height)));
        if (originalBitrate < minBitrate) {
            return remeasuredBitrate;
        }
        if (remeasuredBitrate > maxBitrate) {
            return maxBitrate;
        }
        return Math.max(remeasuredBitrate, minBitrate);
    }

    private static int getVideoBitrateWithFactor(float f) {
        return (int) (f * 2000f * 1000f * 1.13f);
    }

    public interface VideoConvertorListener {
        boolean checkConversionCanceled();

        void didWriteData(long availableSize, float progress);
    }

    public static class PlaylistGlobalSearchParams {
        final String query;
        final FiltersView.MediaFilterData filter;
        final long dialogId;
        final long minDate;
        final long maxDate;
        public int totalCount;
        public boolean endReached;
        public int nextSearchRate;
        public int folderId;

        public PlaylistGlobalSearchParams(String query, long dialogId, long minDate, long maxDate, FiltersView.MediaFilterData filter) {
            this.filter = filter;
            this.query = query;
            this.dialogId = dialogId;
            this.minDate = minDate;
            this.maxDate = maxDate;
        }
    }

    public boolean currentPlaylistIsGlobalSearch() {
        return playlistGlobalSearchParams != null;
    }
}<|MERGE_RESOLUTION|>--- conflicted
+++ resolved
@@ -102,16 +102,10 @@
 import java.util.TimerTask;
 import java.util.concurrent.CountDownLatch;
 
-<<<<<<< HEAD
 import tw.nekomimi.nekogram.NekoConfig;
 import tw.nekomimi.nekogram.NekoXConfig;
 import tw.nekomimi.nekogram.SaveToDownloadReceiver;
 import xyz.nextalone.nagram.helper.AudioEnhance;
-=======
-import tw.nekomimi.nekogram.SaveToDownloadReceiver;
-import tw.nekomimi.nekogram.NekoConfig;
-import tw.nekomimi.nekogram.NekoXConfig;
->>>>>>> c71626f8
 
 public class MediaController implements AudioManager.OnAudioFocusChangeListener, NotificationCenter.NotificationCenterDelegate, SensorEventListener {
 
@@ -3814,7 +3808,6 @@
             currentAccount.getNotificationCenter().addObserver(this, NotificationCenter.fileLoaded);
             currentAccount.getNotificationCenter().addObserver(this, NotificationCenter.fileLoadProgressChanged);
             currentAccount.getNotificationCenter().addObserver(this, NotificationCenter.fileLoadFailed);
-            notificationId = SaveToDownloadReceiver.createNotificationId();
             progressDialog = new AlertDialog(context, AlertDialog.ALERT_TYPE_LOADING);
             progressDialog.setMessage(LocaleController.getString("Loading", R.string.Loading));
             progressDialog.setCanceledOnTouchOutside(false);
