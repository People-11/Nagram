/*
 * This is the source code of Telegram for Android v. 1.3.x.
 * It is licensed under GNU GPL v. 2 or later.
 * You should have received a copy of the license in this archive (see LICENSE).
 *
 * Copyright Nikolai Kudashov, 2013-2018.
 */

package org.telegram.messenger;

import android.Manifest;
import android.animation.Animator;
import android.animation.AnimatorListenerAdapter;
import android.animation.ValueAnimator;
import android.annotation.SuppressLint;
import android.app.Activity;
import android.app.DownloadManager;
import android.content.ContentResolver;
import android.content.ContentValues;
import android.content.Context;
import android.content.Intent;
import android.content.SharedPreferences;
import android.content.pm.PackageManager;
import android.database.ContentObserver;
import android.database.Cursor;
import android.graphics.BitmapFactory;
import android.graphics.Matrix;
import android.graphics.Point;
import android.graphics.SurfaceTexture;
import android.hardware.Sensor;
import android.hardware.SensorEvent;
import android.hardware.SensorEventListener;
import android.hardware.SensorManager;
import android.media.AudioFormat;
import android.media.AudioManager;
import android.media.AudioRecord;
import android.media.MediaCodecInfo;
import android.media.MediaCodecList;
import android.media.MediaExtractor;
import android.media.MediaFormat;
import android.media.MediaMetadataRetriever;
import android.media.MediaRecorder;
import android.net.Uri;
import android.os.Build;
import android.os.Environment;
import android.os.PowerManager;
import android.os.SystemClock;
import android.provider.MediaStore;
import android.provider.OpenableColumns;
import android.telephony.PhoneStateListener;
import android.telephony.TelephonyManager;
import android.text.TextUtils;
import android.util.SparseArray;
import android.view.HapticFeedbackConstants;
import android.view.TextureView;
import android.view.View;
import android.view.WindowManager;
import android.webkit.MimeTypeMap;
import android.widget.FrameLayout;

import androidx.annotation.RequiresApi;

import com.google.android.exoplayer2.C;
import com.google.android.exoplayer2.ExoPlayer;
import com.google.android.exoplayer2.ui.AspectRatioFrameLayout;

import org.telegram.messenger.audioinfo.AudioInfo;
import org.telegram.messenger.video.MediaCodecVideoConvertor;
import org.telegram.messenger.voip.VoIPService;
import org.telegram.tgnet.ConnectionsManager;
import org.telegram.tgnet.TLObject;
import org.telegram.tgnet.TLRPC;
import org.telegram.ui.ActionBar.AlertDialog;
import org.telegram.ui.ActionBar.BaseFragment;
import org.telegram.ui.ActionBar.Theme;
import org.telegram.ui.Adapters.FiltersView;
import org.telegram.ui.ChatActivity;
import org.telegram.ui.Components.EmbedBottomSheet;
import org.telegram.ui.Components.PhotoFilterView;
import org.telegram.ui.Components.PipRoundVideoView;
import org.telegram.ui.Components.VideoPlayer;
import org.telegram.ui.PhotoViewer;

import java.io.File;
import java.io.FileDescriptor;
import java.io.FileInputStream;
import java.io.FileOutputStream;
import java.io.InputStream;
import java.io.OutputStream;
import java.lang.reflect.Method;
import java.net.URLEncoder;
import java.nio.ByteBuffer;
import java.nio.ByteOrder;
import java.nio.channels.FileChannel;
import java.util.ArrayList;
import java.util.Collections;
import java.util.HashMap;
import java.util.Locale;
import java.util.Timer;
import java.util.TimerTask;
import java.util.concurrent.CountDownLatch;

import tw.nekomimi.nekogram.SaveToDownloadReceiver;
import tw.nekomimi.nekogram.NekoConfig;
import tw.nekomimi.nekogram.NekoXConfig;

public class MediaController implements AudioManager.OnAudioFocusChangeListener, NotificationCenter.NotificationCenterDelegate, SensorEventListener {

    private native int startRecord(String path, int sampleRate);

    private native int writeFrame(ByteBuffer frame, int len);

    private native void stopRecord();

    public static native int isOpusFile(String path);

    public native byte[] getWaveform(String path);

    public native byte[] getWaveform2(short[] array, int length);

    public boolean isBuffering() {
        if (audioPlayer != null) {
            return audioPlayer.isBuffering();
        }
        return false;
    }

    private static class AudioBuffer {
        public AudioBuffer(int capacity) {
            buffer = ByteBuffer.allocateDirect(capacity);
            bufferBytes = new byte[capacity];
        }

        ByteBuffer buffer;
        byte[] bufferBytes;
        int size;
        int finished;
        long pcmOffset;
    }

    private static final String[] projectionPhotos = {
            MediaStore.Images.Media._ID,
            MediaStore.Images.Media.BUCKET_ID,
            MediaStore.Images.Media.BUCKET_DISPLAY_NAME,
            MediaStore.Images.Media.DATA,
            Build.VERSION.SDK_INT > 28 ? MediaStore.Images.Media.DATE_MODIFIED : MediaStore.Images.Media.DATE_TAKEN,
            MediaStore.Images.Media.ORIENTATION,
            MediaStore.Images.Media.WIDTH,
            MediaStore.Images.Media.HEIGHT,
            MediaStore.Images.Media.SIZE
    };

    private static final String[] projectionVideo = {
            MediaStore.Video.Media._ID,
            MediaStore.Video.Media.BUCKET_ID,
            MediaStore.Video.Media.BUCKET_DISPLAY_NAME,
            MediaStore.Video.Media.DATA,
            Build.VERSION.SDK_INT > 28 ? MediaStore.Images.Media.DATE_MODIFIED : MediaStore.Video.Media.DATE_TAKEN,
            MediaStore.Video.Media.DURATION,
            MediaStore.Video.Media.WIDTH,
            MediaStore.Video.Media.HEIGHT,
            MediaStore.Video.Media.SIZE
    };

    public static class AudioEntry {
        public long id;
        public String author;
        public String title;
        public String genre;
        public int duration;
        public String path;
        public MessageObject messageObject;
    }

    public static class AlbumEntry {
        public int bucketId;
        public boolean videoOnly;
        public String bucketName;
        public PhotoEntry coverPhoto;
        public ArrayList<PhotoEntry> photos = new ArrayList<>();
        public SparseArray<PhotoEntry> photosByIds = new SparseArray<>();

        public AlbumEntry(int bucketId, String bucketName, PhotoEntry coverPhoto) {
            this.bucketId = bucketId;
            this.bucketName = bucketName;
            this.coverPhoto = coverPhoto;
        }

        public void addPhoto(PhotoEntry photoEntry) {
            photos.add(photoEntry);
            photosByIds.put(photoEntry.imageId, photoEntry);
        }
    }

    public static class SavedFilterState {
        public float enhanceValue;
        public float softenSkinValue;
        public float exposureValue;
        public float contrastValue;
        public float warmthValue;
        public float saturationValue;
        public float fadeValue;
        public int tintShadowsColor;
        public int tintHighlightsColor;
        public float highlightsValue;
        public float shadowsValue;
        public float vignetteValue;
        public float grainValue;
        public int blurType;
        public float sharpenValue;
        public PhotoFilterView.CurvesToolValue curvesToolValue = new PhotoFilterView.CurvesToolValue();
        public float blurExcludeSize;
        public org.telegram.ui.Components.Point blurExcludePoint;
        public float blurExcludeBlurSize;
        public float blurAngle;
    }

    public static class CropState {
        public float cropPx;
        public float cropPy;
        public float cropScale = 1;
        public float cropRotate;
        public float cropPw = 1;
        public float cropPh = 1;
        public int transformWidth;
        public int transformHeight;
        public int transformRotation;
        public boolean mirrored;

        public float stateScale;
        public float scale;
        public Matrix matrix;
        public int width;
        public int height;
        public boolean freeform;
        public float lockedAspectRatio;

        public boolean initied;
    }

    public static class MediaEditState {

        public CharSequence caption;

        public String thumbPath;
        public String imagePath;
        public String filterPath;
        public String paintPath;
        public String croppedPaintPath;
        public String fullPaintPath;

        public ArrayList<TLRPC.MessageEntity> entities;
        public SavedFilterState savedFilterState;
        public ArrayList<VideoEditedInfo.MediaEntity> mediaEntities;
        public ArrayList<VideoEditedInfo.MediaEntity> croppedMediaEntities;
        public ArrayList<TLRPC.InputDocument> stickers;
        public VideoEditedInfo editedInfo;
        public long averageDuration;
        public boolean isFiltered;
        public boolean isPainted;
        public boolean isCropped;
        public int ttl;

        public CropState cropState;

        public String getPath() {
            return null;
        }

        public void reset() {
            caption = null;
            thumbPath = null;
            filterPath = null;
            imagePath = null;
            paintPath = null;
            croppedPaintPath = null;
            isFiltered = false;
            isPainted = false;
            isCropped = false;
            ttl = 0;
            mediaEntities = null;
            editedInfo = null;
            entities = null;
            savedFilterState = null;
            stickers = null;
            cropState = null;
        }

        public void copyFrom(MediaEditState state) {
            caption = state.caption;

            thumbPath = state.thumbPath;
            imagePath = state.imagePath;
            filterPath = state.filterPath;
            paintPath = state.paintPath;
            croppedPaintPath = state.croppedPaintPath;
            fullPaintPath = state.fullPaintPath;

            entities = state.entities;
            savedFilterState = state.savedFilterState;
            mediaEntities = state.mediaEntities;
            croppedMediaEntities = state.croppedMediaEntities;
            stickers = state.stickers;
            editedInfo = state.editedInfo;
            averageDuration = state.averageDuration;
            isFiltered = state.isFiltered;
            isPainted = state.isPainted;
            isCropped = state.isCropped;
            ttl = state.ttl;

            cropState = state.cropState;
        }
    }

    public static class PhotoEntry extends MediaEditState {
        public int bucketId;
        public int imageId;
        public long dateTaken;
        public int duration;
        public int width;
        public int height;
        public long size;
        public String path;
        public int orientation;
        public boolean isVideo;
        public boolean isMuted;
        public boolean canDeleteAfter;

        public PhotoEntry(int bucketId, int imageId, long dateTaken, String path, int orientation, boolean isVideo, int width, int height, long size) {
            this.bucketId = bucketId;
            this.imageId = imageId;
            this.dateTaken = dateTaken;
            this.path = path;
            this.width = width;
            this.height = height;
            this.size = size;
            if (isVideo) {
                this.duration = orientation;
            } else {
                this.orientation = orientation;
            }
            this.isVideo = isVideo;
        }

        @Override
        public String getPath() {
            return path;
        }

        @Override
        public void reset() {
            if (isVideo) {
                if (filterPath != null) {
                    new File(filterPath).delete();
                    filterPath = null;
                }
            }
            super.reset();
        }
    }

    public static class SearchImage extends MediaEditState {
        public String id;
        public String imageUrl;
        public String thumbUrl;
        public int width;
        public int height;
        public int size;
        public int type;
        public int date;
        public CharSequence caption;
        public TLRPC.Document document;
        public TLRPC.Photo photo;
        public TLRPC.PhotoSize photoSize;
        public TLRPC.PhotoSize thumbPhotoSize;
        public TLRPC.BotInlineResult inlineResult;
        public HashMap<String, String> params;

        @Override
        public String getPath() {
            if (photoSize != null) {
                return FileLoader.getPathToAttach(photoSize, true).getAbsolutePath();
            } else if (document != null) {
                return FileLoader.getPathToAttach(document, true).getAbsolutePath();
            } else {
                return ImageLoader.getHttpFilePath(imageUrl, "jpg").getAbsolutePath();
            }
        }

        @Override
        public void reset() {
            super.reset();
        }

        public String getAttachName() {
            if (photoSize != null) {
                return FileLoader.getAttachFileName(photoSize);
            } else if (document != null) {
                return FileLoader.getAttachFileName(document);
            }
            return Utilities.MD5(imageUrl) + "." + ImageLoader.getHttpUrlExtension(imageUrl, "jpg");
        }

        public String getPathToAttach() {
            if (photoSize != null) {
                return FileLoader.getPathToAttach(photoSize, true).getAbsolutePath();
            } else if (document != null) {
                return FileLoader.getPathToAttach(document, true).getAbsolutePath();
            } else {
                return imageUrl;
            }
        }
    }

    AudioManager.OnAudioFocusChangeListener audioRecordFocusChangedListener = focusChange -> {
        if (focusChange != AudioManager.AUDIOFOCUS_GAIN) {
            hasRecordAudioFocus = false;
        }
    };

    public final static int VIDEO_BITRATE_1080 = 6800_000;
    public final static int VIDEO_BITRATE_720 = 2621_440;
    public final static int VIDEO_BITRATE_480 = 1000_000;
    public final static int VIDEO_BITRATE_360 = 750_000;

    public final static String VIDEO_MIME_TYPE = "video/avc";
    public final static String AUIDO_MIME_TYPE = "audio/mp4a-latm";

    private final Object videoConvertSync = new Object();

    private SensorManager sensorManager;
    private boolean ignoreProximity;
    private PowerManager.WakeLock proximityWakeLock;
    private Sensor proximitySensor;
    private Sensor accelerometerSensor;
    private Sensor linearSensor;
    private Sensor gravitySensor;
    private boolean raiseToEarRecord;
    private ChatActivity raiseChat;
    private boolean accelerometerVertical;
    private int raisedToTop;
    private int raisedToTopSign;
    private int raisedToBack;
    private int countLess;
    private long timeSinceRaise;
    private long lastTimestamp = 0;
    private boolean proximityTouched;
    private boolean proximityHasDifferentValues;
    private float lastProximityValue = -100;
    private boolean useFrontSpeaker;
    private boolean inputFieldHasText;
    private boolean allowStartRecord;
    private boolean ignoreOnPause;
    private boolean sensorsStarted;
    private float previousAccValue;
    private float[] gravity = new float[3];
    private float[] gravityFast = new float[3];
    private float[] linearAcceleration = new float[3];

    private int hasAudioFocus;
    private boolean hasRecordAudioFocus;
    private boolean callInProgress;
    private int audioFocus = AUDIO_NO_FOCUS_NO_DUCK;
    private boolean resumeAudioOnFocusGain;

    private static final float VOLUME_DUCK = 0.2f;
    private static final float VOLUME_NORMAL = 1.0f;
    private static final int AUDIO_NO_FOCUS_NO_DUCK = 0;
    private static final int AUDIO_NO_FOCUS_CAN_DUCK = 1;
    private static final int AUDIO_FOCUSED = 2;

    private static class VideoConvertMessage {
        public MessageObject messageObject;
        public VideoEditedInfo videoEditedInfo;
        public int currentAccount;

        public VideoConvertMessage(MessageObject object, VideoEditedInfo info) {
            messageObject = object;
            currentAccount = messageObject.currentAccount;
            videoEditedInfo = info;
        }
    }

    private ArrayList<VideoConvertMessage> videoConvertQueue = new ArrayList<>();
    private final Object videoQueueSync = new Object();
    private HashMap<String, MessageObject> generatingWaveform = new HashMap<>();

    private boolean voiceMessagesPlaylistUnread;
    private ArrayList<MessageObject> voiceMessagesPlaylist;
    private SparseArray<MessageObject> voiceMessagesPlaylistMap;

    private static Runnable refreshGalleryRunnable;
    public static AlbumEntry allMediaAlbumEntry;
    public static AlbumEntry allPhotosAlbumEntry;
    public static AlbumEntry allVideosAlbumEntry;
    public static ArrayList<AlbumEntry> allMediaAlbums = new ArrayList<>();
    public static ArrayList<AlbumEntry> allPhotoAlbums = new ArrayList<>();
    private static Runnable broadcastPhotosRunnable;

    private boolean isPaused = false;
    private VideoPlayer audioPlayer = null;
    private VideoPlayer emojiSoundPlayer = null;
    private int emojiSoundPlayerNum = 0;
    private boolean isStreamingCurrentAudio;
    private int playerNum;
    private String shouldSavePositionForCurrentAudio;
    private long lastSaveTime;
    private float currentPlaybackSpeed = 1.0f;
    private float currentMusicPlaybackSpeed = 1.0f;
    private float fastPlaybackSpeed = 1.0f;
    private float fastMusicPlaybackSpeed = 1.0f;
    private float seekToProgressPending;
    private long lastProgress = 0;
    private MessageObject playingMessageObject;
    private MessageObject goingToShowMessageObject;
    private Timer progressTimer = null;
    private final Object progressTimerSync = new Object();
    private boolean downloadingCurrentMessage;
    private boolean playMusicAgain;
    private PlaylistGlobalSearchParams playlistGlobalSearchParams;
    private AudioInfo audioInfo;
    private VideoPlayer videoPlayer;
    private boolean playerWasReady;
    private TextureView currentTextureView;
    private PipRoundVideoView pipRoundVideoView;
    private int pipSwitchingState;
    private Activity baseActivity;
    private BaseFragment flagSecureFragment;
    private View feedbackView;
    private AspectRatioFrameLayout currentAspectRatioFrameLayout;
    private boolean isDrawingWasReady;
    private FrameLayout currentTextureViewContainer;
    private int currentAspectRatioFrameLayoutRotation;
    private float currentAspectRatioFrameLayoutRatio;
    private boolean currentAspectRatioFrameLayoutReady;

    private ArrayList<MessageObject> playlist = new ArrayList<>();
    private HashMap<Integer, MessageObject> playlistMap = new HashMap<>();
    private ArrayList<MessageObject> shuffledPlaylist = new ArrayList<>();
    private int currentPlaylistNum;
    private boolean forceLoopCurrentPlaylist;
    private boolean[] playlistEndReached = new boolean[]{false, false};
    private boolean loadingPlaylist;
    private long playlistMergeDialogId;
    private int playlistClassGuid;
    private int[] playlistMaxId = new int[]{Integer.MAX_VALUE, Integer.MAX_VALUE};

    private Runnable setLoadingRunnable = new Runnable() {
        @Override
        public void run() {
            if (playingMessageObject == null) {
                return;
            }
            FileLoader.getInstance(playingMessageObject.currentAccount).setLoadingVideo(playingMessageObject.getDocument(), true, false);
        }
    };

    private AudioRecord audioRecorder;
    private TLRPC.TL_document recordingAudio;
    private int recordingGuid = -1;
    private int recordingCurrentAccount;
    private File recordingAudioFile;
    private long recordStartTime;
    private long recordTimeCount;
    private long recordDialogId;
    private MessageObject recordReplyingMsg;
    private MessageObject recordReplyingTopMsg;
    private short[] recordSamples = new short[1024];
    private long samplesCount;

    private final Object sync = new Object();

    private ArrayList<ByteBuffer> recordBuffers = new ArrayList<>();
    private ByteBuffer fileBuffer;
    public int recordBufferSize = 1280;
    public int sampleRate = NekoConfig.increaseVoiceMessageQuality.Bool() ? 48000 : 16000;
    private int sendAfterDone;
    private boolean sendAfterDoneNotify;
    private int sendAfterDoneScheduleDate;

    private Runnable recordStartRunnable;
    private DispatchQueue recordQueue;
    private DispatchQueue fileEncodingQueue;
    private Runnable recordRunnable = new Runnable() {
        @Override
        public void run() {
            if (audioRecorder != null) {
                ByteBuffer buffer;
                if (!recordBuffers.isEmpty()) {
                    buffer = recordBuffers.get(0);
                    recordBuffers.remove(0);
                } else {
                    buffer = ByteBuffer.allocateDirect(recordBufferSize);
                    buffer.order(ByteOrder.nativeOrder());
                }
                buffer.rewind();
                int len = audioRecorder.read(buffer, buffer.capacity());
                if (len > 0) {
                    buffer.limit(len);
                    double sum = 0;
                    try {
                        long newSamplesCount = samplesCount + len / 2;
                        int currentPart = (int) (((double) samplesCount / (double) newSamplesCount) * recordSamples.length);
                        int newPart = recordSamples.length - currentPart;
                        float sampleStep;
                        if (currentPart != 0) {
                            sampleStep = (float) recordSamples.length / (float) currentPart;
                            float currentNum = 0;
                            for (int a = 0; a < currentPart; a++) {
                                recordSamples[a] = recordSamples[(int) currentNum];
                                currentNum += sampleStep;
                            }
                        }
                        int currentNum = currentPart;
                        float nextNum = 0;
                        sampleStep = (float) len / 2 / (float) newPart;
                        for (int i = 0; i < len / 2; i++) {
                            short peak = buffer.getShort();
                            if (Build.VERSION.SDK_INT < 21) {
                                if (peak > 2500) {
                                    sum += peak * peak;
                                }
                            } else {
                                sum += peak * peak;
                            }
                            if (i == (int) nextNum && currentNum < recordSamples.length) {
                                recordSamples[currentNum] = peak;
                                nextNum += sampleStep;
                                currentNum++;
                            }
                        }
                        samplesCount = newSamplesCount;
                    } catch (Exception e) {
                        FileLog.e(e);
                    }
                    buffer.position(0);
                    final double amplitude = Math.sqrt(sum / len / 2);
                    final ByteBuffer finalBuffer = buffer;
                    final boolean flush = len != buffer.capacity();
                    fileEncodingQueue.postRunnable(() -> {
                        while (finalBuffer.hasRemaining()) {
                            int oldLimit = -1;
                            if (finalBuffer.remaining() > fileBuffer.remaining()) {
                                oldLimit = finalBuffer.limit();
                                finalBuffer.limit(fileBuffer.remaining() + finalBuffer.position());
                            }
                            fileBuffer.put(finalBuffer);
                            if (fileBuffer.position() == fileBuffer.limit() || flush) {
                                if (writeFrame(fileBuffer, !flush ? fileBuffer.limit() : finalBuffer.position()) != 0) {
                                    fileBuffer.rewind();
                                    recordTimeCount += fileBuffer.limit() / 2 / (sampleRate / 1000);
                                }
                            }
                            if (oldLimit != -1) {
                                finalBuffer.limit(oldLimit);
                            }
                        }
                        recordQueue.postRunnable(() -> recordBuffers.add(finalBuffer));
                    });
                    recordQueue.postRunnable(recordRunnable);
                    AndroidUtilities.runOnUIThread(() -> NotificationCenter.getInstance(recordingCurrentAccount).postNotificationName(NotificationCenter.recordProgressChanged, recordingGuid, amplitude));
                } else {
                    recordBuffers.add(buffer);
                    if (sendAfterDone != 3) {
                        stopRecordingInternal(sendAfterDone, sendAfterDoneNotify, sendAfterDoneScheduleDate);
                    }
                }
            }
        }
    };

    private float audioVolume;
    private ValueAnimator audioVolumeAnimator;

    private final ValueAnimator.AnimatorUpdateListener audioVolumeUpdateListener = new ValueAnimator.AnimatorUpdateListener() {
        @Override
        public void onAnimationUpdate(ValueAnimator valueAnimator) {
            audioVolume = (float) valueAnimator.getAnimatedValue();
            setPlayerVolume();
        }
    };

    private class InternalObserver extends ContentObserver {
        public InternalObserver() {
            super(null);
        }

        @Override
        public void onChange(boolean selfChange) {
            super.onChange(selfChange);
            processMediaObserver(MediaStore.Images.Media.INTERNAL_CONTENT_URI);
        }
    }

    private class ExternalObserver extends ContentObserver {
        public ExternalObserver() {
            super(null);
        }

        @Override
        public void onChange(boolean selfChange) {
            super.onChange(selfChange);
            processMediaObserver(MediaStore.Images.Media.EXTERNAL_CONTENT_URI);
        }
    }

    private static class GalleryObserverInternal extends ContentObserver {
        public GalleryObserverInternal() {
            super(null);
        }

        private void scheduleReloadRunnable() {
            AndroidUtilities.runOnUIThread(refreshGalleryRunnable = () -> {
                if (PhotoViewer.getInstance().isVisible()) {
                    scheduleReloadRunnable();
                    return;
                }
                refreshGalleryRunnable = null;
                loadGalleryPhotosAlbums(0);
            }, 2000);
        }

        @Override
        public void onChange(boolean selfChange) {
            super.onChange(selfChange);
            if (refreshGalleryRunnable != null) {
                AndroidUtilities.cancelRunOnUIThread(refreshGalleryRunnable);
            }
            scheduleReloadRunnable();
        }
    }

    private static class GalleryObserverExternal extends ContentObserver {
        public GalleryObserverExternal() {
            super(null);
        }

        @Override
        public void onChange(boolean selfChange) {
            super.onChange(selfChange);
            if (refreshGalleryRunnable != null) {
                AndroidUtilities.cancelRunOnUIThread(refreshGalleryRunnable);
            }
            AndroidUtilities.runOnUIThread(refreshGalleryRunnable = () -> {
                refreshGalleryRunnable = null;
                loadGalleryPhotosAlbums(0);
            }, 2000);
        }
    }

    public static void checkGallery() {
        if (Build.VERSION.SDK_INT < 24 || allPhotosAlbumEntry == null) {
            return;
        }
        final int prevSize = allPhotosAlbumEntry.photos.size();
        Utilities.globalQueue.postRunnable(() -> {
            int count = 0;
            Cursor cursor = null;
            try {
                if (ApplicationLoader.applicationContext.checkSelfPermission(Manifest.permission.READ_EXTERNAL_STORAGE) == PackageManager.PERMISSION_GRANTED) {
                    cursor = MediaStore.Images.Media.query(ApplicationLoader.applicationContext.getContentResolver(), MediaStore.Images.Media.EXTERNAL_CONTENT_URI, new String[]{"COUNT(_id)"}, null, null, null);
                    if (cursor != null) {
                        if (cursor.moveToNext()) {
                            count += cursor.getInt(0);
                        }
                    }
                }
            } catch (Throwable e) {
                FileLog.e(e);
            } finally {
                if (cursor != null) {
                    cursor.close();
                }
            }
            try {
                if (ApplicationLoader.applicationContext.checkSelfPermission(Manifest.permission.READ_EXTERNAL_STORAGE) == PackageManager.PERMISSION_GRANTED) {
                    cursor = MediaStore.Images.Media.query(ApplicationLoader.applicationContext.getContentResolver(), MediaStore.Video.Media.EXTERNAL_CONTENT_URI, new String[]{"COUNT(_id)"}, null, null, null);
                    if (cursor != null) {
                        if (cursor.moveToNext()) {
                            count += cursor.getInt(0);
                        }
                    }
                }
            } catch (Throwable e) {
                FileLog.e(e);
            } finally {
                if (cursor != null) {
                    cursor.close();
                }
            }
            if (prevSize != count) {
                if (refreshGalleryRunnable != null) {
                    AndroidUtilities.cancelRunOnUIThread(refreshGalleryRunnable);
                    refreshGalleryRunnable = null;
                }
                loadGalleryPhotosAlbums(0);
            }
        }, 2000);
    }


    private ExternalObserver externalObserver;
    private InternalObserver internalObserver;
    private long lastChatEnterTime;
    private int lastChatAccount;
    private long lastChatLeaveTime;
    private long lastMediaCheckTime;
    private TLRPC.EncryptedChat lastSecretChat;
    private TLRPC.User lastUser;
    private int lastMessageId;
    private ArrayList<Long> lastChatVisibleMessages;
    private int startObserverToken;
    private StopMediaObserverRunnable stopMediaObserverRunnable;

    private final class StopMediaObserverRunnable implements Runnable {
        public int currentObserverToken = 0;

        @Override
        public void run() {
            if (currentObserverToken == startObserverToken) {
                try {
                    if (internalObserver != null) {
                        ApplicationLoader.applicationContext.getContentResolver().unregisterContentObserver(internalObserver);
                        internalObserver = null;
                    }
                } catch (Exception e) {
                    FileLog.e(e);
                }
                try {
                    if (externalObserver != null) {
                        ApplicationLoader.applicationContext.getContentResolver().unregisterContentObserver(externalObserver);
                        externalObserver = null;
                    }
                } catch (Exception e) {
                    FileLog.e(e);
                }
            }
        }
    }

    private String[] mediaProjections;

    private static volatile MediaController Instance;

    public static MediaController getInstance() {
        MediaController localInstance = Instance;
        if (localInstance == null) {
            synchronized (MediaController.class) {
                localInstance = Instance;
                if (localInstance == null) {
                    Instance = localInstance = new MediaController();
                }
            }
        }
        return localInstance;
    }

    public void recreateProximityWakeLock() {

        if (NekoConfig.disableProximityEvents.Bool()) {
            proximityWakeLock = null;
            return;
        }

        try {
            PowerManager powerManager = (PowerManager) ApplicationLoader.applicationContext.getSystemService(Context.POWER_SERVICE);
            proximityWakeLock = powerManager.newWakeLock(0x00000020, "telegram:proximity_lock");
        } catch (Exception e) {
            FileLog.e(e);
        }
    }

    public MediaController() {
        recordQueue = new DispatchQueue("recordQueue");
        recordQueue.setPriority(Thread.MAX_PRIORITY);
        fileEncodingQueue = new DispatchQueue("fileEncodingQueue");
        fileEncodingQueue.setPriority(Thread.MAX_PRIORITY);

        recordQueue.postRunnable(() -> {
            try {
                sampleRate = NekoConfig.increaseVoiceMessageQuality.Bool() ? 48000 : 16000;
                int minBuferSize = AudioRecord.getMinBufferSize(sampleRate, AudioFormat.CHANNEL_IN_MONO, AudioFormat.ENCODING_PCM_16BIT);
                if (minBuferSize <= 0) {
                    minBuferSize = 1280;
                }
                recordBufferSize = minBuferSize;

                for (int a = 0; a < 5; a++) {
                    ByteBuffer buffer = ByteBuffer.allocateDirect(recordBufferSize);
                    buffer.order(ByteOrder.nativeOrder());
                    recordBuffers.add(buffer);
                }
            } catch (Exception e) {
                FileLog.e(e);
            }
        });
        Utilities.globalQueue.postRunnable(() -> {
            try {
                currentPlaybackSpeed = MessagesController.getGlobalMainSettings().getFloat("playbackSpeed", 1.0f);
                currentMusicPlaybackSpeed = MessagesController.getGlobalMainSettings().getFloat("musicPlaybackSpeed", 1.0f);
                fastPlaybackSpeed = MessagesController.getGlobalMainSettings().getFloat("fastPlaybackSpeed", 1.8f);
                fastMusicPlaybackSpeed = MessagesController.getGlobalMainSettings().getFloat("fastMusicPlaybackSpeed", 1.8f);
                sensorManager = (SensorManager) ApplicationLoader.applicationContext.getSystemService(Context.SENSOR_SERVICE);
                linearSensor = sensorManager.getDefaultSensor(Sensor.TYPE_LINEAR_ACCELERATION);
                gravitySensor = sensorManager.getDefaultSensor(Sensor.TYPE_GRAVITY);
                if (linearSensor == null || gravitySensor == null) {
                    if (BuildVars.LOGS_ENABLED) {
                        FileLog.d("gravity or linear sensor not found");
                    }
                    accelerometerSensor = sensorManager.getDefaultSensor(Sensor.TYPE_ACCELEROMETER);
                    linearSensor = null;
                    gravitySensor = null;
                }
                proximitySensor = sensorManager.getDefaultSensor(Sensor.TYPE_PROXIMITY);
                recreateProximityWakeLock();
            } catch (Exception e) {
                FileLog.e(e);
            }

            try {
                PhoneStateListener phoneStateListener = new PhoneStateListener() {
                    @Override
                    public void onCallStateChanged(final int state, String incomingNumber) {
                        AndroidUtilities.runOnUIThread(() -> {
                            if (state == TelephonyManager.CALL_STATE_RINGING) {
                                if (isPlayingMessage(playingMessageObject) && !isMessagePaused()) {
                                    pauseMessage(playingMessageObject);
                                } else if (recordStartRunnable != null || recordingAudio != null) {
                                    stopRecording(2, false, 0);
                                }
                                EmbedBottomSheet embedBottomSheet = EmbedBottomSheet.getInstance();
                                if (embedBottomSheet != null) {
                                    embedBottomSheet.pause();
                                }
                                callInProgress = true;
                            } else if (state == TelephonyManager.CALL_STATE_IDLE) {
                                callInProgress = false;
                            } else if (state == TelephonyManager.CALL_STATE_OFFHOOK) {
                                EmbedBottomSheet embedBottomSheet = EmbedBottomSheet.getInstance();
                                if (embedBottomSheet != null) {
                                    embedBottomSheet.pause();
                                }
                                callInProgress = true;
                            }
                        });
                    }
                };
                TelephonyManager mgr = (TelephonyManager) ApplicationLoader.applicationContext.getSystemService(Context.TELEPHONY_SERVICE);
                if (mgr != null) {
                    mgr.listen(phoneStateListener, PhoneStateListener.LISTEN_CALL_STATE);
                }
            } catch (Exception e) {
                FileLog.e(e);
            }
        });

        fileBuffer = ByteBuffer.allocateDirect(1920);

        AndroidUtilities.runOnUIThread(() -> {
            for (int a : SharedConfig.activeAccounts) {
                NotificationCenter.getInstance(a).addObserver(MediaController.this, NotificationCenter.fileLoaded);
                NotificationCenter.getInstance(a).addObserver(MediaController.this, NotificationCenter.httpFileDidLoad);
                NotificationCenter.getInstance(a).addObserver(MediaController.this, NotificationCenter.didReceiveNewMessages);
                NotificationCenter.getInstance(a).addObserver(MediaController.this, NotificationCenter.messagesDeleted);
                NotificationCenter.getInstance(a).addObserver(MediaController.this, NotificationCenter.removeAllMessagesFromDialog);
                NotificationCenter.getInstance(a).addObserver(MediaController.this, NotificationCenter.musicDidLoad);
                NotificationCenter.getInstance(a).addObserver(MediaController.this, NotificationCenter.mediaDidLoad);
                NotificationCenter.getGlobalInstance().addObserver(MediaController.this, NotificationCenter.playerDidStartPlaying);
            }
        });

        mediaProjections = new String[]{
                MediaStore.Images.ImageColumns.DATA,
                MediaStore.Images.ImageColumns.DISPLAY_NAME,
                MediaStore.Images.ImageColumns.BUCKET_DISPLAY_NAME,
                Build.VERSION.SDK_INT > 28 ? MediaStore.Images.ImageColumns.DATE_MODIFIED : MediaStore.Images.ImageColumns.DATE_TAKEN,
                MediaStore.Images.ImageColumns.TITLE,
                MediaStore.Images.ImageColumns.WIDTH,
                MediaStore.Images.ImageColumns.HEIGHT
        };

        ContentResolver contentResolver = ApplicationLoader.applicationContext.getContentResolver();
        try {
            contentResolver.registerContentObserver(MediaStore.Images.Media.EXTERNAL_CONTENT_URI, true, new GalleryObserverExternal());
        } catch (Exception e) {
            FileLog.e(e);
        }
        try {
            contentResolver.registerContentObserver(MediaStore.Images.Media.INTERNAL_CONTENT_URI, true, new GalleryObserverInternal());
        } catch (Exception e) {
            FileLog.e(e);
        }
        try {
            contentResolver.registerContentObserver(MediaStore.Video.Media.EXTERNAL_CONTENT_URI, true, new GalleryObserverExternal());
        } catch (Exception e) {
            FileLog.e(e);
        }
        try {
            contentResolver.registerContentObserver(MediaStore.Video.Media.INTERNAL_CONTENT_URI, true, new GalleryObserverInternal());
        } catch (Exception e) {
            FileLog.e(e);
        }
    }

    @Override
    public void onAudioFocusChange(int focusChange) {
        AndroidUtilities.runOnUIThread(() -> {
            if (focusChange == AudioManager.AUDIOFOCUS_LOSS) {
                if (isPlayingMessage(getPlayingMessageObject()) && !isMessagePaused()) {
                    pauseMessage(playingMessageObject);
                }
                hasAudioFocus = 0;
                audioFocus = AUDIO_NO_FOCUS_NO_DUCK;
            } else if (focusChange == AudioManager.AUDIOFOCUS_GAIN) {
                audioFocus = AUDIO_FOCUSED;
                if (resumeAudioOnFocusGain) {
                    resumeAudioOnFocusGain = false;
                    if (isPlayingMessage(getPlayingMessageObject()) && isMessagePaused()) {
                        playMessage(getPlayingMessageObject());
                    }
                }
            } else if (focusChange == AudioManager.AUDIOFOCUS_LOSS_TRANSIENT_CAN_DUCK) {
                audioFocus = AUDIO_NO_FOCUS_CAN_DUCK;
            } else if (focusChange == AudioManager.AUDIOFOCUS_LOSS_TRANSIENT) {
                audioFocus = AUDIO_NO_FOCUS_NO_DUCK;
                if (isPlayingMessage(getPlayingMessageObject()) && !isMessagePaused()) {
                    pauseMessage(playingMessageObject);
                    resumeAudioOnFocusGain = true;
                }
            }
            setPlayerVolume();
        });
    }

    private void setPlayerVolume() {
        try {
            float volume;
            if (audioFocus != AUDIO_NO_FOCUS_CAN_DUCK) {
                volume = VOLUME_NORMAL;
            } else {
                volume = VOLUME_DUCK;
            }
            if (audioPlayer != null) {
                audioPlayer.setVolume(volume * audioVolume);
            } else if (videoPlayer != null) {
                videoPlayer.setVolume(volume);
            }
        } catch (Exception e) {
            FileLog.e(e);
        }
    }

    public VideoPlayer getVideoPlayer() {
        return videoPlayer;
    }

    private void startProgressTimer(final MessageObject currentPlayingMessageObject) {
        synchronized (progressTimerSync) {
            if (progressTimer != null) {
                try {
                    progressTimer.cancel();
                    progressTimer = null;
                } catch (Exception e) {
                    FileLog.e(e);
                }
            }
            final String fileName = currentPlayingMessageObject.getFileName();
            progressTimer = new Timer();
            progressTimer.schedule(new TimerTask() {
                @Override
                public void run() {
                    synchronized (sync) {
                        AndroidUtilities.runOnUIThread(() -> {
                            if ((audioPlayer != null || videoPlayer != null) && !isPaused) {
                                try {
                                    long duration;
                                    long progress;
                                    float value;
                                    float bufferedValue;
                                    if (videoPlayer != null) {
                                        duration = videoPlayer.getDuration();
                                        progress = videoPlayer.getCurrentPosition();
                                        if (progress < 0 || duration <= 0) {
                                            return;
                                        }
                                        bufferedValue = videoPlayer.getBufferedPosition() / (float) duration;
                                        value = progress / (float) duration;
                                        if (value >= 1) {
                                            return;
                                        }
                                    } else {
                                        duration = audioPlayer.getDuration();
                                        progress = audioPlayer.getCurrentPosition();
                                        value = duration >= 0 ? (progress / (float) duration) : 0.0f;
                                        bufferedValue = audioPlayer.getBufferedPosition() / (float) duration;
                                        if (duration == C.TIME_UNSET || progress < 0 || seekToProgressPending != 0) {
                                            return;
                                        }
                                    }
                                    lastProgress = progress;
                                    currentPlayingMessageObject.audioPlayerDuration = (int) (duration / 1000);
                                    currentPlayingMessageObject.audioProgress = value;
                                    currentPlayingMessageObject.audioProgressSec = (int) (lastProgress / 1000);
                                    currentPlayingMessageObject.bufferedProgress = bufferedValue;
                                    if (value >= 0 && shouldSavePositionForCurrentAudio != null && SystemClock.elapsedRealtime() - lastSaveTime >= 1000) {
                                        final String saveFor = shouldSavePositionForCurrentAudio;
                                        lastSaveTime = SystemClock.elapsedRealtime();
                                        Utilities.globalQueue.postRunnable(() -> {
                                            SharedPreferences.Editor editor = ApplicationLoader.applicationContext.getSharedPreferences("media_saved_pos", Activity.MODE_PRIVATE).edit();
                                            editor.putFloat(saveFor, value).commit();
                                        });
                                    }
                                    NotificationCenter.getInstance(currentPlayingMessageObject.currentAccount).postNotificationName(NotificationCenter.messagePlayingProgressDidChanged, currentPlayingMessageObject.getId(), value);
                                } catch (Exception e) {
                                    FileLog.e(e);
                                }
                            }
                        });
                    }
                }
            }, 0, 17);
        }
    }

    private void stopProgressTimer() {
        synchronized (progressTimerSync) {
            if (progressTimer != null) {
                try {
                    progressTimer.cancel();
                    progressTimer = null;
                } catch (Exception e) {
                    FileLog.e(e);
                }
            }
        }
    }

    public void cleanup() {
        cleanupPlayer(true, true);
        audioInfo = null;
        playMusicAgain = false;
        for (int a : SharedConfig.activeAccounts) {
            DownloadController.getInstance(a).cleanup();
        }
        videoConvertQueue.clear();
        generatingWaveform.clear();
        voiceMessagesPlaylist = null;
        voiceMessagesPlaylistMap = null;
        clearPlaylist();
        cancelVideoConvert(null);
    }

    private void clearPlaylist() {
        playlist.clear();
        playlistMap.clear();
        shuffledPlaylist.clear();
        playlistClassGuid = 0;
        playlistEndReached[0] = playlistEndReached[1] = false;
        playlistMergeDialogId = 0;
        playlistMaxId[0] = playlistMaxId[1] = Integer.MAX_VALUE;
        loadingPlaylist = false;
        playlistGlobalSearchParams = null;
    }

    public void startMediaObserver() {
        ApplicationLoader.applicationHandler.removeCallbacks(stopMediaObserverRunnable);
        startObserverToken++;
        try {
            if (internalObserver == null) {
                ApplicationLoader.applicationContext.getContentResolver().registerContentObserver(MediaStore.Images.Media.EXTERNAL_CONTENT_URI, false, externalObserver = new ExternalObserver());
            }
        } catch (Exception e) {
            FileLog.e(e);
        }
        try {
            if (externalObserver == null) {
                ApplicationLoader.applicationContext.getContentResolver().registerContentObserver(MediaStore.Images.Media.INTERNAL_CONTENT_URI, false, internalObserver = new InternalObserver());
            }
        } catch (Exception e) {
            FileLog.e(e);
        }
    }

    public void stopMediaObserver() {
        if (stopMediaObserverRunnable == null) {
            stopMediaObserverRunnable = new StopMediaObserverRunnable();
        }
        stopMediaObserverRunnable.currentObserverToken = startObserverToken;
        ApplicationLoader.applicationHandler.postDelayed(stopMediaObserverRunnable, 5000);
    }

    private void processMediaObserver(Uri uri) {
        Cursor cursor = null;
        try {
            Point size = AndroidUtilities.getRealScreenSize();

            cursor = ApplicationLoader.applicationContext.getContentResolver().query(uri, mediaProjections, null, null, "date_added DESC LIMIT 1");
            final ArrayList<Long> screenshotDates = new ArrayList<>();
            if (cursor != null) {
                while (cursor.moveToNext()) {
                    String val = "";
                    String data = cursor.getString(0);
                    String display_name = cursor.getString(1);
                    String album_name = cursor.getString(2);
                    long date = cursor.getLong(3);
                    String title = cursor.getString(4);
                    int photoW = cursor.getInt(5);
                    int photoH = cursor.getInt(6);
                    if (data != null && data.toLowerCase().contains("screenshot") ||
                            display_name != null && display_name.toLowerCase().contains("screenshot") ||
                            album_name != null && album_name.toLowerCase().contains("screenshot") ||
                            title != null && title.toLowerCase().contains("screenshot")) {
                        try {
                            if (photoW == 0 || photoH == 0) {
                                BitmapFactory.Options bmOptions = new BitmapFactory.Options();
                                bmOptions.inJustDecodeBounds = true;
                                BitmapFactory.decodeFile(data, bmOptions);
                                photoW = bmOptions.outWidth;
                                photoH = bmOptions.outHeight;
                            }
                            if (photoW <= 0 || photoH <= 0 || (photoW == size.x && photoH == size.y || photoH == size.x && photoW == size.y)) {
                                screenshotDates.add(date);
                            }
                        } catch (Exception e) {
                            screenshotDates.add(date);
                        }
                    }
                }
                cursor.close();
            }
            if (!screenshotDates.isEmpty()) {
                AndroidUtilities.runOnUIThread(() -> {
                    NotificationCenter.getInstance(lastChatAccount).postNotificationName(NotificationCenter.screenshotTook);
                    checkScreenshots(screenshotDates);
                });
            }
        } catch (Exception e) {
            FileLog.e(e);
        } finally {
            try {
                if (cursor != null) {
                    cursor.close();
                }
            } catch (Exception ignore) {

            }
        }
    }

    private void checkScreenshots(ArrayList<Long> dates) {
        if (dates == null || dates.isEmpty() || lastChatEnterTime == 0 || (lastUser == null && !(lastSecretChat instanceof TLRPC.TL_encryptedChat))) {
            return;
        }
        long dt = 2000;
        boolean send = false;
        for (int a = 0; a < dates.size(); a++) {
            Long date = dates.get(a);
            if (lastMediaCheckTime != 0 && date <= lastMediaCheckTime) {
                continue;
            }

            if (date >= lastChatEnterTime) {
                if (lastChatLeaveTime == 0 || date <= lastChatLeaveTime + dt) {
                    lastMediaCheckTime = Math.max(lastMediaCheckTime, date);
                    send = true;
                }
            }
        }
        if (send && !NekoXConfig.disableScreenshotDetection) {
            if (lastSecretChat != null) {
                SecretChatHelper.getInstance(lastChatAccount).sendScreenshotMessage(lastSecretChat, lastChatVisibleMessages, null);
            } else {
                SendMessagesHelper.getInstance(lastChatAccount).sendScreenshotMessage(lastUser, lastMessageId, null);
            }
        }
    }

    public ArrayList<Long> getLastVisibleMessageIds() {
        return lastChatVisibleMessages;
    }

    public void setLastVisibleMessageIds(int account, long enterTime, long leaveTime, TLRPC.User user, TLRPC.EncryptedChat encryptedChat, ArrayList<Long> visibleMessages, int visibleMessage) {
        lastChatEnterTime = enterTime;
        lastChatLeaveTime = leaveTime;
        lastChatAccount = account;
        lastSecretChat = encryptedChat;
        lastUser = user;
        lastMessageId = visibleMessage;
        lastChatVisibleMessages = visibleMessages;
    }

    @SuppressWarnings("unchecked")
    @Override
    public void didReceivedNotification(int id, int account, Object... args) {
        if (id == NotificationCenter.fileLoaded || id == NotificationCenter.httpFileDidLoad) {
            String fileName = (String) args[0];
            if (playingMessageObject != null && playingMessageObject.currentAccount == account) {
                String file = FileLoader.getAttachFileName(playingMessageObject.getDocument());
                if (file.equals(fileName)) {
                    if (downloadingCurrentMessage) {
                        playMusicAgain = true;
                        playMessage(playingMessageObject);
                    } else if (audioInfo == null) {
                        try {
                            File cacheFile = FileLoader.getPathToMessage(playingMessageObject.messageOwner);
                            audioInfo = AudioInfo.getAudioInfo(cacheFile);
                        } catch (Exception e) {
                            FileLog.e(e);
                        }
                    }
                }
            }
        } else if (id == NotificationCenter.messagesDeleted) {
            boolean scheduled = (Boolean) args[2];
            if (scheduled) {
                return;
            }
            long channelId = (Long) args[1];
            ArrayList<Integer> markAsDeletedMessages = (ArrayList<Integer>) args[0];
            if (playingMessageObject != null) {
                if (channelId == playingMessageObject.messageOwner.peer_id.channel_id) {
                    if (markAsDeletedMessages.contains(playingMessageObject.getId())) {
                        cleanupPlayer(true, true);
                    }
                }
            }
            if (voiceMessagesPlaylist != null && !voiceMessagesPlaylist.isEmpty()) {
                MessageObject messageObject = voiceMessagesPlaylist.get(0);
                if (channelId == messageObject.messageOwner.peer_id.channel_id) {
                    for (int a = 0; a < markAsDeletedMessages.size(); a++) {
                        Integer key = markAsDeletedMessages.get(a);
                        messageObject = voiceMessagesPlaylistMap.get(key);
                        voiceMessagesPlaylistMap.remove(key);
                        if (messageObject != null) {
                            voiceMessagesPlaylist.remove(messageObject);
                        }
                    }
                }
            }
        } else if (id == NotificationCenter.removeAllMessagesFromDialog) {
            long did = (Long) args[0];
            if (playingMessageObject != null && playingMessageObject.getDialogId() == did) {
                cleanupPlayer(false, true);
            }
        } else if (id == NotificationCenter.musicDidLoad) {
            long did = (Long) args[0];
            if (playingMessageObject != null && playingMessageObject.isMusic() && playingMessageObject.getDialogId() == did && !playingMessageObject.scheduled) {
                ArrayList<MessageObject> arrayListBegin = (ArrayList<MessageObject>) args[1];
                ArrayList<MessageObject> arrayListEnd = (ArrayList<MessageObject>) args[2];
                playlist.addAll(0, arrayListBegin);
                playlist.addAll(arrayListEnd);
                for (int a = 0, N = playlist.size(); a < N; a++) {
                    MessageObject object = playlist.get(a);
                    playlistMap.put(object.getId(), object);
                    playlistMaxId[0] = Math.min(playlistMaxId[0], object.getId());
                }
                sortPlaylist();
                if (SharedConfig.shuffleMusic) {
                    buildShuffledPlayList();
                } else if (playingMessageObject != null) {
                    int newIndex = playlist.indexOf(playingMessageObject);
                    if (newIndex >= 0) {
                        currentPlaylistNum = newIndex;
                    }
                }
                playlistClassGuid = ConnectionsManager.generateClassGuid();
            }
        } else if (id == NotificationCenter.mediaDidLoad) {
            int guid = (Integer) args[3];
            if (guid == playlistClassGuid && playingMessageObject != null) {
                long did = (Long) args[0];
                int type = (Integer) args[4];

                ArrayList<MessageObject> arr = (ArrayList<MessageObject>) args[2];
                boolean enc = DialogObject.isEncryptedDialog(did);
                int loadIndex = did == playlistMergeDialogId ? 1 : 0;
                if (!arr.isEmpty()) {
                    playlistEndReached[loadIndex] = (Boolean) args[5];
                }
                int addedCount = 0;
                for (int a = 0; a < arr.size(); a++) {
                    MessageObject message = arr.get(a);
                    if (playlistMap.containsKey(message.getId())) {
                        continue;
                    }
                    addedCount++;
                    playlist.add(0, message);
                    playlistMap.put(message.getId(), message);
                    playlistMaxId[loadIndex] = Math.min(playlistMaxId[loadIndex], message.getId());
                }
                sortPlaylist();
                int newIndex = playlist.indexOf(playingMessageObject);
                if (newIndex >= 0) {
                    currentPlaylistNum = newIndex;
                }
                loadingPlaylist = false;
                if (SharedConfig.shuffleMusic) {
                    buildShuffledPlayList();
                }
                if (addedCount != 0) {
                    NotificationCenter.getInstance(playingMessageObject.currentAccount).postNotificationName(NotificationCenter.moreMusicDidLoad, addedCount);
                }
            }
        } else if (id == NotificationCenter.didReceiveNewMessages) {
            boolean scheduled = (Boolean) args[2];
            if (scheduled) {
                return;
            }
            if (voiceMessagesPlaylist != null && !voiceMessagesPlaylist.isEmpty()) {
                MessageObject messageObject = voiceMessagesPlaylist.get(0);
                long did = (Long) args[0];
                if (did == messageObject.getDialogId()) {
                    ArrayList<MessageObject> arr = (ArrayList<MessageObject>) args[1];
                    for (int a = 0; a < arr.size(); a++) {
                        messageObject = arr.get(a);
                        if ((messageObject.isVoice() || messageObject.isRoundVideo()) && (!voiceMessagesPlaylistUnread || messageObject.isContentUnread() && !messageObject.isOut())) {
                            voiceMessagesPlaylist.add(messageObject);
                            voiceMessagesPlaylistMap.put(messageObject.getId(), messageObject);
                        }
                    }
                }
            }
        } else if (id == NotificationCenter.playerDidStartPlaying) {
            VideoPlayer p = (VideoPlayer) args[0];
            if (!MediaController.getInstance().isCurrentPlayer(p)) {
                MediaController.getInstance().pauseMessage(MediaController.getInstance().getPlayingMessageObject());
            }
        }
    }

    protected boolean isRecordingAudio() {
        return recordStartRunnable != null || recordingAudio != null;
    }

    private boolean isNearToSensor(float value) {
        return !NekoConfig.disableProximityEvents.Bool() && value < 5.0f && value != proximitySensor.getMaximumRange();
    }

    public boolean isRecordingOrListeningByProximity() {
        return proximityTouched && (isRecordingAudio() || playingMessageObject != null && (playingMessageObject.isVoice() || playingMessageObject.isRoundVideo()));
    }

    @Override
    public void onSensorChanged(SensorEvent event) {
        if (!sensorsStarted || VoIPService.getSharedInstance() != null) {
            return;
        }
        if (event.sensor == proximitySensor) {
            if (BuildVars.LOGS_ENABLED) {
                FileLog.d("proximity changed to " + event.values[0] + " max value = " + proximitySensor.getMaximumRange());
            }
            if (lastProximityValue == -100) {
                lastProximityValue = event.values[0];
            } else if (lastProximityValue != event.values[0]) {
                proximityHasDifferentValues = true;
            }
            if (proximityHasDifferentValues) {
                proximityTouched = isNearToSensor(event.values[0]);
            }
        } else if (event.sensor == accelerometerSensor) {
            final double alpha = lastTimestamp == 0 ? 0.98f : 1.0 / (1.0 + (event.timestamp - lastTimestamp) / 1000000000.0);
            final float alphaFast = 0.8f;
            lastTimestamp = event.timestamp;
            gravity[0] = (float) (alpha * gravity[0] + (1.0 - alpha) * event.values[0]);
            gravity[1] = (float) (alpha * gravity[1] + (1.0 - alpha) * event.values[1]);
            gravity[2] = (float) (alpha * gravity[2] + (1.0 - alpha) * event.values[2]);
            gravityFast[0] = (alphaFast * gravity[0] + (1.0f - alphaFast) * event.values[0]);
            gravityFast[1] = (alphaFast * gravity[1] + (1.0f - alphaFast) * event.values[1]);
            gravityFast[2] = (alphaFast * gravity[2] + (1.0f - alphaFast) * event.values[2]);

            linearAcceleration[0] = event.values[0] - gravity[0];
            linearAcceleration[1] = event.values[1] - gravity[1];
            linearAcceleration[2] = event.values[2] - gravity[2];
        } else if (event.sensor == linearSensor) {
            linearAcceleration[0] = event.values[0];
            linearAcceleration[1] = event.values[1];
            linearAcceleration[2] = event.values[2];
        } else if (event.sensor == gravitySensor) {
            gravityFast[0] = gravity[0] = event.values[0];
            gravityFast[1] = gravity[1] = event.values[1];
            gravityFast[2] = gravity[2] = event.values[2];
        }
        final float minDist = 15.0f;
        final int minCount = 6;
        final int countLessMax = 10;
        if (event.sensor == linearSensor || event.sensor == gravitySensor || event.sensor == accelerometerSensor) {
            float val = gravity[0] * linearAcceleration[0] + gravity[1] * linearAcceleration[1] + gravity[2] * linearAcceleration[2];
            if (raisedToBack != minCount) {
                if (val > 0 && previousAccValue > 0 || val < 0 && previousAccValue < 0) {
                    boolean goodValue;
                    int sign;
                    if (val > 0) {
                        goodValue = val > minDist;
                        sign = 1;
                    } else {
                        goodValue = val < -minDist;
                        sign = 2;
                    }
                    if (raisedToTopSign != 0 && raisedToTopSign != sign) {
                        if (raisedToTop == minCount && goodValue) {
                            if (raisedToBack < minCount) {
                                raisedToBack++;
                                if (raisedToBack == minCount) {
                                    raisedToTop = 0;
                                    raisedToTopSign = 0;
                                    countLess = 0;
                                    timeSinceRaise = System.currentTimeMillis();
                                    if (BuildVars.LOGS_ENABLED && BuildVars.DEBUG_PRIVATE_VERSION) {
                                        FileLog.d("motion detected");
                                    }
                                }
                            }
                        } else {
                            if (!goodValue) {
                                countLess++;
                            }
                            if (countLess == countLessMax || raisedToTop != minCount || raisedToBack != 0) {
                                raisedToTop = 0;
                                raisedToTopSign = 0;
                                raisedToBack = 0;
                                countLess = 0;
                            }
                        }
                    } else {
                        if (goodValue && raisedToBack == 0 && (raisedToTopSign == 0 || raisedToTopSign == sign)) {
                            if (raisedToTop < minCount && !proximityTouched) {
                                raisedToTopSign = sign;
                                raisedToTop++;
                                if (raisedToTop == minCount) {
                                    countLess = 0;
                                }
                            }
                        } else {
                            if (!goodValue) {
                                countLess++;
                            }
                            if (raisedToTopSign != sign || countLess == countLessMax || raisedToTop != minCount || raisedToBack != 0) {
                                raisedToBack = 0;
                                raisedToTop = 0;
                                raisedToTopSign = 0;
                                countLess = 0;
                            }
                        }
                    }
                }
                /*if (val > 0 && previousAccValue > 0) {
                    if (val > minDist && raisedToBack == 0) {
                        if (raisedToTop < minCount && !proximityTouched) {
                            raisedToTop++;
                            if (raisedToTop == minCount) {
                                countLess = 0;
                            }
                        }
                    } else {
                        if (val < minDist) {
                            countLess++;
                        }
                        if (countLess == countLessMax || raisedToTop != minCount || raisedToBack != 0) {
                            raisedToBack = 0;
                            raisedToTop = 0;
                            countLess = 0;
                        }
                    }
                } else if (val < 0 && previousAccValue < 0) {
                    if (raisedToTop == minCount && val < -minDist) {
                        if (raisedToBack < minCount) {
                            raisedToBack++;
                            if (raisedToBack == minCount) {
                                raisedToTop = 0;
                                countLess = 0;
                                timeSinceRaise = System.currentTimeMillis();
                                if (BuildVars.LOGS_ENABLED && BuildVars.DEBUG_PRIVATE_VERSION) {
                                    FileLog.e("motion detected");
                                }
                            }
                        }
                    } else {
                        if (val > -minDist) {
                            countLess++;
                        }
                        if (countLess == countLessMax || raisedToTop != minCount || raisedToBack != 0) {
                            raisedToTop = 0;
                            raisedToBack = 0;
                            countLess = 0;
                        }
                    }
                }*/
                /*if (BuildVars.LOGS_ENABLED && BuildVars.DEBUG_PRIVATE_VERSION) {
                    FileLog.e("raise2 to top = " + raisedToTop + " to back = " + raisedToBack + " val = " + val + " countLess = " + countLess);
                }*/
            }
            previousAccValue = val;
            accelerometerVertical = gravityFast[1] > 2.5f && Math.abs(gravityFast[2]) < 4.0f && Math.abs(gravityFast[0]) > 1.5f;
            /*if (BuildVars.LOGS_ENABLED && BuildVars.DEBUG_PRIVATE_VERSION) {
                FileLog.d(accelerometerVertical + "    val = " + val + " acc (" + linearAcceleration[0] + ", " + linearAcceleration[1] + ", " + linearAcceleration[2] + ") grav (" + gravityFast[0] + ", " + gravityFast[1] + ", " + gravityFast[2] + ")");
            }*/
        }
        if (raisedToBack == minCount && accelerometerVertical && proximityTouched && !NotificationsController.audioManager.isWiredHeadsetOn()) {
            if (BuildVars.LOGS_ENABLED) {
                FileLog.d("sensor values reached");
            }
            if (playingMessageObject == null && recordStartRunnable == null && recordingAudio == null && !PhotoViewer.getInstance().isVisible() && ApplicationLoader.isScreenOn && !inputFieldHasText && allowStartRecord && raiseChat != null && !callInProgress) {
                if (!raiseToEarRecord) {
                    if (BuildVars.LOGS_ENABLED) {
                        FileLog.d("start record");
                    }
                    useFrontSpeaker = true;
                    if (!raiseChat.playFirstUnreadVoiceMessage()) {
                        raiseToEarRecord = true;
                        useFrontSpeaker = false;
                        startRecording(raiseChat.getCurrentAccount(), raiseChat.getDialogId(), null, raiseChat.getThreadMessage(), raiseChat.getClassGuid());
                    }
                    if (useFrontSpeaker) {
                        setUseFrontSpeaker(true);
                    }
                    ignoreOnPause = true;
                    if (proximityHasDifferentValues && proximityWakeLock != null && !proximityWakeLock.isHeld()) {
                        proximityWakeLock.acquire();
                    }
                }
            } else if (playingMessageObject != null && (playingMessageObject.isVoice() || playingMessageObject.isRoundVideo())) {
                if (!useFrontSpeaker) {
                    if (BuildVars.LOGS_ENABLED) {
                        FileLog.d("start listen");
                    }
                    if (proximityHasDifferentValues && proximityWakeLock != null && !proximityWakeLock.isHeld()) {
                        proximityWakeLock.acquire();
                    }
                    setUseFrontSpeaker(true);
                    startAudioAgain(false);
                    ignoreOnPause = true;
                }
            }
            raisedToBack = 0;
            raisedToTop = 0;
            raisedToTopSign = 0;
            countLess = 0;
        } else if (proximityTouched) {
            if (playingMessageObject != null && !ApplicationLoader.mainInterfacePaused && (playingMessageObject.isVoice() || playingMessageObject.isRoundVideo())) {
                if (!useFrontSpeaker && !NotificationsController.audioManager.isWiredHeadsetOn()) {
                    if (BuildVars.LOGS_ENABLED) {
                        FileLog.d("start listen by proximity only");
                    }
                    if (proximityHasDifferentValues && proximityWakeLock != null && !proximityWakeLock.isHeld()) {
                        proximityWakeLock.acquire();
                    }
                    setUseFrontSpeaker(true);
                    startAudioAgain(false);
                    ignoreOnPause = true;
                }
            }
        } else if (!proximityTouched) {
            if (raiseToEarRecord) {
                if (BuildVars.LOGS_ENABLED) {
                    FileLog.d("stop record");
                }
                stopRecording(2, false, 0);
                raiseToEarRecord = false;
                ignoreOnPause = false;
                if (proximityHasDifferentValues && proximityWakeLock != null && proximityWakeLock.isHeld()) {
                    proximityWakeLock.release();
                }
            } else if (useFrontSpeaker) {
                if (BuildVars.LOGS_ENABLED) {
                    FileLog.d("stop listen");
                }
                useFrontSpeaker = false;
                startAudioAgain(true);
                ignoreOnPause = false;
                if (proximityHasDifferentValues && proximityWakeLock != null && proximityWakeLock.isHeld()) {
                    proximityWakeLock.release();
                }
            }
        }
        if (timeSinceRaise != 0 && raisedToBack == minCount && Math.abs(System.currentTimeMillis() - timeSinceRaise) > 1000) {
            raisedToBack = 0;
            raisedToTop = 0;
            raisedToTopSign = 0;
            countLess = 0;
            timeSinceRaise = 0;
        }
    }

    private void setUseFrontSpeaker(boolean value) {
        useFrontSpeaker = value;
        AudioManager audioManager = NotificationsController.audioManager;
        if (useFrontSpeaker) {
            audioManager.setBluetoothScoOn(false);
            audioManager.setSpeakerphoneOn(false);
        } else {
            audioManager.setSpeakerphoneOn(true);
        }
    }

    public void startRecordingIfFromSpeaker() {
        if (!useFrontSpeaker || raiseChat == null || !allowStartRecord || !SharedConfig.raiseToSpeak) {
            return;
        }
        raiseToEarRecord = true;
        startRecording(raiseChat.getCurrentAccount(), raiseChat.getDialogId(), null, raiseChat.getThreadMessage(), raiseChat.getClassGuid());
        ignoreOnPause = true;
    }

    private void startAudioAgain(boolean paused) {
        if (playingMessageObject == null) {
            return;
        }

        NotificationCenter.getInstance(playingMessageObject.currentAccount).postNotificationName(NotificationCenter.audioRouteChanged, useFrontSpeaker);
        if (videoPlayer != null) {
            videoPlayer.setStreamType(useFrontSpeaker ? AudioManager.STREAM_VOICE_CALL : AudioManager.STREAM_MUSIC);
            if (!paused) {
                if (videoPlayer.getCurrentPosition() < 1000) {
                    videoPlayer.seekTo(0);
                }
                videoPlayer.play();
            } else {
                pauseMessage(playingMessageObject);
            }
        } else {
            boolean post = audioPlayer != null;
            final MessageObject currentMessageObject = playingMessageObject;
            float progress = playingMessageObject.audioProgress;
            int duration = playingMessageObject.audioPlayerDuration;
            if (paused || audioPlayer == null || !audioPlayer.isPlaying() || duration * progress > 1f) {
                currentMessageObject.audioProgress = progress;
            } else {
                currentMessageObject.audioProgress = 0;
            }
            cleanupPlayer(false, true);
            playMessage(currentMessageObject);
            if (paused) {
                if (post) {
                    AndroidUtilities.runOnUIThread(() -> pauseMessage(currentMessageObject), 100);
                } else {
                    pauseMessage(currentMessageObject);
                }
            }
        }
    }

    @Override
    public void onAccuracyChanged(Sensor sensor, int accuracy) {

    }

    public void setInputFieldHasText(boolean value) {
        inputFieldHasText = value;
    }

    public void setAllowStartRecord(boolean value) {
        allowStartRecord = value;
    }

    public void startRaiseToEarSensors(ChatActivity chatActivity) {
        if (chatActivity == null || accelerometerSensor == null && (gravitySensor == null || linearAcceleration == null) || proximitySensor == null) {
            return;
        }
        raiseChat = chatActivity;
        if (!SharedConfig.raiseToSpeak && (playingMessageObject == null || !playingMessageObject.isVoice() && !playingMessageObject.isRoundVideo())) {
            return;
        }
        if (!sensorsStarted) {
            gravity[0] = gravity[1] = gravity[2] = 0;
            linearAcceleration[0] = linearAcceleration[1] = linearAcceleration[2] = 0;
            gravityFast[0] = gravityFast[1] = gravityFast[2] = 0;
            lastTimestamp = 0;
            previousAccValue = 0;
            raisedToTop = 0;
            raisedToTopSign = 0;
            countLess = 0;
            raisedToBack = 0;
            Utilities.globalQueue.postRunnable(() -> {
                if (gravitySensor != null) {
                    sensorManager.registerListener(MediaController.this, gravitySensor, 30000);
                }
                if (linearSensor != null) {
                    sensorManager.registerListener(MediaController.this, linearSensor, 30000);
                }
                if (accelerometerSensor != null) {
                    sensorManager.registerListener(MediaController.this, accelerometerSensor, 30000);
                }
                sensorManager.registerListener(MediaController.this, proximitySensor, SensorManager.SENSOR_DELAY_NORMAL);
            });
            sensorsStarted = true;
        }
    }

    public void stopRaiseToEarSensors(ChatActivity chatActivity, boolean fromChat) {
        if (ignoreOnPause) {
            ignoreOnPause = false;
            return;
        }
        stopRecording(fromChat ? 2 : 0, false, 0);
        if (!sensorsStarted || ignoreOnPause || accelerometerSensor == null && (gravitySensor == null || linearAcceleration == null) || proximitySensor == null || raiseChat != chatActivity) {
            return;
        }
        raiseChat = null;
        sensorsStarted = false;
        accelerometerVertical = false;
        proximityTouched = false;
        raiseToEarRecord = false;
        useFrontSpeaker = false;
        Utilities.globalQueue.postRunnable(() -> {
            if (linearSensor != null) {
                sensorManager.unregisterListener(MediaController.this, linearSensor);
            }
            if (gravitySensor != null) {
                sensorManager.unregisterListener(MediaController.this, gravitySensor);
            }
            if (accelerometerSensor != null) {
                sensorManager.unregisterListener(MediaController.this, accelerometerSensor);
            }
            sensorManager.unregisterListener(MediaController.this, proximitySensor);
        });
        if (proximityHasDifferentValues && proximityWakeLock != null && proximityWakeLock.isHeld()) {
            proximityWakeLock.release();
        }
    }

    public void cleanupPlayer(boolean notify, boolean stopService) {
        cleanupPlayer(notify, stopService, false, false);
    }

    public void cleanupPlayer(boolean notify, boolean stopService, boolean byVoiceEnd, boolean transferPlayerToPhotoViewer) {
        if (audioPlayer != null) {
            if (audioVolumeAnimator != null) {
                audioVolumeAnimator.removeAllUpdateListeners();
                audioVolumeAnimator.cancel();
            }

            if (audioPlayer.isPlaying() && playingMessageObject != null && !playingMessageObject.isVoice()) {
                VideoPlayer playerFinal = audioPlayer;
                ValueAnimator valueAnimator = ValueAnimator.ofFloat(audioVolume, 0);
                valueAnimator.addUpdateListener(valueAnimator1 -> {
                    float volume;
                    if (audioFocus != AUDIO_NO_FOCUS_CAN_DUCK) {
                        volume = VOLUME_NORMAL;
                    } else {
                        volume = VOLUME_DUCK;
                    }
                    playerFinal.setVolume(volume * (float) valueAnimator1.getAnimatedValue());
                });
                valueAnimator.addListener(new AnimatorListenerAdapter() {
                    @Override
                    public void onAnimationEnd(Animator animation) {
                        try {
                            playerFinal.releasePlayer(true);
                        } catch (Exception e) {
                            FileLog.e(e);
                        }
                    }
                });
                valueAnimator.setDuration(300);
                valueAnimator.start();
            } else {
                try {
                    audioPlayer.releasePlayer(true);
                } catch (Exception e) {
                    FileLog.e(e);
                }
            }
            audioPlayer = null;
            Theme.unrefAudioVisualizeDrawable(playingMessageObject);
        } else if (videoPlayer != null) {
            currentAspectRatioFrameLayout = null;
            currentTextureViewContainer = null;
            currentAspectRatioFrameLayoutReady = false;
            isDrawingWasReady = false;
            currentTextureView = null;
            goingToShowMessageObject = null;
            if (transferPlayerToPhotoViewer) {
                PhotoViewer.getInstance().injectVideoPlayer(videoPlayer);
                goingToShowMessageObject = playingMessageObject;
                NotificationCenter.getInstance(playingMessageObject.currentAccount).postNotificationName(NotificationCenter.messagePlayingGoingToStop, playingMessageObject, true);
            } else {
                long position = videoPlayer.getCurrentPosition();
                if (playingMessageObject != null && playingMessageObject.isVideo() && position > 0) {
                    playingMessageObject.audioProgressMs = (int) position;
                    NotificationCenter.getInstance(playingMessageObject.currentAccount).postNotificationName(NotificationCenter.messagePlayingGoingToStop, playingMessageObject, false);
                }
                videoPlayer.releasePlayer(true);
                videoPlayer = null;
            }
            try {
                baseActivity.getWindow().clearFlags(WindowManager.LayoutParams.FLAG_KEEP_SCREEN_ON);
            } catch (Exception e) {
                FileLog.e(e);
            }
            if (playingMessageObject != null && !transferPlayerToPhotoViewer) {
                AndroidUtilities.cancelRunOnUIThread(setLoadingRunnable);
                FileLoader.getInstance(playingMessageObject.currentAccount).removeLoadingVideo(playingMessageObject.getDocument(), true, false);
            }
        }
        stopProgressTimer();
        lastProgress = 0;
        isPaused = false;
        if (!useFrontSpeaker && !SharedConfig.raiseToSpeak) {
            ChatActivity chat = raiseChat;
            stopRaiseToEarSensors(raiseChat, false);
            raiseChat = chat;
        }
        if (proximityWakeLock != null && proximityWakeLock.isHeld() && !proximityTouched) {
            proximityWakeLock.release();
        }
        if (playingMessageObject != null) {
            if (downloadingCurrentMessage) {
                FileLoader.getInstance(playingMessageObject.currentAccount).cancelLoadFile(playingMessageObject.getDocument());
            }
            MessageObject lastFile = playingMessageObject;
            if (notify) {
                playingMessageObject.resetPlayingProgress();
                NotificationCenter.getInstance(lastFile.currentAccount).postNotificationName(NotificationCenter.messagePlayingProgressDidChanged, playingMessageObject.getId(), 0);
            }
            playingMessageObject = null;
            downloadingCurrentMessage = false;
            if (notify) {
                NotificationsController.audioManager.abandonAudioFocus(this);
                hasAudioFocus = 0;
                int index = -1;
                if (voiceMessagesPlaylist != null) {
                    if (byVoiceEnd && (index = voiceMessagesPlaylist.indexOf(lastFile)) >= 0) {
                        voiceMessagesPlaylist.remove(index);
                        voiceMessagesPlaylistMap.remove(lastFile.getId());
                        if (voiceMessagesPlaylist.isEmpty()) {
                            voiceMessagesPlaylist = null;
                            voiceMessagesPlaylistMap = null;
                        }
                    } else {
                        voiceMessagesPlaylist = null;
                        voiceMessagesPlaylistMap = null;
                    }
                }
                boolean next = false;
                if (voiceMessagesPlaylist != null && index < voiceMessagesPlaylist.size()) {
                    MessageObject nextVoiceMessage = voiceMessagesPlaylist.get(index);
                    playMessage(nextVoiceMessage);
                    if (!nextVoiceMessage.isRoundVideo() && pipRoundVideoView != null) {
                        pipRoundVideoView.close(true);
                        pipRoundVideoView = null;
                    }
                } else {
                    if ((lastFile.isVoice() || lastFile.isRoundVideo()) && lastFile.getId() != 0) {
                        startRecordingIfFromSpeaker();
                    }
                    NotificationCenter.getInstance(lastFile.currentAccount).postNotificationName(NotificationCenter.messagePlayingDidReset, lastFile.getId(), stopService);
                    pipSwitchingState = 0;
                    if (pipRoundVideoView != null) {
                        pipRoundVideoView.close(true);
                        pipRoundVideoView = null;
                    }
                }
            }
            if (stopService) {
                Intent intent = new Intent(ApplicationLoader.applicationContext, MusicPlayerService.class);
                ApplicationLoader.applicationContext.stopService(intent);
            }
        }
    }

    public boolean isGoingToShowMessageObject(MessageObject messageObject) {
        return goingToShowMessageObject == messageObject;
    }

    public void resetGoingToShowMessageObject() {
        goingToShowMessageObject = null;
    }

    private boolean isSamePlayingMessage(MessageObject messageObject) {
        return playingMessageObject != null && playingMessageObject.getDialogId() == messageObject.getDialogId() && playingMessageObject.getId() == messageObject.getId() && ((playingMessageObject.eventId == 0) == (messageObject.eventId == 0));
    }

    public boolean seekToProgress(MessageObject messageObject, float progress) {
        if (audioPlayer == null && videoPlayer == null || messageObject == null || playingMessageObject == null || !isSamePlayingMessage(messageObject)) {
            return false;
        }
        try {
            if (audioPlayer != null) {
                long duration = audioPlayer.getDuration();
                if (duration == C.TIME_UNSET) {
                    seekToProgressPending = progress;
                } else {
                    playingMessageObject.audioProgress = progress;
                    int seekTo = (int) (duration * progress);
                    audioPlayer.seekTo(seekTo);
                    lastProgress = seekTo;
                }
            } else if (videoPlayer != null) {
                videoPlayer.seekTo((long) (videoPlayer.getDuration() * progress));
            }
        } catch (Exception e) {
            FileLog.e(e);
            return false;
        }
        NotificationCenter.getInstance(messageObject.currentAccount).postNotificationName(NotificationCenter.messagePlayingDidSeek, playingMessageObject.getId(), progress);
        return true;
    }

    public long getDuration() {
        if (audioPlayer == null) {
            return 0;
        }
        return audioPlayer.getDuration();
    }

    public MessageObject getPlayingMessageObject() {
        return playingMessageObject;
    }

    public int getPlayingMessageObjectNum() {
        return currentPlaylistNum;
    }

    private void buildShuffledPlayList() {
        if (playlist.isEmpty()) {
            return;
        }
        ArrayList<MessageObject> all = new ArrayList<>(playlist);
        shuffledPlaylist.clear();

        MessageObject messageObject = playlist.get(currentPlaylistNum);
        all.remove(currentPlaylistNum);

        int count = all.size();
        for (int a = 0; a < count; a++) {
            int index = Utilities.random.nextInt(all.size());
            shuffledPlaylist.add(all.get(index));
            all.remove(index);
        }
        shuffledPlaylist.add(messageObject);
        currentPlaylistNum = shuffledPlaylist.size() - 1;
    }

    public void loadMoreMusic() {
        if (loadingPlaylist || playingMessageObject == null || playingMessageObject.scheduled || DialogObject.isEncryptedDialog(playingMessageObject.getDialogId()) || playlistClassGuid == 0) {
            return;
        }
        if (playlistGlobalSearchParams != null) {
            int finalPlaylistGuid = playlistClassGuid;
            if (!playlistGlobalSearchParams.endReached && !playlist.isEmpty()) {
                int currentAccount = playlist.get(0).currentAccount;
                TLObject request;
                if (playlistGlobalSearchParams.dialogId != 0) {
                    final TLRPC.TL_messages_search req = new TLRPC.TL_messages_search();
                    req.q = playlistGlobalSearchParams.query;
                    req.limit = 20;
                    req.filter = playlistGlobalSearchParams.filter == null ? new TLRPC.TL_inputMessagesFilterEmpty() : playlistGlobalSearchParams.filter.filter;
                    req.peer = AccountInstance.getInstance(currentAccount).getMessagesController().getInputPeer(playlistGlobalSearchParams.dialogId);
                    MessageObject lastMessage = playlist.get(playlist.size() - 1);
                    req.offset_id = lastMessage.getId();
                    if (playlistGlobalSearchParams.minDate > 0) {
                        req.min_date = (int) (playlistGlobalSearchParams.minDate / 1000);
                    }
                    if (playlistGlobalSearchParams.maxDate > 0) {
                        req.min_date = (int) (playlistGlobalSearchParams.maxDate / 1000);
                    }
                    request = req;
                } else {
                    final TLRPC.TL_messages_searchGlobal req = new TLRPC.TL_messages_searchGlobal();
                    req.limit = 20;
                    req.q = playlistGlobalSearchParams.query;
                    req.filter = playlistGlobalSearchParams.filter.filter;
                    MessageObject lastMessage = playlist.get(playlist.size() - 1);
                    req.offset_id = lastMessage.getId();
                    req.offset_rate = playlistGlobalSearchParams.nextSearchRate;
                    req.flags |= 1;
                    req.folder_id = playlistGlobalSearchParams.folderId;
                    long id;
                    if (lastMessage.messageOwner.peer_id.channel_id != 0) {
                        id = -lastMessage.messageOwner.peer_id.channel_id;
                    } else if (lastMessage.messageOwner.peer_id.chat_id != 0) {
                        id = -lastMessage.messageOwner.peer_id.chat_id;
                    } else {
                        id = lastMessage.messageOwner.peer_id.user_id;
                    }
                    req.offset_peer = MessagesController.getInstance(currentAccount).getInputPeer(id);
                    if (playlistGlobalSearchParams.minDate > 0) {
                        req.min_date = (int) (playlistGlobalSearchParams.minDate / 1000);
                    }
                    if (playlistGlobalSearchParams.maxDate > 0) {
                        req.min_date = (int) (playlistGlobalSearchParams.maxDate / 1000);
                    }
                    request = req;
                }
                loadingPlaylist = true;
                ConnectionsManager.getInstance(currentAccount).sendRequest(request, (response, error) -> AndroidUtilities.runOnUIThread(() -> {
                    if (playlistClassGuid != finalPlaylistGuid || playlistGlobalSearchParams == null || playingMessageObject == null) {
                        return;
                    }
                    if (error != null) {
                        return;
                    }
                    loadingPlaylist = false;

                    TLRPC.messages_Messages res = (TLRPC.messages_Messages) response;
                    playlistGlobalSearchParams.nextSearchRate = res.next_rate;
                    MessagesStorage.getInstance(currentAccount).putUsersAndChats(res.users, res.chats, true, true);
                    MessagesController.getInstance(currentAccount).putUsers(res.users, false);
                    MessagesController.getInstance(currentAccount).putChats(res.chats, false);
                    int n = res.messages.size();
                    int addedCount = 0;
                    for (int i = 0; i < n; i++) {
                        MessageObject messageObject = new MessageObject(currentAccount, res.messages.get(i), false, true);
                        if (playlistMap.containsKey(messageObject.getId())) {
                            continue;
                        }
                        playlist.add(0, messageObject);
                        playlistMap.put(messageObject.getId(), messageObject);
                        addedCount++;
                    }
                    sortPlaylist();
                    loadingPlaylist = false;
                    playlistGlobalSearchParams.endReached = playlist.size() == playlistGlobalSearchParams.totalCount;
                    if (SharedConfig.shuffleMusic) {
                        buildShuffledPlayList();
                    }
                    if (addedCount != 0) {
                        NotificationCenter.getInstance(playingMessageObject.currentAccount).postNotificationName(NotificationCenter.moreMusicDidLoad, addedCount);
                    }
                }));
            }
            return;
        }
        if (!playlistEndReached[0]) {
            loadingPlaylist = true;
            AccountInstance.getInstance(playingMessageObject.currentAccount).getMediaDataController().loadMedia(playingMessageObject.getDialogId(), 50, playlistMaxId[0], 0, MediaDataController.MEDIA_MUSIC, 1, playlistClassGuid, 0);
        } else if (playlistMergeDialogId != 0 && !playlistEndReached[1]) {
            loadingPlaylist = true;
            AccountInstance.getInstance(playingMessageObject.currentAccount).getMediaDataController().loadMedia(playlistMergeDialogId, 50, playlistMaxId[0], 0, MediaDataController.MEDIA_MUSIC, 1, playlistClassGuid, 0);
        }
    }

    public boolean setPlaylist(ArrayList<MessageObject> messageObjects, MessageObject current, long mergeDialogId, PlaylistGlobalSearchParams globalSearchParams) {
        return setPlaylist(messageObjects, current, mergeDialogId, true, globalSearchParams);
    }

    public boolean setPlaylist(ArrayList<MessageObject> messageObjects, MessageObject current, long mergeDialogId) {
        return setPlaylist(messageObjects, current, mergeDialogId, true, null);
    }

    public boolean setPlaylist(ArrayList<MessageObject> messageObjects, MessageObject current, long mergeDialogId, boolean loadMusic, PlaylistGlobalSearchParams params) {
        if (playingMessageObject == current) {
            int newIdx = playlist.indexOf(current);
            if (newIdx >= 0) {
                currentPlaylistNum = newIdx;
            }
            return playMessage(current);
        }
        forceLoopCurrentPlaylist = !loadMusic;
        playlistMergeDialogId = mergeDialogId;
        playMusicAgain = !playlist.isEmpty();
        clearPlaylist();
        playlistGlobalSearchParams = params;
        boolean isSecretChat = !messageObjects.isEmpty() && DialogObject.isEncryptedDialog(messageObjects.get(0).getDialogId());
        int minId = Integer.MAX_VALUE;
        int maxId = Integer.MIN_VALUE;
        for (int a = messageObjects.size() - 1; a >= 0; a--) {
            MessageObject messageObject = messageObjects.get(a);
            if (messageObject.isMusic()) {
                int id = messageObject.getId();
                if (id > 0 || isSecretChat) {
                    minId = Math.min(minId, id);
                    maxId = Math.max(maxId, id);
                }
                playlist.add(messageObject);
                playlistMap.put(id, messageObject);
            }
        }
        sortPlaylist();
        currentPlaylistNum = playlist.indexOf(current);
        if (currentPlaylistNum == -1) {
            clearPlaylist();
            currentPlaylistNum = playlist.size();
            playlist.add(current);
            playlistMap.put(current.getId(), current);
        }
        if (current.isMusic() && !current.scheduled) {
            if (SharedConfig.shuffleMusic) {
                buildShuffledPlayList();
            }
            if (loadMusic) {
                if (playlistGlobalSearchParams == null) {
                    MediaDataController.getInstance(current.currentAccount).loadMusic(current.getDialogId(), minId, maxId);
                } else {
                    playlistClassGuid = ConnectionsManager.generateClassGuid();
                }
            }
        }
        return playMessage(current);
    }

    private void sortPlaylist() {
        Collections.sort(playlist, (o1, o2) -> {
            int mid1 = o1.getId();
            int mid2 = o2.getId();
            long group1 = o1.messageOwner.grouped_id;
            long group2 = o2.messageOwner.grouped_id;
            if (mid1 < 0 && mid2 < 0) {
                if (group1 != 0 && group1 == group2) {
                    return Integer.compare(mid1, mid2);
                }
                return Integer.compare(mid2, mid1);
            } else {
                if (group1 != 0 && group1 == group2) {
                    return Integer.compare(mid2, mid1);
                }
                return Integer.compare(mid1, mid2);
            }
        });
    }

    public void playNextMessage() {
        playNextMessageWithoutOrder(false);
    }

    public boolean findMessageInPlaylistAndPlay(MessageObject messageObject) {
        int index = playlist.indexOf(messageObject);
        if (index == -1) {
            return playMessage(messageObject);
        } else {
            playMessageAtIndex(index);
        }
        return true;
    }

    public void playMessageAtIndex(int index) {
        if (currentPlaylistNum < 0 || currentPlaylistNum >= playlist.size()) {
            return;
        }
        currentPlaylistNum = index;
        playMusicAgain = true;
        MessageObject messageObject = playlist.get(currentPlaylistNum);
        if (playingMessageObject != null && !isSamePlayingMessage(messageObject)) {
            playingMessageObject.resetPlayingProgress();
        }
        playMessage(messageObject);
    }

    private void playNextMessageWithoutOrder(boolean byStop) {
        ArrayList<MessageObject> currentPlayList = SharedConfig.shuffleMusic ? shuffledPlaylist : playlist;

        if (byStop && (SharedConfig.repeatMode == 2 || SharedConfig.repeatMode == 1 && currentPlayList.size() == 1) && !forceLoopCurrentPlaylist) {
            cleanupPlayer(false, false);
            MessageObject messageObject = currentPlayList.get(currentPlaylistNum);
            messageObject.audioProgress = 0;
            messageObject.audioProgressSec = 0;
            playMessage(messageObject);
            return;
        }

        boolean last = false;
        if (SharedConfig.playOrderReversed) {
            currentPlaylistNum++;
            if (currentPlaylistNum >= currentPlayList.size()) {
                currentPlaylistNum = 0;
                last = true;
            }
        } else {
            currentPlaylistNum--;
            if (currentPlaylistNum < 0) {
                currentPlaylistNum = currentPlayList.size() - 1;
                last = true;
            }
        }
        if (last && byStop && SharedConfig.repeatMode == 0 && !forceLoopCurrentPlaylist) {
            if (audioPlayer != null || videoPlayer != null) {
                if (audioPlayer != null) {
                    try {
                        audioPlayer.releasePlayer(true);
                    } catch (Exception e) {
                        FileLog.e(e);
                    }
                    audioPlayer = null;
                    Theme.unrefAudioVisualizeDrawable(playingMessageObject);
                } else {
                    currentAspectRatioFrameLayout = null;
                    currentTextureViewContainer = null;
                    currentAspectRatioFrameLayoutReady = false;
                    currentTextureView = null;
                    videoPlayer.releasePlayer(true);
                    videoPlayer = null;
                    try {
                        baseActivity.getWindow().clearFlags(WindowManager.LayoutParams.FLAG_KEEP_SCREEN_ON);
                    } catch (Exception e) {
                        FileLog.e(e);
                    }
                    AndroidUtilities.cancelRunOnUIThread(setLoadingRunnable);
                    FileLoader.getInstance(playingMessageObject.currentAccount).removeLoadingVideo(playingMessageObject.getDocument(), true, false);
                }
                stopProgressTimer();
                lastProgress = 0;
                isPaused = true;
                playingMessageObject.audioProgress = 0.0f;
                playingMessageObject.audioProgressSec = 0;
                NotificationCenter.getInstance(playingMessageObject.currentAccount).postNotificationName(NotificationCenter.messagePlayingProgressDidChanged, playingMessageObject.getId(), 0);
                NotificationCenter.getInstance(playingMessageObject.currentAccount).postNotificationName(NotificationCenter.messagePlayingPlayStateChanged, playingMessageObject.getId());
            }
            return;
        }
        if (currentPlaylistNum < 0 || currentPlaylistNum >= currentPlayList.size()) {
            return;
        }
        if (playingMessageObject != null) {
            playingMessageObject.resetPlayingProgress();
        }
        playMusicAgain = true;
        playMessage(currentPlayList.get(currentPlaylistNum));
    }

    public void playPreviousMessage() {
        ArrayList<MessageObject> currentPlayList = SharedConfig.shuffleMusic ? shuffledPlaylist : playlist;
        if (currentPlayList.isEmpty() || currentPlaylistNum < 0 || currentPlaylistNum >= currentPlayList.size()) {
            return;
        }
        MessageObject currentSong = currentPlayList.get(currentPlaylistNum);
        if (currentSong.audioProgressSec > 10) {
            seekToProgress(currentSong, 0);
            return;
        }

        if (SharedConfig.playOrderReversed) {
            currentPlaylistNum--;
            if (currentPlaylistNum < 0) {
                currentPlaylistNum = currentPlayList.size() - 1;
            }
        } else {
            currentPlaylistNum++;
            if (currentPlaylistNum >= currentPlayList.size()) {
                currentPlaylistNum = 0;
            }
        }
        if (currentPlaylistNum >= currentPlayList.size()) {
            return;
        }
        playMusicAgain = true;
        playMessage(currentPlayList.get(currentPlaylistNum));
    }

    protected void checkIsNextMediaFileDownloaded() {
        if (playingMessageObject == null || !playingMessageObject.isMusic()) {
            return;
        }
        checkIsNextMusicFileDownloaded(playingMessageObject.currentAccount);
    }

    private void checkIsNextVoiceFileDownloaded(int currentAccount) {
        if (voiceMessagesPlaylist == null || voiceMessagesPlaylist.size() < 2) {
            return;
        }
        MessageObject nextAudio = voiceMessagesPlaylist.get(1);
        File file = null;
        if (nextAudio.messageOwner.attachPath != null && nextAudio.messageOwner.attachPath.length() > 0) {
            file = new File(nextAudio.messageOwner.attachPath);
            if (!file.exists()) {
                file = null;
            }
        }
        final File cacheFile = file != null ? file : FileLoader.getPathToMessage(nextAudio.messageOwner);
        boolean exist = cacheFile.exists();
        if (cacheFile != file && !cacheFile.exists()) {
            FileLoader.getInstance(currentAccount).loadFile(nextAudio.getDocument(), nextAudio, 0, 0);
        }
    }

    private void checkIsNextMusicFileDownloaded(int currentAccount) {
        if (!DownloadController.getInstance(currentAccount).canDownloadNextTrack()) {
            return;
        }
        ArrayList<MessageObject> currentPlayList = SharedConfig.shuffleMusic ? shuffledPlaylist : playlist;
        if (currentPlayList == null || currentPlayList.size() < 2) {
            return;
        }
        int nextIndex;
        if (SharedConfig.playOrderReversed) {
            nextIndex = currentPlaylistNum + 1;
            if (nextIndex >= currentPlayList.size()) {
                nextIndex = 0;
            }
        } else {
            nextIndex = currentPlaylistNum - 1;
            if (nextIndex < 0) {
                nextIndex = currentPlayList.size() - 1;
            }
        }
        if (nextIndex < 0 || nextIndex >= currentPlayList.size()) {
            return;
        }

        MessageObject nextAudio = currentPlayList.get(nextIndex);
        File file = null;
        if (!TextUtils.isEmpty(nextAudio.messageOwner.attachPath)) {
            file = new File(nextAudio.messageOwner.attachPath);
            if (!file.exists()) {
                file = null;
            }
        }
        final File cacheFile = file != null ? file : FileLoader.getPathToMessage(nextAudio.messageOwner);
        boolean exist = cacheFile.exists();
        if (cacheFile != file && !cacheFile.exists() && nextAudio.isMusic()) {
            FileLoader.getInstance(currentAccount).loadFile(nextAudio.getDocument(), nextAudio, 0, 0);
        }
    }

    public void setVoiceMessagesPlaylist(ArrayList<MessageObject> playlist, boolean unread) {
        voiceMessagesPlaylist = playlist;
        if (voiceMessagesPlaylist != null) {
            voiceMessagesPlaylistUnread = unread;
            voiceMessagesPlaylistMap = new SparseArray<>();
            for (int a = 0; a < voiceMessagesPlaylist.size(); a++) {
                MessageObject messageObject = voiceMessagesPlaylist.get(a);
                voiceMessagesPlaylistMap.put(messageObject.getId(), messageObject);
            }
        }
    }

    private void checkAudioFocus(MessageObject messageObject) {
        int neededAudioFocus;
        if (messageObject.isVoice() || messageObject.isRoundVideo()) {
            if (useFrontSpeaker) {
                neededAudioFocus = 3;
            } else {
                neededAudioFocus = 2;
            }
        } else {
            neededAudioFocus = 1;
        }
        if (hasAudioFocus != neededAudioFocus) {
            hasAudioFocus = neededAudioFocus;
            int result;
            if (neededAudioFocus == 3) {
                result = NotificationsController.audioManager.requestAudioFocus(this, AudioManager.STREAM_VOICE_CALL, AudioManager.AUDIOFOCUS_GAIN);
            } else {
                result = NotificationsController.audioManager.requestAudioFocus(this, AudioManager.STREAM_MUSIC, neededAudioFocus == 2 ? AudioManager.AUDIOFOCUS_GAIN_TRANSIENT_MAY_DUCK : AudioManager.AUDIOFOCUS_GAIN);
            }
            if (result == AudioManager.AUDIOFOCUS_REQUEST_GRANTED) {
                audioFocus = AUDIO_FOCUSED;
            }
        }
    }

    public void setCurrentVideoVisible(boolean visible) {
        if (currentAspectRatioFrameLayout == null) {
            return;
        }
        if (visible) {
            if (pipRoundVideoView != null) {
                pipSwitchingState = 2;
                pipRoundVideoView.close(true);
                pipRoundVideoView = null;
            } else {
                if (currentAspectRatioFrameLayout.getParent() == null) {
                    currentTextureViewContainer.addView(currentAspectRatioFrameLayout);
                }
                videoPlayer.setTextureView(currentTextureView);
            }
        } else {
            if (currentAspectRatioFrameLayout.getParent() != null) {
                pipSwitchingState = 1;
                currentTextureViewContainer.removeView(currentAspectRatioFrameLayout);
            } else {
                if (pipRoundVideoView == null) {
                    try {
                        pipRoundVideoView = new PipRoundVideoView();
                        pipRoundVideoView.show(baseActivity, () -> cleanupPlayer(true, true));
                    } catch (Exception e) {
                        pipRoundVideoView = null;
                    }
                }
                if (pipRoundVideoView != null) {
                    videoPlayer.setTextureView(pipRoundVideoView.getTextureView());
                }
            }
        }
    }

    public void setTextureView(TextureView textureView, AspectRatioFrameLayout aspectRatioFrameLayout, FrameLayout container, boolean set) {
        if (textureView == null) {
            return;
        }
        if (!set && currentTextureView == textureView) {
            pipSwitchingState = 1;
            currentTextureView = null;
            currentAspectRatioFrameLayout = null;
            currentTextureViewContainer = null;
            return;
        }
        if (videoPlayer == null || textureView == currentTextureView) {
            return;
        }
        isDrawingWasReady = aspectRatioFrameLayout != null && aspectRatioFrameLayout.isDrawingReady();
        currentTextureView = textureView;
        if (pipRoundVideoView != null) {
            videoPlayer.setTextureView(pipRoundVideoView.getTextureView());
        } else {
            videoPlayer.setTextureView(currentTextureView);
        }
        currentAspectRatioFrameLayout = aspectRatioFrameLayout;
        currentTextureViewContainer = container;
        if (currentAspectRatioFrameLayoutReady && currentAspectRatioFrameLayout != null) {
            currentAspectRatioFrameLayout.setAspectRatio(currentAspectRatioFrameLayoutRatio, currentAspectRatioFrameLayoutRotation);
            //if (currentTextureViewContainer.getVisibility() != View.VISIBLE) {
            //    currentTextureViewContainer.setVisibility(View.VISIBLE);
            //}
        }
    }

    public void setBaseActivity(Activity activity, boolean set) {
        if (set) {
            baseActivity = activity;
        } else if (baseActivity == activity) {
            baseActivity = null;
        }
    }

    public void setFeedbackView(View view, boolean set) {
        if (set) {
            feedbackView = view;
        } else if (feedbackView == view) {
            feedbackView = null;
        }
    }

    public void setPlaybackSpeed(boolean music, float speed) {
        if (music) {
            if (currentMusicPlaybackSpeed >= 6 && speed == 1f && playingMessageObject != null) {
                audioPlayer.pause();
                float p = playingMessageObject.audioProgress;
                final MessageObject currentMessage = playingMessageObject;
                AndroidUtilities.runOnUIThread(() -> {
                    if (audioPlayer != null && playingMessageObject != null && !isPaused) {
                        if (isSamePlayingMessage(currentMessage)) {
                            seekToProgress(playingMessageObject, p);
                        }
                        audioPlayer.play();
                    }
                }, 50);
            }
            currentMusicPlaybackSpeed = speed;
            if (Math.abs(speed - 1.0f) > 0.001f) {
                fastMusicPlaybackSpeed = speed;
            }
        } else {
            currentPlaybackSpeed = speed;
            if (Math.abs(speed - 1.0f) > 0.001f) {
                fastPlaybackSpeed = speed;
            }
        }
        if (audioPlayer != null) {
            audioPlayer.setPlaybackSpeed(speed);
        } else if (videoPlayer != null) {
            videoPlayer.setPlaybackSpeed(speed);
        }
        MessagesController.getGlobalMainSettings().edit()
                .putFloat(music ? "musicPlaybackSpeed" : "playbackSpeed", speed)
                .putFloat(music ? "fastMusicPlaybackSpeed" : "fastPlaybackSpeed", music ? fastMusicPlaybackSpeed : fastPlaybackSpeed).commit();
        NotificationCenter.getGlobalInstance().postNotificationName(NotificationCenter.messagePlayingSpeedChanged);
    }

    public float getPlaybackSpeed(boolean music) {
        return music ? currentMusicPlaybackSpeed : currentPlaybackSpeed;
    }

    public float getFastPlaybackSpeed(boolean music) {
        return music ? fastMusicPlaybackSpeed : fastPlaybackSpeed;
    }

    private void updateVideoState(MessageObject messageObject, int[] playCount, boolean destroyAtEnd, boolean playWhenReady, int playbackState) {
        if (videoPlayer == null) {
            return;
        }
        if (playbackState != ExoPlayer.STATE_ENDED && playbackState != ExoPlayer.STATE_IDLE) {
            try {
                baseActivity.getWindow().addFlags(WindowManager.LayoutParams.FLAG_KEEP_SCREEN_ON);
            } catch (Exception e) {
                FileLog.e(e);
            }
        } else {
            try {
                baseActivity.getWindow().clearFlags(WindowManager.LayoutParams.FLAG_KEEP_SCREEN_ON);
            } catch (Exception e) {
                FileLog.e(e);
            }
        }
        if (playbackState == ExoPlayer.STATE_READY) {
            playerWasReady = true;
            if (playingMessageObject != null && (playingMessageObject.isVideo() || playingMessageObject.isRoundVideo())) {
                AndroidUtilities.cancelRunOnUIThread(setLoadingRunnable);
                FileLoader.getInstance(messageObject.currentAccount).removeLoadingVideo(playingMessageObject.getDocument(), true, false);
            }
            currentAspectRatioFrameLayoutReady = true;
        } else if (playbackState == ExoPlayer.STATE_BUFFERING) {
            if (playWhenReady && playingMessageObject != null && (playingMessageObject.isVideo() || playingMessageObject.isRoundVideo())) {
                if (playerWasReady) {
                    setLoadingRunnable.run();
                } else {
                    AndroidUtilities.runOnUIThread(setLoadingRunnable, 1000);
                }
            }
        } else if (videoPlayer.isPlaying() && playbackState == ExoPlayer.STATE_ENDED) {
            if (playingMessageObject.isVideo() && !destroyAtEnd && (playCount == null || playCount[0] < 4)) {
                videoPlayer.seekTo(0);
                if (playCount != null) {
                    playCount[0]++;
                }
            } else {
                cleanupPlayer(true, true, true, false);
            }
        }
    }

    public void injectVideoPlayer(VideoPlayer player, MessageObject messageObject) {
        if (player == null || messageObject == null) {
            return;
        }
        FileLoader.getInstance(messageObject.currentAccount).setLoadingVideoForPlayer(messageObject.getDocument(), true);
        playerWasReady = false;
        boolean destroyAtEnd = true;
        int[] playCount = null;
        clearPlaylist();
        videoPlayer = player;
        playingMessageObject = messageObject;
        int tag = ++playerNum;
        videoPlayer.setDelegate(new VideoPlayer.VideoPlayerDelegate() {
            @Override
            public void onStateChanged(boolean playWhenReady, int playbackState) {
                if (tag != playerNum) {
                    return;
                }
                updateVideoState(messageObject, playCount, destroyAtEnd, playWhenReady, playbackState);
            }

            @Override
            public void onError(VideoPlayer player, Exception e) {
                FileLog.e(e);
            }

            @Override
            public void onVideoSizeChanged(int width, int height, int unappliedRotationDegrees, float pixelWidthHeightRatio) {
                currentAspectRatioFrameLayoutRotation = unappliedRotationDegrees;
                if (unappliedRotationDegrees == 90 || unappliedRotationDegrees == 270) {
                    int temp = width;
                    width = height;
                    height = temp;
                }
                currentAspectRatioFrameLayoutRatio = height == 0 ? 1 : (width * pixelWidthHeightRatio) / height;

                if (currentAspectRatioFrameLayout != null) {
                    currentAspectRatioFrameLayout.setAspectRatio(currentAspectRatioFrameLayoutRatio, currentAspectRatioFrameLayoutRotation);
                }
            }

            @Override
            public void onRenderedFirstFrame() {
                if (currentAspectRatioFrameLayout != null && !currentAspectRatioFrameLayout.isDrawingReady()) {
                    isDrawingWasReady = true;
                    currentAspectRatioFrameLayout.setDrawingReady(true);
                    currentTextureViewContainer.setTag(1);
                }
            }

            @Override
            public boolean onSurfaceDestroyed(SurfaceTexture surfaceTexture) {
                if (videoPlayer == null) {
                    return false;
                }
                if (pipSwitchingState == 2) {
                    if (currentAspectRatioFrameLayout != null) {
                        if (isDrawingWasReady) {
                            currentAspectRatioFrameLayout.setDrawingReady(true);
                        }
                        if (currentAspectRatioFrameLayout.getParent() == null) {
                            currentTextureViewContainer.addView(currentAspectRatioFrameLayout);
                        }
                        if (currentTextureView.getSurfaceTexture() != surfaceTexture) {
                            currentTextureView.setSurfaceTexture(surfaceTexture);
                        }
                        videoPlayer.setTextureView(currentTextureView);
                    }
                    pipSwitchingState = 0;
                    return true;
                } else if (pipSwitchingState == 1) {
                    if (baseActivity != null) {
                        if (pipRoundVideoView == null) {
                            try {
                                pipRoundVideoView = new PipRoundVideoView();
                                pipRoundVideoView.show(baseActivity, () -> cleanupPlayer(true, true));
                            } catch (Exception e) {
                                pipRoundVideoView = null;
                            }
                        }
                        if (pipRoundVideoView != null) {
                            if (pipRoundVideoView.getTextureView().getSurfaceTexture() != surfaceTexture) {
                                pipRoundVideoView.getTextureView().setSurfaceTexture(surfaceTexture);
                            }
                            videoPlayer.setTextureView(pipRoundVideoView.getTextureView());
                        }
                    }
                    pipSwitchingState = 0;
                    return true;
                } else if (PhotoViewer.hasInstance() && PhotoViewer.getInstance().isInjectingVideoPlayer()) {
                    PhotoViewer.getInstance().injectVideoPlayerSurface(surfaceTexture);
                    return true;
                }
                return false;
            }

            @Override
            public void onSurfaceTextureUpdated(SurfaceTexture surfaceTexture) {

            }
        });
        currentAspectRatioFrameLayoutReady = false;
        if (currentTextureView != null) {
            videoPlayer.setTextureView(currentTextureView);
        }

        checkAudioFocus(messageObject);
        setPlayerVolume();

        isPaused = false;
        lastProgress = 0;
        playingMessageObject = messageObject;
        if (!SharedConfig.raiseToSpeak) {
            startRaiseToEarSensors(raiseChat);
        }
        startProgressTimer(playingMessageObject);
        NotificationCenter.getInstance(messageObject.currentAccount).postNotificationName(NotificationCenter.messagePlayingDidStart, messageObject);

        /*try {
            if (playingMessageObject.audioProgress != 0) {
                long duration = videoPlayer.getDuration();
                if (duration == C.TIME_UNSET) {
                    duration = (long) playingMessageObject.getDuration() * 1000;
                }
                int seekTo = (int) (duration * playingMessageObject.audioProgress);
                if (playingMessageObject.audioProgressMs != 0) {
                    seekTo = playingMessageObject.audioProgressMs;
                    playingMessageObject.audioProgressMs = 0;
                }
                videoPlayer.seekTo(seekTo);
            }
        } catch (Exception e2) {
            playingMessageObject.audioProgress = 0;
            playingMessageObject.audioProgressSec = 0;
            NotificationCenter.getInstance(messageObject.currentAccount).postNotificationName(NotificationCenter.messagePlayingProgressDidChanged, playingMessageObject.getId(), 0);
            FileLog.e(e2);
        }*/
    }

    public void playEmojiSound(AccountInstance accountInstance, String emoji, MessagesController.EmojiSound sound, boolean loadOnly) {
        if (sound == null) {
            return;
        }
        Utilities.stageQueue.postRunnable(() -> {
            TLRPC.Document document = new TLRPC.TL_document();
            document.access_hash = sound.accessHash;
            document.id = sound.id;
            document.mime_type = "sound/ogg";
            document.file_reference = sound.fileReference;
            document.dc_id = accountInstance.getConnectionsManager().getCurrentDatacenterId();
            File file = FileLoader.getPathToAttach(document, true);
            if (file.exists()) {
                if (loadOnly) {
                    return;
                }
                AndroidUtilities.runOnUIThread(() -> {
                    try {
                        int tag = ++emojiSoundPlayerNum;
                        if (emojiSoundPlayer != null) {
                            emojiSoundPlayer.releasePlayer(true);
                        }
                        emojiSoundPlayer = new VideoPlayer(false);
                        emojiSoundPlayer.setDelegate(new VideoPlayer.VideoPlayerDelegate() {
                            @Override
                            public void onStateChanged(boolean playWhenReady, int playbackState) {
                                AndroidUtilities.runOnUIThread(() -> {
                                    if (tag != emojiSoundPlayerNum) {
                                        return;
                                    }
                                    if (playbackState == ExoPlayer.STATE_ENDED) {
                                        if (emojiSoundPlayer != null) {
                                            try {
                                                emojiSoundPlayer.releasePlayer(true);
                                                emojiSoundPlayer = null;
                                            } catch (Exception e) {
                                                FileLog.e(e);
                                            }
                                        }
                                    }
                                });
                            }

                            @Override
                            public void onError(VideoPlayer player, Exception e) {

                            }

                            @Override
                            public void onVideoSizeChanged(int width, int height, int unappliedRotationDegrees, float pixelWidthHeightRatio) {

                            }

                            @Override
                            public void onRenderedFirstFrame() {

                            }

                            @Override
                            public void onSurfaceTextureUpdated(SurfaceTexture surfaceTexture) {

                            }

                            @Override
                            public boolean onSurfaceDestroyed(SurfaceTexture surfaceTexture) {
                                return false;
                            }
                        });
                        emojiSoundPlayer.preparePlayer(Uri.fromFile(file), "other");
                        emojiSoundPlayer.setStreamType(AudioManager.STREAM_MUSIC);
                        emojiSoundPlayer.play();
                    } catch (Exception e) {
                        FileLog.e(e);
                        if (emojiSoundPlayer != null) {
                            emojiSoundPlayer.releasePlayer(true);
                            emojiSoundPlayer = null;
                        }
                    }
                });
            } else {
                AndroidUtilities.runOnUIThread(() -> accountInstance.getFileLoader().loadFile(document, null, 1, 1));
            }
        });
    }

    public boolean playMessage(final MessageObject messageObject) {
        if (messageObject == null) {
            return false;
        }
        if ((audioPlayer != null || videoPlayer != null) && isSamePlayingMessage(messageObject)) {
            if (isPaused) {
                resumeAudio(messageObject);
            }
            if (!SharedConfig.raiseToSpeak) {
                startRaiseToEarSensors(raiseChat);
            }
            return true;
        }
        if (!messageObject.isOut() && messageObject.isContentUnread()) {
            MessagesController.getInstance(messageObject.currentAccount).markMessageContentAsRead(messageObject);
        }
        boolean notify = !playMusicAgain;
        if (playingMessageObject != null) {
            notify = false;
            if (!playMusicAgain) {
                playingMessageObject.resetPlayingProgress();
                NotificationCenter.getInstance(playingMessageObject.currentAccount).postNotificationName(NotificationCenter.messagePlayingProgressDidChanged, playingMessageObject.getId(), 0);
            }
        }
        cleanupPlayer(notify, false);
        shouldSavePositionForCurrentAudio = null;
        lastSaveTime = 0;
        playMusicAgain = false;
        seekToProgressPending = 0;
        File file = null;
        boolean exists = false;
        if (messageObject.messageOwner.attachPath != null && messageObject.messageOwner.attachPath.length() > 0) {
            file = new File(messageObject.messageOwner.attachPath);
            exists = file.exists();
            if (!exists) {
                file = null;
            }
        }
        final File cacheFile = file != null ? file : FileLoader.getPathToMessage(messageObject.messageOwner);
        boolean canStream = SharedConfig.streamMedia && (messageObject.isMusic() || messageObject.isRoundVideo() || messageObject.isVideo() && messageObject.canStreamVideo()) && !DialogObject.isEncryptedDialog(messageObject.getDialogId());
        if (cacheFile != file && !(exists = cacheFile.exists()) && !canStream) {
            FileLoader.getInstance(messageObject.currentAccount).loadFile(messageObject.getDocument(), messageObject, 0, 0);
            downloadingCurrentMessage = true;
            isPaused = false;
            lastProgress = 0;
            audioInfo = null;
            playingMessageObject = messageObject;
            if (playingMessageObject.isMusic()) {
                Intent intent = new Intent(ApplicationLoader.applicationContext, MusicPlayerService.class);
                try {
                    /*if (Build.VERSION.SDK_INT >= 26) {
                        ApplicationLoader.applicationContext.startForegroundService(intent);
                    } else {*/
                    ApplicationLoader.applicationContext.startService(intent);
                    //}
                } catch (Throwable e) {
                    FileLog.e(e);
                }
            } else {
                Intent intent = new Intent(ApplicationLoader.applicationContext, MusicPlayerService.class);
                ApplicationLoader.applicationContext.stopService(intent);
            }
            NotificationCenter.getInstance(playingMessageObject.currentAccount).postNotificationName(NotificationCenter.messagePlayingPlayStateChanged, playingMessageObject.getId());
            return true;
        } else {
            downloadingCurrentMessage = false;
        }
        if (messageObject.isMusic()) {
            checkIsNextMusicFileDownloaded(messageObject.currentAccount);
        } else {
            checkIsNextVoiceFileDownloaded(messageObject.currentAccount);
        }
        if (currentAspectRatioFrameLayout != null) {
            isDrawingWasReady = false;
            currentAspectRatioFrameLayout.setDrawingReady(false);
        }
        boolean isVideo = messageObject.isVideo();
        if (messageObject.isRoundVideo() || isVideo) {
            FileLoader.getInstance(messageObject.currentAccount).setLoadingVideoForPlayer(messageObject.getDocument(), true);
            playerWasReady = false;
            boolean destroyAtEnd = !isVideo || messageObject.messageOwner.peer_id.channel_id == 0 && messageObject.audioProgress <= 0.1f;
            int[] playCount = isVideo && messageObject.getDuration() <= 30 ? new int[]{1} : null;
            clearPlaylist();
            videoPlayer = new VideoPlayer();
            int tag = ++playerNum;
            videoPlayer.setDelegate(new VideoPlayer.VideoPlayerDelegate() {
                @Override
                public void onStateChanged(boolean playWhenReady, int playbackState) {
                    if (tag != playerNum) {
                        return;
                    }
                    updateVideoState(messageObject, playCount, destroyAtEnd, playWhenReady, playbackState);
                }

                @Override
                public void onError(VideoPlayer player, Exception e) {
                    FileLog.e(e);
                }

                @Override
                public void onVideoSizeChanged(int width, int height, int unappliedRotationDegrees, float pixelWidthHeightRatio) {
                    currentAspectRatioFrameLayoutRotation = unappliedRotationDegrees;
                    if (unappliedRotationDegrees == 90 || unappliedRotationDegrees == 270) {
                        int temp = width;
                        width = height;
                        height = temp;
                    }
                    currentAspectRatioFrameLayoutRatio = height == 0 ? 1 : (width * pixelWidthHeightRatio) / height;

                    if (currentAspectRatioFrameLayout != null) {
                        currentAspectRatioFrameLayout.setAspectRatio(currentAspectRatioFrameLayoutRatio, currentAspectRatioFrameLayoutRotation);
                    }
                }

                @Override
                public void onRenderedFirstFrame() {
                    if (currentAspectRatioFrameLayout != null && !currentAspectRatioFrameLayout.isDrawingReady()) {
                        isDrawingWasReady = true;
                        currentAspectRatioFrameLayout.setDrawingReady(true);
                        currentTextureViewContainer.setTag(1);
                        //if (currentTextureViewContainer != null && currentTextureViewContainer.getVisibility() != View.VISIBLE) {
                        //    currentTextureViewContainer.setVisibility(View.VISIBLE);
                        //}
                    }
                }

                @Override
                public boolean onSurfaceDestroyed(SurfaceTexture surfaceTexture) {
                    if (videoPlayer == null) {
                        return false;
                    }
                    if (pipSwitchingState == 2) {
                        if (currentAspectRatioFrameLayout != null) {
                            if (isDrawingWasReady) {
                                currentAspectRatioFrameLayout.setDrawingReady(true);
                            }
                            if (currentAspectRatioFrameLayout.getParent() == null) {
                                currentTextureViewContainer.addView(currentAspectRatioFrameLayout);
                            }
                            if (currentTextureView.getSurfaceTexture() != surfaceTexture) {
                                currentTextureView.setSurfaceTexture(surfaceTexture);
                            }
                            videoPlayer.setTextureView(currentTextureView);
                        }
                        pipSwitchingState = 0;
                        return true;
                    } else if (pipSwitchingState == 1) {
                        if (baseActivity != null) {
                            if (pipRoundVideoView == null) {
                                try {
                                    pipRoundVideoView = new PipRoundVideoView();
                                    pipRoundVideoView.show(baseActivity, () -> cleanupPlayer(true, true));
                                } catch (Exception e) {
                                    pipRoundVideoView = null;
                                }
                            }
                            if (pipRoundVideoView != null) {
                                if (pipRoundVideoView.getTextureView().getSurfaceTexture() != surfaceTexture) {
                                    pipRoundVideoView.getTextureView().setSurfaceTexture(surfaceTexture);
                                }
                                videoPlayer.setTextureView(pipRoundVideoView.getTextureView());
                            }
                        }
                        pipSwitchingState = 0;
                        return true;
                    } else if (PhotoViewer.hasInstance() && PhotoViewer.getInstance().isInjectingVideoPlayer()) {
                        PhotoViewer.getInstance().injectVideoPlayerSurface(surfaceTexture);
                        return true;
                    }
                    return false;
                }

                @Override
                public void onSurfaceTextureUpdated(SurfaceTexture surfaceTexture) {

                }
            });
            currentAspectRatioFrameLayoutReady = false;
            if (pipRoundVideoView != null || !MessagesController.getInstance(messageObject.currentAccount).isDialogVisible(messageObject.getDialogId(), messageObject.scheduled)) {
                if (pipRoundVideoView == null) {
                    try {
                        pipRoundVideoView = new PipRoundVideoView();
                        pipRoundVideoView.show(baseActivity, () -> cleanupPlayer(true, true));
                    } catch (Exception e) {
                        pipRoundVideoView = null;
                    }
                }
                if (pipRoundVideoView != null) {
                    videoPlayer.setTextureView(pipRoundVideoView.getTextureView());
                }
            } else if (currentTextureView != null) {
                videoPlayer.setTextureView(currentTextureView);
            }

            if (exists) {
                if (!messageObject.mediaExists && cacheFile != file) {
                    AndroidUtilities.runOnUIThread(() -> NotificationCenter.getInstance(messageObject.currentAccount).postNotificationName(NotificationCenter.fileLoaded, FileLoader.getAttachFileName(messageObject.getDocument()), cacheFile));
                }
                videoPlayer.preparePlayer(Uri.fromFile(cacheFile), "other");
            } else {
                try {
                    int reference = FileLoader.getInstance(messageObject.currentAccount).getFileReference(messageObject);
                    TLRPC.Document document = messageObject.getDocument();
                    String params = "?account=" + messageObject.currentAccount +
                            "&id=" + document.id +
                            "&hash=" + document.access_hash +
                            "&dc=" + document.dc_id +
                            "&size=" + document.size +
                            "&mime=" + URLEncoder.encode(document.mime_type, "UTF-8") +
                            "&rid=" + reference +
                            "&name=" + URLEncoder.encode(FileLoader.getDocumentFileName(document), "UTF-8") +
                            "&reference=" + Utilities.bytesToHex(document.file_reference != null ? document.file_reference : new byte[0]);
                    Uri uri = Uri.parse("tg://" + messageObject.getFileName() + params);
                    videoPlayer.preparePlayer(uri, "other");
                } catch (Exception e) {
                    FileLog.e(e);
                }
            }
            if (messageObject.isRoundVideo()) {
                videoPlayer.setStreamType(useFrontSpeaker ? AudioManager.STREAM_VOICE_CALL : AudioManager.STREAM_MUSIC);
                if (Math.abs(currentPlaybackSpeed - 1.0f) > 0.001f) {
                    videoPlayer.setPlaybackSpeed(currentPlaybackSpeed);
                }

                if (messageObject.forceSeekTo >= 0) {
                    messageObject.audioProgress = seekToProgressPending = messageObject.forceSeekTo;
                    messageObject.forceSeekTo = -1;
                }
            } else {
                videoPlayer.setStreamType(AudioManager.STREAM_MUSIC);
            }
        } else {
            if (pipRoundVideoView != null) {
                pipRoundVideoView.close(true);
                pipRoundVideoView = null;
            }
            try {
                audioPlayer = new VideoPlayer();
                int tag = ++playerNum;
                audioPlayer.setDelegate(new VideoPlayer.VideoPlayerDelegate() {
                    @Override
                    public void onStateChanged(boolean playWhenReady, int playbackState) {
                        if (tag != playerNum) {
                            return;
                        }
                        if (playbackState == ExoPlayer.STATE_ENDED || (playbackState == ExoPlayer.STATE_IDLE || playbackState == ExoPlayer.STATE_BUFFERING) && playWhenReady && messageObject.audioProgress >= 0.999f) {
                            messageObject.audioProgress = 1f;
                            NotificationCenter.getInstance(messageObject.currentAccount).postNotificationName(NotificationCenter.messagePlayingProgressDidChanged, messageObject.getId(), 0);
                            if (!playlist.isEmpty() && (playlist.size() > 1 || !messageObject.isVoice())) {
                                playNextMessageWithoutOrder(true);
                            } else {
                                cleanupPlayer(true, true, messageObject.isVoice(), false);
                            }
                        } else if (audioPlayer != null && seekToProgressPending != 0 && (playbackState == ExoPlayer.STATE_READY || playbackState == ExoPlayer.STATE_IDLE)) {
                            int seekTo = (int) (audioPlayer.getDuration() * seekToProgressPending);
                            audioPlayer.seekTo(seekTo);
                            lastProgress = seekTo;
                            seekToProgressPending = 0;
                        }
                    }

                    @Override
                    public void onError(VideoPlayer player, Exception e) {

                    }

                    @Override
                    public void onVideoSizeChanged(int width, int height, int unappliedRotationDegrees, float pixelWidthHeightRatio) {

                    }

                    @Override
                    public void onRenderedFirstFrame() {

                    }

                    @Override
                    public void onSurfaceTextureUpdated(SurfaceTexture surfaceTexture) {

                    }

                    @Override
                    public boolean onSurfaceDestroyed(SurfaceTexture surfaceTexture) {
                        return false;
                    }
                });
                audioPlayer.setAudioVisualizerDelegate(new VideoPlayer.AudioVisualizerDelegate() {
                    @Override
                    public void onVisualizerUpdate(boolean playing, boolean animate, float[] values) {
                        Theme.getCurrentAudiVisualizerDrawable().setWaveform(playing, animate, values);
                    }

                    @Override
                    public boolean needUpdate() {
                        return Theme.getCurrentAudiVisualizerDrawable().getParentView() != null;
                    }
                });
                if (exists) {
                    if (!messageObject.mediaExists && cacheFile != file) {
                        AndroidUtilities.runOnUIThread(() -> NotificationCenter.getInstance(messageObject.currentAccount).postNotificationName(NotificationCenter.fileLoaded, FileLoader.getAttachFileName(messageObject.getDocument()), cacheFile));
                    }
                    audioPlayer.preparePlayer(Uri.fromFile(cacheFile), "other");
                    isStreamingCurrentAudio = false;
                } else {
                    int reference = FileLoader.getInstance(messageObject.currentAccount).getFileReference(messageObject);
                    TLRPC.Document document = messageObject.getDocument();
                    String params = "?account=" + messageObject.currentAccount +
                            "&id=" + document.id +
                            "&hash=" + document.access_hash +
                            "&dc=" + document.dc_id +
                            "&size=" + document.size +
                            "&mime=" + URLEncoder.encode(document.mime_type, "UTF-8") +
                            "&rid=" + reference +
                            "&name=" + URLEncoder.encode(FileLoader.getDocumentFileName(document), "UTF-8") +
                            "&reference=" + Utilities.bytesToHex(document.file_reference != null ? document.file_reference : new byte[0]);
                    Uri uri = Uri.parse("tg://" + messageObject.getFileName() + params);
                    audioPlayer.preparePlayer(uri, "other");
                    isStreamingCurrentAudio = true;
                }
                if (messageObject.isVoice()) {
                    String name = messageObject.getFileName();
                    if (name != null && messageObject.getDuration() >= 5 * 60) {
                        SharedPreferences preferences = ApplicationLoader.applicationContext.getSharedPreferences("media_saved_pos", Activity.MODE_PRIVATE);
                        float pos = preferences.getFloat(name, -1);
                        if (pos > 0 && pos < 0.99f) {
                            messageObject.audioProgress = seekToProgressPending = pos;
                        }
                        shouldSavePositionForCurrentAudio = name;
                    }
                    if (Math.abs(currentPlaybackSpeed - 1.0f) > 0.001f) {
                        audioPlayer.setPlaybackSpeed(currentPlaybackSpeed);
                    }
                    audioInfo = null;
                    clearPlaylist();
                } else {
                    try {
                        audioInfo = AudioInfo.getAudioInfo(cacheFile);
                    } catch (Exception e) {
                        FileLog.e(e);
                    }
                    String name = messageObject.getFileName();
                    if (!TextUtils.isEmpty(name) && messageObject.getDuration() >= 10 * 60) {
                        SharedPreferences preferences = ApplicationLoader.applicationContext.getSharedPreferences("media_saved_pos", Activity.MODE_PRIVATE);
                        float pos = preferences.getFloat(name, -1);
                        if (pos > 0 && pos < 0.999f) {
                            messageObject.audioProgress = seekToProgressPending = pos;
                        }
                        shouldSavePositionForCurrentAudio = name;
                        if (Math.abs(currentMusicPlaybackSpeed - 1.0f) > 0.001f) {
                            audioPlayer.setPlaybackSpeed(currentMusicPlaybackSpeed);
                        }
                    }
                }
                if (messageObject.forceSeekTo >= 0) {
                    messageObject.audioProgress = seekToProgressPending = messageObject.forceSeekTo;
                    messageObject.forceSeekTo = -1;
                }
                audioPlayer.setStreamType(useFrontSpeaker ? AudioManager.STREAM_VOICE_CALL : AudioManager.STREAM_MUSIC);
                audioPlayer.play();
                if (!messageObject.isVoice()) {
                    if (audioVolumeAnimator != null) {
                        audioVolumeAnimator.removeAllListeners();
                        audioVolumeAnimator.cancel();
                    }
                    audioVolumeAnimator = ValueAnimator.ofFloat(audioVolume, 1f);
                    audioVolumeAnimator.addUpdateListener(audioVolumeUpdateListener);
                    audioVolumeAnimator.setDuration(300);
                    audioVolumeAnimator.start();
                } else {
                    audioVolume = 1f;
                    setPlayerVolume();
                }
            } catch (Exception e) {
                FileLog.e(e);
                NotificationCenter.getInstance(messageObject.currentAccount).postNotificationName(NotificationCenter.messagePlayingPlayStateChanged, playingMessageObject != null ? playingMessageObject.getId() : 0);
                if (audioPlayer != null) {
                    audioPlayer.releasePlayer(true);
                    audioPlayer = null;
                    Theme.unrefAudioVisualizeDrawable(playingMessageObject);
                    isPaused = false;
                    playingMessageObject = null;
                    downloadingCurrentMessage = false;
                }
                return false;
            }
        }
        checkAudioFocus(messageObject);
        setPlayerVolume();

        isPaused = false;
        lastProgress = 0;
        playingMessageObject = messageObject;
        if (!SharedConfig.raiseToSpeak) {
            startRaiseToEarSensors(raiseChat);
        }
        if (!ApplicationLoader.mainInterfacePaused && proximityWakeLock != null && !proximityWakeLock.isHeld() && (playingMessageObject.isVoice() || playingMessageObject.isRoundVideo())) {
            proximityWakeLock.acquire();
        }
        startProgressTimer(playingMessageObject);
        NotificationCenter.getInstance(messageObject.currentAccount).postNotificationName(NotificationCenter.messagePlayingDidStart, messageObject);

        if (videoPlayer != null) {
            try {
                if (playingMessageObject.audioProgress != 0) {
                    long duration = videoPlayer.getDuration();
                    if (duration == C.TIME_UNSET) {
                        duration = (long) playingMessageObject.getDuration() * 1000;
                    }
                    int seekTo = (int) (duration * playingMessageObject.audioProgress);
                    if (playingMessageObject.audioProgressMs != 0) {
                        seekTo = playingMessageObject.audioProgressMs;
                        playingMessageObject.audioProgressMs = 0;
                    }
                    videoPlayer.seekTo(seekTo);
                }
            } catch (Exception e2) {
                playingMessageObject.audioProgress = 0;
                playingMessageObject.audioProgressSec = 0;
                NotificationCenter.getInstance(messageObject.currentAccount).postNotificationName(NotificationCenter.messagePlayingProgressDidChanged, playingMessageObject.getId(), 0);
                FileLog.e(e2);
            }
            videoPlayer.play();
        } else if (audioPlayer != null) {
            try {
                if (playingMessageObject.audioProgress != 0) {
                    long duration = audioPlayer.getDuration();
                    if (duration == C.TIME_UNSET) {
                        duration = (long) playingMessageObject.getDuration() * 1000;
                    }
                    int seekTo = (int) (duration * playingMessageObject.audioProgress);
                    audioPlayer.seekTo(seekTo);
                }
            } catch (Exception e2) {
                playingMessageObject.resetPlayingProgress();
                NotificationCenter.getInstance(messageObject.currentAccount).postNotificationName(NotificationCenter.messagePlayingProgressDidChanged, playingMessageObject.getId(), 0);
                FileLog.e(e2);
            }
        }

        if (playingMessageObject != null && playingMessageObject.isMusic()) {
            Intent intent = new Intent(ApplicationLoader.applicationContext, MusicPlayerService.class);
            try {
                /*if (Build.VERSION.SDK_INT >= 26) {
                    ApplicationLoader.applicationContext.startForegroundService(intent);
                } else {*/
                ApplicationLoader.applicationContext.startService(intent);
                //}
            } catch (Throwable e) {
                FileLog.e(e);
            }
        } else {
            Intent intent = new Intent(ApplicationLoader.applicationContext, MusicPlayerService.class);
            ApplicationLoader.applicationContext.stopService(intent);
        }

        return true;
    }

    public AudioInfo getAudioInfo() {
        return audioInfo;
    }

    public void setPlaybackOrderType(int type) {
        boolean oldShuffle = SharedConfig.shuffleMusic;
        SharedConfig.setPlaybackOrderType(type);
        if (oldShuffle != SharedConfig.shuffleMusic) {
            if (SharedConfig.shuffleMusic) {
                buildShuffledPlayList();
            } else {
                if (playingMessageObject != null) {
                    currentPlaylistNum = playlist.indexOf(playingMessageObject);
                    if (currentPlaylistNum == -1) {
                        clearPlaylist();
                        cleanupPlayer(true, true);
                    }
                }
            }
        }
    }

    public boolean isStreamingCurrentAudio() {
        return isStreamingCurrentAudio;
    }

    public boolean isCurrentPlayer(VideoPlayer player) {
        return videoPlayer == player || audioPlayer == player;
    }

    public boolean pauseMessage(MessageObject messageObject) {
        if (audioPlayer == null && videoPlayer == null || messageObject == null || playingMessageObject == null || !isSamePlayingMessage(messageObject)) {
            return false;
        }
        stopProgressTimer();
        try {
            if (audioPlayer != null) {
                if (!playingMessageObject.isVoice() && (playingMessageObject.getDuration() * (1f - playingMessageObject.audioProgress) > 1000)) {
                    if (audioVolumeAnimator != null) {
                        audioVolumeAnimator.removeAllUpdateListeners();
                        audioVolumeAnimator.cancel();
                    }
                    audioVolumeAnimator = ValueAnimator.ofFloat(1f, 0);
                    audioVolumeAnimator.addUpdateListener(audioVolumeUpdateListener);
                    audioVolumeAnimator.setDuration(300);
                    audioVolumeAnimator.addListener(new AnimatorListenerAdapter() {
                        @Override
                        public void onAnimationEnd(Animator animation) {
                            if (audioPlayer != null) {
                                audioPlayer.pause();
                            }
                        }
                    });
                    audioVolumeAnimator.start();
                } else {
                    audioPlayer.pause();
                }
            } else if (videoPlayer != null) {
                videoPlayer.pause();
            }
            isPaused = true;
            NotificationCenter.getInstance(playingMessageObject.currentAccount).postNotificationName(NotificationCenter.messagePlayingPlayStateChanged, playingMessageObject.getId());
        } catch (Exception e) {
            FileLog.e(e);
            isPaused = false;
            return false;
        }
        return true;
    }

    private boolean resumeAudio(MessageObject messageObject) {
        if (audioPlayer == null && videoPlayer == null || messageObject == null || playingMessageObject == null || !isSamePlayingMessage(messageObject)) {
            return false;
        }

        try {
            startProgressTimer(playingMessageObject);
            if (audioVolumeAnimator != null) {
                audioVolumeAnimator.removeAllListeners();
                audioVolumeAnimator.cancel();
            }
            if (!messageObject.isVoice()) {
                audioVolumeAnimator = ValueAnimator.ofFloat(audioVolume, 1f);
                audioVolumeAnimator.addUpdateListener(audioVolumeUpdateListener);
                audioVolumeAnimator.setDuration(300);
                audioVolumeAnimator.start();
            } else {
                audioVolume = 1f;
                setPlayerVolume();
            }
            if (audioPlayer != null) {
                audioPlayer.play();
            } else if (videoPlayer != null) {
                videoPlayer.play();
            }
            checkAudioFocus(messageObject);
            isPaused = false;
            NotificationCenter.getInstance(playingMessageObject.currentAccount).postNotificationName(NotificationCenter.messagePlayingPlayStateChanged, playingMessageObject.getId());
        } catch (Exception e) {
            FileLog.e(e);
            return false;
        }
        return true;
    }

    public boolean isVideoDrawingReady() {
        return currentAspectRatioFrameLayout != null && currentAspectRatioFrameLayout.isDrawingReady();
    }

    public ArrayList<MessageObject> getPlaylist() {
        return playlist;
    }

    public boolean isPlayingMessage(MessageObject messageObject) {
        if (audioPlayer == null && videoPlayer == null || messageObject == null || playingMessageObject == null) {
            return false;
        }
        if (playingMessageObject.eventId != 0 && playingMessageObject.eventId == messageObject.eventId) {
            return !downloadingCurrentMessage;
        }
        if (isSamePlayingMessage(messageObject)) {
            return !downloadingCurrentMessage;
        }
        //
        return false;
    }

    public boolean isPlayingMessageAndReadyToDraw(MessageObject messageObject) {
        return isDrawingWasReady && isPlayingMessage(messageObject);
    }

    public boolean isMessagePaused() {
        return isPaused || downloadingCurrentMessage;
    }

    public boolean isDownloadingCurrentMessage() {
        return downloadingCurrentMessage;
    }

    public void setReplyingMessage(MessageObject replyToMsg, MessageObject replyToTopMsg) {
        recordReplyingMsg = replyToMsg;
        recordReplyingTopMsg = replyToTopMsg;
    }

    public void requestAudioFocus(boolean request) {
        if (request) {
            if (!hasRecordAudioFocus && SharedConfig.pauseMusicOnRecord) {
                int result = NotificationsController.audioManager.requestAudioFocus(audioRecordFocusChangedListener, AudioManager.STREAM_MUSIC, AudioManager.AUDIOFOCUS_GAIN_TRANSIENT);
                if (result == AudioManager.AUDIOFOCUS_REQUEST_GRANTED) {
                    hasRecordAudioFocus = true;
                }
            }
        } else {
            if (hasRecordAudioFocus) {
                NotificationsController.audioManager.abandonAudioFocus(audioRecordFocusChangedListener);
                hasRecordAudioFocus = false;
            }
        }
    }

    public void startRecording(int currentAccount, long dialogId, MessageObject replyToMsg, MessageObject replyToTopMsg, int guid) {
        boolean paused = false;
        if (playingMessageObject != null && isPlayingMessage(playingMessageObject) && !isMessagePaused()) {
            paused = true;
        }

        requestAudioFocus(true);

        if (!NekoConfig.disableVibration.Bool()) {
            try {
                feedbackView.performHapticFeedback(HapticFeedbackConstants.KEYBOARD_TAP, HapticFeedbackConstants.FLAG_IGNORE_GLOBAL_SETTING);
            } catch (Exception ignore) {
            }
        }

        recordQueue.postRunnable(recordStartRunnable = () -> {
            if (audioRecorder != null) {
                AndroidUtilities.runOnUIThread(() -> {
                    recordStartRunnable = null;
                    NotificationCenter.getInstance(currentAccount).postNotificationName(NotificationCenter.recordStartError, guid);
                });
                return;
            }

            sendAfterDone = 0;
            recordingAudio = new TLRPC.TL_document();
            recordingGuid = guid;
            recordingAudio.file_reference = new byte[0];
            recordingAudio.dc_id = Integer.MIN_VALUE;
            recordingAudio.id = SharedConfig.getLastLocalId();
            recordingAudio.user_id = UserConfig.getInstance(currentAccount).getClientUserId();
            recordingAudio.mime_type = "audio/ogg";
            recordingAudio.file_reference = new byte[0];
            SharedConfig.saveConfig();

            recordingAudioFile = new File(FileLoader.getDirectory(FileLoader.MEDIA_DIR_CACHE), FileLoader.getAttachFileName(recordingAudio));

            try {
                if (startRecord(recordingAudioFile.getAbsolutePath(), NekoConfig.increaseVoiceMessageQuality.Bool() ? 48000 : 16000) == 0) {
                    AndroidUtilities.runOnUIThread(() -> {
                        recordStartRunnable = null;
                        NotificationCenter.getInstance(currentAccount).postNotificationName(NotificationCenter.recordStartError, guid);
                    });
                    return;
                }

                audioRecorder = new AudioRecord(MediaRecorder.AudioSource.DEFAULT, sampleRate, AudioFormat.CHANNEL_IN_MONO, AudioFormat.ENCODING_PCM_16BIT, recordBufferSize);
                recordStartTime = System.currentTimeMillis();
                recordTimeCount = 0;
                samplesCount = 0;
                recordDialogId = dialogId;
                recordingCurrentAccount = currentAccount;
                recordReplyingMsg = replyToMsg;
                recordReplyingTopMsg = replyToTopMsg;
                fileBuffer.rewind();

                audioRecorder.startRecording();
            } catch (Exception e) {
                FileLog.e(e);
                recordingAudio = null;
                stopRecord();
                recordingAudioFile.delete();
                recordingAudioFile = null;
                try {
                    audioRecorder.release();
                    audioRecorder = null;
                } catch (Exception e2) {
                    FileLog.e(e2);
                }

                AndroidUtilities.runOnUIThread(() -> {
                    recordStartRunnable = null;
                    NotificationCenter.getInstance(currentAccount).postNotificationName(NotificationCenter.recordStartError, guid);
                });
                return;
            }

            recordQueue.postRunnable(recordRunnable);
            AndroidUtilities.runOnUIThread(() -> {
                recordStartRunnable = null;
                NotificationCenter.getInstance(currentAccount).postNotificationName(NotificationCenter.recordStarted, guid, true);
            });
        }, paused ? 500 : 50);
    }

    public void generateWaveform(MessageObject messageObject) {
        final String id = messageObject.getId() + "_" + messageObject.getDialogId();
        final String path = FileLoader.getPathToMessage(messageObject.messageOwner).getAbsolutePath();
        if (generatingWaveform.containsKey(id)) {
            return;
        }
        generatingWaveform.put(id, messageObject);
        Utilities.globalQueue.postRunnable(() -> {
            final byte[] waveform = getWaveform(path);
            AndroidUtilities.runOnUIThread(() -> {
                MessageObject messageObject1 = generatingWaveform.remove(id);
                if (messageObject1 == null) {
                    return;
                }
                if (waveform != null && messageObject1.getDocument() != null) {
                    for (int a = 0; a < messageObject1.getDocument().attributes.size(); a++) {
                        TLRPC.DocumentAttribute attribute = messageObject1.getDocument().attributes.get(a);
                        if (attribute instanceof TLRPC.TL_documentAttributeAudio) {
                            attribute.waveform = waveform;
                            attribute.flags |= 4;
                            break;
                        }
                    }
                    TLRPC.TL_messages_messages messagesRes = new TLRPC.TL_messages_messages();
                    messagesRes.messages.add(messageObject1.messageOwner);
                    MessagesStorage.getInstance(messageObject1.currentAccount).putMessages(messagesRes, messageObject1.getDialogId(), -1, 0, false, messageObject.scheduled);
                    ArrayList<MessageObject> arrayList = new ArrayList<>();
                    arrayList.add(messageObject1);
                    NotificationCenter.getInstance(messageObject1.currentAccount).postNotificationName(NotificationCenter.replaceMessagesObjects, messageObject1.getDialogId(), arrayList);
                }
            });
        });
    }

    private void stopRecordingInternal(final int send, boolean notify, int scheduleDate) {
        if (send != 0) {
            final TLRPC.TL_document audioToSend = recordingAudio;
            final File recordingAudioFileToSend = recordingAudioFile;
            fileEncodingQueue.postRunnable(() -> {
                stopRecord();
                AndroidUtilities.runOnUIThread(() -> {
                    audioToSend.date = ConnectionsManager.getInstance(recordingCurrentAccount).getCurrentTime();
                    audioToSend.size = (int) recordingAudioFileToSend.length();
                    TLRPC.TL_documentAttributeAudio attributeAudio = new TLRPC.TL_documentAttributeAudio();
                    attributeAudio.voice = true;
                    attributeAudio.waveform = getWaveform2(recordSamples, recordSamples.length);
                    if (attributeAudio.waveform != null) {
                        attributeAudio.flags |= 4;
                    }
                    long duration = recordTimeCount;
                    attributeAudio.duration = (int) (recordTimeCount / 1000);
                    audioToSend.attributes.add(attributeAudio);
                    if (duration > 700) {
                        NotificationCenter.getInstance(recordingCurrentAccount).postNotificationName(NotificationCenter.beforeAudioDidSent, recordingGuid, send == 2 ? audioToSend : null, send == 2 ? recordingAudioFileToSend.getAbsolutePath() : null);
                        if (send == 1) {
                            SendMessagesHelper.getInstance(recordingCurrentAccount).sendMessage(audioToSend, null, recordingAudioFileToSend.getAbsolutePath(), recordDialogId, recordReplyingMsg, recordReplyingTopMsg, null, null, null, null, notify, scheduleDate, 0, null, null);
                        }
                        NotificationCenter.getInstance(recordingCurrentAccount).postNotificationName(NotificationCenter.audioDidSent, recordingGuid, send == 2 ? audioToSend : null, send == 2 ? recordingAudioFileToSend.getAbsolutePath() : null);
                    } else {
                        NotificationCenter.getInstance(recordingCurrentAccount).postNotificationName(NotificationCenter.audioRecordTooShort, recordingGuid, false, (int) duration);
                        recordingAudioFileToSend.delete();
                    }
                    requestAudioFocus(false);
                });
            });
        } else {
            if (recordingAudioFile != null) {
                recordingAudioFile.delete();
            }
            requestAudioFocus(false);
        }
        try {
            if (audioRecorder != null) {
                audioRecorder.release();
                audioRecorder = null;
            }
        } catch (Exception e) {
            FileLog.e(e);
        }
        recordingAudio = null;
        recordingAudioFile = null;
    }

    public void stopRecording(final int send, boolean notify, int scheduleDate) {
        if (recordStartRunnable != null) {
            recordQueue.cancelRunnable(recordStartRunnable);
            recordStartRunnable = null;
        }
        recordQueue.postRunnable(() -> {
            if (sendAfterDone == 3) {
                sendAfterDone = 0;
                stopRecordingInternal(send, notify, scheduleDate);
                return;
            }
            if (audioRecorder == null) {
                return;
            }
            try {
                sendAfterDone = send;
                sendAfterDoneNotify = notify;
                sendAfterDoneScheduleDate = scheduleDate;
                audioRecorder.stop();
            } catch (Exception e) {
                FileLog.e(e);
                if (recordingAudioFile != null) {
                    recordingAudioFile.delete();
                }
            }
            if (send == 0) {
                stopRecordingInternal(0, false, 0);
            }
            if (!NekoConfig.disableVibration.Bool()) {
                try {
                    feedbackView.performHapticFeedback(HapticFeedbackConstants.KEYBOARD_TAP, HapticFeedbackConstants.FLAG_IGNORE_GLOBAL_SETTING);
                } catch (Exception ignore) {

                }
            }
            AndroidUtilities.runOnUIThread(() -> NotificationCenter.getInstance(recordingCurrentAccount).postNotificationName(NotificationCenter.recordStopped, recordingGuid, send == 2 ? 1 : 0));
        });
    }

    private static class MediaLoader implements NotificationCenter.NotificationCenterDelegate {

        private AccountInstance currentAccount;
        private AlertDialog progressDialog;
        private ArrayList<MessageObject> messageObjects;
        private HashMap<String, MessageObject> loadingMessageObjects = new HashMap<>();
        private float finishedProgress;
        private boolean cancelled;
        private boolean finished;
        private int copiedFiles;
        private CountDownLatch waitingForFile;
        private MessagesStorage.IntCallback onFinishRunnable;
        private boolean isMusic;

        private final int notificationId;

        public MediaLoader(Context context, AccountInstance accountInstance, ArrayList<MessageObject> messages, MessagesStorage.IntCallback onFinish) {
            currentAccount = accountInstance;
            messageObjects = messages;
            onFinishRunnable = onFinish;
            isMusic = messages.get(0).isMusic();
            currentAccount.getNotificationCenter().addObserver(this, NotificationCenter.fileLoaded);
            currentAccount.getNotificationCenter().addObserver(this, NotificationCenter.fileLoadProgressChanged);
            currentAccount.getNotificationCenter().addObserver(this, NotificationCenter.fileLoadFailed);
            notificationId = SaveToDownloadReceiver.createNotificationId();
        }

        public void start(Context context) {
            AndroidUtilities.runOnUIThread(() -> {
                if (!finished) {
                    SaveToDownloadReceiver.showNotification(context, notificationId, messageObjects.size(), () -> cancelled = true);
                }
            }, 250);

            new Thread(() -> {
                try {
                    if (Build.VERSION.SDK_INT >= 29) {
                        for (int b = 0, N = messageObjects.size(); b < N; b++) {
                            MessageObject message = messageObjects.get(b);
                            String path = message.messageOwner.attachPath;
                            String name = message.getDocumentName();
                            if (path != null && path.length() > 0) {
                                File temp = new File(path);
                                if (!temp.exists()) {
                                    path = null;
                                }
                            }
                            if (path == null || path.length() == 0) {
                                path = FileLoader.getPathToMessage(message.messageOwner).toString();
                            }
                            File sourceFile = new File(path);
                            if (!sourceFile.exists()) {
                                waitingForFile = new CountDownLatch(1);
                                addMessageToLoad(message);
                                waitingForFile.await();
                            }
                            if (cancelled) {
                                break;
                            }
                            if (sourceFile.exists()) {
                                saveFileInternal(isMusic ? 3 : 2, sourceFile, name);
                                copiedFiles++;
                            }
                        }
                    } else {
                        File dir;
                        if (isMusic) {
                            dir = Environment.getExternalStoragePublicDirectory(Environment.DIRECTORY_MUSIC);
                        } else {
                            dir = Environment.getExternalStoragePublicDirectory(Environment.DIRECTORY_DOWNLOADS);
                        }
                        dir.mkdir();
                        for (int b = 0, N = messageObjects.size(); b < N; b++) {
                            MessageObject message = messageObjects.get(b);
                            String name = message.getDocumentName();
                            File destFile = new File(dir, name);
                            if (destFile.exists()) {
                                int idx = name.lastIndexOf('.');
                                for (int a = 0; a < 10; a++) {
                                    String newName;
                                    if (idx != -1) {
                                        newName = name.substring(0, idx) + "(" + (a + 1) + ")" + name.substring(idx);
                                    } else {
                                        newName = name + "(" + (a + 1) + ")";
                                    }
                                    destFile = new File(dir, newName);
                                    if (!destFile.exists()) {
                                        break;
                                    }
                                }
                            }
                            if (!destFile.exists()) {
                                destFile.createNewFile();
                            }
                            String path = message.messageOwner.attachPath;
                            if (path != null && path.length() > 0) {
                                File temp = new File(path);
                                if (!temp.exists()) {
                                    path = null;
                                }
                            }
                            if (path == null || path.length() == 0) {
                                path = FileLoader.getPathToMessage(message.messageOwner).toString();
                            }
                            File sourceFile = new File(path);
                            if (!sourceFile.exists()) {
                                waitingForFile = new CountDownLatch(1);
                                addMessageToLoad(message);
                                waitingForFile.await();
                            }
                            if (sourceFile.exists()) {
                                copyFile(sourceFile, destFile, message.getMimeType());
                                copiedFiles++;
                            }
                        }
                    }
                    checkIfFinished();
                } catch (Exception e) {
                    FileLog.e(e);
                }

            }).start();
        }

        private void checkIfFinished() {
            if (!loadingMessageObjects.isEmpty()) {
                return;
            }
            AndroidUtilities.runOnUIThread(() -> {
                try {
                    SaveToDownloadReceiver.cancelNotification(notificationId);
                    finished = true;
                    if (onFinishRunnable != null) {
                        AndroidUtilities.runOnUIThread(() -> onFinishRunnable.run(copiedFiles));
                    }
                } catch (Exception e) {
                    FileLog.e(e);
                }
                currentAccount.getNotificationCenter().removeObserver(this, NotificationCenter.fileLoaded);
                currentAccount.getNotificationCenter().removeObserver(this, NotificationCenter.fileLoadProgressChanged);
                currentAccount.getNotificationCenter().removeObserver(this, NotificationCenter.fileLoadFailed);
            });
        }

        private void addMessageToLoad(MessageObject messageObject) {
            AndroidUtilities.runOnUIThread(() -> {
                TLRPC.Document document = messageObject.getDocument();
                if (document == null) {
                    return;
                }
                String fileName = FileLoader.getAttachFileName(document);
                loadingMessageObjects.put(fileName, messageObject);
                currentAccount.getFileLoader().loadFile(document, messageObject, 1, 0);
            });
        }

        private boolean copyFile(File sourceFile, File destFile, String mime) {
            if (AndroidUtilities.isInternalUri(Uri.fromFile(sourceFile))) {
                return false;
            }
            try (FileInputStream inputStream = new FileInputStream(sourceFile); FileChannel source = inputStream.getChannel(); FileChannel destination = new FileOutputStream(destFile).getChannel()) {
                long size = source.size();
                try {
                    @SuppressLint("DiscouragedPrivateApi") Method getInt = FileDescriptor.class.getDeclaredMethod("getInt$");
                    int fdint = (Integer) getInt.invoke(inputStream.getFD());
                    if (AndroidUtilities.isInternalUri(fdint)) {
                        AndroidUtilities.runOnUIThread(() -> SaveToDownloadReceiver.cancelNotification(notificationId));
                        return false;
                    }
                } catch (Throwable e) {
                    FileLog.e(e);
                }
                long lastProgress = 0;
                for (long a = 0; a < size; a += 4096) {
                    if (cancelled) {
                        break;
                    }
                    destination.transferFrom(source, a, Math.min(4096, size - a));
                    if (a + 4096 >= size || lastProgress <= SystemClock.elapsedRealtime() - 500) {
                        lastProgress = SystemClock.elapsedRealtime();
                        final int progress = (int) (finishedProgress + 100.0f / messageObjects.size() * a / size);
                        AndroidUtilities.runOnUIThread(() -> SaveToDownloadReceiver.updateNotification(notificationId, progress));
                    }
                }
                if (!cancelled) {
                    if (isMusic) {
                        AndroidUtilities.addMediaToGallery(destFile);
                    } else {
                        DownloadManager downloadManager = (DownloadManager) ApplicationLoader.applicationContext.getSystemService(Context.DOWNLOAD_SERVICE);
                        String mimeType = mime;
                        if (TextUtils.isEmpty(mimeType)) {
                            MimeTypeMap myMime = MimeTypeMap.getSingleton();
                            String name = destFile.getName();
                            int idx = name.lastIndexOf('.');
                            if (idx != -1) {
                                String ext = name.substring(idx + 1);
                                mimeType = myMime.getMimeTypeFromExtension(ext.toLowerCase());
                                if (TextUtils.isEmpty(mimeType)) {
                                    mimeType = "text/plain";
                                }
                            } else {
                                mimeType = "text/plain";
                            }
                        }
                        downloadManager.addCompletedDownload(destFile.getName(), destFile.getName(), false, mimeType, destFile.getAbsolutePath(), destFile.length(), true);
                    }
                    finishedProgress += 100.0f / messageObjects.size();
                    final int progress = (int) (finishedProgress);
<<<<<<< HEAD
                    AndroidUtilities.runOnUIThread(() -> SaveToDownloadReceiver.updateNotification(notificationId, progress));
                    copiedFiles++;
=======
                    AndroidUtilities.runOnUIThread(() -> {
                        try {
                            progressDialog.setProgress(progress);
                        } catch (Exception e) {
                            FileLog.e(e);
                        }
                    });
>>>>>>> 3b4919a5
                    return true;
                }
            } catch (Exception e) {
                FileLog.e(e);
            }
            destFile.delete();
            return false;
        }

        @Override
        public void didReceivedNotification(int id, int account, Object... args) {
            if (id == NotificationCenter.fileLoaded || id == NotificationCenter.fileLoadFailed) {
                String fileName = (String) args[0];
                if (loadingMessageObjects.remove(fileName) != null) {
                    waitingForFile.countDown();
                }
            } else if (id == NotificationCenter.fileLoadProgressChanged) {
                String fileName = (String) args[0];
                if (loadingMessageObjects.containsKey(fileName)) {
                    Long loadedSize = (Long) args[1];
                    Long totalSize = (Long) args[2];
                    float loadProgress = loadedSize / (float) totalSize;
                    final int progress = (int) (finishedProgress + loadProgress / messageObjects.size() * 100);
                    AndroidUtilities.runOnUIThread(() -> SaveToDownloadReceiver.updateNotification(notificationId, progress));
                }
            }
        }
    }

    public static void saveFilesFromMessages(Context context, AccountInstance accountInstance, ArrayList<MessageObject> messageObjects, final MessagesStorage.IntCallback onSaved) {
        if (messageObjects == null || messageObjects.isEmpty()) {
            return;
        }
        new MediaLoader(context, accountInstance, messageObjects, onSaved).start(context);
    }

    public static void saveFile(String fullPath, Context context, final int type, final String name, final String mime) {
        saveFile(fullPath, context, type, name, mime, null);
    }

    public static void saveFile(String fullPath, Context context, final int type, final String name, final String mime, final Runnable onSaved) {
        if (fullPath == null || context == null) {
            return;
        }

        File file = null;
        if (!TextUtils.isEmpty(fullPath)) {
            file = new File(fullPath);
            if (!file.exists()) {
                file = null;
            }
        }

        if (file == null) {
            return;
        }

        final File sourceFile = file;
        final boolean[] cancelled = new boolean[]{false};
        if (sourceFile.exists()) {

            int notificationId = SaveToDownloadReceiver.createNotificationId();
            final boolean[] finished = new boolean[1];
            if (context != null && type != 0) {
                try {
                    AndroidUtilities.runOnUIThread(() -> {
                        if (!finished[0]) {
                            SaveToDownloadReceiver.showNotification(context, notificationId, 1, () -> cancelled[0] = true);
                        }
                    }, 250);
                } catch (Exception e) {
                    FileLog.e(e);
                }
            }

            new Thread(() -> {
                try {

                    boolean result = true;
                    final String folderName = NekoConfig.customSavePath.String();
                    if (Build.VERSION.SDK_INT >= 29) {
                        result = saveFileInternal(type, sourceFile, null);
                    } else {
                        File destFile;
                        if (type == 0) {
                            destFile = new File(Environment.getExternalStoragePublicDirectory(Environment.DIRECTORY_PICTURES), folderName);
                            destFile.mkdirs();
                            destFile = new File(destFile, AndroidUtilities.generateFileName(0, FileLoader.getFileExtension(sourceFile)));
                        } else if (type == 1) {
                            destFile = new File(Environment.getExternalStoragePublicDirectory(Environment.DIRECTORY_MOVIES), folderName);
                            destFile.mkdirs();
                            destFile = new File(destFile, AndroidUtilities.generateFileName(1, FileLoader.getFileExtension(sourceFile)));
                        } else {
                            File dir;
                            if (type == 2) {
                                dir = Environment.getExternalStoragePublicDirectory(Environment.DIRECTORY_DOWNLOADS);
                            } else {
                                dir = Environment.getExternalStoragePublicDirectory(Environment.DIRECTORY_MUSIC);
                            }
                            dir = new File(dir, folderName);
                            dir.mkdirs();
                            destFile = new File(dir, name);
                            if (destFile.exists()) {
                                int idx = name.lastIndexOf('.');
                                for (int a = 0; a < 10; a++) {
                                    String newName;
                                    if (idx != -1) {
                                        newName = name.substring(0, idx) + "(" + (a + 1) + ")" + name.substring(idx);
                                    } else {
                                        newName = name + "(" + (a + 1) + ")";
                                    }
                                    destFile = new File(dir, newName);
                                    if (!destFile.exists()) {
                                        break;
                                    }
                                }
                            }
                        }
                        if (!destFile.exists()) {
                            destFile.createNewFile();
                        }
                        long lastProgress = System.currentTimeMillis() - 500;
                        try (FileInputStream inputStream = new FileInputStream(sourceFile); FileChannel source = inputStream.getChannel(); FileChannel destination = new FileOutputStream(destFile).getChannel()) {
                            long size = source.size();
                            try {
                                @SuppressLint("DiscouragedPrivateApi") Method getInt = FileDescriptor.class.getDeclaredMethod("getInt$");
                                int fdint = (Integer) getInt.invoke(inputStream.getFD());
                                if (AndroidUtilities.isInternalUri(fdint)) {
                                    AndroidUtilities.runOnUIThread(() -> SaveToDownloadReceiver.cancelNotification(notificationId));
                                    return;
                                }
                            } catch (Throwable e) {
                                FileLog.e(e);
                            }
                            for (long a = 0; a < size; a += 4096) {
                                if (cancelled[0]) {
                                    break;
                                }
                                destination.transferFrom(source, a, Math.min(4096, size - a));
                                //if (finalProgress != null) {
                                    if (lastProgress <= System.currentTimeMillis() - 500) {
                                        lastProgress = System.currentTimeMillis();
                                        final int progress = (int) ((float) a / (float) size * 100);
                                        AndroidUtilities.runOnUIThread(() -> SaveToDownloadReceiver.updateNotification(notificationId, progress));
                                    }
                                //}
                            }
                        } catch (Exception e) {
                            FileLog.e(e);
                            result = false;
                        }
                        if (cancelled[0]) {
                            destFile.delete();
                            result = false;
                        }
                        if (result) {
                            if (type == 2) {
                                DownloadManager downloadManager = (DownloadManager) ApplicationLoader.applicationContext.getSystemService(Context.DOWNLOAD_SERVICE);
                                downloadManager.addCompletedDownload(destFile.getName(), destFile.getName(), false, mime, destFile.getAbsolutePath(), destFile.length(), true);
                            } else {
                                AndroidUtilities.addMediaToGallery(destFile.getAbsoluteFile());
                            }
                        }
                    }
                    if (result && onSaved != null) {
                        AndroidUtilities.runOnUIThread(onSaved);
                    }
                } catch (Exception e) {
                    FileLog.e(e);
                }
                //if (finalProgress != null) {
                    AndroidUtilities.runOnUIThread(() -> {
                        try {
                            SaveToDownloadReceiver.cancelNotification(notificationId);
                            finished[0] = true;
                        } catch (Exception e) {
                            FileLog.e(e);
                        }
                    });
                //}
            }).start();
        }
    }

    @RequiresApi(api = Build.VERSION_CODES.Q)
    private static boolean saveFileInternal(int type, File sourceFile, String filename) {
        try {
            int selectedType = type;
            ContentValues contentValues = new ContentValues();
            String extension = MimeTypeMap.getFileExtensionFromUrl(sourceFile.getAbsolutePath());
            String mimeType = null;
            if (extension != null) {
                mimeType = MimeTypeMap.getSingleton().getMimeTypeFromExtension(extension);
            }
            Uri uriToInsert = null;
            if ((type == 0 || type == 1) && mimeType != null) {
                if (mimeType.startsWith("image")) {
                    selectedType = 0;
                }
                if (mimeType.startsWith("video")) {
                    selectedType = 1;
                }
            }
            final String folderName = NekoConfig.customSavePath.String();
            if (selectedType == 0) {
                if (filename == null) {
                    filename = AndroidUtilities.generateFileName(0, extension);
                }
                uriToInsert = MediaStore.Images.Media.getContentUri(MediaStore.VOLUME_EXTERNAL_PRIMARY);
                File dirDest = new File(Environment.DIRECTORY_PICTURES, folderName);
                contentValues.put(MediaStore.MediaColumns.RELATIVE_PATH, dirDest + File.separator);
                contentValues.put(MediaStore.Images.Media.DISPLAY_NAME, filename);
                contentValues.put(MediaStore.Images.Media.MIME_TYPE, mimeType);
            } else if (selectedType == 1) {
                if (filename == null) {
                    filename = AndroidUtilities.generateFileName(1, extension);
                }
                File dirDest = new File(Environment.DIRECTORY_MOVIES, folderName);
                contentValues.put(MediaStore.MediaColumns.RELATIVE_PATH, dirDest + File.separator);
                uriToInsert = MediaStore.Video.Media.getContentUri(MediaStore.VOLUME_EXTERNAL_PRIMARY);
                contentValues.put(MediaStore.Video.Media.DISPLAY_NAME, filename);
            } else if (selectedType == 2) {
                if (filename == null) {
                    filename = sourceFile.getName();
                }
                File dirDest = new File(Environment.DIRECTORY_DOWNLOADS, folderName);
                contentValues.put(MediaStore.MediaColumns.RELATIVE_PATH, dirDest + File.separator);
                uriToInsert = MediaStore.Downloads.getContentUri(MediaStore.VOLUME_EXTERNAL_PRIMARY);
                contentValues.put(MediaStore.Downloads.DISPLAY_NAME, filename);
            } else {
                if (filename == null) {
                    filename = sourceFile.getName();
                }
                File dirDest = new File(Environment.DIRECTORY_MUSIC, folderName);
                contentValues.put(MediaStore.MediaColumns.RELATIVE_PATH, dirDest + File.separator);
                uriToInsert = MediaStore.Audio.Media.getContentUri(MediaStore.VOLUME_EXTERNAL_PRIMARY);
                contentValues.put(MediaStore.Audio.Media.DISPLAY_NAME, filename);
            }

            contentValues.put(MediaStore.MediaColumns.MIME_TYPE, mimeType);

            Uri dstUri = ApplicationLoader.applicationContext.getContentResolver().insert(uriToInsert, contentValues);
            if (dstUri != null) {
                FileInputStream fileInputStream = new FileInputStream(sourceFile);
                OutputStream outputStream = ApplicationLoader.applicationContext.getContentResolver().openOutputStream(dstUri);
                AndroidUtilities.copyFile(fileInputStream, outputStream);
                fileInputStream.close();
            }
            return true;
        } catch (Exception e) {
            FileLog.e(e);
            return false;
        }
    }

    public static String getStickerExt(Uri uri) {
        InputStream inputStream = null;
        try {
            try {
                inputStream = ApplicationLoader.applicationContext.getContentResolver().openInputStream(uri);
            } catch (Exception e) {
                inputStream = null;
            }
            if (inputStream == null) {
                File file = new File(uri.getPath());
                if (file.exists()) {
                    inputStream = new FileInputStream(file);
                }
            }

            byte[] header = new byte[12];
            if (inputStream.read(header, 0, 12) == 12) {
                if (header[0] == (byte) 0x89 && header[1] == (byte) 0x50 && header[2] == (byte) 0x4E && header[3] == (byte) 0x47 && header[4] == (byte) 0x0D && header[5] == (byte) 0x0A && header[6] == (byte) 0x1A && header[7] == (byte) 0x0A) {
                    return "png";
                }
                if (header[0] == 0x1f && header[1] == (byte) 0x8b) {
                    return "tgs";
                }
                String str = new String(header);
                if (str != null) {
                    str = str.toLowerCase();
                    if (str.startsWith("riff") && str.endsWith("webp")) {
                        return "webp";
                    }
                }
            }
        } catch (Exception e) {
            FileLog.e(e);
        } finally {
            try {
                if (inputStream != null) {
                    inputStream.close();
                }
            } catch (Exception e2) {
                FileLog.e(e2);
            }
        }
        return null;
    }

    public static boolean isWebp(Uri uri) {
        InputStream inputStream = null;
        try {
            inputStream = ApplicationLoader.applicationContext.getContentResolver().openInputStream(uri);
            byte[] header = new byte[12];
            if (inputStream.read(header, 0, 12) == 12) {
                String str = new String(header);
                str = str.toLowerCase();
                if (str.startsWith("riff") && str.endsWith("webp")) {
                    return true;
                }
            }
        } catch (Exception e) {
            FileLog.e(e);
        } finally {
            try {
                if (inputStream != null) {
                    inputStream.close();
                }
            } catch (Exception e2) {
                FileLog.e(e2);
            }
        }
        return false;
    }

    public static boolean isGif(Uri uri) {
        InputStream inputStream = null;
        try {
            inputStream = ApplicationLoader.applicationContext.getContentResolver().openInputStream(uri);
            byte[] header = new byte[3];
            if (inputStream.read(header, 0, 3) == 3) {
                String str = new String(header);
                if (str.equalsIgnoreCase("gif")) {
                    return true;
                }
            }
        } catch (Exception e) {
            FileLog.e(e);
        } finally {
            try {
                if (inputStream != null) {
                    inputStream.close();
                }
            } catch (Exception e2) {
                FileLog.e(e2);
            }
        }
        return false;
    }

    public static String getFileName(Uri uri) {
        if (uri == null) {
            return "";
        }
        try {
            String result = null;
            if (uri.getScheme().equals("content")) {
                try (Cursor cursor = ApplicationLoader.applicationContext.getContentResolver().query(uri, new String[]{OpenableColumns.DISPLAY_NAME}, null, null, null)) {
                    if (cursor.moveToFirst()) {
                        result = cursor.getString(cursor.getColumnIndex(OpenableColumns.DISPLAY_NAME));
                    }
                } catch (Exception e) {
                    FileLog.e(e);
                }
            }
            if (result == null) {
                result = uri.getPath();
                int cut = result.lastIndexOf('/');
                if (cut != -1) {
                    result = result.substring(cut + 1);
                }
            }
            return result;
        } catch (Exception e) {
            FileLog.e(e);
        }
        return "";
    }

    public static String copyFileToCache(Uri uri, String ext) {
        return copyFileToCache(uri, ext, -1);
    }

    @SuppressLint("DiscouragedPrivateApi")
    public static String copyFileToCache(Uri uri, String ext, long sizeLimit) {
        InputStream inputStream = null;
        FileOutputStream output = null;
        int totalLen = 0;
        File f = null;
        try {
            String name = FileLoader.fixFileName(getFileName(uri));
            if (name == null) {
                int id = SharedConfig.getLastLocalId();
                SharedConfig.saveConfig();
                name = String.format(Locale.US, "%d.%s", id, ext);
            }
            f = AndroidUtilities.getSharingDirectory();
            f.mkdirs();
            f = new File(f, name);
            if (AndroidUtilities.isInternalUri(Uri.fromFile(f))) {
                return null;
            }
            inputStream = ApplicationLoader.applicationContext.getContentResolver().openInputStream(uri);
            if (inputStream instanceof FileInputStream) {
                FileInputStream fileInputStream = (FileInputStream) inputStream;
                try {
                    Method getInt = FileDescriptor.class.getDeclaredMethod("getInt$");
                    int fdint = (Integer) getInt.invoke(fileInputStream.getFD());
                    if (AndroidUtilities.isInternalUri(fdint)) {
                        return null;
                    }
                } catch (Throwable e) {
                    FileLog.e(e);
                }
            }
            output = new FileOutputStream(f);
            byte[] buffer = new byte[1024 * 20];
            int len;
            while ((len = inputStream.read(buffer)) != -1) {
                output.write(buffer, 0, len);
                totalLen += len;
                if (sizeLimit > 0 && totalLen > sizeLimit) {
                    return null;
                }
            }
            return f.getAbsolutePath();
        } catch (Exception e) {
            FileLog.e(e);
        } finally {
            try {
                if (inputStream != null) {
                    inputStream.close();
                }
            } catch (Exception e2) {
                FileLog.e(e2);
            }
            try {
                if (output != null) {
                    output.close();
                }
            } catch (Exception e2) {
                FileLog.e(e2);
            }
            if (sizeLimit > 0 && totalLen > sizeLimit) {
                f.delete();
            }
        }
        return null;
    }

    public static void loadGalleryPhotosAlbums(final int guid) {
        Thread thread = new Thread(() -> {
            final ArrayList<AlbumEntry> mediaAlbumsSorted = new ArrayList<>();
            final ArrayList<AlbumEntry> photoAlbumsSorted = new ArrayList<>();
            SparseArray<AlbumEntry> mediaAlbums = new SparseArray<>();
            SparseArray<AlbumEntry> photoAlbums = new SparseArray<>();
            AlbumEntry allPhotosAlbum = null;
            AlbumEntry allVideosAlbum = null;
            AlbumEntry allMediaAlbum = null;
            String cameraFolder = null;
            try {
                cameraFolder = Environment.getExternalStoragePublicDirectory(Environment.DIRECTORY_DCIM).getAbsolutePath() + "/" + "Camera/";
            } catch (Exception e) {
                FileLog.e(e);
            }
            Integer mediaCameraAlbumId = null;
            Integer photoCameraAlbumId = null;

            Cursor cursor = null;
            try {
                if (Build.VERSION.SDK_INT < 23 || ApplicationLoader.applicationContext.checkSelfPermission(Manifest.permission.READ_EXTERNAL_STORAGE) == PackageManager.PERMISSION_GRANTED) {
                    cursor = MediaStore.Images.Media.query(ApplicationLoader.applicationContext.getContentResolver(), MediaStore.Images.Media.EXTERNAL_CONTENT_URI, projectionPhotos, null, null, (Build.VERSION.SDK_INT > 28 ? MediaStore.Images.Media.DATE_MODIFIED : MediaStore.Images.Media.DATE_TAKEN) + " DESC");
                    if (cursor != null) {
                        int imageIdColumn = cursor.getColumnIndex(MediaStore.Images.Media._ID);
                        int bucketIdColumn = cursor.getColumnIndex(MediaStore.Images.Media.BUCKET_ID);
                        int bucketNameColumn = cursor.getColumnIndex(MediaStore.Images.Media.BUCKET_DISPLAY_NAME);
                        int dataColumn = cursor.getColumnIndex(MediaStore.Images.Media.DATA);
                        int dateColumn = cursor.getColumnIndex(Build.VERSION.SDK_INT > 28 ? MediaStore.Images.Media.DATE_MODIFIED : MediaStore.Images.Media.DATE_TAKEN);
                        int orientationColumn = cursor.getColumnIndex(MediaStore.Images.Media.ORIENTATION);
                        int widthColumn = cursor.getColumnIndex(MediaStore.Images.Media.WIDTH);
                        int heightColumn = cursor.getColumnIndex(MediaStore.Images.Media.HEIGHT);
                        int sizeColumn = cursor.getColumnIndex(MediaStore.Images.Media.SIZE);

                        while (cursor.moveToNext()) {
                            String path = cursor.getString(dataColumn);
                            if (TextUtils.isEmpty(path)) {
                                continue;
                            }

                            int imageId = cursor.getInt(imageIdColumn);
                            int bucketId = cursor.getInt(bucketIdColumn);
                            String bucketName = cursor.getString(bucketNameColumn);
                            long dateTaken = cursor.getLong(dateColumn);
                            int orientation = cursor.getInt(orientationColumn);
                            int width = cursor.getInt(widthColumn);
                            int height = cursor.getInt(heightColumn);
                            long size = cursor.getLong(sizeColumn);

                            PhotoEntry photoEntry = new PhotoEntry(bucketId, imageId, dateTaken, path, orientation, false, width, height, size);

                            if (allPhotosAlbum == null) {
                                allPhotosAlbum = new AlbumEntry(0, LocaleController.getString("AllPhotos", R.string.AllPhotos), photoEntry);
                                photoAlbumsSorted.add(0, allPhotosAlbum);
                            }
                            if (allMediaAlbum == null) {
                                allMediaAlbum = new AlbumEntry(0, LocaleController.getString("AllMedia", R.string.AllMedia), photoEntry);
                                mediaAlbumsSorted.add(0, allMediaAlbum);
                            }
                            allPhotosAlbum.addPhoto(photoEntry);
                            allMediaAlbum.addPhoto(photoEntry);

                            AlbumEntry albumEntry = mediaAlbums.get(bucketId);
                            if (albumEntry == null) {
                                albumEntry = new AlbumEntry(bucketId, bucketName, photoEntry);
                                mediaAlbums.put(bucketId, albumEntry);
                                if (mediaCameraAlbumId == null && cameraFolder != null && path != null && path.startsWith(cameraFolder)) {
                                    mediaAlbumsSorted.add(0, albumEntry);
                                    mediaCameraAlbumId = bucketId;
                                } else {
                                    mediaAlbumsSorted.add(albumEntry);
                                }
                            }
                            albumEntry.addPhoto(photoEntry);

                            albumEntry = photoAlbums.get(bucketId);
                            if (albumEntry == null) {
                                albumEntry = new AlbumEntry(bucketId, bucketName, photoEntry);
                                photoAlbums.put(bucketId, albumEntry);
                                if (photoCameraAlbumId == null && cameraFolder != null && path != null && path.startsWith(cameraFolder)) {
                                    photoAlbumsSorted.add(0, albumEntry);
                                    photoCameraAlbumId = bucketId;
                                } else {
                                    photoAlbumsSorted.add(albumEntry);
                                }
                            }
                            albumEntry.addPhoto(photoEntry);
                        }
                    }
                }
            } catch (Throwable e) {
                FileLog.e(e);
            } finally {
                if (cursor != null) {
                    try {
                        cursor.close();
                    } catch (Exception e) {
                        FileLog.e(e);
                    }
                }
            }

            try {
                if (Build.VERSION.SDK_INT < 23 || ApplicationLoader.applicationContext.checkSelfPermission(Manifest.permission.READ_EXTERNAL_STORAGE) == PackageManager.PERMISSION_GRANTED) {
                    cursor = MediaStore.Images.Media.query(ApplicationLoader.applicationContext.getContentResolver(), MediaStore.Video.Media.EXTERNAL_CONTENT_URI, projectionVideo, null, null, (Build.VERSION.SDK_INT > 28 ? MediaStore.Video.Media.DATE_MODIFIED : MediaStore.Video.Media.DATE_TAKEN) + " DESC");
                    if (cursor != null) {
                        int imageIdColumn = cursor.getColumnIndex(MediaStore.Video.Media._ID);
                        int bucketIdColumn = cursor.getColumnIndex(MediaStore.Video.Media.BUCKET_ID);
                        int bucketNameColumn = cursor.getColumnIndex(MediaStore.Video.Media.BUCKET_DISPLAY_NAME);
                        int dataColumn = cursor.getColumnIndex(MediaStore.Video.Media.DATA);
                        int dateColumn = cursor.getColumnIndex(Build.VERSION.SDK_INT > 28 ? MediaStore.Video.Media.DATE_MODIFIED : MediaStore.Video.Media.DATE_TAKEN);
                        int durationColumn = cursor.getColumnIndex(MediaStore.Video.Media.DURATION);
                        int widthColumn = cursor.getColumnIndex(MediaStore.Video.Media.WIDTH);
                        int heightColumn = cursor.getColumnIndex(MediaStore.Video.Media.HEIGHT);
                        int sizeColumn = cursor.getColumnIndex(MediaStore.Video.Media.SIZE);

                        while (cursor.moveToNext()) {
                            String path = cursor.getString(dataColumn);
                            if (TextUtils.isEmpty(path)) {
                                continue;
                            }

                            int imageId = cursor.getInt(imageIdColumn);
                            int bucketId = cursor.getInt(bucketIdColumn);
                            String bucketName = cursor.getString(bucketNameColumn);
                            long dateTaken = cursor.getLong(dateColumn);
                            long duration = cursor.getLong(durationColumn);
                            int width = cursor.getInt(widthColumn);
                            int height = cursor.getInt(heightColumn);
                            long size = cursor.getLong(sizeColumn);

                            PhotoEntry photoEntry = new PhotoEntry(bucketId, imageId, dateTaken, path, (int) (duration / 1000), true, width, height, size);

                            if (allVideosAlbum == null) {
                                allVideosAlbum = new AlbumEntry(0, LocaleController.getString("AllVideos", R.string.AllVideos), photoEntry);
                                allVideosAlbum.videoOnly = true;
                                int index = 0;
                                if (allMediaAlbum != null) {
                                    index++;
                                }
                                if (allPhotosAlbum != null) {
                                    index++;
                                }
                                mediaAlbumsSorted.add(index, allVideosAlbum);
                            }
                            if (allMediaAlbum == null) {
                                allMediaAlbum = new AlbumEntry(0, LocaleController.getString("AllMedia", R.string.AllMedia), photoEntry);
                                mediaAlbumsSorted.add(0, allMediaAlbum);
                            }
                            allVideosAlbum.addPhoto(photoEntry);
                            allMediaAlbum.addPhoto(photoEntry);

                            AlbumEntry albumEntry = mediaAlbums.get(bucketId);
                            if (albumEntry == null) {
                                albumEntry = new AlbumEntry(bucketId, bucketName, photoEntry);
                                mediaAlbums.put(bucketId, albumEntry);
                                if (mediaCameraAlbumId == null && cameraFolder != null && path != null && path.startsWith(cameraFolder)) {
                                    mediaAlbumsSorted.add(0, albumEntry);
                                    mediaCameraAlbumId = bucketId;
                                } else {
                                    mediaAlbumsSorted.add(albumEntry);
                                }
                            }

                            albumEntry.addPhoto(photoEntry);
                        }
                    }
                }
            } catch (Throwable e) {
                FileLog.e(e);
            } finally {
                if (cursor != null) {
                    try {
                        cursor.close();
                    } catch (Exception e) {
                        FileLog.e(e);
                    }
                }
            }
            for (int a = 0; a < mediaAlbumsSorted.size(); a++) {
                Collections.sort(mediaAlbumsSorted.get(a).photos, (o1, o2) -> {
                    if (o1.dateTaken < o2.dateTaken) {
                        return 1;
                    } else if (o1.dateTaken > o2.dateTaken) {
                        return -1;
                    }
                    return 0;
                });
            }
            broadcastNewPhotos(guid, mediaAlbumsSorted, photoAlbumsSorted, mediaCameraAlbumId, allMediaAlbum, allPhotosAlbum, allVideosAlbum, 0);
        });
        thread.setPriority(Thread.MIN_PRIORITY);
        thread.start();
    }

    private static void broadcastNewPhotos(final int guid, final ArrayList<AlbumEntry> mediaAlbumsSorted, final ArrayList<AlbumEntry> photoAlbumsSorted, final Integer cameraAlbumIdFinal, final AlbumEntry allMediaAlbumFinal, final AlbumEntry allPhotosAlbumFinal, final AlbumEntry allVideosAlbumFinal, int delay) {
        if (broadcastPhotosRunnable != null) {
            AndroidUtilities.cancelRunOnUIThread(broadcastPhotosRunnable);
        }
        AndroidUtilities.runOnUIThread(broadcastPhotosRunnable = () -> {
            if (PhotoViewer.getInstance().isVisible()) {
                broadcastNewPhotos(guid, mediaAlbumsSorted, photoAlbumsSorted, cameraAlbumIdFinal, allMediaAlbumFinal, allPhotosAlbumFinal, allVideosAlbumFinal, 1000);
                return;
            }
            allMediaAlbums = mediaAlbumsSorted;
            allPhotoAlbums = photoAlbumsSorted;
            broadcastPhotosRunnable = null;
            allPhotosAlbumEntry = allPhotosAlbumFinal;
            allMediaAlbumEntry = allMediaAlbumFinal;
            allVideosAlbumEntry = allVideosAlbumFinal;
            NotificationCenter.getGlobalInstance().postNotificationName(NotificationCenter.albumsDidLoad, guid, mediaAlbumsSorted, photoAlbumsSorted, cameraAlbumIdFinal);
        }, delay);
    }

    public void scheduleVideoConvert(MessageObject messageObject) {
        scheduleVideoConvert(messageObject, false);
    }

    public boolean scheduleVideoConvert(MessageObject messageObject, boolean isEmpty) {
        if (messageObject == null || messageObject.videoEditedInfo == null) {
            return false;
        }
        if (isEmpty && !videoConvertQueue.isEmpty()) {
            return false;
        } else if (isEmpty) {
            new File(messageObject.messageOwner.attachPath).delete();
        }
        videoConvertQueue.add(new VideoConvertMessage(messageObject, messageObject.videoEditedInfo));
        if (videoConvertQueue.size() == 1) {
            startVideoConvertFromQueue();
        }
        return true;
    }

    public void cancelVideoConvert(MessageObject messageObject) {
        if (messageObject != null) {
            if (!videoConvertQueue.isEmpty()) {
                for (int a = 0; a < videoConvertQueue.size(); a++) {
                    VideoConvertMessage videoConvertMessage = videoConvertQueue.get(a);
                    MessageObject object = videoConvertMessage.messageObject;
                    if (object.equals(messageObject) && object.currentAccount == messageObject.currentAccount) {
                        if (a == 0) {
                            synchronized (videoConvertSync) {
                                videoConvertMessage.videoEditedInfo.canceled = true;
                            }
                        } else {
                            videoConvertQueue.remove(a);
                        }
                        break;
                    }
                }
            }
        }
    }

    private boolean startVideoConvertFromQueue() {
        if (!videoConvertQueue.isEmpty()) {
            VideoConvertMessage videoConvertMessage = videoConvertQueue.get(0);
            MessageObject messageObject = videoConvertMessage.messageObject;
            VideoEditedInfo videoEditedInfo = videoConvertMessage.videoEditedInfo;
            synchronized (videoConvertSync) {
                if (videoEditedInfo != null) {
                    videoEditedInfo.canceled = false;
                }
            }
            Intent intent = new Intent(ApplicationLoader.applicationContext, VideoEncodingService.class);
            intent.putExtra("path", messageObject.messageOwner.attachPath);
            intent.putExtra("currentAccount", messageObject.currentAccount);
            if (messageObject.messageOwner.media.document != null) {
                for (int a = 0; a < messageObject.messageOwner.media.document.attributes.size(); a++) {
                    TLRPC.DocumentAttribute documentAttribute = messageObject.messageOwner.media.document.attributes.get(a);
                    if (documentAttribute instanceof TLRPC.TL_documentAttributeAnimated) {
                        intent.putExtra("gif", true);
                        break;
                    }
                }
            }
            if (messageObject.getId() != 0) {
                try {
                    ApplicationLoader.applicationContext.startService(intent);
                } catch (Throwable e) {
                    FileLog.e(e);
                }
            }
            VideoConvertRunnable.runConversion(videoConvertMessage);
            return true;
        }
        return false;
    }

    @SuppressLint("NewApi")
    public static MediaCodecInfo selectCodec(String mimeType) {
        int numCodecs = MediaCodecList.getCodecCount();
        MediaCodecInfo lastCodecInfo = null;
        for (int i = 0; i < numCodecs; i++) {
            MediaCodecInfo codecInfo = MediaCodecList.getCodecInfoAt(i);
            if (!codecInfo.isEncoder()) {
                continue;
            }
            String[] types = codecInfo.getSupportedTypes();
            for (String type : types) {
                if (type.equalsIgnoreCase(mimeType)) {
                    lastCodecInfo = codecInfo;
                    String name = lastCodecInfo.getName();
                    if (name != null) {
                        if (!name.equals("OMX.SEC.avc.enc")) {
                            return lastCodecInfo;
                        } else if (name.equals("OMX.SEC.AVC.Encoder")) {
                            return lastCodecInfo;
                        }
                    }
                }
            }
        }
        return lastCodecInfo;
    }

    private static boolean isRecognizedFormat(int colorFormat) {
        switch (colorFormat) {
            case MediaCodecInfo.CodecCapabilities.COLOR_FormatYUV420Planar:
            case MediaCodecInfo.CodecCapabilities.COLOR_FormatYUV420PackedPlanar:
            case MediaCodecInfo.CodecCapabilities.COLOR_FormatYUV420SemiPlanar:
            case MediaCodecInfo.CodecCapabilities.COLOR_FormatYUV420PackedSemiPlanar:
            case MediaCodecInfo.CodecCapabilities.COLOR_TI_FormatYUV420PackedSemiPlanar:
                return true;
            default:
                return false;
        }
    }

    @SuppressLint("NewApi")
    public static int selectColorFormat(MediaCodecInfo codecInfo, String mimeType) {
        MediaCodecInfo.CodecCapabilities capabilities = codecInfo.getCapabilitiesForType(mimeType);
        int lastColorFormat = 0;
        for (int i = 0; i < capabilities.colorFormats.length; i++) {
            int colorFormat = capabilities.colorFormats[i];
            if (isRecognizedFormat(colorFormat)) {
                lastColorFormat = colorFormat;
                if (!(codecInfo.getName().equals("OMX.SEC.AVC.Encoder") && colorFormat == 19)) {
                    return colorFormat;
                }
            }
        }
        return lastColorFormat;
    }

    public static int findTrack(MediaExtractor extractor, boolean audio) {
        int numTracks = extractor.getTrackCount();
        for (int i = 0; i < numTracks; i++) {
            MediaFormat format = extractor.getTrackFormat(i);
            String mime = format.getString(MediaFormat.KEY_MIME);
            if (audio) {
                if (mime.startsWith("audio/")) {
                    return i;
                }
            } else {
                if (mime.startsWith("video/")) {
                    return i;
                }
            }
        }
        return -5;
    }

    private void didWriteData(final VideoConvertMessage message, final File file, final boolean last, final long lastFrameTimestamp, long availableSize, final boolean error, final float progress) {
        final boolean firstWrite = message.videoEditedInfo.videoConvertFirstWrite;
        if (firstWrite) {
            message.videoEditedInfo.videoConvertFirstWrite = false;
        }
        AndroidUtilities.runOnUIThread(() -> {
            if (error || last) {
                synchronized (videoConvertSync) {
                    message.videoEditedInfo.canceled = false;
                }
                videoConvertQueue.remove(message);
                startVideoConvertFromQueue();
            }
            if (error) {
                NotificationCenter.getInstance(message.currentAccount).postNotificationName(NotificationCenter.filePreparingFailed, message.messageObject, file.toString(), progress, lastFrameTimestamp);
            } else {
                if (firstWrite) {
                    NotificationCenter.getInstance(message.currentAccount).postNotificationName(NotificationCenter.filePreparingStarted, message.messageObject, file.toString(), progress, lastFrameTimestamp);
                }
                NotificationCenter.getInstance(message.currentAccount).postNotificationName(NotificationCenter.fileNewChunkAvailable, message.messageObject, file.toString(), availableSize, last ? file.length() : 0, progress, lastFrameTimestamp);
            }
        });
    }

    public void pauseByRewind() {
        if (audioPlayer != null) {
            audioPlayer.pause();
        }
    }

    public void resumeByRewind() {
        if (audioPlayer != null && playingMessageObject != null && !isPaused) {
            if (audioPlayer.isBuffering()) {
                MessageObject currentMessageObject = playingMessageObject;
                cleanupPlayer(false, false);
                playMessage(currentMessageObject);
            } else {
                audioPlayer.play();
            }
        }
    }


    private static class VideoConvertRunnable implements Runnable {

        private VideoConvertMessage convertMessage;

        private VideoConvertRunnable(VideoConvertMessage message) {
            convertMessage = message;
        }

        @Override
        public void run() {
            MediaController.getInstance().convertVideo(convertMessage);
        }

        public static void runConversion(final VideoConvertMessage obj) {
            new Thread(() -> {
                try {
                    VideoConvertRunnable wrapper = new VideoConvertRunnable(obj);
                    Thread th = new Thread(wrapper, "VideoConvertRunnable");
                    th.start();
                    th.join();
                } catch (Exception e) {
                    FileLog.e(e);
                }
            }).start();
        }
    }


    private boolean convertVideo(final VideoConvertMessage convertMessage) {
        MessageObject messageObject = convertMessage.messageObject;
        VideoEditedInfo info = convertMessage.videoEditedInfo;
        if (messageObject == null || info == null) {
            return false;
        }
        String videoPath = info.originalPath;
        long startTime = info.startTime;
        long avatarStartTime = info.avatarStartTime;
        long endTime = info.endTime;
        int resultWidth = info.resultWidth;
        int resultHeight = info.resultHeight;
        int rotationValue = info.rotationValue;
        int originalWidth = info.originalWidth;
        int originalHeight = info.originalHeight;
        int framerate = info.framerate;
        int bitrate = info.bitrate;
        int originalBitrate = info.originalBitrate;
        boolean isSecret = DialogObject.isEncryptedDialog(messageObject.getDialogId());
        final File cacheFile = new File(messageObject.messageOwner.attachPath);
        if (cacheFile.exists()) {
            cacheFile.delete();
        }
        if (BuildVars.LOGS_ENABLED) {
            FileLog.d("begin convert " + videoPath + " startTime = " + startTime + " avatarStartTime = " + avatarStartTime + " endTime " + endTime + " rWidth = " + resultWidth + " rHeight = " + resultHeight + " rotation = " + rotationValue + " oWidth = " + originalWidth + " oHeight = " + originalHeight + " framerate = " + framerate + " bitrate = " + bitrate + " originalBitrate = " + originalBitrate);
        }

        if (videoPath == null) {
            videoPath = "";
        }

        long duration;
        if (startTime > 0 && endTime > 0) {
            duration = endTime - startTime;
        } else if (endTime > 0) {
            duration = endTime;
        } else if (startTime > 0) {
            duration = info.originalDuration - startTime;
        } else {
            duration = info.originalDuration;
        }

        if (framerate == 0) {
            framerate = 25;
        }/* else if (framerate > 59) {
            framerate = 59;
        }*/

        if (rotationValue == 90 || rotationValue == 270) {
            int temp = resultHeight;
            resultHeight = resultWidth;
            resultWidth = temp;
        }

        boolean needCompress = avatarStartTime != -1 || info.cropState != null || info.mediaEntities != null || info.paintPath != null || info.filterState != null ||
                resultWidth != originalWidth || resultHeight != originalHeight || rotationValue != 0 || info.roundVideo || startTime != -1;


        SharedPreferences preferences = ApplicationLoader.applicationContext.getSharedPreferences("videoconvert", Activity.MODE_PRIVATE);

        long time = System.currentTimeMillis();

        VideoConvertorListener callback = new VideoConvertorListener() {

            private long lastAvailableSize = 0;

            @Override
            public boolean checkConversionCanceled() {
                return info.canceled;
            }

            @Override
            public void didWriteData(long availableSize, float progress) {
                if (info.canceled) {
                    return;
                }
                if (availableSize < 0) {
                    availableSize = cacheFile.length();
                }

                if (!info.needUpdateProgress && lastAvailableSize == availableSize) {
                    return;
                }

                lastAvailableSize = availableSize;
                MediaController.this.didWriteData(convertMessage, cacheFile, false, 0, availableSize, false, progress);
            }
        };

        info.videoConvertFirstWrite = true;

        MediaCodecVideoConvertor videoConvertor = new MediaCodecVideoConvertor();
        boolean error = videoConvertor.convertVideo(videoPath, cacheFile,
                rotationValue, isSecret,
                originalWidth, originalHeight,
                resultWidth, resultHeight,
                framerate, bitrate, originalBitrate,
                startTime, endTime, avatarStartTime,
                needCompress, duration,
                info.filterState,
                info.paintPath,
                info.mediaEntities,
                info.isPhoto,
                info.cropState,
                callback);


        boolean canceled = info.canceled;
        if (!canceled) {
            synchronized (videoConvertSync) {
                canceled = info.canceled;
            }
        }

        if (BuildVars.LOGS_ENABLED) {
            FileLog.d("time=" + (System.currentTimeMillis() - time) + " canceled=" + canceled);
        }

        preferences.edit().putBoolean("isPreviousOk", true).apply();
        didWriteData(convertMessage, cacheFile, true, videoConvertor.getLastFrameTimestamp(), cacheFile.length(), error || canceled, 1f);

        return true;
    }

    public static int getVideoBitrate(String path) {
        MediaMetadataRetriever retriever = new MediaMetadataRetriever();
        int bitrate = 0;
        try {
            retriever.setDataSource(path);
            bitrate = Integer.parseInt(retriever.extractMetadata(MediaMetadataRetriever.METADATA_KEY_BITRATE));
        } catch (Exception e) {
            FileLog.e(e);
        }

        retriever.release();
        return bitrate;
    }

    public static int makeVideoBitrate(int originalHeight, int originalWidth, int originalBitrate, int height, int width) {
        float compressFactor;
        float minCompressFactor;
        int maxBitrate;
        if (Math.min(height, width) >= 1080) {
            maxBitrate = 6800_000;
            compressFactor = 1f;
            minCompressFactor = 1f;
        } else if (Math.min(height, width) >= 720) {
            maxBitrate = 3200_000;
            compressFactor = 1f;
            minCompressFactor = 1f;
        } else if (Math.min(height, width) >= 480) {
            maxBitrate = 1000_000;
            compressFactor = 0.8f;
            minCompressFactor = 0.9f;
        } else {
            maxBitrate = 750_000;
            compressFactor = 0.6f;
            minCompressFactor = 0.7f;
        }
        int remeasuredBitrate = (int) (originalBitrate / (Math.min(originalHeight / (float) (height), originalWidth / (float) (width))));
        remeasuredBitrate *= compressFactor;
        int minBitrate = (int) (getVideoBitrateWithFactor(minCompressFactor) / (1280f * 720f / (width * height)));
        if (originalBitrate < minBitrate) {
            return remeasuredBitrate;
        }
        if (remeasuredBitrate > maxBitrate) {
            return maxBitrate;
        }
        return Math.max(remeasuredBitrate, minBitrate);
    }

    private static int getVideoBitrateWithFactor(float f) {
        return (int) (f * 2000f * 1000f * 1.13f);
    }

    public interface VideoConvertorListener {
        boolean checkConversionCanceled();

        void didWriteData(long availableSize, float progress);
    }

    public static class PlaylistGlobalSearchParams {
        final String query;
        final FiltersView.MediaFilterData filter;
        final long dialogId;
        final long minDate;
        final long maxDate;
        public int totalCount;
        public boolean endReached;
        public int nextSearchRate;
        public int folderId;

        public PlaylistGlobalSearchParams(String query, long dialogId, long minDate, long maxDate, FiltersView.MediaFilterData filter) {
            this.filter = filter;
            this.query = query;
            this.dialogId = dialogId;
            this.minDate = minDate;
            this.maxDate = maxDate;
        }
    }

    public boolean currentPlaylistIsGlobalSearch() {
        return playlistGlobalSearchParams != null;
    }
}<|MERGE_RESOLUTION|>--- conflicted
+++ resolved
@@ -3865,18 +3865,7 @@
                     }
                     finishedProgress += 100.0f / messageObjects.size();
                     final int progress = (int) (finishedProgress);
-<<<<<<< HEAD
                     AndroidUtilities.runOnUIThread(() -> SaveToDownloadReceiver.updateNotification(notificationId, progress));
-                    copiedFiles++;
-=======
-                    AndroidUtilities.runOnUIThread(() -> {
-                        try {
-                            progressDialog.setProgress(progress);
-                        } catch (Exception e) {
-                            FileLog.e(e);
-                        }
-                    });
->>>>>>> 3b4919a5
                     return true;
                 }
             } catch (Exception e) {
