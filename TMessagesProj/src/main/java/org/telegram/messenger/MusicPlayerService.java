--- conflicted
+++ resolved
@@ -247,21 +247,12 @@
         if (Build.VERSION.SDK_INT >= Build.VERSION_CODES.LOLLIPOP) {
             boolean isPlaying = !MediaController.getInstance().isMessagePaused();
 
-<<<<<<< HEAD
-            PendingIntent pendingPrev = PendingIntent.getBroadcast(getApplicationContext(), 0, new Intent(NOTIFY_PREVIOUS).setComponent(new ComponentName(this, MusicPlayerReceiver.class)), PendingIntent.FLAG_CANCEL_CURRENT | PendingIntent.FLAG_IMMUTABLE);
-            //PendingIntent pendingStop = PendingIntent.getBroadcast(getApplicationContext(), 0, new Intent(NOTIFY_CLOSE).setComponent(new ComponentName(this, MusicPlayerReceiver.class)), PendingIntent.FLAG_CANCEL_CURRENT);
-            PendingIntent pendingStop = PendingIntent.getService(getApplicationContext(), 0, new Intent(this, getClass()).setAction(getPackageName() + ".STOP_PLAYER"), PendingIntent.FLAG_CANCEL_CURRENT | PendingIntent.FLAG_IMMUTABLE);
-            PendingIntent pendingPlaypause = PendingIntent.getBroadcast(getApplicationContext(), 0, new Intent(isPlaying ? NOTIFY_PAUSE : NOTIFY_PLAY).setComponent(new ComponentName(this, MusicPlayerReceiver.class)), PendingIntent.FLAG_MUTABLE | PendingIntent.FLAG_CANCEL_CURRENT);
-            PendingIntent pendingNext = PendingIntent.getBroadcast(getApplicationContext(), 0, new Intent(NOTIFY_NEXT).setComponent(new ComponentName(this, MusicPlayerReceiver.class)), PendingIntent.FLAG_MUTABLE | PendingIntent.FLAG_CANCEL_CURRENT);
-            PendingIntent pendingSeek = PendingIntent.getBroadcast(getApplicationContext(), 0, new Intent(NOTIFY_SEEK).setComponent(new ComponentName(this, MusicPlayerReceiver.class)), PendingIntent.FLAG_MUTABLE | PendingIntent.FLAG_CANCEL_CURRENT);
-=======
             PendingIntent pendingPrev = PendingIntent.getBroadcast(getApplicationContext(), 0, new Intent(NOTIFY_PREVIOUS).setComponent(new ComponentName(this, MusicPlayerReceiver.class)), fixIntentFlags(PendingIntent.FLAG_MUTABLE | PendingIntent.FLAG_CANCEL_CURRENT));
             //PendingIntent pendingStop = PendingIntent.getBroadcast(getApplicationContext(), 0, new Intent(NOTIFY_CLOSE).setComponent(new ComponentName(this, MusicPlayerReceiver.class)), PendingIntent.FLAG_CANCEL_CURRENT);
             PendingIntent pendingStop = PendingIntent.getService(getApplicationContext(), 0, new Intent(this, getClass()).setAction(getPackageName() + ".STOP_PLAYER"), fixIntentFlags(PendingIntent.FLAG_MUTABLE | PendingIntent.FLAG_CANCEL_CURRENT));
             PendingIntent pendingPlaypause = PendingIntent.getBroadcast(getApplicationContext(), 0, new Intent(isPlaying ? NOTIFY_PAUSE : NOTIFY_PLAY).setComponent(new ComponentName(this, MusicPlayerReceiver.class)), fixIntentFlags(PendingIntent.FLAG_MUTABLE | PendingIntent.FLAG_CANCEL_CURRENT));
             PendingIntent pendingNext = PendingIntent.getBroadcast(getApplicationContext(), 0, new Intent(NOTIFY_NEXT).setComponent(new ComponentName(this, MusicPlayerReceiver.class)), fixIntentFlags(PendingIntent.FLAG_MUTABLE | PendingIntent.FLAG_CANCEL_CURRENT));
             PendingIntent pendingSeek = PendingIntent.getBroadcast(getApplicationContext(), 0, new Intent(NOTIFY_SEEK).setComponent(new ComponentName(this, MusicPlayerReceiver.class)), fixIntentFlags(PendingIntent.FLAG_MUTABLE | PendingIntent.FLAG_CANCEL_CURRENT));
->>>>>>> 07a2c9a3
 
             Notification.Builder bldr = new Notification.Builder(this);
             bldr.setSmallIcon(R.drawable.player)
