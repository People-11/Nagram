--- conflicted
+++ resolved
@@ -173,11 +173,7 @@
                         audioManager.registerMediaButtonEventReceiver(remoteComponentName);
                         Intent mediaButtonIntent = new Intent(Intent.ACTION_MEDIA_BUTTON);
                         mediaButtonIntent.setComponent(remoteComponentName);
-<<<<<<< HEAD
-                        PendingIntent mediaPendingIntent = PendingIntent.getBroadcast(this, 0, mediaButtonIntent, PendingIntent.FLAG_IMMUTABLE);
-=======
                         PendingIntent mediaPendingIntent = PendingIntent.getBroadcast(this, 0, mediaButtonIntent, PendingIntent.FLAG_MUTABLE);
->>>>>>> 0e17caa7
                         remoteControlClient = new RemoteControlClient(mediaPendingIntent);
                         audioManager.registerRemoteControlClient(remoteControlClient);
                     }
@@ -224,11 +220,7 @@
         Intent intent = new Intent(ApplicationLoader.applicationContext, LaunchActivity.class);
         intent.setAction("com.tmessages.openplayer");
         intent.addCategory(Intent.CATEGORY_LAUNCHER);
-<<<<<<< HEAD
-        PendingIntent contentIntent = PendingIntent.getActivity(ApplicationLoader.applicationContext, 0, intent, PendingIntent.FLAG_IMMUTABLE);
-=======
         PendingIntent contentIntent = PendingIntent.getActivity(ApplicationLoader.applicationContext, 0, intent, PendingIntent.FLAG_MUTABLE);
->>>>>>> 0e17caa7
 
         Notification notification;
 
@@ -255,21 +247,12 @@
         if (Build.VERSION.SDK_INT >= Build.VERSION_CODES.LOLLIPOP) {
             boolean isPlaying = !MediaController.getInstance().isMessagePaused();
 
-<<<<<<< HEAD
             PendingIntent pendingPrev = PendingIntent.getBroadcast(getApplicationContext(), 0, new Intent(NOTIFY_PREVIOUS).setComponent(new ComponentName(this, MusicPlayerReceiver.class)), PendingIntent.FLAG_CANCEL_CURRENT | PendingIntent.FLAG_IMMUTABLE);
             //PendingIntent pendingStop = PendingIntent.getBroadcast(getApplicationContext(), 0, new Intent(NOTIFY_CLOSE).setComponent(new ComponentName(this, MusicPlayerReceiver.class)), PendingIntent.FLAG_CANCEL_CURRENT);
             PendingIntent pendingStop = PendingIntent.getService(getApplicationContext(), 0, new Intent(this, getClass()).setAction(getPackageName() + ".STOP_PLAYER"), PendingIntent.FLAG_CANCEL_CURRENT | PendingIntent.FLAG_IMMUTABLE);
-            PendingIntent pendingPlaypause = PendingIntent.getBroadcast(getApplicationContext(), 0, new Intent(isPlaying ? NOTIFY_PAUSE : NOTIFY_PLAY).setComponent(new ComponentName(this, MusicPlayerReceiver.class)), PendingIntent.FLAG_CANCEL_CURRENT | PendingIntent.FLAG_IMMUTABLE);
-            PendingIntent pendingNext = PendingIntent.getBroadcast(getApplicationContext(), 0, new Intent(NOTIFY_NEXT).setComponent(new ComponentName(this, MusicPlayerReceiver.class)), PendingIntent.FLAG_CANCEL_CURRENT | PendingIntent.FLAG_IMMUTABLE);
-            PendingIntent pendingSeek = PendingIntent.getBroadcast(getApplicationContext(), 0, new Intent(NOTIFY_SEEK).setComponent(new ComponentName(this, MusicPlayerReceiver.class)), PendingIntent.FLAG_CANCEL_CURRENT | PendingIntent.FLAG_IMMUTABLE);
-=======
-            PendingIntent pendingPrev = PendingIntent.getBroadcast(getApplicationContext(), 0, new Intent(NOTIFY_PREVIOUS).setComponent(new ComponentName(this, MusicPlayerReceiver.class)), PendingIntent.FLAG_MUTABLE | PendingIntent.FLAG_CANCEL_CURRENT);
-            //PendingIntent pendingStop = PendingIntent.getBroadcast(getApplicationContext(), 0, new Intent(NOTIFY_CLOSE).setComponent(new ComponentName(this, MusicPlayerReceiver.class)), PendingIntent.FLAG_CANCEL_CURRENT);
-            PendingIntent pendingStop = PendingIntent.getService(getApplicationContext(), 0, new Intent(this, getClass()).setAction(getPackageName() + ".STOP_PLAYER"), PendingIntent.FLAG_MUTABLE | PendingIntent.FLAG_CANCEL_CURRENT);
             PendingIntent pendingPlaypause = PendingIntent.getBroadcast(getApplicationContext(), 0, new Intent(isPlaying ? NOTIFY_PAUSE : NOTIFY_PLAY).setComponent(new ComponentName(this, MusicPlayerReceiver.class)), PendingIntent.FLAG_MUTABLE | PendingIntent.FLAG_CANCEL_CURRENT);
             PendingIntent pendingNext = PendingIntent.getBroadcast(getApplicationContext(), 0, new Intent(NOTIFY_NEXT).setComponent(new ComponentName(this, MusicPlayerReceiver.class)), PendingIntent.FLAG_MUTABLE | PendingIntent.FLAG_CANCEL_CURRENT);
             PendingIntent pendingSeek = PendingIntent.getBroadcast(getApplicationContext(), 0, new Intent(NOTIFY_SEEK).setComponent(new ComponentName(this, MusicPlayerReceiver.class)), PendingIntent.FLAG_MUTABLE | PendingIntent.FLAG_CANCEL_CURRENT);
->>>>>>> 0e17caa7
 
             Notification.Builder bldr = new Notification.Builder(this);
             bldr.setSmallIcon(R.drawable.player)
@@ -498,17 +481,6 @@
     }
 
     public void setListeners(RemoteViews view) {
-<<<<<<< HEAD
-        PendingIntent pendingIntent = PendingIntent.getBroadcast(getApplicationContext(), 0, new Intent(NOTIFY_PREVIOUS), PendingIntent.FLAG_UPDATE_CURRENT | PendingIntent.FLAG_IMMUTABLE);
-        view.setOnClickPendingIntent(R.id.player_previous, pendingIntent);
-        pendingIntent = PendingIntent.getBroadcast(getApplicationContext(), 0, new Intent(NOTIFY_CLOSE), PendingIntent.FLAG_UPDATE_CURRENT | PendingIntent.FLAG_IMMUTABLE);
-        view.setOnClickPendingIntent(R.id.player_close, pendingIntent);
-        pendingIntent = PendingIntent.getBroadcast(getApplicationContext(), 0, new Intent(NOTIFY_PAUSE), PendingIntent.FLAG_UPDATE_CURRENT | PendingIntent.FLAG_IMMUTABLE);
-        view.setOnClickPendingIntent(R.id.player_pause, pendingIntent);
-        pendingIntent = PendingIntent.getBroadcast(getApplicationContext(), 0, new Intent(NOTIFY_NEXT), PendingIntent.FLAG_UPDATE_CURRENT | PendingIntent.FLAG_IMMUTABLE);
-        view.setOnClickPendingIntent(R.id.player_next, pendingIntent);
-        pendingIntent = PendingIntent.getBroadcast(getApplicationContext(), 0, new Intent(NOTIFY_PLAY), PendingIntent.FLAG_UPDATE_CURRENT | PendingIntent.FLAG_IMMUTABLE);
-=======
         PendingIntent pendingIntent = PendingIntent.getBroadcast(getApplicationContext(), 0, new Intent(NOTIFY_PREVIOUS), PendingIntent.FLAG_MUTABLE | PendingIntent.FLAG_UPDATE_CURRENT);
         view.setOnClickPendingIntent(R.id.player_previous, pendingIntent);
         pendingIntent = PendingIntent.getBroadcast(getApplicationContext(), 0, new Intent(NOTIFY_CLOSE), PendingIntent.FLAG_MUTABLE | PendingIntent.FLAG_UPDATE_CURRENT);
@@ -518,7 +490,6 @@
         pendingIntent = PendingIntent.getBroadcast(getApplicationContext(), 0, new Intent(NOTIFY_NEXT), PendingIntent.FLAG_MUTABLE | PendingIntent.FLAG_UPDATE_CURRENT);
         view.setOnClickPendingIntent(R.id.player_next, pendingIntent);
         pendingIntent = PendingIntent.getBroadcast(getApplicationContext(), 0, new Intent(NOTIFY_PLAY), PendingIntent.FLAG_MUTABLE | PendingIntent.FLAG_UPDATE_CURRENT);
->>>>>>> 0e17caa7
         view.setOnClickPendingIntent(R.id.player_play, pendingIntent);
     }
 
