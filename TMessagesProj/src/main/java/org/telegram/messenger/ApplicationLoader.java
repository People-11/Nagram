/*
 * This is the source code of Telegram for Android v. 5.x.x.
 * It is licensed under GNU GPL v. 2 or later.
 * You should have received a copy of the license in this archive (see LICENSE).
 *
 * Copyright Nikolai Kudashov, 2013-2018.
 */

package org.telegram.messenger;

import android.annotation.SuppressLint;
import android.app.Activity;
import android.app.Application;
import android.content.BroadcastReceiver;
import android.content.Context;
import android.content.Intent;
import android.content.IntentFilter;
import android.content.SharedPreferences;
import android.content.pm.ApplicationInfo;
import android.content.res.Configuration;
import android.net.ConnectivityManager;
import android.net.Network;
import android.net.NetworkCapabilities;
import android.net.NetworkInfo;
import android.os.Build;
import android.os.Handler;
import android.os.PowerManager;
import android.os.SystemClock;
import android.telephony.TelephonyManager;
import android.util.Log;

import androidx.annotation.NonNull;
import androidx.multidex.MultiDex;

import androidx.multidex.MultiDex;

import org.telegram.messenger.voip.VideoCapturerDevice;
import org.telegram.tgnet.ConnectionsManager;
import org.telegram.tgnet.TLRPC;
import org.telegram.ui.ActionBar.Theme;
import org.telegram.ui.Components.ForegroundDetector;
import org.telegram.ui.LauncherIconController;

import java.io.File;
import java.lang.reflect.Method;
import java.util.HashSet;
import java.util.LinkedList;

import tw.nekomimi.nekogram.NekoConfig;
import tw.nekomimi.nekogram.NekoXConfig;
import tw.nekomimi.nekogram.parts.SignturesKt;
import tw.nekomimi.nekogram.utils.FileUtil;

import static android.os.Build.VERSION.SDK_INT;

public class ApplicationLoader extends Application {
    private static PendingIntent pendingIntent;

    @SuppressLint("StaticFieldLeak")
    public static volatile Context applicationContext;

    public static volatile NetworkInfo currentNetworkInfo;
    public static volatile Handler applicationHandler;

    private static ConnectivityManager connectivityManager;
    private static volatile boolean applicationInited = false;
    private static volatile  ConnectivityManager.NetworkCallback networkCallback;
    private static long lastNetworkCheckTypeTime;
    private static int lastKnownNetworkType = -1;

    public static long startTime;

    public static volatile boolean isScreenOn = false;
    public static volatile boolean mainInterfacePaused = true;
    public static volatile boolean mainInterfaceStopped = true;
    public static volatile boolean externalInterfacePaused = true;
    public static volatile boolean mainInterfacePausedStageQueue = true;
    public static boolean canDrawOverlays;
    public static volatile long mainInterfacePausedStageQueueTime;

    private static PushListenerController.IPushListenerServiceProvider pushProvider;
    private static IMapsProvider mapsProvider;
    private static ILocationServiceProvider locationServiceProvider;

    @Override
    protected void attachBaseContext(Context base) {
        super.attachBaseContext(base);
        MultiDex.install(this);
        try {
            applicationContext = getApplicationContext();
        } catch (Throwable ignore) {
        }
        Thread.currentThread().setUncaughtExceptionHandler((thread, error) -> {
            Log.e("nekox", "from " + thread.toString(), error);
        });
    }

    public static ILocationServiceProvider getLocationServiceProvider() {
        if (locationServiceProvider == null) {
            if (BuildVars.isGServicesCompiled) {
                try {
                    locationServiceProvider = (ILocationServiceProvider) Class.forName("org.telegram.messenger.GoogleLocationProvider").newInstance();
                    locationServiceProvider.init(applicationContext);
                } catch (Exception e) {
                    FileLog.e("Failed to load GoogleLocationService Provider from gservices", e);
                    locationServiceProvider = new ILocationServiceProvider.DummyLocationServiceProvider();
                }
            } else {
                locationServiceProvider = new ILocationServiceProvider.DummyLocationServiceProvider();
            }
        }
        return locationServiceProvider;
    }

    public static IMapsProvider getMapsProvider() {
        if (mapsProvider == null) {
            if (NekoConfig.useOSMDroidMap.Bool())
                mapsProvider = new OSMDroidMapsProvider();
            else {
                if (BuildVars.isGServicesCompiled) {
                    try {
                        mapsProvider = (IMapsProvider) Class.forName("org.telegram.messenger.GoogleMapsProvider").newInstance();
                    } catch (Exception e) {
                        FileLog.e("Failed to load Google Maps Provider from gservices", e);
                        mapsProvider = new OSMDroidMapsProvider();
                    }
                } else {
                    mapsProvider = new OSMDroidMapsProvider();
                }
            }
        }
        return mapsProvider;
    }

    public static PushListenerController.IPushListenerServiceProvider getPushProvider() {
        if (pushProvider == null) {
            pushProvider = PushListenerController.getProvider();
        }
        return pushProvider;
    }

    public static String getApplicationId() {
        return BuildConfig.APPLICATION_ID;
    }

    @SuppressLint("SdCardPath")
    public static File getDataDirFixed() {
        try {
            File path = applicationContext.getFilesDir();
            if (path != null) {
                return path.getParentFile();
            }
        } catch (Exception ignored) {
        }
        try {
            ApplicationInfo info = applicationContext.getApplicationInfo();
            return new File(info.dataDir);
        } catch (Exception ignored) {
        }
        return new File("/data/data/" + BuildConfig.APPLICATION_ID + "/");
    }

    public static File getFilesDirFixed() {
        File filesDir = new File(getDataDirFixed(), "files");
        FileUtil.initDir(filesDir);
        return filesDir;
    }

    public static File getCacheDirFixed() {
        File filesDir = new File(getDataDirFixed(), "cache");
        FileUtil.initDir(filesDir);
        return filesDir;
    }

    public static void postInitApplication() {
        if (applicationInited || applicationContext == null) {
            return;
        }
        applicationInited = true;

        SharedConfig.loadConfig();
        LocaleController.getInstance();
        SharedPrefsHelper.init(applicationContext);
        UserConfig.getInstance(0).loadConfig();

        try {
            connectivityManager = (ConnectivityManager) ApplicationLoader.applicationContext.getSystemService(Context.CONNECTIVITY_SERVICE);
            BroadcastReceiver networkStateReceiver = new BroadcastReceiver() {
                @Override
                public void onReceive(Context context, Intent intent) {
                    try {
                        currentNetworkInfo = connectivityManager.getActiveNetworkInfo();
                    } catch (Throwable ignore) {

                    }

                    boolean isSlow = isConnectionSlow();
                    for (int a : SharedConfig.activeAccounts) {
                        ConnectionsManager.getInstance(a).checkConnection();
                        FileLoader.getInstance(a).onNetworkChanged(isSlow);
                    }

                    if (SharedConfig.loginingAccount != -1) {
                        ConnectionsManager.getInstance(SharedConfig.loginingAccount).checkConnection();
                        FileLoader.getInstance(SharedConfig.loginingAccount).onNetworkChanged(isSlow);
                    }
                }
            };
            IntentFilter filter = new IntentFilter(ConnectivityManager.CONNECTIVITY_ACTION);
            ApplicationLoader.applicationContext.registerReceiver(networkStateReceiver, filter);
        } catch (Exception e) {
            e.printStackTrace();
        }

        try {
            final IntentFilter filter = new IntentFilter(Intent.ACTION_SCREEN_ON);
            filter.addAction(Intent.ACTION_SCREEN_OFF);
            final BroadcastReceiver mReceiver = new ScreenReceiver();
            applicationContext.registerReceiver(mReceiver, filter);
        } catch (Exception e) {
            e.printStackTrace();
        }

        try {
            PowerManager pm = (PowerManager) ApplicationLoader.applicationContext.getSystemService(Context.POWER_SERVICE);
            isScreenOn = pm.isScreenOn();
            if (BuildVars.LOGS_ENABLED) {
                FileLog.d("screen state = " + isScreenOn);
            }
        } catch (Exception e) {
            e.printStackTrace();
        }

        LinkedList<Runnable> postRun = new LinkedList<>();
        for (int a : SharedConfig.activeAccounts) {
            final int finalA = a;
            Runnable initRunnable = () -> loadAccount(finalA);
            if (finalA == UserConfig.selectedAccount) {
                initRunnable.run();
                ChatThemeController.init();
            }
            else postRun.add(initRunnable);
        }
        for (Runnable runnable : postRun) {
            Utilities.stageQueue.postRunnable(runnable);
        }
        // init fcm
        initPushServices();
        if (BuildVars.LOGS_ENABLED) {
            FileLog.d("app initied");
        }
    }

    public static void loadAccount(int account) {
        UserConfig inst = UserConfig.getInstance(account);
        inst.loadConfig();
        if (!inst.isClientActivated()) {
            if (SharedConfig.activeAccounts.remove(account)) {
                SharedConfig.saveAccounts();
            }
        }

        MessagesController.getInstance(account);
        if ("".equals(SharedConfig.pushStringStatus)) {
            SharedConfig.pushStringStatus = "__FIREBASE_GENERATING_SINCE_" + ConnectionsManager.getInstance(account).getCurrentTime() + "__";
        } else {
            ConnectionsManager.getInstance(account);
        }
        TLRPC.User user = UserConfig.getInstance(account).getCurrentUser();
        if (user != null) {
            MessagesController.getInstance(account).putUser(user, true);
        }
        Utilities.stageQueue.postRunnable(() -> {
            SendMessagesHelper.getInstance(account).checkUnsentMessages();
            ContactsController.getInstance(account).checkAppAccount();
            DownloadController.getInstance(account);
        });
    }

    public ApplicationLoader() {
        super();
    }

    @Override
    public void onCreate() {
        try {
            applicationContext = getApplicationContext();
        } catch (Throwable ignore) {
        }

        super.onCreate();

        if (BuildVars.LOGS_ENABLED) {
            FileLog.d("app start time = " + (startTime = SystemClock.elapsedRealtime()));
            FileLog.d("buildVersion = " + BuildVars.BUILD_VERSION);
        }
        if (applicationContext == null) {
            applicationContext = getApplicationContext();
        }

        Utilities.stageQueue.postRunnable(() -> SignturesKt.checkMT(this));

        NativeLoader.initNativeLibs(ApplicationLoader.applicationContext);
        ConnectionsManager.native_setJava(false);
        new ForegroundDetector(this) {
            @Override
            public void onActivityStarted(Activity activity) {
                boolean wasInBackground = isBackground();
                super.onActivityStarted(activity);
                if (wasInBackground) {
                    ensureCurrentNetworkGet(true);
                }
            }
        };
        if (BuildVars.LOGS_ENABLED) {
            FileLog.d("load libs time = " + (SystemClock.elapsedRealtime() - startTime));
        }

        applicationHandler = new Handler(applicationContext.getMainLooper());

        org.osmdroid.config.Configuration.getInstance().setUserAgentValue("Telegram-FOSS ( NekoX ) " + BuildConfig.VERSION_NAME);
        org.osmdroid.config.Configuration.getInstance().setOsmdroidBasePath(new File(ApplicationLoader.applicationContext.getCacheDir(), "osmdroid"));

        LauncherIconController.tryFixLauncherIconIfNeeded();
        ProxyRotationController.init();
    }

    // Local Push Service, TFoss implementation
    public static void startPushService() {
        Utilities.stageQueue.postRunnable(ApplicationLoader::startPushServiceInternal);
    }

    private static void startPushServiceInternal() {
        if (PushListenerController.getProvider().hasServices()) {
            return;
        }
        SharedPreferences preferences = MessagesController.getNotificationsSettings(UserConfig.selectedAccount);
        boolean enabled;
        if (preferences.contains("pushService")) {
            enabled = preferences.getBoolean("pushService", false);
        } else {
            enabled = MessagesController.getMainSettings(UserConfig.selectedAccount).getBoolean("keepAliveService", false);
            SharedPreferences.Editor editor = preferences.edit();
            editor.putBoolean("pushService", enabled);
            editor.putBoolean("pushConnection", enabled);
            editor.apply();
            ConnectionsManager.getInstance(UserConfig.selectedAccount).setPushConnectionEnabled(enabled);
        }
        if (enabled) {
            AndroidUtilities.runOnUIThread(() -> {
                try {
                    Log.d("TFOSS", "Trying to start push service every 10 minutes");
                    // Telegram-FOSS: unconditionally enable push service
                    AlarmManager am = (AlarmManager) applicationContext.getSystemService(Context.ALARM_SERVICE);
                    Intent i = new Intent(applicationContext, NotificationsService.class);
                    pendingIntent = PendingIntent.getBroadcast(applicationContext, 0, i, PendingIntent.FLAG_IMMUTABLE);

                    am.cancel(pendingIntent);
                    am.setInexactRepeating(AlarmManager.RTC_WAKEUP, System.currentTimeMillis(), 10 * 60 * 1000, pendingIntent);

                    Log.d("TFOSS", "Starting push service...");
                    if (Build.VERSION.SDK_INT >= Build.VERSION_CODES.O) {
                        applicationContext.startForegroundService(new Intent(applicationContext, NotificationsService.class));
                    } else {
                        applicationContext.startService(new Intent(applicationContext, NotificationsService.class));
                    }
                } catch (Throwable e) {
                    Log.d("TFOSS", "Failed to start push service");
                }
            });

        } else AndroidUtilities.runOnUIThread(() -> {
            applicationContext.stopService(new Intent(applicationContext, NotificationsService.class));
<<<<<<< HEAD

            PendingIntent pintent = PendingIntent.getService(applicationContext, 0, new Intent(applicationContext, NotificationsService.class), PendingIntent.FLAG_MUTABLE);
            AlarmManager alarm = (AlarmManager)applicationContext.getSystemService(Context.ALARM_SERVICE);
            alarm.cancel(pintent);
            if (pendingIntent != null) {
                alarm.cancel(pendingIntent);
            }
        });
=======
        }
    }

    @Override
    public void onConfigurationChanged(Configuration newConfig) {
        super.onConfigurationChanged(newConfig);
        try {
            LocaleController.getInstance().onDeviceConfigurationChange(newConfig);
            AndroidUtilities.checkDisplaySize(applicationContext, newConfig);
            VideoCapturerDevice.checkScreenCapturerSize();
            AndroidUtilities.resetTabletFlag();
        } catch (Exception e) {
            e.printStackTrace();
        }
>>>>>>> 07a2c9a3
    }

    private static void initPushServices() {
        AndroidUtilities.runOnUIThread(() -> {
            if (getPushProvider().hasServices()) {
                getPushProvider().onRequestPushToken();
            } else {
                if (BuildVars.LOGS_ENABLED) {
                    FileLog.d("No valid " + getPushProvider().getLogTitle() + " APK found.");
                }
                SharedConfig.pushStringStatus = "__NO_GOOGLE_PLAY_SERVICES__";
                PushListenerController.sendRegistrationToServer(getPushProvider().getPushType(), null);
                startPushService();
            }
        }, 1000);
    }

    @Override
    public void onConfigurationChanged(Configuration newConfig) {
        super.onConfigurationChanged(newConfig);
        try {
            LocaleController.getInstance().onDeviceConfigurationChange(newConfig);
            AndroidUtilities.checkDisplaySize(applicationContext, newConfig);
            VideoCapturerDevice.checkScreenCapturerSize();
            AndroidUtilities.resetTabletFlag();
        } catch (Exception e) {
            e.printStackTrace();
        }
    }

    private static void ensureCurrentNetworkGet(boolean force) {
        if (force || currentNetworkInfo == null) {
            try {
                if (connectivityManager == null) {
                    connectivityManager = (ConnectivityManager) ApplicationLoader.applicationContext.getSystemService(Context.CONNECTIVITY_SERVICE);
                }
                currentNetworkInfo = connectivityManager.getActiveNetworkInfo();
                if (Build.VERSION.SDK_INT >= Build.VERSION_CODES.N) {
                    if (networkCallback == null) {
                        networkCallback = new ConnectivityManager.NetworkCallback() {
                            @Override
                            public void onAvailable(@NonNull Network network) {
                                lastKnownNetworkType = -1;
                            }

                            @Override
                            public void onCapabilitiesChanged(@NonNull Network network, @NonNull NetworkCapabilities networkCapabilities) {
                                lastKnownNetworkType = -1;
                            }
                        };
                        connectivityManager.registerDefaultNetworkCallback(networkCallback);
                    }
                }
            } catch (Throwable ignore) {

            }
        }
    }

    public static boolean isRoaming() {
        try {
            ensureCurrentNetworkGet(false);
            return currentNetworkInfo != null && currentNetworkInfo.isRoaming();
        } catch (Exception e) {
            FileLog.e(e);
        }
        return false;
    }

    public static boolean isConnectedOrConnectingToWiFi() {
        try {
            ensureCurrentNetworkGet(false);
            if (currentNetworkInfo != null && (currentNetworkInfo.getType() == ConnectivityManager.TYPE_WIFI || currentNetworkInfo.getType() == ConnectivityManager.TYPE_ETHERNET)) {
                NetworkInfo.State state = currentNetworkInfo.getState();
                if (state == NetworkInfo.State.CONNECTED || state == NetworkInfo.State.CONNECTING || state == NetworkInfo.State.SUSPENDED) {
                    return true;
                }
            }
        } catch (Exception e) {
            FileLog.e(e);
        }
        return false;
    }

    public static boolean isConnectedToWiFi() {
        try {
            ensureCurrentNetworkGet(false);
            if (currentNetworkInfo != null && (currentNetworkInfo.getType() == ConnectivityManager.TYPE_WIFI || currentNetworkInfo.getType() == ConnectivityManager.TYPE_ETHERNET) && currentNetworkInfo.getState() == NetworkInfo.State.CONNECTED) {
                return true;
            }
        } catch (Exception e) {
            FileLog.e(e);
        }
        return false;
    }

    public static boolean isConnectionSlow() {
        try {
            ensureCurrentNetworkGet(false);
            if (currentNetworkInfo != null && currentNetworkInfo.getType() == ConnectivityManager.TYPE_MOBILE) {
                switch (currentNetworkInfo.getSubtype()) {
                    case TelephonyManager.NETWORK_TYPE_1xRTT:
                    case TelephonyManager.NETWORK_TYPE_CDMA:
                    case TelephonyManager.NETWORK_TYPE_EDGE:
                    case TelephonyManager.NETWORK_TYPE_GPRS:
                    case TelephonyManager.NETWORK_TYPE_IDEN:
                        return true;
                }
            }
        } catch (Throwable ignore) {

        }
        return false;
    }

    public static int getAutodownloadNetworkType() {
        try {
            ensureCurrentNetworkGet(false);
            if (currentNetworkInfo == null) {
                return StatsController.TYPE_MOBILE;
            }
            if (currentNetworkInfo.getType() == ConnectivityManager.TYPE_WIFI || currentNetworkInfo.getType() == ConnectivityManager.TYPE_ETHERNET) {
                if (Build.VERSION.SDK_INT >= Build.VERSION_CODES.N && (lastKnownNetworkType == StatsController.TYPE_MOBILE || lastKnownNetworkType == StatsController.TYPE_WIFI) && System.currentTimeMillis() - lastNetworkCheckTypeTime < 5000) {
                    return lastKnownNetworkType;
                }
                if (connectivityManager.isActiveNetworkMetered()) {
                    lastKnownNetworkType = StatsController.TYPE_MOBILE;
                } else {
                    lastKnownNetworkType = StatsController.TYPE_WIFI;
                }
                lastNetworkCheckTypeTime = System.currentTimeMillis();
                return lastKnownNetworkType;
            }
            if (currentNetworkInfo.isRoaming()) {
                return StatsController.TYPE_ROAMING;
            }
        } catch (Exception e) {
            FileLog.e(e);
        }
        return StatsController.TYPE_MOBILE;
    }

    public static int getCurrentNetworkType() {
        if (isConnectedOrConnectingToWiFi()) {
            return StatsController.TYPE_WIFI;
        } else if (isRoaming()) {
            return StatsController.TYPE_ROAMING;
        } else {
            return StatsController.TYPE_MOBILE;
        }
    }

    public static boolean isNetworkOnlineFast() {
        try {
            ensureCurrentNetworkGet(false);
            if (currentNetworkInfo == null) {
                return true;
            }
            if (currentNetworkInfo.isConnectedOrConnecting() || currentNetworkInfo.isAvailable()) {
                return true;
            }

            NetworkInfo netInfo = connectivityManager.getNetworkInfo(ConnectivityManager.TYPE_MOBILE);
            if (netInfo != null && netInfo.isConnectedOrConnecting()) {
                return true;
            } else {
                netInfo = connectivityManager.getNetworkInfo(ConnectivityManager.TYPE_WIFI);
                if (netInfo != null && netInfo.isConnectedOrConnecting()) {
                    return true;
                }
            }
        } catch (Exception e) {
            FileLog.e(e);
            return true;
        }
        return false;
    }

    public static boolean isNetworkOnlineRealtime() {
        try {
            ConnectivityManager connectivityManager = (ConnectivityManager) ApplicationLoader.applicationContext.getSystemService(Context.CONNECTIVITY_SERVICE);
            NetworkInfo netInfo = connectivityManager.getActiveNetworkInfo();
            if (netInfo != null && (netInfo.isConnectedOrConnecting() || netInfo.isAvailable())) {
                return true;
            }

            netInfo = connectivityManager.getNetworkInfo(ConnectivityManager.TYPE_MOBILE);

            if (netInfo != null && netInfo.isConnectedOrConnecting()) {
                return true;
            } else {
                netInfo = connectivityManager.getNetworkInfo(ConnectivityManager.TYPE_WIFI);
                if (netInfo != null && netInfo.isConnectedOrConnecting()) {
                    return true;
                }
            }
        } catch (Exception e) {
            FileLog.e(e);
            return true;
        }
        return false;
    }

    public static boolean isNetworkOnline() {
        boolean result = isNetworkOnlineRealtime();
        if (BuildVars.DEBUG_PRIVATE_VERSION) {
            boolean result2 = isNetworkOnlineFast();
            if (result != result2) {
                FileLog.d("network online mismatch");
            }
        }
        return result;
    }

//    public static void startAppCenter(Activity context) {
//        applicationLoaderInstance.startAppCenterInternal(context);
//    }
//
//    public static void checkForUpdates() {
//        applicationLoaderInstance.checkForUpdatesInternal();
//    }
//
//    public static void appCenterLog(Throwable e) {
//        applicationLoaderInstance.appCenterLogInternal(e);
//    }

    protected void appCenterLogInternal(Throwable e) {

    }

    protected void checkForUpdatesInternal() {

    }

    protected void startAppCenterInternal(Activity context) {

    }

}<|MERGE_RESOLUTION|>--- conflicted
+++ resolved
@@ -10,7 +10,9 @@
 
 import android.annotation.SuppressLint;
 import android.app.Activity;
+import android.app.AlarmManager;
 import android.app.Application;
+import android.app.PendingIntent;
 import android.content.BroadcastReceiver;
 import android.content.Context;
 import android.content.Intent;
@@ -371,7 +373,6 @@
 
         } else AndroidUtilities.runOnUIThread(() -> {
             applicationContext.stopService(new Intent(applicationContext, NotificationsService.class));
-<<<<<<< HEAD
 
             PendingIntent pintent = PendingIntent.getService(applicationContext, 0, new Intent(applicationContext, NotificationsService.class), PendingIntent.FLAG_MUTABLE);
             AlarmManager alarm = (AlarmManager)applicationContext.getSystemService(Context.ALARM_SERVICE);
@@ -380,22 +381,6 @@
                 alarm.cancel(pendingIntent);
             }
         });
-=======
-        }
-    }
-
-    @Override
-    public void onConfigurationChanged(Configuration newConfig) {
-        super.onConfigurationChanged(newConfig);
-        try {
-            LocaleController.getInstance().onDeviceConfigurationChange(newConfig);
-            AndroidUtilities.checkDisplaySize(applicationContext, newConfig);
-            VideoCapturerDevice.checkScreenCapturerSize();
-            AndroidUtilities.resetTabletFlag();
-        } catch (Exception e) {
-            e.printStackTrace();
-        }
->>>>>>> 07a2c9a3
     }
 
     private static void initPushServices() {
