--- conflicted
+++ resolved
@@ -353,27 +353,10 @@
             PendingIntent pintent = PendingIntent.getService(applicationContext, 0, new Intent(applicationContext, NotificationsService.class), 0);
             AlarmManager alarm = (AlarmManager) applicationContext.getSystemService(Context.ALARM_SERVICE);
             alarm.cancel(pintent);
-<<<<<<< HEAD
             if (pendingIntent != null) {
                 alarm.cancel(pendingIntent);
             }
         });
-=======
-        }
-    }
-
-    @Override
-    public void onConfigurationChanged(Configuration newConfig) {
-        super.onConfigurationChanged(newConfig);
-        try {
-            LocaleController.getInstance().onDeviceConfigurationChange(newConfig);
-            AndroidUtilities.checkDisplaySize(applicationContext, newConfig);
-            VideoCapturerDevice.checkScreenCapturerSize();
-            AndroidUtilities.resetTabletFlag();
-        } catch (Exception e) {
-            e.printStackTrace();
-        }
->>>>>>> e9a35cea
     }
 
     private static void initPushServices() {
@@ -398,6 +381,7 @@
             LocaleController.getInstance().onDeviceConfigurationChange(newConfig);
             AndroidUtilities.checkDisplaySize(applicationContext, newConfig);
             VideoCapturerDevice.checkScreenCapturerSize();
+            AndroidUtilities.resetTabletFlag();
         } catch (Exception e) {
             e.printStackTrace();
         }
