/*
 * This is the source code of Telegram for Android v. 5.x.x.
 * It is licensed under GNU GPL v. 2 or later.
 * You should have received a copy of the license in this archive (see LICENSE).
 *
 * Copyright Nikolai Kudashov, 2013-2018.
 */

package org.telegram.messenger;

import android.annotation.SuppressLint;
import android.app.Activity;
import android.app.AlarmManager;
import android.app.Application;
import android.app.PendingIntent;
import android.content.BroadcastReceiver;
import android.content.Context;
import android.content.Intent;
import android.content.IntentFilter;
import android.content.SharedPreferences;
import android.content.pm.ApplicationInfo;
import android.content.res.Configuration;
import android.net.ConnectivityManager;
import android.net.Network;
import android.net.NetworkCapabilities;
import android.net.NetworkInfo;
import android.os.Build;
import android.os.Handler;
import android.os.PowerManager;
import android.os.SystemClock;
import android.telephony.TelephonyManager;
import android.util.Log;

import androidx.annotation.NonNull;
import androidx.multidex.MultiDex;

import androidx.multidex.MultiDex;

import org.telegram.messenger.voip.VideoCapturerDevice;
import org.telegram.tgnet.ConnectionsManager;
import org.telegram.tgnet.TLRPC;
import org.telegram.ui.ActionBar.Theme;
import org.telegram.ui.Components.ForegroundDetector;
import org.telegram.ui.LauncherIconController;

import java.io.File;
import java.lang.reflect.Method;
import java.util.HashSet;
import java.util.LinkedList;

<<<<<<< HEAD
import tw.nekomimi.nekogram.NekoXConfig;
import tw.nekomimi.nekogram.parts.SignturesKt;
import tw.nekomimi.nekogram.utils.FileUtil;

import static android.os.Build.VERSION.SDK_INT;

=======
import tw.nekomimi.nekogram.NekoConfig;
import tw.nekomimi.nekogram.NekoXConfig;
import tw.nekomimi.nekogram.parts.SignturesKt;
import tw.nekomimi.nekogram.utils.FileUtil;

import static android.os.Build.VERSION.SDK_INT;

>>>>>>> c71626f8
public class ApplicationLoader extends Application {
    private static PendingIntent pendingIntent;

    @SuppressLint("StaticFieldLeak")
    public static volatile Context applicationContext;

    public static volatile NetworkInfo currentNetworkInfo;
    public static volatile Handler applicationHandler;

    private static ConnectivityManager connectivityManager;
    private static volatile boolean applicationInited = false;
    private static volatile  ConnectivityManager.NetworkCallback networkCallback;
    private static long lastNetworkCheckTypeTime;
    private static int lastKnownNetworkType = -1;

    public static long startTime;

    public static volatile boolean isScreenOn = false;
    public static volatile boolean mainInterfacePaused = true;
    public static volatile boolean mainInterfaceStopped = true;
    public static volatile boolean externalInterfacePaused = true;
    public static volatile boolean mainInterfacePausedStageQueue = true;
    public static boolean canDrawOverlays;
    public static volatile long mainInterfacePausedStageQueueTime;

    private static PushListenerController.IPushListenerServiceProvider pushProvider;
    private static IMapsProvider mapsProvider;
    private static ILocationServiceProvider locationServiceProvider;

    @Override
    protected void attachBaseContext(Context base) {
        super.attachBaseContext(base);
        MultiDex.install(this);
        try {
            applicationContext = getApplicationContext();
        } catch (Throwable ignore) {
        }
        Thread.currentThread().setUncaughtExceptionHandler((thread, error) -> {
            Log.e("nekox", "from " + thread.toString(), error);
        });
    }

    public static ILocationServiceProvider getLocationServiceProvider() {
        if (locationServiceProvider == null) {
<<<<<<< HEAD
            locationServiceProvider = new GoogleLocationProvider();
            locationServiceProvider.init(applicationContext);
=======
            if (BuildVars.isGServicesCompiled) {
                try {
                    locationServiceProvider = (ILocationServiceProvider) Class.forName("org.telegram.messenger.GoogleLocationProvider").newInstance();
                    locationServiceProvider.init(applicationContext);
                } catch (Exception e) {
                    FileLog.e("Failed to load GoogleLocationService Provider from gservices", e);
                    locationServiceProvider = new ILocationServiceProvider.DummyLocationServiceProvider();
                }
            } else {
                locationServiceProvider = new ILocationServiceProvider.DummyLocationServiceProvider();
            }
>>>>>>> c71626f8
        }
        return locationServiceProvider;
    }

    public static IMapsProvider getMapsProvider() {
        if (mapsProvider == null) {
<<<<<<< HEAD
            mapsProvider = new GoogleMapsProvider();
=======
            if (NekoConfig.useOSMDroidMap.Bool())
                mapsProvider = new OSMDroidMapsProvider();
            else {
                if (BuildVars.isGServicesCompiled) {
                    try {
                        mapsProvider = (IMapsProvider) Class.forName("org.telegram.messenger.GoogleMapsProvider").newInstance();
                    } catch (Exception e) {
                        FileLog.e("Failed to load Google Maps Provider from gservices", e);
                        mapsProvider = new OSMDroidMapsProvider();
                    }
                } else {
                    mapsProvider = new OSMDroidMapsProvider();
                }
            }
>>>>>>> c71626f8
        }
        return mapsProvider;
    }

    public static PushListenerController.IPushListenerServiceProvider getPushProvider() {
        if (pushProvider == null) {
            pushProvider = PushListenerController.getProvider();
        }
        return pushProvider;
    }

    public static String getApplicationId() {
        return BuildConfig.APPLICATION_ID;
    }

    @SuppressLint("SdCardPath")
    public static File getDataDirFixed() {
        try {
            File path = applicationContext.getFilesDir();
            if (path != null) {
                return path.getParentFile();
            }
        } catch (Exception ignored) {
        }
        try {
            ApplicationInfo info = applicationContext.getApplicationInfo();
            return new File(info.dataDir);
        } catch (Exception ignored) {
        }
        return new File("/data/data/" + BuildConfig.APPLICATION_ID + "/");
    }

    public static File getFilesDirFixed() {
        File filesDir = new File(getDataDirFixed(), "files");
        FileUtil.initDir(filesDir);
        return filesDir;
    }

    public static File getCacheDirFixed() {
        File filesDir = new File(getDataDirFixed(), "cache");
        FileUtil.initDir(filesDir);
        return filesDir;
    }

    public static void postInitApplication() {
        if (applicationInited || applicationContext == null) {
            return;
        }
        applicationInited = true;

        SharedConfig.loadConfig();
        LocaleController.getInstance();
        SharedPrefsHelper.init(applicationContext);
        UserConfig.getInstance(0).loadConfig();

        try {
            connectivityManager = (ConnectivityManager) ApplicationLoader.applicationContext.getSystemService(Context.CONNECTIVITY_SERVICE);
            BroadcastReceiver networkStateReceiver = new BroadcastReceiver() {
                @Override
                public void onReceive(Context context, Intent intent) {
                    try {
                        currentNetworkInfo = connectivityManager.getActiveNetworkInfo();
                    } catch (Throwable ignore) {

                    }

                    boolean isSlow = isConnectionSlow();
                    for (int a : SharedConfig.activeAccounts) {
                        ConnectionsManager.getInstance(a).checkConnection();
                        FileLoader.getInstance(a).onNetworkChanged(isSlow);
                    }

                    if (SharedConfig.loginingAccount != -1) {
                        ConnectionsManager.getInstance(SharedConfig.loginingAccount).checkConnection();
                        FileLoader.getInstance(SharedConfig.loginingAccount).onNetworkChanged(isSlow);
                    }
                }
            };
            IntentFilter filter = new IntentFilter(ConnectivityManager.CONNECTIVITY_ACTION);
            ApplicationLoader.applicationContext.registerReceiver(networkStateReceiver, filter);
        } catch (Exception e) {
            e.printStackTrace();
        }

        try {
            final IntentFilter filter = new IntentFilter(Intent.ACTION_SCREEN_ON);
            filter.addAction(Intent.ACTION_SCREEN_OFF);
            final BroadcastReceiver mReceiver = new ScreenReceiver();
            applicationContext.registerReceiver(mReceiver, filter);
        } catch (Exception e) {
            e.printStackTrace();
        }

        try {
            PowerManager pm = (PowerManager) ApplicationLoader.applicationContext.getSystemService(Context.POWER_SERVICE);
            isScreenOn = pm.isScreenOn();
            if (BuildVars.LOGS_ENABLED) {
                FileLog.d("screen state = " + isScreenOn);
            }
        } catch (Exception e) {
            e.printStackTrace();
        }

        LinkedList<Runnable> postRun = new LinkedList<>();
        for (int a : SharedConfig.activeAccounts) {
            final int finalA = a;
            Runnable initRunnable = () -> loadAccount(finalA);
            if (finalA == UserConfig.selectedAccount) {
                initRunnable.run();
                ChatThemeController.init();
            }
            else postRun.add(initRunnable);
        }
        for (Runnable runnable : postRun) {
            Utilities.stageQueue.postRunnable(runnable);
        }
        // init fcm
        initPushServices();
        if (BuildVars.LOGS_ENABLED) {
            FileLog.d("app initied");
        }
    }
<<<<<<< HEAD

    public static void loadAccount(int account) {
        UserConfig inst = UserConfig.getInstance(account);
        inst.loadConfig();
        if (!inst.isClientActivated()) {
            if (SharedConfig.activeAccounts.remove(account)) {
                SharedConfig.saveAccounts();
            }
        }

        MessagesController.getInstance(account);
        if ("".equals(SharedConfig.pushStringStatus)) {
            SharedConfig.pushStringStatus = "__FIREBASE_GENERATING_SINCE_" + ConnectionsManager.getInstance(account).getCurrentTime() + "__";
        } else {
            ConnectionsManager.getInstance(account);
        }
        TLRPC.User user = UserConfig.getInstance(account).getCurrentUser();
        if (user != null) {
            MessagesController.getInstance(account).putUser(user, true);
        }
=======

    public static void loadAccount(int account) {
        UserConfig inst = UserConfig.getInstance(account);
        inst.loadConfig();
        if (!inst.isClientActivated()) {
            if (SharedConfig.activeAccounts.remove(account)) {
                SharedConfig.saveAccounts();
            }
        }

        MessagesController.getInstance(account);
        if ("".equals(SharedConfig.pushStringStatus)) {
            SharedConfig.pushStringStatus = "__FIREBASE_GENERATING_SINCE_" + ConnectionsManager.getInstance(account).getCurrentTime() + "__";
        } else {
            ConnectionsManager.getInstance(account);
        }
        TLRPC.User user = UserConfig.getInstance(account).getCurrentUser();
        if (user != null) {
            MessagesController.getInstance(account).putUser(user, true);
        }
>>>>>>> c71626f8
        Utilities.stageQueue.postRunnable(() -> {
            SendMessagesHelper.getInstance(account).checkUnsentMessages();
            ContactsController.getInstance(account).checkAppAccount();
            DownloadController.getInstance(account);
        });
    }

    public ApplicationLoader() {
        super();
    }

    @Override
    public void onCreate() {
        try {
            applicationContext = getApplicationContext();
        } catch (Throwable ignore) {
        }

        super.onCreate();

        if (BuildVars.LOGS_ENABLED) {
            FileLog.d("app start time = " + (startTime = SystemClock.elapsedRealtime()));
            FileLog.d("buildVersion = " + BuildVars.BUILD_VERSION);
        }
        if (applicationContext == null) {
            applicationContext = getApplicationContext();
        }

        Utilities.stageQueue.postRunnable(() -> SignturesKt.checkMT(this));

        NativeLoader.initNativeLibs(ApplicationLoader.applicationContext);
        ConnectionsManager.native_setJava(false);
        new ForegroundDetector(this) {
            @Override
            public void onActivityStarted(Activity activity) {
                boolean wasInBackground = isBackground();
                super.onActivityStarted(activity);
                if (wasInBackground) {
                    ensureCurrentNetworkGet(true);
                }
            }
        };
        if (BuildVars.LOGS_ENABLED) {
            FileLog.d("load libs time = " + (SystemClock.elapsedRealtime() - startTime));
        }

        applicationHandler = new Handler(applicationContext.getMainLooper());

        org.osmdroid.config.Configuration.getInstance().setUserAgentValue("Telegram-FOSS ( NekoX ) " + BuildConfig.VERSION_NAME);
        org.osmdroid.config.Configuration.getInstance().setOsmdroidBasePath(new File(ApplicationLoader.applicationContext.getCacheDir(), "osmdroid"));

        LauncherIconController.tryFixLauncherIconIfNeeded();
    }

    // Local Push Service, TFoss implementation
    public static void startPushService() {
        Utilities.stageQueue.postRunnable(ApplicationLoader::startPushServiceInternal);
    }

    private static void startPushServiceInternal() {
        if (PushListenerController.getProvider().hasServices()) {
            return;
        }
        SharedPreferences preferences = MessagesController.getNotificationsSettings(UserConfig.selectedAccount);
        boolean enabled;
        if (preferences.contains("pushService")) {
            enabled = preferences.getBoolean("pushService", false);
        } else {
            enabled = MessagesController.getMainSettings(UserConfig.selectedAccount).getBoolean("keepAliveService", false);
            SharedPreferences.Editor editor = preferences.edit();
            editor.putBoolean("pushService", enabled);
            editor.putBoolean("pushConnection", enabled);
            editor.apply();
            ConnectionsManager.getInstance(UserConfig.selectedAccount).setPushConnectionEnabled(enabled);
        }
        if (enabled) {
            AndroidUtilities.runOnUIThread(() -> {
                try {
                    Log.d("TFOSS", "Trying to start push service every 10 minutes");
                    // Telegram-FOSS: unconditionally enable push service
                    AlarmManager am = (AlarmManager) applicationContext.getSystemService(Context.ALARM_SERVICE);
                    Intent i = new Intent(applicationContext, NotificationsService.class);
                    pendingIntent = PendingIntent.getBroadcast(applicationContext, 0, i, PendingIntent.FLAG_IMMUTABLE);

                    am.cancel(pendingIntent);
                    am.setInexactRepeating(AlarmManager.RTC_WAKEUP, System.currentTimeMillis(), 10 * 60 * 1000, pendingIntent);

                    Log.d("TFOSS", "Starting push service...");
                    if (Build.VERSION.SDK_INT >= Build.VERSION_CODES.O) {
                        applicationContext.startForegroundService(new Intent(applicationContext, NotificationsService.class));
                    } else {
                        applicationContext.startService(new Intent(applicationContext, NotificationsService.class));
                    }
                } catch (Throwable e) {
                    Log.d("TFOSS", "Failed to start push service");
                }
            });

        } else AndroidUtilities.runOnUIThread(() -> {
            applicationContext.stopService(new Intent(applicationContext, NotificationsService.class));

            PendingIntent pintent = PendingIntent.getService(applicationContext, 0, new Intent(applicationContext, NotificationsService.class), PendingIntent.FLAG_MUTABLE);
            AlarmManager alarm = (AlarmManager)applicationContext.getSystemService(Context.ALARM_SERVICE);
            alarm.cancel(pintent);
            if (pendingIntent != null) {
                alarm.cancel(pendingIntent);
            }
        });
    }

    private static void initPushServices() {
        AndroidUtilities.runOnUIThread(() -> {
            if (getPushProvider().hasServices()) {
                getPushProvider().onRequestPushToken();
            } else {
                if (BuildVars.LOGS_ENABLED) {
                    FileLog.d("No valid " + getPushProvider().getLogTitle() + " APK found.");
                }
                SharedConfig.pushStringStatus = "__NO_GOOGLE_PLAY_SERVICES__";
                PushListenerController.sendRegistrationToServer(getPushProvider().getPushType(), null);
                startPushService();
            }
        }, 1000);
    }

    @Override
    public void onConfigurationChanged(Configuration newConfig) {
        super.onConfigurationChanged(newConfig);
        try {
            LocaleController.getInstance().onDeviceConfigurationChange(newConfig);
            AndroidUtilities.checkDisplaySize(applicationContext, newConfig);
            VideoCapturerDevice.checkScreenCapturerSize();
            AndroidUtilities.resetTabletFlag();
        } catch (Exception e) {
            e.printStackTrace();
        }
    }

    private static void ensureCurrentNetworkGet(boolean force) {
        if (force || currentNetworkInfo == null) {
            try {
                if (connectivityManager == null) {
                    connectivityManager = (ConnectivityManager) ApplicationLoader.applicationContext.getSystemService(Context.CONNECTIVITY_SERVICE);
                }
                currentNetworkInfo = connectivityManager.getActiveNetworkInfo();
                if (Build.VERSION.SDK_INT >= Build.VERSION_CODES.N) {
                    if (networkCallback == null) {
                        networkCallback = new ConnectivityManager.NetworkCallback() {
                            @Override
                            public void onAvailable(@NonNull Network network) {
                                lastKnownNetworkType = -1;
                            }

                            @Override
                            public void onCapabilitiesChanged(@NonNull Network network, @NonNull NetworkCapabilities networkCapabilities) {
                                lastKnownNetworkType = -1;
                            }
                        };
                        connectivityManager.registerDefaultNetworkCallback(networkCallback);
                    }
                }
            } catch (Throwable ignore) {

            }
        }
    }

    public static boolean isRoaming() {
        try {
            ensureCurrentNetworkGet(false);
            return currentNetworkInfo != null && currentNetworkInfo.isRoaming();
        } catch (Exception e) {
            FileLog.e(e);
        }
        return false;
    }

    public static boolean isConnectedOrConnectingToWiFi() {
        try {
            ensureCurrentNetworkGet(false);
            if (currentNetworkInfo != null && (currentNetworkInfo.getType() == ConnectivityManager.TYPE_WIFI || currentNetworkInfo.getType() == ConnectivityManager.TYPE_ETHERNET)) {
                NetworkInfo.State state = currentNetworkInfo.getState();
                if (state == NetworkInfo.State.CONNECTED || state == NetworkInfo.State.CONNECTING || state == NetworkInfo.State.SUSPENDED) {
                    return true;
                }
            }
        } catch (Exception e) {
            FileLog.e(e);
        }
        return false;
    }

    public static boolean isConnectedToWiFi() {
        try {
            ensureCurrentNetworkGet(false);
            if (currentNetworkInfo != null && (currentNetworkInfo.getType() == ConnectivityManager.TYPE_WIFI || currentNetworkInfo.getType() == ConnectivityManager.TYPE_ETHERNET) && currentNetworkInfo.getState() == NetworkInfo.State.CONNECTED) {
                return true;
            }
        } catch (Exception e) {
            FileLog.e(e);
        }
        return false;
    }

    public static boolean isConnectionSlow() {
        try {
            ensureCurrentNetworkGet(false);
            if (currentNetworkInfo != null && currentNetworkInfo.getType() == ConnectivityManager.TYPE_MOBILE) {
                switch (currentNetworkInfo.getSubtype()) {
                    case TelephonyManager.NETWORK_TYPE_1xRTT:
                    case TelephonyManager.NETWORK_TYPE_CDMA:
                    case TelephonyManager.NETWORK_TYPE_EDGE:
                    case TelephonyManager.NETWORK_TYPE_GPRS:
                    case TelephonyManager.NETWORK_TYPE_IDEN:
                        return true;
                }
            }
        } catch (Throwable ignore) {

        }
        return false;
    }

    public static int getAutodownloadNetworkType() {
        try {
            ensureCurrentNetworkGet(false);
            if (currentNetworkInfo == null) {
                return StatsController.TYPE_MOBILE;
            }
            if (currentNetworkInfo.getType() == ConnectivityManager.TYPE_WIFI || currentNetworkInfo.getType() == ConnectivityManager.TYPE_ETHERNET) {
                if (Build.VERSION.SDK_INT >= Build.VERSION_CODES.N && (lastKnownNetworkType == StatsController.TYPE_MOBILE || lastKnownNetworkType == StatsController.TYPE_WIFI) && System.currentTimeMillis() - lastNetworkCheckTypeTime < 5000) {
                    return lastKnownNetworkType;
                }
                if (connectivityManager.isActiveNetworkMetered()) {
                    lastKnownNetworkType = StatsController.TYPE_MOBILE;
                } else {
                    lastKnownNetworkType = StatsController.TYPE_WIFI;
                }
                lastNetworkCheckTypeTime = System.currentTimeMillis();
                return lastKnownNetworkType;
            }
            if (currentNetworkInfo.isRoaming()) {
                return StatsController.TYPE_ROAMING;
            }
        } catch (Exception e) {
            FileLog.e(e);
        }
        return StatsController.TYPE_MOBILE;
    }

    public static int getCurrentNetworkType() {
        if (isConnectedOrConnectingToWiFi()) {
            return StatsController.TYPE_WIFI;
        } else if (isRoaming()) {
            return StatsController.TYPE_ROAMING;
        } else {
            return StatsController.TYPE_MOBILE;
        }
    }

    public static boolean isNetworkOnlineFast() {
        try {
            ensureCurrentNetworkGet(false);
            if (currentNetworkInfo == null) {
                return true;
            }
            if (currentNetworkInfo.isConnectedOrConnecting() || currentNetworkInfo.isAvailable()) {
                return true;
            }

            NetworkInfo netInfo = connectivityManager.getNetworkInfo(ConnectivityManager.TYPE_MOBILE);
            if (netInfo != null && netInfo.isConnectedOrConnecting()) {
                return true;
            } else {
                netInfo = connectivityManager.getNetworkInfo(ConnectivityManager.TYPE_WIFI);
                if (netInfo != null && netInfo.isConnectedOrConnecting()) {
                    return true;
                }
            }
        } catch (Exception e) {
            FileLog.e(e);
            return true;
        }
        return false;
    }

    public static boolean isNetworkOnlineRealtime() {
        try {
            ConnectivityManager connectivityManager = (ConnectivityManager) ApplicationLoader.applicationContext.getSystemService(Context.CONNECTIVITY_SERVICE);
            NetworkInfo netInfo = connectivityManager.getActiveNetworkInfo();
            if (netInfo != null && (netInfo.isConnectedOrConnecting() || netInfo.isAvailable())) {
                return true;
            }

            netInfo = connectivityManager.getNetworkInfo(ConnectivityManager.TYPE_MOBILE);

            if (netInfo != null && netInfo.isConnectedOrConnecting()) {
                return true;
            } else {
                netInfo = connectivityManager.getNetworkInfo(ConnectivityManager.TYPE_WIFI);
                if (netInfo != null && netInfo.isConnectedOrConnecting()) {
                    return true;
                }
            }
        } catch (Exception e) {
            FileLog.e(e);
            return true;
        }
        return false;
    }

    public static boolean isNetworkOnline() {
        boolean result = isNetworkOnlineRealtime();
        if (BuildVars.DEBUG_PRIVATE_VERSION) {
            boolean result2 = isNetworkOnlineFast();
            if (result != result2) {
                FileLog.d("network online mismatch");
            }
        }
        return result;
    }

//    public static void startAppCenter(Activity context) {
//        applicationLoaderInstance.startAppCenterInternal(context);
//    }
//
//    public static void checkForUpdates() {
//        applicationLoaderInstance.checkForUpdatesInternal();
//    }
//
//    public static void appCenterLog(Throwable e) {
//        applicationLoaderInstance.appCenterLogInternal(e);
//    }

    protected void appCenterLogInternal(Throwable e) {

    }

    protected void checkForUpdatesInternal() {

    }

    protected void startAppCenterInternal(Activity context) {

    }

}<|MERGE_RESOLUTION|>--- conflicted
+++ resolved
@@ -48,14 +48,6 @@
 import java.util.HashSet;
 import java.util.LinkedList;
 
-<<<<<<< HEAD
-import tw.nekomimi.nekogram.NekoXConfig;
-import tw.nekomimi.nekogram.parts.SignturesKt;
-import tw.nekomimi.nekogram.utils.FileUtil;
-
-import static android.os.Build.VERSION.SDK_INT;
-
-=======
 import tw.nekomimi.nekogram.NekoConfig;
 import tw.nekomimi.nekogram.NekoXConfig;
 import tw.nekomimi.nekogram.parts.SignturesKt;
@@ -63,7 +55,6 @@
 
 import static android.os.Build.VERSION.SDK_INT;
 
->>>>>>> c71626f8
 public class ApplicationLoader extends Application {
     private static PendingIntent pendingIntent;
 
@@ -108,10 +99,6 @@
 
     public static ILocationServiceProvider getLocationServiceProvider() {
         if (locationServiceProvider == null) {
-<<<<<<< HEAD
-            locationServiceProvider = new GoogleLocationProvider();
-            locationServiceProvider.init(applicationContext);
-=======
             if (BuildVars.isGServicesCompiled) {
                 try {
                     locationServiceProvider = (ILocationServiceProvider) Class.forName("org.telegram.messenger.GoogleLocationProvider").newInstance();
@@ -123,16 +110,12 @@
             } else {
                 locationServiceProvider = new ILocationServiceProvider.DummyLocationServiceProvider();
             }
->>>>>>> c71626f8
         }
         return locationServiceProvider;
     }
 
     public static IMapsProvider getMapsProvider() {
         if (mapsProvider == null) {
-<<<<<<< HEAD
-            mapsProvider = new GoogleMapsProvider();
-=======
             if (NekoConfig.useOSMDroidMap.Bool())
                 mapsProvider = new OSMDroidMapsProvider();
             else {
@@ -147,7 +130,6 @@
                     mapsProvider = new OSMDroidMapsProvider();
                 }
             }
->>>>>>> c71626f8
         }
         return mapsProvider;
     }
@@ -270,7 +252,6 @@
             FileLog.d("app initied");
         }
     }
-<<<<<<< HEAD
 
     public static void loadAccount(int account) {
         UserConfig inst = UserConfig.getInstance(account);
@@ -291,28 +272,6 @@
         if (user != null) {
             MessagesController.getInstance(account).putUser(user, true);
         }
-=======
-
-    public static void loadAccount(int account) {
-        UserConfig inst = UserConfig.getInstance(account);
-        inst.loadConfig();
-        if (!inst.isClientActivated()) {
-            if (SharedConfig.activeAccounts.remove(account)) {
-                SharedConfig.saveAccounts();
-            }
-        }
-
-        MessagesController.getInstance(account);
-        if ("".equals(SharedConfig.pushStringStatus)) {
-            SharedConfig.pushStringStatus = "__FIREBASE_GENERATING_SINCE_" + ConnectionsManager.getInstance(account).getCurrentTime() + "__";
-        } else {
-            ConnectionsManager.getInstance(account);
-        }
-        TLRPC.User user = UserConfig.getInstance(account).getCurrentUser();
-        if (user != null) {
-            MessagesController.getInstance(account).putUser(user, true);
-        }
->>>>>>> c71626f8
         Utilities.stageQueue.postRunnable(() -> {
             SendMessagesHelper.getInstance(account).checkUnsentMessages();
             ContactsController.getInstance(account).checkAppAccount();
