--- conflicted
+++ resolved
@@ -2425,44 +2425,32 @@
 
     public static int getColorId(TLRPC.Chat chat) {
         if (chat == null) return 0;
-<<<<<<< HEAD
 
         Integer replace = PeerColorHelper.getInstance().getColorId(chat);
         if (replace != null) return replace;
 
-        if (chat.color != null && (chat.color.flags & 1) != 0) return chat.color.color;
-=======
         if (chat.color instanceof TLRPC.TL_peerColor && (chat.color.flags & 1) != 0)
             return chat.color.color;
->>>>>>> 9cbf0333
         return (int) (chat.id % 7);
     }
 
     public static long getEmojiId(TLRPC.Chat chat) {
-<<<<<<< HEAD
         Long replace = PeerColorHelper.getInstance().getEmojiId(chat);
         if (replace != null) return replace;
 
-        if (chat != null && chat.color != null && (chat.color.flags & 2) != 0) return chat.color.background_emoji_id;
-=======
         if (chat != null && chat.color instanceof TLRPC.TL_peerColor && (chat.color.flags & 2) != 0)
             return chat.color.background_emoji_id;
->>>>>>> 9cbf0333
         return 0;
     }
 
     public static int getProfileColorId(TLRPC.Chat chat) {
         if (chat == null) return 0;
-<<<<<<< HEAD
 
         Integer replace = PeerColorHelper.getInstance().getProfileColorId(chat);
         if (replace != null) return replace;
 
-        if (chat.profile_color != null && (chat.profile_color.flags & 1) != 0) return chat.profile_color.color;
-=======
         if (chat.profile_color instanceof TLRPC.TL_peerColor && (chat.profile_color.flags & 1) != 0)
             return chat.profile_color.color;
->>>>>>> 9cbf0333
         return -1;
     }
 
