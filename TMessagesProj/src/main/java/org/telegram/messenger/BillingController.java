package org.telegram.messenger;

import android.app.Activity;
import android.content.ActivityNotFoundException;
import android.content.Context;
import android.content.Intent;
import android.net.Uri;

import androidx.annotation.NonNull;
import androidx.annotation.Nullable;
import androidx.core.util.Consumer;
import androidx.core.util.Pair;

import com.google.android.exoplayer2.util.Util;

//import org.telegram.messenger.utils.BillingUtilities;
import org.telegram.tgnet.ConnectionsManager;
import org.telegram.tgnet.TLRPC;
import org.telegram.ui.PremiumPreviewFragment;

import java.text.NumberFormat;
import java.util.ArrayList;
import java.util.Collections;
import java.util.Currency;
import java.util.HashMap;
import java.util.List;
import java.util.Map;
import java.util.concurrent.atomic.AtomicInteger;

public class BillingController {

    private static BillingController instance;

    private String lastPremiumTransaction = "";
    private String lastPremiumToken = "";

    public static BillingController getInstance() {
        if (instance == null) {
            instance = new BillingController(ApplicationLoader.applicationContext);
        }
        return instance;
    }

    private BillingController(Context ctx) {

    }

    public String getLastPremiumTransaction() {
        return lastPremiumTransaction;
    }

    public String getLastPremiumToken() {
        return lastPremiumToken;
    }

    public String formatCurrency(long amount, String currency) {
        return formatCurrency(amount, currency, getCurrencyExp(currency));
    }

    public String formatCurrency(long amount, String currency, int exp) {
        if (currency.isEmpty()) {
            return String.valueOf(amount);
        }
        Currency cur = Currency.getInstance(currency);
        if (cur != null) {
            NumberFormat numberFormat = NumberFormat.getCurrencyInstance();
            numberFormat.setCurrency(cur);
            return numberFormat.format(amount / Math.pow(10, exp));
        }
        return amount + " " + currency;
    }

    @SuppressWarnings("ConstantConditions")
    public int getCurrencyExp(String currency) {
<<<<<<< HEAD
        return 0;
=======
        BillingUtilities.extractCurrencyExp(currencyExpMap);
        return currencyExpMap.getOrDefault(currency, 0);
    }

    public void startConnection() {
        if (isReady()) {
            return;
        }
        BillingUtilities.extractCurrencyExp(currencyExpMap);
        if (!BuildVars.useInvoiceBilling()) {
            billingClient.startConnection(this);
        }
    }

    private void switchToInvoice() {
        if (billingClientEmpty) {
            return;
        }
        billingClientEmpty = true;
        NotificationCenter.getGlobalInstance().postNotificationName(NotificationCenter.billingProductDetailsUpdated);
>>>>>>> 36067f8b
    }

    public boolean isReady() {
        return false;
    }
}<|MERGE_RESOLUTION|>--- conflicted
+++ resolved
@@ -72,31 +72,28 @@
 
     @SuppressWarnings("ConstantConditions")
     public int getCurrencyExp(String currency) {
-<<<<<<< HEAD
         return 0;
-=======
-        BillingUtilities.extractCurrencyExp(currencyExpMap);
-        return currencyExpMap.getOrDefault(currency, 0);
+//        BillingUtilities.extractCurrencyExp(currencyExpMap);
+//        return currencyExpMap.getOrDefault(currency, 0);
     }
 
-    public void startConnection() {
-        if (isReady()) {
-            return;
-        }
-        BillingUtilities.extractCurrencyExp(currencyExpMap);
-        if (!BuildVars.useInvoiceBilling()) {
-            billingClient.startConnection(this);
-        }
-    }
-
-    private void switchToInvoice() {
-        if (billingClientEmpty) {
-            return;
-        }
-        billingClientEmpty = true;
-        NotificationCenter.getGlobalInstance().postNotificationName(NotificationCenter.billingProductDetailsUpdated);
->>>>>>> 36067f8b
-    }
+//    public void startConnection() {
+//        if (isReady()) {
+//            return;
+//        }
+//        BillingUtilities.extractCurrencyExp(currencyExpMap);
+//        if (!BuildVars.useInvoiceBilling()) {
+//            billingClient.startConnection(this);
+//        }
+//    }
+//
+//    private void switchToInvoice() {
+//        if (billingClientEmpty) {
+//            return;
+//        }
+//        billingClientEmpty = true;
+//        NotificationCenter.getGlobalInstance().postNotificationName(NotificationCenter.billingProductDetailsUpdated);
+//    }
 
     public boolean isReady() {
         return false;
