package org.telegram.messenger;

import android.app.Activity;
import android.content.ActivityNotFoundException;
import android.content.Context;
import android.content.Intent;
import android.net.Uri;

import androidx.annotation.NonNull;
import androidx.annotation.Nullable;
import androidx.core.util.Consumer;

import com.google.android.exoplayer2.util.Util;

import org.json.JSONObject;
import org.telegram.tgnet.ConnectionsManager;
import org.telegram.tgnet.TLRPC;
import org.telegram.ui.PremiumPreviewFragment;

import java.io.InputStream;
import java.text.NumberFormat;
import java.util.ArrayList;
import java.util.Collections;
import java.util.Currency;
import java.util.HashMap;
import java.util.Iterator;
import java.util.List;
import java.util.Map;
import java.util.concurrent.atomic.AtomicInteger;

public class BillingController {

    private static BillingController instance;

<<<<<<< HEAD
=======
    private Map<String, Consumer<BillingResult>> resultListeners = new HashMap<>();
    private List<String> requestingTokens = new ArrayList<>();
    private String lastPremiumTransaction;
    private String lastPremiumToken;

    private Map<String, Integer> currencyExpMap = new HashMap<>();

>>>>>>> 07a2c9a3
    public static BillingController getInstance() {
        if (instance == null) {
            instance = new BillingController(ApplicationLoader.applicationContext);
        }
        return instance;
    }

    private BillingController(Context ctx) {

    }

    public String getLastPremiumTransaction() {
        return lastPremiumTransaction;
    }

    public String getLastPremiumToken() {
        return lastPremiumToken;
    }

    public String formatCurrency(long amount, String currency) {
        return formatCurrency(amount, currency, getCurrencyExp(currency));
    }

    public String formatCurrency(long amount, String currency, int exp) {
        if (currency.isEmpty()) {
            return String.valueOf(amount);
        }
        Currency cur = Currency.getInstance(currency);
        if (cur != null) {
            NumberFormat numberFormat = NumberFormat.getCurrencyInstance();
            numberFormat.setCurrency(cur);

            return numberFormat.format(amount / Math.pow(10, exp));
        }
        return amount + " " + currency;
    }

    public int getCurrencyExp(String currency) {
        return 0;
    }

    public boolean isReady() {
<<<<<<< HEAD
        return false;
=======
        return billingClient.isReady();
    }

    public void queryProductDetails(List<QueryProductDetailsParams.Product> products, ProductDetailsResponseListener responseListener) {
        if (!isReady()) {
            throw new IllegalStateException("Billing controller should be ready for this call!");
        }
        billingClient.queryProductDetailsAsync(QueryProductDetailsParams.newBuilder().setProductList(products).build(), responseListener);
    }

    public void queryPurchases(String productType, PurchasesResponseListener responseListener) {
        billingClient.queryPurchasesAsync(QueryPurchasesParams.newBuilder().setProductType(productType).build(), responseListener);
    }

    public boolean startManageSubscription(Context ctx, String productId) {
        try {
            ctx.startActivity(new Intent(Intent.ACTION_VIEW, Uri.parse(String.format("https://play.google.com/store/account/subscriptions?sku=%s&package=%s", productId, ctx.getPackageName()))));
            return true;
        } catch (ActivityNotFoundException e) {
            return false;
        }
    }

    public void addResultListener(String productId, Consumer<BillingResult> listener) {
        resultListeners.put(productId, listener);
    }

    public void launchBillingFlow(Activity activity, AccountInstance accountInstance, TLRPC.InputStorePaymentPurpose paymentPurpose, List<BillingFlowParams.ProductDetailsParams> productDetails) {
        launchBillingFlow(activity, accountInstance, paymentPurpose, productDetails, null, false);
    }

    public void launchBillingFlow(Activity activity, AccountInstance accountInstance, TLRPC.InputStorePaymentPurpose paymentPurpose, List<BillingFlowParams.ProductDetailsParams> productDetails, BillingFlowParams.SubscriptionUpdateParams subscriptionUpdateParams, boolean checkedConsume) {
        if (!isReady() || activity == null) {
            return;
        }

        if (paymentPurpose instanceof TLRPC.TL_inputStorePaymentGiftPremium && !checkedConsume) {
            queryPurchases(BillingClient.ProductType.INAPP, (billingResult, list) -> {
                if (billingResult.getResponseCode() == BillingClient.BillingResponseCode.OK) {
                    Runnable callback = () -> launchBillingFlow(activity, accountInstance, paymentPurpose, productDetails, subscriptionUpdateParams, true);

                    AtomicInteger productsToBeConsumed = new AtomicInteger(0);
                    List<String> productsConsumed = new ArrayList<>();
                    for (Purchase purchase : list) {
                        if (purchase.isAcknowledged()) {
                            for (BillingFlowParams.ProductDetailsParams params : productDetails) {
                                String productId = params.zza().getProductId();
                                if (purchase.getProducts().contains(productId)) {
                                    productsToBeConsumed.incrementAndGet();
                                    billingClient.consumeAsync(ConsumeParams.newBuilder()
                                                    .setPurchaseToken(purchase.getPurchaseToken())
                                            .build(), (billingResult1, s) -> {
                                        if (billingResult1.getResponseCode() == BillingClient.BillingResponseCode.OK) {
                                            productsConsumed.add(productId);

                                            if (productsToBeConsumed.get() == productsConsumed.size()) {
                                                callback.run();
                                            }
                                        }
                                    });
                                    break;
                                }
                            }
                        } else {
                            onPurchasesUpdated(BillingResult.newBuilder().setResponseCode(BillingClient.BillingResponseCode.OK).build(), Collections.singletonList(purchase));
                            return;
                        }
                    }

                    if (productsToBeConsumed.get() == 0) {
                        callback.run();
                    }
                }
            });
            return;
        }

        BillingFlowParams.Builder flowParams = BillingFlowParams.newBuilder()
                .setProductDetailsParamsList(productDetails);
        if (subscriptionUpdateParams != null) {
            flowParams.setSubscriptionUpdateParams(subscriptionUpdateParams);
        }
        boolean ok = billingClient.launchBillingFlow(activity, flowParams.build()).getResponseCode() == BillingClient.BillingResponseCode.OK;

        if (ok) {
            for (BillingFlowParams.ProductDetailsParams params : productDetails) {
                accountInstance.getUserConfig().billingPaymentPurpose = paymentPurpose;
                accountInstance.getUserConfig().awaitBillingProductIds.add(params.zza().getProductId()); // params.getProductDetails().getProductId()
            }
            accountInstance.getUserConfig().saveConfig(false);
        }
    }

    @Override
    public void onPurchasesUpdated(@NonNull BillingResult billingResult, @Nullable List<Purchase> list) {
        FileLog.d("Billing purchases updated: " + billingResult + ", " + list);
        if (billingResult.getResponseCode() != BillingClient.BillingResponseCode.OK) {
            if (billingResult.getResponseCode() == BillingClient.BillingResponseCode.USER_CANCELED) {
                PremiumPreviewFragment.sentPremiumBuyCanceled();
            }

            for (int i = 0; i < UserConfig.MAX_ACCOUNT_COUNT; i++) {
                AccountInstance acc = AccountInstance.getInstance(i);
                if (!acc.getUserConfig().awaitBillingProductIds.isEmpty()) {
                    acc.getUserConfig().awaitBillingProductIds.clear();
                    acc.getUserConfig().billingPaymentPurpose = null;
                    acc.getUserConfig().saveConfig(false);
                }
            }

            return;
        }
        if (list == null) {
            return;
        }
        lastPremiumTransaction = null;
        for (Purchase purchase : list) {
            if (purchase.getProducts().contains(PREMIUM_PRODUCT_ID)) {
                lastPremiumTransaction = purchase.getOrderId();
                lastPremiumToken = purchase.getPurchaseToken();
            }

            if (!requestingTokens.contains(purchase.getPurchaseToken())) {
                for (int i = 0; i < UserConfig.MAX_ACCOUNT_COUNT; i++) {
                    AccountInstance acc = AccountInstance.getInstance(i);
                    if (acc.getUserConfig().awaitBillingProductIds.containsAll(purchase.getProducts()) && purchase.getPurchaseState() != Purchase.PurchaseState.PENDING) {
                        if (purchase.getPurchaseState() == Purchase.PurchaseState.PURCHASED) {
                            if (!purchase.isAcknowledged()) {
                                requestingTokens.add(purchase.getPurchaseToken());
                                TLRPC.TL_payments_assignPlayMarketTransaction req = new TLRPC.TL_payments_assignPlayMarketTransaction();
                                req.receipt = new TLRPC.TL_dataJSON();
                                req.receipt.data = purchase.getOriginalJson();
                                req.purpose = acc.getUserConfig().billingPaymentPurpose;
                                acc.getConnectionsManager().sendRequest(req, (response, error) -> {
                                    if (response instanceof TLRPC.Updates) {
                                        acc.getMessagesController().processUpdates((TLRPC.Updates) response, false);
                                        requestingTokens.remove(purchase.getPurchaseToken());

                                        for (String productId : purchase.getProducts()) {
                                            Consumer<BillingResult> listener = resultListeners.remove(productId);
                                            if (listener != null) {
                                                listener.accept(billingResult);
                                            }
                                        }

                                        if (req.purpose instanceof TLRPC.TL_inputStorePaymentGiftPremium) {
                                            billingClient.consumeAsync(ConsumeParams.newBuilder()
                                                            .setPurchaseToken(purchase.getPurchaseToken())
                                                    .build(), (billingResult1, s) -> {});
                                        }
                                    }
                                    if (response != null || (ApplicationLoader.isNetworkOnline() && error != null && error.code != -1000)) {
                                        acc.getUserConfig().awaitBillingProductIds.removeAll(purchase.getProducts());
                                        acc.getUserConfig().saveConfig(false);
                                    }
                                }, ConnectionsManager.RequestFlagFailOnServerErrors | ConnectionsManager.RequestFlagInvokeAfter);
                            } else {
                                acc.getUserConfig().awaitBillingProductIds.removeAll(purchase.getProducts());
                                acc.getUserConfig().saveConfig(false);
                            }
                        } else {
                            acc.getUserConfig().awaitBillingProductIds.removeAll(purchase.getProducts());
                            acc.getUserConfig().saveConfig(false);
                        }
                    }
                }
            }
        }
    }

    @Override
    public void onBillingServiceDisconnected() {
        FileLog.d("Billing service disconnected");
    }

    @Override
    public void onBillingSetupFinished(@NonNull BillingResult setupBillingResult) {
        if (setupBillingResult.getResponseCode() == BillingClient.BillingResponseCode.OK) {
            queryProductDetails(Collections.singletonList(PREMIUM_PRODUCT), (billingResult, list) -> {
                if (billingResult.getResponseCode() == BillingClient.BillingResponseCode.OK) {
                    for (ProductDetails details : list) {
                        if (details.getProductId().equals(PREMIUM_PRODUCT_ID)) {
                            PREMIUM_PRODUCT_DETAILS = details;
                        }
                    }

                    AndroidUtilities.runOnUIThread(() -> NotificationCenter.getGlobalInstance().postNotificationName(NotificationCenter.billingProductDetailsUpdated));
                }
            });

            queryPurchases(BillingClient.ProductType.SUBS, this::onPurchasesUpdated);
        }
>>>>>>> 07a2c9a3
    }
}<|MERGE_RESOLUTION|>--- conflicted
+++ resolved
@@ -32,16 +32,9 @@
 
     private static BillingController instance;
 
-<<<<<<< HEAD
-=======
-    private Map<String, Consumer<BillingResult>> resultListeners = new HashMap<>();
-    private List<String> requestingTokens = new ArrayList<>();
-    private String lastPremiumTransaction;
-    private String lastPremiumToken;
+    private String lastPremiumTransaction = "";
+    private String lastPremiumToken = "";
 
-    private Map<String, Integer> currencyExpMap = new HashMap<>();
-
->>>>>>> 07a2c9a3
     public static BillingController getInstance() {
         if (instance == null) {
             instance = new BillingController(ApplicationLoader.applicationContext);
@@ -84,201 +77,6 @@
     }
 
     public boolean isReady() {
-<<<<<<< HEAD
         return false;
-=======
-        return billingClient.isReady();
-    }
-
-    public void queryProductDetails(List<QueryProductDetailsParams.Product> products, ProductDetailsResponseListener responseListener) {
-        if (!isReady()) {
-            throw new IllegalStateException("Billing controller should be ready for this call!");
-        }
-        billingClient.queryProductDetailsAsync(QueryProductDetailsParams.newBuilder().setProductList(products).build(), responseListener);
-    }
-
-    public void queryPurchases(String productType, PurchasesResponseListener responseListener) {
-        billingClient.queryPurchasesAsync(QueryPurchasesParams.newBuilder().setProductType(productType).build(), responseListener);
-    }
-
-    public boolean startManageSubscription(Context ctx, String productId) {
-        try {
-            ctx.startActivity(new Intent(Intent.ACTION_VIEW, Uri.parse(String.format("https://play.google.com/store/account/subscriptions?sku=%s&package=%s", productId, ctx.getPackageName()))));
-            return true;
-        } catch (ActivityNotFoundException e) {
-            return false;
-        }
-    }
-
-    public void addResultListener(String productId, Consumer<BillingResult> listener) {
-        resultListeners.put(productId, listener);
-    }
-
-    public void launchBillingFlow(Activity activity, AccountInstance accountInstance, TLRPC.InputStorePaymentPurpose paymentPurpose, List<BillingFlowParams.ProductDetailsParams> productDetails) {
-        launchBillingFlow(activity, accountInstance, paymentPurpose, productDetails, null, false);
-    }
-
-    public void launchBillingFlow(Activity activity, AccountInstance accountInstance, TLRPC.InputStorePaymentPurpose paymentPurpose, List<BillingFlowParams.ProductDetailsParams> productDetails, BillingFlowParams.SubscriptionUpdateParams subscriptionUpdateParams, boolean checkedConsume) {
-        if (!isReady() || activity == null) {
-            return;
-        }
-
-        if (paymentPurpose instanceof TLRPC.TL_inputStorePaymentGiftPremium && !checkedConsume) {
-            queryPurchases(BillingClient.ProductType.INAPP, (billingResult, list) -> {
-                if (billingResult.getResponseCode() == BillingClient.BillingResponseCode.OK) {
-                    Runnable callback = () -> launchBillingFlow(activity, accountInstance, paymentPurpose, productDetails, subscriptionUpdateParams, true);
-
-                    AtomicInteger productsToBeConsumed = new AtomicInteger(0);
-                    List<String> productsConsumed = new ArrayList<>();
-                    for (Purchase purchase : list) {
-                        if (purchase.isAcknowledged()) {
-                            for (BillingFlowParams.ProductDetailsParams params : productDetails) {
-                                String productId = params.zza().getProductId();
-                                if (purchase.getProducts().contains(productId)) {
-                                    productsToBeConsumed.incrementAndGet();
-                                    billingClient.consumeAsync(ConsumeParams.newBuilder()
-                                                    .setPurchaseToken(purchase.getPurchaseToken())
-                                            .build(), (billingResult1, s) -> {
-                                        if (billingResult1.getResponseCode() == BillingClient.BillingResponseCode.OK) {
-                                            productsConsumed.add(productId);
-
-                                            if (productsToBeConsumed.get() == productsConsumed.size()) {
-                                                callback.run();
-                                            }
-                                        }
-                                    });
-                                    break;
-                                }
-                            }
-                        } else {
-                            onPurchasesUpdated(BillingResult.newBuilder().setResponseCode(BillingClient.BillingResponseCode.OK).build(), Collections.singletonList(purchase));
-                            return;
-                        }
-                    }
-
-                    if (productsToBeConsumed.get() == 0) {
-                        callback.run();
-                    }
-                }
-            });
-            return;
-        }
-
-        BillingFlowParams.Builder flowParams = BillingFlowParams.newBuilder()
-                .setProductDetailsParamsList(productDetails);
-        if (subscriptionUpdateParams != null) {
-            flowParams.setSubscriptionUpdateParams(subscriptionUpdateParams);
-        }
-        boolean ok = billingClient.launchBillingFlow(activity, flowParams.build()).getResponseCode() == BillingClient.BillingResponseCode.OK;
-
-        if (ok) {
-            for (BillingFlowParams.ProductDetailsParams params : productDetails) {
-                accountInstance.getUserConfig().billingPaymentPurpose = paymentPurpose;
-                accountInstance.getUserConfig().awaitBillingProductIds.add(params.zza().getProductId()); // params.getProductDetails().getProductId()
-            }
-            accountInstance.getUserConfig().saveConfig(false);
-        }
-    }
-
-    @Override
-    public void onPurchasesUpdated(@NonNull BillingResult billingResult, @Nullable List<Purchase> list) {
-        FileLog.d("Billing purchases updated: " + billingResult + ", " + list);
-        if (billingResult.getResponseCode() != BillingClient.BillingResponseCode.OK) {
-            if (billingResult.getResponseCode() == BillingClient.BillingResponseCode.USER_CANCELED) {
-                PremiumPreviewFragment.sentPremiumBuyCanceled();
-            }
-
-            for (int i = 0; i < UserConfig.MAX_ACCOUNT_COUNT; i++) {
-                AccountInstance acc = AccountInstance.getInstance(i);
-                if (!acc.getUserConfig().awaitBillingProductIds.isEmpty()) {
-                    acc.getUserConfig().awaitBillingProductIds.clear();
-                    acc.getUserConfig().billingPaymentPurpose = null;
-                    acc.getUserConfig().saveConfig(false);
-                }
-            }
-
-            return;
-        }
-        if (list == null) {
-            return;
-        }
-        lastPremiumTransaction = null;
-        for (Purchase purchase : list) {
-            if (purchase.getProducts().contains(PREMIUM_PRODUCT_ID)) {
-                lastPremiumTransaction = purchase.getOrderId();
-                lastPremiumToken = purchase.getPurchaseToken();
-            }
-
-            if (!requestingTokens.contains(purchase.getPurchaseToken())) {
-                for (int i = 0; i < UserConfig.MAX_ACCOUNT_COUNT; i++) {
-                    AccountInstance acc = AccountInstance.getInstance(i);
-                    if (acc.getUserConfig().awaitBillingProductIds.containsAll(purchase.getProducts()) && purchase.getPurchaseState() != Purchase.PurchaseState.PENDING) {
-                        if (purchase.getPurchaseState() == Purchase.PurchaseState.PURCHASED) {
-                            if (!purchase.isAcknowledged()) {
-                                requestingTokens.add(purchase.getPurchaseToken());
-                                TLRPC.TL_payments_assignPlayMarketTransaction req = new TLRPC.TL_payments_assignPlayMarketTransaction();
-                                req.receipt = new TLRPC.TL_dataJSON();
-                                req.receipt.data = purchase.getOriginalJson();
-                                req.purpose = acc.getUserConfig().billingPaymentPurpose;
-                                acc.getConnectionsManager().sendRequest(req, (response, error) -> {
-                                    if (response instanceof TLRPC.Updates) {
-                                        acc.getMessagesController().processUpdates((TLRPC.Updates) response, false);
-                                        requestingTokens.remove(purchase.getPurchaseToken());
-
-                                        for (String productId : purchase.getProducts()) {
-                                            Consumer<BillingResult> listener = resultListeners.remove(productId);
-                                            if (listener != null) {
-                                                listener.accept(billingResult);
-                                            }
-                                        }
-
-                                        if (req.purpose instanceof TLRPC.TL_inputStorePaymentGiftPremium) {
-                                            billingClient.consumeAsync(ConsumeParams.newBuilder()
-                                                            .setPurchaseToken(purchase.getPurchaseToken())
-                                                    .build(), (billingResult1, s) -> {});
-                                        }
-                                    }
-                                    if (response != null || (ApplicationLoader.isNetworkOnline() && error != null && error.code != -1000)) {
-                                        acc.getUserConfig().awaitBillingProductIds.removeAll(purchase.getProducts());
-                                        acc.getUserConfig().saveConfig(false);
-                                    }
-                                }, ConnectionsManager.RequestFlagFailOnServerErrors | ConnectionsManager.RequestFlagInvokeAfter);
-                            } else {
-                                acc.getUserConfig().awaitBillingProductIds.removeAll(purchase.getProducts());
-                                acc.getUserConfig().saveConfig(false);
-                            }
-                        } else {
-                            acc.getUserConfig().awaitBillingProductIds.removeAll(purchase.getProducts());
-                            acc.getUserConfig().saveConfig(false);
-                        }
-                    }
-                }
-            }
-        }
-    }
-
-    @Override
-    public void onBillingServiceDisconnected() {
-        FileLog.d("Billing service disconnected");
-    }
-
-    @Override
-    public void onBillingSetupFinished(@NonNull BillingResult setupBillingResult) {
-        if (setupBillingResult.getResponseCode() == BillingClient.BillingResponseCode.OK) {
-            queryProductDetails(Collections.singletonList(PREMIUM_PRODUCT), (billingResult, list) -> {
-                if (billingResult.getResponseCode() == BillingClient.BillingResponseCode.OK) {
-                    for (ProductDetails details : list) {
-                        if (details.getProductId().equals(PREMIUM_PRODUCT_ID)) {
-                            PREMIUM_PRODUCT_DETAILS = details;
-                        }
-                    }
-
-                    AndroidUtilities.runOnUIThread(() -> NotificationCenter.getGlobalInstance().postNotificationName(NotificationCenter.billingProductDetailsUpdated));
-                }
-            });
-
-            queryPurchases(BillingClient.ProductType.SUBS, this::onPurchasesUpdated);
-        }
->>>>>>> 07a2c9a3
     }
 }