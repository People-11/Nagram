--- conflicted
+++ resolved
@@ -383,16 +383,12 @@
             }
             intent.putExtra(android.provider.Browser.EXTRA_CREATE_NEW_TAB, true);
             intent.putExtra(android.provider.Browser.EXTRA_APPLICATION_ID, context.getPackageName());
-<<<<<<< HEAD
             intent.putExtra("internal", true);
-            context.startActivity(intent);
-=======
             if (internalUri && context instanceof LaunchActivity) {
                 ((LaunchActivity) context).onNewIntent(intent);
             } else {
                 context.startActivity(intent);
             }
->>>>>>> 23118a4a
         } catch (Exception e) {
             FileLog.e(e);
         }
