--- conflicted
+++ resolved
@@ -373,6 +373,7 @@
     public static int storiesColumnsCount = 3;
     public static int fastScrollHintCount = 3;
     public static boolean dontAskManageStorage;
+    public static boolean multipleReactionsPromoShowed;
 
     public static boolean translateChats = true;
 
@@ -1218,19 +1219,10 @@
             return bean.getRemarks();
         }
 
-<<<<<<< HEAD
         @Override
         public void setRemarks(String remarks) {
             bean.setRemarks(remarks);
         }
-=======
-    public static int distanceSystemType;
-    public static int mediaColumnsCount = 3;
-    public static int storiesColumnsCount = 3;
-    public static int fastScrollHintCount = 3;
-    public static boolean dontAskManageStorage;
-    public static boolean multipleReactionsPromoShowed;
->>>>>>> 33a48d89
 
         @Override
         public String getType() {
