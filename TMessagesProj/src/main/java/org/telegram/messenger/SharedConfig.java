--- conflicted
+++ resolved
@@ -32,11 +32,8 @@
 import org.json.JSONException;
 import org.json.JSONObject;
 import org.telegram.tgnet.ConnectionsManager;
-<<<<<<< HEAD
-=======
 import org.telegram.tgnet.SerializedData;
 import org.telegram.ui.SwipeGestureSettingsView;
->>>>>>> ca13bc97
 
 import java.io.File;
 import java.io.RandomAccessFile;
@@ -1053,7 +1050,7 @@
             scheduledOrNoSoundHintShows = preferences.getInt("scheduledOrNoSoundHintShows", 0);
             lockRecordAudioVideoHint = preferences.getInt("lockRecordAudioVideoHint", 0);
             disableVoiceAudioEffects = preferences.getBoolean("disableVoiceAudioEffects", false);
-<<<<<<< HEAD
+            chatSwipeAction = preferences.getInt("ChatSwipeAction", -1);
             activeAccounts = Arrays.stream(preferences.getString("active_accounts", "").split(",")).filter(StrUtil::isNotBlank).map(Integer::parseInt).collect(Collectors.toCollection(CopyOnWriteArraySet::new));
 
             if (!preferences.contains("activeAccountsLoaded")) {
@@ -1087,9 +1084,6 @@
                 preferences.edit().putBoolean("activeAccountsLoaded", true).apply();
             }
 
-=======
-            chatSwipeAction = preferences.getInt("ChatSwipeAction", -1);
->>>>>>> ca13bc97
             preferences = ApplicationLoader.applicationContext.getSharedPreferences("Notifications", Activity.MODE_PRIVATE);
             showNotificationsForAllAccounts = preferences.getBoolean("AllAccounts", true);
 
