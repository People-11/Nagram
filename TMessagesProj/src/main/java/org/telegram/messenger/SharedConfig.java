/*
 * This is the source code of Telegram for Android v. 5.x.x.
 * It is licensed under GNU GPL v. 2 or later.
 * You should have received a copy of the license in this archive (see LICENSE).
 *
 * Copyright Nikolai Kudashov, 2013-2018.
 */

package org.telegram.messenger;

import android.app.Activity;
import android.app.ActivityManager;
import android.app.Dialog;
import android.content.Context;
import android.content.SharedPreferences;
import android.net.Uri;
import android.content.pm.PackageInfo;
import android.media.MediaCodecInfo;
import android.media.MediaCodecList;
import android.os.Build;
import android.os.SystemClock;
import android.text.TextUtils;
import android.util.Base64;
import android.webkit.WebView;

import androidx.annotation.Nullable;
import androidx.annotation.IntDef;
import androidx.annotation.RequiresApi;
import androidx.core.content.pm.ShortcutManagerCompat;

import org.json.JSONObject;
import org.telegram.tgnet.ConnectionsManager;
import org.telegram.tgnet.SerializedData;
import org.telegram.tgnet.TLRPC;
import org.telegram.ui.ActionBar.AlertDialog;
import org.telegram.ui.ActionBar.BaseFragment;
import org.telegram.ui.Components.SwipeGestureSettingsView;
import org.telegram.tgnet.TLRPC;
import org.telegram.ui.LaunchActivity;

import java.io.File;
import java.io.RandomAccessFile;
import java.net.InetSocketAddress;
import java.net.Proxy;
import java.util.Arrays;
import java.lang.annotation.Retention;
import java.lang.annotation.RetentionPolicy;
import java.io.UnsupportedEncodingException;
import java.net.URLEncoder;
import java.util.ArrayList;
import java.util.Collections;
import java.util.HashMap;
import java.util.HashSet;
import java.util.Iterator;
import java.util.LinkedList;
import java.util.concurrent.CopyOnWriteArraySet;
import java.util.stream.Collectors;

import cn.hutool.core.util.StrUtil;
import okhttp3.HttpUrl;
import tw.nekomimi.nekogram.NekoConfig;
import tw.nekomimi.nekogram.utils.AlertUtil;
import tw.nekomimi.nekogram.utils.EnvUtil;
import tw.nekomimi.nekogram.utils.FileUtil;
import tw.nekomimi.nekogram.utils.UIUtil;
import xyz.nextalone.nagram.NaConfig;

import java.util.List;
import java.util.Locale;

public class SharedConfig {
    /**
     * V2: Ping and check time serialized
     */
    private final static int PROXY_SCHEMA_V2 = 2;
    private final static int PROXY_CURRENT_SCHEMA_VERSION = PROXY_SCHEMA_V2;

    public final static int PASSCODE_TYPE_PIN = 0,
            PASSCODE_TYPE_PASSWORD = 1;
    private static int legacyDevicePerformanceClass = -1;

    public static boolean loopStickers() {
        return LiteMode.isEnabled(LiteMode.FLAG_ANIMATED_STICKERS_CHAT);
    }

    public static boolean readOnlyStorageDirAlertShowed;

    public static void checkSdCard(File file) {
        if (file == null || SharedConfig.storageCacheDir == null || readOnlyStorageDirAlertShowed) {
            return;
        }
        if (file.getPath().startsWith(SharedConfig.storageCacheDir)) {
            AndroidUtilities.runOnUIThread(() -> {
                if (readOnlyStorageDirAlertShowed) {
                    return;
                }
                BaseFragment fragment = LaunchActivity.getLastFragment();
                if (fragment != null && fragment.getParentActivity() != null) {
                    SharedConfig.storageCacheDir = null;
                    SharedConfig.saveConfig();
                    ImageLoader.getInstance().checkMediaPaths(() -> {

                    });

                    readOnlyStorageDirAlertShowed = true;
                    AlertDialog.Builder dialog = new AlertDialog.Builder(fragment.getParentActivity());
                    dialog.setTitle(LocaleController.getString(R.string.SdCardError));
                    dialog.setSubtitle(LocaleController.getString(R.string.SdCardErrorDescription));
                    dialog.setPositiveButton(LocaleController.getString(R.string.DoNotUseSDCard), (dialog1, which) -> {

                    });
                    Dialog dialogFinal = dialog.create();
                    dialogFinal.setCanceledOnTouchOutside(false);
                    dialogFinal.show();
                }
            });
        }
    }

    static Boolean allowPreparingHevcPlayers;

    public static boolean allowPreparingHevcPlayers() {
        if (android.os.Build.VERSION.SDK_INT < android.os.Build.VERSION_CODES.M) {
            return false;
        }
        if (allowPreparingHevcPlayers == null) {
            int codecCount = MediaCodecList.getCodecCount();
            int maxInstances = 0;
            int capabilities = 0;

            for (int i = 0; i < codecCount; i++) {
                MediaCodecInfo codecInfo = MediaCodecList.getCodecInfoAt(i);
                if (codecInfo.isEncoder()) {
                    continue;
                }

                boolean found = false;
                for (int k = 0; k < codecInfo.getSupportedTypes().length; k++) {
                    if (codecInfo.getSupportedTypes()[k].contains("video/hevc")) {
                        found = true;
                        break;
                    }
                }
                if (!found) {
                    continue;
                }
                capabilities = codecInfo.getCapabilitiesForType("video/hevc").getMaxSupportedInstances();
                if (capabilities > maxInstances) {
                    maxInstances = capabilities;
                }
            }
            allowPreparingHevcPlayers = maxInstances >= 8;
        }
        return allowPreparingHevcPlayers;
    }

    public static void togglePaymentByInvoice() {
        payByInvoice = !payByInvoice;
        ApplicationLoader.applicationContext.getSharedPreferences("mainconfig", Activity.MODE_PRIVATE)
                .edit()
                .putBoolean("payByInvoice", payByInvoice)
                .apply();
    }

    public static void toggleSurfaceInStories() {
        useSurfaceInStories = !useSurfaceInStories;
        ApplicationLoader.applicationContext.getSharedPreferences("mainconfig", Activity.MODE_PRIVATE)
                .edit()
                .putBoolean("useSurfaceInStories", useSurfaceInStories)
                .apply();
    }

    public static void togglePhotoViewerBlur() {
        photoViewerBlur = !photoViewerBlur;
        ApplicationLoader.applicationContext.getSharedPreferences("mainconfig", Activity.MODE_PRIVATE)
                .edit()
                .putBoolean("photoViewerBlur", photoViewerBlur)
                .apply();
    }

    private static String goodHevcEncoder;
    private static HashSet<String> hevcEncoderWhitelist = new HashSet<>();
    static {
        hevcEncoderWhitelist.add("c2.exynos.hevc.encoder");
        hevcEncoderWhitelist.add("OMX.Exynos.HEVC.Encoder".toLowerCase());
    }

    @RequiresApi(api = Build.VERSION_CODES.Q)
    public static String findGoodHevcEncoder() {
        if (goodHevcEncoder == null) {
            int codecCount = MediaCodecList.getCodecCount();
            for (int i = 0; i < codecCount; i++) {
                MediaCodecInfo codecInfo = MediaCodecList.getCodecInfoAt(i);
                if (!codecInfo.isEncoder()) {
                    continue;
                }

                for (int k = 0; k < codecInfo.getSupportedTypes().length; k++) {
                    if (codecInfo.getSupportedTypes()[k].contains("video/hevc") && codecInfo.isHardwareAccelerated() && isWhitelisted(codecInfo)) {
                        return goodHevcEncoder = codecInfo.getName();
                    }
                }
            }
            goodHevcEncoder = "";
        }
        return TextUtils.isEmpty(goodHevcEncoder) ? null : goodHevcEncoder;
    }

    private static boolean isWhitelisted(MediaCodecInfo codecInfo) {
        if (BuildVars.DEBUG_PRIVATE_VERSION) {
            return true;
        }
        return hevcEncoderWhitelist.contains(codecInfo.getName().toLowerCase());
    }

    @Retention(RetentionPolicy.SOURCE)
    @IntDef({
            PASSCODE_TYPE_PIN,
            PASSCODE_TYPE_PASSWORD
    })
    public @interface PasscodeType {}

    public final static int SAVE_TO_GALLERY_FLAG_PEER = 1;
    public final static int SAVE_TO_GALLERY_FLAG_GROUP = 2;
    public final static int SAVE_TO_GALLERY_FLAG_CHANNELS = 4;

    @PushListenerController.PushType
    public static int pushType = PushListenerController.PUSH_TYPE_FIREBASE;
    public static String pushString = "";
    public static String pushStringStatus = "";
    public static long pushStringGetTimeStart;
    public static long pushStringGetTimeEnd;
    public static boolean pushStatSent;
    public static byte[] pushAuthKey;
    public static byte[] pushAuthKeyId;
    public static boolean forceForumTabs;

    public static String directShareHash;

    @PasscodeType
    public static int passcodeType;
    public static String passcodeHash = "";
    public static long passcodeRetryInMs;
    public static long lastUptimeMillis;
    public static int badPasscodeTries;
    public static byte[] passcodeSalt = new byte[0];
    public static boolean appLocked;
    public static int autoLockIn = 60 * 60;

    public static boolean saveIncomingPhotos;
    public static boolean allowScreenCapture;
    public static int lastPauseTime;
    public static boolean isWaitingForPasscodeEnter;
    public static String lastUpdateVersion;
    public static boolean useFingerprintLock = true;
    public static boolean useFaceLock = true;
    public static int suggestStickers;
    public static boolean suggestAnimatedEmoji;
    public static int keepMedia = CacheByChatsController.KEEP_MEDIA_ONE_MONTH; //deprecated
    public static int lastKeepMediaCheckTime;
    public static int lastLogsCheckTime;
    public static int textSelectionHintShows;
    public static int scheduledOrNoSoundHintShows;
    public static long scheduledOrNoSoundHintSeenAt;
    public static int scheduledHintShows;
    public static long scheduledHintSeenAt;
    public static int lockRecordAudioVideoHint;
    public static boolean forwardingOptionsHintShown, replyingOptionsHintShown;
    public static boolean searchMessagesAsListUsed;
    public static boolean stickersReorderingHintUsed;
    public static int dayNightWallpaperSwitchHint;
    public static boolean storyReactionsLongPressHint;
    public static boolean storiesIntroShown;
    public static boolean disableVoiceAudioEffects;
    public static boolean forceDisableTabletMode;
    public static boolean updateStickersOrderOnSend = true;
    public static boolean bigCameraForRound;
    public static Boolean useCamera2Force;
    public static boolean useNewBlur;
    public static boolean useSurfaceInStories;
    public static boolean photoViewerBlur = true;
    public static boolean payByInvoice;
    public static int stealthModeSendMessageConfirm = 2;
    private static int lastLocalId = -210000;

    public static String storageCacheDir;

    private static String passportConfigJson = "";
    private static HashMap<String, String> passportConfigMap;
    public static int passportConfigHash;

    private static boolean configLoaded;
    private static final Object sync = new Object();
    private static final Object localIdSync = new Object();

//    public static int saveToGalleryFlags;
    public static int mapPreviewType = 2;
    public static int searchEngineType = 0;
    public static String searchEngineCustomURLQuery, searchEngineCustomURLAutocomplete;
    public static boolean chatBubbles = Build.VERSION.SDK_INT >= 30;
    public static boolean raiseToSpeak = false;
    public static boolean raiseToListen = true;
    public static boolean nextMediaTap = true;
    public static boolean recordViaSco = false;
    public static boolean customTabs = true;
    public static boolean inappBrowser = false;
    public static boolean adaptableColorInBrowser = true;
    public static boolean onlyLocalInstantView = false;
    public static boolean directShare = true;
    public static boolean inappCamera = true;
    public static boolean roundCamera16to9 = true;
    public static boolean noSoundHintShowed = false;
    public static boolean streamMedia = true;
    public static boolean streamAllVideo = false;
    public static boolean streamMkv = false;
    public static boolean saveStreamMedia = true;
    public static boolean pauseMusicOnRecord = false;
    public static boolean pauseMusicOnMedia = false;
    public static boolean noiseSupression;
    public static final boolean noStatusBar = true;
    public static boolean debugWebView;
    public static boolean sortContactsByName;
    public static boolean sortFilesByName;
    public static boolean shuffleMusic;
    public static boolean playOrderReversed;
    public static boolean hasCameraCache;
    public static boolean showNotificationsForAllAccounts = true;
    public static boolean debugVideoQualities = false;
    public static int repeatMode;
    public static boolean allowBigEmoji;
<<<<<<< HEAD
    public static int fontSize = 12;
=======
    public static boolean useSystemEmoji;
    public static boolean useSystemBoldFont;
    public static int fontSize = 16;
>>>>>>> 4d7a3a40
    public static boolean fontSizeIsDefault;
    public static int bubbleRadius = 3;
    public static int ivFontSize = 12;
    public static boolean proxyRotationEnabled;
    public static int proxyRotationTimeout;
    public static int messageSeenHintCount;
    public static int emojiInteractionsHintCount;
    public static int dayNightThemeSwitchHintCount;
    public static int callEncryptionHintDisplayedCount;

    public static TLRPC.TL_help_appUpdate pendingAppUpdate;
    public static int pendingAppUpdateBuildVersion;
    public static long lastUpdateCheckTime;

    public static boolean hasEmailLogin;

    @PerformanceClass
    private static int devicePerformanceClass;
    @PerformanceClass
    private static int overrideDevicePerformanceClass;

    public static boolean drawDialogIcons;
    public static boolean useThreeLinesLayout;
    public static boolean archiveHidden;

    private static int chatSwipeAction;

    public static int distanceSystemType;
    public static int mediaColumnsCount = 3;
    public static int storiesColumnsCount = 3;
    public static int fastScrollHintCount = 3;
    public static boolean dontAskManageStorage;
    public static boolean multipleReactionsPromoShowed;

    public static boolean translateChats = true;

    public static CopyOnWriteArraySet<Integer> activeAccounts;
    public static int loginingAccount = -1;

    public static boolean isFloatingDebugActive;
    public static LiteMode liteMode;

    private static final int[] LOW_SOC = {
            -1775228513, // EXYNOS 850
            802464304,  // EXYNOS 7872
            802464333,  // EXYNOS 7880
            802464302,  // EXYNOS 7870
            2067362118, // MSM8953
            2067362060, // MSM8937
            2067362084, // MSM8940
            2067362241, // MSM8992
            2067362117, // MSM8952
            2067361998, // MSM8917
            -1853602818 // SDM439
    };

    static {
        loadConfig();
    }

    public static class ProxyInfo {

        public String address;
        public int port;
        public String username;
        public String password;
        public String secret;

        public long proxyCheckPingId;
        public long ping;
        public boolean checking;
        public boolean available;
        public long availableCheckTime;

        public ProxyInfo(String address, int port, String username, String password, String secret) {
            this.address = address;
            this.port = port;
            this.username = username;
            this.password = password;
            this.secret = secret;
            if (this.address == null) {
                this.address = "";
            }
            if (this.password == null) {
                this.password = "";
            }
            if (this.username == null) {
                this.username = "";
            }
            if (this.secret == null) {
                this.secret = "";
            }
        }

        public String getLink() {
            StringBuilder url = new StringBuilder(!TextUtils.isEmpty(secret) ? "https://t.me/proxy?" : "https://t.me/socks?");
            try {
                url.append("server=").append(URLEncoder.encode(address, "UTF-8")).append("&").append("port=").append(port);
                if (!TextUtils.isEmpty(username)) {
                    url.append("&user=").append(URLEncoder.encode(username, "UTF-8"));
                }
                if (!TextUtils.isEmpty(password)) {
                    url.append("&pass=").append(URLEncoder.encode(password, "UTF-8"));
                }
                if (!TextUtils.isEmpty(secret)) {
                    url.append("&secret=").append(URLEncoder.encode(secret, "UTF-8"));
                }
            } catch (UnsupportedEncodingException ignored) {}
            return url.toString();
        }

        public static ProxyInfo fromUrl(String url) {
            Uri lnk = Uri.parse(url);
            if (lnk == null) throw new IllegalArgumentException(url);
            return new ProxyInfo(
                    lnk.getQueryParameter("server"),
                    Utilities.parseInt(lnk.getQueryParameter("port")),
                    lnk.getQueryParameter("user"),
                    lnk.getQueryParameter("pass"),
                    lnk.getQueryParameter("secret")
            );
        }
    }

    public static LinkedList<ProxyInfo> proxyList = new LinkedList<>();

    public static LinkedList<ProxyInfo> getProxyList() {

        while (true) {

            try {

                return new LinkedList<>(proxyList);

            } catch (Exception ignored) {
            }

        }

    }

    private static boolean proxyListLoaded;
    public static ProxyInfo currentProxy;

    public static void saveConfig() {
        synchronized (sync) {
            try {
                SharedPreferences preferences = ApplicationLoader.applicationContext.getSharedPreferences("userconfing", Context.MODE_PRIVATE);
                SharedPreferences.Editor editor = preferences.edit();
                editor.putBoolean("saveIncomingPhotos", saveIncomingPhotos);
                editor.putString("passcodeHash1", passcodeHash);
                editor.putString("passcodeSalt", passcodeSalt.length > 0 ? Base64.encodeToString(passcodeSalt, Base64.DEFAULT) : "");
                editor.putBoolean("appLocked", appLocked);
                editor.putInt("passcodeType", passcodeType);
                editor.putLong("passcodeRetryInMs", passcodeRetryInMs);
                editor.putLong("lastUptimeMillis", lastUptimeMillis);
                editor.putInt("badPasscodeTries", badPasscodeTries);
                editor.putInt("autoLockIn", autoLockIn);
                editor.putInt("lastPauseTime", lastPauseTime);
                editor.putBoolean("useFingerprint", useFingerprintLock);
                editor.putBoolean("allowScreenCapture", allowScreenCapture);
                editor.putString("pushString2", pushString);
                editor.putInt("pushType", pushType);
                editor.putBoolean("pushStatSent", pushStatSent);
                editor.putString("pushAuthKey", pushAuthKey != null ? Base64.encodeToString(pushAuthKey, Base64.DEFAULT) : "");
                editor.putInt("lastLocalId", lastLocalId);
                editor.putString("passportConfigJson", passportConfigJson);
                editor.putInt("passportConfigHash", passportConfigHash);
                editor.putBoolean("sortContactsByName", sortContactsByName);
                editor.putBoolean("sortFilesByName", sortFilesByName);
                editor.putInt("textSelectionHintShows", textSelectionHintShows);
                editor.putInt("scheduledOrNoSoundHintShows", scheduledOrNoSoundHintShows);
                editor.putLong("scheduledOrNoSoundHintSeenAt", scheduledOrNoSoundHintSeenAt);
                editor.putInt("scheduledHintShows", scheduledHintShows);
                editor.putLong("scheduledHintSeenAt", scheduledHintSeenAt);
                editor.putBoolean("forwardingOptionsHintShown", forwardingOptionsHintShown);
                editor.putBoolean("replyingOptionsHintShown", replyingOptionsHintShown);
                editor.putInt("lockRecordAudioVideoHint", lockRecordAudioVideoHint);
                editor.putString("storageCacheDir", !TextUtils.isEmpty(storageCacheDir) ? storageCacheDir : "");
                editor.putBoolean("proxyRotationEnabled", proxyRotationEnabled);
                editor.putInt("proxyRotationTimeout", proxyRotationTimeout);

                if (pendingAppUpdate != null) {
                    try {
                        SerializedData data = new SerializedData(pendingAppUpdate.getObjectSize());
                        pendingAppUpdate.serializeToStream(data);
                        String str = Base64.encodeToString(data.toByteArray(), Base64.DEFAULT);
                        editor.putString("appUpdate", str);
                        editor.putInt("appUpdateBuild", pendingAppUpdateBuildVersion);
                        data.cleanup();
                    } catch (Exception ignore) {

                    }
                } else {
                    editor.remove("appUpdate");
                }
                editor.putLong("appUpdateCheckTime", lastUpdateCheckTime);

                editor.apply();

                editor = ApplicationLoader.applicationContext.getSharedPreferences("mainconfig", Context.MODE_PRIVATE).edit();
                editor.putBoolean("hasEmailLogin", hasEmailLogin);
                editor.putBoolean("floatingDebugActive", isFloatingDebugActive);
                editor.putBoolean("record_via_sco", recordViaSco);
                editor.apply();
            } catch (Exception e) {
                FileLog.e(e);
            }
        }
    }

    public static int getLastLocalId() {
        int value;
        synchronized (localIdSync) {
            value = lastLocalId--;
        }
        return value;
    }

    public static void saveAccounts() {
        FileLog.e("Save accounts: " + activeAccounts, new Exception());
        ApplicationLoader.applicationContext.getSharedPreferences("mainconfig", Activity.MODE_PRIVATE).edit()
                .putString("active_accounts", StrUtil.join(",", activeAccounts))
                .apply();
    }

    public static void loadConfig() {
        synchronized (sync) {
            if (configLoaded || ApplicationLoader.applicationContext == null) {
                return;
            }

            BackgroundActivityPrefs.prefs = ApplicationLoader.applicationContext.getSharedPreferences("background_activity", Context.MODE_PRIVATE);

            SharedPreferences preferences = ApplicationLoader.applicationContext.getSharedPreferences("userconfing", Context.MODE_PRIVATE);
            saveIncomingPhotos = preferences.getBoolean("saveIncomingPhotos", false);
            passcodeHash = preferences.getString("passcodeHash1", "");
            appLocked = preferences.getBoolean("appLocked", false);
            passcodeType = preferences.getInt("passcodeType", 0);
            passcodeRetryInMs = preferences.getLong("passcodeRetryInMs", 0);
            lastUptimeMillis = preferences.getLong("lastUptimeMillis", 0);
            badPasscodeTries = preferences.getInt("badPasscodeTries", 0);
            autoLockIn = preferences.getInt("autoLockIn", 60 * 60);
            lastPauseTime = preferences.getInt("lastPauseTime", 0);
            lastUpdateVersion = preferences.getString("lastUpdateVersion2", "3.5");
            useFingerprintLock = preferences.getBoolean("useFingerprint", true);
            allowScreenCapture = preferences.getBoolean("allowScreenCapture", false);
            lastLocalId = preferences.getInt("lastLocalId", -210000);
            pushString = preferences.getString("pushString2", "");
            pushType = preferences.getInt("pushType", PushListenerController.PUSH_TYPE_FIREBASE);
            pushStatSent = preferences.getBoolean("pushStatSent", false);
            passportConfigJson = preferences.getString("passportConfigJson", "");
            passportConfigHash = preferences.getInt("passportConfigHash", 0);
            storageCacheDir = preferences.getString("storageCacheDir", null);
            proxyRotationEnabled = preferences.getBoolean("proxyRotationEnabled", false);
            proxyRotationTimeout = preferences.getInt("proxyRotationTimeout", ProxyRotationController.DEFAULT_TIMEOUT_INDEX);
            String authKeyString = preferences.getString("pushAuthKey", null);
            if (!TextUtils.isEmpty(authKeyString)) {
                pushAuthKey = Base64.decode(authKeyString, Base64.DEFAULT);
            }

            if (passcodeHash.length() > 0 && lastPauseTime == 0) {
                lastPauseTime = (int) (SystemClock.elapsedRealtime() / 1000 - 60 * 10);
            }

            String passcodeSaltString = preferences.getString("passcodeSalt", "");
            if (passcodeSaltString.length() > 0) {
                passcodeSalt = Base64.decode(passcodeSaltString, Base64.DEFAULT);
            } else {
                passcodeSalt = new byte[0];
            }
            lastUpdateCheckTime = preferences.getLong("appUpdateCheckTime", System.currentTimeMillis());
            try {
                String update = preferences.getString("appUpdate", null);
                if (update != null) {
                    pendingAppUpdateBuildVersion = preferences.getInt("appUpdateBuild", buildVersion());
                    byte[] arr = Base64.decode(update, Base64.DEFAULT);
                    if (arr != null) {
                        SerializedData data = new SerializedData(arr);
                        pendingAppUpdate = (TLRPC.TL_help_appUpdate) TLRPC.help_AppUpdate.TLdeserialize(data, data.readInt32(false), false);
                        data.cleanup();
                    }
                }
                if (pendingAppUpdate != null) {
                    long updateTime = 0;
                    int updateVersion = 0;
                    String updateVersionString = null;
                    try {
                        PackageInfo packageInfo = ApplicationLoader.applicationContext.getPackageManager().getPackageInfo(ApplicationLoader.applicationContext.getPackageName(), 0);
                        updateVersion = packageInfo.versionCode;
                        updateVersionString = packageInfo.versionName;
                    } catch (Exception e) {
                        FileLog.e(e);
                    }
                    if (updateVersion == 0) {
                        updateVersion = buildVersion();
                    }
                    if (updateVersionString == null) {
                        updateVersionString = BuildVars.BUILD_VERSION_STRING;
                    }
                    if (pendingAppUpdateBuildVersion != updateVersion || pendingAppUpdate.version == null || updateVersionString.compareTo(pendingAppUpdate.version) >= 0 || BuildVars.DEBUG_PRIVATE_VERSION) {
                        pendingAppUpdate = null;
                        AndroidUtilities.runOnUIThread(SharedConfig::saveConfig);
                    }
                }
            } catch (Exception e) {
                FileLog.e(e);
            }

            preferences = ApplicationLoader.applicationContext.getSharedPreferences("mainconfig", Activity.MODE_PRIVATE);
            SaveToGallerySettingsHelper.load(preferences);
            mapPreviewType = preferences.getInt("mapPreviewType", 2);
            searchEngineType = preferences.getInt("searchEngineType", 0);
            raiseToListen = preferences.getBoolean("raise_to_listen", true);
            raiseToSpeak = preferences.getBoolean("raise_to_speak", false);
            nextMediaTap = preferences.getBoolean("next_media_on_tap", true);
            recordViaSco = preferences.getBoolean("record_via_sco", false);
            customTabs = preferences.getBoolean("custom_tabs", true);
            inappBrowser = preferences.getBoolean("inapp_browser", false);
            adaptableColorInBrowser = preferences.getBoolean("adaptableBrowser", false);
            onlyLocalInstantView = preferences.getBoolean("onlyLocalInstantView", BuildVars.DEBUG_PRIVATE_VERSION);
            directShare = preferences.getBoolean("direct_share", true);
            shuffleMusic = preferences.getBoolean("shuffleMusic", false);
            playOrderReversed = !shuffleMusic && preferences.getBoolean("playOrderReversed", false);
            inappCamera = preferences.getBoolean("inappCamera", true);
            hasCameraCache = preferences.contains("cameraCache");
            roundCamera16to9 = true;
            repeatMode = preferences.getInt("repeatMode", 0);
            fontSize = preferences.getInt("fons_size", AndroidUtilities.isTablet() ? 14 : 12);
            fontSizeIsDefault = !preferences.contains("fons_size");
            bubbleRadius = preferences.getInt("bubbleRadius", 3);
            ivFontSize = preferences.getInt("iv_font_size", fontSize);
            allowBigEmoji = preferences.getBoolean("allowBigEmoji", true);
<<<<<<< HEAD
=======
            useSystemEmoji = preferences.getBoolean("useSystemEmoji", false);
            useSystemBoldFont = preferences.getBoolean("useSystemBoldFont", false);
            forceForumTabs = preferences.getBoolean("forceForumTabs", false);
            if (useSystemBoldFont) {
                AndroidUtilities.mediumTypeface = null;
            }
>>>>>>> 4d7a3a40
            streamMedia = preferences.getBoolean("streamMedia", true);
            saveStreamMedia = preferences.getBoolean("saveStreamMedia", true);
            pauseMusicOnRecord = preferences.getBoolean("pauseMusicOnRecord", true);
            pauseMusicOnMedia = preferences.getBoolean("pauseMusicOnMedia", false);
            forceDisableTabletMode = preferences.getBoolean("forceDisableTabletMode", false);
            streamAllVideo = preferences.getBoolean("streamAllVideo", BuildVars.DEBUG_VERSION);
            streamMkv = preferences.getBoolean("streamMkv", false);
            suggestStickers = preferences.getInt("suggestStickers", 0);
            suggestAnimatedEmoji = preferences.getBoolean("suggestAnimatedEmoji", true);
            overrideDevicePerformanceClass = preferences.getInt("overrideDevicePerformanceClass", -1);
            devicePerformanceClass = preferences.getInt("devicePerformanceClass", -1);
            sortContactsByName = preferences.getBoolean("sortContactsByName", false);
            sortFilesByName = preferences.getBoolean("sortFilesByName", false);
            noSoundHintShowed = preferences.getBoolean("noSoundHintShowed", false);
            directShareHash = preferences.getString("directShareHash2", null);
            useThreeLinesLayout = preferences.getBoolean("useThreeLinesLayout", false);
            archiveHidden = preferences.getBoolean("archiveHidden", false);
            distanceSystemType = preferences.getInt("distanceSystemType", 0);
            keepMedia = preferences.getInt("keep_media", CacheByChatsController.KEEP_MEDIA_ONE_MONTH);
            debugWebView = preferences.getBoolean("debugWebView", false);
            lastKeepMediaCheckTime = preferences.getInt("lastKeepMediaCheckTime", 0);
            lastLogsCheckTime = preferences.getInt("lastLogsCheckTime", 0);
            searchMessagesAsListUsed = preferences.getBoolean("searchMessagesAsListUsed", false);
            stickersReorderingHintUsed = preferences.getBoolean("stickersReorderingHintUsed", false);
            storyReactionsLongPressHint = preferences.getBoolean("storyReactionsLongPressHint", false);
            storiesIntroShown = preferences.getBoolean("storiesIntroShown", false);
            textSelectionHintShows = preferences.getInt("textSelectionHintShows", 0);
            scheduledOrNoSoundHintShows = preferences.getInt("scheduledOrNoSoundHintShows", 0);
            scheduledOrNoSoundHintSeenAt = preferences.getLong("scheduledOrNoSoundHintSeenAt", 0);
            scheduledHintShows = preferences.getInt("scheduledHintShows", 0);
            scheduledHintSeenAt = preferences.getLong("scheduledHintSeenAt", 0);
            forwardingOptionsHintShown = preferences.getBoolean("forwardingOptionsHintShown", false);
            replyingOptionsHintShown = preferences.getBoolean("replyingOptionsHintShown", false);
            lockRecordAudioVideoHint = preferences.getInt("lockRecordAudioVideoHint", 0);
            disableVoiceAudioEffects = preferences.getBoolean("disableVoiceAudioEffects", false);
            noiseSupression = preferences.getBoolean("noiseSupression", false);
            chatSwipeAction = preferences.getInt("ChatSwipeAction", -1);
            messageSeenHintCount = preferences.getInt("messageSeenCount", 3);
            emojiInteractionsHintCount = preferences.getInt("emojiInteractionsHintCount", 3);
            dayNightThemeSwitchHintCount = preferences.getInt("dayNightThemeSwitchHintCount", 3);
            activeAccounts = Arrays.stream(preferences.getString("active_accounts", "").split(",")).filter(StrUtil::isNotBlank).map(Integer::parseInt).collect(Collectors.toCollection(CopyOnWriteArraySet::new));

            if (!preferences.contains("activeAccountsLoaded")) {
                int maxAccounts;

                File filesDir = ApplicationLoader.applicationContext.getFilesDir();
                if (new File(filesDir, "account31").isDirectory()) {
                    maxAccounts = 32;
                } else if (new File(filesDir, "account15").isDirectory()) {
                    maxAccounts = 16;
                } else {
                    maxAccounts = -1;
                }

                for (int i = 0; i < maxAccounts; i++) {
                    SharedPreferences perf;
                    if (i == 0) {
                        perf = ApplicationLoader.applicationContext.getSharedPreferences("userconfing", Context.MODE_PRIVATE);
                    } else {
                        perf = ApplicationLoader.applicationContext.getSharedPreferences("userconfig" + i, Context.MODE_PRIVATE);
                    }
                    if (StrUtil.isNotBlank(perf.getString("user", null))) {
                        activeAccounts.add(i);
                    }
                }

                if (!SharedConfig.activeAccounts.isEmpty()) {
                    preferences.edit().putString("active_accounts", StrUtil.join(",", activeAccounts)).apply();
                }

                preferences.edit().putBoolean("activeAccountsLoaded", true).apply();
            }
            stealthModeSendMessageConfirm = preferences.getInt("stealthModeSendMessageConfirm", 2);
            mediaColumnsCount = preferences.getInt("mediaColumnsCount", 3);
            storiesColumnsCount = preferences.getInt("storiesColumnsCount", 3);
            fastScrollHintCount = preferences.getInt("fastScrollHintCount", 3);
            dontAskManageStorage = preferences.getBoolean("dontAskManageStorage", false);
            hasEmailLogin = preferences.getBoolean("hasEmailLogin", false);
            isFloatingDebugActive = preferences.getBoolean("floatingDebugActive", false);
            updateStickersOrderOnSend = preferences.getBoolean("updateStickersOrderOnSend", true);
            dayNightWallpaperSwitchHint = preferences.getInt("dayNightWallpaperSwitchHint", 0);
            bigCameraForRound = preferences.getBoolean("bigCameraForRound", false);
            useNewBlur = preferences.getBoolean("useNewBlur", true);
            useCamera2Force = !preferences.contains("useCamera2Force_2") ? null : preferences.getBoolean("useCamera2Force_2", false);
            useSurfaceInStories = preferences.getBoolean("useSurfaceInStories", Build.VERSION.SDK_INT >= 30);
            payByInvoice = preferences.getBoolean("payByInvoice", false);
            photoViewerBlur = preferences.getBoolean("photoViewerBlur", true);
            multipleReactionsPromoShowed = preferences.getBoolean("multipleReactionsPromoShowed", false);
            callEncryptionHintDisplayedCount = preferences.getInt("callEncryptionHintDisplayedCount", 0);
            debugVideoQualities = preferences.getBoolean("debugVideoQualities", false);

            loadDebugConfig(preferences);

            preferences = ApplicationLoader.applicationContext.getSharedPreferences("Notifications", Activity.MODE_PRIVATE);
            showNotificationsForAllAccounts = preferences.getBoolean("AllAccounts", true);

            configLoaded = true;
        }

    }

    public static int buildVersion() {
        try {
            return ApplicationLoader.applicationContext.getPackageManager().getPackageInfo(ApplicationLoader.applicationContext.getPackageName(), 0).versionCode;
        } catch (Exception e) {
            FileLog.e(e);
            return 0;
        }
    }

    public static void updateTabletConfig() {
        if (fontSizeIsDefault) {
            SharedPreferences preferences = ApplicationLoader.applicationContext.getSharedPreferences("mainconfig", Activity.MODE_PRIVATE);
            fontSize = preferences.getInt("fons_size", AndroidUtilities.isTablet() ? 18 : 16);
            ivFontSize = preferences.getInt("iv_font_size", fontSize);
        }
    }

    public static void increaseBadPasscodeTries() {
        badPasscodeTries++;
        if (badPasscodeTries >= 3) {
            switch (badPasscodeTries) {
                case 3:
                    passcodeRetryInMs = 5000;
                    break;
                case 4:
                    passcodeRetryInMs = 10000;
                    break;
                case 5:
                    passcodeRetryInMs = 15000;
                    break;
                case 6:
                    passcodeRetryInMs = 20000;
                    break;
                case 7:
                    passcodeRetryInMs = 25000;
                    break;
                default:
                    passcodeRetryInMs = 30000;
                    break;
            }
            lastUptimeMillis = SystemClock.elapsedRealtime();
        }
        saveConfig();
    }

    public static boolean isAutoplayVideo() {
        return LiteMode.isEnabled(LiteMode.FLAG_AUTOPLAY_VIDEOS);
    }

    public static boolean isAutoplayGifs() {
        return LiteMode.isEnabled(LiteMode.FLAG_AUTOPLAY_GIFS);
    }

    public static boolean isPassportConfigLoaded() {
        return passportConfigMap != null;
    }

    public static void setPassportConfig(String json, int hash) {
        passportConfigMap = null;
        passportConfigJson = json;
        passportConfigHash = hash;
        saveConfig();
        getCountryLangs();
    }

    public static HashMap<String, String> getCountryLangs() {
        if (passportConfigMap == null) {
            passportConfigMap = new HashMap<>();
            try {
                JSONObject object = new JSONObject(passportConfigJson);
                Iterator<String> iter = object.keys();
                while (iter.hasNext()) {
                    String key = iter.next();
                    passportConfigMap.put(key.toUpperCase(), object.getString(key).toUpperCase());
                }
            } catch (Throwable e) {
                FileLog.e(e);
            }
        }
        return passportConfigMap;
    }

    public static boolean isAppUpdateAvailable() {
        if (pendingAppUpdate == null || pendingAppUpdate.document == null || !ApplicationLoader.isStandaloneBuild()) {
            return false;
        }
        int currentVersion;
        try {
            PackageInfo pInfo = ApplicationLoader.applicationContext.getPackageManager().getPackageInfo(ApplicationLoader.applicationContext.getPackageName(), 0);
            currentVersion = pInfo.versionCode;
        } catch (Exception e) {
            FileLog.e(e);
            currentVersion = buildVersion();
        }
        return pendingAppUpdateBuildVersion == currentVersion;
    }

    public static boolean setNewAppVersionAvailable(TLRPC.TL_help_appUpdate update) {
        //String updateVersionString = null;
        int versionCode = 0;
        try {
            PackageInfo packageInfo = ApplicationLoader.applicationContext.getPackageManager().getPackageInfo(ApplicationLoader.applicationContext.getPackageName(), 0);
            versionCode = packageInfo.versionCode;
            //updateVersionString = packageInfo.versionName;
        } catch (Exception e) {
            FileLog.e(e);
        }
        if (versionCode == 0) {
            versionCode = buildVersion();
        }
        //if (updateVersionString == null) {
        //    updateVersionString = BuildVars.BUILD_VERSION_STRING;
        //}
        //if (update.version == null || versionBiggerOrEqual(updateVersionString, update.version)) {
        //    return false;
        //}
        pendingAppUpdate = update;
        pendingAppUpdateBuildVersion = versionCode;
        saveConfig();
        return true;
    }

    // returns a >= b
    public static boolean versionBiggerOrEqual(String a, String b) {
        String[] partsA = a.split("\\.");
        String[] partsB = b.split("\\.");
        for (int i = 0; i < Math.min(partsA.length, partsB.length); ++i) {
            int numA = Integer.parseInt(partsA[i]);
            int numB = Integer.parseInt(partsB[i]);
            if (numA < numB) {
                return false;
            } else if (numA > numB) {
                return true;
            }
        }
        return true;
    }

    public static boolean checkPasscode(String passcode) {
        if (passcodeSalt.length == 0) {
            boolean result = Utilities.MD5(passcode).equals(passcodeHash);
            if (result) {
                try {
                    passcodeSalt = new byte[16];
                    Utilities.random.nextBytes(passcodeSalt);
                    byte[] passcodeBytes = passcode.getBytes("UTF-8");
                    byte[] bytes = new byte[32 + passcodeBytes.length];
                    System.arraycopy(passcodeSalt, 0, bytes, 0, 16);
                    System.arraycopy(passcodeBytes, 0, bytes, 16, passcodeBytes.length);
                    System.arraycopy(passcodeSalt, 0, bytes, passcodeBytes.length + 16, 16);
                    passcodeHash = Utilities.bytesToHex(Utilities.computeSHA256(bytes, 0, bytes.length));
                    saveConfig();
                } catch (Exception e) {
                    FileLog.e(e);
                }
            }
            return result;
        } else {
            try {
                byte[] passcodeBytes = passcode.getBytes("UTF-8");
                byte[] bytes = new byte[32 + passcodeBytes.length];
                System.arraycopy(passcodeSalt, 0, bytes, 0, 16);
                System.arraycopy(passcodeBytes, 0, bytes, 16, passcodeBytes.length);
                System.arraycopy(passcodeSalt, 0, bytes, passcodeBytes.length + 16, 16);
                String hash = Utilities.bytesToHex(Utilities.computeSHA256(bytes, 0, bytes.length));
                return passcodeHash.equals(hash);
            } catch (Exception e) {
                FileLog.e(e);
            }
        }
        return false;
    }

    public static void clearConfig() {
        saveIncomingPhotos = false;
        appLocked = false;
        passcodeType = PASSCODE_TYPE_PIN;
        passcodeRetryInMs = 0;
        lastUptimeMillis = 0;
        badPasscodeTries = 0;
        passcodeHash = "";
        passcodeSalt = new byte[0];
        autoLockIn = 60 * 60;
        lastPauseTime = 0;
        useFingerprintLock = true;
        isWaitingForPasscodeEnter = false;
        allowScreenCapture = false;
        textSelectionHintShows = 0;
        scheduledOrNoSoundHintShows = 0;
        scheduledOrNoSoundHintSeenAt = 0;
        scheduledHintShows = 0;
        scheduledHintSeenAt = 0;
        lockRecordAudioVideoHint = 0;
        forwardingOptionsHintShown = false;
        replyingOptionsHintShown = false;
        messageSeenHintCount = 3;
        emojiInteractionsHintCount = 3;
        dayNightThemeSwitchHintCount = 3;
        stealthModeSendMessageConfirm = 2;
        dayNightWallpaperSwitchHint = 0;
        saveConfig();
    }

    public static void setMultipleReactionsPromoShowed(boolean val) {
        multipleReactionsPromoShowed = val;
        SharedPreferences preferences = MessagesController.getGlobalMainSettings();
        SharedPreferences.Editor editor = preferences.edit();
        editor.putBoolean("multipleReactionsPromoShowed", multipleReactionsPromoShowed);
        editor.apply();
    }

    public static void setSuggestStickers(int type) {
        suggestStickers = type;
        SharedPreferences preferences = MessagesController.getGlobalMainSettings();
        SharedPreferences.Editor editor = preferences.edit();
        editor.putInt("suggestStickers", suggestStickers);
        editor.apply();
    }

    public static void setSearchMessagesAsListUsed(boolean value) {
        searchMessagesAsListUsed = value;
        SharedPreferences preferences = MessagesController.getGlobalMainSettings();
        SharedPreferences.Editor editor = preferences.edit();
        editor.putBoolean("searchMessagesAsListUsed", searchMessagesAsListUsed);
        editor.apply();
    }

    public static void setStickersReorderingHintUsed(boolean value) {
        stickersReorderingHintUsed = value;
        SharedPreferences preferences = MessagesController.getGlobalMainSettings();
        SharedPreferences.Editor editor = preferences.edit();
        editor.putBoolean("stickersReorderingHintUsed", stickersReorderingHintUsed);
        editor.apply();
    }

    public static void setStoriesReactionsLongPressHintUsed(boolean value) {
        storyReactionsLongPressHint = value;
        SharedPreferences preferences = MessagesController.getGlobalMainSettings();
        SharedPreferences.Editor editor = preferences.edit();
        editor.putBoolean("storyReactionsLongPressHint", storyReactionsLongPressHint);
        editor.apply();
    }

    public static void setStoriesIntroShown(boolean isShown) {
        storiesIntroShown = isShown;
        SharedPreferences preferences = MessagesController.getGlobalMainSettings();
        SharedPreferences.Editor editor = preferences.edit();
        editor.putBoolean("storiesIntroShown", storiesIntroShown);
        editor.apply();
    }

    public static void increaseTextSelectionHintShowed() {
        SharedPreferences preferences = MessagesController.getGlobalMainSettings();
        SharedPreferences.Editor editor = preferences.edit();
        editor.putInt("textSelectionHintShows", ++textSelectionHintShows);
        editor.apply();
    }

    public static void increaseDayNightWallpaperSiwtchHint() {
        SharedPreferences preferences = MessagesController.getGlobalMainSettings();
        SharedPreferences.Editor editor = preferences.edit();
        editor.putInt("dayNightWallpaperSwitchHint", ++dayNightWallpaperSwitchHint);
        editor.apply();
    }

    public static void removeTextSelectionHint() {
        SharedPreferences preferences = MessagesController.getGlobalMainSettings();
        SharedPreferences.Editor editor = preferences.edit();
        editor.putInt("textSelectionHintShows", 3);
        editor.apply();
    }

    public static void increaseScheduledOrNoSoundHintShowed() {
        SharedPreferences preferences = MessagesController.getGlobalMainSettings();
        SharedPreferences.Editor editor = preferences.edit();
        scheduledOrNoSoundHintSeenAt = System.currentTimeMillis();
        editor.putInt("scheduledOrNoSoundHintShows", ++scheduledOrNoSoundHintShows);
        editor.putLong("scheduledOrNoSoundHintSeenAt", scheduledOrNoSoundHintSeenAt);
        editor.apply();
    }

    public static void increaseScheduledHintShowed() {
        SharedPreferences preferences = MessagesController.getGlobalMainSettings();
        SharedPreferences.Editor editor = preferences.edit();
        scheduledHintSeenAt = System.currentTimeMillis();
        editor.putInt("scheduledHintShows", ++scheduledHintShows);
        editor.putLong("scheduledHintSeenAt", scheduledHintSeenAt);
        editor.apply();
    }

    public static void forwardingOptionsHintHintShowed() {
        SharedPreferences preferences = MessagesController.getGlobalMainSettings();
        SharedPreferences.Editor editor = preferences.edit();
        forwardingOptionsHintShown = true;
        editor.putBoolean("forwardingOptionsHintShown", forwardingOptionsHintShown);
        editor.apply();
    }

    public static void replyingOptionsHintHintShowed() {
        SharedPreferences preferences = MessagesController.getGlobalMainSettings();
        SharedPreferences.Editor editor = preferences.edit();
        replyingOptionsHintShown = true;
        editor.putBoolean("replyingOptionsHintShown", replyingOptionsHintShown);
        editor.apply();
    }

    public static void removeScheduledOrNoSoundHint() {
        SharedPreferences preferences = MessagesController.getGlobalMainSettings();
        SharedPreferences.Editor editor = preferences.edit();
        editor.putInt("scheduledOrNoSoundHintShows", 3);
        editor.apply();
    }

    public static void removeScheduledHint() {
        SharedPreferences preferences = MessagesController.getGlobalMainSettings();
        SharedPreferences.Editor editor = preferences.edit();
        editor.putInt("scheduledHintShows", 3);
        editor.apply();
    }

    public static void increaseLockRecordAudioVideoHintShowed() {
        SharedPreferences preferences = MessagesController.getGlobalMainSettings();
        SharedPreferences.Editor editor = preferences.edit();
        editor.putInt("lockRecordAudioVideoHint", ++lockRecordAudioVideoHint);
        editor.apply();
    }

    public static void removeLockRecordAudioVideoHint() {
        SharedPreferences preferences = MessagesController.getGlobalMainSettings();
        SharedPreferences.Editor editor = preferences.edit();
        editor.putInt("lockRecordAudioVideoHint", 3);
        editor.apply();
    }

    public static void setKeepMedia(int value) {
        keepMedia = value;
        SharedPreferences preferences = MessagesController.getGlobalMainSettings();
        SharedPreferences.Editor editor = preferences.edit();
        editor.putInt("keep_media", keepMedia);
        editor.apply();
    }

    public static void toggleUpdateStickersOrderOnSend() {
        SharedPreferences preferences = MessagesController.getGlobalMainSettings();
        SharedPreferences.Editor editor = preferences.edit();
        editor.putBoolean("updateStickersOrderOnSend", updateStickersOrderOnSend = !updateStickersOrderOnSend);
        editor.apply();
    }

    public static void checkLogsToDelete() {
        if (!BuildVars.LOGS_ENABLED) {
            return;
        }
        int time = (int) (System.currentTimeMillis() / 1000);
        if (Math.abs(time - lastLogsCheckTime) < 60 * 60) {
            return;
        }
        lastLogsCheckTime = time;
        Utilities.cacheClearQueue.postRunnable(() -> {
            long currentTime = time - 60 * 60 * 24 * 10;
            try {
                File dir = AndroidUtilities.getLogsDir();
                if (dir == null) {
                    return;
                }
                Utilities.clearDir(dir.getAbsolutePath(), 0, currentTime, false);
            } catch (Throwable e) {
                FileLog.e(e);
            }
            SharedPreferences preferences = MessagesController.getGlobalMainSettings();
            SharedPreferences.Editor editor = preferences.edit();
            editor.putInt("lastLogsCheckTime", lastLogsCheckTime);
            editor.apply();
        });
    }

    public static void toggleDisableVoiceAudioEffects() {
        disableVoiceAudioEffects = !disableVoiceAudioEffects;
        SharedPreferences preferences = MessagesController.getGlobalMainSettings();
        SharedPreferences.Editor editor = preferences.edit();
        editor.putBoolean("disableVoiceAudioEffects", disableVoiceAudioEffects);
        editor.apply();
    }

    public static void toggleNoiseSupression() {
        noiseSupression = !noiseSupression;
        SharedPreferences preferences = MessagesController.getGlobalMainSettings();
        SharedPreferences.Editor editor = preferences.edit();
        editor.putBoolean("noiseSupression", noiseSupression);
        editor.apply();
    }

    public static void toggleDebugWebView() {
        debugWebView = !debugWebView;
        if (Build.VERSION.SDK_INT >= Build.VERSION_CODES.KITKAT) {
            WebView.setWebContentsDebuggingEnabled(debugWebView);
        }
        SharedPreferences preferences = MessagesController.getGlobalMainSettings();
        SharedPreferences.Editor editor = preferences.edit();
        editor.putBoolean("debugWebView", debugWebView);
        editor.apply();
    }

    public static void incrementCallEncryptionHintDisplayed(int count) {
        callEncryptionHintDisplayedCount += count;
        SharedPreferences preferences = MessagesController.getGlobalMainSettings();
        SharedPreferences.Editor editor = preferences.edit();
        editor.putInt("callEncryptionHintDisplayedCount", callEncryptionHintDisplayedCount);
        editor.apply();
    }

    public static void toggleLoopStickers() {
        LiteMode.toggleFlag(LiteMode.FLAG_ANIMATED_STICKERS_CHAT);
    }

    public static void toggleBigEmoji() {
        allowBigEmoji = !allowBigEmoji;
        SharedPreferences preferences = MessagesController.getGlobalMainSettings();
        SharedPreferences.Editor editor = preferences.edit();
        editor.putBoolean("allowBigEmoji", allowBigEmoji);
        editor.apply();
    }

    public static void toggleUseSystemBoldFont() {
        useSystemBoldFont = !useSystemBoldFont;
        AndroidUtilities.mediumTypeface = null;
        SharedPreferences preferences = MessagesController.getGlobalMainSettings();
        SharedPreferences.Editor editor = preferences.edit();
        editor.putBoolean("useSystemBoldFont", useSystemBoldFont);
        editor.apply();
    }

    public static void toggleForceForumTabs() {
        forceForumTabs = !forceForumTabs;
        SharedPreferences preferences = MessagesController.getGlobalMainSettings();
        SharedPreferences.Editor editor = preferences.edit();
        editor.putBoolean("forceForumTabs", forceForumTabs);
        editor.apply();
    }

    public static void toggleSuggestAnimatedEmoji() {
        suggestAnimatedEmoji = !suggestAnimatedEmoji;
        SharedPreferences preferences = MessagesController.getGlobalMainSettings();
        SharedPreferences.Editor editor = preferences.edit();
        editor.putBoolean("suggestAnimatedEmoji", suggestAnimatedEmoji);
        editor.apply();
    }

    public static void setPlaybackOrderType(int type) {
        if (type == 2) {
            shuffleMusic = true;
            playOrderReversed = false;
        } else if (type == 1) {
            playOrderReversed = true;
            shuffleMusic = false;
        } else {
            playOrderReversed = false;
            shuffleMusic = false;
        }
        MediaController.getInstance().checkIsNextMediaFileDownloaded();
        SharedPreferences preferences = MessagesController.getGlobalMainSettings();
        SharedPreferences.Editor editor = preferences.edit();
        editor.putBoolean("shuffleMusic", shuffleMusic);
        editor.putBoolean("playOrderReversed", playOrderReversed);
        editor.apply();
    }

    public static void setRepeatMode(int mode) {
        repeatMode = mode;
        if (repeatMode < 0 || repeatMode > 2) {
            repeatMode = 0;
        }
        SharedPreferences preferences = MessagesController.getGlobalMainSettings();
        SharedPreferences.Editor editor = preferences.edit();
        editor.putInt("repeatMode", repeatMode);
        editor.apply();
    }

    public static void overrideDevicePerformanceClass(int performanceClass) {
        MessagesController.getGlobalMainSettings().edit().putInt("overrideDevicePerformanceClass", overrideDevicePerformanceClass = performanceClass).remove("lite_mode").apply();
        if (liteMode != null) {
            liteMode.loadPreference();
        }
    }

    public static void toggleAutoplayGifs() {
        LiteMode.toggleFlag(LiteMode.FLAG_AUTOPLAY_GIFS);
    }

    public static void setUseThreeLinesLayout(boolean value) {
        useThreeLinesLayout = value;
        SharedPreferences preferences = MessagesController.getGlobalMainSettings();
        SharedPreferences.Editor editor = preferences.edit();
        editor.putBoolean("useThreeLinesLayout", useThreeLinesLayout);
        editor.apply();
        NotificationCenter.getGlobalInstance().postNotificationName(NotificationCenter.dialogsNeedReload, true);
    }

    public static void toggleArchiveHidden() {
        archiveHidden = !archiveHidden;
        SharedPreferences preferences = MessagesController.getGlobalMainSettings();
        SharedPreferences.Editor editor = preferences.edit();
        editor.putBoolean("archiveHidden", archiveHidden);
        editor.apply();
    }

    public static void toggleAutoplayVideo() {
        LiteMode.toggleFlag(LiteMode.FLAG_AUTOPLAY_VIDEOS);
    }

    public static boolean isSecretMapPreviewSet() {
        SharedPreferences preferences = MessagesController.getGlobalMainSettings();
        return preferences.contains("mapPreviewType");
    }

    public static void setSecretMapPreviewType(int value) {
        mapPreviewType = value;
        SharedPreferences preferences = MessagesController.getGlobalMainSettings();
        SharedPreferences.Editor editor = preferences.edit();
        editor.putInt("mapPreviewType", mapPreviewType);
        editor.apply();
    }

    public static void setSearchEngineType(int value) {
        searchEngineType = value;
        SharedPreferences preferences = MessagesController.getGlobalMainSettings();
        SharedPreferences.Editor editor = preferences.edit();
        editor.putInt("searchEngineType", searchEngineType);
        editor.apply();
    }

    public static void setNoSoundHintShowed(boolean value) {
        if (noSoundHintShowed == value) {
            return;
        }
        noSoundHintShowed = value;
        SharedPreferences preferences = MessagesController.getGlobalMainSettings();
        SharedPreferences.Editor editor = preferences.edit();
        editor.putBoolean("noSoundHintShowed", noSoundHintShowed);
        editor.apply();
    }

    public static void toggleRaiseToSpeak() {
        raiseToSpeak = !raiseToSpeak;
        SharedPreferences preferences = MessagesController.getGlobalMainSettings();
        SharedPreferences.Editor editor = preferences.edit();
        editor.putBoolean("raise_to_speak", raiseToSpeak);
        editor.apply();
    }

    public static void toggleRaiseToListen() {
        raiseToListen = !raiseToListen;
        SharedPreferences preferences = MessagesController.getGlobalMainSettings();
        SharedPreferences.Editor editor = preferences.edit();
        editor.putBoolean("raise_to_listen", raiseToListen);
        editor.apply();
    }

    public static void toggleNextMediaTap() {
        nextMediaTap = !nextMediaTap;
        SharedPreferences preferences = MessagesController.getGlobalMainSettings();
        SharedPreferences.Editor editor = preferences.edit();
        editor.putBoolean("next_media_on_tap", nextMediaTap);
        editor.apply();
    }

    public static boolean enabledRaiseTo(boolean speak) {
        return raiseToListen && (!speak || raiseToSpeak);
    }

    public static void toggleCustomTabs(boolean newValue) {
        customTabs = newValue;
        SharedPreferences preferences = MessagesController.getGlobalMainSettings();
        SharedPreferences.Editor editor = preferences.edit();
        editor.putBoolean("custom_tabs", customTabs);
        editor.apply();
    }

    public static void toggleInappBrowser() {
        inappBrowser = !inappBrowser;
        SharedPreferences preferences = MessagesController.getGlobalMainSettings();
        SharedPreferences.Editor editor = preferences.edit();
        editor.putBoolean("inapp_browser", inappBrowser);
        editor.apply();
    }

    public static void toggleBrowserAdaptableColors() {
        adaptableColorInBrowser = !adaptableColorInBrowser;
        SharedPreferences preferences = MessagesController.getGlobalMainSettings();
        SharedPreferences.Editor editor = preferences.edit();
        editor.putBoolean("adaptableBrowser", adaptableColorInBrowser);
        editor.apply();
    }

    public static void toggleDebugVideoQualities() {
        debugVideoQualities = !debugVideoQualities;
        SharedPreferences preferences = MessagesController.getGlobalMainSettings();
        SharedPreferences.Editor editor = preferences.edit();
        editor.putBoolean("debugVideoQualities", debugVideoQualities);
        editor.apply();
    }

    public static void toggleLocalInstantView() {
        onlyLocalInstantView = !onlyLocalInstantView;
        SharedPreferences preferences = MessagesController.getGlobalMainSettings();
        SharedPreferences.Editor editor = preferences.edit();
        editor.putBoolean("onlyLocalInstantView", onlyLocalInstantView);
        editor.apply();
    }

    public static void toggleDirectShare() {
        directShare = !directShare;
        SharedPreferences preferences = MessagesController.getGlobalMainSettings();
        SharedPreferences.Editor editor = preferences.edit();
        editor.putBoolean("direct_share", directShare);
        editor.apply();
        ShortcutManagerCompat.removeAllDynamicShortcuts(ApplicationLoader.applicationContext);
        MediaDataController.getInstance(UserConfig.selectedAccount).buildShortcuts();
    }

    public static void toggleStreamMedia() {
        streamMedia = !streamMedia;
        SharedPreferences preferences = MessagesController.getGlobalMainSettings();
        SharedPreferences.Editor editor = preferences.edit();
        editor.putBoolean("streamMedia", streamMedia);
        editor.apply();
    }

    public static void toggleSortContactsByName() {
        sortContactsByName = !sortContactsByName;
        SharedPreferences preferences = MessagesController.getGlobalMainSettings();
        SharedPreferences.Editor editor = preferences.edit();
        editor.putBoolean("sortContactsByName", sortContactsByName);
        editor.apply();
    }

    public static void toggleSortFilesByName() {
        sortFilesByName = !sortFilesByName;
        SharedPreferences preferences = MessagesController.getGlobalMainSettings();
        SharedPreferences.Editor editor = preferences.edit();
        editor.putBoolean("sortFilesByName", sortFilesByName);
        editor.apply();
    }

    public static void toggleStreamAllVideo() {
        streamAllVideo = !streamAllVideo;
        SharedPreferences preferences = MessagesController.getGlobalMainSettings();
        SharedPreferences.Editor editor = preferences.edit();
        editor.putBoolean("streamAllVideo", streamAllVideo);
        editor.apply();
    }

    public static void toggleStreamMkv() {
        streamMkv = !streamMkv;
        SharedPreferences preferences = MessagesController.getGlobalMainSettings();
        SharedPreferences.Editor editor = preferences.edit();
        editor.putBoolean("streamMkv", streamMkv);
        editor.apply();
    }

    public static void toggleSaveStreamMedia() {
        saveStreamMedia = !saveStreamMedia;
        SharedPreferences preferences = MessagesController.getGlobalMainSettings();
        SharedPreferences.Editor editor = preferences.edit();
        editor.putBoolean("saveStreamMedia", saveStreamMedia);
        editor.apply();
    }

    public static void setSmoothKeyboard(boolean smoothKeyboard) {
        SharedPreferences preferences = MessagesController.getGlobalMainSettings();
        SharedPreferences.Editor editor = preferences.edit();
        editor.putBoolean("smoothKeyboard2", smoothKeyboard);
        editor.commit();
    }

    public static void togglePauseMusicOnRecord() {
        pauseMusicOnRecord = !pauseMusicOnRecord;
        SharedPreferences preferences = MessagesController.getGlobalMainSettings();
        SharedPreferences.Editor editor = preferences.edit();
        editor.putBoolean("pauseMusicOnRecord", pauseMusicOnRecord);
        editor.apply();
    }

    public static void togglePauseMusicOnMedia() {
        pauseMusicOnMedia = !pauseMusicOnMedia;
        SharedPreferences preferences = MessagesController.getGlobalMainSettings();
        SharedPreferences.Editor editor = preferences.edit();
        editor.putBoolean("pauseMusicOnMedia", pauseMusicOnMedia);
        editor.apply();
    }

    public static void toggleChatBlur() {
        LiteMode.toggleFlag(LiteMode.FLAG_CHAT_BLUR);
    }

    public static void toggleForceDisableTabletMode() {
        forceDisableTabletMode = !forceDisableTabletMode;
        SharedPreferences preferences = MessagesController.getGlobalMainSettings();
        SharedPreferences.Editor editor = preferences.edit();
        editor.putBoolean("forceDisableTabletMode", forceDisableTabletMode);
        editor.apply();
    }

    public static void toggleInappCamera() {
        inappCamera = !inappCamera;
        SharedPreferences preferences = MessagesController.getGlobalMainSettings();
        SharedPreferences.Editor editor = preferences.edit();
        editor.putBoolean("inappCamera", inappCamera);
        editor.apply();
    }

    public static void setInappCamera(boolean inappCamera) {
       SharedPreferences preferences = MessagesController.getGlobalMainSettings();
        SharedPreferences.Editor editor = preferences.edit();
        editor.putBoolean("inappCamera", inappCamera);
        editor.commit();
    }

    public static void toggleRoundCamera16to9() {
        roundCamera16to9 = !roundCamera16to9;
        SharedPreferences preferences = MessagesController.getGlobalMainSettings();
        SharedPreferences.Editor editor = preferences.edit();
        editor.putBoolean("roundCamera16to9", roundCamera16to9);
        editor.apply();
    }

    public static void setDistanceSystemType(int type) {
        distanceSystemType = type;
        SharedPreferences preferences = MessagesController.getGlobalMainSettings();
        SharedPreferences.Editor editor = preferences.edit();
        editor.putInt("distanceSystemType", distanceSystemType);
        editor.apply();
        LocaleController.resetImperialSystemType();
    }

    public static void setProxyEnable(boolean enable) {
        if (enable && currentProxy == null) {
            enable = false;
        }

        SharedPreferences preferences = MessagesController.getGlobalMainSettings();
        preferences.edit().putBoolean("proxy_enabled", enable).apply();

        ProxyInfo finalInfo = currentProxy;
        boolean finalEnable = enable;
        UIUtil.runOnIoDispatcher(() -> {
            if (finalEnable) {
                ConnectionsManager.setProxySettings(true, finalInfo.address, finalInfo.port, finalInfo.username, finalInfo.password, finalInfo.secret);
            } else {
                ConnectionsManager.setProxySettings(false, "", 0, "", "", "");
            }
            UIUtil.runOnUIThread(() -> NotificationCenter.getGlobalInstance().postNotificationName(NotificationCenter.proxySettingsChanged));

        });

    }

    public static void setCurrentProxy(@Nullable ProxyInfo info) {
        currentProxy = info;
        MessagesController.getGlobalMainSettings().edit()
                .putInt("current_proxy", info == null ? 0 : info.hashCode())
                .apply();

        setProxyEnable(info != null);

    }

    public static void loadProxyList() {
        if (proxyListLoaded) {
            return;
        }
        SharedPreferences preferences = ApplicationLoader.applicationContext.getSharedPreferences("mainconfig", Activity.MODE_PRIVATE);
        String proxyAddress = preferences.getString("proxy_ip", "");
        String proxyUsername = preferences.getString("proxy_user", "");
        String proxyPassword = preferences.getString("proxy_pass", "");
        String proxySecret = preferences.getString("proxy_secret", "");
        int proxyPort = preferences.getInt("proxy_port", 1080);

        proxyListLoaded = true;
        proxyList.clear();
        currentProxy = null;
        String list = preferences.getString("proxy_list", null);
        if (!TextUtils.isEmpty(list)) {
            byte[] bytes = Base64.decode(list, Base64.DEFAULT);
            SerializedData data = new SerializedData(bytes);
            int count = data.readInt32(false);
            if (count == -1) { // V2 or newer
                int version = data.readByte(false);

                if (version == PROXY_SCHEMA_V2) {
                    count = data.readInt32(false);

                    for (int i = 0; i < count; i++) {
                        ProxyInfo info = new ProxyInfo(
                                data.readString(false),
                                data.readInt32(false),
                                data.readString(false),
                                data.readString(false),
                                data.readString(false));

                        info.ping = data.readInt64(false);
                        info.availableCheckTime = data.readInt64(false);

                        proxyList.add(0, info);
                        if (currentProxy == null && !TextUtils.isEmpty(proxyAddress)) {
                            if (proxyAddress.equals(info.address) && proxyPort == info.port && proxyUsername.equals(info.username) && proxyPassword.equals(info.password)) {
                                currentProxy = info;
                            }
                        }
                    }
                } else {
                    FileLog.e("Unknown proxy schema version: " + version);
                }
            } else {
                for (int a = 0; a < count; a++) {
                    ProxyInfo info = new ProxyInfo(
                            data.readString(false),
                            data.readInt32(false),
                            data.readString(false),
                            data.readString(false),
                            data.readString(false));
                    proxyList.add(0, info);
                    if (currentProxy == null && !TextUtils.isEmpty(proxyAddress)) {
                        if (proxyAddress.equals(info.address) && proxyPort == info.port && proxyUsername.equals(info.username) && proxyPassword.equals(info.password)) {
                            currentProxy = info;
                        }
                    }
                }
            }
            data.cleanup();
        }
        if (currentProxy == null && !TextUtils.isEmpty(proxyAddress)) {
            ProxyInfo info = currentProxy = new ProxyInfo(proxyAddress, proxyPort, proxyUsername, proxyPassword, proxySecret);
            proxyList.add(0, info);
        }
    }

    public static class InvalidProxyException extends Exception {

        public InvalidProxyException() {
        }

        public InvalidProxyException(String messsage) {
            super(messsage);
        }

        public InvalidProxyException(Throwable cause) {

            super(cause);

        }

    }

    public static void saveProxyList() {
        List<ProxyInfo> infoToSerialize = new ArrayList<>(proxyList);
        Collections.sort(infoToSerialize, (o1, o2) -> {
            long bias1 = SharedConfig.currentProxy == o1 ? -200000 : 0;
            if (!o1.available) {
                bias1 += 100000;
            }
            long bias2 = SharedConfig.currentProxy == o2 ? -200000 : 0;
            if (!o2.available) {
                bias2 += 100000;
            }
            return Long.compare(o1.ping + bias1, o2.ping + bias2);
        });
        SerializedData serializedData = new SerializedData();
        serializedData.writeInt32(-1);
        serializedData.writeByte(PROXY_CURRENT_SCHEMA_VERSION);
        int count = infoToSerialize.size();
        serializedData.writeInt32(count);
        for (int a = count - 1; a >= 0; a--) {
            ProxyInfo info = infoToSerialize.get(a);
            serializedData.writeString(info.address != null ? info.address : "");
            serializedData.writeInt32(info.port);
            serializedData.writeString(info.username != null ? info.username : "");
            serializedData.writeString(info.password != null ? info.password : "");
            serializedData.writeString(info.secret != null ? info.secret : "");

            serializedData.writeInt64(info.ping);
            serializedData.writeInt64(info.availableCheckTime);
        }
        SharedPreferences preferences = ApplicationLoader.applicationContext.getSharedPreferences("mainconfig", Activity.MODE_PRIVATE);
        preferences.edit().putString("proxy_list", Base64.encodeToString(serializedData.toByteArray(), Base64.NO_WRAP)).apply();
        serializedData.cleanup();
    }

    public static ProxyInfo addProxy(ProxyInfo proxyInfo) {
        loadProxyList();
        int count = proxyList.size();
        for (int a = 0; a < count; a++) {
            ProxyInfo info = proxyList.get(a);
            if (proxyInfo.address.equals(info.address) && proxyInfo.port == info.port && proxyInfo.username.equals(info.username) && proxyInfo.password.equals(info.password) && proxyInfo.secret.equals(info.secret)) {
                return info;
            }
        }
        proxyList.add(0, proxyInfo);
        saveProxyList();
        return proxyInfo;
    }

    public static boolean isProxyEnabled() {
        loadProxyList();
        return MessagesController.getGlobalMainSettings().getBoolean("proxy_enabled", false) && currentProxy != null;
    }

    public static void deleteProxy(ProxyInfo proxyInfo) {
        if (currentProxy == proxyInfo) {
            currentProxy = null;
            SharedPreferences preferences = MessagesController.getGlobalMainSettings();
            boolean enabled = preferences.getBoolean("proxy_enabled", false);
            SharedPreferences.Editor editor = preferences.edit();
            editor.putString("proxy_ip", "");
            editor.putString("proxy_pass", "");
            editor.putString("proxy_user", "");
            editor.putString("proxy_secret", "");
            editor.putInt("proxy_port", 1080);
            editor.putBoolean("proxy_enabled", false);
            editor.putBoolean("proxy_enabled_calls", false);
            editor.apply();
            if (enabled) {
                ConnectionsManager.setProxySettings(false, "", 0, "", "", "");
            }
        }
        proxyList.remove(proxyInfo);
        saveProxyList();
    }

    public static void deleteAllProxy() {

        setCurrentProxy(null);

        proxyListLoaded = false;

        proxyList.clear();

        saveProxyList();

        loadProxyList();

    }

    public static void checkSaveToGalleryFiles() {
        Utilities.globalQueue.postRunnable(() -> {
            try {
                File telegramPath = EnvUtil.getTelegramPath();
                File imagePath = new File(telegramPath, "images");
                imagePath.mkdirs();
                File videoPath = new File(telegramPath, "videos");
                videoPath.mkdirs();

                if (!BuildVars.NO_SCOPED_STORAGE) {
                    if (imagePath.isDirectory()) {
                        new File(imagePath, ".nomedia").delete();
                    }
                    if (videoPath.isDirectory()) {
                        new File(videoPath, ".nomedia").delete();
                    }
                } else {
                    if (imagePath.isDirectory()) {
                        AndroidUtilities.createEmptyFile(new File(imagePath, ".nomedia"));
                    }
                    if (videoPath.isDirectory()) {
                        AndroidUtilities.createEmptyFile(new File(videoPath, ".nomedia"));
                    }
                }
            } catch (Throwable e) {
                FileLog.e(e);
            }
        });
    }

    public static int getChatSwipeAction(int currentAccount) {
        if (chatSwipeAction >= 0) {
            if (chatSwipeAction == SwipeGestureSettingsView.SWIPE_GESTURE_FOLDERS && MessagesController.getInstance(currentAccount).dialogFilters.isEmpty()) {
                return SwipeGestureSettingsView.SWIPE_GESTURE_ARCHIVE;
            }
            return chatSwipeAction;
        } else if (!MessagesController.getInstance(currentAccount).dialogFilters.isEmpty()) {
            return SwipeGestureSettingsView.SWIPE_GESTURE_FOLDERS;

        }
        return SwipeGestureSettingsView.SWIPE_GESTURE_ARCHIVE;
    }

    public static void updateChatListSwipeSetting(int newAction) {
        chatSwipeAction = newAction;
        SharedPreferences preferences = ApplicationLoader.applicationContext.getSharedPreferences("mainconfig", Activity.MODE_PRIVATE);
        preferences.edit().putInt("ChatSwipeAction", chatSwipeAction).apply();
    }

    public static void updateMessageSeenHintCount(int count) {
        messageSeenHintCount = count;
        SharedPreferences preferences = ApplicationLoader.applicationContext.getSharedPreferences("mainconfig", Activity.MODE_PRIVATE);
        preferences.edit().putInt("messageSeenCount", messageSeenHintCount).apply();
    }

    public static void updateEmojiInteractionsHintCount(int count) {
        emojiInteractionsHintCount = count;
        SharedPreferences preferences = ApplicationLoader.applicationContext.getSharedPreferences("mainconfig", Activity.MODE_PRIVATE);
        preferences.edit().putInt("emojiInteractionsHintCount", emojiInteractionsHintCount).apply();
    }

    public static void updateDayNightThemeSwitchHintCount(int count) {
        dayNightThemeSwitchHintCount = count;
        SharedPreferences preferences = ApplicationLoader.applicationContext.getSharedPreferences("mainconfig", Activity.MODE_PRIVATE);
        preferences.edit().putInt("dayNightThemeSwitchHintCount", dayNightThemeSwitchHintCount).apply();
    }

    public static void updateStealthModeSendMessageConfirm(int count) {
        stealthModeSendMessageConfirm = count;
        SharedPreferences preferences = ApplicationLoader.applicationContext.getSharedPreferences("mainconfig", Activity.MODE_PRIVATE);
        preferences.edit().putInt("stealthModeSendMessageConfirm", stealthModeSendMessageConfirm).apply();
    }

    public final static int PERFORMANCE_CLASS_LOW = 0;
    public final static int PERFORMANCE_CLASS_AVERAGE = 1;
    public final static int PERFORMANCE_CLASS_HIGH = 2;

    @Retention(RetentionPolicy.SOURCE)
    @IntDef({
            PERFORMANCE_CLASS_LOW,
            PERFORMANCE_CLASS_AVERAGE,
            PERFORMANCE_CLASS_HIGH
    })
    public @interface PerformanceClass {}

    @PerformanceClass
    public static int getDevicePerformanceClass() {
        if (overrideDevicePerformanceClass != -1) {
            return overrideDevicePerformanceClass;
        }
        if (devicePerformanceClass == -1) {
            devicePerformanceClass = measureDevicePerformanceClass();
        }
        return devicePerformanceClass;
    }

    public static int measureDevicePerformanceClass() {
        int androidVersion = Build.VERSION.SDK_INT;
        int cpuCount = ConnectionsManager.CPU_COUNT;
        int memoryClass = ((ActivityManager) ApplicationLoader.applicationContext.getSystemService(Context.ACTIVITY_SERVICE)).getMemoryClass();

        if (NaConfig.INSTANCE.getFakeHighPerformanceDevice().Bool()) {
            return PERFORMANCE_CLASS_HIGH;
        }

        if (Build.VERSION.SDK_INT >= Build.VERSION_CODES.S && Build.SOC_MODEL != null) {
            int hash = Build.SOC_MODEL.toUpperCase().hashCode();
            for (int i = 0; i < LOW_SOC.length; ++i) {
                if (LOW_SOC[i] == hash) {
                    return PERFORMANCE_CLASS_LOW;
                }
            }
        }

        int totalCpuFreq = 0;
        int freqResolved = 0;
        for (int i = 0; i < cpuCount; i++) {
            try {
                RandomAccessFile reader = new RandomAccessFile(String.format(Locale.ENGLISH, "/sys/devices/system/cpu/cpu%d/cpufreq/cpuinfo_max_freq", i), "r");
                String line = reader.readLine();
                if (line != null) {
                    totalCpuFreq += Utilities.parseInt(line) / 1000;
                    freqResolved++;
                }
                reader.close();
            } catch (Throwable ignore) {}
        }
        int maxCpuFreq = freqResolved == 0 ? -1 : (int) Math.ceil(totalCpuFreq / (float) freqResolved);

        long ram = -1;
        try {
            ActivityManager.MemoryInfo memoryInfo = new ActivityManager.MemoryInfo();
            ((ActivityManager) ApplicationLoader.applicationContext.getSystemService(Context.ACTIVITY_SERVICE)).getMemoryInfo(memoryInfo);
            ram = memoryInfo.totalMem;
        } catch (Exception ignore) {}

        int performanceClass;
        if (
            androidVersion < 21 ||
            cpuCount <= 2 ||
            memoryClass <= 100 ||
            cpuCount <= 4 && maxCpuFreq != -1 && maxCpuFreq <= 1250 ||
            cpuCount <= 4 && maxCpuFreq <= 1600 && memoryClass <= 128 && androidVersion <= 21 ||
            cpuCount <= 4 && maxCpuFreq <= 1300 && memoryClass <= 128 && androidVersion <= 24 ||
            ram != -1 && ram < 2L * 1024L * 1024L * 1024L
        ) {
            performanceClass = PERFORMANCE_CLASS_LOW;
        } else if (
            cpuCount < 8 ||
            memoryClass <= 160 ||
            maxCpuFreq != -1 && maxCpuFreq <= 2055 ||
            maxCpuFreq == -1 && cpuCount == 8 && androidVersion <= 23
        ) {
            performanceClass = PERFORMANCE_CLASS_AVERAGE;
        } else {
            performanceClass = PERFORMANCE_CLASS_HIGH;
        }
        if (BuildVars.LOGS_ENABLED) {
            FileLog.d("device performance info selected_class = " + performanceClass + " (cpu_count = " + cpuCount + ", freq = " + maxCpuFreq + ", memoryClass = " + memoryClass + ", android version " + androidVersion + ", manufacture " + Build.MANUFACTURER + ", screenRefreshRate=" + AndroidUtilities.screenRefreshRate + ", screenMaxRefreshRate=" + AndroidUtilities.screenMaxRefreshRate + ")");
        }

        return performanceClass;
    }

    public static String performanceClassName(int perfClass) {
        switch (perfClass) {
            case PERFORMANCE_CLASS_HIGH: return "HIGH";
            case PERFORMANCE_CLASS_AVERAGE: return "AVERAGE";
            case PERFORMANCE_CLASS_LOW: return "LOW";
            default: return "UNKNOWN";
        }
    }

    public static void setMediaColumnsCount(int count) {
        if (mediaColumnsCount != count) {
            mediaColumnsCount = count;
            ApplicationLoader.applicationContext.getSharedPreferences("mainconfig", Activity.MODE_PRIVATE).edit().putInt("mediaColumnsCount", mediaColumnsCount).apply();
        }
    }

    public static void setStoriesColumnsCount(int count) {
        if (storiesColumnsCount != count) {
            storiesColumnsCount = count;
            ApplicationLoader.applicationContext.getSharedPreferences("mainconfig", Activity.MODE_PRIVATE).edit().putInt("storiesColumnsCount", storiesColumnsCount).apply();
        }
    }

    public static void setFastScrollHintCount(int count) {
        if (fastScrollHintCount != count) {
            fastScrollHintCount = count;
            ApplicationLoader.applicationContext.getSharedPreferences("mainconfig", Activity.MODE_PRIVATE).edit().putInt("fastScrollHintCount", fastScrollHintCount).apply();
        }
    }

    public static void setDontAskManageStorage(boolean b) {
        dontAskManageStorage = b;
        ApplicationLoader.applicationContext.getSharedPreferences("mainconfig", Activity.MODE_PRIVATE).edit().putBoolean("dontAskManageStorage", dontAskManageStorage).apply();
    }

    public static boolean canBlurChat() {
        return getDevicePerformanceClass() >= (Build.VERSION.SDK_INT >= 31 ? PERFORMANCE_CLASS_AVERAGE : PERFORMANCE_CLASS_HIGH) || BuildVars.DEBUG_PRIVATE_VERSION || NekoConfig.forceBlurInChat.Bool();
    }

    public static boolean chatBlurEnabled() {
        return (canBlurChat() && LiteMode.isEnabled(LiteMode.FLAG_CHAT_BLUR)) || NekoConfig.forceBlurInChat.Bool();
    }

    public static class BackgroundActivityPrefs {
        private static SharedPreferences prefs;

        public static long getLastCheckedBackgroundActivity() {
            return prefs.getLong("last_checked", 0);
        }

        public static void setLastCheckedBackgroundActivity(long l) {
            prefs.edit().putLong("last_checked", l).apply();
        }

        public static int getDismissedCount() {
            return prefs.getInt("dismissed_count", 0);
        }

        public static void increaseDismissedCount() {
            prefs.edit().putInt("dismissed_count", getDismissedCount() + 1).apply();
        }
    }

    private static Boolean animationsEnabled;

    public static void setAnimationsEnabled(boolean b) {
        animationsEnabled = b;
    }

    public static boolean animationsEnabled() {
        if (animationsEnabled == null) {
            animationsEnabled = MessagesController.getGlobalMainSettings().getBoolean("view_animations", true);
        }
        return animationsEnabled;
    }

    public static SharedPreferences getPreferences() {
        return ApplicationLoader.applicationContext.getSharedPreferences("userconfing", Context.MODE_PRIVATE);
    }

    public static boolean deviceIsLow() {
        return getDevicePerformanceClass() == PERFORMANCE_CLASS_LOW;
    }

    public static boolean deviceIsAboveAverage() {
        return getDevicePerformanceClass() >= PERFORMANCE_CLASS_AVERAGE;
    }

    public static boolean deviceIsHigh() {
        return getDevicePerformanceClass() >= PERFORMANCE_CLASS_HIGH;
    }

    public static boolean deviceIsAverage() {
        return getDevicePerformanceClass() <= PERFORMANCE_CLASS_AVERAGE;
    }

    public static void toggleRoundCamera() {
        bigCameraForRound = !bigCameraForRound;
        ApplicationLoader.applicationContext.getSharedPreferences("mainconfig", Activity.MODE_PRIVATE)
                .edit()
                .putBoolean("bigCameraForRound", bigCameraForRound)
                .apply();
    }

    public static void toggleUseNewBlur() {
        useNewBlur = !useNewBlur;
        ApplicationLoader.applicationContext.getSharedPreferences("mainconfig", Activity.MODE_PRIVATE)
                .edit()
                .putBoolean("useNewBlur", useNewBlur)
                .apply();
    }

    public static boolean isUsingCamera2(int currentAccount) {
        return useCamera2Force == null ? !MessagesController.getInstance(currentAccount).androidDisableRoundCamera2 : useCamera2Force;
    }

    public static void toggleUseCamera2(int currentAccount) {
        ApplicationLoader.applicationContext.getSharedPreferences("mainconfig", Activity.MODE_PRIVATE)
                .edit()
                .putBoolean("useCamera2Force_2", useCamera2Force = !isUsingCamera2(currentAccount))
                .apply();
    }


    @Deprecated
    public static int getLegacyDevicePerformanceClass() {
        if (legacyDevicePerformanceClass == -1) {
            int androidVersion = Build.VERSION.SDK_INT;
            int cpuCount = ConnectionsManager.CPU_COUNT;
            int memoryClass = ((ActivityManager) ApplicationLoader.applicationContext.getSystemService(Context.ACTIVITY_SERVICE)).getMemoryClass();
            int totalCpuFreq = 0;
            int freqResolved = 0;
            for (int i = 0; i < cpuCount; i++) {
                try {
                    RandomAccessFile reader = new RandomAccessFile(String.format(Locale.ENGLISH, "/sys/devices/system/cpu/cpu%d/cpufreq/cpuinfo_max_freq", i), "r");
                    String line = reader.readLine();
                    if (line != null) {
                        totalCpuFreq += Utilities.parseInt(line) / 1000;
                        freqResolved++;
                    }
                    reader.close();
                } catch (Throwable ignore) {}
            }
            int maxCpuFreq = freqResolved == 0 ? -1 : (int) Math.ceil(totalCpuFreq / (float) freqResolved);

            if (androidVersion < 21 || cpuCount <= 2 || memoryClass <= 100 || cpuCount <= 4 && maxCpuFreq != -1 && maxCpuFreq <= 1250 || cpuCount <= 4 && maxCpuFreq <= 1600 && memoryClass <= 128 && androidVersion <= 21 || cpuCount <= 4 && maxCpuFreq <= 1300 && memoryClass <= 128 && androidVersion <= 24) {
                legacyDevicePerformanceClass = PERFORMANCE_CLASS_LOW;
            } else if (cpuCount < 8 || memoryClass <= 160 || maxCpuFreq != -1 && maxCpuFreq <= 2050 || maxCpuFreq == -1 && cpuCount == 8 && androidVersion <= 23) {
                legacyDevicePerformanceClass = PERFORMANCE_CLASS_AVERAGE;
            } else {
                legacyDevicePerformanceClass = PERFORMANCE_CLASS_HIGH;
            }
        }
        return legacyDevicePerformanceClass;
    }


    //DEBUG
    public static boolean drawActionBarShadow = true;

    private static void loadDebugConfig(SharedPreferences preferences) {
        drawActionBarShadow = preferences.getBoolean("drawActionBarShadow", true);
    }

    public static void saveDebugConfig() {
        SharedPreferences pref = ApplicationLoader.applicationContext.getSharedPreferences("mainconfig", Activity.MODE_PRIVATE);
        pref.edit().putBoolean("drawActionBarShadow", drawActionBarShadow);
    }



}<|MERGE_RESOLUTION|>--- conflicted
+++ resolved
@@ -328,13 +328,9 @@
     public static boolean debugVideoQualities = false;
     public static int repeatMode;
     public static boolean allowBigEmoji;
-<<<<<<< HEAD
-    public static int fontSize = 12;
-=======
     public static boolean useSystemEmoji;
     public static boolean useSystemBoldFont;
-    public static int fontSize = 16;
->>>>>>> 4d7a3a40
+    public static int fontSize = 12;
     public static boolean fontSizeIsDefault;
     public static int bubbleRadius = 3;
     public static int ivFontSize = 12;
@@ -668,15 +664,11 @@
             bubbleRadius = preferences.getInt("bubbleRadius", 3);
             ivFontSize = preferences.getInt("iv_font_size", fontSize);
             allowBigEmoji = preferences.getBoolean("allowBigEmoji", true);
-<<<<<<< HEAD
-=======
-            useSystemEmoji = preferences.getBoolean("useSystemEmoji", false);
             useSystemBoldFont = preferences.getBoolean("useSystemBoldFont", false);
             forceForumTabs = preferences.getBoolean("forceForumTabs", false);
             if (useSystemBoldFont) {
                 AndroidUtilities.mediumTypeface = null;
             }
->>>>>>> 4d7a3a40
             streamMedia = preferences.getBoolean("streamMedia", true);
             saveStreamMedia = preferences.getBoolean("saveStreamMedia", true);
             pauseMusicOnRecord = preferences.getBoolean("pauseMusicOnRecord", true);
