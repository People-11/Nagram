/*
 * This is the source code of Telegram for Android v. 5.x.x.
 * It is licensed under GNU GPL v. 2 or later.
 * You should have received a copy of the license in this archive (see LICENSE).
 *
 * Copyright Nikolai Kudashov, 2013-2018.
 */

package org.telegram.messenger;

import android.app.Activity;
import android.app.ActivityManager;
import android.app.Dialog;
import android.content.Context;
import android.content.DialogInterface;
import android.content.SharedPreferences;
import android.net.Uri;
import android.content.pm.PackageInfo;
import android.os.Build;
import android.os.SystemClock;
import android.text.TextUtils;
import android.util.Base64;
import android.webkit.WebView;

import androidx.annotation.Nullable;
import androidx.core.content.pm.ShortcutManagerCompat;

import com.v2ray.ang.V2RayConfig;
import com.v2ray.ang.dto.AngConfig;
import com.v2ray.ang.util.Utils;

import org.apache.commons.lang3.StringUtils;
import org.dizitart.no2.objects.filters.ObjectFilters;
import org.json.JSONArray;
import org.json.JSONException;
import androidx.annotation.IntDef;

import org.json.JSONObject;
import org.telegram.tgnet.ConnectionsManager;
import org.telegram.tgnet.SerializedData;
import org.telegram.tgnet.TLRPC;
import org.telegram.ui.ActionBar.AlertDialog;
import org.telegram.ui.ActionBar.BaseFragment;
import org.telegram.ui.CacheControlActivity;
import org.telegram.ui.Components.SwipeGestureSettingsView;
<<<<<<< HEAD
=======
import org.telegram.tgnet.TLRPC;
import org.telegram.ui.LaunchActivity;
>>>>>>> b93a338a

import java.io.File;
import java.io.RandomAccessFile;
import java.net.InetSocketAddress;
import java.net.Proxy;
import java.util.Arrays;
import java.lang.annotation.Retention;
import java.lang.annotation.RetentionPolicy;
import java.io.UnsupportedEncodingException;
import java.net.URLEncoder;
import java.util.ArrayList;
import java.util.Collections;
import java.util.HashMap;
import java.util.Iterator;
import java.util.LinkedList;
import java.util.concurrent.CopyOnWriteArraySet;
import java.util.stream.Collectors;

import cn.hutool.core.util.StrUtil;
import okhttp3.HttpUrl;
import tw.nekomimi.nekogram.NekoConfig;
import tw.nekomimi.nekogram.proxy.ProxyManager;
import tw.nekomimi.nekogram.proxy.ShadowsocksLoader;
import tw.nekomimi.nekogram.proxy.ShadowsocksRLoader;
import tw.nekomimi.nekogram.proxy.VmessLoader;
import tw.nekomimi.nekogram.proxy.tcp2ws.WsLoader;
import tw.nekomimi.nekogram.proxy.SubInfo;
import tw.nekomimi.nekogram.proxy.SubManager;
import tw.nekomimi.nekogram.utils.AlertUtil;
import tw.nekomimi.nekogram.utils.EnvUtil;
import tw.nekomimi.nekogram.utils.FileUtil;
import tw.nekomimi.nekogram.utils.UIUtil;
import xyz.nextalone.nagram.NaConfig;

import static com.v2ray.ang.V2RayConfig.SSR_PROTOCOL;
import static com.v2ray.ang.V2RayConfig.SS_PROTOCOL;
import static com.v2ray.ang.V2RayConfig.WSS_PROTOCOL;
import static com.v2ray.ang.V2RayConfig.WS_PROTOCOL;
import java.util.List;
import java.util.Locale;

public class SharedConfig {
    /**
     * V2: Ping and check time serialized
     */
    private final static int PROXY_SCHEMA_V2 = 2;
    private final static int PROXY_CURRENT_SCHEMA_VERSION = PROXY_SCHEMA_V2;

    public final static int PASSCODE_TYPE_PIN = 0,
            PASSCODE_TYPE_PASSWORD = 1;
    private static int legacyDevicePerformanceClass = -1;

    public static boolean loopStickers() {
        return LiteMode.isEnabled(LiteMode.FLAG_ANIMATED_STICKERS_CHAT);
    }

    public static boolean readOnlyStorageDirAlertShowed;

    public static void checkSdCard(File file) {
        if (file == null || SharedConfig.storageCacheDir == null || readOnlyStorageDirAlertShowed) {
            return;
        }
        if (file.getPath().startsWith(SharedConfig.storageCacheDir)) {
            AndroidUtilities.runOnUIThread(() -> {
                if (readOnlyStorageDirAlertShowed) {
                    return;
                }
                BaseFragment fragment = LaunchActivity.getLastFragment();
                if (fragment != null && fragment.getParentActivity() != null) {
                    SharedConfig.storageCacheDir = null;
                    SharedConfig.saveConfig();
                    ImageLoader.getInstance().checkMediaPaths(() -> {

                    });

                    readOnlyStorageDirAlertShowed = true;
                    AlertDialog.Builder dialog = new AlertDialog.Builder(fragment.getParentActivity());
                    dialog.setTitle(LocaleController.getString("SdCardError", R.string.SdCardError));
                    dialog.setSubtitle(LocaleController.getString("SdCardErrorDescription", R.string.SdCardErrorDescription));
                    dialog.setPositiveButton(LocaleController.getString("DoNotUseSDCard", R.string.DoNotUseSDCard), (dialog1, which) -> {

                    });
                    Dialog dialogFinal = dialog.create();
                    dialogFinal.setCanceledOnTouchOutside(false);
                    dialogFinal.show();
                }
            });
        }
    }

    @Retention(RetentionPolicy.SOURCE)
    @IntDef({
            PASSCODE_TYPE_PIN,
            PASSCODE_TYPE_PASSWORD
    })
    public @interface PasscodeType {}

    public final static int SAVE_TO_GALLERY_FLAG_PEER = 1;
    public final static int SAVE_TO_GALLERY_FLAG_GROUP = 2;
    public final static int SAVE_TO_GALLERY_FLAG_CHANNELS = 4;

    @PushListenerController.PushType
    public static int pushType = PushListenerController.PUSH_TYPE_FIREBASE;
    public static String pushString = "";
    public static String pushStringStatus = "";
    public static long pushStringGetTimeStart;
    public static long pushStringGetTimeEnd;
    public static boolean pushStatSent;
    public static byte[] pushAuthKey;
    public static byte[] pushAuthKeyId;

    public static String directShareHash;

    @PasscodeType
    public static int passcodeType;
    public static String passcodeHash = "";
    public static long passcodeRetryInMs;
    public static long lastUptimeMillis;
    public static int badPasscodeTries;
    public static byte[] passcodeSalt = new byte[0];
    public static boolean appLocked;
    public static int autoLockIn = 60 * 60;

    public static boolean saveIncomingPhotos;
    public static boolean allowScreenCapture;
    public static int lastPauseTime;
    public static boolean isWaitingForPasscodeEnter;
    public static boolean useFingerprint = false;
    public static String lastUpdateVersion;
    public static int suggestStickers;
    public static boolean suggestAnimatedEmoji;
    public static int keepMedia = CacheByChatsController.KEEP_MEDIA_ONE_MONTH; //deprecated
    public static int lastKeepMediaCheckTime;
    public static int lastLogsCheckTime;
    public static int searchMessagesAsListHintShows;
    public static int textSelectionHintShows;
    public static int scheduledOrNoSoundHintShows;
    public static int lockRecordAudioVideoHint;
    public static boolean forwardingOptionsHintShown;
    public static boolean searchMessagesAsListUsed;
    public static boolean stickersReorderingHintUsed;
    public static boolean disableVoiceAudioEffects;
    public static boolean forceDisableTabletMode;
    public static boolean updateStickersOrderOnSend = true;
    public static boolean bigCameraForRound;
    private static int lastLocalId = -210000;

    public static String storageCacheDir;

    private static String passportConfigJson = "";
    private static HashMap<String, String> passportConfigMap;
    public static int passportConfigHash;

    private static boolean configLoaded;
    private static final Object sync = new Object();
    private static final Object localIdSync = new Object();

//    public static int saveToGalleryFlags;
    public static int mapPreviewType = 2;
    public static boolean chatBubbles = Build.VERSION.SDK_INT >= 30;
    public static boolean raiseToSpeak = false;
    public static boolean raiseToListen = true;
    public static boolean recordViaSco = false;
    public static boolean customTabs = true;
    public static boolean directShare = true;
    public static boolean inappCamera = true;
    public static boolean roundCamera16to9 = true;
    public static boolean noSoundHintShowed = false;
    public static boolean streamMedia = true;
    public static boolean streamAllVideo = false;
    public static boolean streamMkv = false;
    public static boolean saveStreamMedia = true;
    public static boolean pauseMusicOnRecord = false;
    public static boolean pauseMusicOnMedia = true;
    public static boolean noiseSupression;
    public static final boolean noStatusBar = true;
    public static boolean debugWebView;
    public static boolean sortContactsByName;
    public static boolean sortFilesByName;
    public static boolean shuffleMusic;
    public static boolean playOrderReversed;
    public static boolean hasCameraCache;
    public static boolean showNotificationsForAllAccounts = true;
    public static int repeatMode;
    public static boolean allowBigEmoji;
    public static int fontSize = 12;
    public static boolean fontSizeIsDefault;
    public static int bubbleRadius = 3;
    public static int ivFontSize = 12;
    public static boolean proxyRotationEnabled;
    public static int proxyRotationTimeout;
    public static int messageSeenHintCount;
    public static int emojiInteractionsHintCount;
    public static int dayNightThemeSwitchHintCount;

    public static TLRPC.TL_help_appUpdate pendingAppUpdate;
    public static int pendingAppUpdateBuildVersion;
    public static long lastUpdateCheckTime;

    public static boolean hasEmailLogin;

    @PerformanceClass
    private static int devicePerformanceClass;
    @PerformanceClass
    private static int overrideDevicePerformanceClass;

    public static boolean drawDialogIcons;
    public static boolean useThreeLinesLayout;
    public static boolean archiveHidden;

    private static int chatSwipeAction;

    public static int distanceSystemType;
    public static int mediaColumnsCount = 3;
    public static int fastScrollHintCount = 3;
    public static boolean dontAskManageStorage;

    public static boolean translateChats = true;

    public static CopyOnWriteArraySet<Integer> activeAccounts;
    public static int loginingAccount = -1;

    public static boolean isFloatingDebugActive;
    public static LiteMode liteMode;

    private static final int[] LOW_SOC = {
            -1775228513, // EXYNOS 850
            802464304,  // EXYNOS 7872
            802464333,  // EXYNOS 7880
            802464302,  // EXYNOS 7870
            2067362118, // MSM8953
            2067362060, // MSM8937
            2067362084, // MSM8940
            2067362241, // MSM8992
            2067362117, // MSM8952
            2067361998, // MSM8917
            -1853602818 // SDM439
    };

    private static final int[] LOW_DEVICES = {
            1903542002, // XIAOMI NIKEL (Redmi Note 4)
            1904553494, // XIAOMI OLIVE (Redmi 8)
            1616144535, // OPPO CPH2273 (Oppo A54s)
            -713271737, // OPPO OP4F2F (Oppo A54)
            -1394191140, // SAMSUNG A12 (Galaxy A12)
            -270252297, // SAMSUNG A12S (Galaxy A12)
            -270251367, // SAMSUNG A21S (Galaxy A21s)
            -270252359  // SAMSUNG A10S (Galaxy A10s)
    };

    private static final int[] AVERAGE_DEVICES = {
            812981419, // XIAOMI ANGELICA (Redmi 9C)
            -993913431 // XIAOMI DANDELION (Redmi 9A)
    };

    private static final int[] HIGH_DEVICES = {
            1908570923, // XIAOMI SWEET (Redmi Note 10 Pro)
            -980514379, // XIAOMI SECRET (Redmi Note 10S)
            577463889, // XIAOMI JOYEUSE (Redmi Note 9 Pro)
            1764745014, // XIAOMI BEGONIA (Redmi Note 8 Pro)
            1908524435, // XIAOMI SURYA (Poco X3 NFC)
            -215787089, // XIAOMI KAMA (Poco X3)
            -215458996, // XIAOMI VAYU (Poco X3 Pro)
            -1394179578, // SAMSUNG M21
            220599115, // SAMSUNG J6LTE
            1737652784 // SAMSUNG J6PRIMELTE
    };

    static {
        loadConfig();
    }

    public static class ProxyInfo implements Comparable<ProxyInfo> {

        public int group;

        public String address;
        public int port;
        public String username;
        public String password;
        public String secret;

        public long proxyCheckPingId;
        public long ping;
        public boolean checking;
        public boolean available;
        public long availableCheckTime;

        @Override
        public int compareTo(ProxyInfo info) {

            if (available && !info.available) {
                return -1;
            } else if (!available && info.available) {
                return 1;
            } else if (available && info.available) {
                return (int) (ping - info.ping);
            } else {
                return hashCode() + "".compareTo(info.hashCode() + "");
            }

        }

        public long subId;

        public ProxyInfo() {
            address = "";
            password = "";
            username = "";
            secret = "";
        }

        public ProxyInfo(String address, int port, String username, String password, String secret) {
            this.address = address;
            this.port = port;
            this.username = username;
            this.password = password;
            this.secret = secret;
            if (this.address == null) {
                this.address = "";
            }
            if (this.password == null) {
                this.password = "";
            }
            if (this.username == null) {
                this.username = "";
            }
            if (this.secret == null) {
                this.secret = "";
            }
        }

        public String getAddress() {

            return address + ":" + port;

        }

        public String getType() {

            if (!StrUtil.isBlank(secret)) {

                return "MTProto";

            } else {

                return "Socks5";

            }

        }

        public String getTitle() {

            StringBuilder builder = new StringBuilder();

            builder.append("[ ");

            if (subId != 0L) {

                try {

                    builder.append(SubManager.getSubList().find(ObjectFilters.eq("id", subId)).firstOrDefault().displayName());

                } catch (Exception e) {

                    builder.append("Unknown");

                }

            } else {

                builder.append(getType());

            }

            builder.append(" ] ");

            if (StrUtil.isBlank(getRemarks())) {

                builder.append(getAddress());

            } else {

                builder.append(getRemarks());

            }

            return builder.toString();

        }

        private String remarks;

        public String getRemarks() {

            return remarks;

        }

        public void setRemarks(String remarks) {
            this.remarks = remarks;
            if (StrUtil.isBlank(remarks)) {
                this.remarks = null;
            }
        }

        public String toUrl() {

            HttpUrl.Builder builder = HttpUrl.parse(StrUtil.isBlank(secret) ?
                    "https://t.me/socks" : "https://t.me/proxy").newBuilder()
                    .addQueryParameter("server", address)
                    .addQueryParameter("port", port + "");

            if (!StrUtil.isBlank(secret)) {

                builder.addQueryParameter("secret", secret);

            } else {

                builder.addQueryParameter("user", username)
                        .addQueryParameter("pass", password);

            }

            if (!StrUtil.isBlank(remarks)) {

                builder.fragment(Utils.INSTANCE.urlEncode(remarks));

            }

            return builder.toString();

        }

        public static ProxyInfo fromUrl(String url) {

            Uri lnk = Uri.parse(url);

            if (lnk == null) throw new IllegalArgumentException(url);

            ProxyInfo info = new ProxyInfo(lnk.getQueryParameter("server"),
                    Utilities.parseInt(lnk.getQueryParameter("port")),
                    lnk.getQueryParameter("user"),
                    lnk.getQueryParameter("pass"),
                    lnk.getQueryParameter("secret"));

            if (StrUtil.isNotBlank(lnk.getFragment())) {

                info.setRemarks(lnk.getFragment());

            }

            return info;

        }

        public JSONObject toJsonInternal() throws JSONException {

            JSONObject obj = new JSONObject();

            if (!StrUtil.isBlank(remarks)) {
                obj.put("remarks", remarks);
            }

            if (group != 0) {
                obj.put("group", group);
            }

            obj.put("address", address);
            obj.put("port", port);
            if (StrUtil.isBlank(secret)) {
                obj.put("type", "socks5");
                if (!username.isEmpty()) {
                    obj.put("username", username);
                }
                if (!password.isEmpty()) {
                    obj.put("password", password);
                }
            } else {
                obj.put("type", "mtproto");
                obj.put("secret", secret);
            }

            return obj;

        }

        public static ProxyInfo fromJson(JSONObject obj) {

            ProxyInfo info;

            switch (obj.optString("type", "null")) {

                case "socks5": {

                    info = new ProxyInfo();

                    info.group = obj.optInt("group", 0);
                    info.address = obj.optString("address", "");
                    info.port = obj.optInt("port", 443);
                    info.username = obj.optString("username", "");
                    info.password = obj.optString("password", "");

                    info.remarks = obj.optString("remarks");

                    if (StrUtil.isBlank(info.remarks)) info.remarks = null;

                    info.group = obj.optInt("group", 0);

                    break;

                }

                case "mtproto": {

                    info = new ProxyInfo();

                    info.address = obj.optString("address", "");
                    info.port = obj.optInt("port", 443);
                    info.secret = obj.optString("secret", "");

                    info.remarks = obj.optString("remarks");

                    if (StrUtil.isBlank(info.remarks)) info.remarks = null;

                    info.group = obj.optInt("group", 0);

                    break;

                }

                case "vmess": {

                    info = new VmessProxy(obj.optString("link"));

                    break;

                }

                case "shadowsocks": {

                    info = new ShadowsocksProxy(obj.optString("link"));

                    break;

                }

                case "shadowsocksr": {

                    info = new ShadowsocksRProxy(obj.optString("link"));

                    break;

                }

                case "ws": {

                    info = new WsProxy(obj.optString("link"));

                    break;

                }

                default: {

                    throw new IllegalStateException("invalid proxy type " + obj.optString("type", "null"));

                }

            }

            return info;

        }

        @Override
        public int hashCode() {

            return (address + port + username + password + secret).hashCode();

        }

        @Override
        public boolean equals(@Nullable Object obj) {
            return super.equals(obj) || (obj instanceof ProxyInfo && hashCode() == obj.hashCode());
        }

        public String getLink() {
            StringBuilder url = new StringBuilder(!TextUtils.isEmpty(secret) ? "https://t.me/proxy?" : "https://t.me/socks?");
            try {
                url.append("server=").append(URLEncoder.encode(address, "UTF-8")).append("&").append("port=").append(port);
                if (!TextUtils.isEmpty(username)) {
                    url.append("&user=").append(URLEncoder.encode(username, "UTF-8"));
                }
                if (!TextUtils.isEmpty(password)) {
                    url.append("&pass=").append(URLEncoder.encode(password, "UTF-8"));
                }
                if (!TextUtils.isEmpty(secret)) {
                    url.append("&secret=").append(URLEncoder.encode(secret, "UTF-8"));
                }
            } catch (UnsupportedEncodingException ignored) {}
            return url.toString();
        }
    }

    public abstract static class ExternalSocks5Proxy extends ProxyInfo {

        public ExternalSocks5Proxy() {

            address = "127.0.0.1";
            username = "";
            password = "";
            secret = "";

        }

        public abstract boolean isStarted();

        public abstract void start();

        public abstract void stop();

        @Override
        public abstract String getAddress();

        @Override
        public abstract String toUrl();

        @Override
        public abstract String getRemarks();

        @Override
        public abstract void setRemarks(String remarks);

        @Override
        public abstract String getType();

        @Override
        public abstract JSONObject toJsonInternal() throws JSONException;

    }

    public static class VmessProxy extends ExternalSocks5Proxy {

        public AngConfig.VmessBean bean;
        public VmessLoader loader;

        {

            if (BuildVars.isMini) {

                throw new RuntimeException(LocaleController.getString("MiniVersionAlert", R.string.MiniVersionAlert));

            }

        }

        public VmessProxy(String vmessLink) {

            this(VmessLoader.parseVmessLink(vmessLink));

        }

        public VmessProxy(AngConfig.VmessBean bean) {

            this.bean = bean;

        }

        @Override
        public String getAddress() {
            return bean.getAddress() + ":" + bean.getPort();
        }

        @Override
        public boolean isStarted() {

            return loader != null;

        }

        @Override
        public void start() {

            if (loader != null) return;

            VmessLoader loader = new VmessLoader();

            try {

                loader.initConfig(bean);

                port = loader.start();

                this.loader = loader;

                if (SharedConfig.proxyEnabled && SharedConfig.currentProxy == this) {

                    ConnectionsManager.setProxySettings(true, address, port, username, password, secret);

                }

            } catch (Exception e) {

                FileLog.e(e);

                AlertUtil.showToast(e.getMessage() == null ? e.getClass().getSimpleName() : e.getMessage());

            }

        }

        @Override
        public void stop() {

            if (loader != null) {

                VmessLoader loader = this.loader;

                loader.stop();

                this.loader = null;

            }

        }

        @Override
        public String toUrl() {
            return bean.toString();
        }

        @Override
        public String getRemarks() {
            return bean.getRemarks();
        }

        @Override
        public void setRemarks(String remarks) {
            bean.setRemarks(remarks);
        }

        @Override
        public String getType() {

            if (bean.getConfigType() == V2RayConfig.EConfigType.Trojan) {

                return "Trojan";

            } else {

                return "Vmess";

            }

        }

        @Override
        public JSONObject toJsonInternal() throws JSONException {

            JSONObject obj = new JSONObject();
            obj.put("type", "vmess");
            obj.put("link", toUrl());
            return obj;

        }

        @Override
        public int hashCode() {
            return (bean.getAddress() + bean.getPort() + bean.getId() + bean.getNetwork() + bean.getPath()).hashCode();
        }

        @Override
        public boolean equals(@Nullable Object obj) {
            return super.equals(obj) || (obj instanceof VmessProxy && bean.equals(((VmessProxy) obj).bean));
        }

    }

    public static class ShadowsocksProxy extends ExternalSocks5Proxy {

        public ShadowsocksLoader.Bean bean;
        public ShadowsocksLoader loader;

        public ShadowsocksProxy(String ssLink) {

            this(ShadowsocksLoader.Bean.Companion.parse(ssLink));

        }

        public ShadowsocksProxy(ShadowsocksLoader.Bean bean) {

            this.bean = bean;

            if (BuildVars.isMini) {

                throw new RuntimeException(LocaleController.getString("MiniVersionAlert", R.string.MiniVersionAlert));

            }

            if (Build.VERSION.SDK_INT < Build.VERSION_CODES.LOLLIPOP) {

                throw new RuntimeException(LocaleController.getString("MinApi21Required", R.string.MinApi21Required));

            }

        }

        @Override
        public String getAddress() {
            return bean.getHost() + ":" + bean.getRemotePort();
        }

        @Override
        public boolean isStarted() {

            return loader != null;

        }

        @Override
        public void start() {

            if (loader != null) return;

            port = ProxyManager.mkPort();
            ShadowsocksLoader loader = new ShadowsocksLoader();
            loader.initConfig(bean, port);

            loader.start();

            this.loader = loader;

            if (SharedConfig.proxyEnabled && SharedConfig.currentProxy == this) {

                ConnectionsManager.setProxySettings(true, address, port, username, password, secret);

            }

        }

        @Override
        public void stop() {

            if (loader != null) {

                FileLog.d(getTitle() + " stopped");

                ShadowsocksLoader loader = this.loader;

                loader.stop();

                this.loader = null;

            }

        }

        @Override
        public String toUrl() {
            return bean.toString();
        }


        @Override
        public String getRemarks() {
            return bean.getRemarks();
        }

        @Override
        public void setRemarks(String remarks) {
            bean.setRemarks(remarks);
        }

        @Override
        public String getType() {
            return "SS";
        }

        @Override
        public JSONObject toJsonInternal() throws JSONException {

            JSONObject obj = new JSONObject();
            obj.put("type", "shadowsocks");
            obj.put("link", toUrl());
            return obj;

        }

        @Override
        public int hashCode() {

            return (bean.getHost() + bean.getRemotePort() + bean.getMethod()).hashCode();

        }

        @Override
        public boolean equals(@Nullable Object obj) {
            return super.equals(obj) || (obj instanceof ShadowsocksProxy && bean.equals(((ShadowsocksProxy) obj).bean));
        }

    }

    public static class ShadowsocksRProxy extends ExternalSocks5Proxy {

        public ShadowsocksRLoader.Bean bean;
        public ShadowsocksRLoader loader;

        public ShadowsocksRProxy(String ssLink) {

            this(ShadowsocksRLoader.Bean.Companion.parse(ssLink));

        }

        public ShadowsocksRProxy(ShadowsocksRLoader.Bean bean) {

            this.bean = bean;

            if (BuildVars.isMini) {

                throw new RuntimeException(LocaleController.getString("MiniVersionAlert", R.string.MiniVersionAlert));

            }

            if (Build.VERSION.SDK_INT < Build.VERSION_CODES.LOLLIPOP) {

                throw new RuntimeException(LocaleController.getString("MinApi21Required", R.string.MinApi21Required));

            }

        }

        @Override
        public String getAddress() {
            return bean.getHost() + ":" + bean.getRemotePort();
        }

        @Override
        public boolean isStarted() {

            return loader != null;

        }

        @Override
        public void start() {

            if (loader != null) return;

            port = ProxyManager.mkPort();
            ShadowsocksRLoader loader = new ShadowsocksRLoader();
            loader.initConfig(bean, port);

            loader.start();

            this.loader = loader;

            if (SharedConfig.proxyEnabled && SharedConfig.currentProxy == this) {

                ConnectionsManager.setProxySettings(true, address, port, username, password, secret);

            }

        }

        @Override
        public void stop() {

            if (loader != null) {

                ShadowsocksRLoader loader = this.loader;

                this.loader = null;

                loader.stop();

            }

        }

        @Override
        public String toUrl() {
            return bean.toString();
        }

        @Override
        public String getRemarks() {
            return bean.getRemarks();
        }

        @Override
        public void setRemarks(String remarks) {
            bean.setRemarks(remarks);
        }

        @Override
        public String getType() {
            return "SSR";
        }

        @Override
        public JSONObject toJsonInternal() throws JSONException {

            JSONObject obj = new JSONObject();
            obj.put("type", "shadowsocksr");
            obj.put("link", toUrl());
            return obj;

        }

        @Override
        public int hashCode() {

            return (bean.getHost() + bean.getRemotePort() + bean.getMethod() + bean.getProtocol() + bean.getProtocol_param() + bean.getObfs() + bean.getObfs_param()).hashCode();

        }

        @Override
        public boolean equals(@Nullable Object obj) {
            return super.equals(obj) || (obj instanceof ShadowsocksRProxy && bean.equals(((ShadowsocksRProxy) obj).bean));
        }

    }

    public static class WsProxy extends ExternalSocks5Proxy {

        public WsLoader.Bean bean;
        public WsLoader loader;

        public WsProxy(String url) {
            this(WsLoader.Companion.parse(url));
        }

        public WsProxy(WsLoader.Bean bean) {
            if (Build.VERSION.SDK_INT < Build.VERSION_CODES.LOLLIPOP) {
                throw new RuntimeException(LocaleController.getString("MinApi21Required", R.string.MinApi21Required));
            }

            this.bean = bean;
        }

        @Override
        public boolean isStarted() {
            return loader != null;
        }

        @Override
        public void start() {
            if (loader != null) return;
            synchronized (this) {
                loader = new WsLoader();
                port = ProxyManager.mkPort();
                loader.init(bean, port);
                loader.start();
                if (SharedConfig.proxyEnabled && SharedConfig.currentProxy == this) {
                    ConnectionsManager.setProxySettings(true, address, port, username, password, secret);
                }
            }
        }

        @Override
        public void stop() {
            if (loader == null) return;
            ConnectionsManager.setProxySettings(false, address, port, username, password, secret);
            UIUtil.runOnIoDispatcher(() -> {
                synchronized (this) {
                    if (loader == null)
                        return;
                    loader.stop();
                    loader = null;
                }
            });
        }

        @Override
        public String getAddress() {
            return bean.getServer();
        }

        @Override
        public String toUrl() {
            return bean.toString();
        }

        @Override
        public String getRemarks() {
            return bean.getRemarks();
        }

        @Override
        public void setRemarks(String remarks) {
            bean.setRemarks(remarks);
        }

        @Override
        public String getType() {
            return "WS";
        }

        @Override
        public int hashCode() {
            return bean.hashCode();
        }

        @Override
        public JSONObject toJsonInternal() throws JSONException {
            JSONObject obj = new JSONObject();
            obj.put("type", "ws");
            obj.put("link", toUrl());
            return obj;
        }

    }

    public static LinkedList<ProxyInfo> proxyList = new LinkedList<>();

    public static LinkedList<ProxyInfo> getProxyList() {

        while (true) {

            try {

                return new LinkedList<>(proxyList);

            } catch (Exception ignored) {
            }

        }

    }

    private static boolean proxyListLoaded;
    public static ProxyInfo currentProxy;

    public static Proxy getActiveSocks5Proxy() {
        if (Build.VERSION.SDK_INT < Build.VERSION_CODES.M)
            return null;
        // https://stackoverflow.com/questions/36205896/how-to-use-httpurlconnection-over-socks-proxy-on-android
        // Android did not support socks proxy natively(using HURL) on devices previous than Marshmallow
        // Hutool use HttpURLConnection too
        if (!(currentProxy instanceof ExternalSocks5Proxy) || currentProxy instanceof WsProxy)
            return null;
        final ExternalSocks5Proxy proxy = (ExternalSocks5Proxy) currentProxy;
        if (!proxy.isStarted())
            return null;
        FileLog.w("Return socks5 proxy: " + currentProxy.toString() + " port:" + currentProxy.port);
        return new Proxy(Proxy.Type.SOCKS, new InetSocketAddress(currentProxy.address, currentProxy.port));
    }

    public static void saveConfig() {
        synchronized (sync) {
            try {
                SharedPreferences preferences = ApplicationLoader.applicationContext.getSharedPreferences("userconfing", Context.MODE_PRIVATE);
                SharedPreferences.Editor editor = preferences.edit();
                editor.putBoolean("saveIncomingPhotos", saveIncomingPhotos);
                editor.putString("passcodeHash1", passcodeHash);
                editor.putString("passcodeSalt", passcodeSalt.length > 0 ? Base64.encodeToString(passcodeSalt, Base64.DEFAULT) : "");
                editor.putBoolean("appLocked", appLocked);
                editor.putInt("passcodeType", passcodeType);
                editor.putLong("passcodeRetryInMs", passcodeRetryInMs);
                editor.putLong("lastUptimeMillis", lastUptimeMillis);
                editor.putInt("badPasscodeTries", badPasscodeTries);
                editor.putInt("autoLockIn", autoLockIn);
                editor.putInt("lastPauseTime", lastPauseTime);
                editor.putString("lastUpdateVersion2", lastUpdateVersion);
                editor.putBoolean("useFingerprint", useFingerprint);
                editor.putBoolean("allowScreenCapture", allowScreenCapture);
                editor.putString("pushString2", pushString);
                editor.putInt("pushType", pushType);
                editor.putBoolean("pushStatSent", pushStatSent);
                editor.putString("pushAuthKey", pushAuthKey != null ? Base64.encodeToString(pushAuthKey, Base64.DEFAULT) : "");
                editor.putInt("lastLocalId", lastLocalId);
                editor.putString("passportConfigJson", passportConfigJson);
                editor.putInt("passportConfigHash", passportConfigHash);
                editor.putBoolean("sortContactsByName", sortContactsByName);
                editor.putBoolean("sortFilesByName", sortFilesByName);
                editor.putInt("textSelectionHintShows", textSelectionHintShows);
                editor.putInt("scheduledOrNoSoundHintShows", scheduledOrNoSoundHintShows);
                editor.putBoolean("forwardingOptionsHintShown", forwardingOptionsHintShown);
                editor.putInt("lockRecordAudioVideoHint", lockRecordAudioVideoHint);
                editor.putString("storageCacheDir", !TextUtils.isEmpty(storageCacheDir) ? storageCacheDir : "");
                editor.putBoolean("proxyRotationEnabled", proxyRotationEnabled);
                editor.putInt("proxyRotationTimeout", proxyRotationTimeout);

                if (pendingAppUpdate != null) {
                    try {
                        SerializedData data = new SerializedData(pendingAppUpdate.getObjectSize());
                        pendingAppUpdate.serializeToStream(data);
                        String str = Base64.encodeToString(data.toByteArray(), Base64.DEFAULT);
                        editor.putString("appUpdate", str);
                        editor.putInt("appUpdateBuild", pendingAppUpdateBuildVersion);
                        data.cleanup();
                    } catch (Exception ignore) {

                    }
                } else {
                    editor.remove("appUpdate");
                }
                editor.putLong("appUpdateCheckTime", lastUpdateCheckTime);

                editor.apply();

                editor = ApplicationLoader.applicationContext.getSharedPreferences("mainconfig", Context.MODE_PRIVATE).edit();
                editor.putBoolean("hasEmailLogin", hasEmailLogin);
                editor.putBoolean("floatingDebugActive", isFloatingDebugActive);
                editor.putBoolean("record_via_sco", recordViaSco);
                editor.apply();
            } catch (Exception e) {
                FileLog.e(e);
            }
        }
    }

    public static int getLastLocalId() {
        int value;
        synchronized (localIdSync) {
            value = lastLocalId--;
        }
        return value;
    }

    public static void saveAccounts() {
        FileLog.e("Save accounts: " + activeAccounts, new Exception());
        ApplicationLoader.applicationContext.getSharedPreferences("mainconfig", Activity.MODE_PRIVATE).edit()
                .putString("active_accounts", StringUtils.join(activeAccounts, ","))
                .apply();
    }

    public static void loadConfig() {
        synchronized (sync) {
            if (configLoaded || ApplicationLoader.applicationContext == null) {
                return;
            }

            BackgroundActivityPrefs.prefs = ApplicationLoader.applicationContext.getSharedPreferences("background_activity", Context.MODE_PRIVATE);

            SharedPreferences preferences = ApplicationLoader.applicationContext.getSharedPreferences("userconfing", Context.MODE_PRIVATE);
            saveIncomingPhotos = preferences.getBoolean("saveIncomingPhotos", false);
            passcodeHash = preferences.getString("passcodeHash1", "");
            appLocked = preferences.getBoolean("appLocked", false);
            passcodeType = preferences.getInt("passcodeType", 0);
            passcodeRetryInMs = preferences.getLong("passcodeRetryInMs", 0);
            lastUptimeMillis = preferences.getLong("lastUptimeMillis", 0);
            badPasscodeTries = preferences.getInt("badPasscodeTries", 0);
            autoLockIn = preferences.getInt("autoLockIn", 60 * 60);
            lastPauseTime = preferences.getInt("lastPauseTime", 0);
            useFingerprint = preferences.getBoolean("useFingerprint", false);
            lastUpdateVersion = preferences.getString("lastUpdateVersion2", "3.5");
            allowScreenCapture = preferences.getBoolean("allowScreenCapture", false);
            lastLocalId = preferences.getInt("lastLocalId", -210000);
            pushString = preferences.getString("pushString2", "");
            pushType = preferences.getInt("pushType", PushListenerController.PUSH_TYPE_FIREBASE);
            pushStatSent = preferences.getBoolean("pushStatSent", false);
            passportConfigJson = preferences.getString("passportConfigJson", "");
            passportConfigHash = preferences.getInt("passportConfigHash", 0);
            storageCacheDir = preferences.getString("storageCacheDir", null);
            proxyRotationEnabled = preferences.getBoolean("proxyRotationEnabled", false);
            proxyRotationTimeout = preferences.getInt("proxyRotationTimeout", ProxyRotationController.DEFAULT_TIMEOUT_INDEX);
            String authKeyString = preferences.getString("pushAuthKey", null);
            if (!TextUtils.isEmpty(authKeyString)) {
                pushAuthKey = Base64.decode(authKeyString, Base64.DEFAULT);
            }

            if (passcodeHash.length() > 0 && lastPauseTime == 0) {
                lastPauseTime = (int) (SystemClock.elapsedRealtime() / 1000 - 60 * 10);
            }

            String passcodeSaltString = preferences.getString("passcodeSalt", "");
            if (passcodeSaltString.length() > 0) {
                passcodeSalt = Base64.decode(passcodeSaltString, Base64.DEFAULT);
            } else {
                passcodeSalt = new byte[0];
            }
            lastUpdateCheckTime = preferences.getLong("appUpdateCheckTime", System.currentTimeMillis());
            try {
                String update = preferences.getString("appUpdate", null);
                if (update != null) {
                    pendingAppUpdateBuildVersion = preferences.getInt("appUpdateBuild", BuildVars.BUILD_VERSION);
                    byte[] arr = Base64.decode(update, Base64.DEFAULT);
                    if (arr != null) {
                        SerializedData data = new SerializedData(arr);
                        pendingAppUpdate = (TLRPC.TL_help_appUpdate) TLRPC.help_AppUpdate.TLdeserialize(data, data.readInt32(false), false);
                        data.cleanup();
                    }
                }
                if (pendingAppUpdate != null) {
                    long updateTime = 0;
                    int updateVersion = 0;
                    String updateVersionString = null;
                    try {
                        PackageInfo packageInfo = ApplicationLoader.applicationContext.getPackageManager().getPackageInfo(ApplicationLoader.applicationContext.getPackageName(), 0);
                        updateVersion = packageInfo.versionCode;
                        updateVersionString = packageInfo.versionName;
                    } catch (Exception e) {
                        FileLog.e(e);
                    }
                    if (updateVersion == 0) {
                        updateVersion = BuildVars.BUILD_VERSION;
                    }
                    if (updateVersionString == null) {
                        updateVersionString = BuildVars.BUILD_VERSION_STRING;
                    }
                    if (pendingAppUpdateBuildVersion != updateVersion || pendingAppUpdate.version == null || updateVersionString.compareTo(pendingAppUpdate.version) >= 0 || BuildVars.DEBUG_PRIVATE_VERSION) {
                        pendingAppUpdate = null;
                        AndroidUtilities.runOnUIThread(SharedConfig::saveConfig);
                    }
                }
            } catch (Exception e) {
                FileLog.e(e);
            }

            preferences = ApplicationLoader.applicationContext.getSharedPreferences("mainconfig", Activity.MODE_PRIVATE);
            SaveToGallerySettingsHelper.load(preferences);
            mapPreviewType = preferences.getInt("mapPreviewType", 2);
            raiseToListen = preferences.getBoolean("raise_to_listen", true);
            raiseToSpeak = preferences.getBoolean("raise_to_speak", false);
            recordViaSco = preferences.getBoolean("record_via_sco", false);
            customTabs = preferences.getBoolean("custom_tabs", true);
            directShare = preferences.getBoolean("direct_share", true);
            shuffleMusic = preferences.getBoolean("shuffleMusic", false);
            playOrderReversed = !shuffleMusic && preferences.getBoolean("playOrderReversed", false);
            inappCamera = preferences.getBoolean("inappCamera", true);
            hasCameraCache = preferences.contains("cameraCache");
            roundCamera16to9 = true;
            repeatMode = preferences.getInt("repeatMode", 0);
            fontSize = preferences.getInt("fons_size", AndroidUtilities.isTablet() ? 14 : 12);
            fontSizeIsDefault = !preferences.contains("fons_size");
            bubbleRadius = preferences.getInt("bubbleRadius", 3);
            ivFontSize = preferences.getInt("iv_font_size", fontSize);
            allowBigEmoji = preferences.getBoolean("allowBigEmoji", true);
            streamMedia = preferences.getBoolean("streamMedia", true);
            saveStreamMedia = preferences.getBoolean("saveStreamMedia", true);
            pauseMusicOnRecord = preferences.getBoolean("pauseMusicOnRecord", false);
<<<<<<< HEAD
            chatBlur = preferences.getBoolean("chatBlur", true) || NekoConfig.forceBlurInChat.Bool();
=======
            pauseMusicOnMedia = preferences.getBoolean("pauseMusicOnMedia", true);
>>>>>>> b93a338a
            forceDisableTabletMode = preferences.getBoolean("forceDisableTabletMode", false);
            streamAllVideo = preferences.getBoolean("streamAllVideo", BuildVars.DEBUG_VERSION);
            streamMkv = preferences.getBoolean("streamMkv", false);
            suggestStickers = preferences.getInt("suggestStickers", 0);
            suggestAnimatedEmoji = preferences.getBoolean("suggestAnimatedEmoji", true);
            overrideDevicePerformanceClass = preferences.getInt("overrideDevicePerformanceClass", -1);
            devicePerformanceClass = preferences.getInt("devicePerformanceClass", -1);
            sortContactsByName = preferences.getBoolean("sortContactsByName", false);
            sortFilesByName = preferences.getBoolean("sortFilesByName", false);
            noSoundHintShowed = preferences.getBoolean("noSoundHintShowed", false);
            directShareHash = preferences.getString("directShareHash2", null);
            useThreeLinesLayout = preferences.getBoolean("useThreeLinesLayout", false);
            archiveHidden = preferences.getBoolean("archiveHidden", false);
            distanceSystemType = preferences.getInt("distanceSystemType", 0);
            keepMedia = preferences.getInt("keep_media", CacheByChatsController.KEEP_MEDIA_ONE_MONTH);
            debugWebView = preferences.getBoolean("debugWebView", false);
            lastKeepMediaCheckTime = preferences.getInt("lastKeepMediaCheckTime", 0);
            lastLogsCheckTime = preferences.getInt("lastLogsCheckTime", 0);
            searchMessagesAsListHintShows = preferences.getInt("searchMessagesAsListHintShows", 0);
            searchMessagesAsListUsed = preferences.getBoolean("searchMessagesAsListUsed", false);
            stickersReorderingHintUsed = preferences.getBoolean("stickersReorderingHintUsed", false);
            textSelectionHintShows = preferences.getInt("textSelectionHintShows", 0);
            scheduledOrNoSoundHintShows = preferences.getInt("scheduledOrNoSoundHintShows", 0);
            forwardingOptionsHintShown = preferences.getBoolean("forwardingOptionsHintShown", false);
            lockRecordAudioVideoHint = preferences.getInt("lockRecordAudioVideoHint", 0);
            disableVoiceAudioEffects = preferences.getBoolean("disableVoiceAudioEffects", false);
            noiseSupression = preferences.getBoolean("noiseSupression", false);
            chatSwipeAction = preferences.getInt("ChatSwipeAction", -1);
            messageSeenHintCount = preferences.getInt("messageSeenCount", 3);
            emojiInteractionsHintCount = preferences.getInt("emojiInteractionsHintCount", 3);
            dayNightThemeSwitchHintCount = preferences.getInt("dayNightThemeSwitchHintCount", 3);
            activeAccounts = Arrays.stream(preferences.getString("active_accounts", "").split(",")).filter(StrUtil::isNotBlank).map(Integer::parseInt).collect(Collectors.toCollection(CopyOnWriteArraySet::new));

            if (!preferences.contains("activeAccountsLoaded")) {
                int maxAccounts;

                File filesDir = ApplicationLoader.applicationContext.getFilesDir();
                if (new File(filesDir, "account31").isDirectory()) {
                    maxAccounts = 32;
                } else if (new File(filesDir, "account15").isDirectory()) {
                    maxAccounts = 16;
                } else {
                    maxAccounts = -1;
                }

                for (int i = 0; i < maxAccounts; i++) {
                    SharedPreferences perf;
                    if (i == 0) {
                        perf = ApplicationLoader.applicationContext.getSharedPreferences("userconfing", Context.MODE_PRIVATE);
                    } else {
                        perf = ApplicationLoader.applicationContext.getSharedPreferences("userconfig" + i, Context.MODE_PRIVATE);
                    }
                    if (StrUtil.isNotBlank(perf.getString("user", null))) {
                        activeAccounts.add(i);
                    }
                }

                if (!SharedConfig.activeAccounts.isEmpty()) {
                    preferences.edit().putString("active_accounts", StringUtils.join(activeAccounts, ",")).apply();
                }

                preferences.edit().putBoolean("activeAccountsLoaded", true).apply();
            }
            mediaColumnsCount = preferences.getInt("mediaColumnsCount", 3);
            fastScrollHintCount = preferences.getInt("fastScrollHintCount", 3);
            dontAskManageStorage = preferences.getBoolean("dontAskManageStorage", false);
            hasEmailLogin = preferences.getBoolean("hasEmailLogin", false);
            isFloatingDebugActive = preferences.getBoolean("floatingDebugActive", false);
            updateStickersOrderOnSend = preferences.getBoolean("updateStickersOrderOnSend", true);
            bigCameraForRound = preferences.getBoolean("bigCameraForRound", false);

            preferences = ApplicationLoader.applicationContext.getSharedPreferences("Notifications", Activity.MODE_PRIVATE);
            showNotificationsForAllAccounts = preferences.getBoolean("AllAccounts", true);

            configLoaded = true;

            try {
                if (Build.VERSION.SDK_INT >= Build.VERSION_CODES.KITKAT && debugWebView) {
                    WebView.setWebContentsDebuggingEnabled(true);
                }
            } catch (Exception e) {
                FileLog.e(e);
            }
        }

    }

    public static void updateTabletConfig() {
        if (fontSizeIsDefault) {
            SharedPreferences preferences = ApplicationLoader.applicationContext.getSharedPreferences("mainconfig", Activity.MODE_PRIVATE);
            fontSize = preferences.getInt("fons_size", AndroidUtilities.isTablet() ? 18 : 16);
            ivFontSize = preferences.getInt("iv_font_size", fontSize);
        }
    }

    public static void increaseBadPasscodeTries() {
        badPasscodeTries++;
        if (badPasscodeTries >= 3) {
            switch (badPasscodeTries) {
                case 3:
                    passcodeRetryInMs = 5000;
                    break;
                case 4:
                    passcodeRetryInMs = 10000;
                    break;
                case 5:
                    passcodeRetryInMs = 15000;
                    break;
                case 6:
                    passcodeRetryInMs = 20000;
                    break;
                case 7:
                    passcodeRetryInMs = 25000;
                    break;
                default:
                    passcodeRetryInMs = 30000;
                    break;
            }
            lastUptimeMillis = SystemClock.elapsedRealtime();
        }
        saveConfig();
    }

    public static boolean isAutoplayVideo() {
        return LiteMode.isEnabled(LiteMode.FLAG_AUTOPLAY_VIDEOS);
    }

    public static boolean isAutoplayGifs() {
        return LiteMode.isEnabled(LiteMode.FLAG_AUTOPLAY_GIFS);
    }

    public static boolean isPassportConfigLoaded() {
        return passportConfigMap != null;
    }

    public static void setPassportConfig(String json, int hash) {
        passportConfigMap = null;
        passportConfigJson = json;
        passportConfigHash = hash;
        saveConfig();
        getCountryLangs();
    }

    public static HashMap<String, String> getCountryLangs() {
        if (passportConfigMap == null) {
            passportConfigMap = new HashMap<>();
            try {
                JSONObject object = new JSONObject(passportConfigJson);
                Iterator<String> iter = object.keys();
                while (iter.hasNext()) {
                    String key = iter.next();
                    passportConfigMap.put(key.toUpperCase(), object.getString(key).toUpperCase());
                }
            } catch (Throwable e) {
                FileLog.e(e);
            }
        }
        return passportConfigMap;
    }

    public static boolean isAppUpdateAvailable() {
        if (pendingAppUpdate == null || pendingAppUpdate.document == null) {
            return false;
        }
        return pendingAppUpdateBuildVersion == BuildVars.BUILD_VERSION;
    }

    public static boolean setNewAppVersionAvailable(TLRPC.TL_help_appUpdate update) {
        if (update == null) {
            pendingAppUpdate = null;
            pendingAppUpdateBuildVersion = 0;
            saveConfig();
            return false;
        }
        pendingAppUpdate = update;
        pendingAppUpdateBuildVersion = BuildConfig.VERSION_CODE;
        saveConfig();
        return true;
    }

    public static boolean checkPasscode(String passcode) {
        if (passcodeSalt.length == 0) {
            boolean result = Utilities.MD5(passcode).equals(passcodeHash);
            if (result) {
                try {
                    passcodeSalt = new byte[16];
                    Utilities.random.nextBytes(passcodeSalt);
                    byte[] passcodeBytes = passcode.getBytes("UTF-8");
                    byte[] bytes = new byte[32 + passcodeBytes.length];
                    System.arraycopy(passcodeSalt, 0, bytes, 0, 16);
                    System.arraycopy(passcodeBytes, 0, bytes, 16, passcodeBytes.length);
                    System.arraycopy(passcodeSalt, 0, bytes, passcodeBytes.length + 16, 16);
                    passcodeHash = Utilities.bytesToHex(Utilities.computeSHA256(bytes, 0, bytes.length));
                    saveConfig();
                } catch (Exception e) {
                    FileLog.e(e);
                }
            }
            return result;
        } else {
            try {
                byte[] passcodeBytes = passcode.getBytes("UTF-8");
                byte[] bytes = new byte[32 + passcodeBytes.length];
                System.arraycopy(passcodeSalt, 0, bytes, 0, 16);
                System.arraycopy(passcodeBytes, 0, bytes, 16, passcodeBytes.length);
                System.arraycopy(passcodeSalt, 0, bytes, passcodeBytes.length + 16, 16);
                String hash = Utilities.bytesToHex(Utilities.computeSHA256(bytes, 0, bytes.length));
                return passcodeHash.equals(hash);
            } catch (Exception e) {
                FileLog.e(e);
            }
        }
        return false;
    }

    public static void clearConfig() {
        saveIncomingPhotos = false;
        appLocked = false;
        passcodeType = PASSCODE_TYPE_PIN;
        passcodeRetryInMs = 0;
        lastUptimeMillis = 0;
        badPasscodeTries = 0;
        passcodeHash = "";
        passcodeSalt = new byte[0];
        autoLockIn = 60 * 60;
        lastPauseTime = 0;
        useFingerprint = false;
        isWaitingForPasscodeEnter = false;
        allowScreenCapture = false;
        lastUpdateVersion = BuildVars.BUILD_VERSION_STRING;
        textSelectionHintShows = 0;
        scheduledOrNoSoundHintShows = 0;
        lockRecordAudioVideoHint = 0;
        forwardingOptionsHintShown = false;
        messageSeenHintCount = 3;
        emojiInteractionsHintCount = 3;
        dayNightThemeSwitchHintCount = 3;
        saveConfig();
    }

    public static void setSuggestStickers(int type) {
        suggestStickers = type;
        SharedPreferences preferences = MessagesController.getGlobalMainSettings();
        SharedPreferences.Editor editor = preferences.edit();
        editor.putInt("suggestStickers", suggestStickers);
        editor.commit();
    }

    public static void setSearchMessagesAsListUsed(boolean value) {
        searchMessagesAsListUsed = value;
        SharedPreferences preferences = MessagesController.getGlobalMainSettings();
        SharedPreferences.Editor editor = preferences.edit();
        editor.putBoolean("searchMessagesAsListUsed", searchMessagesAsListUsed);
        editor.commit();
    }

    public static void setStickersReorderingHintUsed(boolean value) {
        stickersReorderingHintUsed = value;
        SharedPreferences preferences = MessagesController.getGlobalMainSettings();
        SharedPreferences.Editor editor = preferences.edit();
        editor.putBoolean("stickersReorderingHintUsed", stickersReorderingHintUsed);
        editor.commit();
    }

    public static void increaseTextSelectionHintShowed() {
        SharedPreferences preferences = MessagesController.getGlobalMainSettings();
        SharedPreferences.Editor editor = preferences.edit();
        editor.putInt("textSelectionHintShows", ++textSelectionHintShows);
        editor.commit();
    }

    public static void removeTextSelectionHint() {
        SharedPreferences preferences = MessagesController.getGlobalMainSettings();
        SharedPreferences.Editor editor = preferences.edit();
        editor.putInt("textSelectionHintShows", 3);
        editor.commit();
    }

    public static void increaseScheduledOrNoSuoundHintShowed() {
        SharedPreferences preferences = MessagesController.getGlobalMainSettings();
        SharedPreferences.Editor editor = preferences.edit();
        editor.putInt("scheduledOrNoSoundHintShows", ++scheduledOrNoSoundHintShows);
        editor.commit();
    }

    public static void forwardingOptionsHintHintShowed() {
        SharedPreferences preferences = MessagesController.getGlobalMainSettings();
        SharedPreferences.Editor editor = preferences.edit();
        forwardingOptionsHintShown = true;
        editor.putBoolean("forwardingOptionsHintShown", forwardingOptionsHintShown);
        editor.commit();
    }

    public static void removeScheduledOrNoSoundHint() {
        SharedPreferences preferences = MessagesController.getGlobalMainSettings();
        SharedPreferences.Editor editor = preferences.edit();
        editor.putInt("scheduledOrNoSoundHintShows", 3);
        editor.commit();
    }

    public static void increaseLockRecordAudioVideoHintShowed() {
        SharedPreferences preferences = MessagesController.getGlobalMainSettings();
        SharedPreferences.Editor editor = preferences.edit();
        editor.putInt("lockRecordAudioVideoHint", ++lockRecordAudioVideoHint);
        editor.commit();
    }

    public static void removeLockRecordAudioVideoHint() {
        SharedPreferences preferences = MessagesController.getGlobalMainSettings();
        SharedPreferences.Editor editor = preferences.edit();
        editor.putInt("lockRecordAudioVideoHint", 3);
        editor.commit();
    }

    public static void increaseSearchAsListHintShows() {
        SharedPreferences preferences = MessagesController.getGlobalMainSettings();
        SharedPreferences.Editor editor = preferences.edit();
        editor.putInt("searchMessagesAsListHintShows", ++searchMessagesAsListHintShows);
        editor.commit();
    }

    public static void setKeepMedia(int value) {
        keepMedia = value;
        SharedPreferences preferences = MessagesController.getGlobalMainSettings();
        SharedPreferences.Editor editor = preferences.edit();
        editor.putInt("keep_media", keepMedia);
        editor.commit();
    }

    public static void toggleUpdateStickersOrderOnSend() {
        SharedPreferences preferences = MessagesController.getGlobalMainSettings();
        SharedPreferences.Editor editor = preferences.edit();
        editor.putBoolean("updateStickersOrderOnSend", updateStickersOrderOnSend = !updateStickersOrderOnSend);
        editor.commit();
    }

    public static void checkLogsToDelete() {
        if (!BuildVars.LOGS_ENABLED) {
            return;
        }
        int time = (int) (System.currentTimeMillis() / 1000);
        if (Math.abs(time - lastLogsCheckTime) < 60 * 60) {
            return;
        }
        lastLogsCheckTime = time;
        Utilities.cacheClearQueue.postRunnable(() -> {
            long currentTime = time - 60 * 60 * 24 * 10;
            try {
                File dir = AndroidUtilities.getLogsDir();
                if (dir == null) {
                    return;
                }
                Utilities.clearDir(dir.getAbsolutePath(), 0, currentTime, false);
            } catch (Throwable e) {
                FileLog.e(e);
            }
            SharedPreferences preferences = MessagesController.getGlobalMainSettings();
            SharedPreferences.Editor editor = preferences.edit();
            editor.putInt("lastLogsCheckTime", lastLogsCheckTime);
            editor.commit();
        });
    }

    public static void toggleDisableVoiceAudioEffects() {
        disableVoiceAudioEffects = !disableVoiceAudioEffects;
        SharedPreferences preferences = MessagesController.getGlobalMainSettings();
        SharedPreferences.Editor editor = preferences.edit();
        editor.putBoolean("disableVoiceAudioEffects", disableVoiceAudioEffects);
        editor.commit();
    }

    public static void toggleNoiseSupression() {
        noiseSupression = !noiseSupression;
        SharedPreferences preferences = MessagesController.getGlobalMainSettings();
        SharedPreferences.Editor editor = preferences.edit();
        editor.putBoolean("noiseSupression", noiseSupression);
        editor.commit();
    }

    public static void toggleDebugWebView() {
        debugWebView = !debugWebView;
        if (Build.VERSION.SDK_INT >= Build.VERSION_CODES.KITKAT) {
            WebView.setWebContentsDebuggingEnabled(debugWebView);
        }
        SharedPreferences preferences = MessagesController.getGlobalMainSettings();
        SharedPreferences.Editor editor = preferences.edit();
        editor.putBoolean("debugWebView", debugWebView);
        editor.apply();
    }

    public static void toggleLoopStickers() {
        LiteMode.toggleFlag(LiteMode.FLAG_ANIMATED_STICKERS_CHAT);
    }

    public static void toggleBigEmoji() {
        allowBigEmoji = !allowBigEmoji;
        SharedPreferences preferences = MessagesController.getGlobalMainSettings();
        SharedPreferences.Editor editor = preferences.edit();
        editor.putBoolean("allowBigEmoji", allowBigEmoji);
        editor.commit();
    }

    public static void toggleSuggestAnimatedEmoji() {
        suggestAnimatedEmoji = !suggestAnimatedEmoji;
        SharedPreferences preferences = MessagesController.getGlobalMainSettings();
        SharedPreferences.Editor editor = preferences.edit();
        editor.putBoolean("suggestAnimatedEmoji", suggestAnimatedEmoji);
        editor.commit();
    }

    public static void setPlaybackOrderType(int type) {
        if (type == 2) {
            shuffleMusic = true;
            playOrderReversed = false;
        } else if (type == 1) {
            playOrderReversed = true;
            shuffleMusic = false;
        } else {
            playOrderReversed = false;
            shuffleMusic = false;
        }
        MediaController.getInstance().checkIsNextMediaFileDownloaded();
        SharedPreferences preferences = MessagesController.getGlobalMainSettings();
        SharedPreferences.Editor editor = preferences.edit();
        editor.putBoolean("shuffleMusic", shuffleMusic);
        editor.putBoolean("playOrderReversed", playOrderReversed);
        editor.commit();
    }

    public static void setRepeatMode(int mode) {
        repeatMode = mode;
        if (repeatMode < 0 || repeatMode > 2) {
            repeatMode = 0;
        }
        SharedPreferences preferences = MessagesController.getGlobalMainSettings();
        SharedPreferences.Editor editor = preferences.edit();
        editor.putInt("repeatMode", repeatMode);
        editor.commit();
    }

    public static void overrideDevicePerformanceClass(int performanceClass) {
        MessagesController.getGlobalMainSettings().edit().putInt("overrideDevicePerformanceClass", overrideDevicePerformanceClass = performanceClass).remove("lite_mode").commit();
        if (liteMode != null) {
            liteMode.loadPreference();
        }
    }

    public static void toggleAutoplayGifs() {
        LiteMode.toggleFlag(LiteMode.FLAG_AUTOPLAY_GIFS);
    }

    public static void setUseThreeLinesLayout(boolean value) {
        useThreeLinesLayout = value;
        SharedPreferences preferences = MessagesController.getGlobalMainSettings();
        SharedPreferences.Editor editor = preferences.edit();
        editor.putBoolean("useThreeLinesLayout", useThreeLinesLayout);
        editor.commit();
        NotificationCenter.getGlobalInstance().postNotificationName(NotificationCenter.dialogsNeedReload, true);
    }

    public static void toggleArchiveHidden() {
        archiveHidden = !archiveHidden;
        SharedPreferences preferences = MessagesController.getGlobalMainSettings();
        SharedPreferences.Editor editor = preferences.edit();
        editor.putBoolean("archiveHidden", archiveHidden);
        editor.commit();
    }

    public static void toggleAutoplayVideo() {
        LiteMode.toggleFlag(LiteMode.FLAG_AUTOPLAY_VIDEOS);
    }

    public static boolean isSecretMapPreviewSet() {
        SharedPreferences preferences = MessagesController.getGlobalMainSettings();
        return preferences.contains("mapPreviewType");
    }

    public static void setSecretMapPreviewType(int value) {
        mapPreviewType = value;
        SharedPreferences preferences = MessagesController.getGlobalMainSettings();
        SharedPreferences.Editor editor = preferences.edit();
        editor.putInt("mapPreviewType", mapPreviewType);
        editor.commit();
    }

    public static void setNoSoundHintShowed(boolean value) {
        if (noSoundHintShowed == value) {
            return;
        }
        noSoundHintShowed = value;
        SharedPreferences preferences = MessagesController.getGlobalMainSettings();
        SharedPreferences.Editor editor = preferences.edit();
        editor.putBoolean("noSoundHintShowed", noSoundHintShowed);
        editor.commit();
    }

    public static void toggleRaiseToSpeak() {
        raiseToSpeak = !raiseToSpeak;
        SharedPreferences preferences = MessagesController.getGlobalMainSettings();
        SharedPreferences.Editor editor = preferences.edit();
        editor.putBoolean("raise_to_speak", raiseToSpeak);
        editor.commit();
    }

    public static void toggleRaiseToListen() {
        raiseToListen = !raiseToListen;
        SharedPreferences preferences = MessagesController.getGlobalMainSettings();
        SharedPreferences.Editor editor = preferences.edit();
        editor.putBoolean("raise_to_listen", raiseToListen);
        editor.commit();
    }

    public static boolean enabledRaiseTo(boolean speak) {
        return raiseToListen && (!speak || raiseToSpeak);
    }

    public static void toggleCustomTabs() {
        customTabs = !customTabs;
        SharedPreferences preferences = MessagesController.getGlobalMainSettings();
        SharedPreferences.Editor editor = preferences.edit();
        editor.putBoolean("custom_tabs", customTabs);
        editor.commit();
    }

    public static void toggleDirectShare() {
        directShare = !directShare;
        SharedPreferences preferences = MessagesController.getGlobalMainSettings();
        SharedPreferences.Editor editor = preferences.edit();
        editor.putBoolean("direct_share", directShare);
        editor.commit();
        ShortcutManagerCompat.removeAllDynamicShortcuts(ApplicationLoader.applicationContext);
        MediaDataController.getInstance(UserConfig.selectedAccount).buildShortcuts();
    }

    public static void toggleStreamMedia() {
        streamMedia = !streamMedia;
        SharedPreferences preferences = MessagesController.getGlobalMainSettings();
        SharedPreferences.Editor editor = preferences.edit();
        editor.putBoolean("streamMedia", streamMedia);
        editor.commit();
    }

    public static void toggleSortContactsByName() {
        sortContactsByName = !sortContactsByName;
        SharedPreferences preferences = MessagesController.getGlobalMainSettings();
        SharedPreferences.Editor editor = preferences.edit();
        editor.putBoolean("sortContactsByName", sortContactsByName);
        editor.commit();
    }

    public static void toggleSortFilesByName() {
        sortFilesByName = !sortFilesByName;
        SharedPreferences preferences = MessagesController.getGlobalMainSettings();
        SharedPreferences.Editor editor = preferences.edit();
        editor.putBoolean("sortFilesByName", sortFilesByName);
        editor.commit();
    }

    public static void toggleStreamAllVideo() {
        streamAllVideo = !streamAllVideo;
        SharedPreferences preferences = MessagesController.getGlobalMainSettings();
        SharedPreferences.Editor editor = preferences.edit();
        editor.putBoolean("streamAllVideo", streamAllVideo);
        editor.commit();
    }

    public static void toggleStreamMkv() {
        streamMkv = !streamMkv;
        SharedPreferences preferences = MessagesController.getGlobalMainSettings();
        SharedPreferences.Editor editor = preferences.edit();
        editor.putBoolean("streamMkv", streamMkv);
        editor.commit();
    }

    public static void toggleSaveStreamMedia() {
        saveStreamMedia = !saveStreamMedia;
        SharedPreferences preferences = MessagesController.getGlobalMainSettings();
        SharedPreferences.Editor editor = preferences.edit();
        editor.putBoolean("saveStreamMedia", saveStreamMedia);
        editor.commit();
    }

    public static void setSmoothKeyboard(boolean smoothKeyboard) {
        SharedPreferences preferences = MessagesController.getGlobalMainSettings();
        SharedPreferences.Editor editor = preferences.edit();
        editor.putBoolean("smoothKeyboard2", smoothKeyboard);
        editor.commit();
    }

    public static void togglePauseMusicOnRecord() {
        pauseMusicOnRecord = !pauseMusicOnRecord;
        SharedPreferences preferences = MessagesController.getGlobalMainSettings();
        SharedPreferences.Editor editor = preferences.edit();
        editor.putBoolean("pauseMusicOnRecord", pauseMusicOnRecord);
        editor.commit();
    }

<<<<<<< HEAD
    public static void toggleChatBlur() {
        chatBlur = !chatBlur;
=======
    public static void togglePauseMusicOnMedia() {
        pauseMusicOnMedia = !pauseMusicOnMedia;
>>>>>>> b93a338a
        SharedPreferences preferences = MessagesController.getGlobalMainSettings();
        SharedPreferences.Editor editor = preferences.edit();
        editor.putBoolean("pauseMusicOnMedia", pauseMusicOnMedia);
        editor.commit();
    }

    public static void toggleChatBlur() {
        LiteMode.toggleFlag(LiteMode.FLAG_CHAT_BLUR);
    }

    public static void toggleForceDisableTabletMode() {
        forceDisableTabletMode = !forceDisableTabletMode;
        SharedPreferences preferences = MessagesController.getGlobalMainSettings();
        SharedPreferences.Editor editor = preferences.edit();
        editor.putBoolean("forceDisableTabletMode", forceDisableTabletMode);
        editor.commit();
    }

    public static void toggleInappCamera() {
        inappCamera = !inappCamera;
        SharedPreferences preferences = MessagesController.getGlobalMainSettings();
        SharedPreferences.Editor editor = preferences.edit();
        editor.putBoolean("inappCamera", inappCamera);
        editor.commit();
    }

    public static void setInappCamera(boolean inappCamera) {
       SharedPreferences preferences = MessagesController.getGlobalMainSettings();
        SharedPreferences.Editor editor = preferences.edit();
        editor.putBoolean("inappCamera", inappCamera);
        editor.commit();
    }

    public static void toggleRoundCamera16to9() {
        roundCamera16to9 = !roundCamera16to9;
        SharedPreferences preferences = MessagesController.getGlobalMainSettings();
        SharedPreferences.Editor editor = preferences.edit();
        editor.putBoolean("roundCamera16to9", roundCamera16to9);
        editor.commit();
    }

    public static void setDistanceSystemType(int type) {
        distanceSystemType = type;
        SharedPreferences preferences = MessagesController.getGlobalMainSettings();
        SharedPreferences.Editor editor = preferences.edit();
        editor.putInt("distanceSystemType", distanceSystemType);
        editor.commit();
        LocaleController.resetImperialSystemType();
    }

    public static boolean proxyEnabled;

    public static void setProxyEnable(boolean enable) {

        proxyEnabled = enable;

        SharedPreferences preferences = MessagesController.getGlobalMainSettings();

        preferences.edit().putBoolean("proxy_enabled", enable).commit();

        ProxyInfo info = currentProxy;

        if (info == null) {

            info = new ProxyInfo();

        }

        ProxyInfo finalInfo = info;

        UIUtil.runOnIoDispatcher(() -> {

            try {

                if (enable && finalInfo instanceof ExternalSocks5Proxy) {

                    ((ExternalSocks5Proxy) finalInfo).start();

                } else if (!enable && finalInfo instanceof ExternalSocks5Proxy) {

                    ((ExternalSocks5Proxy) finalInfo).stop();

                }

            } catch (Exception e) {

                FileLog.e(e);
                AlertUtil.showToast(e);

                return;

            }

            ConnectionsManager.setProxySettings(enable, finalInfo.address, finalInfo.port, finalInfo.username, finalInfo.password, finalInfo.secret);

            UIUtil.runOnUIThread(() -> NotificationCenter.getGlobalInstance().postNotificationName(NotificationCenter.proxySettingsChanged));

        });

    }

    public static void setCurrentProxy(@Nullable ProxyInfo info) {

        if (currentProxy instanceof ExternalSocks5Proxy && !currentProxy.equals(info)) {
            ((ExternalSocks5Proxy) currentProxy).stop();
        }

        currentProxy = info;

        MessagesController.getGlobalMainSettings().edit()
                .putInt("current_proxy", info == null ? 0 : info.hashCode())
                .apply();

        setProxyEnable(info != null);

    }

    public static void reloadProxyList() {
        proxyListLoaded = false;
        loadProxyList();

        if (proxyEnabled && currentProxy == null) {
            setProxyEnable(false);
        }

    }

    public static void loadProxyList() {
        if (proxyListLoaded) {
            return;
        }

        if (!proxyList.isEmpty()) {
            for (ProxyInfo proxyInfo : getProxyList()) {
                if (proxyInfo instanceof ExternalSocks5Proxy) {
                    ((ExternalSocks5Proxy) proxyInfo).stop();
                }
            }
        }

        proxyListLoaded = true;
        proxyList.clear();
        currentProxy = null;

        int current = MessagesController.getGlobalMainSettings().getInt("current_proxy", 0);

        for (SubInfo subInfo : SubManager.getSubList().find()) {
            if (!subInfo.enable) continue;

            for (String proxy : subInfo.proxies) {
                try {
                    ProxyInfo info = parseProxyInfo(proxy);
                    info.subId = subInfo.id;
                    if (info.hashCode() == current) {
                        currentProxy = info;
                        if (info instanceof ExternalSocks5Proxy) {
                            UIUtil.runOnIoDispatcher(() -> {
                                try {
                                    ((ExternalSocks5Proxy) info).start();
                                } catch (Exception e) {
                                    FileLog.e(e);
                                    AlertUtil.showToast(e);
                                }
                            });
                        }
                    }
                    proxyList.add(info);
                } catch (Exception e) {
                    FileLog.d("load sub proxy failed: " + e);
                }
            }
        }

        File proxyListFile = new File(ApplicationLoader.applicationContext.getFilesDir().getParentFile(), "nekox/proxy_list.json");
        boolean error = false;
        if (proxyListFile.isFile()) {
            try {
                JSONArray proxyArray = new JSONArray(FileUtil.readUtf8String(proxyListFile));
                for (int a = 0; a < proxyArray.length(); a++) {
                    JSONObject proxyObj = proxyArray.getJSONObject(a);
                    ProxyInfo info;
                    try {
                        info = ProxyInfo.fromJson(proxyObj);
                    } catch (Exception ex) {
                        FileLog.d("load proxy failed: " + ex);
                        error = true;
                        continue;
                    }
                    proxyList.add(info);
                    if (info.hashCode() == current) {
                        currentProxy = info;
                        if (info instanceof ExternalSocks5Proxy) {
                            UIUtil.runOnIoDispatcher(() -> {
                                try {
                                    ((ExternalSocks5Proxy) info).start();
                                } catch (Exception e) {
                                    FileLog.e(e);
                                    AlertUtil.showToast(e);
                                }
                            });
                        }
                    }
                }
            } catch (Exception ex) {
                FileLog.d("invalid proxy list json format" + ex);
            }
        }

        if (error) saveProxyList();
        SharedPreferences preferences = ApplicationLoader.applicationContext.getSharedPreferences("mainconfig", Activity.MODE_PRIVATE);
        boolean proxyEnabledValue = preferences.getBoolean("proxy_enabled", false);
        if (proxyEnabledValue && currentProxy == null) proxyEnabledValue = false;
        proxyEnabled = proxyEnabledValue;
    }

    public static ProxyInfo parseProxyInfo(String url) throws InvalidProxyException {
        if (url.startsWith(V2RayConfig.VMESS_PROTOCOL) || url.startsWith(V2RayConfig.VMESS1_PROTOCOL) || url.startsWith(V2RayConfig.TROJAN_PROTOCOL)) {
            try {
                return new VmessProxy(url);
            } catch (Exception ex) {
                throw new InvalidProxyException(ex);
            }
        } else if (url.startsWith(SS_PROTOCOL)) {
            if (Build.VERSION.SDK_INT < Build.VERSION_CODES.LOLLIPOP) {
                throw new InvalidProxyException("shadowsocks requires min api 21");
            }
            try {
                return new ShadowsocksProxy(url);
            } catch (Exception ex) {
                throw new InvalidProxyException(ex);
            }
        } else if (url.startsWith(SSR_PROTOCOL)) {
            if (Build.VERSION.SDK_INT < Build.VERSION_CODES.LOLLIPOP) {
                throw new InvalidProxyException("shadowsocksR requires min api 21");
            }
            try {
                return new ShadowsocksRProxy(url);
            } catch (Exception ex) {
                throw new InvalidProxyException(ex);
            }
        } else if (url.startsWith(WS_PROTOCOL) || url.startsWith(WSS_PROTOCOL)) {
            try {
                return new WsProxy(url);
            } catch (Exception ex) {
                throw new InvalidProxyException(ex);
            }
        }/* else if (url.startsWith(RB_PROTOCOL)) {
            try {
                return new RelayBatonProxy(url);
            } catch (Exception ex) {
                throw new InvalidProxyException(ex);
            }
        } */

        if (url.startsWith("tg:proxy") ||
                url.startsWith("tg://proxy") ||
                url.startsWith("tg:socks") ||
                url.startsWith("tg://socks") ||
                url.startsWith("https://t.me/proxy") ||
                url.startsWith("https://t.me/socks")) {
            return ProxyInfo.fromUrl(url);
        }
        throw new InvalidProxyException();
    }

    public static class InvalidProxyException extends Exception {

        public InvalidProxyException() {
        }

        public InvalidProxyException(String messsage) {
            super(messsage);
        }

        public InvalidProxyException(Throwable cause) {

            super(cause);

        }

    }

    public static void saveProxyList() {
        UIUtil.runOnIoDispatcher(() -> {

            JSONArray proxyArray = new JSONArray();

            for (ProxyInfo info : getProxyList()) {
                try {
                    JSONObject obj = info.toJsonInternal();
                    if (info.subId != 0L) {
                        continue;
                    }
                    proxyArray.put(obj);
                } catch (Exception e) {
                    FileLog.e(e);
                }
            }

            File proxyListFile = new File(ApplicationLoader.applicationContext.getFilesDir().getParentFile(), "nekox/proxy_list.json");

            try {
                FileUtil.writeUtf8String(proxyArray.toString(), proxyListFile);
            } catch (Exception e) {
                FileLog.e(e);
            }

        });
    }

    public static ProxyInfo addProxy(ProxyInfo proxyInfo) {
        synchronized (sync) {
            int count = proxyList.size();
            for (int a = 0; a < count; a++) {
                ProxyInfo info = proxyList.get(a);
                if (info.equals(proxyInfo)) {
                    return info;
                }
            }
            proxyList.add(proxyInfo);
        }
        saveProxyList();
        return proxyInfo;
    }

    public static boolean isProxyEnabled() {
        return MessagesController.getGlobalMainSettings().getBoolean("proxy_enabled", false) && currentProxy != null;
    }

    public static void deleteProxy(ProxyInfo proxyInfo) {

        if (currentProxy == proxyInfo) {
            currentProxy = null;
            if (proxyEnabled) {
                setProxyEnable(false);
            }
        }
        proxyList.remove(proxyInfo);
        if (proxyInfo.subId != 0) {
            SubInfo sub = SubManager.getSubList().find(ObjectFilters.eq("id", proxyInfo.subId)).firstOrDefault();
            try {
                if (sub.proxies.remove(proxyInfo.toUrl())) {
                    SubManager.getSubList().update(sub);
                }
            } catch (UnsupportedOperationException ignored) {
            }
        } else {
            saveProxyList();
        }
    }

    public static void deleteAllProxy() {

        setCurrentProxy(null);

        proxyListLoaded = false;

        proxyList.clear();

        saveProxyList();

        loadProxyList();

    }

    public static void checkSaveToGalleryFiles() {
        Utilities.globalQueue.postRunnable(() -> {
            try {
                File telegramPath = EnvUtil.getTelegramPath();
                File imagePath = new File(telegramPath, "images");
                imagePath.mkdirs();
                File videoPath = new File(telegramPath, "videos");
                videoPath.mkdirs();

                if (!BuildVars.NO_SCOPED_STORAGE) {
                    if (imagePath.isDirectory()) {
                        new File(imagePath, ".nomedia").delete();
                    }
                    if (videoPath.isDirectory()) {
                        new File(videoPath, ".nomedia").delete();
                    }
                } else {
                    if (imagePath.isDirectory()) {
                        AndroidUtilities.createEmptyFile(new File(imagePath, ".nomedia"));
                    }
                    if (videoPath.isDirectory()) {
                        AndroidUtilities.createEmptyFile(new File(videoPath, ".nomedia"));
                    }
                }
            } catch (Throwable e) {
                FileLog.e(e);
            }
        });
    }

    public static int getChatSwipeAction(int currentAccount) {
        if (chatSwipeAction >= 0) {
            if (chatSwipeAction == SwipeGestureSettingsView.SWIPE_GESTURE_FOLDERS && MessagesController.getInstance(currentAccount).dialogFilters.isEmpty()) {
                return SwipeGestureSettingsView.SWIPE_GESTURE_ARCHIVE;
            }
            return chatSwipeAction;
        } else if (!MessagesController.getInstance(currentAccount).dialogFilters.isEmpty()) {
            return SwipeGestureSettingsView.SWIPE_GESTURE_FOLDERS;

        }
        return SwipeGestureSettingsView.SWIPE_GESTURE_ARCHIVE;
    }

    public static void updateChatListSwipeSetting(int newAction) {
        chatSwipeAction = newAction;
        SharedPreferences preferences = ApplicationLoader.applicationContext.getSharedPreferences("mainconfig", Activity.MODE_PRIVATE);
        preferences.edit().putInt("ChatSwipeAction", chatSwipeAction).apply();
    }

    public static void updateMessageSeenHintCount(int count) {
        messageSeenHintCount = count;
        SharedPreferences preferences = ApplicationLoader.applicationContext.getSharedPreferences("mainconfig", Activity.MODE_PRIVATE);
        preferences.edit().putInt("messageSeenCount", messageSeenHintCount).apply();
    }

    public static void updateEmojiInteractionsHintCount(int count) {
        emojiInteractionsHintCount = count;
        SharedPreferences preferences = ApplicationLoader.applicationContext.getSharedPreferences("mainconfig", Activity.MODE_PRIVATE);
        preferences.edit().putInt("emojiInteractionsHintCount", emojiInteractionsHintCount).apply();
    }


    public static void updateDayNightThemeSwitchHintCount(int count) {
        dayNightThemeSwitchHintCount = count;
        SharedPreferences preferences = ApplicationLoader.applicationContext.getSharedPreferences("mainconfig", Activity.MODE_PRIVATE);
        preferences.edit().putInt("dayNightThemeSwitchHintCount", dayNightThemeSwitchHintCount).apply();
    }

    public final static int PERFORMANCE_CLASS_LOW = 0;
    public final static int PERFORMANCE_CLASS_AVERAGE = 1;
    public final static int PERFORMANCE_CLASS_HIGH = 2;

    @Retention(RetentionPolicy.SOURCE)
    @IntDef({
            PERFORMANCE_CLASS_LOW,
            PERFORMANCE_CLASS_AVERAGE,
            PERFORMANCE_CLASS_HIGH
    })
    public @interface PerformanceClass {}

    @PerformanceClass
    public static int getDevicePerformanceClass() {
        if (overrideDevicePerformanceClass != -1) {
            return overrideDevicePerformanceClass;
        }
        if (devicePerformanceClass == -1) {
            devicePerformanceClass = measureDevicePerformanceClass();
        }
        return devicePerformanceClass;
    }

    public static int measureDevicePerformanceClass() {
        int androidVersion = Build.VERSION.SDK_INT;
        int cpuCount = ConnectionsManager.CPU_COUNT;
        int memoryClass = ((ActivityManager) ApplicationLoader.applicationContext.getSystemService(Context.ACTIVITY_SERVICE)).getMemoryClass();

        if (Build.DEVICE != null && Build.MANUFACTURER != null) {
            int hash = (Build.MANUFACTURER + " " + Build.DEVICE).toUpperCase().hashCode();
            for (int i = 0; i < LOW_DEVICES.length; ++i) {
                if (LOW_DEVICES[i] == hash) {
                    return PERFORMANCE_CLASS_LOW;
                }
            }
            for (int i = 0; i < AVERAGE_DEVICES.length; ++i) {
                if (AVERAGE_DEVICES[i] == hash) {
                    return PERFORMANCE_CLASS_AVERAGE;
                }
            }
            for (int i = 0; i < HIGH_DEVICES.length; ++i) {
                if (HIGH_DEVICES[i] == hash) {
                    return PERFORMANCE_CLASS_HIGH;
                }
            }
        }
        if (NaConfig.INSTANCE.getFakeHighPerformanceDevice().Bool()) {
            devicePerformanceClass = PERFORMANCE_CLASS_HIGH;
        }

        if (Build.VERSION.SDK_INT >= Build.VERSION_CODES.S && Build.SOC_MODEL != null) {
            int hash = Build.SOC_MODEL.toUpperCase().hashCode();
            for (int i = 0; i < LOW_SOC.length; ++i) {
                if (LOW_SOC[i] == hash) {
                    return PERFORMANCE_CLASS_LOW;
                }
            }
        }

        int totalCpuFreq = 0;
        int freqResolved = 0;
        for (int i = 0; i < cpuCount; i++) {
            try {
                RandomAccessFile reader = new RandomAccessFile(String.format(Locale.ENGLISH, "/sys/devices/system/cpu/cpu%d/cpufreq/cpuinfo_max_freq", i), "r");
                String line = reader.readLine();
                if (line != null) {
                    totalCpuFreq += Utilities.parseInt(line) / 1000;
                    freqResolved++;
                }
                reader.close();
            } catch (Throwable ignore) {}
        }
        int maxCpuFreq = freqResolved == 0 ? -1 : (int) Math.ceil(totalCpuFreq / (float) freqResolved);

        long ram = -1;
        try {
            ActivityManager.MemoryInfo memoryInfo = new ActivityManager.MemoryInfo();
            ((ActivityManager) ApplicationLoader.applicationContext.getSystemService(Context.ACTIVITY_SERVICE)).getMemoryInfo(memoryInfo);
            ram = memoryInfo.totalMem;
        } catch (Exception ignore) {}

        int performanceClass;
        if (
            androidVersion < 21 ||
            cpuCount <= 2 ||
            memoryClass <= 100 ||
            cpuCount <= 4 && maxCpuFreq != -1 && maxCpuFreq <= 1250 ||
            cpuCount <= 4 && maxCpuFreq <= 1600 && memoryClass <= 128 && androidVersion <= 21 ||
            cpuCount <= 4 && maxCpuFreq <= 1300 && memoryClass <= 128 && androidVersion <= 24 ||
            ram != -1 && ram < 2L * 1024L * 1024L * 1024L
        ) {
            performanceClass = PERFORMANCE_CLASS_LOW;
        } else if (
            cpuCount < 8 ||
            memoryClass <= 160 ||
            maxCpuFreq != -1 && maxCpuFreq <= 2055 ||
            maxCpuFreq == -1 && cpuCount == 8 && androidVersion <= 23
        ) {
            performanceClass = PERFORMANCE_CLASS_AVERAGE;
        } else {
            performanceClass = PERFORMANCE_CLASS_HIGH;
        }
        if (BuildVars.LOGS_ENABLED) {
            FileLog.d("device performance info selected_class = " + performanceClass + " (cpu_count = " + cpuCount + ", freq = " + maxCpuFreq + ", memoryClass = " + memoryClass + ", android version " + androidVersion + ", manufacture " + Build.MANUFACTURER + ", screenRefreshRate=" + AndroidUtilities.screenRefreshRate + ")");
        }

        return performanceClass;
    }

    public static String performanceClassName(int perfClass) {
        switch (perfClass) {
            case PERFORMANCE_CLASS_HIGH: return "HIGH";
            case PERFORMANCE_CLASS_AVERAGE: return "AVERAGE";
            case PERFORMANCE_CLASS_LOW: return "LOW";
            default: return "UNKNOWN";
        }
    }

    public static void setMediaColumnsCount(int count) {
        if (mediaColumnsCount != count) {
            mediaColumnsCount = count;
            ApplicationLoader.applicationContext.getSharedPreferences("mainconfig", Activity.MODE_PRIVATE).edit().putInt("mediaColumnsCount", mediaColumnsCount).apply();
        }
    }

    public static void setFastScrollHintCount(int count) {
        if (fastScrollHintCount != count) {
            fastScrollHintCount = count;
            ApplicationLoader.applicationContext.getSharedPreferences("mainconfig", Activity.MODE_PRIVATE).edit().putInt("fastScrollHintCount", fastScrollHintCount).apply();
        }
    }

    public static void setDontAskManageStorage(boolean b) {
        dontAskManageStorage = b;
        ApplicationLoader.applicationContext.getSharedPreferences("mainconfig", Activity.MODE_PRIVATE).edit().putBoolean("dontAskManageStorage", dontAskManageStorage).apply();
    }

    public static boolean canBlurChat() {
        return getDevicePerformanceClass() == PERFORMANCE_CLASS_HIGH || NekoConfig.forceBlurInChat.Bool();
    }

    public static boolean chatBlurEnabled() {
        return (canBlurChat() && LiteMode.isEnabled(LiteMode.FLAG_CHAT_BLUR)) || NekoConfig.forceBlurInChat.Bool();
    }

    public static class BackgroundActivityPrefs {
        private static SharedPreferences prefs;

        public static long getLastCheckedBackgroundActivity() {
            return prefs.getLong("last_checked", 0);
        }

        public static void setLastCheckedBackgroundActivity(long l) {
            prefs.edit().putLong("last_checked", l).apply();
        }

        public static int getDismissedCount() {
            return prefs.getInt("dismissed_count", 0);
        }

        public static void increaseDismissedCount() {
            prefs.edit().putInt("dismissed_count", getDismissedCount() + 1).apply();
        }
    }

    private static Boolean animationsEnabled;

    public static void setAnimationsEnabled(boolean b) {
        animationsEnabled = b;
    }

    public static boolean animationsEnabled() {
        if (animationsEnabled == null) {
            animationsEnabled = MessagesController.getGlobalMainSettings().getBoolean("view_animations", true);
        }
        return animationsEnabled;
    }

    public static SharedPreferences getPreferences() {
        return ApplicationLoader.applicationContext.getSharedPreferences("userconfing", Context.MODE_PRIVATE);
    }

    public static boolean deviceIsLow() {
        return getDevicePerformanceClass() == PERFORMANCE_CLASS_LOW;
    }

    public static boolean deviceIsAboveAverage() {
        return getDevicePerformanceClass() >= PERFORMANCE_CLASS_AVERAGE;
    }

    public static boolean deviceIsHigh() {
        return getDevicePerformanceClass() >= PERFORMANCE_CLASS_HIGH;
    }

    public static boolean deviceIsAverage() {
        return getDevicePerformanceClass() <= PERFORMANCE_CLASS_AVERAGE;
    }

    public static void toggleRoundCamera() {
        bigCameraForRound = !bigCameraForRound;
        ApplicationLoader.applicationContext.getSharedPreferences("mainconfig", Activity.MODE_PRIVATE)
                .edit()
                .putBoolean("bigCameraForRound", bigCameraForRound)
                .apply();
    }


    @Deprecated
    public static int getLegacyDevicePerformanceClass() {
        if (legacyDevicePerformanceClass == -1) {
            int androidVersion = Build.VERSION.SDK_INT;
            int cpuCount = ConnectionsManager.CPU_COUNT;
            int memoryClass = ((ActivityManager) ApplicationLoader.applicationContext.getSystemService(Context.ACTIVITY_SERVICE)).getMemoryClass();
            int totalCpuFreq = 0;
            int freqResolved = 0;
            for (int i = 0; i < cpuCount; i++) {
                try {
                    RandomAccessFile reader = new RandomAccessFile(String.format(Locale.ENGLISH, "/sys/devices/system/cpu/cpu%d/cpufreq/cpuinfo_max_freq", i), "r");
                    String line = reader.readLine();
                    if (line != null) {
                        totalCpuFreq += Utilities.parseInt(line) / 1000;
                        freqResolved++;
                    }
                    reader.close();
                } catch (Throwable ignore) {}
            }
            int maxCpuFreq = freqResolved == 0 ? -1 : (int) Math.ceil(totalCpuFreq / (float) freqResolved);

            if (androidVersion < 21 || cpuCount <= 2 || memoryClass <= 100 || cpuCount <= 4 && maxCpuFreq != -1 && maxCpuFreq <= 1250 || cpuCount <= 4 && maxCpuFreq <= 1600 && memoryClass <= 128 && androidVersion <= 21 || cpuCount <= 4 && maxCpuFreq <= 1300 && memoryClass <= 128 && androidVersion <= 24) {
                legacyDevicePerformanceClass = PERFORMANCE_CLASS_LOW;
            } else if (cpuCount < 8 || memoryClass <= 160 || maxCpuFreq != -1 && maxCpuFreq <= 2050 || maxCpuFreq == -1 && cpuCount == 8 && androidVersion <= 23) {
                legacyDevicePerformanceClass = PERFORMANCE_CLASS_AVERAGE;
            } else {
                legacyDevicePerformanceClass = PERFORMANCE_CLASS_HIGH;
            }
        }
        return legacyDevicePerformanceClass;
    }
}<|MERGE_RESOLUTION|>--- conflicted
+++ resolved
@@ -43,11 +43,8 @@
 import org.telegram.ui.ActionBar.BaseFragment;
 import org.telegram.ui.CacheControlActivity;
 import org.telegram.ui.Components.SwipeGestureSettingsView;
-<<<<<<< HEAD
-=======
 import org.telegram.tgnet.TLRPC;
 import org.telegram.ui.LaunchActivity;
->>>>>>> b93a338a
 
 import java.io.File;
 import java.io.RandomAccessFile;
@@ -1382,11 +1379,7 @@
             streamMedia = preferences.getBoolean("streamMedia", true);
             saveStreamMedia = preferences.getBoolean("saveStreamMedia", true);
             pauseMusicOnRecord = preferences.getBoolean("pauseMusicOnRecord", false);
-<<<<<<< HEAD
-            chatBlur = preferences.getBoolean("chatBlur", true) || NekoConfig.forceBlurInChat.Bool();
-=======
             pauseMusicOnMedia = preferences.getBoolean("pauseMusicOnMedia", true);
->>>>>>> b93a338a
             forceDisableTabletMode = preferences.getBoolean("forceDisableTabletMode", false);
             streamAllVideo = preferences.getBoolean("streamAllVideo", BuildVars.DEBUG_VERSION);
             streamMkv = preferences.getBoolean("streamMkv", false);
@@ -1984,13 +1977,8 @@
         editor.commit();
     }
 
-<<<<<<< HEAD
-    public static void toggleChatBlur() {
-        chatBlur = !chatBlur;
-=======
     public static void togglePauseMusicOnMedia() {
         pauseMusicOnMedia = !pauseMusicOnMedia;
->>>>>>> b93a338a
         SharedPreferences preferences = MessagesController.getGlobalMainSettings();
         SharedPreferences.Editor editor = preferences.edit();
         editor.putBoolean("pauseMusicOnMedia", pauseMusicOnMedia);
