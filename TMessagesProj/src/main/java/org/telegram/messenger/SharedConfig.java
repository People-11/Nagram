--- conflicted
+++ resolved
@@ -1240,7 +1240,6 @@
             messageSeenHintCount = preferences.getInt("messageSeenCount", 3);
             emojiInteractionsHintCount = preferences.getInt("emojiInteractionsHintCount", 3);
             dayNightThemeSwitchHintCount = preferences.getInt("dayNightThemeSwitchHintCount", 3);
-<<<<<<< HEAD
             activeAccounts = Arrays.stream(preferences.getString("active_accounts", "").split(",")).filter(StrUtil::isNotBlank).map(Integer::parseInt).collect(Collectors.toCollection(CopyOnWriteArraySet::new));
 
             if (!preferences.contains("activeAccountsLoaded")) {
@@ -1273,11 +1272,9 @@
 
                 preferences.edit().putBoolean("activeAccountsLoaded", true).apply();
             }
-=======
             mediaColumnsCount = preferences.getInt("mediaColumnsCount", 3);
             fastScrollHintCount = preferences.getInt("fastScrollHintCount", 3);
 
->>>>>>> 1d379b9a
             preferences = ApplicationLoader.applicationContext.getSharedPreferences("Notifications", Activity.MODE_PRIVATE);
             showNotificationsForAllAccounts = preferences.getBoolean("AllAccounts", true);
 
