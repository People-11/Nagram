--- conflicted
+++ resolved
@@ -12,11 +12,8 @@
 import android.app.ActivityManager;
 import android.content.Context;
 import android.content.SharedPreferences;
-<<<<<<< HEAD
 import android.net.Uri;
-=======
 import android.content.pm.PackageInfo;
->>>>>>> dd2b001b
 import android.os.Build;
 import android.os.SystemClock;
 import android.text.TextUtils;
@@ -39,11 +36,8 @@
 import org.json.JSONException;
 import org.json.JSONObject;
 import org.telegram.tgnet.ConnectionsManager;
-<<<<<<< HEAD
-=======
 import org.telegram.tgnet.SerializedData;
 import org.telegram.tgnet.TLRPC;
->>>>>>> dd2b001b
 import org.telegram.ui.SwipeGestureSettingsView;
 
 import java.io.File;
@@ -51,7 +45,6 @@
 import java.util.Arrays;
 import java.util.HashMap;
 import java.util.Iterator;
-<<<<<<< HEAD
 import java.util.LinkedList;
 import java.util.concurrent.CopyOnWriteArraySet;
 import java.util.stream.Collectors;
@@ -74,10 +67,6 @@
 import static com.v2ray.ang.V2RayConfig.SS_PROTOCOL;
 import static com.v2ray.ang.V2RayConfig.WSS_PROTOCOL;
 import static com.v2ray.ang.V2RayConfig.WS_PROTOCOL;
-=======
-
-import androidx.core.content.pm.ShortcutManagerCompat;
->>>>>>> dd2b001b
 
 public class SharedConfig {
 
@@ -154,20 +143,13 @@
     public static int repeatMode;
     public static boolean allowBigEmoji;
     public static boolean useSystemEmoji;
-<<<<<<< HEAD
     public static int fontSize = 12;
     public static int bubbleRadius = 3;
     public static int ivFontSize = 12;
-=======
-    public static int fontSize = 16;
-    public static int bubbleRadius = 10;
-    public static int ivFontSize = 16;
 
     public static TLRPC.TL_help_appUpdate pendingAppUpdate;
     public static int pendingAppUpdateBuildVersion;
     public static long lastUpdateCheckTime;
-
->>>>>>> dd2b001b
     private static int devicePerformanceClass;
 
     public static boolean drawDialogIcons;
@@ -1062,9 +1044,6 @@
                 editor.putInt("scheduledOrNoSoundHintShows", scheduledOrNoSoundHintShows);
                 editor.putInt("lockRecordAudioVideoHint", lockRecordAudioVideoHint);
                 editor.putString("storageCacheDir", !TextUtils.isEmpty(storageCacheDir) ? storageCacheDir : "");
-<<<<<<< HEAD
-                editor.apply();
-=======
 
                 if (pendingAppUpdate != null) {
                     try {
@@ -1082,8 +1061,7 @@
                 }
                 editor.putLong("appUpdateCheckTime", lastUpdateCheckTime);
 
-                editor.commit();
->>>>>>> dd2b001b
+                editor.apply();
             } catch (Exception e) {
                 FileLog.e(e);
             }
@@ -1223,7 +1201,6 @@
             disableVoiceAudioEffects = preferences.getBoolean("disableVoiceAudioEffects", false);
             noiseSupression = preferences.getBoolean("noiseSupression", false);
             chatSwipeAction = preferences.getInt("ChatSwipeAction", -1);
-<<<<<<< HEAD
             activeAccounts = Arrays.stream(preferences.getString("active_accounts", "").split(",")).filter(StrUtil::isNotBlank).map(Integer::parseInt).collect(Collectors.toCollection(CopyOnWriteArraySet::new));
 
             if (!preferences.contains("activeAccountsLoaded")) {
@@ -1256,9 +1233,6 @@
 
                 preferences.edit().putBoolean("activeAccountsLoaded", true).apply();
             }
-            useMediaStream = preferences.getBoolean("useMediaStream", false);
-=======
->>>>>>> dd2b001b
             preferences = ApplicationLoader.applicationContext.getSharedPreferences("Notifications", Activity.MODE_PRIVATE);
             showNotificationsForAllAccounts = preferences.getBoolean("AllAccounts", true);
 
