--- conflicted
+++ resolved
@@ -55,7 +55,6 @@
 import java.util.Collections;
 import java.util.HashMap;
 import java.util.Iterator;
-<<<<<<< HEAD
 import java.util.LinkedList;
 import java.util.concurrent.CopyOnWriteArraySet;
 import java.util.stream.Collectors;
@@ -79,9 +78,7 @@
 import static com.v2ray.ang.V2RayConfig.SS_PROTOCOL;
 import static com.v2ray.ang.V2RayConfig.WSS_PROTOCOL;
 import static com.v2ray.ang.V2RayConfig.WS_PROTOCOL;
-=======
 import java.util.List;
->>>>>>> 07a2c9a3
 import java.util.Locale;
 
 public class SharedConfig {
@@ -193,15 +190,10 @@
     public static boolean allowBigEmoji;
     public static int fontSize = 12;
     public static boolean fontSizeIsDefault;
-<<<<<<< HEAD
     public static int bubbleRadius = 3;
     public static int ivFontSize = 12;
-=======
-    public static int bubbleRadius = 17;
-    public static int ivFontSize = 16;
     public static boolean proxyRotationEnabled;
     public static int proxyRotationTimeout;
->>>>>>> 07a2c9a3
     public static int messageSeenHintCount;
     public static int emojiInteractionsHintCount;
     public static int dayNightThemeSwitchHintCount;
@@ -228,753 +220,10 @@
     public static int fastScrollHintCount = 3;
     public static boolean dontAskManageStorage;
 
+    public static boolean translateChats = true;
+
     public static CopyOnWriteArraySet<Integer> activeAccounts;
     public static int loginingAccount = -1;
-
-    public static boolean isFloatingDebugActive;
-    public static LiteMode liteMode;
-
-    static {
-        loadConfig();
-    }
-
-    public static class ProxyInfo implements Comparable<ProxyInfo> {
-
-        public int group;
-
-        public String address;
-        public int port;
-        public String username;
-        public String password;
-        public String secret;
-
-        public long proxyCheckPingId;
-        public long ping;
-        public boolean checking;
-        public boolean available;
-        public long availableCheckTime;
-
-        @Override
-        public int compareTo(ProxyInfo info) {
-
-            if (available && !info.available) {
-                return -1;
-            } else if (!available && info.available) {
-                return 1;
-            } else if (available && info.available) {
-                return (int) (ping - info.ping);
-            } else {
-                return hashCode() + "".compareTo(info.hashCode() + "");
-            }
-
-        }
-
-        public long subId;
-
-        public ProxyInfo() {
-            address = "";
-            password = "";
-            username = "";
-            secret = "";
-        }
-
-        public ProxyInfo(String a, int p, String u, String pw, String s) {
-            address = a;
-            port = p;
-            username = u;
-            password = pw;
-            secret = s;
-            if (address == null) {
-                address = "";
-            }
-            if (password == null) {
-                password = "";
-            }
-            if (username == null) {
-                username = "";
-            }
-            if (secret == null) {
-                secret = "";
-            }
-        }
-
-        public String getAddress() {
-
-            return address + ":" + port;
-
-        }
-
-        public String getType() {
-
-            if (!StrUtil.isBlank(secret)) {
-
-                return "MTProto";
-
-            } else {
-
-                return "Socks5";
-
-            }
-
-        }
-
-        public String getTitle() {
-
-            StringBuilder builder = new StringBuilder();
-
-            builder.append("[ ");
-
-            if (subId != 0L) {
-
-                try {
-
-                    builder.append(SubManager.getSubList().find(ObjectFilters.eq("id", subId)).firstOrDefault().displayName());
-
-                } catch (Exception e) {
-
-                    builder.append("Unknown");
-
-                }
-
-            } else {
-
-                builder.append(getType());
-
-            }
-
-            builder.append(" ] ");
-
-            if (StrUtil.isBlank(getRemarks())) {
-
-                builder.append(getAddress());
-
-            } else {
-
-                builder.append(getRemarks());
-
-            }
-
-            return builder.toString();
-
-        }
-
-        private String remarks;
-
-        public String getRemarks() {
-
-            return remarks;
-
-        }
-
-        public void setRemarks(String remarks) {
-            this.remarks = remarks;
-            if (StrUtil.isBlank(remarks)) {
-                this.remarks = null;
-            }
-        }
-
-        public String toUrl() {
-
-            HttpUrl.Builder builder = HttpUrl.parse(StrUtil.isBlank(secret) ?
-                    "https://t.me/socks" : "https://t.me/proxy").newBuilder()
-                    .addQueryParameter("server", address)
-                    .addQueryParameter("port", port + "");
-
-            if (!StrUtil.isBlank(secret)) {
-
-                builder.addQueryParameter("secret", secret);
-
-            } else {
-
-                builder.addQueryParameter("user", username)
-                        .addQueryParameter("pass", password);
-
-            }
-
-            if (!StrUtil.isBlank(remarks)) {
-
-                builder.fragment(Utils.INSTANCE.urlEncode(remarks));
-
-            }
-
-            return builder.toString();
-
-        }
-
-        public static ProxyInfo fromUrl(String url) {
-
-            Uri lnk = Uri.parse(url);
-
-            if (lnk == null) throw new IllegalArgumentException(url);
-
-            ProxyInfo info = new ProxyInfo(lnk.getQueryParameter("server"),
-                    Utilities.parseInt(lnk.getQueryParameter("port")),
-                    lnk.getQueryParameter("user"),
-                    lnk.getQueryParameter("pass"),
-                    lnk.getQueryParameter("secret"));
-
-            if (StrUtil.isNotBlank(lnk.getFragment())) {
-
-                info.setRemarks(lnk.getFragment());
-
-            }
-
-            return info;
-
-        }
-
-        public JSONObject toJsonInternal() throws JSONException {
-
-            JSONObject obj = new JSONObject();
-
-            if (!StrUtil.isBlank(remarks)) {
-                obj.put("remarks", remarks);
-            }
-
-            if (group != 0) {
-                obj.put("group", group);
-            }
-
-            obj.put("address", address);
-            obj.put("port", port);
-            if (StrUtil.isBlank(secret)) {
-                obj.put("type", "socks5");
-                if (!username.isEmpty()) {
-                    obj.put("username", username);
-                }
-                if (!password.isEmpty()) {
-                    obj.put("password", password);
-                }
-            } else {
-                obj.put("type", "mtproto");
-                obj.put("secret", secret);
-            }
-
-            return obj;
-
-        }
-
-        public static ProxyInfo fromJson(JSONObject obj) {
-
-            ProxyInfo info;
-
-            switch (obj.optString("type", "null")) {
-
-                case "socks5": {
-
-                    info = new ProxyInfo();
-
-                    info.group = obj.optInt("group", 0);
-                    info.address = obj.optString("address", "");
-                    info.port = obj.optInt("port", 443);
-                    info.username = obj.optString("username", "");
-                    info.password = obj.optString("password", "");
-
-                    info.remarks = obj.optString("remarks");
-
-                    if (StrUtil.isBlank(info.remarks)) info.remarks = null;
-
-                    info.group = obj.optInt("group", 0);
-
-                    break;
-
-                }
-
-                case "mtproto": {
-
-                    info = new ProxyInfo();
-
-                    info.address = obj.optString("address", "");
-                    info.port = obj.optInt("port", 443);
-                    info.secret = obj.optString("secret", "");
-
-                    info.remarks = obj.optString("remarks");
-
-                    if (StrUtil.isBlank(info.remarks)) info.remarks = null;
-
-                    info.group = obj.optInt("group", 0);
-
-                    break;
-
-                }
-
-                case "vmess": {
-
-                    info = new VmessProxy(obj.optString("link"));
-
-                    break;
-
-                }
-
-                case "shadowsocks": {
-
-                    info = new ShadowsocksProxy(obj.optString("link"));
-
-                    break;
-
-                }
-
-                case "shadowsocksr": {
-
-                    info = new ShadowsocksRProxy(obj.optString("link"));
-
-                    break;
-
-                }
-
-                case "ws": {
-
-                    info = new WsProxy(obj.optString("link"));
-
-                    break;
-
-                }
-
-                default: {
-
-                    throw new IllegalStateException("invalid proxy type " + obj.optString("type", "null"));
-
-                }
-
-            }
-
-            return info;
-
-        }
-
-        @Override
-        public int hashCode() {
-
-            return (address + port + username + password + secret).hashCode();
-
-        }
-
-        @Override
-        public boolean equals(@Nullable Object obj) {
-            return super.equals(obj) || (obj instanceof ProxyInfo && hashCode() == obj.hashCode());
-        }
-    }
-
-    public abstract static class ExternalSocks5Proxy extends ProxyInfo {
-
-        public ExternalSocks5Proxy() {
-
-            address = "127.0.0.1";
-            username = "";
-            password = "";
-            secret = "";
-
-        }
-
-        public abstract boolean isStarted();
-
-        public abstract void start();
-
-        public abstract void stop();
-
-        @Override
-        public abstract String getAddress();
-
-        @Override
-        public abstract String toUrl();
-
-        @Override
-        public abstract String getRemarks();
-
-        @Override
-        public abstract void setRemarks(String remarks);
-
-        @Override
-        public abstract String getType();
-
-        @Override
-        public abstract JSONObject toJsonInternal() throws JSONException;
-
-    }
-
-    public static class VmessProxy extends ExternalSocks5Proxy {
-
-        public AngConfig.VmessBean bean;
-        public VmessLoader loader;
-
-        {
-
-            if (BuildVars.isMini) {
-
-                throw new RuntimeException(LocaleController.getString("MiniVersionAlert", R.string.MiniVersionAlert));
-
-            }
-
-        }
-
-        public VmessProxy(String vmessLink) {
-
-            this(VmessLoader.parseVmessLink(vmessLink));
-
-        }
-
-        public VmessProxy(AngConfig.VmessBean bean) {
-
-            this.bean = bean;
-
-        }
-
-        @Override
-        public String getAddress() {
-            return bean.getAddress() + ":" + bean.getPort();
-        }
-
-        @Override
-        public boolean isStarted() {
-
-            return loader != null;
-
-        }
-
-        @Override
-        public void start() {
-
-            if (loader != null) return;
-
-            VmessLoader loader = new VmessLoader();
-
-            try {
-
-                loader.initConfig(bean);
-
-                port = loader.start();
-
-                this.loader = loader;
-
-                if (SharedConfig.proxyEnabled && SharedConfig.currentProxy == this) {
-
-                    ConnectionsManager.setProxySettings(true, address, port, username, password, secret);
-
-                }
-
-            } catch (Exception e) {
-
-                FileLog.e(e);
-
-                AlertUtil.showToast(e.getMessage() == null ? e.getClass().getSimpleName() : e.getMessage());
-
-            }
-
-        }
-
-        @Override
-        public void stop() {
-
-            if (loader != null) {
-
-                VmessLoader loader = this.loader;
-
-                loader.stop();
-
-                this.loader = null;
-
-            }
-
-        }
-
-        @Override
-        public String toUrl() {
-            return bean.toString();
-        }
-
-        @Override
-        public String getRemarks() {
-            return bean.getRemarks();
-        }
-
-        @Override
-        public void setRemarks(String remarks) {
-            bean.setRemarks(remarks);
-        }
-
-        @Override
-        public String getType() {
-
-            if (bean.getConfigType() == V2RayConfig.EConfigType.Trojan) {
-
-                return "Trojan";
-
-            } else {
-
-                return "Vmess";
-
-            }
-
-        }
-
-        @Override
-        public JSONObject toJsonInternal() throws JSONException {
-
-            JSONObject obj = new JSONObject();
-            obj.put("type", "vmess");
-            obj.put("link", toUrl());
-            return obj;
-
-        }
-
-        @Override
-        public int hashCode() {
-            return (bean.getAddress() + bean.getPort() + bean.getId() + bean.getNetwork() + bean.getPath()).hashCode();
-        }
-
-        @Override
-        public boolean equals(@Nullable Object obj) {
-            return super.equals(obj) || (obj instanceof VmessProxy && bean.equals(((VmessProxy) obj).bean));
-        }
-
-    }
-
-    public static class ShadowsocksProxy extends ExternalSocks5Proxy {
-
-        public ShadowsocksLoader.Bean bean;
-        public ShadowsocksLoader loader;
-
-        public ShadowsocksProxy(String ssLink) {
-
-            this(ShadowsocksLoader.Bean.Companion.parse(ssLink));
-
-        }
-
-        public ShadowsocksProxy(ShadowsocksLoader.Bean bean) {
-
-            this.bean = bean;
-
-            if (BuildVars.isMini) {
-
-                throw new RuntimeException(LocaleController.getString("MiniVersionAlert", R.string.MiniVersionAlert));
-
-            }
-
-            if (Build.VERSION.SDK_INT < Build.VERSION_CODES.LOLLIPOP) {
-
-                throw new RuntimeException(LocaleController.getString("MinApi21Required", R.string.MinApi21Required));
-
-            }
-
-        }
-
-        @Override
-        public String getAddress() {
-            return bean.getHost() + ":" + bean.getRemotePort();
-        }
-
-        @Override
-        public boolean isStarted() {
-
-            return loader != null;
-
-        }
-
-        @Override
-        public void start() {
-
-            if (loader != null) return;
-
-            port = ProxyManager.mkPort();
-            ShadowsocksLoader loader = new ShadowsocksLoader();
-            loader.initConfig(bean, port);
-
-            loader.start();
-
-            this.loader = loader;
-
-            if (SharedConfig.proxyEnabled && SharedConfig.currentProxy == this) {
-
-                ConnectionsManager.setProxySettings(true, address, port, username, password, secret);
-
-            }
-
-        }
-
-        @Override
-        public void stop() {
-
-            if (loader != null) {
-
-                FileLog.d(getTitle() + " stopped");
-
-                ShadowsocksLoader loader = this.loader;
-
-                loader.stop();
-
-                this.loader = null;
-
-            }
-
-        }
-
-        @Override
-        public String toUrl() {
-            return bean.toString();
-        }
-
-
-        @Override
-        public String getRemarks() {
-            return bean.getRemarks();
-        }
-
-        @Override
-        public void setRemarks(String remarks) {
-            bean.setRemarks(remarks);
-        }
-
-        @Override
-        public String getType() {
-            return "SS";
-        }
-
-        @Override
-        public JSONObject toJsonInternal() throws JSONException {
-
-            JSONObject obj = new JSONObject();
-            obj.put("type", "shadowsocks");
-            obj.put("link", toUrl());
-            return obj;
-
-        }
-
-        @Override
-        public int hashCode() {
-
-            return (bean.getHost() + bean.getRemotePort() + bean.getMethod()).hashCode();
-
-        }
-
-        @Override
-        public boolean equals(@Nullable Object obj) {
-            return super.equals(obj) || (obj instanceof ShadowsocksProxy && bean.equals(((ShadowsocksProxy) obj).bean));
-        }
-
-    }
-
-    public static class ShadowsocksRProxy extends ExternalSocks5Proxy {
-
-        public ShadowsocksRLoader.Bean bean;
-        public ShadowsocksRLoader loader;
-
-        public ShadowsocksRProxy(String ssLink) {
-
-            this(ShadowsocksRLoader.Bean.Companion.parse(ssLink));
-
-        }
-
-        public ShadowsocksRProxy(ShadowsocksRLoader.Bean bean) {
-
-            this.bean = bean;
-
-            if (BuildVars.isMini) {
-
-                throw new RuntimeException(LocaleController.getString("MiniVersionAlert", R.string.MiniVersionAlert));
-
-            }
-
-            if (Build.VERSION.SDK_INT < Build.VERSION_CODES.LOLLIPOP) {
-
-                throw new RuntimeException(LocaleController.getString("MinApi21Required", R.string.MinApi21Required));
-
-            }
-
-        }
-
-        @Override
-        public String getAddress() {
-            return bean.getHost() + ":" + bean.getRemotePort();
-        }
-
-        @Override
-        public boolean isStarted() {
-
-            return loader != null;
-
-        }
-
-        @Override
-        public void start() {
-
-            if (loader != null) return;
-
-            port = ProxyManager.mkPort();
-            ShadowsocksRLoader loader = new ShadowsocksRLoader();
-            loader.initConfig(bean, port);
-
-            loader.start();
-
-            this.loader = loader;
-
-            if (SharedConfig.proxyEnabled && SharedConfig.currentProxy == this) {
-
-                ConnectionsManager.setProxySettings(true, address, port, username, password, secret);
-
-            }
-
-        }
-
-        @Override
-        public void stop() {
-
-            if (loader != null) {
-
-                ShadowsocksRLoader loader = this.loader;
-
-                this.loader = null;
-
-                loader.stop();
-
-            }
-
-        }
-
-        @Override
-        public String toUrl() {
-            return bean.toString();
-        }
-
-        @Override
-        public String getRemarks() {
-            return bean.getRemarks();
-        }
-
-        @Override
-        public void setRemarks(String remarks) {
-            bean.setRemarks(remarks);
-        }
-
-        @Override
-        public String getType() {
-            return "SSR";
-        }
-
-        @Override
-        public JSONObject toJsonInternal() throws JSONException {
-
-            JSONObject obj = new JSONObject();
-            obj.put("type", "shadowsocksr");
-            obj.put("link", toUrl());
-            return obj;
-
-        }
-
-        @Override
-        public int hashCode() {
-
-            return (bean.getHost() + bean.getRemotePort() + bean.getMethod() + bean.getProtocol() + bean.getProtocol_param() + bean.getObfs() + bean.getObfs_param()).hashCode();
-
-        }
-
-<<<<<<< HEAD
-        @Override
-        public boolean equals(@Nullable Object obj) {
-            return super.equals(obj) || (obj instanceof ShadowsocksRProxy && bean.equals(((ShadowsocksRProxy) obj).bean));
-        }
-
-=======
-    public static boolean translateChats = true;
 
     public static boolean isFloatingDebugActive;
     public static LiteMode liteMode;
@@ -1024,23 +273,48 @@
 
     static {
         loadConfig();
->>>>>>> 07a2c9a3
-    }
-
-    public static class WsProxy extends ExternalSocks5Proxy {
-
-        public WsLoader.Bean bean;
-        public WsLoader loader;
-
-        public WsProxy(String url) {
-            this(WsLoader.Companion.parse(url));
-        }
-
-<<<<<<< HEAD
-        public WsProxy(WsLoader.Bean bean) {
-            if (Build.VERSION.SDK_INT < Build.VERSION_CODES.LOLLIPOP) {
-                throw new RuntimeException(LocaleController.getString("MinApi21Required", R.string.MinApi21Required));
-=======
+    }
+
+    public static class ProxyInfo implements Comparable<ProxyInfo> {
+
+        public int group;
+
+        public String address;
+        public int port;
+        public String username;
+        public String password;
+        public String secret;
+
+        public long proxyCheckPingId;
+        public long ping;
+        public boolean checking;
+        public boolean available;
+        public long availableCheckTime;
+
+        @Override
+        public int compareTo(ProxyInfo info) {
+
+            if (available && !info.available) {
+                return -1;
+            } else if (!available && info.available) {
+                return 1;
+            } else if (available && info.available) {
+                return (int) (ping - info.ping);
+            } else {
+                return hashCode() + "".compareTo(info.hashCode() + "");
+            }
+
+        }
+
+        public long subId;
+
+        public ProxyInfo() {
+            address = "";
+            password = "";
+            username = "";
+            secret = "";
+        }
+
         public ProxyInfo(String address, int port, String username, String password, String secret) {
             this.address = address;
             this.port = port;
@@ -1058,7 +332,697 @@
             }
             if (this.secret == null) {
                 this.secret = "";
->>>>>>> 07a2c9a3
+            }
+        }
+
+        public String getAddress() {
+
+            return address + ":" + port;
+
+        }
+
+        public String getType() {
+
+            if (!StrUtil.isBlank(secret)) {
+
+                return "MTProto";
+
+            } else {
+
+                return "Socks5";
+
+            }
+
+        }
+
+        public String getTitle() {
+
+            StringBuilder builder = new StringBuilder();
+
+            builder.append("[ ");
+
+            if (subId != 0L) {
+
+                try {
+
+                    builder.append(SubManager.getSubList().find(ObjectFilters.eq("id", subId)).firstOrDefault().displayName());
+
+                } catch (Exception e) {
+
+                    builder.append("Unknown");
+
+                }
+
+            } else {
+
+                builder.append(getType());
+
+            }
+
+            builder.append(" ] ");
+
+            if (StrUtil.isBlank(getRemarks())) {
+
+                builder.append(getAddress());
+
+            } else {
+
+                builder.append(getRemarks());
+
+            }
+
+            return builder.toString();
+
+        }
+
+        private String remarks;
+
+        public String getRemarks() {
+
+            return remarks;
+
+        }
+
+        public void setRemarks(String remarks) {
+            this.remarks = remarks;
+            if (StrUtil.isBlank(remarks)) {
+                this.remarks = null;
+            }
+        }
+
+        public String toUrl() {
+
+            HttpUrl.Builder builder = HttpUrl.parse(StrUtil.isBlank(secret) ?
+                    "https://t.me/socks" : "https://t.me/proxy").newBuilder()
+                    .addQueryParameter("server", address)
+                    .addQueryParameter("port", port + "");
+
+            if (!StrUtil.isBlank(secret)) {
+
+                builder.addQueryParameter("secret", secret);
+
+            } else {
+
+                builder.addQueryParameter("user", username)
+                        .addQueryParameter("pass", password);
+
+            }
+
+            if (!StrUtil.isBlank(remarks)) {
+
+                builder.fragment(Utils.INSTANCE.urlEncode(remarks));
+
+            }
+
+            return builder.toString();
+
+        }
+
+        public static ProxyInfo fromUrl(String url) {
+
+            Uri lnk = Uri.parse(url);
+
+            if (lnk == null) throw new IllegalArgumentException(url);
+
+            ProxyInfo info = new ProxyInfo(lnk.getQueryParameter("server"),
+                    Utilities.parseInt(lnk.getQueryParameter("port")),
+                    lnk.getQueryParameter("user"),
+                    lnk.getQueryParameter("pass"),
+                    lnk.getQueryParameter("secret"));
+
+            if (StrUtil.isNotBlank(lnk.getFragment())) {
+
+                info.setRemarks(lnk.getFragment());
+
+            }
+
+            return info;
+
+        }
+
+        public JSONObject toJsonInternal() throws JSONException {
+
+            JSONObject obj = new JSONObject();
+
+            if (!StrUtil.isBlank(remarks)) {
+                obj.put("remarks", remarks);
+            }
+
+            if (group != 0) {
+                obj.put("group", group);
+            }
+
+            obj.put("address", address);
+            obj.put("port", port);
+            if (StrUtil.isBlank(secret)) {
+                obj.put("type", "socks5");
+                if (!username.isEmpty()) {
+                    obj.put("username", username);
+                }
+                if (!password.isEmpty()) {
+                    obj.put("password", password);
+                }
+            } else {
+                obj.put("type", "mtproto");
+                obj.put("secret", secret);
+            }
+
+            return obj;
+
+        }
+
+        public static ProxyInfo fromJson(JSONObject obj) {
+
+            ProxyInfo info;
+
+            switch (obj.optString("type", "null")) {
+
+                case "socks5": {
+
+                    info = new ProxyInfo();
+
+                    info.group = obj.optInt("group", 0);
+                    info.address = obj.optString("address", "");
+                    info.port = obj.optInt("port", 443);
+                    info.username = obj.optString("username", "");
+                    info.password = obj.optString("password", "");
+
+                    info.remarks = obj.optString("remarks");
+
+                    if (StrUtil.isBlank(info.remarks)) info.remarks = null;
+
+                    info.group = obj.optInt("group", 0);
+
+                    break;
+
+                }
+
+                case "mtproto": {
+
+                    info = new ProxyInfo();
+
+                    info.address = obj.optString("address", "");
+                    info.port = obj.optInt("port", 443);
+                    info.secret = obj.optString("secret", "");
+
+                    info.remarks = obj.optString("remarks");
+
+                    if (StrUtil.isBlank(info.remarks)) info.remarks = null;
+
+                    info.group = obj.optInt("group", 0);
+
+                    break;
+
+                }
+
+                case "vmess": {
+
+                    info = new VmessProxy(obj.optString("link"));
+
+                    break;
+
+                }
+
+                case "shadowsocks": {
+
+                    info = new ShadowsocksProxy(obj.optString("link"));
+
+                    break;
+
+                }
+
+                case "shadowsocksr": {
+
+                    info = new ShadowsocksRProxy(obj.optString("link"));
+
+                    break;
+
+                }
+
+                case "ws": {
+
+                    info = new WsProxy(obj.optString("link"));
+
+                    break;
+
+                }
+
+                default: {
+
+                    throw new IllegalStateException("invalid proxy type " + obj.optString("type", "null"));
+
+                }
+
+            }
+
+            return info;
+
+        }
+
+        @Override
+        public int hashCode() {
+
+            return (address + port + username + password + secret).hashCode();
+
+        }
+
+        @Override
+        public boolean equals(@Nullable Object obj) {
+            return super.equals(obj) || (obj instanceof ProxyInfo && hashCode() == obj.hashCode());
+        }
+    }
+
+    public abstract static class ExternalSocks5Proxy extends ProxyInfo {
+
+        public ExternalSocks5Proxy() {
+
+            address = "127.0.0.1";
+            username = "";
+            password = "";
+            secret = "";
+
+        }
+
+        public abstract boolean isStarted();
+
+        public abstract void start();
+
+        public abstract void stop();
+
+        @Override
+        public abstract String getAddress();
+
+        @Override
+        public abstract String toUrl();
+
+        @Override
+        public abstract String getRemarks();
+
+        @Override
+        public abstract void setRemarks(String remarks);
+
+        @Override
+        public abstract String getType();
+
+        @Override
+        public abstract JSONObject toJsonInternal() throws JSONException;
+
+    }
+
+    public static class VmessProxy extends ExternalSocks5Proxy {
+
+        public AngConfig.VmessBean bean;
+        public VmessLoader loader;
+
+        {
+
+            if (BuildVars.isMini) {
+
+                throw new RuntimeException(LocaleController.getString("MiniVersionAlert", R.string.MiniVersionAlert));
+
+            }
+
+        }
+
+        public VmessProxy(String vmessLink) {
+
+            this(VmessLoader.parseVmessLink(vmessLink));
+
+        }
+
+        public VmessProxy(AngConfig.VmessBean bean) {
+
+            this.bean = bean;
+
+        }
+
+        @Override
+        public String getAddress() {
+            return bean.getAddress() + ":" + bean.getPort();
+        }
+
+        @Override
+        public boolean isStarted() {
+
+            return loader != null;
+
+        }
+
+        @Override
+        public void start() {
+
+            if (loader != null) return;
+
+            VmessLoader loader = new VmessLoader();
+
+            try {
+
+                loader.initConfig(bean);
+
+                port = loader.start();
+
+                this.loader = loader;
+
+                if (SharedConfig.proxyEnabled && SharedConfig.currentProxy == this) {
+
+                    ConnectionsManager.setProxySettings(true, address, port, username, password, secret);
+
+                }
+
+            } catch (Exception e) {
+
+                FileLog.e(e);
+
+                AlertUtil.showToast(e.getMessage() == null ? e.getClass().getSimpleName() : e.getMessage());
+
+            }
+
+        }
+
+        @Override
+        public void stop() {
+
+            if (loader != null) {
+
+                VmessLoader loader = this.loader;
+
+                loader.stop();
+
+                this.loader = null;
+
+            }
+
+        }
+
+        @Override
+        public String toUrl() {
+            return bean.toString();
+        }
+
+        @Override
+        public String getRemarks() {
+            return bean.getRemarks();
+        }
+
+        @Override
+        public void setRemarks(String remarks) {
+            bean.setRemarks(remarks);
+        }
+
+        @Override
+        public String getType() {
+
+            if (bean.getConfigType() == V2RayConfig.EConfigType.Trojan) {
+
+                return "Trojan";
+
+            } else {
+
+                return "Vmess";
+
+            }
+
+        }
+
+        @Override
+        public JSONObject toJsonInternal() throws JSONException {
+
+            JSONObject obj = new JSONObject();
+            obj.put("type", "vmess");
+            obj.put("link", toUrl());
+            return obj;
+
+        }
+
+        @Override
+        public int hashCode() {
+            return (bean.getAddress() + bean.getPort() + bean.getId() + bean.getNetwork() + bean.getPath()).hashCode();
+        }
+
+        @Override
+        public boolean equals(@Nullable Object obj) {
+            return super.equals(obj) || (obj instanceof VmessProxy && bean.equals(((VmessProxy) obj).bean));
+        }
+
+    }
+
+    public static class ShadowsocksProxy extends ExternalSocks5Proxy {
+
+        public ShadowsocksLoader.Bean bean;
+        public ShadowsocksLoader loader;
+
+        public ShadowsocksProxy(String ssLink) {
+
+            this(ShadowsocksLoader.Bean.Companion.parse(ssLink));
+
+        }
+
+        public ShadowsocksProxy(ShadowsocksLoader.Bean bean) {
+
+            this.bean = bean;
+
+            if (BuildVars.isMini) {
+
+                throw new RuntimeException(LocaleController.getString("MiniVersionAlert", R.string.MiniVersionAlert));
+
+            }
+
+            if (Build.VERSION.SDK_INT < Build.VERSION_CODES.LOLLIPOP) {
+
+                throw new RuntimeException(LocaleController.getString("MinApi21Required", R.string.MinApi21Required));
+
+            }
+
+        }
+
+        @Override
+        public String getAddress() {
+            return bean.getHost() + ":" + bean.getRemotePort();
+        }
+
+        @Override
+        public boolean isStarted() {
+
+            return loader != null;
+
+        }
+
+        @Override
+        public void start() {
+
+            if (loader != null) return;
+
+            port = ProxyManager.mkPort();
+            ShadowsocksLoader loader = new ShadowsocksLoader();
+            loader.initConfig(bean, port);
+
+            loader.start();
+
+            this.loader = loader;
+
+            if (SharedConfig.proxyEnabled && SharedConfig.currentProxy == this) {
+
+                ConnectionsManager.setProxySettings(true, address, port, username, password, secret);
+
+            }
+
+        }
+
+        @Override
+        public void stop() {
+
+            if (loader != null) {
+
+                FileLog.d(getTitle() + " stopped");
+
+                ShadowsocksLoader loader = this.loader;
+
+                loader.stop();
+
+                this.loader = null;
+
+            }
+
+        }
+
+        @Override
+        public String toUrl() {
+            return bean.toString();
+        }
+
+
+        @Override
+        public String getRemarks() {
+            return bean.getRemarks();
+        }
+
+        @Override
+        public void setRemarks(String remarks) {
+            bean.setRemarks(remarks);
+        }
+
+        @Override
+        public String getType() {
+            return "SS";
+        }
+
+        @Override
+        public JSONObject toJsonInternal() throws JSONException {
+
+            JSONObject obj = new JSONObject();
+            obj.put("type", "shadowsocks");
+            obj.put("link", toUrl());
+            return obj;
+
+        }
+
+        @Override
+        public int hashCode() {
+
+            return (bean.getHost() + bean.getRemotePort() + bean.getMethod()).hashCode();
+
+        }
+
+        @Override
+        public boolean equals(@Nullable Object obj) {
+            return super.equals(obj) || (obj instanceof ShadowsocksProxy && bean.equals(((ShadowsocksProxy) obj).bean));
+        }
+
+    }
+
+    public static class ShadowsocksRProxy extends ExternalSocks5Proxy {
+
+        public ShadowsocksRLoader.Bean bean;
+        public ShadowsocksRLoader loader;
+
+        public ShadowsocksRProxy(String ssLink) {
+
+            this(ShadowsocksRLoader.Bean.Companion.parse(ssLink));
+
+        }
+
+        public ShadowsocksRProxy(ShadowsocksRLoader.Bean bean) {
+
+            this.bean = bean;
+
+            if (BuildVars.isMini) {
+
+                throw new RuntimeException(LocaleController.getString("MiniVersionAlert", R.string.MiniVersionAlert));
+
+            }
+
+            if (Build.VERSION.SDK_INT < Build.VERSION_CODES.LOLLIPOP) {
+
+                throw new RuntimeException(LocaleController.getString("MinApi21Required", R.string.MinApi21Required));
+
+            }
+
+        }
+
+        @Override
+        public String getAddress() {
+            return bean.getHost() + ":" + bean.getRemotePort();
+        }
+
+        @Override
+        public boolean isStarted() {
+
+            return loader != null;
+
+        }
+
+        @Override
+        public void start() {
+
+            if (loader != null) return;
+
+            port = ProxyManager.mkPort();
+            ShadowsocksRLoader loader = new ShadowsocksRLoader();
+            loader.initConfig(bean, port);
+
+            loader.start();
+
+            this.loader = loader;
+
+            if (SharedConfig.proxyEnabled && SharedConfig.currentProxy == this) {
+
+                ConnectionsManager.setProxySettings(true, address, port, username, password, secret);
+
+            }
+
+        }
+
+        @Override
+        public void stop() {
+
+            if (loader != null) {
+
+                ShadowsocksRLoader loader = this.loader;
+
+                this.loader = null;
+
+                loader.stop();
+
+            }
+
+        }
+
+        @Override
+        public String toUrl() {
+            return bean.toString();
+        }
+
+        @Override
+        public String getRemarks() {
+            return bean.getRemarks();
+        }
+
+        @Override
+        public void setRemarks(String remarks) {
+            bean.setRemarks(remarks);
+        }
+
+        @Override
+        public String getType() {
+            return "SSR";
+        }
+
+        @Override
+        public JSONObject toJsonInternal() throws JSONException {
+
+            JSONObject obj = new JSONObject();
+            obj.put("type", "shadowsocksr");
+            obj.put("link", toUrl());
+            return obj;
+
+        }
+
+        @Override
+        public int hashCode() {
+
+            return (bean.getHost() + bean.getRemotePort() + bean.getMethod() + bean.getProtocol() + bean.getProtocol_param() + bean.getObfs() + bean.getObfs_param()).hashCode();
+
+        }
+
+        @Override
+        public boolean equals(@Nullable Object obj) {
+            return super.equals(obj) || (obj instanceof ShadowsocksRProxy && bean.equals(((ShadowsocksRProxy) obj).bean));
+        }
+
+    }
+
+    public static class WsProxy extends ExternalSocks5Proxy {
+
+        public WsLoader.Bean bean;
+        public WsLoader loader;
+
+        public WsProxy(String url) {
+            this(WsLoader.Companion.parse(url));
+        }
+
+        public WsProxy(WsLoader.Bean bean) {
+            if (Build.VERSION.SDK_INT < Build.VERSION_CODES.LOLLIPOP) {
+                throw new RuntimeException(LocaleController.getString("MinApi21Required", R.string.MinApi21Required));
             }
 
             this.bean = bean;
@@ -1355,10 +1319,6 @@
             streamMedia = preferences.getBoolean("streamMedia", true);
             saveStreamMedia = preferences.getBoolean("saveStreamMedia", true);
             pauseMusicOnRecord = preferences.getBoolean("pauseMusicOnRecord", false);
-<<<<<<< HEAD
-            chatBlur = chatBlur || NekoConfig.forceBlurInChat.Bool();
-=======
->>>>>>> 07a2c9a3
             forceDisableTabletMode = preferences.getBoolean("forceDisableTabletMode", false);
             streamAllVideo = preferences.getBoolean("streamAllVideo", BuildVars.DEBUG_VERSION);
             streamMkv = preferences.getBoolean("streamMkv", false);
@@ -1374,11 +1334,6 @@
             archiveHidden = preferences.getBoolean("archiveHidden", false);
             distanceSystemType = preferences.getInt("distanceSystemType", 0);
             keepMedia = preferences.getInt("keep_media", CacheByChatsController.KEEP_MEDIA_ONE_MONTH);
-<<<<<<< HEAD
-            noStatusBar = NekoConfig.transparentStatusBar.Bool();
-            forceRtmpStream = preferences.getBoolean("forceRtmpStream", false);
-=======
->>>>>>> 07a2c9a3
             debugWebView = preferences.getBoolean("debugWebView", false);
             lastKeepMediaCheckTime = preferences.getInt("lastKeepMediaCheckTime", 0);
             lastLogsCheckTime = preferences.getInt("lastLogsCheckTime", 0);
@@ -1726,183 +1681,6 @@
         });
     }
 
-<<<<<<< HEAD
-    public static void checkKeepMedia() {
-        int time = (int) (System.currentTimeMillis() / 1000);
-        if (!BuildVars.DEBUG_PRIVATE_VERSION && Math.abs(time - lastKeepMediaCheckTime) < 60 * 60) {
-            return;
-        }
-        lastKeepMediaCheckTime = time;
-        File cacheDir = FileLoader.checkDirectory(FileLoader.MEDIA_DIR_CACHE);
-
-        Utilities.cacheClearQueue.postRunnable(() -> {
-            boolean hasExceptions = false;
-            ArrayList<CacheByChatsController> cacheByChatsControllers = new ArrayList<>();
-            for (int account : SharedConfig.activeAccounts) {
-                if (UserConfig.getInstance(account).isClientActivated()) {
-                    CacheByChatsController cacheByChatsController = UserConfig.getInstance(account).getMessagesController().getCacheByChatsController();
-                    cacheByChatsControllers.add(cacheByChatsController);
-                    if (cacheByChatsController.getKeepMediaExceptionsByDialogs().size() > 0) {
-                        hasExceptions = true;
-                    }
-                }
-            }
-
-            int[] keepMediaByTypes = new int[3];
-            boolean allKeepMediaTypesForever = true;
-            long keepMediaMinSeconds = Long.MAX_VALUE;
-            for (int i = 0; i < 3; i++) {
-                keepMediaByTypes[i] = SharedConfig.getPreferences().getInt("keep_media_type_" + i, CacheByChatsController.getDefault(i));
-                if (keepMediaByTypes[i] != CacheByChatsController.KEEP_MEDIA_FOREVER) {
-                    allKeepMediaTypesForever = false;
-                }
-                long days = CacheByChatsController.getDaysInSeconds(keepMediaByTypes[i]);
-                if (days < keepMediaMinSeconds) {
-                    keepMediaMinSeconds = days;
-                }
-            }
-            if (hasExceptions) {
-                allKeepMediaTypesForever = false;
-            }
-            if (!allKeepMediaTypesForever) {
-                //long currentTime = time - 60 * 60 * 24 * days;
-                final SparseArray<File> paths = ImageLoader.getInstance().createMediaPaths();
-                for (int a = 0; a < paths.size(); a++) {
-                    boolean isCacheDir = false;
-                    if (paths.keyAt(a) == FileLoader.MEDIA_DIR_CACHE) {
-                        isCacheDir = true;
-                    }
-                    File dir = paths.valueAt(a);
-                    try {
-                        File[] files = dir.listFiles();
-                        ArrayList<CacheByChatsController.KeepMediaFile> keepMediaFiles = new ArrayList<>();
-                        for (int i = 0; i < files.length; i++) {
-                            keepMediaFiles.add(new CacheByChatsController.KeepMediaFile(files[i]));
-                        }
-                        for (int i = 0; i < cacheByChatsControllers.size(); i++) {
-                            cacheByChatsControllers.get(i).lookupFiles(keepMediaFiles);
-                        }
-                        for (int i = 0; i < keepMediaFiles.size(); i++) {
-                            CacheByChatsController.KeepMediaFile file = keepMediaFiles.get(i);
-                            if (file.keepMedia == CacheByChatsController.KEEP_MEDIA_FOREVER) {
-                                continue;
-                            }
-                            long seconds;
-                            boolean isException = false;
-                            if (file.keepMedia >= 0) {
-                                isException = true;
-                                seconds = CacheByChatsController.getDaysInSeconds(file.keepMedia);
-                            } else if (file.dialogType >= 0) {
-                                seconds = CacheByChatsController.getDaysInSeconds(keepMediaByTypes[file.dialogType]);
-                            } else if (isCacheDir) {
-                                continue;
-                            } else {
-                                seconds = keepMediaMinSeconds;
-                            }
-                            if (seconds == Long.MAX_VALUE) {
-                                continue;
-                            }
-                            long lastUsageTime = Utilities.getLastUsageFileTime(file.file.getAbsolutePath());
-                            long timeLocal = time - seconds;
-                            boolean needDelete = lastUsageTime < timeLocal;
-                            if (needDelete) {
-                                try {
-                                    file.file.delete();
-                                } catch (Exception exception) {
-                                    FileLog.e(exception);
-                                }
-                            }
-                        }
-                    } catch (Throwable e) {
-                        FileLog.e(e);
-                    }
-                }
-            }
-
-            int maxCacheGb = SharedConfig.getPreferences().getInt("cache_limit", Integer.MAX_VALUE);
-            if (maxCacheGb != Integer.MAX_VALUE) {
-                long maxCacheSize;
-                if (maxCacheGb == 1) {
-                    maxCacheSize = 1024L * 1024L * 300L;
-                } else {
-                    maxCacheSize = maxCacheGb * 1024L * 1024L * 1000L;
-                }
-                final SparseArray<File> paths = ImageLoader.getInstance().createMediaPaths();
-                long totalSize = 0;
-                for (int a = 0; a < paths.size(); a++) {
-                    totalSize += Utilities.getDirSize(paths.valueAt(a).getAbsolutePath(), 0, true);
-                }
-                if (totalSize > maxCacheSize) {
-                    ArrayList<FileInfoInternal> allFiles = new ArrayList<>();
-                    for (int a = 0; a < paths.size(); a++) {
-                        File dir = paths.valueAt(a);
-                        fillFilesRecursive(dir, allFiles);
-                    }
-                    Collections.sort(allFiles, (o1, o2) -> {
-                        if (o2.lastUsageDate > o1.lastUsageDate) {
-                            return -1;
-                        } else if (o2.lastUsageDate < o1.lastUsageDate) {
-                            return 1;
-                        }
-                        return 0;
-                    });
-                    for (int i = 0; i < allFiles.size(); i++) {
-                        long size = allFiles.get(i).file.length();
-                        totalSize -= size;
-                        try {
-                            allFiles.get(i).file.delete();
-                        } catch (Exception e) {
-
-                        }
-
-                        if (totalSize < maxCacheSize) {
-                            break;
-                        }
-                    }
-                }
-
-            }
-
-
-            //TODO now every day generating cache for reactions and cleared it after one day -\_(-_-)_/-
-            //need fix
-            File stickersPath = new File(cacheDir, "acache");
-            if (stickersPath.exists()) {
-                long currentTime = time - 60 * 60 * 24;
-                try {
-                    Utilities.clearDir(stickersPath.getAbsolutePath(), 0, currentTime, false);
-                } catch (Throwable e) {
-                    FileLog.e(e);
-                }
-            }
-            MessagesController.getGlobalMainSettings().edit()
-                    .putInt("lastKeepMediaCheckTime", lastKeepMediaCheckTime)
-                    .apply();
-        });
-    }
-
-    private static void fillFilesRecursive(final File fromFolder, ArrayList<FileInfoInternal> fileInfoList) {
-        if (fromFolder == null) {
-            return;
-        }
-        File[] files = fromFolder.listFiles();
-        if (files == null) {
-            return;
-        }
-        for (final File fileEntry : files) {
-            if (fileEntry.isDirectory()) {
-                fillFilesRecursive(fileEntry, fileInfoList);
-            } else {
-                if (fileEntry.getName().equals(".nomedia")) {
-                    continue;
-                }
-                fileInfoList.add(new FileInfoInternal(fileEntry));
-            }
-        }
-    }
-
-=======
->>>>>>> 07a2c9a3
     public static void toggleDisableVoiceAudioEffects() {
         disableVoiceAudioEffects = !disableVoiceAudioEffects;
         SharedPreferences preferences = MessagesController.getGlobalMainSettings();
@@ -1930,18 +1708,6 @@
         editor.apply();
     }
 
-<<<<<<< HEAD
-//    public static void toggleNoStatusBar() {
-//        noStatusBar = !noStatusBar;
-//        noStatusBar |= NekoConfig.transparentStatusBar.Bool();
-//        SharedPreferences preferences = MessagesController.getGlobalMainSettings();
-//        SharedPreferences.Editor editor = preferences.edit();
-//        editor.putBoolean("noStatusBar", noStatusBar);
-//        editor.apply();
-//    }
-
-=======
->>>>>>> 07a2c9a3
     public static void toggleLoopStickers() {
         LiteMode.toggleFlag(LiteMode.FLAG_ANIMATED_STICKERS_CHAT);
     }
@@ -2122,24 +1888,13 @@
         editor.commit();
     }
 
-<<<<<<< HEAD
-    public static void toggleSmoothKeyboard() {
-        smoothKeyboard = !smoothKeyboard;
+    public static void setSmoothKeyboard(boolean smoothKeyboard) {
         SharedPreferences preferences = MessagesController.getGlobalMainSettings();
         SharedPreferences.Editor editor = preferences.edit();
         editor.putBoolean("smoothKeyboard2", smoothKeyboard);
         editor.commit();
     }
 
-    public static void setSmoothKeyboard(boolean smoothKeyboard) {
-        SharedPreferences preferences = MessagesController.getGlobalMainSettings();
-        SharedPreferences.Editor editor = preferences.edit();
-        editor.putBoolean("smoothKeyboard2", smoothKeyboard);
-        editor.commit();
-    }
-
-=======
->>>>>>> 07a2c9a3
     public static void togglePauseMusicOnRecord() {
         pauseMusicOnRecord = !pauseMusicOnRecord;
         SharedPreferences preferences = MessagesController.getGlobalMainSettings();
@@ -2149,16 +1904,7 @@
     }
 
     public static void toggleChatBlur() {
-<<<<<<< HEAD
-        chatBlur = !chatBlur;
-        if (NekoConfig.forceBlurInChat.Bool()) chatBlur = true;
-        SharedPreferences preferences = MessagesController.getGlobalMainSettings();
-        SharedPreferences.Editor editor = preferences.edit();
-        editor.putBoolean("chatBlur", chatBlur);
-        editor.commit();
-=======
         LiteMode.toggleFlag(LiteMode.FLAG_CHAT_BLUR);
->>>>>>> 07a2c9a3
     }
 
     public static void toggleForceDisableTabletMode() {
@@ -2294,7 +2040,6 @@
         proxyListLoaded = true;
         proxyList.clear();
         currentProxy = null;
-<<<<<<< HEAD
 
         int current = MessagesController.getGlobalMainSettings().getInt("current_proxy", 0);
 
@@ -2316,52 +2061,6 @@
                                     AlertUtil.showToast(e);
                                 }
                             });
-=======
-        String list = preferences.getString("proxy_list", null);
-        if (!TextUtils.isEmpty(list)) {
-            byte[] bytes = Base64.decode(list, Base64.DEFAULT);
-            SerializedData data = new SerializedData(bytes);
-            int count = data.readInt32(false);
-            if (count == -1) { // V2 or newer
-                int version = data.readByte(false);
-
-                if (version == PROXY_SCHEMA_V2) {
-                    count = data.readInt32(false);
-
-                    for (int i = 0; i < count; i++) {
-                        ProxyInfo info = new ProxyInfo(
-                                data.readString(false),
-                                data.readInt32(false),
-                                data.readString(false),
-                                data.readString(false),
-                                data.readString(false));
-
-                        info.ping = data.readInt64(false);
-                        info.availableCheckTime = data.readInt64(false);
-
-                        proxyList.add(info);
-                        if (currentProxy == null && !TextUtils.isEmpty(proxyAddress)) {
-                            if (proxyAddress.equals(info.address) && proxyPort == info.port && proxyUsername.equals(info.username) && proxyPassword.equals(info.password)) {
-                                currentProxy = info;
-                            }
-                        }
-                    }
-                } else {
-                    FileLog.e("Unknown proxy schema version: " + version);
-                }
-            } else {
-                for (int a = 0; a < count; a++) {
-                    ProxyInfo info = new ProxyInfo(
-                            data.readString(false),
-                            data.readInt32(false),
-                            data.readString(false),
-                            data.readString(false),
-                            data.readString(false));
-                    proxyList.add(info);
-                    if (currentProxy == null && !TextUtils.isEmpty(proxyAddress)) {
-                        if (proxyAddress.equals(info.address) && proxyPort == info.port && proxyUsername.equals(info.username) && proxyPassword.equals(info.password)) {
-                            currentProxy = info;
->>>>>>> 07a2c9a3
                         }
                     }
                     proxyList.add(info);
@@ -2413,7 +2112,6 @@
         proxyEnabled = proxyEnabledValue;
     }
 
-<<<<<<< HEAD
     public static ProxyInfo parseProxyInfo(String url) throws InvalidProxyException {
         if (url.startsWith(V2RayConfig.VMESS_PROTOCOL) || url.startsWith(V2RayConfig.VMESS1_PROTOCOL) || url.startsWith(V2RayConfig.TROJAN_PROTOCOL)) {
             try {
@@ -2460,36 +2158,6 @@
                 url.startsWith("https://t.me/proxy") ||
                 url.startsWith("https://t.me/socks")) {
             return ProxyInfo.fromUrl(url);
-=======
-    public static void saveProxyList() {
-        List<ProxyInfo> infoToSerialize = new ArrayList<>(proxyList);
-        Collections.sort(infoToSerialize, (o1, o2) -> {
-            long bias1 = SharedConfig.currentProxy == o1 ? -200000 : 0;
-            if (!o1.available) {
-                bias1 += 100000;
-            }
-            long bias2 = SharedConfig.currentProxy == o2 ? -200000 : 0;
-            if (!o2.available) {
-                bias2 += 100000;
-            }
-            return Long.compare(o1.ping + bias1, o2.ping + bias2);
-        });
-        SerializedData serializedData = new SerializedData();
-        serializedData.writeInt32(-1);
-        serializedData.writeByte(PROXY_CURRENT_SCHEMA_VERSION);
-        int count = infoToSerialize.size();
-        serializedData.writeInt32(count);
-        for (int a = 0; a < count; a++) {
-            ProxyInfo info = infoToSerialize.get(a);
-            serializedData.writeString(info.address != null ? info.address : "");
-            serializedData.writeInt32(info.port);
-            serializedData.writeString(info.username != null ? info.username : "");
-            serializedData.writeString(info.password != null ? info.password : "");
-            serializedData.writeString(info.secret != null ? info.secret : "");
-
-            serializedData.writeInt64(info.ping);
-            serializedData.writeInt64(info.availableCheckTime);
->>>>>>> 07a2c9a3
         }
         throw new InvalidProxyException();
     }
@@ -2801,11 +2469,7 @@
     }
 
     public static boolean chatBlurEnabled() {
-<<<<<<< HEAD
-        return (canBlurChat() && chatBlur) || NekoConfig.forceBlurInChat.Bool();
-=======
-        return canBlurChat() && LiteMode.isEnabled(LiteMode.FLAG_CHAT_BLUR);
->>>>>>> 07a2c9a3
+        return (canBlurChat() && LiteMode.isEnabled(LiteMode.FLAG_CHAT_BLUR)) || NekoConfig.forceBlurInChat.Bool();
     }
 
     public static class BackgroundActivityPrefs {
