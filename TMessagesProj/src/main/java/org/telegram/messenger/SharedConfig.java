/*
 * This is the source code of Telegram for Android v. 5.x.x.
 * It is licensed under GNU GPL v. 2 or later.
 * You should have received a copy of the license in this archive (see LICENSE).
 *
 * Copyright Nikolai Kudashov, 2013-2018.
 */

package org.telegram.messenger;

import android.app.Activity;
import android.app.ActivityManager;
import android.app.Dialog;
import android.content.Context;
import android.content.SharedPreferences;
import android.net.Uri;
import android.content.pm.PackageInfo;
import android.media.MediaCodecInfo;
import android.media.MediaCodecList;
import android.os.Build;
import android.os.SystemClock;
import android.text.TextUtils;
import android.util.Base64;
import android.webkit.WebView;

import androidx.annotation.Nullable;
import androidx.annotation.IntDef;
import androidx.annotation.RequiresApi;
import androidx.core.content.pm.ShortcutManagerCompat;

import com.v2ray.ang.V2RayConfig;
import com.v2ray.ang.dto.AngConfig;
import com.v2ray.ang.util.Utils;

import org.apache.commons.lang3.StringUtils;
import org.dizitart.no2.objects.filters.ObjectFilters;
import org.json.JSONArray;
import org.json.JSONException;
import androidx.annotation.IntDef;

import org.json.JSONObject;
import org.telegram.tgnet.ConnectionsManager;
import org.telegram.tgnet.SerializedData;
import org.telegram.tgnet.TLRPC;
import org.telegram.ui.ActionBar.AlertDialog;
import org.telegram.ui.ActionBar.BaseFragment;
import org.telegram.ui.Components.SwipeGestureSettingsView;
import org.telegram.tgnet.TLRPC;
import org.telegram.ui.LaunchActivity;

import java.io.File;
import java.io.RandomAccessFile;
import java.net.InetSocketAddress;
import java.net.Proxy;
import java.util.Arrays;
import java.lang.annotation.Retention;
import java.lang.annotation.RetentionPolicy;
import java.io.UnsupportedEncodingException;
import java.net.URLEncoder;
import java.util.ArrayList;
import java.util.Collections;
import java.util.HashMap;
import java.util.HashSet;
import java.util.Iterator;
import java.util.LinkedList;
import java.util.concurrent.CopyOnWriteArraySet;
import java.util.stream.Collectors;

import cn.hutool.core.util.StrUtil;
import okhttp3.HttpUrl;
import tw.nekomimi.nekogram.NekoConfig;
import tw.nekomimi.nekogram.proxy.ProxyManager;
import tw.nekomimi.nekogram.proxy.ShadowsocksLoader;
import tw.nekomimi.nekogram.proxy.ShadowsocksRLoader;
import tw.nekomimi.nekogram.proxy.VmessLoader;
import tw.nekomimi.nekogram.proxy.tcp2ws.WsLoader;
import tw.nekomimi.nekogram.proxy.SubInfo;
import tw.nekomimi.nekogram.proxy.SubManager;
import tw.nekomimi.nekogram.utils.AlertUtil;
import tw.nekomimi.nekogram.utils.EnvUtil;
import tw.nekomimi.nekogram.utils.FileUtil;
import tw.nekomimi.nekogram.utils.UIUtil;
import xyz.nextalone.nagram.NaConfig;

import static com.v2ray.ang.V2RayConfig.SSR_PROTOCOL;
import static com.v2ray.ang.V2RayConfig.SS_PROTOCOL;
import static com.v2ray.ang.V2RayConfig.WSS_PROTOCOL;
import static com.v2ray.ang.V2RayConfig.WS_PROTOCOL;
import java.util.List;
import java.util.Locale;

public class SharedConfig {
    /**
     * V2: Ping and check time serialized
     */
    private final static int PROXY_SCHEMA_V2 = 2;
    private final static int PROXY_CURRENT_SCHEMA_VERSION = PROXY_SCHEMA_V2;

    public final static int PASSCODE_TYPE_PIN = 0,
            PASSCODE_TYPE_PASSWORD = 1;
    private static int legacyDevicePerformanceClass = -1;

    public static boolean loopStickers() {
        return LiteMode.isEnabled(LiteMode.FLAG_ANIMATED_STICKERS_CHAT);
    }

    public static boolean readOnlyStorageDirAlertShowed;

    public static void checkSdCard(File file) {
        if (file == null || SharedConfig.storageCacheDir == null || readOnlyStorageDirAlertShowed) {
            return;
        }
        if (file.getPath().startsWith(SharedConfig.storageCacheDir)) {
            AndroidUtilities.runOnUIThread(() -> {
                if (readOnlyStorageDirAlertShowed) {
                    return;
                }
                BaseFragment fragment = LaunchActivity.getLastFragment();
                if (fragment != null && fragment.getParentActivity() != null) {
                    SharedConfig.storageCacheDir = null;
                    SharedConfig.saveConfig();
                    ImageLoader.getInstance().checkMediaPaths(() -> {

                    });

                    readOnlyStorageDirAlertShowed = true;
                    AlertDialog.Builder dialog = new AlertDialog.Builder(fragment.getParentActivity());
                    dialog.setTitle(LocaleController.getString("SdCardError", R.string.SdCardError));
                    dialog.setSubtitle(LocaleController.getString("SdCardErrorDescription", R.string.SdCardErrorDescription));
                    dialog.setPositiveButton(LocaleController.getString("DoNotUseSDCard", R.string.DoNotUseSDCard), (dialog1, which) -> {

                    });
                    Dialog dialogFinal = dialog.create();
                    dialogFinal.setCanceledOnTouchOutside(false);
                    dialogFinal.show();
                }
            });
        }
    }

    static Boolean allowPreparingHevcPlayers;

    public static boolean allowPreparingHevcPlayers() {
        if (android.os.Build.VERSION.SDK_INT < android.os.Build.VERSION_CODES.M) {
            return false;
        }
        if (allowPreparingHevcPlayers == null) {
            int codecCount = MediaCodecList.getCodecCount();
            int maxInstances = 0;
            int capabilities = 0;

            for (int i = 0; i < codecCount; i++) {
                MediaCodecInfo codecInfo = MediaCodecList.getCodecInfoAt(i);
                if (codecInfo.isEncoder()) {
                    continue;
                }

                boolean found = false;
                for (int k = 0; k < codecInfo.getSupportedTypes().length; k++) {
                    if (codecInfo.getSupportedTypes()[k].contains("video/hevc")) {
                        found = true;
                        break;
                    }
                }
                if (!found) {
                    continue;
                }
                capabilities = codecInfo.getCapabilitiesForType("video/hevc").getMaxSupportedInstances();
                if (capabilities > maxInstances) {
                    maxInstances = capabilities;
                }
            }
            allowPreparingHevcPlayers = maxInstances >= 8;
        }
        return allowPreparingHevcPlayers;
    }

    public static void toggleSurfaceInStories() {
        useSurfaceInStories = !useSurfaceInStories;
        ApplicationLoader.applicationContext.getSharedPreferences("mainconfig", Activity.MODE_PRIVATE)
                .edit()
                .putBoolean("useSurfaceInStories", useSurfaceInStories)
                .apply();
    }

    private static String goodHevcEncoder;
    private static HashSet<String> hevcEncoderWhitelist = new HashSet<>();
    static {
        hevcEncoderWhitelist.add("c2.exynos.hevc.encoder");
        hevcEncoderWhitelist.add("OMX.Exynos.HEVC.Encoder".toLowerCase());
    }

    @RequiresApi(api = Build.VERSION_CODES.Q)
    public static String findGoodHevcEncoder() {
        if (goodHevcEncoder == null) {
            int codecCount = MediaCodecList.getCodecCount();
            for (int i = 0; i < codecCount; i++) {
                MediaCodecInfo codecInfo = MediaCodecList.getCodecInfoAt(i);
                if (!codecInfo.isEncoder()) {
                    continue;
                }

                for (int k = 0; k < codecInfo.getSupportedTypes().length; k++) {
                    if (codecInfo.getSupportedTypes()[k].contains("video/hevc") && codecInfo.isHardwareAccelerated() && isWhitelisted(codecInfo)) {
                        return goodHevcEncoder = codecInfo.getName();
                    }
                }
            }
            goodHevcEncoder = "";
        }
        return TextUtils.isEmpty(goodHevcEncoder) ? null : goodHevcEncoder;
    }

    private static boolean isWhitelisted(MediaCodecInfo codecInfo) {
        if (BuildVars.DEBUG_PRIVATE_VERSION) {
            return true;
        }
        return hevcEncoderWhitelist.contains(codecInfo.getName().toLowerCase());
    }

    @Retention(RetentionPolicy.SOURCE)
    @IntDef({
            PASSCODE_TYPE_PIN,
            PASSCODE_TYPE_PASSWORD
    })
    public @interface PasscodeType {}

    public final static int SAVE_TO_GALLERY_FLAG_PEER = 1;
    public final static int SAVE_TO_GALLERY_FLAG_GROUP = 2;
    public final static int SAVE_TO_GALLERY_FLAG_CHANNELS = 4;

    @PushListenerController.PushType
    public static int pushType = PushListenerController.PUSH_TYPE_FIREBASE;
    public static String pushString = "";
    public static String pushStringStatus = "";
    public static long pushStringGetTimeStart;
    public static long pushStringGetTimeEnd;
    public static boolean pushStatSent;
    public static byte[] pushAuthKey;
    public static byte[] pushAuthKeyId;

    public static String directShareHash;

    @PasscodeType
    public static int passcodeType;
    public static String passcodeHash = "";
    public static long passcodeRetryInMs;
    public static long lastUptimeMillis;
    public static int badPasscodeTries;
    public static byte[] passcodeSalt = new byte[0];
    public static boolean appLocked;
    public static int autoLockIn = 60 * 60;

    public static boolean saveIncomingPhotos;
    public static boolean allowScreenCapture;
    public static int lastPauseTime;
    public static boolean isWaitingForPasscodeEnter;
    public static boolean useFingerprint = false;
    public static String lastUpdateVersion;
    public static int suggestStickers;
    public static boolean suggestAnimatedEmoji;
    public static int keepMedia = CacheByChatsController.KEEP_MEDIA_ONE_MONTH; //deprecated
    public static int lastKeepMediaCheckTime;
    public static int lastLogsCheckTime;
    public static int searchMessagesAsListHintShows;
    public static int textSelectionHintShows;
    public static int scheduledOrNoSoundHintShows;
    public static int lockRecordAudioVideoHint;
    public static boolean forwardingOptionsHintShown;
    public static boolean searchMessagesAsListUsed;
    public static boolean stickersReorderingHintUsed;
    public static int dayNightWallpaperSwitchHint;
    public static boolean storyReactionsLongPressHint;
    public static boolean disableVoiceAudioEffects;
    public static boolean forceDisableTabletMode;
    public static boolean updateStickersOrderOnSend = true;
    public static boolean bigCameraForRound;
    public static boolean useSurfaceInStories;
    public static int stealthModeSendMessageConfirm = 2;
    private static int lastLocalId = -210000;

    public static String storageCacheDir;

    private static String passportConfigJson = "";
    private static HashMap<String, String> passportConfigMap;
    public static int passportConfigHash;

    private static boolean configLoaded;
    private static final Object sync = new Object();
    private static final Object localIdSync = new Object();

//    public static int saveToGalleryFlags;
    public static int mapPreviewType = 2;
    public static boolean chatBubbles = Build.VERSION.SDK_INT >= 30;
    public static boolean raiseToSpeak = false;
    public static boolean raiseToListen = true;
    public static boolean nextMediaTap = true;
    public static boolean recordViaSco = false;
    public static boolean customTabs = true;
    public static boolean directShare = true;
    public static boolean inappCamera = true;
    public static boolean roundCamera16to9 = true;
    public static boolean noSoundHintShowed = false;
    public static boolean streamMedia = true;
    public static boolean streamAllVideo = false;
    public static boolean streamMkv = false;
    public static boolean saveStreamMedia = true;
    public static boolean pauseMusicOnRecord = false;
    public static boolean pauseMusicOnMedia = false;
    public static boolean noiseSupression;
    public static final boolean noStatusBar = true;
    public static boolean debugWebView;
    public static boolean sortContactsByName;
    public static boolean sortFilesByName;
    public static boolean shuffleMusic;
    public static boolean playOrderReversed;
    public static boolean hasCameraCache;
    public static boolean showNotificationsForAllAccounts = true;
    public static int repeatMode;
    public static boolean allowBigEmoji;
    public static int fontSize = 12;
    public static boolean fontSizeIsDefault;
    public static int bubbleRadius = 3;
    public static int ivFontSize = 12;
    public static boolean proxyRotationEnabled;
    public static int proxyRotationTimeout;
    public static int messageSeenHintCount;
    public static int emojiInteractionsHintCount;
    public static int dayNightThemeSwitchHintCount;

    public static TLRPC.TL_help_appUpdate pendingAppUpdate;
    public static int pendingAppUpdateBuildVersion;
    public static long lastUpdateCheckTime;

    public static boolean hasEmailLogin;

    @PerformanceClass
    private static int devicePerformanceClass;
    @PerformanceClass
    private static int overrideDevicePerformanceClass;

    public static boolean drawDialogIcons;
    public static boolean useThreeLinesLayout;
    public static boolean archiveHidden;

    private static int chatSwipeAction;

    public static int distanceSystemType;
    public static int mediaColumnsCount = 3;
    public static int storiesColumnsCount = 3;
    public static int fastScrollHintCount = 3;
    public static boolean dontAskManageStorage;

    public static boolean translateChats = true;

    public static CopyOnWriteArraySet<Integer> activeAccounts;
    public static int loginingAccount = -1;

    public static boolean isFloatingDebugActive;
    public static LiteMode liteMode;

    private static final int[] LOW_SOC = {
            -1775228513, // EXYNOS 850
            802464304,  // EXYNOS 7872
            802464333,  // EXYNOS 7880
            802464302,  // EXYNOS 7870
            2067362118, // MSM8953
            2067362060, // MSM8937
            2067362084, // MSM8940
            2067362241, // MSM8992
            2067362117, // MSM8952
            2067361998, // MSM8917
            -1853602818 // SDM439
    };

    static {
        loadConfig();
    }

    public static class ProxyInfo implements Comparable<ProxyInfo> {

        public int group;

        public String address;
        public int port;
        public String username;
        public String password;
        public String secret;

        public long proxyCheckPingId;
        public long ping;
        public boolean checking;
        public boolean available;
        public long availableCheckTime;

        @Override
        public int compareTo(ProxyInfo info) {

            if (available && !info.available) {
                return -1;
            } else if (!available && info.available) {
                return 1;
            } else if (available && info.available) {
                return (int) (ping - info.ping);
            } else {
                return hashCode() + "".compareTo(info.hashCode() + "");
            }

        }

        public long subId;

        public ProxyInfo() {
            address = "";
            password = "";
            username = "";
            secret = "";
        }

        public ProxyInfo(String address, int port, String username, String password, String secret) {
            this.address = address;
            this.port = port;
            this.username = username;
            this.password = password;
            this.secret = secret;
            if (this.address == null) {
                this.address = "";
            }
            if (this.password == null) {
                this.password = "";
            }
            if (this.username == null) {
                this.username = "";
            }
            if (this.secret == null) {
                this.secret = "";
            }
        }

        public String getAddress() {

            return address + ":" + port;

        }

        public String getType() {

            if (!StrUtil.isBlank(secret)) {

                return "MTProto";

            } else {

                return "Socks5";

            }

        }

        public String getTitle() {

            StringBuilder builder = new StringBuilder();

            builder.append("[ ");

            if (subId != 0L) {

                try {

                    builder.append(SubManager.getSubList().find(ObjectFilters.eq("id", subId)).firstOrDefault().displayName());

                } catch (Exception e) {

                    builder.append("Unknown");

                }

            } else {

                builder.append(getType());

            }

            builder.append(" ] ");

            if (StrUtil.isBlank(getRemarks())) {

                builder.append(getAddress());

            } else {

                builder.append(getRemarks());

            }

            return builder.toString();

        }

        private String remarks;

        public String getRemarks() {

            return remarks;

        }

        public void setRemarks(String remarks) {
            this.remarks = remarks;
            if (StrUtil.isBlank(remarks)) {
                this.remarks = null;
            }
        }

        public String toUrl() {

            HttpUrl.Builder builder = HttpUrl.parse(StrUtil.isBlank(secret) ?
                    "https://t.me/socks" : "https://t.me/proxy").newBuilder()
                    .addQueryParameter("server", address)
                    .addQueryParameter("port", port + "");

            if (!StrUtil.isBlank(secret)) {

                builder.addQueryParameter("secret", secret);

            } else {

                builder.addQueryParameter("user", username)
                        .addQueryParameter("pass", password);

            }

            if (!StrUtil.isBlank(remarks)) {

                builder.fragment(Utils.INSTANCE.urlEncode(remarks));

            }

            return builder.toString();

        }

        public static ProxyInfo fromUrl(String url) {

            Uri lnk = Uri.parse(url);

            if (lnk == null) throw new IllegalArgumentException(url);

            ProxyInfo info = new ProxyInfo(lnk.getQueryParameter("server"),
                    Utilities.parseInt(lnk.getQueryParameter("port")),
                    lnk.getQueryParameter("user"),
                    lnk.getQueryParameter("pass"),
                    lnk.getQueryParameter("secret"));

            if (StrUtil.isNotBlank(lnk.getFragment())) {

                info.setRemarks(lnk.getFragment());

            }

            return info;

        }

        public JSONObject toJsonInternal() throws JSONException {

            JSONObject obj = new JSONObject();

            if (!StrUtil.isBlank(remarks)) {
                obj.put("remarks", remarks);
            }

            if (group != 0) {
                obj.put("group", group);
            }

            obj.put("address", address);
            obj.put("port", port);
            if (StrUtil.isBlank(secret)) {
                obj.put("type", "socks5");
                if (!username.isEmpty()) {
                    obj.put("username", username);
                }
                if (!password.isEmpty()) {
                    obj.put("password", password);
                }
            } else {
                obj.put("type", "mtproto");
                obj.put("secret", secret);
            }

            return obj;

        }

        public static ProxyInfo fromJson(JSONObject obj) {

            ProxyInfo info;

            switch (obj.optString("type", "null")) {

                case "socks5": {

                    info = new ProxyInfo();

                    info.group = obj.optInt("group", 0);
                    info.address = obj.optString("address", "");
                    info.port = obj.optInt("port", 443);
                    info.username = obj.optString("username", "");
                    info.password = obj.optString("password", "");

                    info.remarks = obj.optString("remarks");

                    if (StrUtil.isBlank(info.remarks)) info.remarks = null;

                    info.group = obj.optInt("group", 0);

                    break;

                }

                case "mtproto": {

                    info = new ProxyInfo();

                    info.address = obj.optString("address", "");
                    info.port = obj.optInt("port", 443);
                    info.secret = obj.optString("secret", "");

                    info.remarks = obj.optString("remarks");

                    if (StrUtil.isBlank(info.remarks)) info.remarks = null;

                    info.group = obj.optInt("group", 0);

                    break;

                }

                case "vmess": {

                    info = new VmessProxy(obj.optString("link"));

                    break;

                }

                case "shadowsocks": {

                    info = new ShadowsocksProxy(obj.optString("link"));

                    break;

                }

                case "shadowsocksr": {

                    info = new ShadowsocksRProxy(obj.optString("link"));

                    break;

                }

                case "ws": {

                    info = new WsProxy(obj.optString("link"));

                    break;

                }

                default: {

                    throw new IllegalStateException("invalid proxy type " + obj.optString("type", "null"));

                }

            }

            return info;

        }

        @Override
        public int hashCode() {

            return (address + port + username + password + secret).hashCode();

        }

        @Override
        public boolean equals(@Nullable Object obj) {
            return super.equals(obj) || (obj instanceof ProxyInfo && hashCode() == obj.hashCode());
        }

        public String getLink() {
            StringBuilder url = new StringBuilder(!TextUtils.isEmpty(secret) ? "https://t.me/proxy?" : "https://t.me/socks?");
            try {
                url.append("server=").append(URLEncoder.encode(address, "UTF-8")).append("&").append("port=").append(port);
                if (!TextUtils.isEmpty(username)) {
                    url.append("&user=").append(URLEncoder.encode(username, "UTF-8"));
                }
                if (!TextUtils.isEmpty(password)) {
                    url.append("&pass=").append(URLEncoder.encode(password, "UTF-8"));
                }
                if (!TextUtils.isEmpty(secret)) {
                    url.append("&secret=").append(URLEncoder.encode(secret, "UTF-8"));
                }
            } catch (UnsupportedEncodingException ignored) {}
            return url.toString();
        }
    }

    public abstract static class ExternalSocks5Proxy extends ProxyInfo {

        public ExternalSocks5Proxy() {

            address = "127.0.0.1";
            username = "";
            password = "";
            secret = "";

        }

        public abstract boolean isStarted();

        public abstract void start();

        public abstract void stop();

        @Override
        public abstract String getAddress();

        @Override
        public abstract String toUrl();

        @Override
        public abstract String getRemarks();

        @Override
        public abstract void setRemarks(String remarks);

        @Override
        public abstract String getType();

        @Override
        public abstract JSONObject toJsonInternal() throws JSONException;

    }

    public static class VmessProxy extends ExternalSocks5Proxy {

        public AngConfig.VmessBean bean;
        public VmessLoader loader;

        {

            if (BuildVars.isMini) {

                throw new RuntimeException(LocaleController.getString("MiniVersionAlert", R.string.MiniVersionAlert));

            }

        }

        public VmessProxy(String vmessLink) {

            this(VmessLoader.parseVmessLink(vmessLink));

        }

        public VmessProxy(AngConfig.VmessBean bean) {

            this.bean = bean;

        }

        @Override
        public String getAddress() {
            return bean.getAddress() + ":" + bean.getPort();
        }

        @Override
        public boolean isStarted() {

            return loader != null;

        }

        @Override
        public void start() {

            if (loader != null) return;

            VmessLoader loader = new VmessLoader();

            try {

                loader.initConfig(bean);

                port = loader.start();

                this.loader = loader;

                if (SharedConfig.proxyEnabled && SharedConfig.currentProxy == this) {

                    ConnectionsManager.setProxySettings(true, address, port, username, password, secret);

                }

            } catch (Exception e) {

                FileLog.e(e);

                AlertUtil.showToast(e.getMessage() == null ? e.getClass().getSimpleName() : e.getMessage());

            }

        }

        @Override
        public void stop() {

            if (loader != null) {

                VmessLoader loader = this.loader;

                loader.stop();

                this.loader = null;

            }

        }

        @Override
        public String toUrl() {
            return bean.toString();
        }

        @Override
        public String getRemarks() {
            return bean.getRemarks();
        }

        @Override
        public void setRemarks(String remarks) {
            bean.setRemarks(remarks);
        }

        @Override
        public String getType() {

            if (bean.getConfigType() == V2RayConfig.EConfigType.Trojan) {

                return "Trojan";

            } else {

                return "Vmess";

            }

        }

        @Override
        public JSONObject toJsonInternal() throws JSONException {

            JSONObject obj = new JSONObject();
            obj.put("type", "vmess");
            obj.put("link", toUrl());
            return obj;

        }

        @Override
        public int hashCode() {
            return (bean.getAddress() + bean.getPort() + bean.getId() + bean.getNetwork() + bean.getPath()).hashCode();
        }

        @Override
        public boolean equals(@Nullable Object obj) {
            return super.equals(obj) || (obj instanceof VmessProxy && bean.equals(((VmessProxy) obj).bean));
        }

    }

    public static class ShadowsocksProxy extends ExternalSocks5Proxy {

        public ShadowsocksLoader.Bean bean;
        public ShadowsocksLoader loader;

        public ShadowsocksProxy(String ssLink) {

            this(ShadowsocksLoader.Bean.Companion.parse(ssLink));

        }

        public ShadowsocksProxy(ShadowsocksLoader.Bean bean) {

            this.bean = bean;

            if (BuildVars.isMini) {

                throw new RuntimeException(LocaleController.getString("MiniVersionAlert", R.string.MiniVersionAlert));

            }

            if (Build.VERSION.SDK_INT < Build.VERSION_CODES.LOLLIPOP) {

                throw new RuntimeException(LocaleController.getString("MinApi21Required", R.string.MinApi21Required));

            }

        }

        @Override
        public String getAddress() {
            return bean.getHost() + ":" + bean.getRemotePort();
        }

        @Override
        public boolean isStarted() {

            return loader != null;

        }

        @Override
        public void start() {

            if (loader != null) return;

            port = ProxyManager.mkPort();
            ShadowsocksLoader loader = new ShadowsocksLoader();
            loader.initConfig(bean, port);

            loader.start();

            this.loader = loader;

            if (SharedConfig.proxyEnabled && SharedConfig.currentProxy == this) {

                ConnectionsManager.setProxySettings(true, address, port, username, password, secret);

            }

        }

        @Override
        public void stop() {

            if (loader != null) {

                FileLog.d(getTitle() + " stopped");

                ShadowsocksLoader loader = this.loader;

                loader.stop();

                this.loader = null;

            }

        }

        @Override
        public String toUrl() {
            return bean.toString();
        }


        @Override
        public String getRemarks() {
            return bean.getRemarks();
        }

        @Override
        public void setRemarks(String remarks) {
            bean.setRemarks(remarks);
        }

        @Override
        public String getType() {
            return "SS";
        }

        @Override
        public JSONObject toJsonInternal() throws JSONException {

            JSONObject obj = new JSONObject();
            obj.put("type", "shadowsocks");
            obj.put("link", toUrl());
            return obj;

        }

        @Override
        public int hashCode() {

            return (bean.getHost() + bean.getRemotePort() + bean.getMethod()).hashCode();

        }

        @Override
        public boolean equals(@Nullable Object obj) {
            return super.equals(obj) || (obj instanceof ShadowsocksProxy && bean.equals(((ShadowsocksProxy) obj).bean));
        }

    }

    public static class ShadowsocksRProxy extends ExternalSocks5Proxy {

        public ShadowsocksRLoader.Bean bean;
        public ShadowsocksRLoader loader;

        public ShadowsocksRProxy(String ssLink) {

            this(ShadowsocksRLoader.Bean.Companion.parse(ssLink));

        }

        public ShadowsocksRProxy(ShadowsocksRLoader.Bean bean) {

            this.bean = bean;

            if (BuildVars.isMini) {

                throw new RuntimeException(LocaleController.getString("MiniVersionAlert", R.string.MiniVersionAlert));

            }

            if (Build.VERSION.SDK_INT < Build.VERSION_CODES.LOLLIPOP) {

                throw new RuntimeException(LocaleController.getString("MinApi21Required", R.string.MinApi21Required));

            }

        }

        @Override
        public String getAddress() {
            return bean.getHost() + ":" + bean.getRemotePort();
        }

        @Override
        public boolean isStarted() {

            return loader != null;

        }

        @Override
        public void start() {

            if (loader != null) return;

            port = ProxyManager.mkPort();
            ShadowsocksRLoader loader = new ShadowsocksRLoader();
            loader.initConfig(bean, port);

            loader.start();

            this.loader = loader;

            if (SharedConfig.proxyEnabled && SharedConfig.currentProxy == this) {

                ConnectionsManager.setProxySettings(true, address, port, username, password, secret);

            }

        }

        @Override
        public void stop() {

            if (loader != null) {

                ShadowsocksRLoader loader = this.loader;

                this.loader = null;

                loader.stop();

            }

        }

        @Override
        public String toUrl() {
            return bean.toString();
        }

        @Override
        public String getRemarks() {
            return bean.getRemarks();
        }

        @Override
        public void setRemarks(String remarks) {
            bean.setRemarks(remarks);
        }

        @Override
        public String getType() {
            return "SSR";
        }

        @Override
        public JSONObject toJsonInternal() throws JSONException {

            JSONObject obj = new JSONObject();
            obj.put("type", "shadowsocksr");
            obj.put("link", toUrl());
            return obj;

        }

        @Override
        public int hashCode() {

            return (bean.getHost() + bean.getRemotePort() + bean.getMethod() + bean.getProtocol() + bean.getProtocol_param() + bean.getObfs() + bean.getObfs_param()).hashCode();

        }

        @Override
        public boolean equals(@Nullable Object obj) {
            return super.equals(obj) || (obj instanceof ShadowsocksRProxy && bean.equals(((ShadowsocksRProxy) obj).bean));
        }

    }

    public static class WsProxy extends ExternalSocks5Proxy {

        public WsLoader.Bean bean;
        public WsLoader loader;

        public WsProxy(String url) {
            this(WsLoader.Companion.parse(url));
        }

        public WsProxy(WsLoader.Bean bean) {
            if (Build.VERSION.SDK_INT < Build.VERSION_CODES.LOLLIPOP) {
                throw new RuntimeException(LocaleController.getString("MinApi21Required", R.string.MinApi21Required));
            }

            this.bean = bean;
        }

        @Override
        public boolean isStarted() {
            return loader != null;
        }

        @Override
        public void start() {
            if (loader != null) return;
            synchronized (this) {
                loader = new WsLoader();
                port = ProxyManager.mkPort();
                loader.init(bean, port);
                loader.start();
                if (SharedConfig.proxyEnabled && SharedConfig.currentProxy == this) {
                    ConnectionsManager.setProxySettings(true, address, port, username, password, secret);
                }
            }
        }

        @Override
        public void stop() {
            if (loader == null) return;
            ConnectionsManager.setProxySettings(false, address, port, username, password, secret);
            UIUtil.runOnIoDispatcher(() -> {
                synchronized (this) {
                    if (loader == null)
                        return;
                    loader.stop();
                    loader = null;
                }
            });
        }

        @Override
        public String getAddress() {
            return bean.getServer();
        }

        @Override
        public String toUrl() {
            return bean.toString();
        }

        @Override
        public String getRemarks() {
            return bean.getRemarks();
        }

        @Override
        public void setRemarks(String remarks) {
            bean.setRemarks(remarks);
        }

        @Override
        public String getType() {
            return "WS";
        }

        @Override
        public int hashCode() {
            return bean.hashCode();
        }

        @Override
        public JSONObject toJsonInternal() throws JSONException {
            JSONObject obj = new JSONObject();
            obj.put("type", "ws");
            obj.put("link", toUrl());
            return obj;
        }

    }

    public static LinkedList<ProxyInfo> proxyList = new LinkedList<>();

    public static LinkedList<ProxyInfo> getProxyList() {

        while (true) {

            try {

                return new LinkedList<>(proxyList);

            } catch (Exception ignored) {
            }

        }

    }

    private static boolean proxyListLoaded;
    public static ProxyInfo currentProxy;

    public static Proxy getActiveSocks5Proxy() {
        if (Build.VERSION.SDK_INT < Build.VERSION_CODES.M)
            return null;
        // https://stackoverflow.com/questions/36205896/how-to-use-httpurlconnection-over-socks-proxy-on-android
        // Android did not support socks proxy natively(using HURL) on devices previous than Marshmallow
        // Hutool use HttpURLConnection too
        if (!(currentProxy instanceof ExternalSocks5Proxy) || currentProxy instanceof WsProxy)
            return null;
        final ExternalSocks5Proxy proxy = (ExternalSocks5Proxy) currentProxy;
        if (!proxy.isStarted())
            return null;
        FileLog.w("Return socks5 proxy: " + currentProxy.toString() + " port:" + currentProxy.port);
        return new Proxy(Proxy.Type.SOCKS, new InetSocketAddress(currentProxy.address, currentProxy.port));
    }

    public static void saveConfig() {
        synchronized (sync) {
            try {
                SharedPreferences preferences = ApplicationLoader.applicationContext.getSharedPreferences("userconfing", Context.MODE_PRIVATE);
                SharedPreferences.Editor editor = preferences.edit();
                editor.putBoolean("saveIncomingPhotos", saveIncomingPhotos);
                editor.putString("passcodeHash1", passcodeHash);
                editor.putString("passcodeSalt", passcodeSalt.length > 0 ? Base64.encodeToString(passcodeSalt, Base64.DEFAULT) : "");
                editor.putBoolean("appLocked", appLocked);
                editor.putInt("passcodeType", passcodeType);
                editor.putLong("passcodeRetryInMs", passcodeRetryInMs);
                editor.putLong("lastUptimeMillis", lastUptimeMillis);
                editor.putInt("badPasscodeTries", badPasscodeTries);
                editor.putInt("autoLockIn", autoLockIn);
                editor.putInt("lastPauseTime", lastPauseTime);
                editor.putString("lastUpdateVersion2", lastUpdateVersion);
                editor.putBoolean("useFingerprint", useFingerprint);
                editor.putBoolean("allowScreenCapture", allowScreenCapture);
                editor.putString("pushString2", pushString);
                editor.putInt("pushType", pushType);
                editor.putBoolean("pushStatSent", pushStatSent);
                editor.putString("pushAuthKey", pushAuthKey != null ? Base64.encodeToString(pushAuthKey, Base64.DEFAULT) : "");
                editor.putInt("lastLocalId", lastLocalId);
                editor.putString("passportConfigJson", passportConfigJson);
                editor.putInt("passportConfigHash", passportConfigHash);
                editor.putBoolean("sortContactsByName", sortContactsByName);
                editor.putBoolean("sortFilesByName", sortFilesByName);
                editor.putInt("textSelectionHintShows", textSelectionHintShows);
                editor.putInt("scheduledOrNoSoundHintShows", scheduledOrNoSoundHintShows);
                editor.putBoolean("forwardingOptionsHintShown", forwardingOptionsHintShown);
                editor.putInt("lockRecordAudioVideoHint", lockRecordAudioVideoHint);
                editor.putString("storageCacheDir", !TextUtils.isEmpty(storageCacheDir) ? storageCacheDir : "");
                editor.putBoolean("proxyRotationEnabled", proxyRotationEnabled);
                editor.putInt("proxyRotationTimeout", proxyRotationTimeout);

                if (pendingAppUpdate != null) {
                    try {
                        SerializedData data = new SerializedData(pendingAppUpdate.getObjectSize());
                        pendingAppUpdate.serializeToStream(data);
                        String str = Base64.encodeToString(data.toByteArray(), Base64.DEFAULT);
                        editor.putString("appUpdate", str);
                        editor.putInt("appUpdateBuild", pendingAppUpdateBuildVersion);
                        data.cleanup();
                    } catch (Exception ignore) {

                    }
                } else {
                    editor.remove("appUpdate");
                }
                editor.putLong("appUpdateCheckTime", lastUpdateCheckTime);

                editor.apply();

                editor = ApplicationLoader.applicationContext.getSharedPreferences("mainconfig", Context.MODE_PRIVATE).edit();
                editor.putBoolean("hasEmailLogin", hasEmailLogin);
                editor.putBoolean("floatingDebugActive", isFloatingDebugActive);
                editor.putBoolean("record_via_sco", recordViaSco);
                editor.apply();
            } catch (Exception e) {
                FileLog.e(e);
            }
        }
    }

    public static int getLastLocalId() {
        int value;
        synchronized (localIdSync) {
            value = lastLocalId--;
        }
        return value;
    }

    public static void saveAccounts() {
        FileLog.e("Save accounts: " + activeAccounts, new Exception());
        ApplicationLoader.applicationContext.getSharedPreferences("mainconfig", Activity.MODE_PRIVATE).edit()
                .putString("active_accounts", StringUtils.join(activeAccounts, ","))
                .apply();
    }

    public static void loadConfig() {
        synchronized (sync) {
            if (configLoaded || ApplicationLoader.applicationContext == null) {
                return;
            }

            BackgroundActivityPrefs.prefs = ApplicationLoader.applicationContext.getSharedPreferences("background_activity", Context.MODE_PRIVATE);

            SharedPreferences preferences = ApplicationLoader.applicationContext.getSharedPreferences("userconfing", Context.MODE_PRIVATE);
            saveIncomingPhotos = preferences.getBoolean("saveIncomingPhotos", false);
            passcodeHash = preferences.getString("passcodeHash1", "");
            appLocked = preferences.getBoolean("appLocked", false);
            passcodeType = preferences.getInt("passcodeType", 0);
            passcodeRetryInMs = preferences.getLong("passcodeRetryInMs", 0);
            lastUptimeMillis = preferences.getLong("lastUptimeMillis", 0);
            badPasscodeTries = preferences.getInt("badPasscodeTries", 0);
            autoLockIn = preferences.getInt("autoLockIn", 60 * 60);
            lastPauseTime = preferences.getInt("lastPauseTime", 0);
            useFingerprint = preferences.getBoolean("useFingerprint", false);
            lastUpdateVersion = preferences.getString("lastUpdateVersion2", "3.5");
            allowScreenCapture = preferences.getBoolean("allowScreenCapture", false);
            lastLocalId = preferences.getInt("lastLocalId", -210000);
            pushString = preferences.getString("pushString2", "");
            pushType = preferences.getInt("pushType", PushListenerController.PUSH_TYPE_FIREBASE);
            pushStatSent = preferences.getBoolean("pushStatSent", false);
            passportConfigJson = preferences.getString("passportConfigJson", "");
            passportConfigHash = preferences.getInt("passportConfigHash", 0);
            storageCacheDir = preferences.getString("storageCacheDir", null);
            proxyRotationEnabled = preferences.getBoolean("proxyRotationEnabled", false);
            proxyRotationTimeout = preferences.getInt("proxyRotationTimeout", ProxyRotationController.DEFAULT_TIMEOUT_INDEX);
            String authKeyString = preferences.getString("pushAuthKey", null);
            if (!TextUtils.isEmpty(authKeyString)) {
                pushAuthKey = Base64.decode(authKeyString, Base64.DEFAULT);
            }

            if (passcodeHash.length() > 0 && lastPauseTime == 0) {
                lastPauseTime = (int) (SystemClock.elapsedRealtime() / 1000 - 60 * 10);
            }

            String passcodeSaltString = preferences.getString("passcodeSalt", "");
            if (passcodeSaltString.length() > 0) {
                passcodeSalt = Base64.decode(passcodeSaltString, Base64.DEFAULT);
            } else {
                passcodeSalt = new byte[0];
            }
            lastUpdateCheckTime = preferences.getLong("appUpdateCheckTime", System.currentTimeMillis());
            try {
                String update = preferences.getString("appUpdate", null);
                if (update != null) {
                    pendingAppUpdateBuildVersion = preferences.getInt("appUpdateBuild", BuildVars.BUILD_VERSION);
                    byte[] arr = Base64.decode(update, Base64.DEFAULT);
                    if (arr != null) {
                        SerializedData data = new SerializedData(arr);
                        pendingAppUpdate = (TLRPC.TL_help_appUpdate) TLRPC.help_AppUpdate.TLdeserialize(data, data.readInt32(false), false);
                        data.cleanup();
                    }
                }
                if (pendingAppUpdate != null) {
                    long updateTime = 0;
                    int updateVersion = 0;
                    String updateVersionString = null;
                    try {
                        PackageInfo packageInfo = ApplicationLoader.applicationContext.getPackageManager().getPackageInfo(ApplicationLoader.applicationContext.getPackageName(), 0);
                        updateVersion = packageInfo.versionCode;
                        updateVersionString = packageInfo.versionName;
                    } catch (Exception e) {
                        FileLog.e(e);
                    }
                    if (updateVersion == 0) {
                        updateVersion = BuildVars.BUILD_VERSION;
                    }
                    if (updateVersionString == null) {
                        updateVersionString = BuildVars.BUILD_VERSION_STRING;
                    }
                    if (pendingAppUpdateBuildVersion != updateVersion || pendingAppUpdate.version == null || updateVersionString.compareTo(pendingAppUpdate.version) >= 0 || BuildVars.DEBUG_PRIVATE_VERSION) {
                        pendingAppUpdate = null;
                        AndroidUtilities.runOnUIThread(SharedConfig::saveConfig);
                    }
                }
            } catch (Exception e) {
                FileLog.e(e);
            }

            preferences = ApplicationLoader.applicationContext.getSharedPreferences("mainconfig", Activity.MODE_PRIVATE);
            SaveToGallerySettingsHelper.load(preferences);
            mapPreviewType = preferences.getInt("mapPreviewType", 2);
            raiseToListen = preferences.getBoolean("raise_to_listen", true);
            raiseToSpeak = preferences.getBoolean("raise_to_speak", false);
            nextMediaTap = preferences.getBoolean("next_media_on_tap", true);
            recordViaSco = preferences.getBoolean("record_via_sco", false);
            customTabs = preferences.getBoolean("custom_tabs", true);
            directShare = preferences.getBoolean("direct_share", true);
            shuffleMusic = preferences.getBoolean("shuffleMusic", false);
            playOrderReversed = !shuffleMusic && preferences.getBoolean("playOrderReversed", false);
            inappCamera = preferences.getBoolean("inappCamera", true);
            hasCameraCache = preferences.contains("cameraCache");
            roundCamera16to9 = true;
            repeatMode = preferences.getInt("repeatMode", 0);
            fontSize = preferences.getInt("fons_size", AndroidUtilities.isTablet() ? 14 : 12);
            fontSizeIsDefault = !preferences.contains("fons_size");
            bubbleRadius = preferences.getInt("bubbleRadius", 3);
            ivFontSize = preferences.getInt("iv_font_size", fontSize);
            allowBigEmoji = preferences.getBoolean("allowBigEmoji", true);
            streamMedia = preferences.getBoolean("streamMedia", true);
            saveStreamMedia = preferences.getBoolean("saveStreamMedia", true);
            pauseMusicOnRecord = preferences.getBoolean("pauseMusicOnRecord", false);
            pauseMusicOnMedia = preferences.getBoolean("pauseMusicOnMedia", false);
            forceDisableTabletMode = preferences.getBoolean("forceDisableTabletMode", false);
            streamAllVideo = preferences.getBoolean("streamAllVideo", BuildVars.DEBUG_VERSION);
            streamMkv = preferences.getBoolean("streamMkv", false);
            suggestStickers = preferences.getInt("suggestStickers", 0);
            suggestAnimatedEmoji = preferences.getBoolean("suggestAnimatedEmoji", true);
            overrideDevicePerformanceClass = preferences.getInt("overrideDevicePerformanceClass", -1);
            devicePerformanceClass = preferences.getInt("devicePerformanceClass", -1);
            sortContactsByName = preferences.getBoolean("sortContactsByName", false);
            sortFilesByName = preferences.getBoolean("sortFilesByName", false);
            noSoundHintShowed = preferences.getBoolean("noSoundHintShowed", false);
            directShareHash = preferences.getString("directShareHash2", null);
            useThreeLinesLayout = preferences.getBoolean("useThreeLinesLayout", false);
            archiveHidden = preferences.getBoolean("archiveHidden", false);
            distanceSystemType = preferences.getInt("distanceSystemType", 0);
            keepMedia = preferences.getInt("keep_media", CacheByChatsController.KEEP_MEDIA_ONE_MONTH);
            debugWebView = preferences.getBoolean("debugWebView", false);
            lastKeepMediaCheckTime = preferences.getInt("lastKeepMediaCheckTime", 0);
            lastLogsCheckTime = preferences.getInt("lastLogsCheckTime", 0);
            searchMessagesAsListHintShows = preferences.getInt("searchMessagesAsListHintShows", 0);
            searchMessagesAsListUsed = preferences.getBoolean("searchMessagesAsListUsed", false);
            stickersReorderingHintUsed = preferences.getBoolean("stickersReorderingHintUsed", false);
            storyReactionsLongPressHint = preferences.getBoolean("storyReactionsLongPressHint", false);
            textSelectionHintShows = preferences.getInt("textSelectionHintShows", 0);
            scheduledOrNoSoundHintShows = preferences.getInt("scheduledOrNoSoundHintShows", 0);
            forwardingOptionsHintShown = preferences.getBoolean("forwardingOptionsHintShown", false);
            lockRecordAudioVideoHint = preferences.getInt("lockRecordAudioVideoHint", 0);
            disableVoiceAudioEffects = preferences.getBoolean("disableVoiceAudioEffects", false);
            noiseSupression = preferences.getBoolean("noiseSupression", false);
            chatSwipeAction = preferences.getInt("ChatSwipeAction", -1);
            messageSeenHintCount = preferences.getInt("messageSeenCount", 3);
            emojiInteractionsHintCount = preferences.getInt("emojiInteractionsHintCount", 3);
            dayNightThemeSwitchHintCount = preferences.getInt("dayNightThemeSwitchHintCount", 3);
<<<<<<< HEAD
            activeAccounts = Arrays.stream(preferences.getString("active_accounts", "").split(",")).filter(StrUtil::isNotBlank).map(Integer::parseInt).collect(Collectors.toCollection(CopyOnWriteArraySet::new));

            if (!preferences.contains("activeAccountsLoaded")) {
                int maxAccounts;

                File filesDir = ApplicationLoader.applicationContext.getFilesDir();
                if (new File(filesDir, "account31").isDirectory()) {
                    maxAccounts = 32;
                } else if (new File(filesDir, "account15").isDirectory()) {
                    maxAccounts = 16;
                } else {
                    maxAccounts = -1;
                }

                for (int i = 0; i < maxAccounts; i++) {
                    SharedPreferences perf;
                    if (i == 0) {
                        perf = ApplicationLoader.applicationContext.getSharedPreferences("userconfing", Context.MODE_PRIVATE);
                    } else {
                        perf = ApplicationLoader.applicationContext.getSharedPreferences("userconfig" + i, Context.MODE_PRIVATE);
                    }
                    if (StrUtil.isNotBlank(perf.getString("user", null))) {
                        activeAccounts.add(i);
                    }
                }

                if (!SharedConfig.activeAccounts.isEmpty()) {
                    preferences.edit().putString("active_accounts", StringUtils.join(activeAccounts, ",")).apply();
                }

                preferences.edit().putBoolean("activeAccountsLoaded", true).apply();
            }
=======
            stealthModeSendMessageConfirm = preferences.getInt("stealthModeSendMessageConfirm", 2);
>>>>>>> 702d37ce
            mediaColumnsCount = preferences.getInt("mediaColumnsCount", 3);
            storiesColumnsCount = preferences.getInt("storiesColumnsCount", 3);
            fastScrollHintCount = preferences.getInt("fastScrollHintCount", 3);
            dontAskManageStorage = preferences.getBoolean("dontAskManageStorage", false);
            hasEmailLogin = preferences.getBoolean("hasEmailLogin", false);
            isFloatingDebugActive = preferences.getBoolean("floatingDebugActive", false);
            updateStickersOrderOnSend = preferences.getBoolean("updateStickersOrderOnSend", true);
            dayNightWallpaperSwitchHint = preferences.getInt("dayNightWallpaperSwitchHint", 0);
            bigCameraForRound = preferences.getBoolean("bigCameraForRound", false);
            useSurfaceInStories = preferences.getBoolean("useSurfaceInStories", Build.VERSION.SDK_INT >= 30);

            preferences = ApplicationLoader.applicationContext.getSharedPreferences("Notifications", Activity.MODE_PRIVATE);
            showNotificationsForAllAccounts = preferences.getBoolean("AllAccounts", true);

            configLoaded = true;

            try {
                if (Build.VERSION.SDK_INT >= Build.VERSION_CODES.KITKAT && debugWebView) {
                    WebView.setWebContentsDebuggingEnabled(true);
                }
            } catch (Exception e) {
                FileLog.e(e);
            }
        }

    }

    public static void updateTabletConfig() {
        if (fontSizeIsDefault) {
            SharedPreferences preferences = ApplicationLoader.applicationContext.getSharedPreferences("mainconfig", Activity.MODE_PRIVATE);
            fontSize = preferences.getInt("fons_size", AndroidUtilities.isTablet() ? 18 : 16);
            ivFontSize = preferences.getInt("iv_font_size", fontSize);
        }
    }

    public static void increaseBadPasscodeTries() {
        badPasscodeTries++;
        if (badPasscodeTries >= 3) {
            switch (badPasscodeTries) {
                case 3:
                    passcodeRetryInMs = 5000;
                    break;
                case 4:
                    passcodeRetryInMs = 10000;
                    break;
                case 5:
                    passcodeRetryInMs = 15000;
                    break;
                case 6:
                    passcodeRetryInMs = 20000;
                    break;
                case 7:
                    passcodeRetryInMs = 25000;
                    break;
                default:
                    passcodeRetryInMs = 30000;
                    break;
            }
            lastUptimeMillis = SystemClock.elapsedRealtime();
        }
        saveConfig();
    }

    public static boolean isAutoplayVideo() {
        return LiteMode.isEnabled(LiteMode.FLAG_AUTOPLAY_VIDEOS);
    }

    public static boolean isAutoplayGifs() {
        return LiteMode.isEnabled(LiteMode.FLAG_AUTOPLAY_GIFS);
    }

    public static boolean isPassportConfigLoaded() {
        return passportConfigMap != null;
    }

    public static void setPassportConfig(String json, int hash) {
        passportConfigMap = null;
        passportConfigJson = json;
        passportConfigHash = hash;
        saveConfig();
        getCountryLangs();
    }

    public static HashMap<String, String> getCountryLangs() {
        if (passportConfigMap == null) {
            passportConfigMap = new HashMap<>();
            try {
                JSONObject object = new JSONObject(passportConfigJson);
                Iterator<String> iter = object.keys();
                while (iter.hasNext()) {
                    String key = iter.next();
                    passportConfigMap.put(key.toUpperCase(), object.getString(key).toUpperCase());
                }
            } catch (Throwable e) {
                FileLog.e(e);
            }
        }
        return passportConfigMap;
    }

    public static boolean isAppUpdateAvailable() {
        if (pendingAppUpdate == null || pendingAppUpdate.document == null) {
            return false;
        }
        return pendingAppUpdateBuildVersion == BuildVars.BUILD_VERSION;
    }

    public static boolean setNewAppVersionAvailable(TLRPC.TL_help_appUpdate update) {
        if (update == null) {
            pendingAppUpdate = null;
            pendingAppUpdateBuildVersion = 0;
            saveConfig();
            return false;
        }
        pendingAppUpdate = update;
        pendingAppUpdateBuildVersion = BuildConfig.VERSION_CODE;
        saveConfig();
        return true;
    }

    public static boolean checkPasscode(String passcode) {
        if (passcodeSalt.length == 0) {
            boolean result = Utilities.MD5(passcode).equals(passcodeHash);
            if (result) {
                try {
                    passcodeSalt = new byte[16];
                    Utilities.random.nextBytes(passcodeSalt);
                    byte[] passcodeBytes = passcode.getBytes("UTF-8");
                    byte[] bytes = new byte[32 + passcodeBytes.length];
                    System.arraycopy(passcodeSalt, 0, bytes, 0, 16);
                    System.arraycopy(passcodeBytes, 0, bytes, 16, passcodeBytes.length);
                    System.arraycopy(passcodeSalt, 0, bytes, passcodeBytes.length + 16, 16);
                    passcodeHash = Utilities.bytesToHex(Utilities.computeSHA256(bytes, 0, bytes.length));
                    saveConfig();
                } catch (Exception e) {
                    FileLog.e(e);
                }
            }
            return result;
        } else {
            try {
                byte[] passcodeBytes = passcode.getBytes("UTF-8");
                byte[] bytes = new byte[32 + passcodeBytes.length];
                System.arraycopy(passcodeSalt, 0, bytes, 0, 16);
                System.arraycopy(passcodeBytes, 0, bytes, 16, passcodeBytes.length);
                System.arraycopy(passcodeSalt, 0, bytes, passcodeBytes.length + 16, 16);
                String hash = Utilities.bytesToHex(Utilities.computeSHA256(bytes, 0, bytes.length));
                return passcodeHash.equals(hash);
            } catch (Exception e) {
                FileLog.e(e);
            }
        }
        return false;
    }

    public static void clearConfig() {
        saveIncomingPhotos = false;
        appLocked = false;
        passcodeType = PASSCODE_TYPE_PIN;
        passcodeRetryInMs = 0;
        lastUptimeMillis = 0;
        badPasscodeTries = 0;
        passcodeHash = "";
        passcodeSalt = new byte[0];
        autoLockIn = 60 * 60;
        lastPauseTime = 0;
        useFingerprint = false;
        isWaitingForPasscodeEnter = false;
        allowScreenCapture = false;
        lastUpdateVersion = BuildVars.BUILD_VERSION_STRING;
        textSelectionHintShows = 0;
        scheduledOrNoSoundHintShows = 0;
        lockRecordAudioVideoHint = 0;
        forwardingOptionsHintShown = false;
        messageSeenHintCount = 3;
        emojiInteractionsHintCount = 3;
        dayNightThemeSwitchHintCount = 3;
        stealthModeSendMessageConfirm = 2;
        dayNightWallpaperSwitchHint = 0;
        saveConfig();
    }

    public static void setSuggestStickers(int type) {
        suggestStickers = type;
        SharedPreferences preferences = MessagesController.getGlobalMainSettings();
        SharedPreferences.Editor editor = preferences.edit();
        editor.putInt("suggestStickers", suggestStickers);
        editor.apply();
    }

    public static void setSearchMessagesAsListUsed(boolean value) {
        searchMessagesAsListUsed = value;
        SharedPreferences preferences = MessagesController.getGlobalMainSettings();
        SharedPreferences.Editor editor = preferences.edit();
        editor.putBoolean("searchMessagesAsListUsed", searchMessagesAsListUsed);
        editor.apply();
    }

    public static void setStickersReorderingHintUsed(boolean value) {
        stickersReorderingHintUsed = value;
        SharedPreferences preferences = MessagesController.getGlobalMainSettings();
        SharedPreferences.Editor editor = preferences.edit();
        editor.putBoolean("stickersReorderingHintUsed", stickersReorderingHintUsed);
        editor.apply();
    }

    public static void setStoriesReactionsLongPressHintUsed(boolean value) {
        storyReactionsLongPressHint = value;
        SharedPreferences preferences = MessagesController.getGlobalMainSettings();
        SharedPreferences.Editor editor = preferences.edit();
        editor.putBoolean("storyReactionsLongPressHint", storyReactionsLongPressHint);
        editor.apply();
    }

    public static void increaseTextSelectionHintShowed() {
        SharedPreferences preferences = MessagesController.getGlobalMainSettings();
        SharedPreferences.Editor editor = preferences.edit();
        editor.putInt("textSelectionHintShows", ++textSelectionHintShows);
        editor.apply();
    }

    public static void increaseDayNightWallpaperSiwtchHint() {
        SharedPreferences preferences = MessagesController.getGlobalMainSettings();
        SharedPreferences.Editor editor = preferences.edit();
        editor.putInt("dayNightWallpaperSwitchHint", ++dayNightWallpaperSwitchHint);
        editor.apply();
    }

    public static void removeTextSelectionHint() {
        SharedPreferences preferences = MessagesController.getGlobalMainSettings();
        SharedPreferences.Editor editor = preferences.edit();
        editor.putInt("textSelectionHintShows", 3);
        editor.apply();
    }

    public static void increaseScheduledOrNoSuoundHintShowed() {
        SharedPreferences preferences = MessagesController.getGlobalMainSettings();
        SharedPreferences.Editor editor = preferences.edit();
        editor.putInt("scheduledOrNoSoundHintShows", ++scheduledOrNoSoundHintShows);
        editor.apply();
    }

    public static void forwardingOptionsHintHintShowed() {
        SharedPreferences preferences = MessagesController.getGlobalMainSettings();
        SharedPreferences.Editor editor = preferences.edit();
        forwardingOptionsHintShown = true;
        editor.putBoolean("forwardingOptionsHintShown", forwardingOptionsHintShown);
        editor.apply();
    }

    public static void removeScheduledOrNoSoundHint() {
        SharedPreferences preferences = MessagesController.getGlobalMainSettings();
        SharedPreferences.Editor editor = preferences.edit();
        editor.putInt("scheduledOrNoSoundHintShows", 3);
        editor.apply();
    }

    public static void increaseLockRecordAudioVideoHintShowed() {
        SharedPreferences preferences = MessagesController.getGlobalMainSettings();
        SharedPreferences.Editor editor = preferences.edit();
        editor.putInt("lockRecordAudioVideoHint", ++lockRecordAudioVideoHint);
        editor.apply();
    }

    public static void removeLockRecordAudioVideoHint() {
        SharedPreferences preferences = MessagesController.getGlobalMainSettings();
        SharedPreferences.Editor editor = preferences.edit();
        editor.putInt("lockRecordAudioVideoHint", 3);
        editor.apply();
    }

    public static void increaseSearchAsListHintShows() {
        SharedPreferences preferences = MessagesController.getGlobalMainSettings();
        SharedPreferences.Editor editor = preferences.edit();
        editor.putInt("searchMessagesAsListHintShows", ++searchMessagesAsListHintShows);
        editor.apply();
    }

    public static void setKeepMedia(int value) {
        keepMedia = value;
        SharedPreferences preferences = MessagesController.getGlobalMainSettings();
        SharedPreferences.Editor editor = preferences.edit();
        editor.putInt("keep_media", keepMedia);
        editor.apply();
    }

    public static void toggleUpdateStickersOrderOnSend() {
        SharedPreferences preferences = MessagesController.getGlobalMainSettings();
        SharedPreferences.Editor editor = preferences.edit();
        editor.putBoolean("updateStickersOrderOnSend", updateStickersOrderOnSend = !updateStickersOrderOnSend);
        editor.apply();
    }

    public static void checkLogsToDelete() {
        if (!BuildVars.LOGS_ENABLED) {
            return;
        }
        int time = (int) (System.currentTimeMillis() / 1000);
        if (Math.abs(time - lastLogsCheckTime) < 60 * 60) {
            return;
        }
        lastLogsCheckTime = time;
        Utilities.cacheClearQueue.postRunnable(() -> {
            long currentTime = time - 60 * 60 * 24 * 10;
            try {
                File dir = AndroidUtilities.getLogsDir();
                if (dir == null) {
                    return;
                }
                Utilities.clearDir(dir.getAbsolutePath(), 0, currentTime, false);
            } catch (Throwable e) {
                FileLog.e(e);
            }
            SharedPreferences preferences = MessagesController.getGlobalMainSettings();
            SharedPreferences.Editor editor = preferences.edit();
            editor.putInt("lastLogsCheckTime", lastLogsCheckTime);
            editor.apply();
        });
    }

    public static void toggleDisableVoiceAudioEffects() {
        disableVoiceAudioEffects = !disableVoiceAudioEffects;
        SharedPreferences preferences = MessagesController.getGlobalMainSettings();
        SharedPreferences.Editor editor = preferences.edit();
        editor.putBoolean("disableVoiceAudioEffects", disableVoiceAudioEffects);
        editor.apply();
    }

    public static void toggleNoiseSupression() {
        noiseSupression = !noiseSupression;
        SharedPreferences preferences = MessagesController.getGlobalMainSettings();
        SharedPreferences.Editor editor = preferences.edit();
        editor.putBoolean("noiseSupression", noiseSupression);
        editor.apply();
    }

    public static void toggleDebugWebView() {
        debugWebView = !debugWebView;
        if (Build.VERSION.SDK_INT >= Build.VERSION_CODES.KITKAT) {
            WebView.setWebContentsDebuggingEnabled(debugWebView);
        }
        SharedPreferences preferences = MessagesController.getGlobalMainSettings();
        SharedPreferences.Editor editor = preferences.edit();
        editor.putBoolean("debugWebView", debugWebView);
        editor.apply();
    }

    public static void toggleLoopStickers() {
        LiteMode.toggleFlag(LiteMode.FLAG_ANIMATED_STICKERS_CHAT);
    }

    public static void toggleBigEmoji() {
        allowBigEmoji = !allowBigEmoji;
        SharedPreferences preferences = MessagesController.getGlobalMainSettings();
        SharedPreferences.Editor editor = preferences.edit();
        editor.putBoolean("allowBigEmoji", allowBigEmoji);
        editor.apply();
    }

    public static void toggleSuggestAnimatedEmoji() {
        suggestAnimatedEmoji = !suggestAnimatedEmoji;
        SharedPreferences preferences = MessagesController.getGlobalMainSettings();
        SharedPreferences.Editor editor = preferences.edit();
        editor.putBoolean("suggestAnimatedEmoji", suggestAnimatedEmoji);
        editor.apply();
    }

    public static void setPlaybackOrderType(int type) {
        if (type == 2) {
            shuffleMusic = true;
            playOrderReversed = false;
        } else if (type == 1) {
            playOrderReversed = true;
            shuffleMusic = false;
        } else {
            playOrderReversed = false;
            shuffleMusic = false;
        }
        MediaController.getInstance().checkIsNextMediaFileDownloaded();
        SharedPreferences preferences = MessagesController.getGlobalMainSettings();
        SharedPreferences.Editor editor = preferences.edit();
        editor.putBoolean("shuffleMusic", shuffleMusic);
        editor.putBoolean("playOrderReversed", playOrderReversed);
        editor.apply();
    }

    public static void setRepeatMode(int mode) {
        repeatMode = mode;
        if (repeatMode < 0 || repeatMode > 2) {
            repeatMode = 0;
        }
        SharedPreferences preferences = MessagesController.getGlobalMainSettings();
        SharedPreferences.Editor editor = preferences.edit();
        editor.putInt("repeatMode", repeatMode);
        editor.apply();
    }

    public static void overrideDevicePerformanceClass(int performanceClass) {
        MessagesController.getGlobalMainSettings().edit().putInt("overrideDevicePerformanceClass", overrideDevicePerformanceClass = performanceClass).remove("lite_mode").apply();
        if (liteMode != null) {
            liteMode.loadPreference();
        }
    }

    public static void toggleAutoplayGifs() {
        LiteMode.toggleFlag(LiteMode.FLAG_AUTOPLAY_GIFS);
    }

    public static void setUseThreeLinesLayout(boolean value) {
        useThreeLinesLayout = value;
        SharedPreferences preferences = MessagesController.getGlobalMainSettings();
        SharedPreferences.Editor editor = preferences.edit();
        editor.putBoolean("useThreeLinesLayout", useThreeLinesLayout);
        editor.apply();
        NotificationCenter.getGlobalInstance().postNotificationName(NotificationCenter.dialogsNeedReload, true);
    }

    public static void toggleArchiveHidden() {
        archiveHidden = !archiveHidden;
        SharedPreferences preferences = MessagesController.getGlobalMainSettings();
        SharedPreferences.Editor editor = preferences.edit();
        editor.putBoolean("archiveHidden", archiveHidden);
        editor.apply();
    }

    public static void toggleAutoplayVideo() {
        LiteMode.toggleFlag(LiteMode.FLAG_AUTOPLAY_VIDEOS);
    }

    public static boolean isSecretMapPreviewSet() {
        SharedPreferences preferences = MessagesController.getGlobalMainSettings();
        return preferences.contains("mapPreviewType");
    }

    public static void setSecretMapPreviewType(int value) {
        mapPreviewType = value;
        SharedPreferences preferences = MessagesController.getGlobalMainSettings();
        SharedPreferences.Editor editor = preferences.edit();
        editor.putInt("mapPreviewType", mapPreviewType);
        editor.apply();
    }

    public static void setNoSoundHintShowed(boolean value) {
        if (noSoundHintShowed == value) {
            return;
        }
        noSoundHintShowed = value;
        SharedPreferences preferences = MessagesController.getGlobalMainSettings();
        SharedPreferences.Editor editor = preferences.edit();
        editor.putBoolean("noSoundHintShowed", noSoundHintShowed);
        editor.apply();
    }

    public static void toggleRaiseToSpeak() {
        raiseToSpeak = !raiseToSpeak;
        SharedPreferences preferences = MessagesController.getGlobalMainSettings();
        SharedPreferences.Editor editor = preferences.edit();
        editor.putBoolean("raise_to_speak", raiseToSpeak);
        editor.apply();
    }

    public static void toggleRaiseToListen() {
        raiseToListen = !raiseToListen;
        SharedPreferences preferences = MessagesController.getGlobalMainSettings();
        SharedPreferences.Editor editor = preferences.edit();
        editor.putBoolean("raise_to_listen", raiseToListen);
        editor.apply();
    }

    public static void toggleNextMediaTap() {
        nextMediaTap = !nextMediaTap;
        SharedPreferences preferences = MessagesController.getGlobalMainSettings();
        SharedPreferences.Editor editor = preferences.edit();
        editor.putBoolean("next_media_on_tap", nextMediaTap);
        editor.apply();
    }

    public static boolean enabledRaiseTo(boolean speak) {
        return raiseToListen && (!speak || raiseToSpeak);
    }

    public static void toggleCustomTabs() {
        customTabs = !customTabs;
        SharedPreferences preferences = MessagesController.getGlobalMainSettings();
        SharedPreferences.Editor editor = preferences.edit();
        editor.putBoolean("custom_tabs", customTabs);
        editor.apply();
    }

    public static void toggleDirectShare() {
        directShare = !directShare;
        SharedPreferences preferences = MessagesController.getGlobalMainSettings();
        SharedPreferences.Editor editor = preferences.edit();
        editor.putBoolean("direct_share", directShare);
        editor.apply();
        ShortcutManagerCompat.removeAllDynamicShortcuts(ApplicationLoader.applicationContext);
        MediaDataController.getInstance(UserConfig.selectedAccount).buildShortcuts();
    }

    public static void toggleStreamMedia() {
        streamMedia = !streamMedia;
        SharedPreferences preferences = MessagesController.getGlobalMainSettings();
        SharedPreferences.Editor editor = preferences.edit();
        editor.putBoolean("streamMedia", streamMedia);
        editor.apply();
    }

    public static void toggleSortContactsByName() {
        sortContactsByName = !sortContactsByName;
        SharedPreferences preferences = MessagesController.getGlobalMainSettings();
        SharedPreferences.Editor editor = preferences.edit();
        editor.putBoolean("sortContactsByName", sortContactsByName);
        editor.apply();
    }

    public static void toggleSortFilesByName() {
        sortFilesByName = !sortFilesByName;
        SharedPreferences preferences = MessagesController.getGlobalMainSettings();
        SharedPreferences.Editor editor = preferences.edit();
        editor.putBoolean("sortFilesByName", sortFilesByName);
        editor.apply();
    }

    public static void toggleStreamAllVideo() {
        streamAllVideo = !streamAllVideo;
        SharedPreferences preferences = MessagesController.getGlobalMainSettings();
        SharedPreferences.Editor editor = preferences.edit();
        editor.putBoolean("streamAllVideo", streamAllVideo);
        editor.apply();
    }

    public static void toggleStreamMkv() {
        streamMkv = !streamMkv;
        SharedPreferences preferences = MessagesController.getGlobalMainSettings();
        SharedPreferences.Editor editor = preferences.edit();
        editor.putBoolean("streamMkv", streamMkv);
        editor.apply();
    }

    public static void toggleSaveStreamMedia() {
        saveStreamMedia = !saveStreamMedia;
        SharedPreferences preferences = MessagesController.getGlobalMainSettings();
        SharedPreferences.Editor editor = preferences.edit();
        editor.putBoolean("saveStreamMedia", saveStreamMedia);
        editor.apply();
    }

    public static void setSmoothKeyboard(boolean smoothKeyboard) {
        SharedPreferences preferences = MessagesController.getGlobalMainSettings();
        SharedPreferences.Editor editor = preferences.edit();
        editor.putBoolean("smoothKeyboard2", smoothKeyboard);
        editor.commit();
    }

    public static void togglePauseMusicOnRecord() {
        pauseMusicOnRecord = !pauseMusicOnRecord;
        SharedPreferences preferences = MessagesController.getGlobalMainSettings();
        SharedPreferences.Editor editor = preferences.edit();
        editor.putBoolean("pauseMusicOnRecord", pauseMusicOnRecord);
        editor.apply();
    }

    public static void togglePauseMusicOnMedia() {
        pauseMusicOnMedia = !pauseMusicOnMedia;
        SharedPreferences preferences = MessagesController.getGlobalMainSettings();
        SharedPreferences.Editor editor = preferences.edit();
        editor.putBoolean("pauseMusicOnMedia", pauseMusicOnMedia);
        editor.apply();
    }

    public static void toggleChatBlur() {
        LiteMode.toggleFlag(LiteMode.FLAG_CHAT_BLUR);
    }

    public static void toggleForceDisableTabletMode() {
        forceDisableTabletMode = !forceDisableTabletMode;
        SharedPreferences preferences = MessagesController.getGlobalMainSettings();
        SharedPreferences.Editor editor = preferences.edit();
        editor.putBoolean("forceDisableTabletMode", forceDisableTabletMode);
        editor.apply();
    }

    public static void toggleInappCamera() {
        inappCamera = !inappCamera;
        SharedPreferences preferences = MessagesController.getGlobalMainSettings();
        SharedPreferences.Editor editor = preferences.edit();
        editor.putBoolean("inappCamera", inappCamera);
        editor.apply();
    }

    public static void setInappCamera(boolean inappCamera) {
       SharedPreferences preferences = MessagesController.getGlobalMainSettings();
        SharedPreferences.Editor editor = preferences.edit();
        editor.putBoolean("inappCamera", inappCamera);
        editor.commit();
    }

    public static void toggleRoundCamera16to9() {
        roundCamera16to9 = !roundCamera16to9;
        SharedPreferences preferences = MessagesController.getGlobalMainSettings();
        SharedPreferences.Editor editor = preferences.edit();
        editor.putBoolean("roundCamera16to9", roundCamera16to9);
        editor.apply();
    }

    public static void setDistanceSystemType(int type) {
        distanceSystemType = type;
        SharedPreferences preferences = MessagesController.getGlobalMainSettings();
        SharedPreferences.Editor editor = preferences.edit();
        editor.putInt("distanceSystemType", distanceSystemType);
        editor.apply();
        LocaleController.resetImperialSystemType();
    }

    public static boolean proxyEnabled;

    public static void setProxyEnable(boolean enable) {

        proxyEnabled = enable;

        SharedPreferences preferences = MessagesController.getGlobalMainSettings();

        preferences.edit().putBoolean("proxy_enabled", enable).commit();

        ProxyInfo info = currentProxy;

        if (info == null) {

            info = new ProxyInfo();

        }

        ProxyInfo finalInfo = info;

        UIUtil.runOnIoDispatcher(() -> {

            try {

                if (enable && finalInfo instanceof ExternalSocks5Proxy) {

                    ((ExternalSocks5Proxy) finalInfo).start();

                } else if (!enable && finalInfo instanceof ExternalSocks5Proxy) {

                    ((ExternalSocks5Proxy) finalInfo).stop();

                }

            } catch (Exception e) {

                FileLog.e(e);
                AlertUtil.showToast(e);

                return;

            }

            ConnectionsManager.setProxySettings(enable, finalInfo.address, finalInfo.port, finalInfo.username, finalInfo.password, finalInfo.secret);

            UIUtil.runOnUIThread(() -> NotificationCenter.getGlobalInstance().postNotificationName(NotificationCenter.proxySettingsChanged));

        });

    }

    public static void setCurrentProxy(@Nullable ProxyInfo info) {

        if (currentProxy instanceof ExternalSocks5Proxy && !currentProxy.equals(info)) {
            ((ExternalSocks5Proxy) currentProxy).stop();
        }

        currentProxy = info;

        MessagesController.getGlobalMainSettings().edit()
                .putInt("current_proxy", info == null ? 0 : info.hashCode())
                .apply();

        setProxyEnable(info != null);

    }

    public static void reloadProxyList() {
        proxyListLoaded = false;
        loadProxyList();

        if (proxyEnabled && currentProxy == null) {
            setProxyEnable(false);
        }

    }

    public static void loadProxyList() {
        if (proxyListLoaded) {
            return;
        }

        if (!proxyList.isEmpty()) {
            for (ProxyInfo proxyInfo : getProxyList()) {
                if (proxyInfo instanceof ExternalSocks5Proxy) {
                    ((ExternalSocks5Proxy) proxyInfo).stop();
                }
            }
        }

        proxyListLoaded = true;
        proxyList.clear();
        currentProxy = null;

        int current = MessagesController.getGlobalMainSettings().getInt("current_proxy", 0);

        for (SubInfo subInfo : SubManager.getSubList().find()) {
            if (!subInfo.enable) continue;

            for (String proxy : subInfo.proxies) {
                try {
                    ProxyInfo info = parseProxyInfo(proxy);
                    info.subId = subInfo.id;
                    if (info.hashCode() == current) {
                        currentProxy = info;
                        if (info instanceof ExternalSocks5Proxy) {
                            UIUtil.runOnIoDispatcher(() -> {
                                try {
                                    ((ExternalSocks5Proxy) info).start();
                                } catch (Exception e) {
                                    FileLog.e(e);
                                    AlertUtil.showToast(e);
                                }
                            });
                        }
                    }
                    proxyList.add(info);
                } catch (Exception e) {
                    FileLog.d("load sub proxy failed: " + e);
                }
            }
        }

        File proxyListFile = new File(ApplicationLoader.applicationContext.getFilesDir().getParentFile(), "nekox/proxy_list.json");
        boolean error = false;
        if (proxyListFile.isFile()) {
            try {
                JSONArray proxyArray = new JSONArray(FileUtil.readUtf8String(proxyListFile));
                for (int a = 0; a < proxyArray.length(); a++) {
                    JSONObject proxyObj = proxyArray.getJSONObject(a);
                    ProxyInfo info;
                    try {
                        info = ProxyInfo.fromJson(proxyObj);
                    } catch (Exception ex) {
                        FileLog.d("load proxy failed: " + ex);
                        error = true;
                        continue;
                    }
                    proxyList.add(0, info);
                    if (info.hashCode() == current) {
                        currentProxy = info;
                        if (info instanceof ExternalSocks5Proxy) {
                            UIUtil.runOnIoDispatcher(() -> {
                                try {
                                    ((ExternalSocks5Proxy) info).start();
                                } catch (Exception e) {
                                    FileLog.e(e);
                                    AlertUtil.showToast(e);
                                }
                            });
                        }
                    }
                }
            } catch (Exception ex) {
                FileLog.d("invalid proxy list json format" + ex);
            }
        }

        if (error) saveProxyList();
        SharedPreferences preferences = ApplicationLoader.applicationContext.getSharedPreferences("mainconfig", Activity.MODE_PRIVATE);
        boolean proxyEnabledValue = preferences.getBoolean("proxy_enabled", false);
        if (proxyEnabledValue && currentProxy == null) proxyEnabledValue = false;
        proxyEnabled = proxyEnabledValue;
    }

    public static ProxyInfo parseProxyInfo(String url) throws InvalidProxyException {
        if (url.startsWith(V2RayConfig.VMESS_PROTOCOL) || url.startsWith(V2RayConfig.VMESS1_PROTOCOL) || url.startsWith(V2RayConfig.TROJAN_PROTOCOL)) {
            try {
                return new VmessProxy(url);
            } catch (Exception ex) {
                throw new InvalidProxyException(ex);
            }
        } else if (url.startsWith(SS_PROTOCOL)) {
            if (Build.VERSION.SDK_INT < Build.VERSION_CODES.LOLLIPOP) {
                throw new InvalidProxyException("shadowsocks requires min api 21");
            }
            try {
                return new ShadowsocksProxy(url);
            } catch (Exception ex) {
                throw new InvalidProxyException(ex);
            }
        } else if (url.startsWith(SSR_PROTOCOL)) {
            if (Build.VERSION.SDK_INT < Build.VERSION_CODES.LOLLIPOP) {
                throw new InvalidProxyException("shadowsocksR requires min api 21");
            }
            try {
                return new ShadowsocksRProxy(url);
            } catch (Exception ex) {
                throw new InvalidProxyException(ex);
            }
        } else if (url.startsWith(WS_PROTOCOL) || url.startsWith(WSS_PROTOCOL)) {
            try {
                return new WsProxy(url);
            } catch (Exception ex) {
                throw new InvalidProxyException(ex);
            }
        }/* else if (url.startsWith(RB_PROTOCOL)) {
            try {
                return new RelayBatonProxy(url);
            } catch (Exception ex) {
                throw new InvalidProxyException(ex);
            }
        } */

        if (url.startsWith("tg:proxy") ||
                url.startsWith("tg://proxy") ||
                url.startsWith("tg:socks") ||
                url.startsWith("tg://socks") ||
                url.startsWith("https://t.me/proxy") ||
                url.startsWith("https://t.me/socks")) {
            return ProxyInfo.fromUrl(url);
        }
        throw new InvalidProxyException();
    }

    public static class InvalidProxyException extends Exception {

        public InvalidProxyException() {
        }

        public InvalidProxyException(String messsage) {
            super(messsage);
        }

        public InvalidProxyException(Throwable cause) {

            super(cause);

        }

    }

    public static void saveProxyList() {
        UIUtil.runOnIoDispatcher(() -> {

            JSONArray proxyArray = new JSONArray();

            for (ProxyInfo info : getProxyList()) {
                try {
                    JSONObject obj = info.toJsonInternal();
                    if (info.subId != 0L) {
                        continue;
                    }
                    proxyArray.put(obj);
                } catch (Exception e) {
                    FileLog.e(e);
                }
            }

            File proxyListFile = new File(ApplicationLoader.applicationContext.getFilesDir().getParentFile(), "nekox/proxy_list.json");

            try {
                FileUtil.writeUtf8String(proxyArray.toString(), proxyListFile);
            } catch (Exception e) {
                FileLog.e(e);
            }

        });
    }

    public static ProxyInfo addProxy(ProxyInfo proxyInfo) {
        synchronized (sync) {
            int count = proxyList.size();
            for (int a = 0; a < count; a++) {
                ProxyInfo info = proxyList.get(a);
                if (info.equals(proxyInfo)) {
                    return info;
                }
            }
            proxyList.add(proxyInfo);
        }
        saveProxyList();
        return proxyInfo;
    }

    public static boolean isProxyEnabled() {
        return MessagesController.getGlobalMainSettings().getBoolean("proxy_enabled", false) && currentProxy != null;
    }

    public static void deleteProxy(ProxyInfo proxyInfo) {

        if (currentProxy == proxyInfo) {
            currentProxy = null;
            if (proxyEnabled) {
                setProxyEnable(false);
            }
        }
        proxyList.remove(proxyInfo);
        if (proxyInfo.subId != 0) {
            SubInfo sub = SubManager.getSubList().find(ObjectFilters.eq("id", proxyInfo.subId)).firstOrDefault();
            try {
                if (sub.proxies.remove(proxyInfo.toUrl())) {
                    SubManager.getSubList().update(sub);
                }
            } catch (UnsupportedOperationException ignored) {
            }
        } else {
            saveProxyList();
        }
    }

    public static void deleteAllProxy() {

        setCurrentProxy(null);

        proxyListLoaded = false;

        proxyList.clear();

        saveProxyList();

        loadProxyList();

    }

    public static void checkSaveToGalleryFiles() {
        Utilities.globalQueue.postRunnable(() -> {
            try {
                File telegramPath = EnvUtil.getTelegramPath();
                File imagePath = new File(telegramPath, "images");
                imagePath.mkdirs();
                File videoPath = new File(telegramPath, "videos");
                videoPath.mkdirs();

                if (!BuildVars.NO_SCOPED_STORAGE) {
                    if (imagePath.isDirectory()) {
                        new File(imagePath, ".nomedia").delete();
                    }
                    if (videoPath.isDirectory()) {
                        new File(videoPath, ".nomedia").delete();
                    }
                } else {
                    if (imagePath.isDirectory()) {
                        AndroidUtilities.createEmptyFile(new File(imagePath, ".nomedia"));
                    }
                    if (videoPath.isDirectory()) {
                        AndroidUtilities.createEmptyFile(new File(videoPath, ".nomedia"));
                    }
                }
            } catch (Throwable e) {
                FileLog.e(e);
            }
        });
    }

    public static int getChatSwipeAction(int currentAccount) {
        if (chatSwipeAction >= 0) {
            if (chatSwipeAction == SwipeGestureSettingsView.SWIPE_GESTURE_FOLDERS && MessagesController.getInstance(currentAccount).dialogFilters.isEmpty()) {
                return SwipeGestureSettingsView.SWIPE_GESTURE_ARCHIVE;
            }
            return chatSwipeAction;
        } else if (!MessagesController.getInstance(currentAccount).dialogFilters.isEmpty()) {
            return SwipeGestureSettingsView.SWIPE_GESTURE_FOLDERS;

        }
        return SwipeGestureSettingsView.SWIPE_GESTURE_ARCHIVE;
    }

    public static void updateChatListSwipeSetting(int newAction) {
        chatSwipeAction = newAction;
        SharedPreferences preferences = ApplicationLoader.applicationContext.getSharedPreferences("mainconfig", Activity.MODE_PRIVATE);
        preferences.edit().putInt("ChatSwipeAction", chatSwipeAction).apply();
    }

    public static void updateMessageSeenHintCount(int count) {
        messageSeenHintCount = count;
        SharedPreferences preferences = ApplicationLoader.applicationContext.getSharedPreferences("mainconfig", Activity.MODE_PRIVATE);
        preferences.edit().putInt("messageSeenCount", messageSeenHintCount).apply();
    }

    public static void updateEmojiInteractionsHintCount(int count) {
        emojiInteractionsHintCount = count;
        SharedPreferences preferences = ApplicationLoader.applicationContext.getSharedPreferences("mainconfig", Activity.MODE_PRIVATE);
        preferences.edit().putInt("emojiInteractionsHintCount", emojiInteractionsHintCount).apply();
    }


    public static void updateDayNightThemeSwitchHintCount(int count) {
        dayNightThemeSwitchHintCount = count;
        SharedPreferences preferences = ApplicationLoader.applicationContext.getSharedPreferences("mainconfig", Activity.MODE_PRIVATE);
        preferences.edit().putInt("dayNightThemeSwitchHintCount", dayNightThemeSwitchHintCount).apply();
    }

    public static void updateStealthModeSendMessageConfirm(int count) {
        stealthModeSendMessageConfirm = count;
        SharedPreferences preferences = ApplicationLoader.applicationContext.getSharedPreferences("mainconfig", Activity.MODE_PRIVATE);
        preferences.edit().putInt("stealthModeSendMessageConfirm", stealthModeSendMessageConfirm).apply();
    }

    public final static int PERFORMANCE_CLASS_LOW = 0;
    public final static int PERFORMANCE_CLASS_AVERAGE = 1;
    public final static int PERFORMANCE_CLASS_HIGH = 2;

    @Retention(RetentionPolicy.SOURCE)
    @IntDef({
            PERFORMANCE_CLASS_LOW,
            PERFORMANCE_CLASS_AVERAGE,
            PERFORMANCE_CLASS_HIGH
    })
    public @interface PerformanceClass {}

    @PerformanceClass
    public static int getDevicePerformanceClass() {
        if (overrideDevicePerformanceClass != -1) {
            return overrideDevicePerformanceClass;
        }
        if (devicePerformanceClass == -1) {
            devicePerformanceClass = measureDevicePerformanceClass();
        }
        return devicePerformanceClass;
    }

    public static int measureDevicePerformanceClass() {
        int androidVersion = Build.VERSION.SDK_INT;
        int cpuCount = ConnectionsManager.CPU_COUNT;
        int memoryClass = ((ActivityManager) ApplicationLoader.applicationContext.getSystemService(Context.ACTIVITY_SERVICE)).getMemoryClass();

        if (NaConfig.INSTANCE.getFakeHighPerformanceDevice().Bool()) {
            return PERFORMANCE_CLASS_HIGH;
        }

        if (Build.VERSION.SDK_INT >= Build.VERSION_CODES.S && Build.SOC_MODEL != null) {
            int hash = Build.SOC_MODEL.toUpperCase().hashCode();
            for (int i = 0; i < LOW_SOC.length; ++i) {
                if (LOW_SOC[i] == hash) {
                    return PERFORMANCE_CLASS_LOW;
                }
            }
        }

        int totalCpuFreq = 0;
        int freqResolved = 0;
        for (int i = 0; i < cpuCount; i++) {
            try {
                RandomAccessFile reader = new RandomAccessFile(String.format(Locale.ENGLISH, "/sys/devices/system/cpu/cpu%d/cpufreq/cpuinfo_max_freq", i), "r");
                String line = reader.readLine();
                if (line != null) {
                    totalCpuFreq += Utilities.parseInt(line) / 1000;
                    freqResolved++;
                }
                reader.close();
            } catch (Throwable ignore) {}
        }
        int maxCpuFreq = freqResolved == 0 ? -1 : (int) Math.ceil(totalCpuFreq / (float) freqResolved);

        long ram = -1;
        try {
            ActivityManager.MemoryInfo memoryInfo = new ActivityManager.MemoryInfo();
            ((ActivityManager) ApplicationLoader.applicationContext.getSystemService(Context.ACTIVITY_SERVICE)).getMemoryInfo(memoryInfo);
            ram = memoryInfo.totalMem;
        } catch (Exception ignore) {}

        int performanceClass;
        if (
            androidVersion < 21 ||
            cpuCount <= 2 ||
            memoryClass <= 100 ||
            cpuCount <= 4 && maxCpuFreq != -1 && maxCpuFreq <= 1250 ||
            cpuCount <= 4 && maxCpuFreq <= 1600 && memoryClass <= 128 && androidVersion <= 21 ||
            cpuCount <= 4 && maxCpuFreq <= 1300 && memoryClass <= 128 && androidVersion <= 24 ||
            ram != -1 && ram < 2L * 1024L * 1024L * 1024L
        ) {
            performanceClass = PERFORMANCE_CLASS_LOW;
        } else if (
            cpuCount < 8 ||
            memoryClass <= 160 ||
            maxCpuFreq != -1 && maxCpuFreq <= 2055 ||
            maxCpuFreq == -1 && cpuCount == 8 && androidVersion <= 23
        ) {
            performanceClass = PERFORMANCE_CLASS_AVERAGE;
        } else {
            performanceClass = PERFORMANCE_CLASS_HIGH;
        }
        if (BuildVars.LOGS_ENABLED) {
            FileLog.d("device performance info selected_class = " + performanceClass + " (cpu_count = " + cpuCount + ", freq = " + maxCpuFreq + ", memoryClass = " + memoryClass + ", android version " + androidVersion + ", manufacture " + Build.MANUFACTURER + ", screenRefreshRate=" + AndroidUtilities.screenRefreshRate + ")");
        }

        return performanceClass;
    }

    public static String performanceClassName(int perfClass) {
        switch (perfClass) {
            case PERFORMANCE_CLASS_HIGH: return "HIGH";
            case PERFORMANCE_CLASS_AVERAGE: return "AVERAGE";
            case PERFORMANCE_CLASS_LOW: return "LOW";
            default: return "UNKNOWN";
        }
    }

    public static void setMediaColumnsCount(int count) {
        if (mediaColumnsCount != count) {
            mediaColumnsCount = count;
            ApplicationLoader.applicationContext.getSharedPreferences("mainconfig", Activity.MODE_PRIVATE).edit().putInt("mediaColumnsCount", mediaColumnsCount).apply();
        }
    }

    public static void setStoriesColumnsCount(int count) {
        if (storiesColumnsCount != count) {
            storiesColumnsCount = count;
            ApplicationLoader.applicationContext.getSharedPreferences("mainconfig", Activity.MODE_PRIVATE).edit().putInt("storiesColumnsCount", storiesColumnsCount).apply();
        }
    }

    public static void setFastScrollHintCount(int count) {
        if (fastScrollHintCount != count) {
            fastScrollHintCount = count;
            ApplicationLoader.applicationContext.getSharedPreferences("mainconfig", Activity.MODE_PRIVATE).edit().putInt("fastScrollHintCount", fastScrollHintCount).apply();
        }
    }

    public static void setDontAskManageStorage(boolean b) {
        dontAskManageStorage = b;
        ApplicationLoader.applicationContext.getSharedPreferences("mainconfig", Activity.MODE_PRIVATE).edit().putBoolean("dontAskManageStorage", dontAskManageStorage).apply();
    }

    public static boolean canBlurChat() {
        return getDevicePerformanceClass() == PERFORMANCE_CLASS_HIGH || NekoConfig.forceBlurInChat.Bool();
    }

    public static boolean chatBlurEnabled() {
        return (canBlurChat() && LiteMode.isEnabled(LiteMode.FLAG_CHAT_BLUR)) || NekoConfig.forceBlurInChat.Bool();
    }

    public static class BackgroundActivityPrefs {
        private static SharedPreferences prefs;

        public static long getLastCheckedBackgroundActivity() {
            return prefs.getLong("last_checked", 0);
        }

        public static void setLastCheckedBackgroundActivity(long l) {
            prefs.edit().putLong("last_checked", l).apply();
        }

        public static int getDismissedCount() {
            return prefs.getInt("dismissed_count", 0);
        }

        public static void increaseDismissedCount() {
            prefs.edit().putInt("dismissed_count", getDismissedCount() + 1).apply();
        }
    }

    private static Boolean animationsEnabled;

    public static void setAnimationsEnabled(boolean b) {
        animationsEnabled = b;
    }

    public static boolean animationsEnabled() {
        if (animationsEnabled == null) {
            animationsEnabled = MessagesController.getGlobalMainSettings().getBoolean("view_animations", true);
        }
        return animationsEnabled;
    }

    public static SharedPreferences getPreferences() {
        return ApplicationLoader.applicationContext.getSharedPreferences("userconfing", Context.MODE_PRIVATE);
    }

    public static boolean deviceIsLow() {
        return getDevicePerformanceClass() == PERFORMANCE_CLASS_LOW;
    }

    public static boolean deviceIsAboveAverage() {
        return getDevicePerformanceClass() >= PERFORMANCE_CLASS_AVERAGE;
    }

    public static boolean deviceIsHigh() {
        return getDevicePerformanceClass() >= PERFORMANCE_CLASS_HIGH;
    }

    public static boolean deviceIsAverage() {
        return getDevicePerformanceClass() <= PERFORMANCE_CLASS_AVERAGE;
    }

    public static void toggleRoundCamera() {
        bigCameraForRound = !bigCameraForRound;
        ApplicationLoader.applicationContext.getSharedPreferences("mainconfig", Activity.MODE_PRIVATE)
                .edit()
                .putBoolean("bigCameraForRound", bigCameraForRound)
                .apply();
    }


    @Deprecated
    public static int getLegacyDevicePerformanceClass() {
        if (legacyDevicePerformanceClass == -1) {
            int androidVersion = Build.VERSION.SDK_INT;
            int cpuCount = ConnectionsManager.CPU_COUNT;
            int memoryClass = ((ActivityManager) ApplicationLoader.applicationContext.getSystemService(Context.ACTIVITY_SERVICE)).getMemoryClass();
            int totalCpuFreq = 0;
            int freqResolved = 0;
            for (int i = 0; i < cpuCount; i++) {
                try {
                    RandomAccessFile reader = new RandomAccessFile(String.format(Locale.ENGLISH, "/sys/devices/system/cpu/cpu%d/cpufreq/cpuinfo_max_freq", i), "r");
                    String line = reader.readLine();
                    if (line != null) {
                        totalCpuFreq += Utilities.parseInt(line) / 1000;
                        freqResolved++;
                    }
                    reader.close();
                } catch (Throwable ignore) {}
            }
            int maxCpuFreq = freqResolved == 0 ? -1 : (int) Math.ceil(totalCpuFreq / (float) freqResolved);

            if (androidVersion < 21 || cpuCount <= 2 || memoryClass <= 100 || cpuCount <= 4 && maxCpuFreq != -1 && maxCpuFreq <= 1250 || cpuCount <= 4 && maxCpuFreq <= 1600 && memoryClass <= 128 && androidVersion <= 21 || cpuCount <= 4 && maxCpuFreq <= 1300 && memoryClass <= 128 && androidVersion <= 24) {
                legacyDevicePerformanceClass = PERFORMANCE_CLASS_LOW;
            } else if (cpuCount < 8 || memoryClass <= 160 || maxCpuFreq != -1 && maxCpuFreq <= 2050 || maxCpuFreq == -1 && cpuCount == 8 && androidVersion <= 23) {
                legacyDevicePerformanceClass = PERFORMANCE_CLASS_AVERAGE;
            } else {
                legacyDevicePerformanceClass = PERFORMANCE_CLASS_HIGH;
            }
        }
        return legacyDevicePerformanceClass;
    }
}<|MERGE_RESOLUTION|>--- conflicted
+++ resolved
@@ -1473,7 +1473,6 @@
             messageSeenHintCount = preferences.getInt("messageSeenCount", 3);
             emojiInteractionsHintCount = preferences.getInt("emojiInteractionsHintCount", 3);
             dayNightThemeSwitchHintCount = preferences.getInt("dayNightThemeSwitchHintCount", 3);
-<<<<<<< HEAD
             activeAccounts = Arrays.stream(preferences.getString("active_accounts", "").split(",")).filter(StrUtil::isNotBlank).map(Integer::parseInt).collect(Collectors.toCollection(CopyOnWriteArraySet::new));
 
             if (!preferences.contains("activeAccountsLoaded")) {
@@ -1506,9 +1505,7 @@
 
                 preferences.edit().putBoolean("activeAccountsLoaded", true).apply();
             }
-=======
             stealthModeSendMessageConfirm = preferences.getInt("stealthModeSendMessageConfirm", 2);
->>>>>>> 702d37ce
             mediaColumnsCount = preferences.getInt("mediaColumnsCount", 3);
             storiesColumnsCount = preferences.getInt("storiesColumnsCount", 3);
             fastScrollHintCount = preferences.getInt("fastScrollHintCount", 3);
