--- conflicted
+++ resolved
@@ -271,12 +271,8 @@
     public static boolean allowScreenCapture;
     public static int lastPauseTime;
     public static boolean isWaitingForPasscodeEnter;
-<<<<<<< HEAD
     public static boolean useFingerprint = false;
     public static String lastUpdateVersion;
-=======
-    public static boolean useFingerprint = true;
->>>>>>> a746a072
     public static int suggestStickers;
     public static boolean suggestAnimatedEmoji;
     public static int keepMedia = CacheByChatsController.KEEP_MEDIA_ONE_MONTH; //deprecated
@@ -1384,12 +1380,8 @@
             badPasscodeTries = preferences.getInt("badPasscodeTries", 0);
             autoLockIn = preferences.getInt("autoLockIn", 60 * 60);
             lastPauseTime = preferences.getInt("lastPauseTime", 0);
-<<<<<<< HEAD
             useFingerprint = preferences.getBoolean("useFingerprint", false);
             lastUpdateVersion = preferences.getString("lastUpdateVersion2", "3.5");
-=======
-            useFingerprint = preferences.getBoolean("useFingerprint", true);
->>>>>>> a746a072
             allowScreenCapture = preferences.getBoolean("allowScreenCapture", false);
             lastLocalId = preferences.getInt("lastLocalId", -210000);
             pushString = preferences.getString("pushString2", "");
@@ -1667,9 +1659,6 @@
         if (pendingAppUpdate == null || pendingAppUpdate.document == null || !ApplicationLoader.isStandaloneBuild()) {
             return false;
         }
-<<<<<<< HEAD
-        return pendingAppUpdateBuildVersion == BuildVars.BUILD_VERSION;
-=======
         int currentVersion;
         try {
             PackageInfo pInfo = ApplicationLoader.applicationContext.getPackageManager().getPackageInfo(ApplicationLoader.applicationContext.getPackageName(), 0);
@@ -1679,7 +1668,6 @@
             currentVersion = buildVersion();
         }
         return pendingAppUpdateBuildVersion == currentVersion;
->>>>>>> a746a072
     }
 
     public static boolean setNewAppVersionAvailable(TLRPC.TL_help_appUpdate update) {
