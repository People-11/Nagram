/*
 * This is the source code of Telegram for Android v. 5.x.x.
 * It is licensed under GNU GPL v. 2 or later.
 * You should have received a copy of the license in this archive (see LICENSE).
 *
 * Copyright Nikolai Kudashov, 2013-2018.
 */

package org.telegram.messenger;

import android.app.Activity;
import android.app.ActivityManager;
import android.content.Context;
import android.content.SharedPreferences;
import android.net.Uri;
import android.content.pm.PackageInfo;
import android.os.Build;
import android.os.SystemClock;
import android.text.TextUtils;
import android.util.Base64;
import android.util.SparseArray;
import android.webkit.WebView;

import androidx.annotation.Nullable;
import androidx.core.content.pm.ShortcutManagerCompat;

import com.v2ray.ang.V2RayConfig;
import com.v2ray.ang.dto.AngConfig;
import com.v2ray.ang.util.Utils;

import org.apache.commons.lang3.StringUtils;
import org.dizitart.no2.objects.filters.ObjectFilters;
import org.json.JSONArray;
import org.json.JSONException;
import androidx.annotation.IntDef;

import org.json.JSONObject;
import org.telegram.tgnet.ConnectionsManager;
import org.telegram.tgnet.SerializedData;
import org.telegram.tgnet.TLRPC;
import org.telegram.ui.Components.AnimatedEmojiDrawable;
import org.telegram.ui.Components.SwipeGestureSettingsView;
import org.telegram.tgnet.TLRPC;

import java.io.File;
import java.io.RandomAccessFile;
import java.net.InetSocketAddress;
import java.net.Proxy;
import java.util.Arrays;
<<<<<<< HEAD
=======
import java.lang.annotation.Retention;
import java.lang.annotation.RetentionPolicy;
>>>>>>> c71626f8
import java.io.UnsupportedEncodingException;
import java.lang.annotation.Retention;
import java.lang.annotation.RetentionPolicy;
import java.net.URLEncoder;
import java.util.ArrayList;
import java.util.Collections;
import java.util.HashMap;
import java.util.Iterator;
import java.util.LinkedList;
import java.util.concurrent.CopyOnWriteArraySet;
import java.util.stream.Collectors;

import cn.hutool.core.util.StrUtil;
import okhttp3.HttpUrl;
import tw.nekomimi.nekogram.NekoConfig;
import tw.nekomimi.nekogram.proxy.ProxyManager;
import tw.nekomimi.nekogram.proxy.ShadowsocksLoader;
import tw.nekomimi.nekogram.proxy.ShadowsocksRLoader;
import tw.nekomimi.nekogram.proxy.VmessLoader;
import tw.nekomimi.nekogram.proxy.tcp2ws.WsLoader;
import tw.nekomimi.nekogram.proxy.SubInfo;
import tw.nekomimi.nekogram.proxy.SubManager;
import tw.nekomimi.nekogram.utils.AlertUtil;
import tw.nekomimi.nekogram.utils.EnvUtil;
import tw.nekomimi.nekogram.utils.FileUtil;
import tw.nekomimi.nekogram.utils.UIUtil;
<<<<<<< HEAD
import xyz.nextalone.nagram.NaConfig;
=======
>>>>>>> c71626f8

import static com.v2ray.ang.V2RayConfig.SSR_PROTOCOL;
import static com.v2ray.ang.V2RayConfig.SS_PROTOCOL;
import static com.v2ray.ang.V2RayConfig.WSS_PROTOCOL;
import static com.v2ray.ang.V2RayConfig.WS_PROTOCOL;
import java.util.Locale;

public class SharedConfig {
    public final static int PASSCODE_TYPE_PIN = 0,
            PASSCODE_TYPE_PASSWORD = 1;

    public static LiteMode getLiteMode() {
        if (liteMode == null) {
            liteMode = new LiteMode();
        }
        return liteMode;
    }

    public static boolean loopStickers() {
        return loopStickers && !getLiteMode().enabled;
    }

    @Retention(RetentionPolicy.SOURCE)
    @IntDef({
            PASSCODE_TYPE_PIN,
            PASSCODE_TYPE_PASSWORD
    })
    public @interface PasscodeType {}

    public final static int SAVE_TO_GALLERY_FLAG_PEER = 1;
    public final static int SAVE_TO_GALLERY_FLAG_GROUP = 2;
    public final static int SAVE_TO_GALLERY_FLAG_CHANNELS = 4;

    @PushListenerController.PushType
    public static int pushType = PushListenerController.PUSH_TYPE_FIREBASE;
    public static String pushString = "";
    public static String pushStringStatus = "";
    public static long pushStringGetTimeStart;
    public static long pushStringGetTimeEnd;
    public static boolean pushStatSent;
    public static byte[] pushAuthKey;
    public static byte[] pushAuthKeyId;

    public static String directShareHash;

    @PasscodeType
    public static int passcodeType;
    public static String passcodeHash = "";
    public static long passcodeRetryInMs;
    public static long lastUptimeMillis;
    public static int badPasscodeTries;
    public static byte[] passcodeSalt = new byte[0];
    public static boolean appLocked;
    public static int autoLockIn = 60 * 60;

    public static boolean saveIncomingPhotos;
    public static boolean allowScreenCapture;
    public static int lastPauseTime;
    public static boolean isWaitingForPasscodeEnter;
    public static boolean useFingerprint = false;
    public static String lastUpdateVersion;
    public static int suggestStickers;
    public static boolean suggestAnimatedEmoji;
    public static boolean loopStickers;
    public static int keepMedia = CacheByChatsController.KEEP_MEDIA_ONE_MONTH; //deprecated
    public static int lastKeepMediaCheckTime;
    public static int lastLogsCheckTime;
    public static int searchMessagesAsListHintShows;
    public static int textSelectionHintShows;
    public static int scheduledOrNoSoundHintShows;
    public static int lockRecordAudioVideoHint;
    public static boolean forwardingOptionsHintShown;
    public static boolean searchMessagesAsListUsed;
    public static boolean stickersReorderingHintUsed;
    public static boolean disableVoiceAudioEffects;
    public static boolean forceDisableTabletMode;
    public static boolean useLNavigation;
    private static int lastLocalId = -210000;

    public static String storageCacheDir;

    private static String passportConfigJson = "";
    private static HashMap<String, String> passportConfigMap;
    public static int passportConfigHash;

    private static boolean configLoaded;
    private static final Object sync = new Object();
    private static final Object localIdSync = new Object();

    public static int saveToGalleryFlags;
    public static int mapPreviewType = 2;
    public static boolean chatBubbles = Build.VERSION.SDK_INT >= 30;
    public static boolean autoplayGifs = true;
    public static boolean autoplayVideo = true;
    public static boolean raiseToSpeak = false;
    public static boolean recordViaSco = false;
    public static boolean customTabs = true;
    public static boolean directShare = true;
    public static boolean inappCamera = true;
    public static boolean roundCamera16to9 = true;
    public static boolean noSoundHintShowed = false;
    public static boolean streamMedia = true;
    public static boolean streamAllVideo = false;
    public static boolean streamMkv = false;
    public static boolean saveStreamMedia = true;
    public static boolean smoothKeyboard = true;
    public static boolean pauseMusicOnRecord = true;
    public static boolean chatBlur = true;
    public static boolean noiseSupression;
    public static boolean noStatusBar = true;
    public static boolean forceRtmpStream;
    public static boolean debugWebView;
    public static boolean sortContactsByName;
    public static boolean sortFilesByName;
    public static boolean shuffleMusic;
    public static boolean playOrderReversed;
    public static boolean hasCameraCache;
    public static boolean showNotificationsForAllAccounts = true;
    public static int repeatMode;
    public static boolean allowBigEmoji;
    public static int fontSize = 12;
    public static boolean fontSizeIsDefault;
    public static int bubbleRadius = 3;
    public static int ivFontSize = 12;
    public static int messageSeenHintCount;
    public static int emojiInteractionsHintCount;
    public static int dayNightThemeSwitchHintCount;

    public static TLRPC.TL_help_appUpdate pendingAppUpdate;
    public static int pendingAppUpdateBuildVersion;
    public static long lastUpdateCheckTime;

    public static boolean hasEmailLogin;

    private static int devicePerformanceClass;

    public static boolean drawDialogIcons;
    public static boolean useThreeLinesLayout;
    public static boolean archiveHidden;

    private static int chatSwipeAction;

    public static int distanceSystemType;
    public static int mediaColumnsCount = 3;
    public static int fastScrollHintCount = 3;
    public static boolean dontAskManageStorage;

    public static CopyOnWriteArraySet<Integer> activeAccounts;
    public static int loginingAccount = -1;

    public static boolean isFloatingDebugActive;
    public static LiteMode liteMode;

    static {
        loadConfig();
    }

    public static class ProxyInfo implements Comparable<ProxyInfo> {

        public int group;

        public String address;
        public int port;
        public String username;
        public String password;
        public String secret;

        public long proxyCheckPingId;
        public long ping;
        public boolean checking;
        public boolean available;
        public long availableCheckTime;

        @Override
        public int compareTo(ProxyInfo info) {

            if (available && !info.available) {
                return -1;
            } else if (!available && info.available) {
                return 1;
            } else if (available && info.available) {
                return (int) (ping - info.ping);
            } else {
                return hashCode() + "".compareTo(info.hashCode() + "");
            }

        }

        public long subId;

        public ProxyInfo() {
            address = "";
            password = "";
            username = "";
            secret = "";
        }

        public ProxyInfo(String a, int p, String u, String pw, String s) {
            address = a;
            port = p;
            username = u;
            password = pw;
            secret = s;
            if (address == null) {
                address = "";
            }
            if (password == null) {
                password = "";
            }
            if (username == null) {
                username = "";
            }
            if (secret == null) {
                secret = "";
            }
        }

        public String getAddress() {

            return address + ":" + port;

        }

        public String getType() {

            if (!StrUtil.isBlank(secret)) {

                return "MTProto";

            } else {

                return "Socks5";

            }

        }

        public String getTitle() {

            StringBuilder builder = new StringBuilder();

            builder.append("[ ");

            if (subId != 0L) {

                try {

                    builder.append(SubManager.getSubList().find(ObjectFilters.eq("id", subId)).firstOrDefault().displayName());

                } catch (Exception e) {

                    builder.append("Unknown");

                }

            } else {

                builder.append(getType());

            }

            builder.append(" ] ");

            if (StrUtil.isBlank(getRemarks())) {

                builder.append(getAddress());

            } else {

                builder.append(getRemarks());

            }

            return builder.toString();

        }

        private String remarks;

        public String getRemarks() {

            return remarks;

        }

        public void setRemarks(String remarks) {
            this.remarks = remarks;
            if (StrUtil.isBlank(remarks)) {
                this.remarks = null;
            }
        }

        public String toUrl() {

            HttpUrl.Builder builder = HttpUrl.parse(StrUtil.isBlank(secret) ?
                    "https://t.me/socks" : "https://t.me/proxy").newBuilder()
                    .addQueryParameter("server", address)
                    .addQueryParameter("port", port + "");

            if (!StrUtil.isBlank(secret)) {

                builder.addQueryParameter("secret", secret);

            } else {

                builder.addQueryParameter("user", username)
                        .addQueryParameter("pass", password);

            }

            if (!StrUtil.isBlank(remarks)) {

                builder.fragment(Utils.INSTANCE.urlEncode(remarks));

            }

            return builder.toString();

        }

        public static ProxyInfo fromUrl(String url) {

            Uri lnk = Uri.parse(url);

            if (lnk == null) throw new IllegalArgumentException(url);

            ProxyInfo info = new ProxyInfo(lnk.getQueryParameter("server"),
                    Utilities.parseInt(lnk.getQueryParameter("port")),
                    lnk.getQueryParameter("user"),
                    lnk.getQueryParameter("pass"),
                    lnk.getQueryParameter("secret"));

            if (StrUtil.isNotBlank(lnk.getFragment())) {

                info.setRemarks(lnk.getFragment());

            }

            return info;

        }

        public JSONObject toJsonInternal() throws JSONException {

            JSONObject obj = new JSONObject();

            if (!StrUtil.isBlank(remarks)) {
                obj.put("remarks", remarks);
            }

            if (group != 0) {
                obj.put("group", group);
            }

            obj.put("address", address);
            obj.put("port", port);
            if (StrUtil.isBlank(secret)) {
                obj.put("type", "socks5");
                if (!username.isEmpty()) {
                    obj.put("username", username);
                }
                if (!password.isEmpty()) {
                    obj.put("password", password);
                }
            } else {
                obj.put("type", "mtproto");
                obj.put("secret", secret);
            }

            return obj;

        }

        public static ProxyInfo fromJson(JSONObject obj) {

            ProxyInfo info;

            switch (obj.optString("type", "null")) {

                case "socks5": {

                    info = new ProxyInfo();

                    info.group = obj.optInt("group", 0);
                    info.address = obj.optString("address", "");
                    info.port = obj.optInt("port", 443);
                    info.username = obj.optString("username", "");
                    info.password = obj.optString("password", "");

                    info.remarks = obj.optString("remarks");

                    if (StrUtil.isBlank(info.remarks)) info.remarks = null;

                    info.group = obj.optInt("group", 0);

                    break;

                }

                case "mtproto": {

                    info = new ProxyInfo();

                    info.address = obj.optString("address", "");
                    info.port = obj.optInt("port", 443);
                    info.secret = obj.optString("secret", "");

                    info.remarks = obj.optString("remarks");

                    if (StrUtil.isBlank(info.remarks)) info.remarks = null;

                    info.group = obj.optInt("group", 0);

                    break;

                }

                case "vmess": {

                    info = new VmessProxy(obj.optString("link"));

                    break;

                }

                case "shadowsocks": {

                    info = new ShadowsocksProxy(obj.optString("link"));

                    break;

                }

                case "shadowsocksr": {

                    info = new ShadowsocksRProxy(obj.optString("link"));

                    break;

                }

                case "ws": {

                    info = new WsProxy(obj.optString("link"));

                    break;

                }

                default: {

                    throw new IllegalStateException("invalid proxy type " + obj.optString("type", "null"));

                }

            }

            return info;

        }

        @Override
        public int hashCode() {

            return (address + port + username + password + secret).hashCode();

        }

        @Override
        public boolean equals(@Nullable Object obj) {
            return super.equals(obj) || (obj instanceof ProxyInfo && hashCode() == obj.hashCode());
        }

        public String getLink() {
            StringBuilder url = new StringBuilder(!TextUtils.isEmpty(secret) ? "https://t.me/proxy?" : "https://t.me/socks?");
            try {
                url.append("server=").append(URLEncoder.encode(address, "UTF-8")).append("&").append("port=").append(port);
                if (!TextUtils.isEmpty(username)) {
                    url.append("&user=").append(URLEncoder.encode(username, "UTF-8"));
                }
                if (!TextUtils.isEmpty(password)) {
                    url.append("&pass=").append(URLEncoder.encode(password, "UTF-8"));
                }
                if (!TextUtils.isEmpty(secret)) {
                    url.append("&secret=").append(URLEncoder.encode(secret, "UTF-8"));
                }
            } catch (UnsupportedEncodingException ignored) {}
            return url.toString();
        }
    }

    public abstract static class ExternalSocks5Proxy extends ProxyInfo {

        public ExternalSocks5Proxy() {

            address = "127.0.0.1";
            username = "";
            password = "";
            secret = "";

        }

        public abstract boolean isStarted();

        public abstract void start();

        public abstract void stop();

        @Override
        public abstract String getAddress();

        @Override
        public abstract String toUrl();

        @Override
        public abstract String getRemarks();

        @Override
        public abstract void setRemarks(String remarks);

        @Override
        public abstract String getType();

        @Override
        public abstract JSONObject toJsonInternal() throws JSONException;

    }

    public static class VmessProxy extends ExternalSocks5Proxy {

        public AngConfig.VmessBean bean;
        public VmessLoader loader;

        {

            if (BuildVars.isMini) {

                throw new RuntimeException(LocaleController.getString("MiniVersionAlert", R.string.MiniVersionAlert));

            }

        }

        public VmessProxy(String vmessLink) {

            this(VmessLoader.parseVmessLink(vmessLink));

        }

        public VmessProxy(AngConfig.VmessBean bean) {

            this.bean = bean;

        }

        @Override
        public String getAddress() {
            return bean.getAddress() + ":" + bean.getPort();
        }

        @Override
        public boolean isStarted() {

            return loader != null;

        }

        @Override
        public void start() {

            if (loader != null) return;

            VmessLoader loader = new VmessLoader();

            try {

                loader.initConfig(bean);

                port = loader.start();

                this.loader = loader;

                if (SharedConfig.proxyEnabled && SharedConfig.currentProxy == this) {

                    ConnectionsManager.setProxySettings(true, address, port, username, password, secret);

                }

            } catch (Exception e) {

                FileLog.e(e);

                AlertUtil.showToast(e.getMessage() == null ? e.getClass().getSimpleName() : e.getMessage());

            }

        }

        @Override
        public void stop() {

            if (loader != null) {

                VmessLoader loader = this.loader;

                loader.stop();

                this.loader = null;

            }

        }

        @Override
        public String toUrl() {
            return bean.toString();
        }

        @Override
        public String getRemarks() {
            return bean.getRemarks();
        }

        @Override
        public void setRemarks(String remarks) {
            bean.setRemarks(remarks);
        }

        @Override
        public String getType() {

            if (bean.getConfigType() == V2RayConfig.EConfigType.Trojan) {

                return "Trojan";

            } else {

                return "Vmess";

            }

        }

        @Override
        public JSONObject toJsonInternal() throws JSONException {

            JSONObject obj = new JSONObject();
            obj.put("type", "vmess");
            obj.put("link", toUrl());
            return obj;

        }

        @Override
        public int hashCode() {
            return (bean.getAddress() + bean.getPort() + bean.getId() + bean.getNetwork() + bean.getPath()).hashCode();
        }

        @Override
        public boolean equals(@Nullable Object obj) {
            return super.equals(obj) || (obj instanceof VmessProxy && bean.equals(((VmessProxy) obj).bean));
        }

    }

    public static class ShadowsocksProxy extends ExternalSocks5Proxy {

        public ShadowsocksLoader.Bean bean;
        public ShadowsocksLoader loader;

        public ShadowsocksProxy(String ssLink) {

            this(ShadowsocksLoader.Bean.Companion.parse(ssLink));

        }

        public ShadowsocksProxy(ShadowsocksLoader.Bean bean) {

            this.bean = bean;

            if (BuildVars.isMini) {

                throw new RuntimeException(LocaleController.getString("MiniVersionAlert", R.string.MiniVersionAlert));

            }

            if (Build.VERSION.SDK_INT < Build.VERSION_CODES.LOLLIPOP) {

                throw new RuntimeException(LocaleController.getString("MinApi21Required", R.string.MinApi21Required));

            }

        }

        @Override
        public String getAddress() {
            return bean.getHost() + ":" + bean.getRemotePort();
        }

        @Override
        public boolean isStarted() {

            return loader != null;

        }

        @Override
        public void start() {

            if (loader != null) return;

            port = ProxyManager.mkPort();
            ShadowsocksLoader loader = new ShadowsocksLoader();
            loader.initConfig(bean, port);

            loader.start();

            this.loader = loader;

            if (SharedConfig.proxyEnabled && SharedConfig.currentProxy == this) {

                ConnectionsManager.setProxySettings(true, address, port, username, password, secret);

            }

        }

        @Override
        public void stop() {

            if (loader != null) {

                FileLog.d(getTitle() + " stopped");

                ShadowsocksLoader loader = this.loader;

                loader.stop();

                this.loader = null;

            }

        }

        @Override
        public String toUrl() {
            return bean.toString();
        }


        @Override
        public String getRemarks() {
            return bean.getRemarks();
        }

        @Override
        public void setRemarks(String remarks) {
            bean.setRemarks(remarks);
        }

        @Override
        public String getType() {
            return "SS";
        }

        @Override
        public JSONObject toJsonInternal() throws JSONException {

            JSONObject obj = new JSONObject();
            obj.put("type", "shadowsocks");
            obj.put("link", toUrl());
            return obj;

        }

        @Override
        public int hashCode() {

            return (bean.getHost() + bean.getRemotePort() + bean.getMethod()).hashCode();

        }

        @Override
        public boolean equals(@Nullable Object obj) {
            return super.equals(obj) || (obj instanceof ShadowsocksProxy && bean.equals(((ShadowsocksProxy) obj).bean));
        }

    }

    public static class ShadowsocksRProxy extends ExternalSocks5Proxy {

        public ShadowsocksRLoader.Bean bean;
        public ShadowsocksRLoader loader;

        public ShadowsocksRProxy(String ssLink) {

            this(ShadowsocksRLoader.Bean.Companion.parse(ssLink));

        }

        public ShadowsocksRProxy(ShadowsocksRLoader.Bean bean) {

            this.bean = bean;

            if (BuildVars.isMini) {

                throw new RuntimeException(LocaleController.getString("MiniVersionAlert", R.string.MiniVersionAlert));

            }

            if (Build.VERSION.SDK_INT < Build.VERSION_CODES.LOLLIPOP) {

                throw new RuntimeException(LocaleController.getString("MinApi21Required", R.string.MinApi21Required));

            }

        }

        @Override
        public String getAddress() {
            return bean.getHost() + ":" + bean.getRemotePort();
        }

        @Override
        public boolean isStarted() {

            return loader != null;

        }

        @Override
        public void start() {

            if (loader != null) return;

            port = ProxyManager.mkPort();
            ShadowsocksRLoader loader = new ShadowsocksRLoader();
            loader.initConfig(bean, port);

            loader.start();

            this.loader = loader;

            if (SharedConfig.proxyEnabled && SharedConfig.currentProxy == this) {

                ConnectionsManager.setProxySettings(true, address, port, username, password, secret);

            }

        }

        @Override
        public void stop() {

            if (loader != null) {

                ShadowsocksRLoader loader = this.loader;

                this.loader = null;

                loader.stop();

            }

        }

        @Override
        public String toUrl() {
            return bean.toString();
        }

        @Override
        public String getRemarks() {
            return bean.getRemarks();
        }

        @Override
        public void setRemarks(String remarks) {
            bean.setRemarks(remarks);
        }

        @Override
        public String getType() {
            return "SSR";
        }

        @Override
        public JSONObject toJsonInternal() throws JSONException {

            JSONObject obj = new JSONObject();
            obj.put("type", "shadowsocksr");
            obj.put("link", toUrl());
            return obj;

        }

        @Override
        public int hashCode() {

            return (bean.getHost() + bean.getRemotePort() + bean.getMethod() + bean.getProtocol() + bean.getProtocol_param() + bean.getObfs() + bean.getObfs_param()).hashCode();

        }

        @Override
        public boolean equals(@Nullable Object obj) {
            return super.equals(obj) || (obj instanceof ShadowsocksRProxy && bean.equals(((ShadowsocksRProxy) obj).bean));
        }

    }

    public static class WsProxy extends ExternalSocks5Proxy {

        public WsLoader.Bean bean;
        public WsLoader loader;

        public WsProxy(String url) {
            this(WsLoader.Companion.parse(url));
        }

        public WsProxy(WsLoader.Bean bean) {
            if (Build.VERSION.SDK_INT < Build.VERSION_CODES.LOLLIPOP) {
                throw new RuntimeException(LocaleController.getString("MinApi21Required", R.string.MinApi21Required));
            }

            this.bean = bean;
        }

        @Override
        public boolean isStarted() {
            return loader != null;
        }

        @Override
        public void start() {
            if (loader != null) return;
            synchronized (this) {
                loader = new WsLoader();
                port = ProxyManager.mkPort();
                loader.init(bean, port);
                loader.start();
                if (SharedConfig.proxyEnabled && SharedConfig.currentProxy == this) {
                    ConnectionsManager.setProxySettings(true, address, port, username, password, secret);
                }
            }
        }

        @Override
        public void stop() {
            if (loader == null) return;
            ConnectionsManager.setProxySettings(false, address, port, username, password, secret);
            UIUtil.runOnIoDispatcher(() -> {
                synchronized (this) {
                    if (loader == null)
                        return;
                    loader.stop();
                    loader = null;
                }
            });
        }

        @Override
        public String getAddress() {
            return bean.getServer();
        }

        @Override
        public String toUrl() {
            return bean.toString();
        }

<<<<<<< HEAD
=======
    public static boolean drawDialogIcons;
    public static boolean useThreeLinesLayout;
    public static boolean archiveHidden;

    private static int chatSwipeAction;

    public static int distanceSystemType;
    public static int mediaColumnsCount = 3;
    public static int fastScrollHintCount = 3;
    public static boolean dontAskManageStorage;

    public static CopyOnWriteArraySet<Integer> activeAccounts;
    public static int loginingAccount = -1;

    public static boolean isFloatingDebugActive;
    public static LiteMode liteMode;

    static {
        loadConfig();
    }

    public static class ProxyInfo implements Comparable<ProxyInfo> {

        public int group;

        public String address;
        public int port;
        public String username;
        public String password;
        public String secret;

        public long proxyCheckPingId;
        public long ping;
        public boolean checking;
        public boolean available;
        public long availableCheckTime;

        @Override
        public int compareTo(ProxyInfo info) {

            if (available && !info.available) {
                return -1;
            } else if (!available && info.available) {
                return 1;
            } else if (available && info.available) {
                return (int) (ping - info.ping);
            } else {
                return hashCode() + "".compareTo(info.hashCode() + "");
            }

        }

        public long subId;

        public ProxyInfo() {
            address = "";
            password = "";
            username = "";
            secret = "";
        }

        public ProxyInfo(String a, int p, String u, String pw, String s) {
            address = a;
            port = p;
            username = u;
            password = pw;
            secret = s;
            if (address == null) {
                address = "";
            }
            if (password == null) {
                password = "";
            }
            if (username == null) {
                username = "";
            }
            if (secret == null) {
                secret = "";
            }
        }

        public String getAddress() {

            return address + ":" + port;

        }

        public String getType() {

            if (!StrUtil.isBlank(secret)) {

                return "MTProto";

            } else {

                return "Socks5";

            }

        }

        public String getTitle() {

            StringBuilder builder = new StringBuilder();

            builder.append("[ ");

            if (subId != 0L) {

                try {

                    builder.append(SubManager.getSubList().find(ObjectFilters.eq("id", subId)).firstOrDefault().displayName());

                } catch (Exception e) {

                    builder.append("Unknown");

                }

            } else {

                builder.append(getType());

            }

            builder.append(" ] ");

            if (StrUtil.isBlank(getRemarks())) {

                builder.append(getAddress());

            } else {

                builder.append(getRemarks());

            }

            return builder.toString();

        }

        private String remarks;

        public String getRemarks() {

            return remarks;

        }

        public void setRemarks(String remarks) {
            this.remarks = remarks;
            if (StrUtil.isBlank(remarks)) {
                this.remarks = null;
            }
        }

        public String toUrl() {

            HttpUrl.Builder builder = HttpUrl.parse(StrUtil.isBlank(secret) ?
                    "https://t.me/socks" : "https://t.me/proxy").newBuilder()
                    .addQueryParameter("server", address)
                    .addQueryParameter("port", port + "");

            if (!StrUtil.isBlank(secret)) {

                builder.addQueryParameter("secret", secret);

            } else {

                builder.addQueryParameter("user", username)
                        .addQueryParameter("pass", password);

            }

            if (!StrUtil.isBlank(remarks)) {

                builder.fragment(Utils.INSTANCE.urlEncode(remarks));

            }

            return builder.toString();

        }

        public static ProxyInfo fromUrl(String url) {

            Uri lnk = Uri.parse(url);

            if (lnk == null) throw new IllegalArgumentException(url);

            ProxyInfo info = new ProxyInfo(lnk.getQueryParameter("server"),
                    Utilities.parseInt(lnk.getQueryParameter("port")),
                    lnk.getQueryParameter("user"),
                    lnk.getQueryParameter("pass"),
                    lnk.getQueryParameter("secret"));

            if (StrUtil.isNotBlank(lnk.getFragment())) {

                info.setRemarks(lnk.getFragment());

            }

            return info;

        }

        public JSONObject toJsonInternal() throws JSONException {

            JSONObject obj = new JSONObject();

            if (!StrUtil.isBlank(remarks)) {
                obj.put("remarks", remarks);
            }

            if (group != 0) {
                obj.put("group", group);
            }

            obj.put("address", address);
            obj.put("port", port);
            if (StrUtil.isBlank(secret)) {
                obj.put("type", "socks5");
                if (!username.isEmpty()) {
                    obj.put("username", username);
                }
                if (!password.isEmpty()) {
                    obj.put("password", password);
                }
            } else {
                obj.put("type", "mtproto");
                obj.put("secret", secret);
            }

            return obj;

        }

        public static ProxyInfo fromJson(JSONObject obj) {

            ProxyInfo info;

            switch (obj.optString("type", "null")) {

                case "socks5": {

                    info = new ProxyInfo();

                    info.group = obj.optInt("group", 0);
                    info.address = obj.optString("address", "");
                    info.port = obj.optInt("port", 443);
                    info.username = obj.optString("username", "");
                    info.password = obj.optString("password", "");

                    info.remarks = obj.optString("remarks");

                    if (StrUtil.isBlank(info.remarks)) info.remarks = null;

                    info.group = obj.optInt("group", 0);

                    break;

                }

                case "mtproto": {

                    info = new ProxyInfo();

                    info.address = obj.optString("address", "");
                    info.port = obj.optInt("port", 443);
                    info.secret = obj.optString("secret", "");

                    info.remarks = obj.optString("remarks");

                    if (StrUtil.isBlank(info.remarks)) info.remarks = null;

                    info.group = obj.optInt("group", 0);

                    break;

                }

                case "vmess": {

                    info = new VmessProxy(obj.optString("link"));

                    break;

                }

                case "shadowsocks": {

                    info = new ShadowsocksProxy(obj.optString("link"));

                    break;

                }

                case "shadowsocksr": {

                    info = new ShadowsocksRProxy(obj.optString("link"));

                    break;

                }

                case "ws": {

                    info = new WsProxy(obj.optString("link"));

                    break;

                }

                default: {

                    throw new IllegalStateException("invalid proxy type " + obj.optString("type", "null"));

                }

            }

            return info;

        }

        @Override
        public int hashCode() {

            return (address + port + username + password + secret).hashCode();

        }

        @Override
        public boolean equals(@Nullable Object obj) {
            return super.equals(obj) || (obj instanceof ProxyInfo && hashCode() == obj.hashCode());
        }
    }

    public abstract static class ExternalSocks5Proxy extends ProxyInfo {

        public ExternalSocks5Proxy() {

            address = "127.0.0.1";
            username = "";
            password = "";
            secret = "";

        }

        public abstract boolean isStarted();

        public abstract void start();

        public abstract void stop();

        @Override
        public abstract String getAddress();

        @Override
        public abstract String toUrl();

        @Override
        public abstract String getRemarks();

        @Override
        public abstract void setRemarks(String remarks);

        @Override
        public abstract String getType();

        @Override
        public abstract JSONObject toJsonInternal() throws JSONException;

    }

    public static class VmessProxy extends ExternalSocks5Proxy {

        public AngConfig.VmessBean bean;
        public VmessLoader loader;

        {

            if (BuildVars.isMini) {

                throw new RuntimeException(LocaleController.getString("MiniVersionAlert", R.string.MiniVersionAlert));

            }

        }

        public VmessProxy(String vmessLink) {

            this(VmessLoader.parseVmessLink(vmessLink));

        }

        public VmessProxy(AngConfig.VmessBean bean) {

            this.bean = bean;

        }

        @Override
        public String getAddress() {
            return bean.getAddress() + ":" + bean.getPort();
        }

        @Override
        public boolean isStarted() {

            return loader != null;

        }

        @Override
        public void start() {

            if (loader != null) return;

            VmessLoader loader = new VmessLoader();

            try {

                loader.initConfig(bean);

                port = loader.start();

                this.loader = loader;

                if (SharedConfig.proxyEnabled && SharedConfig.currentProxy == this) {

                    ConnectionsManager.setProxySettings(true, address, port, username, password, secret);

                }

            } catch (Exception e) {

                FileLog.e(e);

                AlertUtil.showToast(e.getMessage() == null ? e.getClass().getSimpleName() : e.getMessage());

            }

        }

        @Override
        public void stop() {

            if (loader != null) {

                VmessLoader loader = this.loader;

                loader.stop();

                this.loader = null;

            }

        }

        @Override
        public String toUrl() {
            return bean.toString();
        }

>>>>>>> c71626f8
        @Override
        public String getRemarks() {
            return bean.getRemarks();
        }
<<<<<<< HEAD

        @Override
        public void setRemarks(String remarks) {
            bean.setRemarks(remarks);
        }

        @Override
        public String getType() {
            return "WS";
        }

        @Override
        public int hashCode() {
            return bean.hashCode();
        }

        @Override
        public JSONObject toJsonInternal() throws JSONException {
            JSONObject obj = new JSONObject();
            obj.put("type", "ws");
            obj.put("link", toUrl());
            return obj;
        }

    }

    public static LinkedList<ProxyInfo> proxyList = new LinkedList<>();

    public static LinkedList<ProxyInfo> getProxyList() {

        while (true) {

            try {

                return new LinkedList<>(proxyList);

            } catch (Exception ignored) {
            }

=======

        @Override
        public void setRemarks(String remarks) {
            bean.setRemarks(remarks);
        }

        @Override
        public String getType() {

            if (bean.getConfigType() == V2RayConfig.EConfigType.Trojan) {

                return "Trojan";

            } else {

                return "Vmess";

            }

        }

        @Override
        public JSONObject toJsonInternal() throws JSONException {

            JSONObject obj = new JSONObject();
            obj.put("type", "vmess");
            obj.put("link", toUrl());
            return obj;

        }

        @Override
        public int hashCode() {
            return (bean.getAddress() + bean.getPort() + bean.getId() + bean.getNetwork() + bean.getPath()).hashCode();
        }

        @Override
        public boolean equals(@Nullable Object obj) {
            return super.equals(obj) || (obj instanceof VmessProxy && bean.equals(((VmessProxy) obj).bean));
        }

    }

    public static class ShadowsocksProxy extends ExternalSocks5Proxy {

        public ShadowsocksLoader.Bean bean;
        public ShadowsocksLoader loader;

        public ShadowsocksProxy(String ssLink) {

            this(ShadowsocksLoader.Bean.Companion.parse(ssLink));

        }

        public ShadowsocksProxy(ShadowsocksLoader.Bean bean) {

            this.bean = bean;

            if (BuildVars.isMini) {

                throw new RuntimeException(LocaleController.getString("MiniVersionAlert", R.string.MiniVersionAlert));

            }

            if (Build.VERSION.SDK_INT < Build.VERSION_CODES.LOLLIPOP) {

                throw new RuntimeException(LocaleController.getString("MinApi21Required", R.string.MinApi21Required));

            }

        }

        @Override
        public String getAddress() {
            return bean.getHost() + ":" + bean.getRemotePort();
        }

        @Override
        public boolean isStarted() {

            return loader != null;

        }

        @Override
        public void start() {

            if (loader != null) return;

            port = ProxyManager.mkPort();
            ShadowsocksLoader loader = new ShadowsocksLoader();
            loader.initConfig(bean, port);

            loader.start();

            this.loader = loader;

            if (SharedConfig.proxyEnabled && SharedConfig.currentProxy == this) {

                ConnectionsManager.setProxySettings(true, address, port, username, password, secret);

            }

        }

        @Override
        public void stop() {

            if (loader != null) {

                FileLog.d(getTitle() + " stopped");

                ShadowsocksLoader loader = this.loader;

                loader.stop();

                this.loader = null;

            }

        }

        @Override
        public String toUrl() {
            return bean.toString();
        }


        @Override
        public String getRemarks() {
            return bean.getRemarks();
        }

        @Override
        public void setRemarks(String remarks) {
            bean.setRemarks(remarks);
        }

        @Override
        public String getType() {
            return "SS";
        }

        @Override
        public JSONObject toJsonInternal() throws JSONException {

            JSONObject obj = new JSONObject();
            obj.put("type", "shadowsocks");
            obj.put("link", toUrl());
            return obj;

        }

        @Override
        public int hashCode() {

            return (bean.getHost() + bean.getRemotePort() + bean.getMethod()).hashCode();

        }

        @Override
        public boolean equals(@Nullable Object obj) {
            return super.equals(obj) || (obj instanceof ShadowsocksProxy && bean.equals(((ShadowsocksProxy) obj).bean));
        }

    }

    public static class ShadowsocksRProxy extends ExternalSocks5Proxy {

        public ShadowsocksRLoader.Bean bean;
        public ShadowsocksRLoader loader;

        public ShadowsocksRProxy(String ssLink) {

            this(ShadowsocksRLoader.Bean.Companion.parse(ssLink));

        }

        public ShadowsocksRProxy(ShadowsocksRLoader.Bean bean) {

            this.bean = bean;

            if (BuildVars.isMini) {

                throw new RuntimeException(LocaleController.getString("MiniVersionAlert", R.string.MiniVersionAlert));

            }

            if (Build.VERSION.SDK_INT < Build.VERSION_CODES.LOLLIPOP) {

                throw new RuntimeException(LocaleController.getString("MinApi21Required", R.string.MinApi21Required));

            }

        }

        @Override
        public String getAddress() {
            return bean.getHost() + ":" + bean.getRemotePort();
        }

        @Override
        public boolean isStarted() {

            return loader != null;

        }

        @Override
        public void start() {

            if (loader != null) return;

            port = ProxyManager.mkPort();
            ShadowsocksRLoader loader = new ShadowsocksRLoader();
            loader.initConfig(bean, port);

            loader.start();

            this.loader = loader;

            if (SharedConfig.proxyEnabled && SharedConfig.currentProxy == this) {

                ConnectionsManager.setProxySettings(true, address, port, username, password, secret);

            }

        }

        @Override
        public void stop() {

            if (loader != null) {

                ShadowsocksRLoader loader = this.loader;

                this.loader = null;

                loader.stop();

            }

        }

        @Override
        public String toUrl() {
            return bean.toString();
        }

        @Override
        public String getRemarks() {
            return bean.getRemarks();
        }

        @Override
        public void setRemarks(String remarks) {
            bean.setRemarks(remarks);
        }

        @Override
        public String getType() {
            return "SSR";
        }

        @Override
        public JSONObject toJsonInternal() throws JSONException {

            JSONObject obj = new JSONObject();
            obj.put("type", "shadowsocksr");
            obj.put("link", toUrl());
            return obj;

        }

        @Override
        public int hashCode() {

            return (bean.getHost() + bean.getRemotePort() + bean.getMethod() + bean.getProtocol() + bean.getProtocol_param() + bean.getObfs() + bean.getObfs_param()).hashCode();

        }

        @Override
        public boolean equals(@Nullable Object obj) {
            return super.equals(obj) || (obj instanceof ShadowsocksRProxy && bean.equals(((ShadowsocksRProxy) obj).bean));
        }

    }

    public static class WsProxy extends ExternalSocks5Proxy {

        public WsLoader.Bean bean;
        public WsLoader loader;

        public WsProxy(String url) {
            this(WsLoader.Companion.parse(url));
        }

        public WsProxy(WsLoader.Bean bean) {
            if (Build.VERSION.SDK_INT < Build.VERSION_CODES.LOLLIPOP) {
                throw new RuntimeException(LocaleController.getString("MinApi21Required", R.string.MinApi21Required));
            }

            this.bean = bean;
        }

        @Override
        public boolean isStarted() {
            return loader != null;
        }

        @Override
        public void start() {
            if (loader != null) return;
            synchronized (this) {
                loader = new WsLoader();
                port = ProxyManager.mkPort();
                loader.init(bean, port);
                loader.start();
                if (SharedConfig.proxyEnabled && SharedConfig.currentProxy == this) {
                    ConnectionsManager.setProxySettings(true, address, port, username, password, secret);
                }
            }
        }

        @Override
        public void stop() {
            if (loader == null) return;
            ConnectionsManager.setProxySettings(false, address, port, username, password, secret);
            UIUtil.runOnIoDispatcher(() -> {
                synchronized (this) {
                    if (loader == null)
                        return;
                    loader.stop();
                    loader = null;
                }
            });
        }

        @Override
        public String getAddress() {
            return bean.getServer();
        }

        @Override
        public String toUrl() {
            return bean.toString();
        }

        @Override
        public String getRemarks() {
            return bean.getRemarks();
        }

        @Override
        public void setRemarks(String remarks) {
            bean.setRemarks(remarks);
        }

        @Override
        public String getType() {
            return "WS";
        }

        @Override
        public int hashCode() {
            return bean.hashCode();
        }

        @Override
        public JSONObject toJsonInternal() throws JSONException {
            JSONObject obj = new JSONObject();
            obj.put("type", "ws");
            obj.put("link", toUrl());
            return obj;
        }

    }

    public static LinkedList<ProxyInfo> proxyList = new LinkedList<>();

    public static LinkedList<ProxyInfo> getProxyList() {

        while (true) {

            try {

                return new LinkedList<>(proxyList);

            } catch (Exception ignored) {
            }

>>>>>>> c71626f8
        }

    }

    private static boolean proxyListLoaded;
    public static ProxyInfo currentProxy;

    public static Proxy getActiveSocks5Proxy() {
        if (Build.VERSION.SDK_INT < Build.VERSION_CODES.M)
            return null;
        // https://stackoverflow.com/questions/36205896/how-to-use-httpurlconnection-over-socks-proxy-on-android
        // Android did not support socks proxy natively(using HURL) on devices previous than Marshmallow
        // Hutool use HttpURLConnection too
        if (!(currentProxy instanceof ExternalSocks5Proxy) || currentProxy instanceof WsProxy)
            return null;
        final ExternalSocks5Proxy proxy = (ExternalSocks5Proxy) currentProxy;
        if (!proxy.isStarted())
            return null;
        FileLog.w("Return socks5 proxy: " + currentProxy.toString() + " port:" + currentProxy.port);
        return new Proxy(Proxy.Type.SOCKS, new InetSocketAddress(currentProxy.address, currentProxy.port));
    }

    public static void saveConfig() {
        synchronized (sync) {
            try {
                SharedPreferences preferences = ApplicationLoader.applicationContext.getSharedPreferences("userconfing", Context.MODE_PRIVATE);
                SharedPreferences.Editor editor = preferences.edit();
                editor.putBoolean("saveIncomingPhotos", saveIncomingPhotos);
                editor.putString("passcodeHash1", passcodeHash);
                editor.putString("passcodeSalt", passcodeSalt.length > 0 ? Base64.encodeToString(passcodeSalt, Base64.DEFAULT) : "");
                editor.putBoolean("appLocked", appLocked);
                editor.putInt("passcodeType", passcodeType);
                editor.putLong("passcodeRetryInMs", passcodeRetryInMs);
                editor.putLong("lastUptimeMillis", lastUptimeMillis);
                editor.putInt("badPasscodeTries", badPasscodeTries);
                editor.putInt("autoLockIn", autoLockIn);
                editor.putInt("lastPauseTime", lastPauseTime);
                editor.putString("lastUpdateVersion2", lastUpdateVersion);
                editor.putBoolean("useFingerprint", useFingerprint);
                editor.putBoolean("allowScreenCapture", allowScreenCapture);
                editor.putString("pushString2", pushString);
                editor.putInt("pushType", pushType);
                editor.putBoolean("pushStatSent", pushStatSent);
                editor.putString("pushAuthKey", pushAuthKey != null ? Base64.encodeToString(pushAuthKey, Base64.DEFAULT) : "");
                editor.putInt("lastLocalId", lastLocalId);
                editor.putString("passportConfigJson", passportConfigJson);
                editor.putInt("passportConfigHash", passportConfigHash);
                editor.putBoolean("sortContactsByName", sortContactsByName);
                editor.putBoolean("sortFilesByName", sortFilesByName);
                editor.putInt("textSelectionHintShows", textSelectionHintShows);
                editor.putInt("scheduledOrNoSoundHintShows", scheduledOrNoSoundHintShows);
                editor.putBoolean("forwardingOptionsHintShown", forwardingOptionsHintShown);
                editor.putInt("lockRecordAudioVideoHint", lockRecordAudioVideoHint);
                editor.putString("storageCacheDir", !TextUtils.isEmpty(storageCacheDir) ? storageCacheDir : "");

                if (pendingAppUpdate != null) {
                    try {
                        SerializedData data = new SerializedData(pendingAppUpdate.getObjectSize());
                        pendingAppUpdate.serializeToStream(data);
                        String str = Base64.encodeToString(data.toByteArray(), Base64.DEFAULT);
                        editor.putString("appUpdate", str);
                        editor.putInt("appUpdateBuild", pendingAppUpdateBuildVersion);
                        data.cleanup();
                    } catch (Exception ignore) {

                    }
                } else {
                    editor.remove("appUpdate");
                }
                editor.putLong("appUpdateCheckTime", lastUpdateCheckTime);

                editor.apply();

                editor = ApplicationLoader.applicationContext.getSharedPreferences("mainconfig", Context.MODE_PRIVATE).edit();
                editor.putBoolean("hasEmailLogin", hasEmailLogin);
                editor.putBoolean("useLNavigation", useLNavigation);
                editor.putBoolean("floatingDebugActive", isFloatingDebugActive);
                editor.apply();
            } catch (Exception e) {
                FileLog.e(e);
            }
        }
    }

    public static int getLastLocalId() {
        int value;
        synchronized (localIdSync) {
            value = lastLocalId--;
        }
        return value;
    }

    public static void saveAccounts() {
        FileLog.e("Save accounts: " + activeAccounts, new Exception());
        ApplicationLoader.applicationContext.getSharedPreferences("mainconfig", Activity.MODE_PRIVATE).edit()
                .putString("active_accounts", StringUtils.join(activeAccounts, ","))
                .apply();
    }

    public static void loadConfig() {
        synchronized (sync) {
            if (configLoaded || ApplicationLoader.applicationContext == null) {
                return;
            }

            BackgroundActivityPrefs.prefs = ApplicationLoader.applicationContext.getSharedPreferences("background_activity", Context.MODE_PRIVATE);

            SharedPreferences preferences = ApplicationLoader.applicationContext.getSharedPreferences("userconfing", Context.MODE_PRIVATE);
            saveIncomingPhotos = preferences.getBoolean("saveIncomingPhotos", false);
            passcodeHash = preferences.getString("passcodeHash1", "");
            appLocked = preferences.getBoolean("appLocked", false);
            passcodeType = preferences.getInt("passcodeType", 0);
            passcodeRetryInMs = preferences.getLong("passcodeRetryInMs", 0);
            lastUptimeMillis = preferences.getLong("lastUptimeMillis", 0);
            badPasscodeTries = preferences.getInt("badPasscodeTries", 0);
            autoLockIn = preferences.getInt("autoLockIn", 60 * 60);
            lastPauseTime = preferences.getInt("lastPauseTime", 0);
            useFingerprint = preferences.getBoolean("useFingerprint", false);
            lastUpdateVersion = preferences.getString("lastUpdateVersion2", "3.5");
            allowScreenCapture = preferences.getBoolean("allowScreenCapture", false);
            lastLocalId = preferences.getInt("lastLocalId", -210000);
            pushString = preferences.getString("pushString2", "");
            pushType = preferences.getInt("pushType", PushListenerController.PUSH_TYPE_FIREBASE);
            pushStatSent = preferences.getBoolean("pushStatSent", false);
            passportConfigJson = preferences.getString("passportConfigJson", "");
            passportConfigHash = preferences.getInt("passportConfigHash", 0);
            storageCacheDir = preferences.getString("storageCacheDir", null);
            String authKeyString = preferences.getString("pushAuthKey", null);
            if (!TextUtils.isEmpty(authKeyString)) {
                pushAuthKey = Base64.decode(authKeyString, Base64.DEFAULT);
            }

            if (passcodeHash.length() > 0 && lastPauseTime == 0) {
                lastPauseTime = (int) (SystemClock.elapsedRealtime() / 1000 - 60 * 10);
            }

            String passcodeSaltString = preferences.getString("passcodeSalt", "");
            if (passcodeSaltString.length() > 0) {
                passcodeSalt = Base64.decode(passcodeSaltString, Base64.DEFAULT);
            } else {
                passcodeSalt = new byte[0];
            }
            lastUpdateCheckTime = preferences.getLong("appUpdateCheckTime", System.currentTimeMillis());
            try {
                String update = preferences.getString("appUpdate", null);
                if (update != null) {
                    pendingAppUpdateBuildVersion = preferences.getInt("appUpdateBuild", BuildVars.BUILD_VERSION);
                    byte[] arr = Base64.decode(update, Base64.DEFAULT);
                    if (arr != null) {
                        SerializedData data = new SerializedData(arr);
                        pendingAppUpdate = (TLRPC.TL_help_appUpdate) TLRPC.help_AppUpdate.TLdeserialize(data, data.readInt32(false), false);
                        data.cleanup();
                    }
                }
                if (pendingAppUpdate != null) {
                    long updateTime = 0;
                    int updateVersion = 0;
                    String updateVersionString = null;
                    try {
                        PackageInfo packageInfo = ApplicationLoader.applicationContext.getPackageManager().getPackageInfo(ApplicationLoader.applicationContext.getPackageName(), 0);
                        updateVersion = packageInfo.versionCode;
                        updateVersionString = packageInfo.versionName;
                    } catch (Exception e) {
                        FileLog.e(e);
                    }
                    if (updateVersion == 0) {
                        updateVersion = BuildVars.BUILD_VERSION;
                    }
                    if (updateVersionString == null) {
                        updateVersionString = BuildVars.BUILD_VERSION_STRING;
                    }
                    if (pendingAppUpdateBuildVersion != updateVersion || pendingAppUpdate.version == null || updateVersionString.compareTo(pendingAppUpdate.version) >= 0 || BuildVars.DEBUG_PRIVATE_VERSION) {
                        pendingAppUpdate = null;
                        AndroidUtilities.runOnUIThread(SharedConfig::saveConfig);
                    }
                }
            } catch (Exception e) {
                FileLog.e(e);
            }

            preferences = ApplicationLoader.applicationContext.getSharedPreferences("mainconfig", Activity.MODE_PRIVATE);
            boolean saveToGalleryLegacy = preferences.getBoolean("save_gallery", false);
            if (saveToGalleryLegacy && BuildVars.NO_SCOPED_STORAGE) {
                saveToGalleryFlags = SAVE_TO_GALLERY_FLAG_PEER + SAVE_TO_GALLERY_FLAG_CHANNELS + SAVE_TO_GALLERY_FLAG_GROUP;
                preferences.edit().remove("save_gallery").putInt("save_gallery_flags", saveToGalleryFlags).apply();
            } else {
                saveToGalleryFlags = preferences.getInt("save_gallery_flags", 0);
            }
            autoplayGifs = preferences.getBoolean("autoplay_gif", true);
            autoplayVideo = preferences.getBoolean("autoplay_video", true);
            mapPreviewType = preferences.getInt("mapPreviewType", 2);
            raiseToSpeak = preferences.getBoolean("raise_to_speak", false);
            recordViaSco = preferences.getBoolean("record_via_sco", false);
            customTabs = preferences.getBoolean("custom_tabs", true);
            directShare = preferences.getBoolean("direct_share", true);
            shuffleMusic = preferences.getBoolean("shuffleMusic", false);
            playOrderReversed = !shuffleMusic && preferences.getBoolean("playOrderReversed", false);
            inappCamera = preferences.getBoolean("inappCamera", true);
            hasCameraCache = preferences.contains("cameraCache");
            roundCamera16to9 = true;//preferences.getBoolean("roundCamera16to9", false);
            repeatMode = preferences.getInt("repeatMode", 0);
            fontSize = preferences.getInt("fons_size", AndroidUtilities.isTablet() ? 14 : 12);
            fontSizeIsDefault = !preferences.contains("fons_size");
            bubbleRadius = preferences.getInt("bubbleRadius", 3);
            ivFontSize = preferences.getInt("iv_font_size", fontSize);
            allowBigEmoji = preferences.getBoolean("allowBigEmoji", true);
            streamMedia = preferences.getBoolean("streamMedia", true);
            saveStreamMedia = preferences.getBoolean("saveStreamMedia", true);
            smoothKeyboard = preferences.getBoolean("smoothKeyboard2", true);
            pauseMusicOnRecord = preferences.getBoolean("pauseMusicOnRecord", false);
<<<<<<< HEAD
            chatBlur = preferences.getBoolean("chatBlur", true) || NekoConfig.forceBlurInChat.Bool();
=======
            chatBlur = chatBlur || NekoConfig.forceBlurInChat.Bool();
>>>>>>> c71626f8
            forceDisableTabletMode = preferences.getBoolean("forceDisableTabletMode", false);
            streamAllVideo = preferences.getBoolean("streamAllVideo", BuildVars.DEBUG_VERSION);
            streamMkv = preferences.getBoolean("streamMkv", false);
            suggestStickers = preferences.getInt("suggestStickers", 0);
            suggestAnimatedEmoji = preferences.getBoolean("suggestAnimatedEmoji", true);
            sortContactsByName = preferences.getBoolean("sortContactsByName", false);
            sortFilesByName = preferences.getBoolean("sortFilesByName", false);
            noSoundHintShowed = preferences.getBoolean("noSoundHintShowed", false);
            directShareHash = preferences.getString("directShareHash2", null);
            useThreeLinesLayout = preferences.getBoolean("useThreeLinesLayout", false);
            archiveHidden = preferences.getBoolean("archiveHidden", false);
            distanceSystemType = preferences.getInt("distanceSystemType", 0);
            devicePerformanceClass = preferences.getInt("devicePerformanceClass", -1);
            loopStickers = preferences.getBoolean("loopStickers", true);
            keepMedia = preferences.getInt("keep_media", CacheByChatsController.KEEP_MEDIA_ONE_MONTH);
            noStatusBar = NekoConfig.transparentStatusBar.Bool();
            forceRtmpStream = preferences.getBoolean("forceRtmpStream", false);
            debugWebView = preferences.getBoolean("debugWebView", false);
            lastKeepMediaCheckTime = preferences.getInt("lastKeepMediaCheckTime", 0);
            lastLogsCheckTime = preferences.getInt("lastLogsCheckTime", 0);
            searchMessagesAsListHintShows = preferences.getInt("searchMessagesAsListHintShows", 0);
            searchMessagesAsListUsed = preferences.getBoolean("searchMessagesAsListUsed", false);
            stickersReorderingHintUsed = preferences.getBoolean("stickersReorderingHintUsed", false);
            textSelectionHintShows = preferences.getInt("textSelectionHintShows", 0);
            scheduledOrNoSoundHintShows = preferences.getInt("scheduledOrNoSoundHintShows", 0);
            forwardingOptionsHintShown = preferences.getBoolean("forwardingOptionsHintShown", false);
            lockRecordAudioVideoHint = preferences.getInt("lockRecordAudioVideoHint", 0);
            disableVoiceAudioEffects = preferences.getBoolean("disableVoiceAudioEffects", false);
            noiseSupression = preferences.getBoolean("noiseSupression", false);
            chatSwipeAction = preferences.getInt("ChatSwipeAction", -1);
            messageSeenHintCount = preferences.getInt("messageSeenCount", 3);
            emojiInteractionsHintCount = preferences.getInt("emojiInteractionsHintCount", 3);
            dayNightThemeSwitchHintCount = preferences.getInt("dayNightThemeSwitchHintCount", 3);
            activeAccounts = Arrays.stream(preferences.getString("active_accounts", "").split(",")).filter(StrUtil::isNotBlank).map(Integer::parseInt).collect(Collectors.toCollection(CopyOnWriteArraySet::new));

            if (!preferences.contains("activeAccountsLoaded")) {
                int maxAccounts;

                File filesDir = ApplicationLoader.applicationContext.getFilesDir();
                if (new File(filesDir, "account31").isDirectory()) {
                    maxAccounts = 32;
                } else if (new File(filesDir, "account15").isDirectory()) {
                    maxAccounts = 16;
                } else {
                    maxAccounts = -1;
                }

                for (int i = 0; i < maxAccounts; i++) {
                    SharedPreferences perf;
                    if (i == 0) {
                        perf = ApplicationLoader.applicationContext.getSharedPreferences("userconfing", Context.MODE_PRIVATE);
                    } else {
                        perf = ApplicationLoader.applicationContext.getSharedPreferences("userconfig" + i, Context.MODE_PRIVATE);
                    }
                    if (StrUtil.isNotBlank(perf.getString("user", null))) {
                        activeAccounts.add(i);
                    }
                }

                if (!SharedConfig.activeAccounts.isEmpty()) {
                    preferences.edit().putString("active_accounts", StringUtils.join(activeAccounts, ",")).apply();
                }

                preferences.edit().putBoolean("activeAccountsLoaded", true).apply();
            }
            mediaColumnsCount = preferences.getInt("mediaColumnsCount", 3);
            fastScrollHintCount = preferences.getInt("fastScrollHintCount", 3);
            dontAskManageStorage = preferences.getBoolean("dontAskManageStorage", false);
            hasEmailLogin = preferences.getBoolean("hasEmailLogin", false);
            useLNavigation = preferences.getBoolean("useLNavigation", false);
            isFloatingDebugActive = preferences.getBoolean("floatingDebugActive", false);

            preferences = ApplicationLoader.applicationContext.getSharedPreferences("Notifications", Activity.MODE_PRIVATE);
            showNotificationsForAllAccounts = preferences.getBoolean("AllAccounts", true);

            configLoaded = true;

            try {
                if (Build.VERSION.SDK_INT >= Build.VERSION_CODES.KITKAT && debugWebView) {
                    WebView.setWebContentsDebuggingEnabled(true);
                }
            } catch (Exception e) {
                FileLog.e(e);
            }
        }

    }

    public static void updateTabletConfig() {
        if (fontSizeIsDefault) {
            SharedPreferences preferences = ApplicationLoader.applicationContext.getSharedPreferences("mainconfig", Activity.MODE_PRIVATE);
            fontSize = preferences.getInt("fons_size", AndroidUtilities.isTablet() ? 18 : 16);
            ivFontSize = preferences.getInt("iv_font_size", fontSize);
        }
    }

    public static void increaseBadPasscodeTries() {
        badPasscodeTries++;
        if (badPasscodeTries >= 3) {
            switch (badPasscodeTries) {
                case 3:
                    passcodeRetryInMs = 5000;
                    break;
                case 4:
                    passcodeRetryInMs = 10000;
                    break;
                case 5:
                    passcodeRetryInMs = 15000;
                    break;
                case 6:
                    passcodeRetryInMs = 20000;
                    break;
                case 7:
                    passcodeRetryInMs = 25000;
                    break;
                default:
                    passcodeRetryInMs = 30000;
                    break;
            }
            lastUptimeMillis = SystemClock.elapsedRealtime();
        }
        saveConfig();
    }

    public static boolean isPassportConfigLoaded() {
        return passportConfigMap != null;
    }

    public static void setPassportConfig(String json, int hash) {
        passportConfigMap = null;
        passportConfigJson = json;
        passportConfigHash = hash;
        saveConfig();
        getCountryLangs();
    }

    public static HashMap<String, String> getCountryLangs() {
        if (passportConfigMap == null) {
            passportConfigMap = new HashMap<>();
            try {
                JSONObject object = new JSONObject(passportConfigJson);
                Iterator<String> iter = object.keys();
                while (iter.hasNext()) {
                    String key = iter.next();
                    passportConfigMap.put(key.toUpperCase(), object.getString(key).toUpperCase());
                }
            } catch (Throwable e) {
                FileLog.e(e);
            }
        }
        return passportConfigMap;
    }

    public static boolean isAppUpdateAvailable() {
        if (pendingAppUpdate == null || pendingAppUpdate.document == null) {
            return false;
        }
        return pendingAppUpdateBuildVersion == BuildVars.BUILD_VERSION;
    }

    public static boolean setNewAppVersionAvailable(TLRPC.TL_help_appUpdate update) {
        if (update == null) {
            pendingAppUpdate = null;
            pendingAppUpdateBuildVersion = 0;
            saveConfig();
            return false;
        }
        pendingAppUpdate = update;
        pendingAppUpdateBuildVersion = BuildConfig.VERSION_CODE;
        saveConfig();
        return true;
    }

    public static boolean checkPasscode(String passcode) {
        if (passcodeSalt.length == 0) {
            boolean result = Utilities.MD5(passcode).equals(passcodeHash);
            if (result) {
                try {
                    passcodeSalt = new byte[16];
                    Utilities.random.nextBytes(passcodeSalt);
                    byte[] passcodeBytes = passcode.getBytes("UTF-8");
                    byte[] bytes = new byte[32 + passcodeBytes.length];
                    System.arraycopy(passcodeSalt, 0, bytes, 0, 16);
                    System.arraycopy(passcodeBytes, 0, bytes, 16, passcodeBytes.length);
                    System.arraycopy(passcodeSalt, 0, bytes, passcodeBytes.length + 16, 16);
                    passcodeHash = Utilities.bytesToHex(Utilities.computeSHA256(bytes, 0, bytes.length));
                    saveConfig();
                } catch (Exception e) {
                    FileLog.e(e);
                }
            }
            return result;
        } else {
            try {
                byte[] passcodeBytes = passcode.getBytes("UTF-8");
                byte[] bytes = new byte[32 + passcodeBytes.length];
                System.arraycopy(passcodeSalt, 0, bytes, 0, 16);
                System.arraycopy(passcodeBytes, 0, bytes, 16, passcodeBytes.length);
                System.arraycopy(passcodeSalt, 0, bytes, passcodeBytes.length + 16, 16);
                String hash = Utilities.bytesToHex(Utilities.computeSHA256(bytes, 0, bytes.length));
                return passcodeHash.equals(hash);
            } catch (Exception e) {
                FileLog.e(e);
            }
        }
        return false;
    }

    public static void clearConfig() {
        saveIncomingPhotos = false;
        appLocked = false;
        passcodeType = PASSCODE_TYPE_PIN;
        passcodeRetryInMs = 0;
        lastUptimeMillis = 0;
        badPasscodeTries = 0;
        passcodeHash = "";
        passcodeSalt = new byte[0];
        autoLockIn = 60 * 60;
        lastPauseTime = 0;
        useFingerprint = false;
        isWaitingForPasscodeEnter = false;
        allowScreenCapture = false;
        lastUpdateVersion = BuildVars.BUILD_VERSION_STRING;
        textSelectionHintShows = 0;
        scheduledOrNoSoundHintShows = 0;
        lockRecordAudioVideoHint = 0;
        forwardingOptionsHintShown = false;
        messageSeenHintCount = 3;
        emojiInteractionsHintCount = 3;
        dayNightThemeSwitchHintCount = 3;
        saveConfig();
    }

    public static void setSuggestStickers(int type) {
        suggestStickers = type;
        SharedPreferences preferences = MessagesController.getGlobalMainSettings();
        SharedPreferences.Editor editor = preferences.edit();
        editor.putInt("suggestStickers", suggestStickers);
        editor.commit();
    }

    public static void setSearchMessagesAsListUsed(boolean value) {
        searchMessagesAsListUsed = value;
        SharedPreferences preferences = MessagesController.getGlobalMainSettings();
        SharedPreferences.Editor editor = preferences.edit();
        editor.putBoolean("searchMessagesAsListUsed", searchMessagesAsListUsed);
        editor.commit();
    }

    public static void setStickersReorderingHintUsed(boolean value) {
        stickersReorderingHintUsed = value;
        SharedPreferences preferences = MessagesController.getGlobalMainSettings();
        SharedPreferences.Editor editor = preferences.edit();
        editor.putBoolean("stickersReorderingHintUsed", stickersReorderingHintUsed);
        editor.commit();
    }

    public static void increaseTextSelectionHintShowed() {
        SharedPreferences preferences = MessagesController.getGlobalMainSettings();
        SharedPreferences.Editor editor = preferences.edit();
        editor.putInt("textSelectionHintShows", ++textSelectionHintShows);
        editor.commit();
    }

    public static void removeTextSelectionHint() {
        SharedPreferences preferences = MessagesController.getGlobalMainSettings();
        SharedPreferences.Editor editor = preferences.edit();
        editor.putInt("textSelectionHintShows", 3);
        editor.commit();
    }

    public static void increaseScheduledOrNoSuoundHintShowed() {
        SharedPreferences preferences = MessagesController.getGlobalMainSettings();
        SharedPreferences.Editor editor = preferences.edit();
        editor.putInt("scheduledOrNoSoundHintShows", ++scheduledOrNoSoundHintShows);
        editor.commit();
    }

    public static void forwardingOptionsHintHintShowed() {
        SharedPreferences preferences = MessagesController.getGlobalMainSettings();
        SharedPreferences.Editor editor = preferences.edit();
        forwardingOptionsHintShown = true;
        editor.putBoolean("forwardingOptionsHintShown", forwardingOptionsHintShown);
        editor.commit();
    }

    public static void removeScheduledOrNoSoundHint() {
        SharedPreferences preferences = MessagesController.getGlobalMainSettings();
        SharedPreferences.Editor editor = preferences.edit();
        editor.putInt("scheduledOrNoSoundHintShows", 3);
        editor.commit();
    }

    public static void increaseLockRecordAudioVideoHintShowed() {
        SharedPreferences preferences = MessagesController.getGlobalMainSettings();
        SharedPreferences.Editor editor = preferences.edit();
        editor.putInt("lockRecordAudioVideoHint", ++lockRecordAudioVideoHint);
        editor.commit();
    }

    public static void removeLockRecordAudioVideoHint() {
        SharedPreferences preferences = MessagesController.getGlobalMainSettings();
        SharedPreferences.Editor editor = preferences.edit();
        editor.putInt("lockRecordAudioVideoHint", 3);
        editor.commit();
    }

    public static void increaseSearchAsListHintShows() {
        SharedPreferences preferences = MessagesController.getGlobalMainSettings();
        SharedPreferences.Editor editor = preferences.edit();
        editor.putInt("searchMessagesAsListHintShows", ++searchMessagesAsListHintShows);
        editor.commit();
    }

    public static void setKeepMedia(int value) {
        keepMedia = value;
        SharedPreferences preferences = MessagesController.getGlobalMainSettings();
        SharedPreferences.Editor editor = preferences.edit();
        editor.putInt("keep_media", keepMedia);
        editor.commit();
    }

    public static void checkLogsToDelete() {
        if (!BuildVars.LOGS_ENABLED) {
            return;
        }
        int time = (int) (System.currentTimeMillis() / 1000);
        if (Math.abs(time - lastLogsCheckTime) < 60 * 60) {
            return;
        }
        lastLogsCheckTime = time;
        Utilities.cacheClearQueue.postRunnable(() -> {
            long currentTime = time - 60 * 60 * 24 * 10;
            try {
                File sdCard = ApplicationLoader.applicationContext.getExternalFilesDir(null);
                File dir = new File(sdCard.getAbsolutePath() + "/logs");
                Utilities.clearDir(dir.getAbsolutePath(), 0, currentTime, false);
            } catch (Throwable e) {
                FileLog.e(e);
            }
            SharedPreferences preferences = MessagesController.getGlobalMainSettings();
            SharedPreferences.Editor editor = preferences.edit();
            editor.putInt("lastLogsCheckTime", lastLogsCheckTime);
            editor.commit();
        });
    }

    public static void checkKeepMedia() {
        int time = (int) (System.currentTimeMillis() / 1000);
        if (!BuildVars.DEBUG_PRIVATE_VERSION && Math.abs(time - lastKeepMediaCheckTime) < 60 * 60) {
            return;
        }
        lastKeepMediaCheckTime = time;
        File cacheDir = FileLoader.checkDirectory(FileLoader.MEDIA_DIR_CACHE);

        Utilities.cacheClearQueue.postRunnable(() -> {
            boolean hasExceptions = false;
            ArrayList<CacheByChatsController> cacheByChatsControllers = new ArrayList<>();
            for (int account : SharedConfig.activeAccounts) {
                if (UserConfig.getInstance(account).isClientActivated()) {
                    CacheByChatsController cacheByChatsController = UserConfig.getInstance(account).getMessagesController().getCacheByChatsController();
                    cacheByChatsControllers.add(cacheByChatsController);
                    if (cacheByChatsController.getKeepMediaExceptionsByDialogs().size() > 0) {
                        hasExceptions = true;
                    }
                }
            }

            int[] keepMediaByTypes = new int[3];
            boolean allKeepMediaTypesForever = true;
            long keepMediaMinSeconds = Long.MAX_VALUE;
            for (int i = 0; i < 3; i++) {
                keepMediaByTypes[i] = SharedConfig.getPreferences().getInt("keep_media_type_" + i, CacheByChatsController.getDefault(i));
                if (keepMediaByTypes[i] != CacheByChatsController.KEEP_MEDIA_FOREVER) {
                    allKeepMediaTypesForever = false;
                }
                long days = CacheByChatsController.getDaysInSeconds(keepMediaByTypes[i]);
                if (days < keepMediaMinSeconds) {
                    keepMediaMinSeconds = days;
                }
            }
            if (hasExceptions) {
                allKeepMediaTypesForever = false;
            }
            if (!allKeepMediaTypesForever) {
                //long currentTime = time - 60 * 60 * 24 * days;
                final SparseArray<File> paths = ImageLoader.getInstance().createMediaPaths();
                for (int a = 0; a < paths.size(); a++) {
                    boolean isCacheDir = false;
                    if (paths.keyAt(a) == FileLoader.MEDIA_DIR_CACHE) {
                        isCacheDir = true;
                    }
                    File dir = paths.valueAt(a);
                    try {
                        File[] files = dir.listFiles();
                        ArrayList<CacheByChatsController.KeepMediaFile> keepMediaFiles = new ArrayList<>();
                        for (int i = 0; i < files.length; i++) {
                            keepMediaFiles.add(new CacheByChatsController.KeepMediaFile(files[i]));
                        }
                        for (int i = 0; i < cacheByChatsControllers.size(); i++) {
                            cacheByChatsControllers.get(i).lookupFiles(keepMediaFiles);
                        }
                        for (int i = 0; i < keepMediaFiles.size(); i++) {
                            CacheByChatsController.KeepMediaFile file = keepMediaFiles.get(i);
                            if (file.keepMedia == CacheByChatsController.KEEP_MEDIA_FOREVER) {
                                continue;
                            }
                            long seconds;
                            boolean isException = false;
                            if (file.keepMedia >= 0) {
                                isException = true;
                                seconds = CacheByChatsController.getDaysInSeconds(file.keepMedia);
                            } else if (file.dialogType >= 0) {
                                seconds = CacheByChatsController.getDaysInSeconds(keepMediaByTypes[file.dialogType]);
                            } else if (isCacheDir) {
                                continue;
                            } else {
                                seconds = keepMediaMinSeconds;
                            }
                            if (seconds == Long.MAX_VALUE) {
                                continue;
                            }
                            long lastUsageTime = Utilities.getLastUsageFileTime(file.file.getAbsolutePath());
                            long timeLocal = time - seconds;
                            boolean needDelete = lastUsageTime < timeLocal;
                            if (needDelete) {
                                try {
                                    file.file.delete();
                                } catch (Exception exception) {
                                    FileLog.e(exception);
                                }
                            }
                        }
                    } catch (Throwable e) {
                        FileLog.e(e);
                    }
                }
            }

            int maxCacheGb = SharedConfig.getPreferences().getInt("cache_limit", Integer.MAX_VALUE);
            if (maxCacheGb != Integer.MAX_VALUE) {
                long maxCacheSize;
                if (maxCacheGb == 1) {
                    maxCacheSize = 1024L * 1024L * 300L;
                } else {
                    maxCacheSize = maxCacheGb * 1024L * 1024L * 1000L;
                }
                final SparseArray<File> paths = ImageLoader.getInstance().createMediaPaths();
                long totalSize = 0;
                for (int a = 0; a < paths.size(); a++) {
                    totalSize += Utilities.getDirSize(paths.valueAt(a).getAbsolutePath(), 0, true);
                }
                if (totalSize > maxCacheSize) {
                    ArrayList<FileInfoInternal> allFiles = new ArrayList<>();
                    for (int a = 0; a < paths.size(); a++) {
                        File dir = paths.valueAt(a);
                        fillFilesRecursive(dir, allFiles);
                    }
                    Collections.sort(allFiles, (o1, o2) -> {
                        if (o2.lastUsageDate > o1.lastUsageDate) {
                            return -1;
                        } else if (o2.lastUsageDate < o1.lastUsageDate) {
                            return 1;
                        }
                        return 0;
                    });
                    for (int i = 0; i < allFiles.size(); i++) {
                        long size = allFiles.get(i).file.length();
                        totalSize -= size;
                        try {
                            allFiles.get(i).file.delete();
                        } catch (Exception e) {

                        }

                        if (totalSize < maxCacheSize) {
                            break;
                        }
                    }
                }

            }


            //TODO now every day generating cache for reactions and cleared it after one day -\_(-_-)_/-
            //need fix
            File stickersPath = new File(cacheDir, "acache");
            if (stickersPath.exists()) {
                long currentTime = time - 60 * 60 * 24;
                try {
                    Utilities.clearDir(stickersPath.getAbsolutePath(), 0, currentTime, false);
                } catch (Throwable e) {
                    FileLog.e(e);
                }
            }
            MessagesController.getGlobalMainSettings().edit()
                    .putInt("lastKeepMediaCheckTime", lastKeepMediaCheckTime)
                    .apply();
        });
    }

    private static void fillFilesRecursive(final File fromFolder, ArrayList<FileInfoInternal> fileInfoList) {
        if (fromFolder == null) {
            return;
        }
        File[] files = fromFolder.listFiles();
        if (files == null) {
            return;
        }
        for (final File fileEntry : files) {
            if (fileEntry.isDirectory()) {
                fillFilesRecursive(fileEntry, fileInfoList);
            } else {
                if (fileEntry.getName().equals(".nomedia")) {
                    continue;
                }
                fileInfoList.add(new FileInfoInternal(fileEntry));
            }
        }
    }

    public static void toggleDisableVoiceAudioEffects() {
        disableVoiceAudioEffects = !disableVoiceAudioEffects;
        SharedPreferences preferences = MessagesController.getGlobalMainSettings();
        SharedPreferences.Editor editor = preferences.edit();
        editor.putBoolean("disableVoiceAudioEffects", disableVoiceAudioEffects);
        editor.commit();
    }

    public static void toggleNoiseSupression() {
        noiseSupression = !noiseSupression;
        SharedPreferences preferences = MessagesController.getGlobalMainSettings();
        SharedPreferences.Editor editor = preferences.edit();
        editor.putBoolean("noiseSupression", noiseSupression);
        editor.commit();
    }

    public static void toggleForceRTMPStream() {
        forceRtmpStream = !forceRtmpStream;
        SharedPreferences preferences = MessagesController.getGlobalMainSettings();
        SharedPreferences.Editor editor = preferences.edit();
        editor.putBoolean("forceRtmpStream", forceRtmpStream);
        editor.apply();
    }

    public static void toggleDebugWebView() {
        debugWebView = !debugWebView;
        if (Build.VERSION.SDK_INT >= Build.VERSION_CODES.KITKAT) {
            WebView.setWebContentsDebuggingEnabled(debugWebView);
        }
        SharedPreferences preferences = MessagesController.getGlobalMainSettings();
        SharedPreferences.Editor editor = preferences.edit();
        editor.putBoolean("debugWebView", debugWebView);
        editor.apply();
    }

//    public static void toggleNoStatusBar() {
//        noStatusBar = !noStatusBar;
//        noStatusBar |= NekoConfig.transparentStatusBar.Bool();
//        SharedPreferences preferences = MessagesController.getGlobalMainSettings();
//        SharedPreferences.Editor editor = preferences.edit();
//        editor.putBoolean("noStatusBar", noStatusBar);
//        editor.apply();
//    }

    public static void toggleLoopStickers() {
        loopStickers = !loopStickers;
        SharedPreferences preferences = MessagesController.getGlobalMainSettings();
        SharedPreferences.Editor editor = preferences.edit();
        editor.putBoolean("loopStickers", loopStickers);
        editor.commit();
    }

    public static void toggleBigEmoji() {
        allowBigEmoji = !allowBigEmoji;
        SharedPreferences preferences = MessagesController.getGlobalMainSettings();
        SharedPreferences.Editor editor = preferences.edit();
        editor.putBoolean("allowBigEmoji", allowBigEmoji);
        editor.commit();
    }

    public static void toggleSuggestAnimatedEmoji() {
        suggestAnimatedEmoji = !suggestAnimatedEmoji;
        SharedPreferences preferences = MessagesController.getGlobalMainSettings();
        SharedPreferences.Editor editor = preferences.edit();
        editor.putBoolean("suggestAnimatedEmoji", suggestAnimatedEmoji);
        editor.commit();
    }

    public static void setPlaybackOrderType(int type) {
        if (type == 2) {
            shuffleMusic = true;
            playOrderReversed = false;
        } else if (type == 1) {
            playOrderReversed = true;
            shuffleMusic = false;
        } else {
            playOrderReversed = false;
            shuffleMusic = false;
        }
        MediaController.getInstance().checkIsNextMediaFileDownloaded();
        SharedPreferences preferences = MessagesController.getGlobalMainSettings();
        SharedPreferences.Editor editor = preferences.edit();
        editor.putBoolean("shuffleMusic", shuffleMusic);
        editor.putBoolean("playOrderReversed", playOrderReversed);
        editor.commit();
    }

    public static void setRepeatMode(int mode) {
        repeatMode = mode;
        if (repeatMode < 0 || repeatMode > 2) {
            repeatMode = 0;
        }
        SharedPreferences preferences = MessagesController.getGlobalMainSettings();
        SharedPreferences.Editor editor = preferences.edit();
        editor.putInt("repeatMode", repeatMode);
        editor.commit();
    }

    public static void toggleSaveToGalleryFlag(int flag) {
        if ((saveToGalleryFlags & flag) != 0) {
            saveToGalleryFlags &= ~flag;
        } else {
            saveToGalleryFlags |= flag;
        }
        SharedPreferences preferences = MessagesController.getGlobalMainSettings();
        preferences.edit().putInt("save_gallery_flags", saveToGalleryFlags).apply();
        ImageLoader.getInstance().checkMediaPaths();
        ImageLoader.getInstance().getCacheOutQueue().postRunnable(() -> {
            checkSaveToGalleryFiles();
        });
    }

    public static void toggleAutoplayGifs() {
        autoplayGifs = !autoplayGifs;
        SharedPreferences preferences = MessagesController.getGlobalMainSettings();
        SharedPreferences.Editor editor = preferences.edit();
        editor.putBoolean("autoplay_gif", autoplayGifs);
        editor.commit();
    }

    public static void setUseThreeLinesLayout(boolean value) {
        useThreeLinesLayout = value;
        SharedPreferences preferences = MessagesController.getGlobalMainSettings();
        SharedPreferences.Editor editor = preferences.edit();
        editor.putBoolean("useThreeLinesLayout", useThreeLinesLayout);
        editor.commit();
        NotificationCenter.getGlobalInstance().postNotificationName(NotificationCenter.dialogsNeedReload, true);
    }

    public static void toggleArchiveHidden() {
        archiveHidden = !archiveHidden;
        SharedPreferences preferences = MessagesController.getGlobalMainSettings();
        SharedPreferences.Editor editor = preferences.edit();
        editor.putBoolean("archiveHidden", archiveHidden);
        editor.commit();
    }

    public static void toggleAutoplayVideo() {
        autoplayVideo = !autoplayVideo;
        SharedPreferences preferences = MessagesController.getGlobalMainSettings();
        SharedPreferences.Editor editor = preferences.edit();
        editor.putBoolean("autoplay_video", autoplayVideo);
        editor.commit();
    }

    public static boolean isSecretMapPreviewSet() {
        SharedPreferences preferences = MessagesController.getGlobalMainSettings();
        return preferences.contains("mapPreviewType");
    }

    public static void setSecretMapPreviewType(int value) {
        mapPreviewType = value;
        SharedPreferences preferences = MessagesController.getGlobalMainSettings();
        SharedPreferences.Editor editor = preferences.edit();
        editor.putInt("mapPreviewType", mapPreviewType);
        editor.commit();
    }

    public static void setNoSoundHintShowed(boolean value) {
        if (noSoundHintShowed == value) {
            return;
        }
        noSoundHintShowed = value;
        SharedPreferences preferences = MessagesController.getGlobalMainSettings();
        SharedPreferences.Editor editor = preferences.edit();
        editor.putBoolean("noSoundHintShowed", noSoundHintShowed);
        editor.commit();
    }

    public static void toogleRaiseToSpeak() {
        raiseToSpeak = !raiseToSpeak;
        SharedPreferences preferences = MessagesController.getGlobalMainSettings();
        SharedPreferences.Editor editor = preferences.edit();
        editor.putBoolean("raise_to_speak", raiseToSpeak);
        editor.commit();
    }

    public static void toggleCustomTabs() {
        customTabs = !customTabs;
        SharedPreferences preferences = MessagesController.getGlobalMainSettings();
        SharedPreferences.Editor editor = preferences.edit();
        editor.putBoolean("custom_tabs", customTabs);
        editor.commit();
    }

    public static void toggleDirectShare() {
        directShare = !directShare;
        SharedPreferences preferences = MessagesController.getGlobalMainSettings();
        SharedPreferences.Editor editor = preferences.edit();
        editor.putBoolean("direct_share", directShare);
        editor.commit();
        ShortcutManagerCompat.removeAllDynamicShortcuts(ApplicationLoader.applicationContext);
        MediaDataController.getInstance(UserConfig.selectedAccount).buildShortcuts();
    }

    public static void toggleStreamMedia() {
        streamMedia = !streamMedia;
        SharedPreferences preferences = MessagesController.getGlobalMainSettings();
        SharedPreferences.Editor editor = preferences.edit();
        editor.putBoolean("streamMedia", streamMedia);
        editor.commit();
    }

    public static void toggleSortContactsByName() {
        sortContactsByName = !sortContactsByName;
        SharedPreferences preferences = MessagesController.getGlobalMainSettings();
        SharedPreferences.Editor editor = preferences.edit();
        editor.putBoolean("sortContactsByName", sortContactsByName);
        editor.commit();
    }

    public static void toggleSortFilesByName() {
        sortFilesByName = !sortFilesByName;
        SharedPreferences preferences = MessagesController.getGlobalMainSettings();
        SharedPreferences.Editor editor = preferences.edit();
        editor.putBoolean("sortFilesByName", sortFilesByName);
        editor.commit();
    }

    public static void toggleStreamAllVideo() {
        streamAllVideo = !streamAllVideo;
        SharedPreferences preferences = MessagesController.getGlobalMainSettings();
        SharedPreferences.Editor editor = preferences.edit();
        editor.putBoolean("streamAllVideo", streamAllVideo);
        editor.commit();
    }

    public static void toggleStreamMkv() {
        streamMkv = !streamMkv;
        SharedPreferences preferences = MessagesController.getGlobalMainSettings();
        SharedPreferences.Editor editor = preferences.edit();
        editor.putBoolean("streamMkv", streamMkv);
        editor.commit();
    }

    public static void toggleSaveStreamMedia() {
        saveStreamMedia = !saveStreamMedia;
        SharedPreferences preferences = MessagesController.getGlobalMainSettings();
        SharedPreferences.Editor editor = preferences.edit();
        editor.putBoolean("saveStreamMedia", saveStreamMedia);
        editor.commit();
    }

    public static void toggleSmoothKeyboard() {
        smoothKeyboard = !smoothKeyboard;
        SharedPreferences preferences = MessagesController.getGlobalMainSettings();
        SharedPreferences.Editor editor = preferences.edit();
        editor.putBoolean("smoothKeyboard2", smoothKeyboard);
        editor.commit();
    }

    public static void setSmoothKeyboard(boolean smoothKeyboard) {
        SharedPreferences preferences = MessagesController.getGlobalMainSettings();
        SharedPreferences.Editor editor = preferences.edit();
        editor.putBoolean("smoothKeyboard2", smoothKeyboard);
        editor.commit();
    }

    public static void togglePauseMusicOnRecord() {
        pauseMusicOnRecord = !pauseMusicOnRecord;
        SharedPreferences preferences = MessagesController.getGlobalMainSettings();
        SharedPreferences.Editor editor = preferences.edit();
        editor.putBoolean("pauseMusicOnRecord", pauseMusicOnRecord);
        editor.commit();
    }

    public static void toggleChatBlur() {
        chatBlur = !chatBlur;
        if (NekoConfig.forceBlurInChat.Bool()) chatBlur = true;
        SharedPreferences preferences = MessagesController.getGlobalMainSettings();
        SharedPreferences.Editor editor = preferences.edit();
        editor.putBoolean("chatBlur", chatBlur);
        editor.commit();
    }

    public static void toggleForceDisableTabletMode() {
        forceDisableTabletMode = !forceDisableTabletMode;
        SharedPreferences preferences = MessagesController.getGlobalMainSettings();
        SharedPreferences.Editor editor = preferences.edit();
        editor.putBoolean("forceDisableTabletMode", forceDisableTabletMode);
        editor.commit();
    }

    public static void toggleInappCamera() {
        inappCamera = !inappCamera;
        SharedPreferences preferences = MessagesController.getGlobalMainSettings();
        SharedPreferences.Editor editor = preferences.edit();
        editor.putBoolean("inappCamera", inappCamera);
        editor.commit();
    }

    public static void setInappCamera(boolean inappCamera) {
       SharedPreferences preferences = MessagesController.getGlobalMainSettings();
        SharedPreferences.Editor editor = preferences.edit();
        editor.putBoolean("inappCamera", inappCamera);
        editor.commit();
    }

    public static void toggleRoundCamera16to9() {
        roundCamera16to9 = !roundCamera16to9;
        SharedPreferences preferences = MessagesController.getGlobalMainSettings();
        SharedPreferences.Editor editor = preferences.edit();
        editor.putBoolean("roundCamera16to9", roundCamera16to9);
        editor.commit();
    }

    public static void setDistanceSystemType(int type) {
        distanceSystemType = type;
        SharedPreferences preferences = MessagesController.getGlobalMainSettings();
        SharedPreferences.Editor editor = preferences.edit();
        editor.putInt("distanceSystemType", distanceSystemType);
        editor.commit();
        LocaleController.resetImperialSystemType();
    }

    public static boolean proxyEnabled;

    public static void setProxyEnable(boolean enable) {

        proxyEnabled = enable;

        SharedPreferences preferences = MessagesController.getGlobalMainSettings();

        preferences.edit().putBoolean("proxy_enabled", enable).commit();

        ProxyInfo info = currentProxy;

        if (info == null) {

            info = new ProxyInfo();

        }

        ProxyInfo finalInfo = info;

        UIUtil.runOnIoDispatcher(() -> {

            try {

                if (enable && finalInfo instanceof ExternalSocks5Proxy) {

                    ((ExternalSocks5Proxy) finalInfo).start();

                } else if (!enable && finalInfo instanceof ExternalSocks5Proxy) {

                    ((ExternalSocks5Proxy) finalInfo).stop();

                }

            } catch (Exception e) {

                FileLog.e(e);
                AlertUtil.showToast(e);

                return;

            }

            ConnectionsManager.setProxySettings(enable, finalInfo.address, finalInfo.port, finalInfo.username, finalInfo.password, finalInfo.secret);

            UIUtil.runOnUIThread(() -> NotificationCenter.getGlobalInstance().postNotificationName(NotificationCenter.proxySettingsChanged));

        });

    }

    public static void setCurrentProxy(@Nullable ProxyInfo info) {

        if (currentProxy instanceof ExternalSocks5Proxy && !currentProxy.equals(info)) {
            ((ExternalSocks5Proxy) currentProxy).stop();
        }

        currentProxy = info;

        MessagesController.getGlobalMainSettings().edit()
                .putInt("current_proxy", info == null ? 0 : info.hashCode())
                .apply();

        setProxyEnable(info != null);

    }

    public static void reloadProxyList() {
        proxyListLoaded = false;
        loadProxyList();

        if (proxyEnabled && currentProxy == null) {
            setProxyEnable(false);
        }

    }

    public static void loadProxyList() {
        if (proxyListLoaded) {
            return;
        }

        if (!proxyList.isEmpty()) {
            for (ProxyInfo proxyInfo : getProxyList()) {
                if (proxyInfo instanceof ExternalSocks5Proxy) {
                    ((ExternalSocks5Proxy) proxyInfo).stop();
                }
            }
        }

        proxyListLoaded = true;
        proxyList.clear();
        currentProxy = null;

        int current = MessagesController.getGlobalMainSettings().getInt("current_proxy", 0);

        for (SubInfo subInfo : SubManager.getSubList().find()) {
            if (!subInfo.enable) continue;

            for (String proxy : subInfo.proxies) {
                try {
                    ProxyInfo info = parseProxyInfo(proxy);
                    info.subId = subInfo.id;
                    if (info.hashCode() == current) {
                        currentProxy = info;
                        if (info instanceof ExternalSocks5Proxy) {
                            UIUtil.runOnIoDispatcher(() -> {
                                try {
                                    ((ExternalSocks5Proxy) info).start();
                                } catch (Exception e) {
                                    FileLog.e(e);
                                    AlertUtil.showToast(e);
                                }
                            });
                        }
                    }
                    proxyList.add(info);
                } catch (Exception e) {
                    FileLog.d("load sub proxy failed: " + e);
                }
            }
        }

        File proxyListFile = new File(ApplicationLoader.applicationContext.getFilesDir().getParentFile(), "nekox/proxy_list.json");
        boolean error = false;
        if (proxyListFile.isFile()) {
            try {
                JSONArray proxyArray = new JSONArray(FileUtil.readUtf8String(proxyListFile));
                for (int a = 0; a < proxyArray.length(); a++) {
                    JSONObject proxyObj = proxyArray.getJSONObject(a);
                    ProxyInfo info;
                    try {
                        info = ProxyInfo.fromJson(proxyObj);
                    } catch (Exception ex) {
                        FileLog.d("load proxy failed: " + ex);
                        error = true;
                        continue;
                    }
                    proxyList.add(info);
                    if (info.hashCode() == current) {
                        currentProxy = info;
                        if (info instanceof ExternalSocks5Proxy) {
                            UIUtil.runOnIoDispatcher(() -> {
                                try {
                                    ((ExternalSocks5Proxy) info).start();
                                } catch (Exception e) {
                                    FileLog.e(e);
                                    AlertUtil.showToast(e);
                                }
                            });
                        }
                    }
                }
            } catch (Exception ex) {
                FileLog.d("invalid proxy list json format" + ex);
            }
        }

        if (error) saveProxyList();
        SharedPreferences preferences = ApplicationLoader.applicationContext.getSharedPreferences("mainconfig", Activity.MODE_PRIVATE);
        boolean proxyEnabledValue = preferences.getBoolean("proxy_enabled", false);
        if (proxyEnabledValue && currentProxy == null) proxyEnabledValue = false;
        proxyEnabled = proxyEnabledValue;
    }

    public static ProxyInfo parseProxyInfo(String url) throws InvalidProxyException {
        if (url.startsWith(V2RayConfig.VMESS_PROTOCOL) || url.startsWith(V2RayConfig.VMESS1_PROTOCOL) || url.startsWith(V2RayConfig.TROJAN_PROTOCOL)) {
            try {
                return new VmessProxy(url);
            } catch (Exception ex) {
                throw new InvalidProxyException(ex);
            }
        } else if (url.startsWith(SS_PROTOCOL)) {
            if (Build.VERSION.SDK_INT < Build.VERSION_CODES.LOLLIPOP) {
                throw new InvalidProxyException("shadowsocks requires min api 21");
            }
            try {
                return new ShadowsocksProxy(url);
            } catch (Exception ex) {
                throw new InvalidProxyException(ex);
            }
        } else if (url.startsWith(SSR_PROTOCOL)) {
            if (Build.VERSION.SDK_INT < Build.VERSION_CODES.LOLLIPOP) {
                throw new InvalidProxyException("shadowsocksR requires min api 21");
            }
            try {
                return new ShadowsocksRProxy(url);
            } catch (Exception ex) {
                throw new InvalidProxyException(ex);
            }
        } else if (url.startsWith(WS_PROTOCOL) || url.startsWith(WSS_PROTOCOL)) {
            try {
                return new WsProxy(url);
            } catch (Exception ex) {
                throw new InvalidProxyException(ex);
            }
        }/* else if (url.startsWith(RB_PROTOCOL)) {
            try {
                return new RelayBatonProxy(url);
            } catch (Exception ex) {
                throw new InvalidProxyException(ex);
            }
        } */

        if (url.startsWith("tg:proxy") ||
                url.startsWith("tg://proxy") ||
                url.startsWith("tg:socks") ||
                url.startsWith("tg://socks") ||
                url.startsWith("https://t.me/proxy") ||
                url.startsWith("https://t.me/socks")) {
            return ProxyInfo.fromUrl(url);
        }
        throw new InvalidProxyException();
    }

    public static class InvalidProxyException extends Exception {

        public InvalidProxyException() {
        }

        public InvalidProxyException(String messsage) {
            super(messsage);
        }

        public InvalidProxyException(Throwable cause) {

            super(cause);

        }

    }

    public static void saveProxyList() {
        UIUtil.runOnIoDispatcher(() -> {

            JSONArray proxyArray = new JSONArray();

            for (ProxyInfo info : getProxyList()) {
                try {
                    JSONObject obj = info.toJsonInternal();
                    if (info.subId != 0L) {
                        continue;
                    }
                    proxyArray.put(obj);
                } catch (Exception e) {
                    FileLog.e(e);
                }
            }

            File proxyListFile = new File(ApplicationLoader.applicationContext.getFilesDir().getParentFile(), "nekox/proxy_list.json");

            try {
                FileUtil.writeUtf8String(proxyArray.toString(), proxyListFile);
            } catch (Exception e) {
                FileLog.e(e);
            }

        });
    }

    public static ProxyInfo addProxy(ProxyInfo proxyInfo) {
        synchronized (sync) {
            int count = proxyList.size();
            for (int a = 0; a < count; a++) {
                ProxyInfo info = proxyList.get(a);
                if (info.equals(proxyInfo)) {
                    return info;
                }
            }
            proxyList.add(proxyInfo);
        }
        saveProxyList();
        return proxyInfo;
    }

    public static void deleteProxy(ProxyInfo proxyInfo) {

        if (currentProxy == proxyInfo) {
            currentProxy = null;
            if (proxyEnabled) {
                setProxyEnable(false);
            }
        }
        proxyList.remove(proxyInfo);
        if (proxyInfo.subId != 0) {
            SubInfo sub = SubManager.getSubList().find(ObjectFilters.eq("id", proxyInfo.subId)).firstOrDefault();
            try {
                if (sub.proxies.remove(proxyInfo.toUrl())) {
                    SubManager.getSubList().update(sub);
                }
            } catch (UnsupportedOperationException ignored) {
            }
        } else {
            saveProxyList();
        }
    }

    public static void deleteAllProxy() {

        setCurrentProxy(null);

        proxyListLoaded = false;

        proxyList.clear();

        saveProxyList();

        loadProxyList();

    }

    public static void checkSaveToGalleryFiles() {
        Utilities.globalQueue.postRunnable(() -> {
            try {
                File telegramPath = EnvUtil.getTelegramPath();
                File imagePath = new File(telegramPath, "images");
                imagePath.mkdirs();
                File videoPath = new File(telegramPath, "videos");
                videoPath.mkdirs();

                if (saveToGalleryFlags != 0 || !BuildVars.NO_SCOPED_STORAGE) {
                    if (imagePath.isDirectory()) {
                        new File(imagePath, ".nomedia").delete();
                    }
                    if (videoPath.isDirectory()) {
                        new File(videoPath, ".nomedia").delete();
                    }
                } else {
                    if (imagePath.isDirectory()) {
                        AndroidUtilities.createEmptyFile(new File(imagePath, ".nomedia"));
                    }
                    if (videoPath.isDirectory()) {
                        AndroidUtilities.createEmptyFile(new File(videoPath, ".nomedia"));
                    }
                }
            } catch (Throwable e) {
                FileLog.e(e);
            }
        });
    }

    public static int getChatSwipeAction(int currentAccount) {
        if (chatSwipeAction >= 0) {
            if (chatSwipeAction == SwipeGestureSettingsView.SWIPE_GESTURE_FOLDERS && MessagesController.getInstance(currentAccount).dialogFilters.isEmpty()) {
                return SwipeGestureSettingsView.SWIPE_GESTURE_ARCHIVE;
            }
            return chatSwipeAction;
        } else if (!MessagesController.getInstance(currentAccount).dialogFilters.isEmpty()) {
            return SwipeGestureSettingsView.SWIPE_GESTURE_FOLDERS;

        }
        return SwipeGestureSettingsView.SWIPE_GESTURE_ARCHIVE;
    }

    public static void updateChatListSwipeSetting(int newAction) {
        chatSwipeAction = newAction;
        SharedPreferences preferences = ApplicationLoader.applicationContext.getSharedPreferences("mainconfig", Activity.MODE_PRIVATE);
        preferences.edit().putInt("ChatSwipeAction", chatSwipeAction).apply();
    }

    public static void updateMessageSeenHintCount(int count) {
        messageSeenHintCount = count;
        SharedPreferences preferences = ApplicationLoader.applicationContext.getSharedPreferences("mainconfig", Activity.MODE_PRIVATE);
        preferences.edit().putInt("messageSeenCount", messageSeenHintCount).apply();
    }

    public static void updateEmojiInteractionsHintCount(int count) {
        emojiInteractionsHintCount = count;
        SharedPreferences preferences = ApplicationLoader.applicationContext.getSharedPreferences("mainconfig", Activity.MODE_PRIVATE);
        preferences.edit().putInt("emojiInteractionsHintCount", emojiInteractionsHintCount).apply();
    }


    public static void updateDayNightThemeSwitchHintCount(int count) {
        dayNightThemeSwitchHintCount = count;
        SharedPreferences preferences = ApplicationLoader.applicationContext.getSharedPreferences("mainconfig", Activity.MODE_PRIVATE);
        preferences.edit().putInt("dayNightThemeSwitchHintCount", dayNightThemeSwitchHintCount).apply();
    }

    public final static int PERFORMANCE_CLASS_LOW = 0;
    public final static int PERFORMANCE_CLASS_AVERAGE = 1;
    public final static int PERFORMANCE_CLASS_HIGH = 2;

    @Retention(RetentionPolicy.SOURCE)
    @IntDef({
            PERFORMANCE_CLASS_LOW,
            PERFORMANCE_CLASS_AVERAGE,
            PERFORMANCE_CLASS_HIGH
    })
    public @interface PerformanceClass {}

    @PerformanceClass
    public static int getDevicePerformanceClass() {
        if (devicePerformanceClass == -1) {
            int androidVersion = Build.VERSION.SDK_INT;
            int cpuCount = ConnectionsManager.CPU_COUNT;
            int memoryClass = ((ActivityManager) ApplicationLoader.applicationContext.getSystemService(Context.ACTIVITY_SERVICE)).getMemoryClass();
            int totalCpuFreq = 0;
            int freqResolved = 0;
            for (int i = 0; i < cpuCount; i++) {
                try {
                    RandomAccessFile reader = new RandomAccessFile(String.format(Locale.ENGLISH, "/sys/devices/system/cpu/cpu%d/cpufreq/cpuinfo_max_freq", i), "r");
                    String line = reader.readLine();
                    if (line != null) {
                        totalCpuFreq += Utilities.parseInt(line) / 1000;
                        freqResolved++;
                    }
                    reader.close();
                } catch (Throwable ignore) {}
            }
            int maxCpuFreq = freqResolved == 0 ? -1 : (int) Math.ceil(totalCpuFreq / (float) freqResolved);

            if (androidVersion < 21 || cpuCount <= 2 || memoryClass <= 100 || cpuCount <= 4 && maxCpuFreq != -1 && maxCpuFreq <= 1250 || cpuCount <= 4 && maxCpuFreq <= 1600 && memoryClass <= 128 && androidVersion <= 21 || cpuCount <= 4 && maxCpuFreq <= 1300 && memoryClass <= 128 && androidVersion <= 24) {
                devicePerformanceClass = PERFORMANCE_CLASS_LOW;
            } else if (cpuCount < 8 || memoryClass <= 160 || maxCpuFreq != -1 && maxCpuFreq <= 2050 || maxCpuFreq == -1 && cpuCount == 8 && androidVersion <= 23) {
                devicePerformanceClass = PERFORMANCE_CLASS_AVERAGE;
            } else {
                devicePerformanceClass = PERFORMANCE_CLASS_HIGH;
            }
            if (BuildVars.LOGS_ENABLED) {
                FileLog.d("device performance info selected_class = " + devicePerformanceClass + " (cpu_count = " + cpuCount + ", freq = " + maxCpuFreq + ", memoryClass = " + memoryClass + ", android version " + androidVersion + ", manufacture " + Build.MANUFACTURER + ")");
            }
        }
        if (NaConfig.INSTANCE.getFakeHighPerformanceDevice().Bool()) {
            devicePerformanceClass = PERFORMANCE_CLASS_HIGH;
        }

        return devicePerformanceClass;
    }

    public static void setMediaColumnsCount(int count) {
        if (mediaColumnsCount != count) {
            mediaColumnsCount = count;
            ApplicationLoader.applicationContext.getSharedPreferences("mainconfig", Activity.MODE_PRIVATE).edit().putInt("mediaColumnsCount", mediaColumnsCount).apply();
        }
    }

    public static void setFastScrollHintCount(int count) {
        if (fastScrollHintCount != count) {
            fastScrollHintCount = count;
            ApplicationLoader.applicationContext.getSharedPreferences("mainconfig", Activity.MODE_PRIVATE).edit().putInt("fastScrollHintCount", fastScrollHintCount).apply();
        }
    }

    public static void setDontAskManageStorage(boolean b) {
        dontAskManageStorage = b;
        ApplicationLoader.applicationContext.getSharedPreferences("mainconfig", Activity.MODE_PRIVATE).edit().putBoolean("dontAskManageStorage", dontAskManageStorage).apply();
    }

    public static boolean canBlurChat() {
        return getDevicePerformanceClass() == PERFORMANCE_CLASS_HIGH || NekoConfig.forceBlurInChat.Bool();
    }

    public static boolean chatBlurEnabled() {
        return (canBlurChat() && chatBlur) || NekoConfig.forceBlurInChat.Bool();
    }

    public static class BackgroundActivityPrefs {
        private static SharedPreferences prefs;

        public static long getLastCheckedBackgroundActivity() {
            return prefs.getLong("last_checked", 0);
        }

        public static void setLastCheckedBackgroundActivity(long l) {
            prefs.edit().putLong("last_checked", l).apply();
        }
    }

    private static Boolean animationsEnabled;

    public static void setAnimationsEnabled(boolean b) {
        animationsEnabled = b;
    }

    public static boolean animationsEnabled() {
        if (animationsEnabled == null) {
            animationsEnabled = MessagesController.getGlobalMainSettings().getBoolean("view_animations", true);
        }
        return animationsEnabled;
    }

    public static SharedPreferences getPreferences() {
        return ApplicationLoader.applicationContext.getSharedPreferences("userconfing", Context.MODE_PRIVATE);
    }

    private static class FileInfoInternal {
        final File file;
        final long lastUsageDate;

        private FileInfoInternal(File file) {
            this.file = file;
            this.lastUsageDate = Utilities.getLastUsageFileTime(file.getAbsolutePath());
        }
    }


    public static class LiteMode {

        private boolean enabled;

        LiteMode() {
            loadPreference();
        }

        public boolean enabled() {
            return enabled;
        }

        public void toggleMode() {
            enabled = !enabled;
            savePreference();
            AnimatedEmojiDrawable.lightModeChanged();
        }

        private void loadPreference() {
            int flags = MessagesController.getGlobalMainSettings().getInt("light_mode", getDevicePerformanceClass() == PERFORMANCE_CLASS_LOW ? 1 : 0) ;
            enabled = (flags & 1) != 0;
        }

        public void savePreference() {
            int flags = 0;
            if (enabled) {
                flags |= 1;
            }
            MessagesController.getGlobalMainSettings().edit().putInt("light_mode", flags).apply();
        }

        public boolean animatedEmojiEnabled() {
            return !enabled;
        }
    }
}<|MERGE_RESOLUTION|>--- conflicted
+++ resolved
@@ -40,21 +40,15 @@
 import org.telegram.tgnet.TLRPC;
 import org.telegram.ui.Components.AnimatedEmojiDrawable;
 import org.telegram.ui.Components.SwipeGestureSettingsView;
-import org.telegram.tgnet.TLRPC;
 
 import java.io.File;
 import java.io.RandomAccessFile;
 import java.net.InetSocketAddress;
 import java.net.Proxy;
 import java.util.Arrays;
-<<<<<<< HEAD
-=======
 import java.lang.annotation.Retention;
 import java.lang.annotation.RetentionPolicy;
->>>>>>> c71626f8
 import java.io.UnsupportedEncodingException;
-import java.lang.annotation.Retention;
-import java.lang.annotation.RetentionPolicy;
 import java.net.URLEncoder;
 import java.util.ArrayList;
 import java.util.Collections;
@@ -78,10 +72,7 @@
 import tw.nekomimi.nekogram.utils.EnvUtil;
 import tw.nekomimi.nekogram.utils.FileUtil;
 import tw.nekomimi.nekogram.utils.UIUtil;
-<<<<<<< HEAD
 import xyz.nextalone.nagram.NaConfig;
-=======
->>>>>>> c71626f8
 
 import static com.v2ray.ang.V2RayConfig.SSR_PROTOCOL;
 import static com.v2ray.ang.V2RayConfig.SS_PROTOCOL;
@@ -1052,479 +1043,10 @@
             return bean.toString();
         }
 
-<<<<<<< HEAD
-=======
-    public static boolean drawDialogIcons;
-    public static boolean useThreeLinesLayout;
-    public static boolean archiveHidden;
-
-    private static int chatSwipeAction;
-
-    public static int distanceSystemType;
-    public static int mediaColumnsCount = 3;
-    public static int fastScrollHintCount = 3;
-    public static boolean dontAskManageStorage;
-
-    public static CopyOnWriteArraySet<Integer> activeAccounts;
-    public static int loginingAccount = -1;
-
-    public static boolean isFloatingDebugActive;
-    public static LiteMode liteMode;
-
-    static {
-        loadConfig();
-    }
-
-    public static class ProxyInfo implements Comparable<ProxyInfo> {
-
-        public int group;
-
-        public String address;
-        public int port;
-        public String username;
-        public String password;
-        public String secret;
-
-        public long proxyCheckPingId;
-        public long ping;
-        public boolean checking;
-        public boolean available;
-        public long availableCheckTime;
-
-        @Override
-        public int compareTo(ProxyInfo info) {
-
-            if (available && !info.available) {
-                return -1;
-            } else if (!available && info.available) {
-                return 1;
-            } else if (available && info.available) {
-                return (int) (ping - info.ping);
-            } else {
-                return hashCode() + "".compareTo(info.hashCode() + "");
-            }
-
-        }
-
-        public long subId;
-
-        public ProxyInfo() {
-            address = "";
-            password = "";
-            username = "";
-            secret = "";
-        }
-
-        public ProxyInfo(String a, int p, String u, String pw, String s) {
-            address = a;
-            port = p;
-            username = u;
-            password = pw;
-            secret = s;
-            if (address == null) {
-                address = "";
-            }
-            if (password == null) {
-                password = "";
-            }
-            if (username == null) {
-                username = "";
-            }
-            if (secret == null) {
-                secret = "";
-            }
-        }
-
-        public String getAddress() {
-
-            return address + ":" + port;
-
-        }
-
-        public String getType() {
-
-            if (!StrUtil.isBlank(secret)) {
-
-                return "MTProto";
-
-            } else {
-
-                return "Socks5";
-
-            }
-
-        }
-
-        public String getTitle() {
-
-            StringBuilder builder = new StringBuilder();
-
-            builder.append("[ ");
-
-            if (subId != 0L) {
-
-                try {
-
-                    builder.append(SubManager.getSubList().find(ObjectFilters.eq("id", subId)).firstOrDefault().displayName());
-
-                } catch (Exception e) {
-
-                    builder.append("Unknown");
-
-                }
-
-            } else {
-
-                builder.append(getType());
-
-            }
-
-            builder.append(" ] ");
-
-            if (StrUtil.isBlank(getRemarks())) {
-
-                builder.append(getAddress());
-
-            } else {
-
-                builder.append(getRemarks());
-
-            }
-
-            return builder.toString();
-
-        }
-
-        private String remarks;
-
-        public String getRemarks() {
-
-            return remarks;
-
-        }
-
-        public void setRemarks(String remarks) {
-            this.remarks = remarks;
-            if (StrUtil.isBlank(remarks)) {
-                this.remarks = null;
-            }
-        }
-
-        public String toUrl() {
-
-            HttpUrl.Builder builder = HttpUrl.parse(StrUtil.isBlank(secret) ?
-                    "https://t.me/socks" : "https://t.me/proxy").newBuilder()
-                    .addQueryParameter("server", address)
-                    .addQueryParameter("port", port + "");
-
-            if (!StrUtil.isBlank(secret)) {
-
-                builder.addQueryParameter("secret", secret);
-
-            } else {
-
-                builder.addQueryParameter("user", username)
-                        .addQueryParameter("pass", password);
-
-            }
-
-            if (!StrUtil.isBlank(remarks)) {
-
-                builder.fragment(Utils.INSTANCE.urlEncode(remarks));
-
-            }
-
-            return builder.toString();
-
-        }
-
-        public static ProxyInfo fromUrl(String url) {
-
-            Uri lnk = Uri.parse(url);
-
-            if (lnk == null) throw new IllegalArgumentException(url);
-
-            ProxyInfo info = new ProxyInfo(lnk.getQueryParameter("server"),
-                    Utilities.parseInt(lnk.getQueryParameter("port")),
-                    lnk.getQueryParameter("user"),
-                    lnk.getQueryParameter("pass"),
-                    lnk.getQueryParameter("secret"));
-
-            if (StrUtil.isNotBlank(lnk.getFragment())) {
-
-                info.setRemarks(lnk.getFragment());
-
-            }
-
-            return info;
-
-        }
-
-        public JSONObject toJsonInternal() throws JSONException {
-
-            JSONObject obj = new JSONObject();
-
-            if (!StrUtil.isBlank(remarks)) {
-                obj.put("remarks", remarks);
-            }
-
-            if (group != 0) {
-                obj.put("group", group);
-            }
-
-            obj.put("address", address);
-            obj.put("port", port);
-            if (StrUtil.isBlank(secret)) {
-                obj.put("type", "socks5");
-                if (!username.isEmpty()) {
-                    obj.put("username", username);
-                }
-                if (!password.isEmpty()) {
-                    obj.put("password", password);
-                }
-            } else {
-                obj.put("type", "mtproto");
-                obj.put("secret", secret);
-            }
-
-            return obj;
-
-        }
-
-        public static ProxyInfo fromJson(JSONObject obj) {
-
-            ProxyInfo info;
-
-            switch (obj.optString("type", "null")) {
-
-                case "socks5": {
-
-                    info = new ProxyInfo();
-
-                    info.group = obj.optInt("group", 0);
-                    info.address = obj.optString("address", "");
-                    info.port = obj.optInt("port", 443);
-                    info.username = obj.optString("username", "");
-                    info.password = obj.optString("password", "");
-
-                    info.remarks = obj.optString("remarks");
-
-                    if (StrUtil.isBlank(info.remarks)) info.remarks = null;
-
-                    info.group = obj.optInt("group", 0);
-
-                    break;
-
-                }
-
-                case "mtproto": {
-
-                    info = new ProxyInfo();
-
-                    info.address = obj.optString("address", "");
-                    info.port = obj.optInt("port", 443);
-                    info.secret = obj.optString("secret", "");
-
-                    info.remarks = obj.optString("remarks");
-
-                    if (StrUtil.isBlank(info.remarks)) info.remarks = null;
-
-                    info.group = obj.optInt("group", 0);
-
-                    break;
-
-                }
-
-                case "vmess": {
-
-                    info = new VmessProxy(obj.optString("link"));
-
-                    break;
-
-                }
-
-                case "shadowsocks": {
-
-                    info = new ShadowsocksProxy(obj.optString("link"));
-
-                    break;
-
-                }
-
-                case "shadowsocksr": {
-
-                    info = new ShadowsocksRProxy(obj.optString("link"));
-
-                    break;
-
-                }
-
-                case "ws": {
-
-                    info = new WsProxy(obj.optString("link"));
-
-                    break;
-
-                }
-
-                default: {
-
-                    throw new IllegalStateException("invalid proxy type " + obj.optString("type", "null"));
-
-                }
-
-            }
-
-            return info;
-
-        }
-
-        @Override
-        public int hashCode() {
-
-            return (address + port + username + password + secret).hashCode();
-
-        }
-
-        @Override
-        public boolean equals(@Nullable Object obj) {
-            return super.equals(obj) || (obj instanceof ProxyInfo && hashCode() == obj.hashCode());
-        }
-    }
-
-    public abstract static class ExternalSocks5Proxy extends ProxyInfo {
-
-        public ExternalSocks5Proxy() {
-
-            address = "127.0.0.1";
-            username = "";
-            password = "";
-            secret = "";
-
-        }
-
-        public abstract boolean isStarted();
-
-        public abstract void start();
-
-        public abstract void stop();
-
-        @Override
-        public abstract String getAddress();
-
-        @Override
-        public abstract String toUrl();
-
-        @Override
-        public abstract String getRemarks();
-
-        @Override
-        public abstract void setRemarks(String remarks);
-
-        @Override
-        public abstract String getType();
-
-        @Override
-        public abstract JSONObject toJsonInternal() throws JSONException;
-
-    }
-
-    public static class VmessProxy extends ExternalSocks5Proxy {
-
-        public AngConfig.VmessBean bean;
-        public VmessLoader loader;
-
-        {
-
-            if (BuildVars.isMini) {
-
-                throw new RuntimeException(LocaleController.getString("MiniVersionAlert", R.string.MiniVersionAlert));
-
-            }
-
-        }
-
-        public VmessProxy(String vmessLink) {
-
-            this(VmessLoader.parseVmessLink(vmessLink));
-
-        }
-
-        public VmessProxy(AngConfig.VmessBean bean) {
-
-            this.bean = bean;
-
-        }
-
-        @Override
-        public String getAddress() {
-            return bean.getAddress() + ":" + bean.getPort();
-        }
-
-        @Override
-        public boolean isStarted() {
-
-            return loader != null;
-
-        }
-
-        @Override
-        public void start() {
-
-            if (loader != null) return;
-
-            VmessLoader loader = new VmessLoader();
-
-            try {
-
-                loader.initConfig(bean);
-
-                port = loader.start();
-
-                this.loader = loader;
-
-                if (SharedConfig.proxyEnabled && SharedConfig.currentProxy == this) {
-
-                    ConnectionsManager.setProxySettings(true, address, port, username, password, secret);
-
-                }
-
-            } catch (Exception e) {
-
-                FileLog.e(e);
-
-                AlertUtil.showToast(e.getMessage() == null ? e.getClass().getSimpleName() : e.getMessage());
-
-            }
-
-        }
-
-        @Override
-        public void stop() {
-
-            if (loader != null) {
-
-                VmessLoader loader = this.loader;
-
-                loader.stop();
-
-                this.loader = null;
-
-            }
-
-        }
-
-        @Override
-        public String toUrl() {
-            return bean.toString();
-        }
-
->>>>>>> c71626f8
         @Override
         public String getRemarks() {
             return bean.getRemarks();
         }
-<<<<<<< HEAD
 
         @Override
         public void setRemarks(String remarks) {
@@ -1564,399 +1086,6 @@
             } catch (Exception ignored) {
             }
 
-=======
-
-        @Override
-        public void setRemarks(String remarks) {
-            bean.setRemarks(remarks);
-        }
-
-        @Override
-        public String getType() {
-
-            if (bean.getConfigType() == V2RayConfig.EConfigType.Trojan) {
-
-                return "Trojan";
-
-            } else {
-
-                return "Vmess";
-
-            }
-
-        }
-
-        @Override
-        public JSONObject toJsonInternal() throws JSONException {
-
-            JSONObject obj = new JSONObject();
-            obj.put("type", "vmess");
-            obj.put("link", toUrl());
-            return obj;
-
-        }
-
-        @Override
-        public int hashCode() {
-            return (bean.getAddress() + bean.getPort() + bean.getId() + bean.getNetwork() + bean.getPath()).hashCode();
-        }
-
-        @Override
-        public boolean equals(@Nullable Object obj) {
-            return super.equals(obj) || (obj instanceof VmessProxy && bean.equals(((VmessProxy) obj).bean));
-        }
-
-    }
-
-    public static class ShadowsocksProxy extends ExternalSocks5Proxy {
-
-        public ShadowsocksLoader.Bean bean;
-        public ShadowsocksLoader loader;
-
-        public ShadowsocksProxy(String ssLink) {
-
-            this(ShadowsocksLoader.Bean.Companion.parse(ssLink));
-
-        }
-
-        public ShadowsocksProxy(ShadowsocksLoader.Bean bean) {
-
-            this.bean = bean;
-
-            if (BuildVars.isMini) {
-
-                throw new RuntimeException(LocaleController.getString("MiniVersionAlert", R.string.MiniVersionAlert));
-
-            }
-
-            if (Build.VERSION.SDK_INT < Build.VERSION_CODES.LOLLIPOP) {
-
-                throw new RuntimeException(LocaleController.getString("MinApi21Required", R.string.MinApi21Required));
-
-            }
-
-        }
-
-        @Override
-        public String getAddress() {
-            return bean.getHost() + ":" + bean.getRemotePort();
-        }
-
-        @Override
-        public boolean isStarted() {
-
-            return loader != null;
-
-        }
-
-        @Override
-        public void start() {
-
-            if (loader != null) return;
-
-            port = ProxyManager.mkPort();
-            ShadowsocksLoader loader = new ShadowsocksLoader();
-            loader.initConfig(bean, port);
-
-            loader.start();
-
-            this.loader = loader;
-
-            if (SharedConfig.proxyEnabled && SharedConfig.currentProxy == this) {
-
-                ConnectionsManager.setProxySettings(true, address, port, username, password, secret);
-
-            }
-
-        }
-
-        @Override
-        public void stop() {
-
-            if (loader != null) {
-
-                FileLog.d(getTitle() + " stopped");
-
-                ShadowsocksLoader loader = this.loader;
-
-                loader.stop();
-
-                this.loader = null;
-
-            }
-
-        }
-
-        @Override
-        public String toUrl() {
-            return bean.toString();
-        }
-
-
-        @Override
-        public String getRemarks() {
-            return bean.getRemarks();
-        }
-
-        @Override
-        public void setRemarks(String remarks) {
-            bean.setRemarks(remarks);
-        }
-
-        @Override
-        public String getType() {
-            return "SS";
-        }
-
-        @Override
-        public JSONObject toJsonInternal() throws JSONException {
-
-            JSONObject obj = new JSONObject();
-            obj.put("type", "shadowsocks");
-            obj.put("link", toUrl());
-            return obj;
-
-        }
-
-        @Override
-        public int hashCode() {
-
-            return (bean.getHost() + bean.getRemotePort() + bean.getMethod()).hashCode();
-
-        }
-
-        @Override
-        public boolean equals(@Nullable Object obj) {
-            return super.equals(obj) || (obj instanceof ShadowsocksProxy && bean.equals(((ShadowsocksProxy) obj).bean));
-        }
-
-    }
-
-    public static class ShadowsocksRProxy extends ExternalSocks5Proxy {
-
-        public ShadowsocksRLoader.Bean bean;
-        public ShadowsocksRLoader loader;
-
-        public ShadowsocksRProxy(String ssLink) {
-
-            this(ShadowsocksRLoader.Bean.Companion.parse(ssLink));
-
-        }
-
-        public ShadowsocksRProxy(ShadowsocksRLoader.Bean bean) {
-
-            this.bean = bean;
-
-            if (BuildVars.isMini) {
-
-                throw new RuntimeException(LocaleController.getString("MiniVersionAlert", R.string.MiniVersionAlert));
-
-            }
-
-            if (Build.VERSION.SDK_INT < Build.VERSION_CODES.LOLLIPOP) {
-
-                throw new RuntimeException(LocaleController.getString("MinApi21Required", R.string.MinApi21Required));
-
-            }
-
-        }
-
-        @Override
-        public String getAddress() {
-            return bean.getHost() + ":" + bean.getRemotePort();
-        }
-
-        @Override
-        public boolean isStarted() {
-
-            return loader != null;
-
-        }
-
-        @Override
-        public void start() {
-
-            if (loader != null) return;
-
-            port = ProxyManager.mkPort();
-            ShadowsocksRLoader loader = new ShadowsocksRLoader();
-            loader.initConfig(bean, port);
-
-            loader.start();
-
-            this.loader = loader;
-
-            if (SharedConfig.proxyEnabled && SharedConfig.currentProxy == this) {
-
-                ConnectionsManager.setProxySettings(true, address, port, username, password, secret);
-
-            }
-
-        }
-
-        @Override
-        public void stop() {
-
-            if (loader != null) {
-
-                ShadowsocksRLoader loader = this.loader;
-
-                this.loader = null;
-
-                loader.stop();
-
-            }
-
-        }
-
-        @Override
-        public String toUrl() {
-            return bean.toString();
-        }
-
-        @Override
-        public String getRemarks() {
-            return bean.getRemarks();
-        }
-
-        @Override
-        public void setRemarks(String remarks) {
-            bean.setRemarks(remarks);
-        }
-
-        @Override
-        public String getType() {
-            return "SSR";
-        }
-
-        @Override
-        public JSONObject toJsonInternal() throws JSONException {
-
-            JSONObject obj = new JSONObject();
-            obj.put("type", "shadowsocksr");
-            obj.put("link", toUrl());
-            return obj;
-
-        }
-
-        @Override
-        public int hashCode() {
-
-            return (bean.getHost() + bean.getRemotePort() + bean.getMethod() + bean.getProtocol() + bean.getProtocol_param() + bean.getObfs() + bean.getObfs_param()).hashCode();
-
-        }
-
-        @Override
-        public boolean equals(@Nullable Object obj) {
-            return super.equals(obj) || (obj instanceof ShadowsocksRProxy && bean.equals(((ShadowsocksRProxy) obj).bean));
-        }
-
-    }
-
-    public static class WsProxy extends ExternalSocks5Proxy {
-
-        public WsLoader.Bean bean;
-        public WsLoader loader;
-
-        public WsProxy(String url) {
-            this(WsLoader.Companion.parse(url));
-        }
-
-        public WsProxy(WsLoader.Bean bean) {
-            if (Build.VERSION.SDK_INT < Build.VERSION_CODES.LOLLIPOP) {
-                throw new RuntimeException(LocaleController.getString("MinApi21Required", R.string.MinApi21Required));
-            }
-
-            this.bean = bean;
-        }
-
-        @Override
-        public boolean isStarted() {
-            return loader != null;
-        }
-
-        @Override
-        public void start() {
-            if (loader != null) return;
-            synchronized (this) {
-                loader = new WsLoader();
-                port = ProxyManager.mkPort();
-                loader.init(bean, port);
-                loader.start();
-                if (SharedConfig.proxyEnabled && SharedConfig.currentProxy == this) {
-                    ConnectionsManager.setProxySettings(true, address, port, username, password, secret);
-                }
-            }
-        }
-
-        @Override
-        public void stop() {
-            if (loader == null) return;
-            ConnectionsManager.setProxySettings(false, address, port, username, password, secret);
-            UIUtil.runOnIoDispatcher(() -> {
-                synchronized (this) {
-                    if (loader == null)
-                        return;
-                    loader.stop();
-                    loader = null;
-                }
-            });
-        }
-
-        @Override
-        public String getAddress() {
-            return bean.getServer();
-        }
-
-        @Override
-        public String toUrl() {
-            return bean.toString();
-        }
-
-        @Override
-        public String getRemarks() {
-            return bean.getRemarks();
-        }
-
-        @Override
-        public void setRemarks(String remarks) {
-            bean.setRemarks(remarks);
-        }
-
-        @Override
-        public String getType() {
-            return "WS";
-        }
-
-        @Override
-        public int hashCode() {
-            return bean.hashCode();
-        }
-
-        @Override
-        public JSONObject toJsonInternal() throws JSONException {
-            JSONObject obj = new JSONObject();
-            obj.put("type", "ws");
-            obj.put("link", toUrl());
-            return obj;
-        }
-
-    }
-
-    public static LinkedList<ProxyInfo> proxyList = new LinkedList<>();
-
-    public static LinkedList<ProxyInfo> getProxyList() {
-
-        while (true) {
-
-            try {
-
-                return new LinkedList<>(proxyList);
-
-            } catch (Exception ignored) {
-            }
-
->>>>>>> c71626f8
         }
 
     }
@@ -2167,11 +1296,7 @@
             saveStreamMedia = preferences.getBoolean("saveStreamMedia", true);
             smoothKeyboard = preferences.getBoolean("smoothKeyboard2", true);
             pauseMusicOnRecord = preferences.getBoolean("pauseMusicOnRecord", false);
-<<<<<<< HEAD
             chatBlur = preferences.getBoolean("chatBlur", true) || NekoConfig.forceBlurInChat.Bool();
-=======
-            chatBlur = chatBlur || NekoConfig.forceBlurInChat.Bool();
->>>>>>> c71626f8
             forceDisableTabletMode = preferences.getBoolean("forceDisableTabletMode", false);
             streamAllVideo = preferences.getBoolean("streamAllVideo", BuildVars.DEBUG_VERSION);
             streamMkv = preferences.getBoolean("streamMkv", false);
@@ -2961,7 +2086,6 @@
 
     public static void toggleChatBlur() {
         chatBlur = !chatBlur;
-        if (NekoConfig.forceBlurInChat.Bool()) chatBlur = true;
         SharedPreferences preferences = MessagesController.getGlobalMainSettings();
         SharedPreferences.Editor editor = preferences.edit();
         editor.putBoolean("chatBlur", chatBlur);
