--- conflicted
+++ resolved
@@ -163,16 +163,9 @@
     public static boolean showNotificationsForAllAccounts = true;
     public static int repeatMode;
     public static boolean allowBigEmoji;
-<<<<<<< HEAD
     public static int fontSize = 12;
     public static int bubbleRadius = 3;
     public static int ivFontSize = 12;
-=======
-    public static boolean useSystemEmoji;
-    public static int fontSize = 16;
-    public static int bubbleRadius = 17;
-    public static int ivFontSize = 16;
->>>>>>> 5d552752
     public static int messageSeenHintCount;
     public static int emojiInteractionsHintCount;
     public static int dayNightThemeSwitchHintCount;
@@ -1225,13 +1218,8 @@
             hasCameraCache = preferences.contains("cameraCache");
             roundCamera16to9 = true;//preferences.getBoolean("roundCamera16to9", false);
             repeatMode = preferences.getInt("repeatMode", 0);
-<<<<<<< HEAD
             fontSize = preferences.getInt("fons_size", AndroidUtilities.isTablet() ? 14 : 12);
             bubbleRadius = preferences.getInt("bubbleRadius", 3);
-=======
-            fontSize = preferences.getInt("fons_size", AndroidUtilities.isTablet() ? 18 : 16);
-            bubbleRadius = preferences.getInt("bubbleRadius", 17);
->>>>>>> 5d552752
             ivFontSize = preferences.getInt("iv_font_size", fontSize);
             allowBigEmoji = preferences.getBoolean("allowBigEmoji", true);
             streamMedia = preferences.getBoolean("streamMedia", true);
