/*
 * This is the source code of Telegram for Android v. 5.x.x.
 * It is licensed under GNU GPL v. 2 or later.
 * You should have received a copy of the license in this archive (see LICENSE).
 *
 * Copyright Nikolai Kudashov, 2013-2018.
 */

package org.telegram.messenger;

import android.app.Activity;
import android.app.ActivityManager;
import android.app.Dialog;
import android.content.Context;
import android.content.SharedPreferences;
import android.net.Uri;
import android.content.pm.PackageInfo;
import android.media.MediaCodecInfo;
import android.media.MediaCodecList;
import android.os.Build;
import android.os.SystemClock;
import android.text.TextUtils;
import android.util.Base64;
import android.webkit.WebView;

import androidx.annotation.Nullable;
import androidx.annotation.IntDef;
import androidx.annotation.RequiresApi;
import androidx.core.content.pm.ShortcutManagerCompat;

import org.json.JSONObject;
import org.telegram.tgnet.ConnectionsManager;
import org.telegram.tgnet.SerializedData;
import org.telegram.tgnet.TLRPC;
import org.telegram.ui.ActionBar.AlertDialog;
import org.telegram.ui.ActionBar.BaseFragment;
import org.telegram.ui.Components.SwipeGestureSettingsView;
import org.telegram.tgnet.TLRPC;
import org.telegram.ui.LaunchActivity;

import java.io.File;
import java.io.RandomAccessFile;
import java.net.InetSocketAddress;
import java.net.Proxy;
import java.util.Arrays;
import java.lang.annotation.Retention;
import java.lang.annotation.RetentionPolicy;
import java.io.UnsupportedEncodingException;
import java.net.URLEncoder;
import java.util.ArrayList;
import java.util.Collections;
import java.util.HashMap;
import java.util.HashSet;
import java.util.Iterator;
import java.util.LinkedList;
import java.util.concurrent.CopyOnWriteArraySet;
import java.util.stream.Collectors;

import cn.hutool.core.util.StrUtil;
import okhttp3.HttpUrl;
import tw.nekomimi.nekogram.NekoConfig;
import tw.nekomimi.nekogram.utils.AlertUtil;
import tw.nekomimi.nekogram.utils.EnvUtil;
import tw.nekomimi.nekogram.utils.FileUtil;
import tw.nekomimi.nekogram.utils.UIUtil;
import xyz.nextalone.nagram.NaConfig;

import java.util.List;
import java.util.Locale;

public class SharedConfig {
    /**
     * V2: Ping and check time serialized
     */
    private final static int PROXY_SCHEMA_V2 = 2;
    private final static int PROXY_CURRENT_SCHEMA_VERSION = PROXY_SCHEMA_V2;

    public final static int PASSCODE_TYPE_PIN = 0,
            PASSCODE_TYPE_PASSWORD = 1;
    private static int legacyDevicePerformanceClass = -1;

    public static boolean loopStickers() {
        return LiteMode.isEnabled(LiteMode.FLAG_ANIMATED_STICKERS_CHAT);
    }

    public static boolean readOnlyStorageDirAlertShowed;

    public static void checkSdCard(File file) {
        if (file == null || SharedConfig.storageCacheDir == null || readOnlyStorageDirAlertShowed) {
            return;
        }
        if (file.getPath().startsWith(SharedConfig.storageCacheDir)) {
            AndroidUtilities.runOnUIThread(() -> {
                if (readOnlyStorageDirAlertShowed) {
                    return;
                }
                BaseFragment fragment = LaunchActivity.getLastFragment();
                if (fragment != null && fragment.getParentActivity() != null) {
                    SharedConfig.storageCacheDir = null;
                    SharedConfig.saveConfig();
                    ImageLoader.getInstance().checkMediaPaths(() -> {

                    });

                    readOnlyStorageDirAlertShowed = true;
                    AlertDialog.Builder dialog = new AlertDialog.Builder(fragment.getParentActivity());
                    dialog.setTitle(LocaleController.getString(R.string.SdCardError));
                    dialog.setSubtitle(LocaleController.getString(R.string.SdCardErrorDescription));
                    dialog.setPositiveButton(LocaleController.getString(R.string.DoNotUseSDCard), (dialog1, which) -> {

                    });
                    Dialog dialogFinal = dialog.create();
                    dialogFinal.setCanceledOnTouchOutside(false);
                    dialogFinal.show();
                }
            });
        }
    }

    static Boolean allowPreparingHevcPlayers;

    public static boolean allowPreparingHevcPlayers() {
        if (android.os.Build.VERSION.SDK_INT < android.os.Build.VERSION_CODES.M) {
            return false;
        }
        if (allowPreparingHevcPlayers == null) {
            int codecCount = MediaCodecList.getCodecCount();
            int maxInstances = 0;
            int capabilities = 0;

            for (int i = 0; i < codecCount; i++) {
                MediaCodecInfo codecInfo = MediaCodecList.getCodecInfoAt(i);
                if (codecInfo.isEncoder()) {
                    continue;
                }

                boolean found = false;
                for (int k = 0; k < codecInfo.getSupportedTypes().length; k++) {
                    if (codecInfo.getSupportedTypes()[k].contains("video/hevc")) {
                        found = true;
                        break;
                    }
                }
                if (!found) {
                    continue;
                }
                capabilities = codecInfo.getCapabilitiesForType("video/hevc").getMaxSupportedInstances();
                if (capabilities > maxInstances) {
                    maxInstances = capabilities;
                }
            }
            allowPreparingHevcPlayers = maxInstances >= 8;
        }
        return allowPreparingHevcPlayers;
    }

    public static void togglePaymentByInvoice() {
        payByInvoice = !payByInvoice;
        ApplicationLoader.applicationContext.getSharedPreferences("mainconfig", Activity.MODE_PRIVATE)
                .edit()
                .putBoolean("payByInvoice", payByInvoice)
                .apply();
    }

    public static void toggleSurfaceInStories() {
        useSurfaceInStories = !useSurfaceInStories;
        ApplicationLoader.applicationContext.getSharedPreferences("mainconfig", Activity.MODE_PRIVATE)
                .edit()
                .putBoolean("useSurfaceInStories", useSurfaceInStories)
                .apply();
    }

    public static void togglePhotoViewerBlur() {
        photoViewerBlur = !photoViewerBlur;
        ApplicationLoader.applicationContext.getSharedPreferences("mainconfig", Activity.MODE_PRIVATE)
                .edit()
                .putBoolean("photoViewerBlur", photoViewerBlur)
                .apply();
    }

    private static String goodHevcEncoder;
    private static HashSet<String> hevcEncoderWhitelist = new HashSet<>();
    static {
        hevcEncoderWhitelist.add("c2.exynos.hevc.encoder");
        hevcEncoderWhitelist.add("OMX.Exynos.HEVC.Encoder".toLowerCase());
    }

    @RequiresApi(api = Build.VERSION_CODES.Q)
    public static String findGoodHevcEncoder() {
        if (goodHevcEncoder == null) {
            int codecCount = MediaCodecList.getCodecCount();
            for (int i = 0; i < codecCount; i++) {
                MediaCodecInfo codecInfo = MediaCodecList.getCodecInfoAt(i);
                if (!codecInfo.isEncoder()) {
                    continue;
                }

                for (int k = 0; k < codecInfo.getSupportedTypes().length; k++) {
                    if (codecInfo.getSupportedTypes()[k].contains("video/hevc") && codecInfo.isHardwareAccelerated() && isWhitelisted(codecInfo)) {
                        return goodHevcEncoder = codecInfo.getName();
                    }
                }
            }
            goodHevcEncoder = "";
        }
        return TextUtils.isEmpty(goodHevcEncoder) ? null : goodHevcEncoder;
    }

    private static boolean isWhitelisted(MediaCodecInfo codecInfo) {
        if (BuildVars.DEBUG_PRIVATE_VERSION) {
            return true;
        }
        return hevcEncoderWhitelist.contains(codecInfo.getName().toLowerCase());
    }

    @Retention(RetentionPolicy.SOURCE)
    @IntDef({
            PASSCODE_TYPE_PIN,
            PASSCODE_TYPE_PASSWORD
    })
    public @interface PasscodeType {}

    public final static int SAVE_TO_GALLERY_FLAG_PEER = 1;
    public final static int SAVE_TO_GALLERY_FLAG_GROUP = 2;
    public final static int SAVE_TO_GALLERY_FLAG_CHANNELS = 4;

    @PushListenerController.PushType
    public static int pushType = PushListenerController.PUSH_TYPE_FIREBASE;
    public static String pushString = "";
    public static String pushStringStatus = "";
    public static long pushStringGetTimeStart;
    public static long pushStringGetTimeEnd;
    public static boolean pushStatSent;
    public static byte[] pushAuthKey;
    public static byte[] pushAuthKeyId;
    public static boolean forceForumTabs;

    public static String directShareHash;

    @PasscodeType
    public static int passcodeType;
    public static String passcodeHash = "";
    public static long passcodeRetryInMs;
    public static long lastUptimeMillis;
    public static int badPasscodeTries;
    public static byte[] passcodeSalt = new byte[0];
    public static boolean appLocked;
    public static int autoLockIn = 60 * 60;

    public static boolean saveIncomingPhotos;
    public static boolean allowScreenCapture;
    public static int lastPauseTime;
    public static boolean isWaitingForPasscodeEnter;
    public static String lastUpdateVersion;
    public static boolean useFingerprintLock = true;
    public static boolean useFaceLock = true;
    public static int suggestStickers;
    public static boolean suggestAnimatedEmoji;
    public static int keepMedia = CacheByChatsController.KEEP_MEDIA_ONE_MONTH; //deprecated
    public static int lastKeepMediaCheckTime;
    public static int lastLogsCheckTime;
    public static int textSelectionHintShows;
    public static int scheduledOrNoSoundHintShows;
    public static long scheduledOrNoSoundHintSeenAt;
    public static int scheduledHintShows;
    public static long scheduledHintSeenAt;
    public static int lockRecordAudioVideoHint;
    public static boolean forwardingOptionsHintShown, replyingOptionsHintShown;
    public static boolean searchMessagesAsListUsed;
    public static boolean stickersReorderingHintUsed;
    public static int dayNightWallpaperSwitchHint;
    public static boolean storyReactionsLongPressHint;
    public static boolean storiesIntroShown;
    public static boolean disableVoiceAudioEffects;
    public static boolean forceDisableTabletMode;
    public static boolean updateStickersOrderOnSend = true;
    public static boolean bigCameraForRound;
    public static Boolean useCamera2Force;
    public static boolean useNewBlur;
    public static boolean useSurfaceInStories;
    public static boolean photoViewerBlur = true;
    public static boolean payByInvoice;
    public static int stealthModeSendMessageConfirm = 2;
    private static int lastLocalId = -210000;

    public static String storageCacheDir;

    private static String passportConfigJson = "";
    private static HashMap<String, String> passportConfigMap;
    public static int passportConfigHash;

    private static boolean configLoaded;
    private static final Object sync = new Object();
    private static final Object localIdSync = new Object();

//    public static int saveToGalleryFlags;
    public static int mapPreviewType = 2;
    public static int searchEngineType = 0;
    public static String searchEngineCustomURLQuery, searchEngineCustomURLAutocomplete;
    public static boolean chatBubbles = Build.VERSION.SDK_INT >= 30;
    public static boolean raiseToSpeak = false;
    public static boolean raiseToListen = true;
    public static boolean nextMediaTap = true;
    public static boolean recordViaSco = false;
    public static boolean customTabs = true;
    public static boolean inappBrowser = false;
    public static boolean adaptableColorInBrowser = true;
    public static boolean onlyLocalInstantView = false;
    public static boolean directShare = true;
    public static boolean inappCamera = true;
    public static boolean roundCamera16to9 = true;
    public static boolean noSoundHintShowed = false;
    public static boolean streamMedia = true;
    public static boolean streamAllVideo = false;
    public static boolean streamMkv = false;
    public static boolean saveStreamMedia = true;
    public static boolean pauseMusicOnRecord = false;
    public static boolean pauseMusicOnMedia = false;
    public static boolean noiseSupression;
    public static final boolean noStatusBar = true;
    public static boolean debugWebView;
    public static boolean sortContactsByName;
    public static boolean sortFilesByName;
    public static boolean shuffleMusic;
    public static boolean playOrderReversed;
    public static boolean hasCameraCache;
    public static boolean showNotificationsForAllAccounts = true;
    public static boolean debugVideoQualities = false;
    public static int repeatMode;
    public static boolean allowBigEmoji;
    public static boolean useSystemEmoji;
    public static boolean useSystemBoldFont;
    public static int fontSize = 12;
    public static boolean fontSizeIsDefault;
    public static int bubbleRadius = 3;
    public static int ivFontSize = 12;
    public static boolean proxyRotationEnabled;
    public static int proxyRotationTimeout;
    public static int messageSeenHintCount;
    public static int emojiInteractionsHintCount;
    public static int dayNightThemeSwitchHintCount;
    public static int callEncryptionHintDisplayedCount;

    public static TLRPC.TL_help_appUpdate pendingAppUpdate;
    public static int pendingAppUpdateBuildVersion;
    public static long lastUpdateCheckTime;

    public static boolean hasEmailLogin;

    @PerformanceClass
    private static int devicePerformanceClass;
    @PerformanceClass
    private static int overrideDevicePerformanceClass;

    public static boolean drawDialogIcons;
    public static boolean useThreeLinesLayout;
    public static boolean archiveHidden;

    private static int chatSwipeAction;

    public static int distanceSystemType;
    public static int mediaColumnsCount = 3;
    public static int storiesColumnsCount = 3;
    public static int fastScrollHintCount = 3;
    public static boolean dontAskManageStorage;
    public static boolean multipleReactionsPromoShowed;

    public static boolean translateChats = true;

    public static CopyOnWriteArraySet<Integer> activeAccounts;
    public static int loginingAccount = -1;

    public static boolean isFloatingDebugActive;
    public static LiteMode liteMode;

    private static final int[] LOW_SOC = {
            -1775228513, // EXYNOS 850
            802464304,  // EXYNOS 7872
            802464333,  // EXYNOS 7880
            802464302,  // EXYNOS 7870
            2067362118, // MSM8953
            2067362060, // MSM8937
            2067362084, // MSM8940
            2067362241, // MSM8992
            2067362117, // MSM8952
            2067361998, // MSM8917
            -1853602818 // SDM439
    };

    static {
        loadConfig();
    }

    public static class ProxyInfo {

        public String address;
        public int port;
        public String username;
        public String password;
        public String secret;

        public long proxyCheckPingId;
        public long ping;
        public boolean checking;
        public boolean available;
        public long availableCheckTime;

        public ProxyInfo(String address, int port, String username, String password, String secret) {
            this.address = address;
            this.port = port;
            this.username = username;
            this.password = password;
            this.secret = secret;
            if (this.address == null) {
                this.address = "";
            }
            if (this.password == null) {
                this.password = "";
            }
            if (this.username == null) {
                this.username = "";
            }
            if (this.secret == null) {
                this.secret = "";
            }
        }

        public String getLink() {
            StringBuilder url = new StringBuilder(!TextUtils.isEmpty(secret) ? "https://t.me/proxy?" : "https://t.me/socks?");
            try {
                url.append("server=").append(URLEncoder.encode(address, "UTF-8")).append("&").append("port=").append(port);
                if (!TextUtils.isEmpty(username)) {
                    url.append("&user=").append(URLEncoder.encode(username, "UTF-8"));
                }
                if (!TextUtils.isEmpty(password)) {
                    url.append("&pass=").append(URLEncoder.encode(password, "UTF-8"));
                }
                if (!TextUtils.isEmpty(secret)) {
                    url.append("&secret=").append(URLEncoder.encode(secret, "UTF-8"));
                }
            } catch (UnsupportedEncodingException ignored) {}
            return url.toString();
        }

        public static ProxyInfo fromUrl(String url) {
            Uri lnk = Uri.parse(url);
            if (lnk == null) throw new IllegalArgumentException(url);
            return new ProxyInfo(
                    lnk.getQueryParameter("server"),
                    Utilities.parseInt(lnk.getQueryParameter("port")),
                    lnk.getQueryParameter("user"),
                    lnk.getQueryParameter("pass"),
                    lnk.getQueryParameter("secret")
            );
        }
    }

    public static LinkedList<ProxyInfo> proxyList = new LinkedList<>();

    public static LinkedList<ProxyInfo> getProxyList() {

        while (true) {

            try {

                return new LinkedList<>(proxyList);

            } catch (Exception ignored) {
            }

        }

    }

    private static boolean proxyListLoaded;
    public static ProxyInfo currentProxy;

    public static void saveConfig() {
        synchronized (sync) {
            try {
                SharedPreferences preferences = ApplicationLoader.applicationContext.getSharedPreferences("userconfing", Context.MODE_PRIVATE);
                SharedPreferences.Editor editor = preferences.edit();
                editor.putBoolean("saveIncomingPhotos", saveIncomingPhotos);
                editor.putString("passcodeHash1", passcodeHash);
                editor.putString("passcodeSalt", passcodeSalt.length > 0 ? Base64.encodeToString(passcodeSalt, Base64.DEFAULT) : "");
                editor.putBoolean("appLocked", appLocked);
                editor.putInt("passcodeType", passcodeType);
                editor.putLong("passcodeRetryInMs", passcodeRetryInMs);
                editor.putLong("lastUptimeMillis", lastUptimeMillis);
                editor.putInt("badPasscodeTries", badPasscodeTries);
                editor.putInt("autoLockIn", autoLockIn);
                editor.putInt("lastPauseTime", lastPauseTime);
                editor.putBoolean("useFingerprint", useFingerprintLock);
                editor.putBoolean("allowScreenCapture", allowScreenCapture);
                editor.putString("pushString2", pushString);
                editor.putInt("pushType", pushType);
                editor.putBoolean("pushStatSent", pushStatSent);
                editor.putString("pushAuthKey", pushAuthKey != null ? Base64.encodeToString(pushAuthKey, Base64.DEFAULT) : "");
                editor.putInt("lastLocalId", lastLocalId);
                editor.putString("passportConfigJson", passportConfigJson);
                editor.putInt("passportConfigHash", passportConfigHash);
                editor.putBoolean("sortContactsByName", sortContactsByName);
                editor.putBoolean("sortFilesByName", sortFilesByName);
                editor.putInt("textSelectionHintShows", textSelectionHintShows);
                editor.putInt("scheduledOrNoSoundHintShows", scheduledOrNoSoundHintShows);
                editor.putLong("scheduledOrNoSoundHintSeenAt", scheduledOrNoSoundHintSeenAt);
                editor.putInt("scheduledHintShows", scheduledHintShows);
                editor.putLong("scheduledHintSeenAt", scheduledHintSeenAt);
                editor.putBoolean("forwardingOptionsHintShown", forwardingOptionsHintShown);
                editor.putBoolean("replyingOptionsHintShown", replyingOptionsHintShown);
                editor.putInt("lockRecordAudioVideoHint", lockRecordAudioVideoHint);
                editor.putString("storageCacheDir", !TextUtils.isEmpty(storageCacheDir) ? storageCacheDir : "");
                editor.putBoolean("proxyRotationEnabled", proxyRotationEnabled);
                editor.putInt("proxyRotationTimeout", proxyRotationTimeout);

                if (pendingAppUpdate != null) {
                    try {
                        SerializedData data = new SerializedData(pendingAppUpdate.getObjectSize());
                        pendingAppUpdate.serializeToStream(data);
                        String str = Base64.encodeToString(data.toByteArray(), Base64.DEFAULT);
                        editor.putString("appUpdate", str);
                        editor.putInt("appUpdateBuild", pendingAppUpdateBuildVersion);
                        data.cleanup();
                    } catch (Exception ignore) {

                    }
                } else {
                    editor.remove("appUpdate");
                }
                editor.putLong("appUpdateCheckTime", lastUpdateCheckTime);

                editor.apply();

                editor = ApplicationLoader.applicationContext.getSharedPreferences("mainconfig", Context.MODE_PRIVATE).edit();
                editor.putBoolean("hasEmailLogin", hasEmailLogin);
                editor.putBoolean("floatingDebugActive", isFloatingDebugActive);
                editor.putBoolean("record_via_sco", recordViaSco);
                editor.apply();
            } catch (Exception e) {
                FileLog.e(e);
            }
        }
    }

    public static int getLastLocalId() {
        int value;
        synchronized (localIdSync) {
            value = lastLocalId--;
        }
        return value;
    }

    public static void saveAccounts() {
        FileLog.e("Save accounts: " + activeAccounts, new Exception());
        ApplicationLoader.applicationContext.getSharedPreferences("mainconfig", Activity.MODE_PRIVATE).edit()
                .putString("active_accounts", StrUtil.join(",", activeAccounts))
                .apply();
    }

    public static void loadConfig() {
        synchronized (sync) {
            if (configLoaded || ApplicationLoader.applicationContext == null) {
                return;
            }

            BackgroundActivityPrefs.prefs = ApplicationLoader.applicationContext.getSharedPreferences("background_activity", Context.MODE_PRIVATE);

            SharedPreferences preferences = ApplicationLoader.applicationContext.getSharedPreferences("userconfing", Context.MODE_PRIVATE);
            saveIncomingPhotos = preferences.getBoolean("saveIncomingPhotos", false);
            passcodeHash = preferences.getString("passcodeHash1", "");
            appLocked = preferences.getBoolean("appLocked", false);
            passcodeType = preferences.getInt("passcodeType", 0);
            passcodeRetryInMs = preferences.getLong("passcodeRetryInMs", 0);
            lastUptimeMillis = preferences.getLong("lastUptimeMillis", 0);
            badPasscodeTries = preferences.getInt("badPasscodeTries", 0);
            autoLockIn = preferences.getInt("autoLockIn", 60 * 60);
            lastPauseTime = preferences.getInt("lastPauseTime", 0);
            lastUpdateVersion = preferences.getString("lastUpdateVersion2", "3.5");
            useFingerprintLock = preferences.getBoolean("useFingerprint", true);
            allowScreenCapture = preferences.getBoolean("allowScreenCapture", false);
            lastLocalId = preferences.getInt("lastLocalId", -210000);
            pushString = preferences.getString("pushString2", "");
            pushType = preferences.getInt("pushType", PushListenerController.PUSH_TYPE_FIREBASE);
            pushStatSent = preferences.getBoolean("pushStatSent", false);
            passportConfigJson = preferences.getString("passportConfigJson", "");
            passportConfigHash = preferences.getInt("passportConfigHash", 0);
            storageCacheDir = preferences.getString("storageCacheDir", null);
            proxyRotationEnabled = preferences.getBoolean("proxyRotationEnabled", false);
            proxyRotationTimeout = preferences.getInt("proxyRotationTimeout", ProxyRotationController.DEFAULT_TIMEOUT_INDEX);
            String authKeyString = preferences.getString("pushAuthKey", null);
            if (!TextUtils.isEmpty(authKeyString)) {
                pushAuthKey = Base64.decode(authKeyString, Base64.DEFAULT);
            }

            if (passcodeHash.length() > 0 && lastPauseTime == 0) {
                lastPauseTime = (int) (SystemClock.elapsedRealtime() / 1000 - 60 * 10);
            }

            String passcodeSaltString = preferences.getString("passcodeSalt", "");
            if (passcodeSaltString.length() > 0) {
                passcodeSalt = Base64.decode(passcodeSaltString, Base64.DEFAULT);
            } else {
                passcodeSalt = new byte[0];
            }
            lastUpdateCheckTime = preferences.getLong("appUpdateCheckTime", System.currentTimeMillis());
            try {
                String update = preferences.getString("appUpdate", null);
                if (update != null) {
                    pendingAppUpdateBuildVersion = preferences.getInt("appUpdateBuild", buildVersion());
                    byte[] arr = Base64.decode(update, Base64.DEFAULT);
                    if (arr != null) {
                        SerializedData data = new SerializedData(arr);
                        pendingAppUpdate = (TLRPC.TL_help_appUpdate) TLRPC.help_AppUpdate.TLdeserialize(data, data.readInt32(false), false);
                        data.cleanup();
                    }
                }
                if (pendingAppUpdate != null) {
                    long updateTime = 0;
                    int updateVersion = 0;
                    String updateVersionString = null;
                    try {
                        PackageInfo packageInfo = ApplicationLoader.applicationContext.getPackageManager().getPackageInfo(ApplicationLoader.applicationContext.getPackageName(), 0);
                        updateVersion = packageInfo.versionCode;
                        updateVersionString = packageInfo.versionName;
                    } catch (Exception e) {
                        FileLog.e(e);
                    }
                    if (updateVersion == 0) {
                        updateVersion = buildVersion();
                    }
                    if (updateVersionString == null) {
                        updateVersionString = BuildVars.BUILD_VERSION_STRING;
                    }
                    if (pendingAppUpdateBuildVersion != updateVersion || pendingAppUpdate.version == null || updateVersionString.compareTo(pendingAppUpdate.version) >= 0 || BuildVars.DEBUG_PRIVATE_VERSION) {
                        pendingAppUpdate = null;
                        AndroidUtilities.runOnUIThread(SharedConfig::saveConfig);
                    }
                }
            } catch (Exception e) {
                FileLog.e(e);
            }

            preferences = ApplicationLoader.applicationContext.getSharedPreferences("mainconfig", Activity.MODE_PRIVATE);
            SaveToGallerySettingsHelper.load(preferences);
            mapPreviewType = preferences.getInt("mapPreviewType", 2);
            searchEngineType = preferences.getInt("searchEngineType", 0);
            raiseToListen = preferences.getBoolean("raise_to_listen", true);
            raiseToSpeak = preferences.getBoolean("raise_to_speak", false);
            nextMediaTap = preferences.getBoolean("next_media_on_tap", true);
            recordViaSco = preferences.getBoolean("record_via_sco", false);
            customTabs = preferences.getBoolean("custom_tabs", true);
            inappBrowser = preferences.getBoolean("inapp_browser", false);
            adaptableColorInBrowser = preferences.getBoolean("adaptableBrowser", false);
            onlyLocalInstantView = preferences.getBoolean("onlyLocalInstantView", BuildVars.DEBUG_PRIVATE_VERSION);
            directShare = preferences.getBoolean("direct_share", true);
            shuffleMusic = preferences.getBoolean("shuffleMusic", false);
            playOrderReversed = !shuffleMusic && preferences.getBoolean("playOrderReversed", false);
            inappCamera = preferences.getBoolean("inappCamera", true);
            hasCameraCache = preferences.contains("cameraCache");
            roundCamera16to9 = true;
            repeatMode = preferences.getInt("repeatMode", 0);
            fontSize = preferences.getInt("fons_size", AndroidUtilities.isTablet() ? 14 : 12);
            fontSizeIsDefault = !preferences.contains("fons_size");
            bubbleRadius = preferences.getInt("bubbleRadius", 3);
            ivFontSize = preferences.getInt("iv_font_size", fontSize);
            allowBigEmoji = preferences.getBoolean("allowBigEmoji", true);
            useSystemBoldFont = preferences.getBoolean("useSystemBoldFont", false);
            forceForumTabs = preferences.getBoolean("forceForumTabs", false);
            if (useSystemBoldFont) {
                AndroidUtilities.mediumTypeface = null;
            }
            streamMedia = preferences.getBoolean("streamMedia", true);
            saveStreamMedia = preferences.getBoolean("saveStreamMedia", true);
            pauseMusicOnRecord = preferences.getBoolean("pauseMusicOnRecord", true);
            pauseMusicOnMedia = preferences.getBoolean("pauseMusicOnMedia", false);
            forceDisableTabletMode = preferences.getBoolean("forceDisableTabletMode", false);
            streamAllVideo = preferences.getBoolean("streamAllVideo", BuildVars.DEBUG_VERSION);
            streamMkv = preferences.getBoolean("streamMkv", false);
            suggestStickers = preferences.getInt("suggestStickers", 0);
            suggestAnimatedEmoji = preferences.getBoolean("suggestAnimatedEmoji", true);
            overrideDevicePerformanceClass = preferences.getInt("overrideDevicePerformanceClass", -1);
            devicePerformanceClass = preferences.getInt("devicePerformanceClass", -1);
            sortContactsByName = preferences.getBoolean("sortContactsByName", false);
            sortFilesByName = preferences.getBoolean("sortFilesByName", false);
            noSoundHintShowed = preferences.getBoolean("noSoundHintShowed", false);
            directShareHash = preferences.getString("directShareHash2", null);
            useThreeLinesLayout = preferences.getBoolean("useThreeLinesLayout", false);
            archiveHidden = preferences.getBoolean("archiveHidden", false);
            distanceSystemType = preferences.getInt("distanceSystemType", 0);
            keepMedia = preferences.getInt("keep_media", CacheByChatsController.KEEP_MEDIA_ONE_MONTH);
            debugWebView = preferences.getBoolean("debugWebView", false);
            lastKeepMediaCheckTime = preferences.getInt("lastKeepMediaCheckTime", 0);
            lastLogsCheckTime = preferences.getInt("lastLogsCheckTime", 0);
            searchMessagesAsListUsed = preferences.getBoolean("searchMessagesAsListUsed", false);
            stickersReorderingHintUsed = preferences.getBoolean("stickersReorderingHintUsed", false);
            storyReactionsLongPressHint = preferences.getBoolean("storyReactionsLongPressHint", false);
            storiesIntroShown = preferences.getBoolean("storiesIntroShown", false);
            textSelectionHintShows = preferences.getInt("textSelectionHintShows", 0);
            scheduledOrNoSoundHintShows = preferences.getInt("scheduledOrNoSoundHintShows", 0);
            scheduledOrNoSoundHintSeenAt = preferences.getLong("scheduledOrNoSoundHintSeenAt", 0);
            scheduledHintShows = preferences.getInt("scheduledHintShows", 0);
            scheduledHintSeenAt = preferences.getLong("scheduledHintSeenAt", 0);
            forwardingOptionsHintShown = preferences.getBoolean("forwardingOptionsHintShown", false);
            replyingOptionsHintShown = preferences.getBoolean("replyingOptionsHintShown", false);
            lockRecordAudioVideoHint = preferences.getInt("lockRecordAudioVideoHint", 0);
            disableVoiceAudioEffects = preferences.getBoolean("disableVoiceAudioEffects", false);
            noiseSupression = preferences.getBoolean("noiseSupression", false);
            chatSwipeAction = preferences.getInt("ChatSwipeAction", -1);
            messageSeenHintCount = preferences.getInt("messageSeenCount", 3);
            emojiInteractionsHintCount = preferences.getInt("emojiInteractionsHintCount", 3);
            dayNightThemeSwitchHintCount = preferences.getInt("dayNightThemeSwitchHintCount", 3);
            activeAccounts = Arrays.stream(preferences.getString("active_accounts", "").split(",")).filter(StrUtil::isNotBlank).map(Integer::parseInt).collect(Collectors.toCollection(CopyOnWriteArraySet::new));

            if (!preferences.contains("activeAccountsLoaded")) {
                int maxAccounts;

                File filesDir = ApplicationLoader.applicationContext.getFilesDir();
                if (new File(filesDir, "account31").isDirectory()) {
                    maxAccounts = 32;
                } else if (new File(filesDir, "account15").isDirectory()) {
                    maxAccounts = 16;
                } else {
                    maxAccounts = -1;
                }

                for (int i = 0; i < maxAccounts; i++) {
                    SharedPreferences perf;
                    if (i == 0) {
                        perf = ApplicationLoader.applicationContext.getSharedPreferences("userconfing", Context.MODE_PRIVATE);
                    } else {
                        perf = ApplicationLoader.applicationContext.getSharedPreferences("userconfig" + i, Context.MODE_PRIVATE);
                    }
                    if (StrUtil.isNotBlank(perf.getString("user", null))) {
                        activeAccounts.add(i);
                    }
                }

                if (!SharedConfig.activeAccounts.isEmpty()) {
                    preferences.edit().putString("active_accounts", StrUtil.join(",", activeAccounts)).apply();
                }

                preferences.edit().putBoolean("activeAccountsLoaded", true).apply();
            }
            stealthModeSendMessageConfirm = preferences.getInt("stealthModeSendMessageConfirm", 2);
            mediaColumnsCount = preferences.getInt("mediaColumnsCount", 3);
            storiesColumnsCount = preferences.getInt("storiesColumnsCount", 3);
            fastScrollHintCount = preferences.getInt("fastScrollHintCount", 3);
            dontAskManageStorage = preferences.getBoolean("dontAskManageStorage", false);
            hasEmailLogin = preferences.getBoolean("hasEmailLogin", false);
            isFloatingDebugActive = preferences.getBoolean("floatingDebugActive", false);
            updateStickersOrderOnSend = preferences.getBoolean("updateStickersOrderOnSend", true);
            dayNightWallpaperSwitchHint = preferences.getInt("dayNightWallpaperSwitchHint", 0);
            bigCameraForRound = preferences.getBoolean("bigCameraForRound", false);
            useNewBlur = preferences.getBoolean("useNewBlur", true);
            useCamera2Force = !preferences.contains("useCamera2Force_2") ? null : preferences.getBoolean("useCamera2Force_2", false);
            useSurfaceInStories = preferences.getBoolean("useSurfaceInStories", Build.VERSION.SDK_INT >= 30);
            payByInvoice = preferences.getBoolean("payByInvoice", false);
            photoViewerBlur = preferences.getBoolean("photoViewerBlur", true);
            multipleReactionsPromoShowed = preferences.getBoolean("multipleReactionsPromoShowed", false);
            callEncryptionHintDisplayedCount = preferences.getInt("callEncryptionHintDisplayedCount", 0);
            debugVideoQualities = preferences.getBoolean("debugVideoQualities", false);

            loadDebugConfig(preferences);

            preferences = ApplicationLoader.applicationContext.getSharedPreferences("Notifications", Activity.MODE_PRIVATE);
            showNotificationsForAllAccounts = preferences.getBoolean("AllAccounts", true);

            configLoaded = true;
        }

    }

    public static int buildVersion() {
        try {
            return ApplicationLoader.applicationContext.getPackageManager().getPackageInfo(ApplicationLoader.applicationContext.getPackageName(), 0).versionCode;
        } catch (Exception e) {
            FileLog.e(e);
            return 0;
        }
    }

    public static void updateTabletConfig() {
        if (fontSizeIsDefault) {
            SharedPreferences preferences = ApplicationLoader.applicationContext.getSharedPreferences("mainconfig", Activity.MODE_PRIVATE);
            fontSize = preferences.getInt("fons_size", AndroidUtilities.isTablet() ? 18 : 16);
            ivFontSize = preferences.getInt("iv_font_size", fontSize);
        }
    }

    public static void increaseBadPasscodeTries() {
        badPasscodeTries++;
        if (badPasscodeTries >= 3) {
            switch (badPasscodeTries) {
                case 3:
                    passcodeRetryInMs = 5000;
                    break;
                case 4:
                    passcodeRetryInMs = 10000;
                    break;
                case 5:
                    passcodeRetryInMs = 15000;
                    break;
                case 6:
                    passcodeRetryInMs = 20000;
                    break;
                case 7:
                    passcodeRetryInMs = 25000;
                    break;
                default:
                    passcodeRetryInMs = 30000;
                    break;
            }
            lastUptimeMillis = SystemClock.elapsedRealtime();
        }
        saveConfig();
    }

    public static boolean isAutoplayVideo() {
        return LiteMode.isEnabled(LiteMode.FLAG_AUTOPLAY_VIDEOS);
    }

    public static boolean isAutoplayGifs() {
        return LiteMode.isEnabled(LiteMode.FLAG_AUTOPLAY_GIFS);
    }

    public static boolean isPassportConfigLoaded() {
        return passportConfigMap != null;
    }

    public static void setPassportConfig(String json, int hash) {
        passportConfigMap = null;
        passportConfigJson = json;
        passportConfigHash = hash;
        saveConfig();
        getCountryLangs();
    }

    public static HashMap<String, String> getCountryLangs() {
        if (passportConfigMap == null) {
            passportConfigMap = new HashMap<>();
            try {
                JSONObject object = new JSONObject(passportConfigJson);
                Iterator<String> iter = object.keys();
                while (iter.hasNext()) {
                    String key = iter.next();
                    passportConfigMap.put(key.toUpperCase(), object.getString(key).toUpperCase());
                }
            } catch (Throwable e) {
                FileLog.e(e);
            }
        }
        return passportConfigMap;
    }

    public static boolean isAppUpdateAvailable() {
        if (pendingAppUpdate == null || pendingAppUpdate.document == null || !ApplicationLoader.isStandaloneBuild()) {
            return false;
        }
        int currentVersion;
        try {
            PackageInfo pInfo = ApplicationLoader.applicationContext.getPackageManager().getPackageInfo(ApplicationLoader.applicationContext.getPackageName(), 0);
            currentVersion = pInfo.versionCode;
        } catch (Exception e) {
            FileLog.e(e);
            currentVersion = buildVersion();
        }
        return pendingAppUpdateBuildVersion == currentVersion;
    }

    public static boolean setNewAppVersionAvailable(TLRPC.TL_help_appUpdate update) {
        //String updateVersionString = null;
        int versionCode = 0;
        try {
            PackageInfo packageInfo = ApplicationLoader.applicationContext.getPackageManager().getPackageInfo(ApplicationLoader.applicationContext.getPackageName(), 0);
            versionCode = packageInfo.versionCode;
            //updateVersionString = packageInfo.versionName;
        } catch (Exception e) {
            FileLog.e(e);
        }
        if (versionCode == 0) {
            versionCode = buildVersion();
        }
        //if (updateVersionString == null) {
        //    updateVersionString = BuildVars.BUILD_VERSION_STRING;
        //}
        //if (update.version == null || versionBiggerOrEqual(updateVersionString, update.version)) {
        //    return false;
        //}
        pendingAppUpdate = update;
        pendingAppUpdateBuildVersion = versionCode;
        saveConfig();
        return true;
    }

    // returns a >= b
    public static boolean versionBiggerOrEqual(String a, String b) {
        String[] partsA = a.split("\\.");
        String[] partsB = b.split("\\.");
        for (int i = 0; i < Math.min(partsA.length, partsB.length); ++i) {
            int numA = Integer.parseInt(partsA[i]);
            int numB = Integer.parseInt(partsB[i]);
            if (numA < numB) {
                return false;
            } else if (numA > numB) {
                return true;
            }
        }
        return true;
    }

    public static boolean checkPasscode(String passcode) {
        if (passcodeSalt.length == 0) {
            boolean result = Utilities.MD5(passcode).equals(passcodeHash);
            if (result) {
                try {
                    passcodeSalt = new byte[16];
                    Utilities.random.nextBytes(passcodeSalt);
                    byte[] passcodeBytes = passcode.getBytes("UTF-8");
                    byte[] bytes = new byte[32 + passcodeBytes.length];
                    System.arraycopy(passcodeSalt, 0, bytes, 0, 16);
                    System.arraycopy(passcodeBytes, 0, bytes, 16, passcodeBytes.length);
                    System.arraycopy(passcodeSalt, 0, bytes, passcodeBytes.length + 16, 16);
                    passcodeHash = Utilities.bytesToHex(Utilities.computeSHA256(bytes, 0, bytes.length));
                    saveConfig();
                } catch (Exception e) {
                    FileLog.e(e);
                }
            }
            return result;
        } else {
            try {
                byte[] passcodeBytes = passcode.getBytes("UTF-8");
                byte[] bytes = new byte[32 + passcodeBytes.length];
                System.arraycopy(passcodeSalt, 0, bytes, 0, 16);
                System.arraycopy(passcodeBytes, 0, bytes, 16, passcodeBytes.length);
                System.arraycopy(passcodeSalt, 0, bytes, passcodeBytes.length + 16, 16);
                String hash = Utilities.bytesToHex(Utilities.computeSHA256(bytes, 0, bytes.length));
                return passcodeHash.equals(hash);
            } catch (Exception e) {
                FileLog.e(e);
            }
        }
        return false;
    }

    public static void clearConfig() {
        saveIncomingPhotos = false;
        appLocked = false;
        passcodeType = PASSCODE_TYPE_PIN;
        passcodeRetryInMs = 0;
        lastUptimeMillis = 0;
        badPasscodeTries = 0;
        passcodeHash = "";
        passcodeSalt = new byte[0];
        autoLockIn = 60 * 60;
        lastPauseTime = 0;
        useFingerprintLock = true;
        isWaitingForPasscodeEnter = false;
        allowScreenCapture = false;
        textSelectionHintShows = 0;
        scheduledOrNoSoundHintShows = 0;
        scheduledOrNoSoundHintSeenAt = 0;
        scheduledHintShows = 0;
        scheduledHintSeenAt = 0;
        lockRecordAudioVideoHint = 0;
        forwardingOptionsHintShown = false;
        replyingOptionsHintShown = false;
        messageSeenHintCount = 3;
        emojiInteractionsHintCount = 3;
        dayNightThemeSwitchHintCount = 3;
        stealthModeSendMessageConfirm = 2;
        dayNightWallpaperSwitchHint = 0;
        saveConfig();
    }

    public static void setMultipleReactionsPromoShowed(boolean val) {
        multipleReactionsPromoShowed = val;
        SharedPreferences preferences = MessagesController.getGlobalMainSettings();
        SharedPreferences.Editor editor = preferences.edit();
        editor.putBoolean("multipleReactionsPromoShowed", multipleReactionsPromoShowed);
        editor.apply();
    }

    public static void setSuggestStickers(int type) {
        suggestStickers = type;
        SharedPreferences preferences = MessagesController.getGlobalMainSettings();
        SharedPreferences.Editor editor = preferences.edit();
        editor.putInt("suggestStickers", suggestStickers);
        editor.apply();
    }

    public static void setSearchMessagesAsListUsed(boolean value) {
        searchMessagesAsListUsed = value;
        SharedPreferences preferences = MessagesController.getGlobalMainSettings();
        SharedPreferences.Editor editor = preferences.edit();
        editor.putBoolean("searchMessagesAsListUsed", searchMessagesAsListUsed);
        editor.apply();
    }

    public static void setStickersReorderingHintUsed(boolean value) {
        stickersReorderingHintUsed = value;
        SharedPreferences preferences = MessagesController.getGlobalMainSettings();
        SharedPreferences.Editor editor = preferences.edit();
        editor.putBoolean("stickersReorderingHintUsed", stickersReorderingHintUsed);
        editor.apply();
    }

    public static void setStoriesReactionsLongPressHintUsed(boolean value) {
        storyReactionsLongPressHint = value;
        SharedPreferences preferences = MessagesController.getGlobalMainSettings();
        SharedPreferences.Editor editor = preferences.edit();
        editor.putBoolean("storyReactionsLongPressHint", storyReactionsLongPressHint);
        editor.apply();
    }

    public static void setStoriesIntroShown(boolean isShown) {
        storiesIntroShown = isShown;
        SharedPreferences preferences = MessagesController.getGlobalMainSettings();
        SharedPreferences.Editor editor = preferences.edit();
        editor.putBoolean("storiesIntroShown", storiesIntroShown);
        editor.apply();
    }

    public static void increaseTextSelectionHintShowed() {
        SharedPreferences preferences = MessagesController.getGlobalMainSettings();
        SharedPreferences.Editor editor = preferences.edit();
        editor.putInt("textSelectionHintShows", ++textSelectionHintShows);
        editor.apply();
    }

    public static void increaseDayNightWallpaperSiwtchHint() {
        SharedPreferences preferences = MessagesController.getGlobalMainSettings();
        SharedPreferences.Editor editor = preferences.edit();
        editor.putInt("dayNightWallpaperSwitchHint", ++dayNightWallpaperSwitchHint);
        editor.apply();
    }

    public static void removeTextSelectionHint() {
        SharedPreferences preferences = MessagesController.getGlobalMainSettings();
        SharedPreferences.Editor editor = preferences.edit();
        editor.putInt("textSelectionHintShows", 3);
        editor.apply();
    }

    public static void increaseScheduledOrNoSoundHintShowed() {
        SharedPreferences preferences = MessagesController.getGlobalMainSettings();
        SharedPreferences.Editor editor = preferences.edit();
        scheduledOrNoSoundHintSeenAt = System.currentTimeMillis();
        editor.putInt("scheduledOrNoSoundHintShows", ++scheduledOrNoSoundHintShows);
        editor.putLong("scheduledOrNoSoundHintSeenAt", scheduledOrNoSoundHintSeenAt);
        editor.apply();
    }

    public static void increaseScheduledHintShowed() {
        SharedPreferences preferences = MessagesController.getGlobalMainSettings();
        SharedPreferences.Editor editor = preferences.edit();
        scheduledHintSeenAt = System.currentTimeMillis();
        editor.putInt("scheduledHintShows", ++scheduledHintShows);
        editor.putLong("scheduledHintSeenAt", scheduledHintSeenAt);
        editor.apply();
    }

    public static void forwardingOptionsHintHintShowed() {
        SharedPreferences preferences = MessagesController.getGlobalMainSettings();
        SharedPreferences.Editor editor = preferences.edit();
        forwardingOptionsHintShown = true;
        editor.putBoolean("forwardingOptionsHintShown", forwardingOptionsHintShown);
        editor.apply();
    }

    public static void replyingOptionsHintHintShowed() {
        SharedPreferences preferences = MessagesController.getGlobalMainSettings();
        SharedPreferences.Editor editor = preferences.edit();
        replyingOptionsHintShown = true;
        editor.putBoolean("replyingOptionsHintShown", replyingOptionsHintShown);
        editor.apply();
    }

    public static void removeScheduledOrNoSoundHint() {
        SharedPreferences preferences = MessagesController.getGlobalMainSettings();
        SharedPreferences.Editor editor = preferences.edit();
        editor.putInt("scheduledOrNoSoundHintShows", 3);
        editor.apply();
    }

    public static void removeScheduledHint() {
        SharedPreferences preferences = MessagesController.getGlobalMainSettings();
        SharedPreferences.Editor editor = preferences.edit();
        editor.putInt("scheduledHintShows", 3);
        editor.apply();
    }

    public static void increaseLockRecordAudioVideoHintShowed() {
        SharedPreferences preferences = MessagesController.getGlobalMainSettings();
        SharedPreferences.Editor editor = preferences.edit();
        editor.putInt("lockRecordAudioVideoHint", ++lockRecordAudioVideoHint);
        editor.apply();
    }

    public static void removeLockRecordAudioVideoHint() {
        SharedPreferences preferences = MessagesController.getGlobalMainSettings();
        SharedPreferences.Editor editor = preferences.edit();
        editor.putInt("lockRecordAudioVideoHint", 3);
        editor.apply();
    }

    public static void setKeepMedia(int value) {
        keepMedia = value;
        SharedPreferences preferences = MessagesController.getGlobalMainSettings();
        SharedPreferences.Editor editor = preferences.edit();
        editor.putInt("keep_media", keepMedia);
        editor.apply();
    }

    public static void toggleUpdateStickersOrderOnSend() {
        SharedPreferences preferences = MessagesController.getGlobalMainSettings();
        SharedPreferences.Editor editor = preferences.edit();
        editor.putBoolean("updateStickersOrderOnSend", updateStickersOrderOnSend = !updateStickersOrderOnSend);
        editor.apply();
    }

    public static void checkLogsToDelete() {
        if (!BuildVars.LOGS_ENABLED) {
            return;
        }
        int time = (int) (System.currentTimeMillis() / 1000);
        if (Math.abs(time - lastLogsCheckTime) < 60 * 60) {
            return;
        }
        lastLogsCheckTime = time;
        Utilities.cacheClearQueue.postRunnable(() -> {
            long currentTime = time - 60 * 60 * 24 * 10;
            try {
                File dir = AndroidUtilities.getLogsDir();
                if (dir == null) {
                    return;
                }
                Utilities.clearDir(dir.getAbsolutePath(), 0, currentTime, false);
            } catch (Throwable e) {
                FileLog.e(e);
            }
            SharedPreferences preferences = MessagesController.getGlobalMainSettings();
            SharedPreferences.Editor editor = preferences.edit();
            editor.putInt("lastLogsCheckTime", lastLogsCheckTime);
            editor.apply();
        });
    }

    public static void toggleDisableVoiceAudioEffects() {
        disableVoiceAudioEffects = !disableVoiceAudioEffects;
        SharedPreferences preferences = MessagesController.getGlobalMainSettings();
        SharedPreferences.Editor editor = preferences.edit();
        editor.putBoolean("disableVoiceAudioEffects", disableVoiceAudioEffects);
        editor.apply();
    }

    public static void toggleNoiseSupression() {
        noiseSupression = !noiseSupression;
        SharedPreferences preferences = MessagesController.getGlobalMainSettings();
        SharedPreferences.Editor editor = preferences.edit();
        editor.putBoolean("noiseSupression", noiseSupression);
        editor.apply();
    }

    public static void toggleDebugWebView() {
        debugWebView = !debugWebView;
        if (Build.VERSION.SDK_INT >= Build.VERSION_CODES.KITKAT) {
            WebView.setWebContentsDebuggingEnabled(debugWebView);
        }
        SharedPreferences preferences = MessagesController.getGlobalMainSettings();
        SharedPreferences.Editor editor = preferences.edit();
        editor.putBoolean("debugWebView", debugWebView);
        editor.apply();
    }

    public static void incrementCallEncryptionHintDisplayed(int count) {
        callEncryptionHintDisplayedCount += count;
        SharedPreferences preferences = MessagesController.getGlobalMainSettings();
        SharedPreferences.Editor editor = preferences.edit();
        editor.putInt("callEncryptionHintDisplayedCount", callEncryptionHintDisplayedCount);
        editor.apply();
    }

    public static void toggleLoopStickers() {
        LiteMode.toggleFlag(LiteMode.FLAG_ANIMATED_STICKERS_CHAT);
    }

    public static void toggleBigEmoji() {
        allowBigEmoji = !allowBigEmoji;
        SharedPreferences preferences = MessagesController.getGlobalMainSettings();
        SharedPreferences.Editor editor = preferences.edit();
        editor.putBoolean("allowBigEmoji", allowBigEmoji);
        editor.apply();
    }

    public static void toggleUseSystemBoldFont() {
        useSystemBoldFont = !useSystemBoldFont;
        AndroidUtilities.mediumTypeface = null;
        SharedPreferences preferences = MessagesController.getGlobalMainSettings();
        SharedPreferences.Editor editor = preferences.edit();
        editor.putBoolean("useSystemBoldFont", useSystemBoldFont);
        editor.apply();
    }

    public static void toggleForceForumTabs() {
        forceForumTabs = !forceForumTabs;
        SharedPreferences preferences = MessagesController.getGlobalMainSettings();
        SharedPreferences.Editor editor = preferences.edit();
        editor.putBoolean("forceForumTabs", forceForumTabs);
        editor.apply();
    }

    public static void toggleSuggestAnimatedEmoji() {
        suggestAnimatedEmoji = !suggestAnimatedEmoji;
        SharedPreferences preferences = MessagesController.getGlobalMainSettings();
        SharedPreferences.Editor editor = preferences.edit();
        editor.putBoolean("suggestAnimatedEmoji", suggestAnimatedEmoji);
        editor.apply();
    }

    public static void setPlaybackOrderType(int type) {
        if (type == 2) {
            shuffleMusic = true;
            playOrderReversed = false;
        } else if (type == 1) {
            playOrderReversed = true;
            shuffleMusic = false;
        } else {
            playOrderReversed = false;
            shuffleMusic = false;
        }
        MediaController.getInstance().checkIsNextMediaFileDownloaded();
        SharedPreferences preferences = MessagesController.getGlobalMainSettings();
        SharedPreferences.Editor editor = preferences.edit();
        editor.putBoolean("shuffleMusic", shuffleMusic);
        editor.putBoolean("playOrderReversed", playOrderReversed);
        editor.apply();
    }

    public static void setRepeatMode(int mode) {
        repeatMode = mode;
        if (repeatMode < 0 || repeatMode > 2) {
            repeatMode = 0;
        }
        SharedPreferences preferences = MessagesController.getGlobalMainSettings();
        SharedPreferences.Editor editor = preferences.edit();
        editor.putInt("repeatMode", repeatMode);
        editor.apply();
    }

    public static void overrideDevicePerformanceClass(int performanceClass) {
        MessagesController.getGlobalMainSettings().edit().putInt("overrideDevicePerformanceClass", overrideDevicePerformanceClass = performanceClass).remove("lite_mode").apply();
        if (liteMode != null) {
            liteMode.loadPreference();
        }
    }

    public static void toggleAutoplayGifs() {
        LiteMode.toggleFlag(LiteMode.FLAG_AUTOPLAY_GIFS);
    }

    public static void setUseThreeLinesLayout(boolean value) {
        useThreeLinesLayout = value;
        SharedPreferences preferences = MessagesController.getGlobalMainSettings();
        SharedPreferences.Editor editor = preferences.edit();
        editor.putBoolean("useThreeLinesLayout", useThreeLinesLayout);
        editor.apply();
        NotificationCenter.getGlobalInstance().postNotificationName(NotificationCenter.dialogsNeedReload, true);
    }

    public static void toggleArchiveHidden() {
        archiveHidden = !archiveHidden;
        SharedPreferences preferences = MessagesController.getGlobalMainSettings();
        SharedPreferences.Editor editor = preferences.edit();
        editor.putBoolean("archiveHidden", archiveHidden);
        editor.apply();
    }

    public static void toggleAutoplayVideo() {
        LiteMode.toggleFlag(LiteMode.FLAG_AUTOPLAY_VIDEOS);
    }

    public static boolean isSecretMapPreviewSet() {
        SharedPreferences preferences = MessagesController.getGlobalMainSettings();
        return preferences.contains("mapPreviewType");
    }

    public static void setSecretMapPreviewType(int value) {
        mapPreviewType = value;
        SharedPreferences preferences = MessagesController.getGlobalMainSettings();
        SharedPreferences.Editor editor = preferences.edit();
        editor.putInt("mapPreviewType", mapPreviewType);
        editor.apply();
    }

    public static void setSearchEngineType(int value) {
        searchEngineType = value;
        SharedPreferences preferences = MessagesController.getGlobalMainSettings();
        SharedPreferences.Editor editor = preferences.edit();
        editor.putInt("searchEngineType", searchEngineType);
        editor.apply();
    }

    public static void setNoSoundHintShowed(boolean value) {
        if (noSoundHintShowed == value) {
            return;
        }
        noSoundHintShowed = value;
        SharedPreferences preferences = MessagesController.getGlobalMainSettings();
        SharedPreferences.Editor editor = preferences.edit();
        editor.putBoolean("noSoundHintShowed", noSoundHintShowed);
        editor.apply();
    }

    public static void toggleRaiseToSpeak() {
        raiseToSpeak = !raiseToSpeak;
        SharedPreferences preferences = MessagesController.getGlobalMainSettings();
        SharedPreferences.Editor editor = preferences.edit();
        editor.putBoolean("raise_to_speak", raiseToSpeak);
        editor.apply();
    }

    public static void toggleRaiseToListen() {
        raiseToListen = !raiseToListen;
        SharedPreferences preferences = MessagesController.getGlobalMainSettings();
        SharedPreferences.Editor editor = preferences.edit();
        editor.putBoolean("raise_to_listen", raiseToListen);
        editor.apply();
    }

    public static void toggleNextMediaTap() {
        nextMediaTap = !nextMediaTap;
        SharedPreferences preferences = MessagesController.getGlobalMainSettings();
        SharedPreferences.Editor editor = preferences.edit();
        editor.putBoolean("next_media_on_tap", nextMediaTap);
        editor.apply();
    }

    public static boolean enabledRaiseTo(boolean speak) {
        return raiseToListen && (!speak || raiseToSpeak);
    }

    public static void toggleCustomTabs(boolean newValue) {
        customTabs = newValue;
        SharedPreferences preferences = MessagesController.getGlobalMainSettings();
        SharedPreferences.Editor editor = preferences.edit();
        editor.putBoolean("custom_tabs", customTabs);
        editor.apply();
    }

    public static void toggleInappBrowser() {
        inappBrowser = !inappBrowser;
        SharedPreferences preferences = MessagesController.getGlobalMainSettings();
        SharedPreferences.Editor editor = preferences.edit();
        editor.putBoolean("inapp_browser", inappBrowser);
        editor.apply();
    }

    public static void toggleBrowserAdaptableColors() {
        adaptableColorInBrowser = !adaptableColorInBrowser;
        SharedPreferences preferences = MessagesController.getGlobalMainSettings();
        SharedPreferences.Editor editor = preferences.edit();
        editor.putBoolean("adaptableBrowser", adaptableColorInBrowser);
        editor.apply();
    }

    public static void toggleDebugVideoQualities() {
        debugVideoQualities = !debugVideoQualities;
        SharedPreferences preferences = MessagesController.getGlobalMainSettings();
        SharedPreferences.Editor editor = preferences.edit();
        editor.putBoolean("debugVideoQualities", debugVideoQualities);
        editor.apply();
    }

    public static void toggleLocalInstantView() {
        onlyLocalInstantView = !onlyLocalInstantView;
        SharedPreferences preferences = MessagesController.getGlobalMainSettings();
        SharedPreferences.Editor editor = preferences.edit();
        editor.putBoolean("onlyLocalInstantView", onlyLocalInstantView);
        editor.apply();
    }

    public static void toggleDirectShare() {
        directShare = !directShare;
        SharedPreferences preferences = MessagesController.getGlobalMainSettings();
        SharedPreferences.Editor editor = preferences.edit();
        editor.putBoolean("direct_share", directShare);
        editor.apply();
        ShortcutManagerCompat.removeAllDynamicShortcuts(ApplicationLoader.applicationContext);
        MediaDataController.getInstance(UserConfig.selectedAccount).buildShortcuts();
    }

    public static void toggleStreamMedia() {
        streamMedia = !streamMedia;
        SharedPreferences preferences = MessagesController.getGlobalMainSettings();
        SharedPreferences.Editor editor = preferences.edit();
        editor.putBoolean("streamMedia", streamMedia);
        editor.apply();
    }

    public static void toggleSortContactsByName() {
        sortContactsByName = !sortContactsByName;
        SharedPreferences preferences = MessagesController.getGlobalMainSettings();
        SharedPreferences.Editor editor = preferences.edit();
        editor.putBoolean("sortContactsByName", sortContactsByName);
        editor.apply();
    }

    public static void toggleSortFilesByName() {
        sortFilesByName = !sortFilesByName;
        SharedPreferences preferences = MessagesController.getGlobalMainSettings();
        SharedPreferences.Editor editor = preferences.edit();
        editor.putBoolean("sortFilesByName", sortFilesByName);
        editor.apply();
    }

    public static void toggleStreamAllVideo() {
        streamAllVideo = !streamAllVideo;
        SharedPreferences preferences = MessagesController.getGlobalMainSettings();
        SharedPreferences.Editor editor = preferences.edit();
        editor.putBoolean("streamAllVideo", streamAllVideo);
        editor.apply();
    }

    public static void toggleStreamMkv() {
        streamMkv = !streamMkv;
        SharedPreferences preferences = MessagesController.getGlobalMainSettings();
        SharedPreferences.Editor editor = preferences.edit();
        editor.putBoolean("streamMkv", streamMkv);
        editor.apply();
    }

    public static void toggleSaveStreamMedia() {
        saveStreamMedia = !saveStreamMedia;
        SharedPreferences preferences = MessagesController.getGlobalMainSettings();
        SharedPreferences.Editor editor = preferences.edit();
        editor.putBoolean("saveStreamMedia", saveStreamMedia);
        editor.apply();
    }

    public static void setSmoothKeyboard(boolean smoothKeyboard) {
        SharedPreferences preferences = MessagesController.getGlobalMainSettings();
        SharedPreferences.Editor editor = preferences.edit();
        editor.putBoolean("smoothKeyboard2", smoothKeyboard);
        editor.commit();
    }

    public static void togglePauseMusicOnRecord() {
        pauseMusicOnRecord = !pauseMusicOnRecord;
        SharedPreferences preferences = MessagesController.getGlobalMainSettings();
        SharedPreferences.Editor editor = preferences.edit();
        editor.putBoolean("pauseMusicOnRecord", pauseMusicOnRecord);
        editor.apply();
    }

    public static void togglePauseMusicOnMedia() {
        pauseMusicOnMedia = !pauseMusicOnMedia;
        SharedPreferences preferences = MessagesController.getGlobalMainSettings();
        SharedPreferences.Editor editor = preferences.edit();
        editor.putBoolean("pauseMusicOnMedia", pauseMusicOnMedia);
        editor.apply();
    }

    public static void toggleChatBlur() {
        LiteMode.toggleFlag(LiteMode.FLAG_CHAT_BLUR);
    }

    public static void toggleForceDisableTabletMode() {
        forceDisableTabletMode = !forceDisableTabletMode;
        SharedPreferences preferences = MessagesController.getGlobalMainSettings();
        SharedPreferences.Editor editor = preferences.edit();
        editor.putBoolean("forceDisableTabletMode", forceDisableTabletMode);
        editor.apply();
    }

    public static void toggleInappCamera() {
        inappCamera = !inappCamera;
        SharedPreferences preferences = MessagesController.getGlobalMainSettings();
        SharedPreferences.Editor editor = preferences.edit();
        editor.putBoolean("inappCamera", inappCamera);
        editor.apply();
    }

    public static void setInappCamera(boolean inappCamera) {
       SharedPreferences preferences = MessagesController.getGlobalMainSettings();
        SharedPreferences.Editor editor = preferences.edit();
        editor.putBoolean("inappCamera", inappCamera);
        editor.commit();
    }

    public static void toggleRoundCamera16to9() {
        roundCamera16to9 = !roundCamera16to9;
        SharedPreferences preferences = MessagesController.getGlobalMainSettings();
        SharedPreferences.Editor editor = preferences.edit();
        editor.putBoolean("roundCamera16to9", roundCamera16to9);
        editor.apply();
    }

    public static void setDistanceSystemType(int type) {
        distanceSystemType = type;
        SharedPreferences preferences = MessagesController.getGlobalMainSettings();
        SharedPreferences.Editor editor = preferences.edit();
        editor.putInt("distanceSystemType", distanceSystemType);
        editor.apply();
        LocaleController.resetImperialSystemType();
    }

    public static void setProxyEnable(boolean enable) {
        if (enable && currentProxy == null) {
            enable = false;
        }

        SharedPreferences preferences = MessagesController.getGlobalMainSettings();
        preferences.edit().putBoolean("proxy_enabled", enable).apply();

        ProxyInfo finalInfo = currentProxy;
        boolean finalEnable = enable;
        UIUtil.runOnIoDispatcher(() -> {
            if (finalEnable) {
                ConnectionsManager.setProxySettings(true, finalInfo.address, finalInfo.port, finalInfo.username, finalInfo.password, finalInfo.secret);
            } else {
                ConnectionsManager.setProxySettings(false, "", 0, "", "", "");
            }
            UIUtil.runOnUIThread(() -> NotificationCenter.getGlobalInstance().postNotificationName(NotificationCenter.proxySettingsChanged));

        });

    }

    public static void setCurrentProxy(@Nullable ProxyInfo info) {
        currentProxy = info;
        MessagesController.getGlobalMainSettings().edit()
                .putInt("current_proxy", info == null ? 0 : info.hashCode())
                .apply();

        setProxyEnable(info != null);

    }

    public static void loadProxyList() {
        if (proxyListLoaded) {
            return;
        }
        SharedPreferences preferences = ApplicationLoader.applicationContext.getSharedPreferences("mainconfig", Activity.MODE_PRIVATE);
        String proxyAddress = preferences.getString("proxy_ip", "");
        String proxyUsername = preferences.getString("proxy_user", "");
        String proxyPassword = preferences.getString("proxy_pass", "");
        String proxySecret = preferences.getString("proxy_secret", "");
        int proxyPort = preferences.getInt("proxy_port", 1080);

        proxyListLoaded = true;
        proxyList.clear();
        currentProxy = null;
        String list = preferences.getString("proxy_list", null);
        if (!TextUtils.isEmpty(list)) {
            byte[] bytes = Base64.decode(list, Base64.DEFAULT);
            SerializedData data = new SerializedData(bytes);
            int count = data.readInt32(false);
            if (count == -1) { // V2 or newer
                int version = data.readByte(false);

                if (version == PROXY_SCHEMA_V2) {
                    count = data.readInt32(false);

                    for (int i = 0; i < count; i++) {
                        ProxyInfo info = new ProxyInfo(
                                data.readString(false),
                                data.readInt32(false),
                                data.readString(false),
                                data.readString(false),
                                data.readString(false));

                        info.ping = data.readInt64(false);
                        info.availableCheckTime = data.readInt64(false);

                        proxyList.add(0, info);
                        if (currentProxy == null && !TextUtils.isEmpty(proxyAddress)) {
                            if (proxyAddress.equals(info.address) && proxyPort == info.port && proxyUsername.equals(info.username) && proxyPassword.equals(info.password)) {
                                currentProxy = info;
                            }
                        }
                    }
                } else {
                    FileLog.e("Unknown proxy schema version: " + version);
                }
            } else {
                for (int a = 0; a < count; a++) {
                    ProxyInfo info = new ProxyInfo(
                            data.readString(false),
                            data.readInt32(false),
                            data.readString(false),
                            data.readString(false),
                            data.readString(false));
                    proxyList.add(0, info);
                    if (currentProxy == null && !TextUtils.isEmpty(proxyAddress)) {
                        if (proxyAddress.equals(info.address) && proxyPort == info.port && proxyUsername.equals(info.username) && proxyPassword.equals(info.password)) {
                            currentProxy = info;
                        }
                    }
                }
            }
            data.cleanup();
        }
        if (currentProxy == null && !TextUtils.isEmpty(proxyAddress)) {
            ProxyInfo info = currentProxy = new ProxyInfo(proxyAddress, proxyPort, proxyUsername, proxyPassword, proxySecret);
            proxyList.add(0, info);
        }
    }

    public static class InvalidProxyException extends Exception {

        public InvalidProxyException() {
        }

        public InvalidProxyException(String messsage) {
            super(messsage);
        }

        public InvalidProxyException(Throwable cause) {

            super(cause);

        }

    }

    public static void saveProxyList() {
        List<ProxyInfo> infoToSerialize = new ArrayList<>(proxyList);
        Collections.sort(infoToSerialize, (o1, o2) -> {
            long bias1 = SharedConfig.currentProxy == o1 ? -200000 : 0;
            if (!o1.available) {
                bias1 += 100000;
            }
            long bias2 = SharedConfig.currentProxy == o2 ? -200000 : 0;
            if (!o2.available) {
                bias2 += 100000;
            }
            return Long.compare(o1.ping + bias1, o2.ping + bias2);
        });
        SerializedData serializedData = new SerializedData();
        serializedData.writeInt32(-1);
        serializedData.writeByte(PROXY_CURRENT_SCHEMA_VERSION);
        int count = infoToSerialize.size();
        serializedData.writeInt32(count);
        for (int a = count - 1; a >= 0; a--) {
            ProxyInfo info = infoToSerialize.get(a);
            serializedData.writeString(info.address != null ? info.address : "");
            serializedData.writeInt32(info.port);
            serializedData.writeString(info.username != null ? info.username : "");
            serializedData.writeString(info.password != null ? info.password : "");
            serializedData.writeString(info.secret != null ? info.secret : "");

            serializedData.writeInt64(info.ping);
            serializedData.writeInt64(info.availableCheckTime);
        }
        SharedPreferences preferences = ApplicationLoader.applicationContext.getSharedPreferences("mainconfig", Activity.MODE_PRIVATE);
        preferences.edit().putString("proxy_list", Base64.encodeToString(serializedData.toByteArray(), Base64.NO_WRAP)).apply();
        serializedData.cleanup();
    }

    public static ProxyInfo addProxy(ProxyInfo proxyInfo) {
        loadProxyList();
        int count = proxyList.size();
        for (int a = 0; a < count; a++) {
            ProxyInfo info = proxyList.get(a);
            if (proxyInfo.address.equals(info.address) && proxyInfo.port == info.port && proxyInfo.username.equals(info.username) && proxyInfo.password.equals(info.password) && proxyInfo.secret.equals(info.secret)) {
                return info;
            }
        }
        proxyList.add(0, proxyInfo);
        saveProxyList();
        return proxyInfo;
    }

    public static boolean isProxyEnabled() {
        loadProxyList();
        return MessagesController.getGlobalMainSettings().getBoolean("proxy_enabled", false) && currentProxy != null;
    }

    public static void deleteProxy(ProxyInfo proxyInfo) {
        if (currentProxy == proxyInfo) {
            currentProxy = null;
            SharedPreferences preferences = MessagesController.getGlobalMainSettings();
            boolean enabled = preferences.getBoolean("proxy_enabled", false);
            SharedPreferences.Editor editor = preferences.edit();
            editor.putString("proxy_ip", "");
            editor.putString("proxy_pass", "");
            editor.putString("proxy_user", "");
            editor.putString("proxy_secret", "");
            editor.putInt("proxy_port", 1080);
            editor.putBoolean("proxy_enabled", false);
            editor.putBoolean("proxy_enabled_calls", false);
            editor.apply();
            if (enabled) {
                ConnectionsManager.setProxySettings(false, "", 0, "", "", "");
            }
        }
        proxyList.remove(proxyInfo);
        saveProxyList();
    }

    public static void deleteAllProxy() {

        setCurrentProxy(null);

        proxyListLoaded = false;

        proxyList.clear();

        saveProxyList();

        loadProxyList();

    }

    public static void checkSaveToGalleryFiles() {
        Utilities.globalQueue.postRunnable(() -> {
            try {
                File telegramPath = EnvUtil.getTelegramPath();
                File imagePath = new File(telegramPath, "images");
                imagePath.mkdirs();
                File videoPath = new File(telegramPath, "videos");
                videoPath.mkdirs();

                if (!BuildVars.NO_SCOPED_STORAGE) {
                    if (imagePath.isDirectory()) {
                        new File(imagePath, ".nomedia").delete();
                    }
                    if (videoPath.isDirectory()) {
                        new File(videoPath, ".nomedia").delete();
                    }
                } else {
                    if (imagePath.isDirectory()) {
                        AndroidUtilities.createEmptyFile(new File(imagePath, ".nomedia"));
                    }
                    if (videoPath.isDirectory()) {
                        AndroidUtilities.createEmptyFile(new File(videoPath, ".nomedia"));
                    }
                }
            } catch (Throwable e) {
                FileLog.e(e);
            }
        });
    }

    public static int getChatSwipeAction(int currentAccount) {
        if (chatSwipeAction >= 0) {
            if (chatSwipeAction == SwipeGestureSettingsView.SWIPE_GESTURE_FOLDERS && MessagesController.getInstance(currentAccount).dialogFilters.isEmpty()) {
                return SwipeGestureSettingsView.SWIPE_GESTURE_ARCHIVE;
            }
            return chatSwipeAction;
        } else if (!MessagesController.getInstance(currentAccount).dialogFilters.isEmpty()) {
            return SwipeGestureSettingsView.SWIPE_GESTURE_FOLDERS;

        }
        return SwipeGestureSettingsView.SWIPE_GESTURE_ARCHIVE;
    }

    public static void updateChatListSwipeSetting(int newAction) {
        chatSwipeAction = newAction;
        SharedPreferences preferences = ApplicationLoader.applicationContext.getSharedPreferences("mainconfig", Activity.MODE_PRIVATE);
        preferences.edit().putInt("ChatSwipeAction", chatSwipeAction).apply();
    }

    public static void updateMessageSeenHintCount(int count) {
        messageSeenHintCount = count;
        SharedPreferences preferences = ApplicationLoader.applicationContext.getSharedPreferences("mainconfig", Activity.MODE_PRIVATE);
        preferences.edit().putInt("messageSeenCount", messageSeenHintCount).apply();
    }

    public static void updateEmojiInteractionsHintCount(int count) {
        emojiInteractionsHintCount = count;
        SharedPreferences preferences = ApplicationLoader.applicationContext.getSharedPreferences("mainconfig", Activity.MODE_PRIVATE);
        preferences.edit().putInt("emojiInteractionsHintCount", emojiInteractionsHintCount).apply();
    }

    public static void updateDayNightThemeSwitchHintCount(int count) {
        dayNightThemeSwitchHintCount = count;
        SharedPreferences preferences = ApplicationLoader.applicationContext.getSharedPreferences("mainconfig", Activity.MODE_PRIVATE);
        preferences.edit().putInt("dayNightThemeSwitchHintCount", dayNightThemeSwitchHintCount).apply();
    }

    public static void updateStealthModeSendMessageConfirm(int count) {
        stealthModeSendMessageConfirm = count;
        SharedPreferences preferences = ApplicationLoader.applicationContext.getSharedPreferences("mainconfig", Activity.MODE_PRIVATE);
        preferences.edit().putInt("stealthModeSendMessageConfirm", stealthModeSendMessageConfirm).apply();
    }

    public final static int PERFORMANCE_CLASS_LOW = 0;
    public final static int PERFORMANCE_CLASS_AVERAGE = 1;
    public final static int PERFORMANCE_CLASS_HIGH = 2;

    @Retention(RetentionPolicy.SOURCE)
    @IntDef({
            PERFORMANCE_CLASS_LOW,
            PERFORMANCE_CLASS_AVERAGE,
            PERFORMANCE_CLASS_HIGH
    })
    public @interface PerformanceClass {}

    @PerformanceClass
    public static int getDevicePerformanceClass() {
<<<<<<< HEAD
        if (BuildVars.DEBUG_PRIVATE_VERSION) {
            // return PERFORMANCE_CLASS_HIGH;
        }

=======
>>>>>>> 72922d74
        if (overrideDevicePerformanceClass != -1) {
            return overrideDevicePerformanceClass;
        }
        if (devicePerformanceClass == -1) {
            devicePerformanceClass = measureDevicePerformanceClass();
        }
        return devicePerformanceClass;
    }

    public static int measureDevicePerformanceClass() {
        int androidVersion = Build.VERSION.SDK_INT;
        int cpuCount = ConnectionsManager.CPU_COUNT;
        int memoryClass = ((ActivityManager) ApplicationLoader.applicationContext.getSystemService(Context.ACTIVITY_SERVICE)).getMemoryClass();

        if (NaConfig.INSTANCE.getFakeHighPerformanceDevice().Bool()) {
            return PERFORMANCE_CLASS_HIGH;
        }

        if (Build.VERSION.SDK_INT >= Build.VERSION_CODES.S && Build.SOC_MODEL != null) {
            int hash = Build.SOC_MODEL.toUpperCase().hashCode();
            for (int i = 0; i < LOW_SOC.length; ++i) {
                if (LOW_SOC[i] == hash) {
                    return PERFORMANCE_CLASS_LOW;
                }
            }
        }

        int totalCpuFreq = 0;
        int freqResolved = 0;
        for (int i = 0; i < cpuCount; i++) {
            try {
                RandomAccessFile reader = new RandomAccessFile(String.format(Locale.ENGLISH, "/sys/devices/system/cpu/cpu%d/cpufreq/cpuinfo_max_freq", i), "r");
                String line = reader.readLine();
                if (line != null) {
                    totalCpuFreq += Utilities.parseInt(line) / 1000;
                    freqResolved++;
                }
                reader.close();
            } catch (Throwable ignore) {}
        }
        int maxCpuFreq = freqResolved == 0 ? -1 : (int) Math.ceil(totalCpuFreq / (float) freqResolved);

        long ram = -1;
        try {
            ActivityManager.MemoryInfo memoryInfo = new ActivityManager.MemoryInfo();
            ((ActivityManager) ApplicationLoader.applicationContext.getSystemService(Context.ACTIVITY_SERVICE)).getMemoryInfo(memoryInfo);
            ram = memoryInfo.totalMem;
        } catch (Exception ignore) {}

        int performanceClass;
        if (
            androidVersion < 21 ||
            cpuCount <= 2 ||
            memoryClass <= 100 ||
            cpuCount <= 4 && maxCpuFreq != -1 && maxCpuFreq <= 1250 ||
            cpuCount <= 4 && maxCpuFreq <= 1600 && memoryClass <= 128 && androidVersion <= 21 ||
            cpuCount <= 4 && maxCpuFreq <= 1300 && memoryClass <= 128 && androidVersion <= 24 ||
            ram != -1 && ram < 2L * 1024L * 1024L * 1024L
        ) {
            performanceClass = PERFORMANCE_CLASS_LOW;
        } else if (
            cpuCount < 8 ||
            memoryClass <= 160 ||
            maxCpuFreq != -1 && maxCpuFreq <= 2055 ||
            maxCpuFreq == -1 && cpuCount == 8 && androidVersion <= 23
        ) {
            performanceClass = PERFORMANCE_CLASS_AVERAGE;
        } else {
            performanceClass = PERFORMANCE_CLASS_HIGH;
        }
        if (BuildVars.LOGS_ENABLED) {
            FileLog.d("device performance info selected_class = " + performanceClass + " (cpu_count = " + cpuCount + ", freq = " + maxCpuFreq + ", memoryClass = " + memoryClass + ", android version " + androidVersion + ", manufacture " + Build.MANUFACTURER + ", screenRefreshRate=" + AndroidUtilities.screenRefreshRate + ", screenMaxRefreshRate=" + AndroidUtilities.screenMaxRefreshRate + ")");
        }

        return performanceClass;
    }

    public static String performanceClassName(int perfClass) {
        switch (perfClass) {
            case PERFORMANCE_CLASS_HIGH: return "HIGH";
            case PERFORMANCE_CLASS_AVERAGE: return "AVERAGE";
            case PERFORMANCE_CLASS_LOW: return "LOW";
            default: return "UNKNOWN";
        }
    }

    public static void setMediaColumnsCount(int count) {
        if (mediaColumnsCount != count) {
            mediaColumnsCount = count;
            ApplicationLoader.applicationContext.getSharedPreferences("mainconfig", Activity.MODE_PRIVATE).edit().putInt("mediaColumnsCount", mediaColumnsCount).apply();
        }
    }

    public static void setStoriesColumnsCount(int count) {
        if (storiesColumnsCount != count) {
            storiesColumnsCount = count;
            ApplicationLoader.applicationContext.getSharedPreferences("mainconfig", Activity.MODE_PRIVATE).edit().putInt("storiesColumnsCount", storiesColumnsCount).apply();
        }
    }

    public static void setFastScrollHintCount(int count) {
        if (fastScrollHintCount != count) {
            fastScrollHintCount = count;
            ApplicationLoader.applicationContext.getSharedPreferences("mainconfig", Activity.MODE_PRIVATE).edit().putInt("fastScrollHintCount", fastScrollHintCount).apply();
        }
    }

    public static void setDontAskManageStorage(boolean b) {
        dontAskManageStorage = b;
        ApplicationLoader.applicationContext.getSharedPreferences("mainconfig", Activity.MODE_PRIVATE).edit().putBoolean("dontAskManageStorage", dontAskManageStorage).apply();
    }

    public static boolean canBlurChat() {
        return getDevicePerformanceClass() >= (Build.VERSION.SDK_INT >= 31 ? PERFORMANCE_CLASS_AVERAGE : PERFORMANCE_CLASS_HIGH) || BuildVars.DEBUG_PRIVATE_VERSION || NekoConfig.forceBlurInChat.Bool();
    }

    public static boolean chatBlurEnabled() {
        return (canBlurChat() && LiteMode.isEnabled(LiteMode.FLAG_CHAT_BLUR)) || NekoConfig.forceBlurInChat.Bool();
    }

    public static class BackgroundActivityPrefs {
        private static SharedPreferences prefs;

        public static long getLastCheckedBackgroundActivity() {
            return prefs.getLong("last_checked", 0);
        }

        public static void setLastCheckedBackgroundActivity(long l) {
            prefs.edit().putLong("last_checked", l).apply();
        }

        public static int getDismissedCount() {
            return prefs.getInt("dismissed_count", 0);
        }

        public static void increaseDismissedCount() {
            prefs.edit().putInt("dismissed_count", getDismissedCount() + 1).apply();
        }
    }

    private static Boolean animationsEnabled;

    public static void setAnimationsEnabled(boolean b) {
        animationsEnabled = b;
    }

    public static boolean animationsEnabled() {
        if (animationsEnabled == null) {
            animationsEnabled = MessagesController.getGlobalMainSettings().getBoolean("view_animations", true);
        }
        return animationsEnabled;
    }

    public static SharedPreferences getPreferences() {
        return ApplicationLoader.applicationContext.getSharedPreferences("userconfing", Context.MODE_PRIVATE);
    }

    public static boolean deviceIsLow() {
        return getDevicePerformanceClass() == PERFORMANCE_CLASS_LOW;
    }

    public static boolean deviceIsAboveAverage() {
        return getDevicePerformanceClass() >= PERFORMANCE_CLASS_AVERAGE;
    }

    public static boolean deviceIsHigh() {
        return getDevicePerformanceClass() >= PERFORMANCE_CLASS_HIGH;
    }

    public static boolean deviceIsAverage() {
        return getDevicePerformanceClass() <= PERFORMANCE_CLASS_AVERAGE;
    }

    public static void toggleRoundCamera() {
        bigCameraForRound = !bigCameraForRound;
        ApplicationLoader.applicationContext.getSharedPreferences("mainconfig", Activity.MODE_PRIVATE)
                .edit()
                .putBoolean("bigCameraForRound", bigCameraForRound)
                .apply();
    }

    public static void toggleUseNewBlur() {
        useNewBlur = !useNewBlur;
        ApplicationLoader.applicationContext.getSharedPreferences("mainconfig", Activity.MODE_PRIVATE)
                .edit()
                .putBoolean("useNewBlur", useNewBlur)
                .apply();
    }

    public static boolean isUsingCamera2(int currentAccount) {
        return useCamera2Force == null ? !MessagesController.getInstance(currentAccount).androidDisableRoundCamera2 : useCamera2Force;
    }

    public static void toggleUseCamera2(int currentAccount) {
        ApplicationLoader.applicationContext.getSharedPreferences("mainconfig", Activity.MODE_PRIVATE)
                .edit()
                .putBoolean("useCamera2Force_2", useCamera2Force = !isUsingCamera2(currentAccount))
                .apply();
    }


    @Deprecated
    public static int getLegacyDevicePerformanceClass() {
        if (legacyDevicePerformanceClass == -1) {
            int androidVersion = Build.VERSION.SDK_INT;
            int cpuCount = ConnectionsManager.CPU_COUNT;
            int memoryClass = ((ActivityManager) ApplicationLoader.applicationContext.getSystemService(Context.ACTIVITY_SERVICE)).getMemoryClass();
            int totalCpuFreq = 0;
            int freqResolved = 0;
            for (int i = 0; i < cpuCount; i++) {
                try {
                    RandomAccessFile reader = new RandomAccessFile(String.format(Locale.ENGLISH, "/sys/devices/system/cpu/cpu%d/cpufreq/cpuinfo_max_freq", i), "r");
                    String line = reader.readLine();
                    if (line != null) {
                        totalCpuFreq += Utilities.parseInt(line) / 1000;
                        freqResolved++;
                    }
                    reader.close();
                } catch (Throwable ignore) {}
            }
            int maxCpuFreq = freqResolved == 0 ? -1 : (int) Math.ceil(totalCpuFreq / (float) freqResolved);

            if (androidVersion < 21 || cpuCount <= 2 || memoryClass <= 100 || cpuCount <= 4 && maxCpuFreq != -1 && maxCpuFreq <= 1250 || cpuCount <= 4 && maxCpuFreq <= 1600 && memoryClass <= 128 && androidVersion <= 21 || cpuCount <= 4 && maxCpuFreq <= 1300 && memoryClass <= 128 && androidVersion <= 24) {
                legacyDevicePerformanceClass = PERFORMANCE_CLASS_LOW;
            } else if (cpuCount < 8 || memoryClass <= 160 || maxCpuFreq != -1 && maxCpuFreq <= 2050 || maxCpuFreq == -1 && cpuCount == 8 && androidVersion <= 23) {
                legacyDevicePerformanceClass = PERFORMANCE_CLASS_AVERAGE;
            } else {
                legacyDevicePerformanceClass = PERFORMANCE_CLASS_HIGH;
            }
        }
        return legacyDevicePerformanceClass;
    }


    //DEBUG
    public static boolean drawActionBarShadow = true;

    private static void loadDebugConfig(SharedPreferences preferences) {
        drawActionBarShadow = preferences.getBoolean("drawActionBarShadow", true);
    }

    public static void saveDebugConfig() {
        SharedPreferences pref = ApplicationLoader.applicationContext.getSharedPreferences("mainconfig", Activity.MODE_PRIVATE);
        pref.edit().putBoolean("drawActionBarShadow", drawActionBarShadow);
    }



}<|MERGE_RESOLUTION|>--- conflicted
+++ resolved
@@ -1800,13 +1800,6 @@
 
     @PerformanceClass
     public static int getDevicePerformanceClass() {
-<<<<<<< HEAD
-        if (BuildVars.DEBUG_PRIVATE_VERSION) {
-            // return PERFORMANCE_CLASS_HIGH;
-        }
-
-=======
->>>>>>> 72922d74
         if (overrideDevicePerformanceClass != -1) {
             return overrideDevicePerformanceClass;
         }
