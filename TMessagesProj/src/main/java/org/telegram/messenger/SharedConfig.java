--- conflicted
+++ resolved
@@ -167,6 +167,7 @@
     public static int distanceSystemType;
     public static int mediaColumnsCount = 3;
     public static int fastScrollHintCount = 3;
+    public static boolean dontAskManageStorage;
 
     public static CopyOnWriteArraySet<Integer> activeAccounts;
     public static int loginingAccount = -1;
@@ -887,7 +888,6 @@
             return "SSR";
         }
 
-<<<<<<< HEAD
         @Override
         public JSONObject toJsonInternal() throws JSONException {
 
@@ -909,12 +909,6 @@
         public boolean equals(@Nullable Object obj) {
             return super.equals(obj) || (obj instanceof ShadowsocksRProxy && bean.equals(((ShadowsocksRProxy) obj).bean));
         }
-=======
-    public static int distanceSystemType;
-    public static int mediaColumnsCount = 3;
-    public static int fastScrollHintCount = 3;
-    public static boolean dontAskManageStorage;
->>>>>>> dcf1c6d4
 
     }
 
