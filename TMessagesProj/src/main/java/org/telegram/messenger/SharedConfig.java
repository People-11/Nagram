--- conflicted
+++ resolved
@@ -149,18 +149,12 @@
     public static int repeatMode;
     public static boolean allowBigEmoji;
     public static boolean useSystemEmoji;
-<<<<<<< HEAD
     public static int fontSize = 12;
     public static int bubbleRadius = 3;
     public static int ivFontSize = 12;
-=======
-    public static int fontSize = 16;
-    public static int bubbleRadius = 10;
-    public static int ivFontSize = 16;
     public static int messageSeenHintCount;
     public static int emojiInteractionsHintCount;
     public static int dayNightThemeSwitchHintCount;
->>>>>>> 418f478a
 
     public static TLRPC.TL_help_appUpdate pendingAppUpdate;
     public static int pendingAppUpdateBuildVersion;
@@ -1240,7 +1234,9 @@
             disableVoiceAudioEffects = preferences.getBoolean("disableVoiceAudioEffects", false);
             noiseSupression = preferences.getBoolean("noiseSupression", false);
             chatSwipeAction = preferences.getInt("ChatSwipeAction", -1);
-<<<<<<< HEAD
+            messageSeenHintCount = preferences.getInt("messageSeenCount", 3);
+            emojiInteractionsHintCount = preferences.getInt("emojiInteractionsHintCount", 3);
+            dayNightThemeSwitchHintCount = preferences.getInt("dayNightThemeSwitchHintCount", 3);
             activeAccounts = Arrays.stream(preferences.getString("active_accounts", "").split(",")).filter(StrUtil::isNotBlank).map(Integer::parseInt).collect(Collectors.toCollection(CopyOnWriteArraySet::new));
 
             if (!preferences.contains("activeAccountsLoaded")) {
@@ -1273,11 +1269,6 @@
 
                 preferences.edit().putBoolean("activeAccountsLoaded", true).apply();
             }
-=======
-            messageSeenHintCount = preferences.getInt("messageSeenCount", 3);
-            emojiInteractionsHintCount = preferences.getInt("emojiInteractionsHintCount", 3);
-            dayNightThemeSwitchHintCount = preferences.getInt("dayNightThemeSwitchHintCount", 3);
->>>>>>> 418f478a
             preferences = ApplicationLoader.applicationContext.getSharedPreferences("Notifications", Activity.MODE_PRIVATE);
             showNotificationsForAllAccounts = preferences.getBoolean("AllAccounts", true);
 
@@ -2286,19 +2277,11 @@
     public static void checkSaveToGalleryFiles() {
         Utilities.globalQueue.postRunnable(() -> {
             try {
-<<<<<<< HEAD
                 File telegramPath = EnvUtil.getTelegramPath();
                 File imagePath = new File(telegramPath, "images");
                 imagePath.mkdirs();
                 File videoPath = new File(telegramPath, "videos");
                 videoPath.mkdirs();
-=======
-                File telegramPath = new File(Environment.getExternalStorageDirectory(), "Telegram");
-                File imagePath = new File(telegramPath, "Telegram Images");
-                imagePath.mkdir();
-                File videoPath = new File(telegramPath, "Telegram Video");
-                videoPath.mkdir();
->>>>>>> 418f478a
 
                 if (saveToGallery) {
                     if (imagePath.isDirectory()) {
