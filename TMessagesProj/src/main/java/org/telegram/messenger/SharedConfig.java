--- conflicted
+++ resolved
@@ -1614,12 +1614,6 @@
     }
 
     public static boolean setNewAppVersionAvailable(TLRPC.TL_help_appUpdate update) {
-<<<<<<< HEAD
-        if (update == null) {
-            pendingAppUpdate = null;
-            pendingAppUpdateBuildVersion = 0;
-            saveConfig();
-=======
         String updateVersionString = null;
         int versionCode = 0;
         try {
@@ -1635,8 +1629,10 @@
         if (updateVersionString == null) {
             updateVersionString = BuildVars.BUILD_VERSION_STRING;
         }
-        if (update.version == null || versionBiggerOrEqual(updateVersionString, update.version)) {
->>>>>>> 702839a8
+        if (update == null || update.version == null || versionBiggerOrEqual(updateVersionString, update.version)) {
+            pendingAppUpdate = null;
+            pendingAppUpdateBuildVersion = 0;
+            saveConfig();
             return false;
         }
         pendingAppUpdate = update;
