/*
 * This is the source code of Telegram for Android v. 5.x.x.
 * It is licensed under GNU GPL v. 2 or later.
 * You should have received a copy of the license in this archive (see LICENSE).
 *
 * Copyright Nikolai Kudashov, 2013-2018.
 */

package org.telegram.messenger;

import android.app.Activity;
import android.app.ActivityManager;
import android.content.Context;
import android.content.SharedPreferences;
import android.net.Uri;
import android.content.pm.PackageInfo;
import android.os.Build;
import android.os.SystemClock;
import android.text.TextUtils;
import android.util.Base64;
import android.util.SparseArray;
import android.webkit.WebView;

import androidx.annotation.Nullable;
import androidx.core.content.pm.ShortcutManagerCompat;

import com.v2ray.ang.V2RayConfig;
import com.v2ray.ang.dto.AngConfig;
import com.v2ray.ang.util.Utils;

import org.apache.commons.lang3.StringUtils;
import org.dizitart.no2.objects.filters.ObjectFilters;
import org.json.JSONArray;
import org.json.JSONException;
import androidx.annotation.IntDef;

import org.json.JSONObject;
import org.telegram.tgnet.ConnectionsManager;
import org.telegram.tgnet.SerializedData;
import org.telegram.ui.Components.SwipeGestureSettingsView;
import org.telegram.tgnet.TLRPC;

import java.io.File;
import java.io.RandomAccessFile;
import java.net.InetSocketAddress;
import java.net.Proxy;
import java.util.Arrays;
import java.lang.annotation.Retention;
import java.lang.annotation.RetentionPolicy;
import java.util.HashMap;
import java.util.Iterator;
import java.util.LinkedList;
import java.util.concurrent.CopyOnWriteArraySet;
import java.util.stream.Collectors;

import cn.hutool.core.util.StrUtil;
import okhttp3.HttpUrl;
import tw.nekomimi.nekogram.NekoConfig;
import tw.nekomimi.nekogram.proxy.ProxyManager;
import tw.nekomimi.nekogram.proxy.ShadowsocksLoader;
import tw.nekomimi.nekogram.proxy.ShadowsocksRLoader;
import tw.nekomimi.nekogram.proxy.VmessLoader;
import tw.nekomimi.nekogram.proxy.tcp2ws.WsLoader;
import tw.nekomimi.nekogram.proxy.SubInfo;
import tw.nekomimi.nekogram.proxy.SubManager;
import tw.nekomimi.nekogram.utils.AlertUtil;
import tw.nekomimi.nekogram.utils.EnvUtil;
import tw.nekomimi.nekogram.utils.FileUtil;
import tw.nekomimi.nekogram.utils.UIUtil;

import static com.v2ray.ang.V2RayConfig.SSR_PROTOCOL;
import static com.v2ray.ang.V2RayConfig.SS_PROTOCOL;
import static com.v2ray.ang.V2RayConfig.WSS_PROTOCOL;
import static com.v2ray.ang.V2RayConfig.WS_PROTOCOL;
import java.util.Locale;

public class SharedConfig {
    public final static int PASSCODE_TYPE_PIN = 0,
            PASSCODE_TYPE_PASSWORD = 1;

    @Retention(RetentionPolicy.SOURCE)
    @IntDef({
            PASSCODE_TYPE_PIN,
            PASSCODE_TYPE_PASSWORD
    })
    public @interface PasscodeType {}

    public final static int SAVE_TO_GALLERY_FLAG_PEER = 1;
    public final static int SAVE_TO_GALLERY_FLAG_GROUP = 2;
    public final static int SAVE_TO_GALLERY_FLAG_CHANNELS = 4;

    @PushListenerController.PushType
    public static int pushType = PushListenerController.PUSH_TYPE_FIREBASE;
    public static String pushString = "";
    public static String pushStringStatus = "";
    public static long pushStringGetTimeStart;
    public static long pushStringGetTimeEnd;
    public static boolean pushStatSent;
    public static byte[] pushAuthKey;
    public static byte[] pushAuthKeyId;

    public static String directShareHash;

    @PasscodeType
    public static int passcodeType;
    public static String passcodeHash = "";
    public static long passcodeRetryInMs;
    public static long lastUptimeMillis;
    public static int badPasscodeTries;
    public static byte[] passcodeSalt = new byte[0];
    public static boolean appLocked;
    public static int autoLockIn = 60 * 60;

    public static boolean saveIncomingPhotos;
    public static boolean allowScreenCapture;
    public static int lastPauseTime;
    public static boolean isWaitingForPasscodeEnter;
    public static boolean useFingerprint = true;
    public static String lastUpdateVersion;
    public static int suggestStickers;
    public static boolean suggestAnimatedEmoji;
    public static boolean loopStickers;
    public static int keepMedia = 2;
    public static int lastKeepMediaCheckTime;
    public static int lastLogsCheckTime;
    public static int searchMessagesAsListHintShows;
    public static int textSelectionHintShows;
    public static int scheduledOrNoSoundHintShows;
    public static int lockRecordAudioVideoHint;
    public static boolean forwardingOptionsHintShown;
    public static boolean searchMessagesAsListUsed;
    public static boolean stickersReorderingHintUsed;
    public static boolean disableVoiceAudioEffects;
    public static boolean forceDisableTabletMode;
    public static boolean useLNavigation;
    private static int lastLocalId = -210000;

    public static String storageCacheDir;

    private static String passportConfigJson = "";
    private static HashMap<String, String> passportConfigMap;
    public static int passportConfigHash;

    private static boolean configLoaded;
    private static final Object sync = new Object();
    private static final Object localIdSync = new Object();

    public static int saveToGalleryFlags;
    public static int mapPreviewType = 2;
    public static boolean chatBubbles = Build.VERSION.SDK_INT >= 30;
    public static boolean autoplayGifs = true;
    public static boolean autoplayVideo = true;
    public static boolean raiseToSpeak = false;
    public static boolean recordViaSco = false;
    public static boolean customTabs = true;
    public static boolean directShare = true;
    public static boolean inappCamera = true;
    public static boolean roundCamera16to9 = true;
    public static boolean noSoundHintShowed = false;
    public static boolean streamMedia = true;
    public static boolean streamAllVideo = false;
    public static boolean streamMkv = false;
    public static boolean saveStreamMedia = true;
    public static boolean smoothKeyboard = true;
    public static boolean pauseMusicOnRecord = true;
    public static boolean chatBlur = true;
    public static boolean noiseSupression;
    public static boolean noStatusBar = true;
    public static boolean forceRtmpStream;
    public static boolean debugWebView;
    public static boolean sortContactsByName;
    public static boolean sortFilesByName;
    public static boolean shuffleMusic;
    public static boolean playOrderReversed;
    public static boolean hasCameraCache;
    public static boolean showNotificationsForAllAccounts = true;
    public static int repeatMode;
    public static boolean allowBigEmoji;
    public static int fontSize = 12;
    public static boolean fontSizeIsDefault;
    public static int bubbleRadius = 3;
    public static int ivFontSize = 12;
    public static int messageSeenHintCount;
    public static int emojiInteractionsHintCount;
    public static int dayNightThemeSwitchHintCount;

    public static TLRPC.TL_help_appUpdate pendingAppUpdate;
    public static int pendingAppUpdateBuildVersion;
    public static long lastUpdateCheckTime;

    public static boolean hasEmailLogin;

    private static int devicePerformanceClass;

    public static boolean drawDialogIcons;
    public static boolean useThreeLinesLayout;
    public static boolean archiveHidden;

    private static int chatSwipeAction;

    public static int distanceSystemType;
    public static int mediaColumnsCount = 3;
    public static int fastScrollHintCount = 3;
    public static boolean dontAskManageStorage;

    public static CopyOnWriteArraySet<Integer> activeAccounts;
    public static int loginingAccount = -1;

    static {
        loadConfig();
    }

    public static class ProxyInfo implements Comparable<ProxyInfo> {

        public int group;

        public String address;
        public int port;
        public String username;
        public String password;
        public String secret;

        public long proxyCheckPingId;
        public long ping;
        public boolean checking;
        public boolean available;
        public long availableCheckTime;

        @Override
        public int compareTo(ProxyInfo info) {

            if (available && !info.available) {
                return -1;
            } else if (!available && info.available) {
                return 1;
            } else if (available && info.available) {
                return (int) (ping - info.ping);
            } else {
                return hashCode() + "".compareTo(info.hashCode() + "");
            }

        }

        public long subId;

        public ProxyInfo() {
            address = "";
            password = "";
            username = "";
            secret = "";
        }

        public ProxyInfo(String a, int p, String u, String pw, String s) {
            address = a;
            port = p;
            username = u;
            password = pw;
            secret = s;
            if (address == null) {
                address = "";
            }
            if (password == null) {
                password = "";
            }
            if (username == null) {
                username = "";
            }
            if (secret == null) {
                secret = "";
            }
        }

        public String getAddress() {

            return address + ":" + port;

        }

        public String getType() {

            if (!StrUtil.isBlank(secret)) {

                return "MTProto";

            } else {

                return "Socks5";

            }

        }

        public String getTitle() {

            StringBuilder builder = new StringBuilder();

            builder.append("[ ");

            if (subId != 0L) {

                try {

                    builder.append(SubManager.getSubList().find(ObjectFilters.eq("id", subId)).firstOrDefault().displayName());

                } catch (Exception e) {

                    builder.append("Unknown");

                }

            } else {

                builder.append(getType());

            }

            builder.append(" ] ");

            if (StrUtil.isBlank(getRemarks())) {

                builder.append(getAddress());

            } else {

                builder.append(getRemarks());

            }

            return builder.toString();

        }

        private String remarks;

        public String getRemarks() {

            return remarks;

        }

        public void setRemarks(String remarks) {
            this.remarks = remarks;
            if (StrUtil.isBlank(remarks)) {
                this.remarks = null;
            }
        }

        public String toUrl() {

            HttpUrl.Builder builder = HttpUrl.parse(StrUtil.isBlank(secret) ?
                    "https://t.me/socks" : "https://t.me/proxy").newBuilder()
                    .addQueryParameter("server", address)
                    .addQueryParameter("port", port + "");

            if (!StrUtil.isBlank(secret)) {

                builder.addQueryParameter("secret", secret);

            } else {

                builder.addQueryParameter("user", username)
                        .addQueryParameter("pass", password);

            }

            if (!StrUtil.isBlank(remarks)) {

                builder.fragment(Utils.INSTANCE.urlEncode(remarks));

            }

            return builder.toString();

        }

        public static ProxyInfo fromUrl(String url) {

            Uri lnk = Uri.parse(url);

            if (lnk == null) throw new IllegalArgumentException(url);

            ProxyInfo info = new ProxyInfo(lnk.getQueryParameter("server"),
                    Utilities.parseInt(lnk.getQueryParameter("port")),
                    lnk.getQueryParameter("user"),
                    lnk.getQueryParameter("pass"),
                    lnk.getQueryParameter("secret"));

            if (StrUtil.isNotBlank(lnk.getFragment())) {

                info.setRemarks(lnk.getFragment());

            }

            return info;

        }

        public JSONObject toJsonInternal() throws JSONException {

            JSONObject obj = new JSONObject();

            if (!StrUtil.isBlank(remarks)) {
                obj.put("remarks", remarks);
            }

            if (group != 0) {
                obj.put("group", group);
            }

            obj.put("address", address);
            obj.put("port", port);
            if (StrUtil.isBlank(secret)) {
                obj.put("type", "socks5");
                if (!username.isEmpty()) {
                    obj.put("username", username);
                }
                if (!password.isEmpty()) {
                    obj.put("password", password);
                }
            } else {
                obj.put("type", "mtproto");
                obj.put("secret", secret);
            }

            return obj;

        }

        public static ProxyInfo fromJson(JSONObject obj) {

            ProxyInfo info;

            switch (obj.optString("type", "null")) {

                case "socks5": {

                    info = new ProxyInfo();

                    info.group = obj.optInt("group", 0);
                    info.address = obj.optString("address", "");
                    info.port = obj.optInt("port", 443);
                    info.username = obj.optString("username", "");
                    info.password = obj.optString("password", "");

                    info.remarks = obj.optString("remarks");

                    if (StrUtil.isBlank(info.remarks)) info.remarks = null;

                    info.group = obj.optInt("group", 0);

                    break;

                }

                case "mtproto": {

                    info = new ProxyInfo();

                    info.address = obj.optString("address", "");
                    info.port = obj.optInt("port", 443);
                    info.secret = obj.optString("secret", "");

                    info.remarks = obj.optString("remarks");

                    if (StrUtil.isBlank(info.remarks)) info.remarks = null;

                    info.group = obj.optInt("group", 0);

                    break;

                }

                case "vmess": {

                    info = new VmessProxy(obj.optString("link"));

                    break;

                }

                case "shadowsocks": {

                    info = new ShadowsocksProxy(obj.optString("link"));

                    break;

                }

                case "shadowsocksr": {

                    info = new ShadowsocksRProxy(obj.optString("link"));

                    break;

                }

                case "ws": {

                    info = new WsProxy(obj.optString("link"));

                    break;

                }

                default: {

                    throw new IllegalStateException("invalid proxy type " + obj.optString("type", "null"));

                }

            }

            return info;

        }

        @Override
        public int hashCode() {

            return (address + port + username + password + secret).hashCode();

        }

        @Override
        public boolean equals(@Nullable Object obj) {
            return super.equals(obj) || (obj instanceof ProxyInfo && hashCode() == obj.hashCode());
        }
    }

    public abstract static class ExternalSocks5Proxy extends ProxyInfo {

        public ExternalSocks5Proxy() {

            address = "127.0.0.1";
            username = "";
            password = "";
            secret = "";

        }

        public abstract boolean isStarted();

        public abstract void start();

        public abstract void stop();

        @Override
        public abstract String getAddress();

        @Override
        public abstract String toUrl();

        @Override
        public abstract String getRemarks();

        @Override
        public abstract void setRemarks(String remarks);

        @Override
        public abstract String getType();

        @Override
        public abstract JSONObject toJsonInternal() throws JSONException;

    }

    public static class VmessProxy extends ExternalSocks5Proxy {

        public AngConfig.VmessBean bean;
        public VmessLoader loader;

        {

            if (BuildVars.isMini) {

                throw new RuntimeException(LocaleController.getString("MiniVersionAlert", R.string.MiniVersionAlert));

            }

        }

        public VmessProxy(String vmessLink) {

            this(VmessLoader.parseVmessLink(vmessLink));

        }

        public VmessProxy(AngConfig.VmessBean bean) {

            this.bean = bean;

        }

        @Override
        public String getAddress() {
            return bean.getAddress() + ":" + bean.getPort();
        }

        @Override
        public boolean isStarted() {

            return loader != null;

        }

        @Override
        public void start() {

            if (loader != null) return;

            VmessLoader loader = new VmessLoader();

            try {

                loader.initConfig(bean);

                port = loader.start();

                this.loader = loader;

                if (SharedConfig.proxyEnabled && SharedConfig.currentProxy == this) {

                    ConnectionsManager.setProxySettings(true, address, port, username, password, secret);

                }

            } catch (Exception e) {

                FileLog.e(e);

                AlertUtil.showToast(e.getMessage() == null ? e.getClass().getSimpleName() : e.getMessage());

            }

        }

        @Override
        public void stop() {

            if (loader != null) {

                VmessLoader loader = this.loader;

                loader.stop();

                this.loader = null;

            }

        }

        @Override
        public String toUrl() {
            return bean.toString();
        }

        @Override
        public String getRemarks() {
            return bean.getRemarks();
        }

        @Override
        public void setRemarks(String remarks) {
            bean.setRemarks(remarks);
        }

        @Override
        public String getType() {

            if (bean.getConfigType() == V2RayConfig.EConfigType.Trojan) {

                return "Trojan";

            } else {

                return "Vmess";

            }

        }

        @Override
        public JSONObject toJsonInternal() throws JSONException {

            JSONObject obj = new JSONObject();
            obj.put("type", "vmess");
            obj.put("link", toUrl());
            return obj;

        }

        @Override
        public int hashCode() {
            return (bean.getAddress() + bean.getPort() + bean.getId() + bean.getNetwork() + bean.getPath()).hashCode();
        }

        @Override
        public boolean equals(@Nullable Object obj) {
            return super.equals(obj) || (obj instanceof VmessProxy && bean.equals(((VmessProxy) obj).bean));
        }

    }

    public static class ShadowsocksProxy extends ExternalSocks5Proxy {

        public ShadowsocksLoader.Bean bean;
        public ShadowsocksLoader loader;

        public ShadowsocksProxy(String ssLink) {

            this(ShadowsocksLoader.Bean.Companion.parse(ssLink));

        }

        public ShadowsocksProxy(ShadowsocksLoader.Bean bean) {

            this.bean = bean;

            if (BuildVars.isMini) {

                throw new RuntimeException(LocaleController.getString("MiniVersionAlert", R.string.MiniVersionAlert));

            }

            if (Build.VERSION.SDK_INT < Build.VERSION_CODES.LOLLIPOP) {

                throw new RuntimeException(LocaleController.getString("MinApi21Required", R.string.MinApi21Required));

            }

        }

        @Override
        public String getAddress() {
            return bean.getHost() + ":" + bean.getRemotePort();
        }

        @Override
        public boolean isStarted() {

            return loader != null;

        }

        @Override
        public void start() {

            if (loader != null) return;

            port = ProxyManager.mkPort();
            ShadowsocksLoader loader = new ShadowsocksLoader();
            loader.initConfig(bean, port);

            loader.start();

            this.loader = loader;

            if (SharedConfig.proxyEnabled && SharedConfig.currentProxy == this) {

                ConnectionsManager.setProxySettings(true, address, port, username, password, secret);

            }

        }

        @Override
        public void stop() {

            if (loader != null) {

                FileLog.d(getTitle() + " stopped");

                ShadowsocksLoader loader = this.loader;

                loader.stop();

                this.loader = null;

            }

        }

        @Override
        public String toUrl() {
            return bean.toString();
        }


        @Override
        public String getRemarks() {
            return bean.getRemarks();
        }

        @Override
        public void setRemarks(String remarks) {
            bean.setRemarks(remarks);
        }

        @Override
        public String getType() {
            return "SS";
        }

        @Override
        public JSONObject toJsonInternal() throws JSONException {

            JSONObject obj = new JSONObject();
            obj.put("type", "shadowsocks");
            obj.put("link", toUrl());
            return obj;

        }

        @Override
        public int hashCode() {

            return (bean.getHost() + bean.getRemotePort() + bean.getMethod()).hashCode();

        }

        @Override
        public boolean equals(@Nullable Object obj) {
            return super.equals(obj) || (obj instanceof ShadowsocksProxy && bean.equals(((ShadowsocksProxy) obj).bean));
        }

    }

    public static class ShadowsocksRProxy extends ExternalSocks5Proxy {

        public ShadowsocksRLoader.Bean bean;
        public ShadowsocksRLoader loader;

        public ShadowsocksRProxy(String ssLink) {

            this(ShadowsocksRLoader.Bean.Companion.parse(ssLink));

        }

        public ShadowsocksRProxy(ShadowsocksRLoader.Bean bean) {

            this.bean = bean;

            if (BuildVars.isMini) {

                throw new RuntimeException(LocaleController.getString("MiniVersionAlert", R.string.MiniVersionAlert));

            }

            if (Build.VERSION.SDK_INT < Build.VERSION_CODES.LOLLIPOP) {

                throw new RuntimeException(LocaleController.getString("MinApi21Required", R.string.MinApi21Required));

            }

        }

        @Override
        public String getAddress() {
            return bean.getHost() + ":" + bean.getRemotePort();
        }

        @Override
        public boolean isStarted() {

            return loader != null;

        }

        @Override
        public void start() {

            if (loader != null) return;

            port = ProxyManager.mkPort();
            ShadowsocksRLoader loader = new ShadowsocksRLoader();
            loader.initConfig(bean, port);

            loader.start();

            this.loader = loader;

            if (SharedConfig.proxyEnabled && SharedConfig.currentProxy == this) {

                ConnectionsManager.setProxySettings(true, address, port, username, password, secret);

            }

        }

        @Override
        public void stop() {

            if (loader != null) {

                ShadowsocksRLoader loader = this.loader;

                this.loader = null;

                loader.stop();

            }

        }

        @Override
        public String toUrl() {
            return bean.toString();
        }

        @Override
        public String getRemarks() {
            return bean.getRemarks();
        }

        @Override
        public void setRemarks(String remarks) {
            bean.setRemarks(remarks);
        }

        @Override
        public String getType() {
            return "SSR";
        }

        @Override
        public JSONObject toJsonInternal() throws JSONException {

            JSONObject obj = new JSONObject();
            obj.put("type", "shadowsocksr");
            obj.put("link", toUrl());
            return obj;

        }

        @Override
        public int hashCode() {

            return (bean.getHost() + bean.getRemotePort() + bean.getMethod() + bean.getProtocol() + bean.getProtocol_param() + bean.getObfs() + bean.getObfs_param()).hashCode();

        }

        @Override
        public boolean equals(@Nullable Object obj) {
            return super.equals(obj) || (obj instanceof ShadowsocksRProxy && bean.equals(((ShadowsocksRProxy) obj).bean));
        }

<<<<<<< HEAD
=======
    public static boolean isFloatingDebugActive;

    static {
        loadConfig();
>>>>>>> 23118a4a
    }

    public static class WsProxy extends ExternalSocks5Proxy {

        public WsLoader.Bean bean;
        public WsLoader loader;

        public WsProxy(String url) {
            this(WsLoader.Companion.parse(url));
        }

        public WsProxy(WsLoader.Bean bean) {
            if (Build.VERSION.SDK_INT < Build.VERSION_CODES.LOLLIPOP) {
                throw new RuntimeException(LocaleController.getString("MinApi21Required", R.string.MinApi21Required));
            }

            this.bean = bean;
        }

        @Override
        public boolean isStarted() {
            return loader != null;
        }

        @Override
        public void start() {
            if (loader != null) return;
            synchronized (this) {
                loader = new WsLoader();
                port = ProxyManager.mkPort();
                loader.init(bean, port);
                loader.start();
                if (SharedConfig.proxyEnabled && SharedConfig.currentProxy == this) {
                    ConnectionsManager.setProxySettings(true, address, port, username, password, secret);
                }
            }
        }

        @Override
        public void stop() {
            if (loader == null) return;
            ConnectionsManager.setProxySettings(false, address, port, username, password, secret);
            UIUtil.runOnIoDispatcher(() -> {
                synchronized (this) {
                    if (loader == null)
                        return;
                    loader.stop();
                    loader = null;
                }
            });
        }

        @Override
        public String getAddress() {
            return bean.getServer();
        }

        @Override
        public String toUrl() {
            return bean.toString();
        }

        @Override
        public String getRemarks() {
            return bean.getRemarks();
        }

        @Override
        public void setRemarks(String remarks) {
            bean.setRemarks(remarks);
        }

        @Override
        public String getType() {
            return "WS";
        }

        @Override
        public int hashCode() {
            return bean.hashCode();
        }

        @Override
        public JSONObject toJsonInternal() throws JSONException {
            JSONObject obj = new JSONObject();
            obj.put("type", "ws");
            obj.put("link", toUrl());
            return obj;
        }

    }

    public static LinkedList<ProxyInfo> proxyList = new LinkedList<>();

    public static LinkedList<ProxyInfo> getProxyList() {

        while (true) {

            try {

                return new LinkedList<>(proxyList);

            } catch (Exception ignored) {
            }

        }

    }

    private static boolean proxyListLoaded;
    public static ProxyInfo currentProxy;

    public static Proxy getActiveSocks5Proxy() {
        if (Build.VERSION.SDK_INT < Build.VERSION_CODES.M)
            return null;
        // https://stackoverflow.com/questions/36205896/how-to-use-httpurlconnection-over-socks-proxy-on-android
        // Android did not support socks proxy natively(using HURL) on devices previous than Marshmallow
        // Hutool use HttpURLConnection too
        if (!(currentProxy instanceof ExternalSocks5Proxy) || currentProxy instanceof WsProxy)
            return null;
        final ExternalSocks5Proxy proxy = (ExternalSocks5Proxy) currentProxy;
        if (!proxy.isStarted())
            return null;
        FileLog.w("Return socks5 proxy: " + currentProxy.toString() + " port:" + currentProxy.port);
        return new Proxy(Proxy.Type.SOCKS, new InetSocketAddress(currentProxy.address, currentProxy.port));
    }

    public static void saveConfig() {
        synchronized (sync) {
            try {
                SharedPreferences preferences = ApplicationLoader.applicationContext.getSharedPreferences("userconfing", Context.MODE_PRIVATE);
                SharedPreferences.Editor editor = preferences.edit();
                editor.putBoolean("saveIncomingPhotos", saveIncomingPhotos);
                editor.putString("passcodeHash1", passcodeHash);
                editor.putString("passcodeSalt", passcodeSalt.length > 0 ? Base64.encodeToString(passcodeSalt, Base64.DEFAULT) : "");
                editor.putBoolean("appLocked", appLocked);
                editor.putInt("passcodeType", passcodeType);
                editor.putLong("passcodeRetryInMs", passcodeRetryInMs);
                editor.putLong("lastUptimeMillis", lastUptimeMillis);
                editor.putInt("badPasscodeTries", badPasscodeTries);
                editor.putInt("autoLockIn", autoLockIn);
                editor.putInt("lastPauseTime", lastPauseTime);
                editor.putString("lastUpdateVersion2", lastUpdateVersion);
                editor.putBoolean("useFingerprint", useFingerprint);
                editor.putBoolean("allowScreenCapture", allowScreenCapture);
                editor.putString("pushString2", pushString);
                editor.putInt("pushType", pushType);
                editor.putBoolean("pushStatSent", pushStatSent);
                editor.putString("pushAuthKey", pushAuthKey != null ? Base64.encodeToString(pushAuthKey, Base64.DEFAULT) : "");
                editor.putInt("lastLocalId", lastLocalId);
                editor.putString("passportConfigJson", passportConfigJson);
                editor.putInt("passportConfigHash", passportConfigHash);
                editor.putBoolean("sortContactsByName", sortContactsByName);
                editor.putBoolean("sortFilesByName", sortFilesByName);
                editor.putInt("textSelectionHintShows", textSelectionHintShows);
                editor.putInt("scheduledOrNoSoundHintShows", scheduledOrNoSoundHintShows);
                editor.putBoolean("forwardingOptionsHintShown", forwardingOptionsHintShown);
                editor.putInt("lockRecordAudioVideoHint", lockRecordAudioVideoHint);
                editor.putString("storageCacheDir", !TextUtils.isEmpty(storageCacheDir) ? storageCacheDir : "");

                if (pendingAppUpdate != null) {
                    try {
                        SerializedData data = new SerializedData(pendingAppUpdate.getObjectSize());
                        pendingAppUpdate.serializeToStream(data);
                        String str = Base64.encodeToString(data.toByteArray(), Base64.DEFAULT);
                        editor.putString("appUpdate", str);
                        editor.putInt("appUpdateBuild", pendingAppUpdateBuildVersion);
                        data.cleanup();
                    } catch (Exception ignore) {

                    }
                } else {
                    editor.remove("appUpdate");
                }
                editor.putLong("appUpdateCheckTime", lastUpdateCheckTime);

                editor.apply();

                editor = ApplicationLoader.applicationContext.getSharedPreferences("mainconfig", Context.MODE_PRIVATE).edit();
                editor.putBoolean("hasEmailLogin", hasEmailLogin);
                editor.putBoolean("useLNavigation", useLNavigation);
                editor.putBoolean("floatingDebugActive", isFloatingDebugActive);
                editor.apply();
            } catch (Exception e) {
                FileLog.e(e);
            }
        }
    }

    public static int getLastLocalId() {
        int value;
        synchronized (localIdSync) {
            value = lastLocalId--;
        }
        return value;
    }

    public static void saveAccounts() {
        FileLog.e("Save accounts: " + activeAccounts, new Exception());
        ApplicationLoader.applicationContext.getSharedPreferences("mainconfig", Activity.MODE_PRIVATE).edit()
                .putString("active_accounts", StringUtils.join(activeAccounts, ","))
                .apply();
    }

    public static void loadConfig() {
        synchronized (sync) {
            if (configLoaded || ApplicationLoader.applicationContext == null) {
                return;
            }

            BackgroundActivityPrefs.prefs = ApplicationLoader.applicationContext.getSharedPreferences("background_activity", Context.MODE_PRIVATE);

            SharedPreferences preferences = ApplicationLoader.applicationContext.getSharedPreferences("userconfing", Context.MODE_PRIVATE);
            saveIncomingPhotos = preferences.getBoolean("saveIncomingPhotos", false);
            passcodeHash = preferences.getString("passcodeHash1", "");
            appLocked = preferences.getBoolean("appLocked", false);
            passcodeType = preferences.getInt("passcodeType", 0);
            passcodeRetryInMs = preferences.getLong("passcodeRetryInMs", 0);
            lastUptimeMillis = preferences.getLong("lastUptimeMillis", 0);
            badPasscodeTries = preferences.getInt("badPasscodeTries", 0);
            autoLockIn = preferences.getInt("autoLockIn", 60 * 60);
            lastPauseTime = preferences.getInt("lastPauseTime", 0);
            useFingerprint = preferences.getBoolean("useFingerprint", true);
            lastUpdateVersion = preferences.getString("lastUpdateVersion2", "3.5");
            allowScreenCapture = preferences.getBoolean("allowScreenCapture", false);
            lastLocalId = preferences.getInt("lastLocalId", -210000);
            pushString = preferences.getString("pushString2", "");
            pushType = preferences.getInt("pushType", PushListenerController.PUSH_TYPE_FIREBASE);
            pushStatSent = preferences.getBoolean("pushStatSent", false);
            passportConfigJson = preferences.getString("passportConfigJson", "");
            passportConfigHash = preferences.getInt("passportConfigHash", 0);
            storageCacheDir = preferences.getString("storageCacheDir", null);
            String authKeyString = preferences.getString("pushAuthKey", null);
            if (!TextUtils.isEmpty(authKeyString)) {
                pushAuthKey = Base64.decode(authKeyString, Base64.DEFAULT);
            }

            if (passcodeHash.length() > 0 && lastPauseTime == 0) {
                lastPauseTime = (int) (SystemClock.elapsedRealtime() / 1000 - 60 * 10);
            }

            String passcodeSaltString = preferences.getString("passcodeSalt", "");
            if (passcodeSaltString.length() > 0) {
                passcodeSalt = Base64.decode(passcodeSaltString, Base64.DEFAULT);
            } else {
                passcodeSalt = new byte[0];
            }
            lastUpdateCheckTime = preferences.getLong("appUpdateCheckTime", System.currentTimeMillis());
            try {
                String update = preferences.getString("appUpdate", null);
                if (update != null) {
                    pendingAppUpdateBuildVersion = preferences.getInt("appUpdateBuild", BuildVars.BUILD_VERSION);
                    byte[] arr = Base64.decode(update, Base64.DEFAULT);
                    if (arr != null) {
                        SerializedData data = new SerializedData(arr);
                        pendingAppUpdate = (TLRPC.TL_help_appUpdate) TLRPC.help_AppUpdate.TLdeserialize(data, data.readInt32(false), false);
                        data.cleanup();
                    }
                }
                if (pendingAppUpdate != null) {
                    long updateTime = 0;
                    int updateVersion = 0;
                    String updateVersionString = null;
                    try {
                        PackageInfo packageInfo = ApplicationLoader.applicationContext.getPackageManager().getPackageInfo(ApplicationLoader.applicationContext.getPackageName(), 0);
                        updateVersion = packageInfo.versionCode;
                        updateVersionString = packageInfo.versionName;
                    } catch (Exception e) {
                        FileLog.e(e);
                    }
                    if (updateVersion == 0) {
                        updateVersion = BuildVars.BUILD_VERSION;
                    }
                    if (updateVersionString == null) {
                        updateVersionString = BuildVars.BUILD_VERSION_STRING;
                    }
                    if (pendingAppUpdateBuildVersion != updateVersion || pendingAppUpdate.version == null || updateVersionString.compareTo(pendingAppUpdate.version) >= 0) {
                        pendingAppUpdate = null;
                        AndroidUtilities.runOnUIThread(SharedConfig::saveConfig);
                    }
                }
            } catch (Exception e) {
                FileLog.e(e);
            }

            preferences = ApplicationLoader.applicationContext.getSharedPreferences("mainconfig", Activity.MODE_PRIVATE);
            boolean saveToGalleryLegacy = preferences.getBoolean("save_gallery", false);
            if (saveToGalleryLegacy && BuildVars.NO_SCOPED_STORAGE) {
                saveToGalleryFlags = SAVE_TO_GALLERY_FLAG_PEER + SAVE_TO_GALLERY_FLAG_CHANNELS + SAVE_TO_GALLERY_FLAG_GROUP;
                preferences.edit().remove("save_gallery").putInt("save_gallery_flags", saveToGalleryFlags).apply();
            } else {
                saveToGalleryFlags = preferences.getInt("save_gallery_flags", 0);
            }
            autoplayGifs = preferences.getBoolean("autoplay_gif", true);
            autoplayVideo = preferences.getBoolean("autoplay_video", true);
            mapPreviewType = preferences.getInt("mapPreviewType", 2);
            raiseToSpeak = preferences.getBoolean("raise_to_speak", false);
            recordViaSco = preferences.getBoolean("record_via_sco", false);
            customTabs = preferences.getBoolean("custom_tabs", true);
            directShare = preferences.getBoolean("direct_share", true);
            shuffleMusic = preferences.getBoolean("shuffleMusic", false);
            playOrderReversed = !shuffleMusic && preferences.getBoolean("playOrderReversed", false);
            inappCamera = preferences.getBoolean("inappCamera", true);
            hasCameraCache = preferences.contains("cameraCache");
            roundCamera16to9 = true;//preferences.getBoolean("roundCamera16to9", false);
            repeatMode = preferences.getInt("repeatMode", 0);
            fontSize = preferences.getInt("fons_size", AndroidUtilities.isTablet() ? 14 : 12);
            fontSizeIsDefault = !preferences.contains("fons_size");
            bubbleRadius = preferences.getInt("bubbleRadius", 3);
            ivFontSize = preferences.getInt("iv_font_size", fontSize);
            allowBigEmoji = preferences.getBoolean("allowBigEmoji", true);
            streamMedia = preferences.getBoolean("streamMedia", true);
            saveStreamMedia = preferences.getBoolean("saveStreamMedia", true);
            smoothKeyboard = preferences.getBoolean("smoothKeyboard2", true);
            pauseMusicOnRecord = preferences.getBoolean("pauseMusicOnRecord", false);
            chatBlur = chatBlur || NekoConfig.forceBlurInChat.Bool();
            forceDisableTabletMode = preferences.getBoolean("forceDisableTabletMode", false);
            streamAllVideo = preferences.getBoolean("streamAllVideo", BuildVars.DEBUG_VERSION);
            streamMkv = preferences.getBoolean("streamMkv", false);
            suggestStickers = preferences.getInt("suggestStickers", 0);
            suggestAnimatedEmoji = preferences.getBoolean("suggestAnimatedEmoji", true);
            sortContactsByName = preferences.getBoolean("sortContactsByName", false);
            sortFilesByName = preferences.getBoolean("sortFilesByName", false);
            noSoundHintShowed = preferences.getBoolean("noSoundHintShowed", false);
            directShareHash = preferences.getString("directShareHash2", null);
            useThreeLinesLayout = preferences.getBoolean("useThreeLinesLayout", false);
            archiveHidden = preferences.getBoolean("archiveHidden", false);
            distanceSystemType = preferences.getInt("distanceSystemType", 0);
            devicePerformanceClass = preferences.getInt("devicePerformanceClass", -1);
            loopStickers = preferences.getBoolean("loopStickers", true);
            keepMedia = preferences.getInt("keep_media", 2);
            noStatusBar = NekoConfig.transparentStatusBar.Bool();
            forceRtmpStream = preferences.getBoolean("forceRtmpStream", false);
            debugWebView = preferences.getBoolean("debugWebView", false);
            lastKeepMediaCheckTime = preferences.getInt("lastKeepMediaCheckTime", 0);
            lastLogsCheckTime = preferences.getInt("lastLogsCheckTime", 0);
            searchMessagesAsListHintShows = preferences.getInt("searchMessagesAsListHintShows", 0);
            searchMessagesAsListUsed = preferences.getBoolean("searchMessagesAsListUsed", false);
            stickersReorderingHintUsed = preferences.getBoolean("stickersReorderingHintUsed", false);
            textSelectionHintShows = preferences.getInt("textSelectionHintShows", 0);
            scheduledOrNoSoundHintShows = preferences.getInt("scheduledOrNoSoundHintShows", 0);
            forwardingOptionsHintShown = preferences.getBoolean("forwardingOptionsHintShown", false);
            lockRecordAudioVideoHint = preferences.getInt("lockRecordAudioVideoHint", 0);
            disableVoiceAudioEffects = preferences.getBoolean("disableVoiceAudioEffects", false);
            noiseSupression = preferences.getBoolean("noiseSupression", false);
            chatSwipeAction = preferences.getInt("ChatSwipeAction", -1);
            messageSeenHintCount = preferences.getInt("messageSeenCount", 3);
            emojiInteractionsHintCount = preferences.getInt("emojiInteractionsHintCount", 3);
            dayNightThemeSwitchHintCount = preferences.getInt("dayNightThemeSwitchHintCount", 3);
            activeAccounts = Arrays.stream(preferences.getString("active_accounts", "").split(",")).filter(StrUtil::isNotBlank).map(Integer::parseInt).collect(Collectors.toCollection(CopyOnWriteArraySet::new));

            if (!preferences.contains("activeAccountsLoaded")) {
                int maxAccounts;

                File filesDir = ApplicationLoader.applicationContext.getFilesDir();
                if (new File(filesDir, "account31").isDirectory()) {
                    maxAccounts = 32;
                } else if (new File(filesDir, "account15").isDirectory()) {
                    maxAccounts = 16;
                } else {
                    maxAccounts = -1;
                }

                for (int i = 0; i < maxAccounts; i++) {
                    SharedPreferences perf;
                    if (i == 0) {
                        perf = ApplicationLoader.applicationContext.getSharedPreferences("userconfing", Context.MODE_PRIVATE);
                    } else {
                        perf = ApplicationLoader.applicationContext.getSharedPreferences("userconfig" + i, Context.MODE_PRIVATE);
                    }
                    if (StrUtil.isNotBlank(perf.getString("user", null))) {
                        activeAccounts.add(i);
                    }
                }

                if (!SharedConfig.activeAccounts.isEmpty()) {
                    preferences.edit().putString("active_accounts", StringUtils.join(activeAccounts, ",")).apply();
                }

                preferences.edit().putBoolean("activeAccountsLoaded", true).apply();
            }
            mediaColumnsCount = preferences.getInt("mediaColumnsCount", 3);
            fastScrollHintCount = preferences.getInt("fastScrollHintCount", 3);
            dontAskManageStorage = preferences.getBoolean("dontAskManageStorage", false);
            hasEmailLogin = preferences.getBoolean("hasEmailLogin", false);
            useLNavigation = preferences.getBoolean("useLNavigation", BuildVars.DEBUG_VERSION);
            isFloatingDebugActive = preferences.getBoolean("floatingDebugActive", false);

            preferences = ApplicationLoader.applicationContext.getSharedPreferences("Notifications", Activity.MODE_PRIVATE);
            showNotificationsForAllAccounts = preferences.getBoolean("AllAccounts", true);

            configLoaded = true;

            try {
                if (Build.VERSION.SDK_INT >= Build.VERSION_CODES.KITKAT && debugWebView) {
                    WebView.setWebContentsDebuggingEnabled(true);
                }
            } catch (Exception e) {
                FileLog.e(e);
            }
        }

    }

    public static void updateTabletConfig() {
        if (fontSizeIsDefault) {
            SharedPreferences preferences = ApplicationLoader.applicationContext.getSharedPreferences("mainconfig", Activity.MODE_PRIVATE);
            fontSize = preferences.getInt("fons_size", AndroidUtilities.isTablet() ? 18 : 16);
            ivFontSize = preferences.getInt("iv_font_size", fontSize);
        }
    }

    public static void increaseBadPasscodeTries() {
        badPasscodeTries++;
        if (badPasscodeTries >= 3) {
            switch (badPasscodeTries) {
                case 3:
                    passcodeRetryInMs = 5000;
                    break;
                case 4:
                    passcodeRetryInMs = 10000;
                    break;
                case 5:
                    passcodeRetryInMs = 15000;
                    break;
                case 6:
                    passcodeRetryInMs = 20000;
                    break;
                case 7:
                    passcodeRetryInMs = 25000;
                    break;
                default:
                    passcodeRetryInMs = 30000;
                    break;
            }
            lastUptimeMillis = SystemClock.elapsedRealtime();
        }
        saveConfig();
    }

    public static boolean isPassportConfigLoaded() {
        return passportConfigMap != null;
    }

    public static void setPassportConfig(String json, int hash) {
        passportConfigMap = null;
        passportConfigJson = json;
        passportConfigHash = hash;
        saveConfig();
        getCountryLangs();
    }

    public static HashMap<String, String> getCountryLangs() {
        if (passportConfigMap == null) {
            passportConfigMap = new HashMap<>();
            try {
                JSONObject object = new JSONObject(passportConfigJson);
                Iterator<String> iter = object.keys();
                while (iter.hasNext()) {
                    String key = iter.next();
                    passportConfigMap.put(key.toUpperCase(), object.getString(key).toUpperCase());
                }
            } catch (Throwable e) {
                FileLog.e(e);
            }
        }
        return passportConfigMap;
    }

    public static boolean isAppUpdateAvailable() {
        if (pendingAppUpdate == null || pendingAppUpdate.document == null) {
            return false;
        }
        return pendingAppUpdateBuildVersion == BuildVars.BUILD_VERSION;
    }

    public static boolean setNewAppVersionAvailable(TLRPC.TL_help_appUpdate update) {
        if (update == null) {
            pendingAppUpdate = null;
            pendingAppUpdateBuildVersion = 0;
            saveConfig();
            return false;
        }
        pendingAppUpdate = update;
        pendingAppUpdateBuildVersion = BuildConfig.VERSION_CODE;
        saveConfig();
        return true;
    }

    public static boolean checkPasscode(String passcode) {
        if (passcodeSalt.length == 0) {
            boolean result = Utilities.MD5(passcode).equals(passcodeHash);
            if (result) {
                try {
                    passcodeSalt = new byte[16];
                    Utilities.random.nextBytes(passcodeSalt);
                    byte[] passcodeBytes = passcode.getBytes("UTF-8");
                    byte[] bytes = new byte[32 + passcodeBytes.length];
                    System.arraycopy(passcodeSalt, 0, bytes, 0, 16);
                    System.arraycopy(passcodeBytes, 0, bytes, 16, passcodeBytes.length);
                    System.arraycopy(passcodeSalt, 0, bytes, passcodeBytes.length + 16, 16);
                    passcodeHash = Utilities.bytesToHex(Utilities.computeSHA256(bytes, 0, bytes.length));
                    saveConfig();
                } catch (Exception e) {
                    FileLog.e(e);
                }
            }
            return result;
        } else {
            try {
                byte[] passcodeBytes = passcode.getBytes("UTF-8");
                byte[] bytes = new byte[32 + passcodeBytes.length];
                System.arraycopy(passcodeSalt, 0, bytes, 0, 16);
                System.arraycopy(passcodeBytes, 0, bytes, 16, passcodeBytes.length);
                System.arraycopy(passcodeSalt, 0, bytes, passcodeBytes.length + 16, 16);
                String hash = Utilities.bytesToHex(Utilities.computeSHA256(bytes, 0, bytes.length));
                return passcodeHash.equals(hash);
            } catch (Exception e) {
                FileLog.e(e);
            }
        }
        return false;
    }

    public static void clearConfig() {
        saveIncomingPhotos = false;
        appLocked = false;
        passcodeType = PASSCODE_TYPE_PIN;
        passcodeRetryInMs = 0;
        lastUptimeMillis = 0;
        badPasscodeTries = 0;
        passcodeHash = "";
        passcodeSalt = new byte[0];
        autoLockIn = 60 * 60;
        lastPauseTime = 0;
        useFingerprint = true;
        isWaitingForPasscodeEnter = false;
        allowScreenCapture = false;
        lastUpdateVersion = BuildVars.BUILD_VERSION_STRING;
        textSelectionHintShows = 0;
        scheduledOrNoSoundHintShows = 0;
        lockRecordAudioVideoHint = 0;
        forwardingOptionsHintShown = false;
        messageSeenHintCount = 3;
        emojiInteractionsHintCount = 3;
        dayNightThemeSwitchHintCount = 3;
        saveConfig();
    }

    public static void setSuggestStickers(int type) {
        suggestStickers = type;
        SharedPreferences preferences = MessagesController.getGlobalMainSettings();
        SharedPreferences.Editor editor = preferences.edit();
        editor.putInt("suggestStickers", suggestStickers);
        editor.commit();
    }

    public static void setSearchMessagesAsListUsed(boolean value) {
        searchMessagesAsListUsed = value;
        SharedPreferences preferences = MessagesController.getGlobalMainSettings();
        SharedPreferences.Editor editor = preferences.edit();
        editor.putBoolean("searchMessagesAsListUsed", searchMessagesAsListUsed);
        editor.commit();
    }

    public static void setStickersReorderingHintUsed(boolean value) {
        stickersReorderingHintUsed = value;
        SharedPreferences preferences = MessagesController.getGlobalMainSettings();
        SharedPreferences.Editor editor = preferences.edit();
        editor.putBoolean("stickersReorderingHintUsed", stickersReorderingHintUsed);
        editor.commit();
    }

    public static void increaseTextSelectionHintShowed() {
        SharedPreferences preferences = MessagesController.getGlobalMainSettings();
        SharedPreferences.Editor editor = preferences.edit();
        editor.putInt("textSelectionHintShows", ++textSelectionHintShows);
        editor.commit();
    }

    public static void removeTextSelectionHint() {
        SharedPreferences preferences = MessagesController.getGlobalMainSettings();
        SharedPreferences.Editor editor = preferences.edit();
        editor.putInt("textSelectionHintShows", 3);
        editor.commit();
    }

    public static void increaseScheduledOrNoSuoundHintShowed() {
        SharedPreferences preferences = MessagesController.getGlobalMainSettings();
        SharedPreferences.Editor editor = preferences.edit();
        editor.putInt("scheduledOrNoSoundHintShows", ++scheduledOrNoSoundHintShows);
        editor.commit();
    }

    public static void forwardingOptionsHintHintShowed() {
        SharedPreferences preferences = MessagesController.getGlobalMainSettings();
        SharedPreferences.Editor editor = preferences.edit();
        forwardingOptionsHintShown = true;
        editor.putBoolean("forwardingOptionsHintShown", forwardingOptionsHintShown);
        editor.commit();
    }

    public static void removeScheduledOrNoSoundHint() {
        SharedPreferences preferences = MessagesController.getGlobalMainSettings();
        SharedPreferences.Editor editor = preferences.edit();
        editor.putInt("scheduledOrNoSoundHintShows", 3);
        editor.commit();
    }

    public static void increaseLockRecordAudioVideoHintShowed() {
        SharedPreferences preferences = MessagesController.getGlobalMainSettings();
        SharedPreferences.Editor editor = preferences.edit();
        editor.putInt("lockRecordAudioVideoHint", ++lockRecordAudioVideoHint);
        editor.commit();
    }

    public static void removeLockRecordAudioVideoHint() {
        SharedPreferences preferences = MessagesController.getGlobalMainSettings();
        SharedPreferences.Editor editor = preferences.edit();
        editor.putInt("lockRecordAudioVideoHint", 3);
        editor.commit();
    }

    public static void increaseSearchAsListHintShows() {
        SharedPreferences preferences = MessagesController.getGlobalMainSettings();
        SharedPreferences.Editor editor = preferences.edit();
        editor.putInt("searchMessagesAsListHintShows", ++searchMessagesAsListHintShows);
        editor.commit();
    }

    public static void setKeepMedia(int value) {
        keepMedia = value;
        SharedPreferences preferences = MessagesController.getGlobalMainSettings();
        SharedPreferences.Editor editor = preferences.edit();
        editor.putInt("keep_media", keepMedia);
        editor.commit();
    }

    public static void checkLogsToDelete() {
        if (!BuildVars.LOGS_ENABLED) {
            return;
        }
        int time = (int) (System.currentTimeMillis() / 1000);
        if (Math.abs(time - lastLogsCheckTime) < 60 * 60) {
            return;
        }
        lastLogsCheckTime = time;
        Utilities.cacheClearQueue.postRunnable(() -> {
            long currentTime = time - 60 * 60 * 24 * 10;
            try {
                File sdCard = ApplicationLoader.applicationContext.getExternalFilesDir(null);
                File dir = new File(sdCard.getAbsolutePath() + "/logs");
                Utilities.clearDir(dir.getAbsolutePath(), 0, currentTime, false);
            } catch (Throwable e) {
                FileLog.e(e);
            }
            SharedPreferences preferences = MessagesController.getGlobalMainSettings();
            SharedPreferences.Editor editor = preferences.edit();
            editor.putInt("lastLogsCheckTime", lastLogsCheckTime);
            editor.commit();
        });
    }

    public static void checkKeepMedia() {
        int time = (int) (System.currentTimeMillis() / 1000);
        if (Math.abs(time - lastKeepMediaCheckTime) < 60 * 60) {
            return;
        }
        lastKeepMediaCheckTime = time;
        File cacheDir = FileLoader.checkDirectory(FileLoader.MEDIA_DIR_CACHE);
        Utilities.cacheClearQueue.postRunnable(() -> {
            if (keepMedia != 2) {
                int days;
                if (keepMedia == 0) {
                    days = 7;
                } else if (keepMedia == 1) {
                    days = 30;
                } else if (keepMedia == 4) {
                    days = 1;
                } else {
                    days = 3;
                }
                long currentTime = time - 60 * 60 * 24 * days;
                final SparseArray<File> paths = ImageLoader.getInstance().createMediaPaths();
                for (int a = 0; a < paths.size(); a++) {
                    if (paths.keyAt(a) == FileLoader.MEDIA_DIR_CACHE) {
                        continue;
                    }
                    try {
                        Utilities.clearDir(paths.valueAt(a).getAbsolutePath(), 0, currentTime, false);
                    } catch (Throwable e) {
                        FileLog.e(e);
                    }
                }
            }
            File stickersPath = new File(cacheDir, "acache");
            if (stickersPath.exists()) {
                long currentTime = time - 60 * 60 * 24;
                try {
                    Utilities.clearDir(stickersPath.getAbsolutePath(), 0, currentTime, false);
                } catch (Throwable e) {
                    FileLog.e(e);
                }
            }
            SharedPreferences preferences = MessagesController.getGlobalMainSettings();
            SharedPreferences.Editor editor = preferences.edit();
            editor.putInt("lastKeepMediaCheckTime", lastKeepMediaCheckTime);
            editor.commit();
        });
    }

    public static void toggleDisableVoiceAudioEffects() {
        disableVoiceAudioEffects = !disableVoiceAudioEffects;
        SharedPreferences preferences = MessagesController.getGlobalMainSettings();
        SharedPreferences.Editor editor = preferences.edit();
        editor.putBoolean("disableVoiceAudioEffects", disableVoiceAudioEffects);
        editor.commit();
    }

    public static void toggleNoiseSupression() {
        noiseSupression = !noiseSupression;
        SharedPreferences preferences = MessagesController.getGlobalMainSettings();
        SharedPreferences.Editor editor = preferences.edit();
        editor.putBoolean("noiseSupression", noiseSupression);
        editor.commit();
    }

    public static void toggleForceRTMPStream() {
        forceRtmpStream = !forceRtmpStream;
        SharedPreferences preferences = MessagesController.getGlobalMainSettings();
        SharedPreferences.Editor editor = preferences.edit();
        editor.putBoolean("forceRtmpStream", forceRtmpStream);
        editor.apply();
    }

    public static void toggleDebugWebView() {
        debugWebView = !debugWebView;
        if (Build.VERSION.SDK_INT >= Build.VERSION_CODES.KITKAT) {
            WebView.setWebContentsDebuggingEnabled(debugWebView);
        }
        SharedPreferences preferences = MessagesController.getGlobalMainSettings();
        SharedPreferences.Editor editor = preferences.edit();
        editor.putBoolean("debugWebView", debugWebView);
        editor.apply();
    }

//    public static void toggleNoStatusBar() {
//        noStatusBar = !noStatusBar;
//        noStatusBar |= NekoConfig.transparentStatusBar.Bool();
//        SharedPreferences preferences = MessagesController.getGlobalMainSettings();
//        SharedPreferences.Editor editor = preferences.edit();
//        editor.putBoolean("noStatusBar", noStatusBar);
//        editor.apply();
//    }

    public static void toggleLoopStickers() {
        loopStickers = !loopStickers;
        SharedPreferences preferences = MessagesController.getGlobalMainSettings();
        SharedPreferences.Editor editor = preferences.edit();
        editor.putBoolean("loopStickers", loopStickers);
        editor.commit();
    }

    public static void toggleBigEmoji() {
        allowBigEmoji = !allowBigEmoji;
        SharedPreferences preferences = MessagesController.getGlobalMainSettings();
        SharedPreferences.Editor editor = preferences.edit();
        editor.putBoolean("allowBigEmoji", allowBigEmoji);
        editor.commit();
    }

    public static void toggleSuggestAnimatedEmoji() {
        suggestAnimatedEmoji = !suggestAnimatedEmoji;
        SharedPreferences preferences = MessagesController.getGlobalMainSettings();
        SharedPreferences.Editor editor = preferences.edit();
        editor.putBoolean("suggestAnimatedEmoji", suggestAnimatedEmoji);
        editor.commit();
    }

    public static void setPlaybackOrderType(int type) {
        if (type == 2) {
            shuffleMusic = true;
            playOrderReversed = false;
        } else if (type == 1) {
            playOrderReversed = true;
            shuffleMusic = false;
        } else {
            playOrderReversed = false;
            shuffleMusic = false;
        }
        MediaController.getInstance().checkIsNextMediaFileDownloaded();
        SharedPreferences preferences = MessagesController.getGlobalMainSettings();
        SharedPreferences.Editor editor = preferences.edit();
        editor.putBoolean("shuffleMusic", shuffleMusic);
        editor.putBoolean("playOrderReversed", playOrderReversed);
        editor.commit();
    }

    public static void setRepeatMode(int mode) {
        repeatMode = mode;
        if (repeatMode < 0 || repeatMode > 2) {
            repeatMode = 0;
        }
        SharedPreferences preferences = MessagesController.getGlobalMainSettings();
        SharedPreferences.Editor editor = preferences.edit();
        editor.putInt("repeatMode", repeatMode);
        editor.commit();
    }

    public static void toggleSaveToGalleryFlag(int flag) {
        if ((saveToGalleryFlags & flag) != 0) {
            saveToGalleryFlags &= ~flag;
        } else {
            saveToGalleryFlags |= flag;
        }
        SharedPreferences preferences = MessagesController.getGlobalMainSettings();
        preferences.edit().putInt("save_gallery_flags", saveToGalleryFlags).apply();
        ImageLoader.getInstance().checkMediaPaths();
        ImageLoader.getInstance().getCacheOutQueue().postRunnable(() -> {
            checkSaveToGalleryFiles();
        });
    }

    public static void toggleAutoplayGifs() {
        autoplayGifs = !autoplayGifs;
        SharedPreferences preferences = MessagesController.getGlobalMainSettings();
        SharedPreferences.Editor editor = preferences.edit();
        editor.putBoolean("autoplay_gif", autoplayGifs);
        editor.commit();
    }

    public static void setUseThreeLinesLayout(boolean value) {
        useThreeLinesLayout = value;
        SharedPreferences preferences = MessagesController.getGlobalMainSettings();
        SharedPreferences.Editor editor = preferences.edit();
        editor.putBoolean("useThreeLinesLayout", useThreeLinesLayout);
        editor.commit();
        NotificationCenter.getGlobalInstance().postNotificationName(NotificationCenter.dialogsNeedReload, true);
    }

    public static void toggleArchiveHidden() {
        archiveHidden = !archiveHidden;
        SharedPreferences preferences = MessagesController.getGlobalMainSettings();
        SharedPreferences.Editor editor = preferences.edit();
        editor.putBoolean("archiveHidden", archiveHidden);
        editor.commit();
    }

    public static void toggleAutoplayVideo() {
        autoplayVideo = !autoplayVideo;
        SharedPreferences preferences = MessagesController.getGlobalMainSettings();
        SharedPreferences.Editor editor = preferences.edit();
        editor.putBoolean("autoplay_video", autoplayVideo);
        editor.commit();
    }

    public static boolean isSecretMapPreviewSet() {
        SharedPreferences preferences = MessagesController.getGlobalMainSettings();
        return preferences.contains("mapPreviewType");
    }

    public static void setSecretMapPreviewType(int value) {
        mapPreviewType = value;
        SharedPreferences preferences = MessagesController.getGlobalMainSettings();
        SharedPreferences.Editor editor = preferences.edit();
        editor.putInt("mapPreviewType", mapPreviewType);
        editor.commit();
    }

    public static void setNoSoundHintShowed(boolean value) {
        if (noSoundHintShowed == value) {
            return;
        }
        noSoundHintShowed = value;
        SharedPreferences preferences = MessagesController.getGlobalMainSettings();
        SharedPreferences.Editor editor = preferences.edit();
        editor.putBoolean("noSoundHintShowed", noSoundHintShowed);
        editor.commit();
    }

    public static void toogleRaiseToSpeak() {
        raiseToSpeak = !raiseToSpeak;
        SharedPreferences preferences = MessagesController.getGlobalMainSettings();
        SharedPreferences.Editor editor = preferences.edit();
        editor.putBoolean("raise_to_speak", raiseToSpeak);
        editor.commit();
    }

    public static void toggleCustomTabs() {
        customTabs = !customTabs;
        SharedPreferences preferences = MessagesController.getGlobalMainSettings();
        SharedPreferences.Editor editor = preferences.edit();
        editor.putBoolean("custom_tabs", customTabs);
        editor.commit();
    }

    public static void toggleDirectShare() {
        directShare = !directShare;
        SharedPreferences preferences = MessagesController.getGlobalMainSettings();
        SharedPreferences.Editor editor = preferences.edit();
        editor.putBoolean("direct_share", directShare);
        editor.commit();
        ShortcutManagerCompat.removeAllDynamicShortcuts(ApplicationLoader.applicationContext);
        MediaDataController.getInstance(UserConfig.selectedAccount).buildShortcuts();
    }

    public static void toggleStreamMedia() {
        streamMedia = !streamMedia;
        SharedPreferences preferences = MessagesController.getGlobalMainSettings();
        SharedPreferences.Editor editor = preferences.edit();
        editor.putBoolean("streamMedia", streamMedia);
        editor.commit();
    }

    public static void toggleSortContactsByName() {
        sortContactsByName = !sortContactsByName;
        SharedPreferences preferences = MessagesController.getGlobalMainSettings();
        SharedPreferences.Editor editor = preferences.edit();
        editor.putBoolean("sortContactsByName", sortContactsByName);
        editor.commit();
    }

    public static void toggleSortFilesByName() {
        sortFilesByName = !sortFilesByName;
        SharedPreferences preferences = MessagesController.getGlobalMainSettings();
        SharedPreferences.Editor editor = preferences.edit();
        editor.putBoolean("sortFilesByName", sortFilesByName);
        editor.commit();
    }

    public static void toggleStreamAllVideo() {
        streamAllVideo = !streamAllVideo;
        SharedPreferences preferences = MessagesController.getGlobalMainSettings();
        SharedPreferences.Editor editor = preferences.edit();
        editor.putBoolean("streamAllVideo", streamAllVideo);
        editor.commit();
    }

    public static void toggleStreamMkv() {
        streamMkv = !streamMkv;
        SharedPreferences preferences = MessagesController.getGlobalMainSettings();
        SharedPreferences.Editor editor = preferences.edit();
        editor.putBoolean("streamMkv", streamMkv);
        editor.commit();
    }

    public static void toggleSaveStreamMedia() {
        saveStreamMedia = !saveStreamMedia;
        SharedPreferences preferences = MessagesController.getGlobalMainSettings();
        SharedPreferences.Editor editor = preferences.edit();
        editor.putBoolean("saveStreamMedia", saveStreamMedia);
        editor.commit();
    }

    public static void toggleSmoothKeyboard() {
        smoothKeyboard = !smoothKeyboard;
        SharedPreferences preferences = MessagesController.getGlobalMainSettings();
        SharedPreferences.Editor editor = preferences.edit();
        editor.putBoolean("smoothKeyboard2", smoothKeyboard);
        editor.commit();
    }

    public static void setSmoothKeyboard(boolean smoothKeyboard) {
        SharedPreferences preferences = MessagesController.getGlobalMainSettings();
        SharedPreferences.Editor editor = preferences.edit();
        editor.putBoolean("smoothKeyboard2", smoothKeyboard);
        editor.commit();
    }

    public static void togglePauseMusicOnRecord() {
        pauseMusicOnRecord = !pauseMusicOnRecord;
        SharedPreferences preferences = MessagesController.getGlobalMainSettings();
        SharedPreferences.Editor editor = preferences.edit();
        editor.putBoolean("pauseMusicOnRecord", pauseMusicOnRecord);
        editor.commit();
    }

    public static void toggleChatBlur() {
        chatBlur = !chatBlur;
        if (NekoConfig.forceBlurInChat.Bool()) chatBlur = true;
        SharedPreferences preferences = MessagesController.getGlobalMainSettings();
        SharedPreferences.Editor editor = preferences.edit();
        editor.putBoolean("chatBlur", chatBlur);
        editor.commit();
    }

    public static void toggleForceDisableTabletMode() {
        forceDisableTabletMode = !forceDisableTabletMode;
        SharedPreferences preferences = MessagesController.getGlobalMainSettings();
        SharedPreferences.Editor editor = preferences.edit();
        editor.putBoolean("forceDisableTabletMode", forceDisableTabletMode);
        editor.commit();
    }

    public static void toggleInappCamera() {
        inappCamera = !inappCamera;
        SharedPreferences preferences = MessagesController.getGlobalMainSettings();
        SharedPreferences.Editor editor = preferences.edit();
        editor.putBoolean("inappCamera", inappCamera);
        editor.commit();
    }

    public static void setInappCamera(boolean inappCamera) {
       SharedPreferences preferences = MessagesController.getGlobalMainSettings();
        SharedPreferences.Editor editor = preferences.edit();
        editor.putBoolean("inappCamera", inappCamera);
        editor.commit();
    }

    public static void toggleRoundCamera16to9() {
        roundCamera16to9 = !roundCamera16to9;
        SharedPreferences preferences = MessagesController.getGlobalMainSettings();
        SharedPreferences.Editor editor = preferences.edit();
        editor.putBoolean("roundCamera16to9", roundCamera16to9);
        editor.commit();
    }

    public static void setDistanceSystemType(int type) {
        distanceSystemType = type;
        SharedPreferences preferences = MessagesController.getGlobalMainSettings();
        SharedPreferences.Editor editor = preferences.edit();
        editor.putInt("distanceSystemType", distanceSystemType);
        editor.commit();
        LocaleController.resetImperialSystemType();
    }

    public static boolean proxyEnabled;

    public static void setProxyEnable(boolean enable) {

        proxyEnabled = enable;

        SharedPreferences preferences = MessagesController.getGlobalMainSettings();

        preferences.edit().putBoolean("proxy_enabled", enable).commit();

        ProxyInfo info = currentProxy;

        if (info == null) {

            info = new ProxyInfo();

        }

        ProxyInfo finalInfo = info;

        UIUtil.runOnIoDispatcher(() -> {

            try {

                if (enable && finalInfo instanceof ExternalSocks5Proxy) {

                    ((ExternalSocks5Proxy) finalInfo).start();

                } else if (!enable && finalInfo instanceof ExternalSocks5Proxy) {

                    ((ExternalSocks5Proxy) finalInfo).stop();

                }

            } catch (Exception e) {

                FileLog.e(e);
                AlertUtil.showToast(e);

                return;

            }

            ConnectionsManager.setProxySettings(enable, finalInfo.address, finalInfo.port, finalInfo.username, finalInfo.password, finalInfo.secret);

            UIUtil.runOnUIThread(() -> NotificationCenter.getGlobalInstance().postNotificationName(NotificationCenter.proxySettingsChanged));

        });

    }

    public static void setCurrentProxy(@Nullable ProxyInfo info) {

        if (currentProxy instanceof ExternalSocks5Proxy && !currentProxy.equals(info)) {
            ((ExternalSocks5Proxy) currentProxy).stop();
        }

        currentProxy = info;

        MessagesController.getGlobalMainSettings().edit()
                .putInt("current_proxy", info == null ? 0 : info.hashCode())
                .apply();

        setProxyEnable(info != null);

    }

    public static void reloadProxyList() {
        proxyListLoaded = false;
        loadProxyList();

        if (proxyEnabled && currentProxy == null) {
            setProxyEnable(false);
        }

    }

    public static void loadProxyList() {
        if (proxyListLoaded) {
            return;
        }

        if (!proxyList.isEmpty()) {
            for (ProxyInfo proxyInfo : getProxyList()) {
                if (proxyInfo instanceof ExternalSocks5Proxy) {
                    ((ExternalSocks5Proxy) proxyInfo).stop();
                }
            }
        }

        proxyListLoaded = true;
        proxyList.clear();
        currentProxy = null;

        int current = MessagesController.getGlobalMainSettings().getInt("current_proxy", 0);

        for (SubInfo subInfo : SubManager.getSubList().find()) {
            if (!subInfo.enable) continue;

            for (String proxy : subInfo.proxies) {
                try {
                    ProxyInfo info = parseProxyInfo(proxy);
                    info.subId = subInfo.id;
                    if (info.hashCode() == current) {
                        currentProxy = info;
                        if (info instanceof ExternalSocks5Proxy) {
                            UIUtil.runOnIoDispatcher(() -> {
                                try {
                                    ((ExternalSocks5Proxy) info).start();
                                } catch (Exception e) {
                                    FileLog.e(e);
                                    AlertUtil.showToast(e);
                                }
                            });
                        }
                    }
                    proxyList.add(info);
                } catch (Exception e) {
                    FileLog.d("load sub proxy failed: " + e);
                }
            }
        }

        File proxyListFile = new File(ApplicationLoader.applicationContext.getFilesDir().getParentFile(), "nekox/proxy_list.json");
        boolean error = false;
        if (proxyListFile.isFile()) {
            try {
                JSONArray proxyArray = new JSONArray(FileUtil.readUtf8String(proxyListFile));
                for (int a = 0; a < proxyArray.length(); a++) {
                    JSONObject proxyObj = proxyArray.getJSONObject(a);
                    ProxyInfo info;
                    try {
                        info = ProxyInfo.fromJson(proxyObj);
                    } catch (Exception ex) {
                        FileLog.d("load proxy failed: " + ex);
                        error = true;
                        continue;
                    }
                    proxyList.add(info);
                    if (info.hashCode() == current) {
                        currentProxy = info;
                        if (info instanceof ExternalSocks5Proxy) {
                            UIUtil.runOnIoDispatcher(() -> {
                                try {
                                    ((ExternalSocks5Proxy) info).start();
                                } catch (Exception e) {
                                    FileLog.e(e);
                                    AlertUtil.showToast(e);
                                }
                            });
                        }
                    }
                }
            } catch (Exception ex) {
                FileLog.d("invalid proxy list json format" + ex);
            }
        }

        if (error) saveProxyList();
        SharedPreferences preferences = ApplicationLoader.applicationContext.getSharedPreferences("mainconfig", Activity.MODE_PRIVATE);
        boolean proxyEnabledValue = preferences.getBoolean("proxy_enabled", false);
        if (proxyEnabledValue && currentProxy == null) proxyEnabledValue = false;
        proxyEnabled = proxyEnabledValue;
    }

    public static ProxyInfo parseProxyInfo(String url) throws InvalidProxyException {
        if (url.startsWith(V2RayConfig.VMESS_PROTOCOL) || url.startsWith(V2RayConfig.VMESS1_PROTOCOL) || url.startsWith(V2RayConfig.TROJAN_PROTOCOL)) {
            try {
                return new VmessProxy(url);
            } catch (Exception ex) {
                throw new InvalidProxyException(ex);
            }
        } else if (url.startsWith(SS_PROTOCOL)) {
            if (Build.VERSION.SDK_INT < Build.VERSION_CODES.LOLLIPOP) {
                throw new InvalidProxyException("shadowsocks requires min api 21");
            }
            try {
                return new ShadowsocksProxy(url);
            } catch (Exception ex) {
                throw new InvalidProxyException(ex);
            }
        } else if (url.startsWith(SSR_PROTOCOL)) {
            if (Build.VERSION.SDK_INT < Build.VERSION_CODES.LOLLIPOP) {
                throw new InvalidProxyException("shadowsocksR requires min api 21");
            }
            try {
                return new ShadowsocksRProxy(url);
            } catch (Exception ex) {
                throw new InvalidProxyException(ex);
            }
        } else if (url.startsWith(WS_PROTOCOL) || url.startsWith(WSS_PROTOCOL)) {
            try {
                return new WsProxy(url);
            } catch (Exception ex) {
                throw new InvalidProxyException(ex);
            }
        }/* else if (url.startsWith(RB_PROTOCOL)) {
            try {
                return new RelayBatonProxy(url);
            } catch (Exception ex) {
                throw new InvalidProxyException(ex);
            }
        } */

        if (url.startsWith("tg:proxy") ||
                url.startsWith("tg://proxy") ||
                url.startsWith("tg:socks") ||
                url.startsWith("tg://socks") ||
                url.startsWith("https://t.me/proxy") ||
                url.startsWith("https://t.me/socks")) {
            return ProxyInfo.fromUrl(url);
        }
        throw new InvalidProxyException();
    }

    public static class InvalidProxyException extends Exception {

        public InvalidProxyException() {
        }

        public InvalidProxyException(String messsage) {
            super(messsage);
        }

        public InvalidProxyException(Throwable cause) {

            super(cause);

        }

    }

    public static void saveProxyList() {
        UIUtil.runOnIoDispatcher(() -> {

            JSONArray proxyArray = new JSONArray();

            for (ProxyInfo info : getProxyList()) {
                try {
                    JSONObject obj = info.toJsonInternal();
                    if (info.subId != 0L) {
                        continue;
                    }
                    proxyArray.put(obj);
                } catch (Exception e) {
                    FileLog.e(e);
                }
            }

            File proxyListFile = new File(ApplicationLoader.applicationContext.getFilesDir().getParentFile(), "nekox/proxy_list.json");

            try {
                FileUtil.writeUtf8String(proxyArray.toString(), proxyListFile);
            } catch (Exception e) {
                FileLog.e(e);
            }

        });
    }

    public static ProxyInfo addProxy(ProxyInfo proxyInfo) {
        synchronized (sync) {
            int count = proxyList.size();
            for (int a = 0; a < count; a++) {
                ProxyInfo info = proxyList.get(a);
                if (info.equals(proxyInfo)) {
                    return info;
                }
            }
            proxyList.add(proxyInfo);
        }
        saveProxyList();
        return proxyInfo;
    }

    public static void deleteProxy(ProxyInfo proxyInfo) {

        if (currentProxy == proxyInfo) {
            currentProxy = null;
            if (proxyEnabled) {
                setProxyEnable(false);
            }
        }
        proxyList.remove(proxyInfo);
        if (proxyInfo.subId != 0) {
            SubInfo sub = SubManager.getSubList().find(ObjectFilters.eq("id", proxyInfo.subId)).firstOrDefault();
            try {
                if (sub.proxies.remove(proxyInfo.toUrl())) {
                    SubManager.getSubList().update(sub);
                }
            } catch (UnsupportedOperationException ignored) {
            }
        } else {
            saveProxyList();
        }
    }

    public static void deleteAllProxy() {

        setCurrentProxy(null);

        proxyListLoaded = false;

        proxyList.clear();

        saveProxyList();

        loadProxyList();

    }

    public static void checkSaveToGalleryFiles() {
        Utilities.globalQueue.postRunnable(() -> {
            try {
                File telegramPath = EnvUtil.getTelegramPath();
                File imagePath = new File(telegramPath, "images");
                imagePath.mkdirs();
                File videoPath = new File(telegramPath, "videos");
                videoPath.mkdirs();

                if (saveToGalleryFlags != 0 || !BuildVars.NO_SCOPED_STORAGE) {
                    if (imagePath.isDirectory()) {
                        new File(imagePath, ".nomedia").delete();
                    }
                    if (videoPath.isDirectory()) {
                        new File(videoPath, ".nomedia").delete();
                    }
                } else {
                    if (imagePath.isDirectory()) {
                        AndroidUtilities.createEmptyFile(new File(imagePath, ".nomedia"));
                    }
                    if (videoPath.isDirectory()) {
                        AndroidUtilities.createEmptyFile(new File(videoPath, ".nomedia"));
                    }
                }
            } catch (Throwable e) {
                FileLog.e(e);
            }
        });
    }

    public static int getChatSwipeAction(int currentAccount) {
        if (chatSwipeAction >= 0) {
            if (chatSwipeAction == SwipeGestureSettingsView.SWIPE_GESTURE_FOLDERS && MessagesController.getInstance(currentAccount).dialogFilters.isEmpty()) {
                return SwipeGestureSettingsView.SWIPE_GESTURE_ARCHIVE;
            }
            return chatSwipeAction;
        } else if (!MessagesController.getInstance(currentAccount).dialogFilters.isEmpty()) {
            return SwipeGestureSettingsView.SWIPE_GESTURE_FOLDERS;

        }
        return SwipeGestureSettingsView.SWIPE_GESTURE_ARCHIVE;
    }

    public static void updateChatListSwipeSetting(int newAction) {
        chatSwipeAction = newAction;
        SharedPreferences preferences = ApplicationLoader.applicationContext.getSharedPreferences("mainconfig", Activity.MODE_PRIVATE);
        preferences.edit().putInt("ChatSwipeAction", chatSwipeAction).apply();
    }

    public static void updateMessageSeenHintCount(int count) {
        messageSeenHintCount = count;
        SharedPreferences preferences = ApplicationLoader.applicationContext.getSharedPreferences("mainconfig", Activity.MODE_PRIVATE);
        preferences.edit().putInt("messageSeenCount", messageSeenHintCount).apply();
    }

    public static void updateEmojiInteractionsHintCount(int count) {
        emojiInteractionsHintCount = count;
        SharedPreferences preferences = ApplicationLoader.applicationContext.getSharedPreferences("mainconfig", Activity.MODE_PRIVATE);
        preferences.edit().putInt("emojiInteractionsHintCount", emojiInteractionsHintCount).apply();
    }


    public static void updateDayNightThemeSwitchHintCount(int count) {
        dayNightThemeSwitchHintCount = count;
        SharedPreferences preferences = ApplicationLoader.applicationContext.getSharedPreferences("mainconfig", Activity.MODE_PRIVATE);
        preferences.edit().putInt("dayNightThemeSwitchHintCount", dayNightThemeSwitchHintCount).apply();
    }

    public final static int PERFORMANCE_CLASS_LOW = 0;
    public final static int PERFORMANCE_CLASS_AVERAGE = 1;
    public final static int PERFORMANCE_CLASS_HIGH = 2;

    @Retention(RetentionPolicy.SOURCE)
    @IntDef({
            PERFORMANCE_CLASS_LOW,
            PERFORMANCE_CLASS_AVERAGE,
            PERFORMANCE_CLASS_HIGH
    })
    public @interface PerformanceClass {}

    @PerformanceClass
    public static int getDevicePerformanceClass() {
        if (devicePerformanceClass == -1) {
            int androidVersion = Build.VERSION.SDK_INT;
            int cpuCount = ConnectionsManager.CPU_COUNT;
            int memoryClass = ((ActivityManager) ApplicationLoader.applicationContext.getSystemService(Context.ACTIVITY_SERVICE)).getMemoryClass();
            int totalCpuFreq = 0;
            int freqResolved = 0;
            for (int i = 0; i < cpuCount; i++) {
                try {
                    RandomAccessFile reader = new RandomAccessFile(String.format(Locale.ENGLISH, "/sys/devices/system/cpu/cpu%d/cpufreq/cpuinfo_max_freq", i), "r");
                    String line = reader.readLine();
                    if (line != null) {
                        totalCpuFreq += Utilities.parseInt(line) / 1000;
                        freqResolved++;
                    }
                    reader.close();
                } catch (Throwable ignore) {}
            }
            int maxCpuFreq = freqResolved == 0 ? -1 : (int) Math.ceil(totalCpuFreq / (float) freqResolved);

            if (androidVersion < 21 || cpuCount <= 2 || memoryClass <= 100 || cpuCount <= 4 && maxCpuFreq != -1 && maxCpuFreq <= 1250 || cpuCount <= 4 && maxCpuFreq <= 1600 && memoryClass <= 128 && androidVersion <= 21 || cpuCount <= 4 && maxCpuFreq <= 1300 && memoryClass <= 128 && androidVersion <= 24) {
                devicePerformanceClass = PERFORMANCE_CLASS_LOW;
            } else if (cpuCount < 8 || memoryClass <= 160 || maxCpuFreq != -1 && maxCpuFreq <= 2050 || maxCpuFreq == -1 && cpuCount == 8 && androidVersion <= 23) {
                devicePerformanceClass = PERFORMANCE_CLASS_AVERAGE;
            } else {
                devicePerformanceClass = PERFORMANCE_CLASS_HIGH;
            }
            if (BuildVars.LOGS_ENABLED) {
                FileLog.d("device performance info selected_class = " + devicePerformanceClass + " (cpu_count = " + cpuCount + ", freq = " + maxCpuFreq + ", memoryClass = " + memoryClass + ", android version " + androidVersion + ", manufacture " + Build.MANUFACTURER + ")");
            }
        }

        return devicePerformanceClass;
    }

    public static void setMediaColumnsCount(int count) {
        if (mediaColumnsCount != count) {
            mediaColumnsCount = count;
            ApplicationLoader.applicationContext.getSharedPreferences("mainconfig", Activity.MODE_PRIVATE).edit().putInt("mediaColumnsCount", mediaColumnsCount).apply();
        }
    }

    public static void setFastScrollHintCount(int count) {
        if (fastScrollHintCount != count) {
            fastScrollHintCount = count;
            ApplicationLoader.applicationContext.getSharedPreferences("mainconfig", Activity.MODE_PRIVATE).edit().putInt("fastScrollHintCount", fastScrollHintCount).apply();
        }
    }

    public static void setDontAskManageStorage(boolean b) {
        dontAskManageStorage = b;
        ApplicationLoader.applicationContext.getSharedPreferences("mainconfig", Activity.MODE_PRIVATE).edit().putBoolean("dontAskManageStorage", dontAskManageStorage).apply();
    }

    public static boolean canBlurChat() {
        return getDevicePerformanceClass() == PERFORMANCE_CLASS_HIGH || NekoConfig.forceBlurInChat.Bool();
    }

    public static boolean chatBlurEnabled() {
        return (canBlurChat() && chatBlur) || NekoConfig.forceBlurInChat.Bool();
    }

    public static class BackgroundActivityPrefs {
        private static SharedPreferences prefs;

        public static long getLastCheckedBackgroundActivity() {
            return prefs.getLong("last_checked", 0);
        }

        public static void setLastCheckedBackgroundActivity(long l) {
            prefs.edit().putLong("last_checked", l).apply();
        }
    }

    private static Boolean animationsEnabled;

    public static void setAnimationsEnabled(boolean b) {
        animationsEnabled = b;
    }

    public static boolean animationsEnabled() {
        if (animationsEnabled == null) {
            animationsEnabled = MessagesController.getGlobalMainSettings().getBoolean("view_animations", true);
        }
        return animationsEnabled;
    }
}<|MERGE_RESOLUTION|>--- conflicted
+++ resolved
@@ -206,6 +206,8 @@
     public static CopyOnWriteArraySet<Integer> activeAccounts;
     public static int loginingAccount = -1;
 
+    public static boolean isFloatingDebugActive;
+
     static {
         loadConfig();
     }
@@ -944,13 +946,6 @@
             return super.equals(obj) || (obj instanceof ShadowsocksRProxy && bean.equals(((ShadowsocksRProxy) obj).bean));
         }
 
-<<<<<<< HEAD
-=======
-    public static boolean isFloatingDebugActive;
-
-    static {
-        loadConfig();
->>>>>>> 23118a4a
     }
 
     public static class WsProxy extends ExternalSocks5Proxy {
