/*
 * This is the source code of Telegram for Android v. 5.x.x.
 * It is licensed under GNU GPL v. 2 or later.
 * You should have received a copy of the license in this archive (see LICENSE).
 *
 * Copyright Nikolai Kudashov, 2013-2018.
 */

package org.telegram.messenger;

import android.os.SystemClock;
import android.util.SparseArray;
import android.view.View;

import androidx.annotation.UiThread;

import java.util.ArrayList;
import java.util.HashMap;
import java.util.HashSet;

public class NotificationCenter {

    private final static long EXPIRE_NOTIFICATIONS_TIME = 5017;
    private static int totalEvents = 1;

    public static final int didReceiveNewMessages = totalEvents++;
    public static final int updateInterfaces = totalEvents++;
    public static final int dialogsNeedReload = totalEvents++;
    public static final int closeChats = totalEvents++;
    public static final int messagesDeleted = totalEvents++;
    public static final int historyCleared = totalEvents++;
    public static final int messagesRead = totalEvents++;
    public static final int threadMessagesRead = totalEvents++;
    public static final int commentsRead = totalEvents++;
    public static final int changeRepliesCounter = totalEvents++;
    public static final int messagesDidLoad = totalEvents++;
    public static final int didLoadSponsoredMessages = totalEvents++;
    public static final int didLoadSendAsPeers = totalEvents++;
    public static final int updateDefaultSendAsPeer = totalEvents++;
    public static final int messagesDidLoadWithoutProcess = totalEvents++;
    public static final int loadingMessagesFailed = totalEvents++;
    public static final int messageReceivedByAck = totalEvents++;
    public static final int messageReceivedByServer = totalEvents++;
    public static final int messageSendError = totalEvents++;
    public static final int forceImportContactsStart = totalEvents++;
    public static final int contactsDidLoad = totalEvents++;
    public static final int contactsImported = totalEvents++;
    public static final int hasNewContactsToImport = totalEvents++;
    public static final int chatDidCreated = totalEvents++;
    public static final int chatDidFailCreate = totalEvents++;
    public static final int chatInfoDidLoad = totalEvents++;
    public static final int chatInfoCantLoad = totalEvents++;
    public static final int mediaDidLoad = totalEvents++;
    public static final int mediaCountDidLoad = totalEvents++;
    public static final int mediaCountsDidLoad = totalEvents++;
    public static final int encryptedChatUpdated = totalEvents++;
    public static final int messagesReadEncrypted = totalEvents++;
    public static final int encryptedChatCreated = totalEvents++;
    public static final int dialogPhotosLoaded = totalEvents++;
    public static final int reloadDialogPhotos = totalEvents++;
    public static final int folderBecomeEmpty = totalEvents++;
    public static final int removeAllMessagesFromDialog = totalEvents++;
    public static final int notificationsSettingsUpdated = totalEvents++;
    public static final int blockedUsersDidLoad = totalEvents++;
    public static final int openedChatChanged = totalEvents++;
    public static final int didCreatedNewDeleteTask = totalEvents++;
    public static final int mainUserInfoChanged = totalEvents++;
    public static final int privacyRulesUpdated = totalEvents++;
    public static final int updateMessageMedia = totalEvents++;
    public static final int replaceMessagesObjects = totalEvents++;
    public static final int didSetPasscode = totalEvents++;
    public static final int twoStepPasswordChanged = totalEvents++;
    public static final int didSetOrRemoveTwoStepPassword = totalEvents++;
    public static final int didRemoveTwoStepPassword = totalEvents++;
    public static final int replyMessagesDidLoad = totalEvents++;
    public static final int didLoadPinnedMessages = totalEvents++;
    public static final int newSessionReceived = totalEvents++;
    public static final int didReceivedWebpages = totalEvents++;
    public static final int didReceivedWebpagesInUpdates = totalEvents++;
    public static final int stickersDidLoad = totalEvents++;
    public static final int diceStickersDidLoad = totalEvents++;
    public static final int featuredStickersDidLoad = totalEvents++;
    public static final int featuredEmojiDidLoad = totalEvents++;
    public static final int groupStickersDidLoad = totalEvents++;
    public static final int messagesReadContent = totalEvents++;
    public static final int botInfoDidLoad = totalEvents++;
    public static final int userInfoDidLoad = totalEvents++;
    public static final int pinnedInfoDidLoad = totalEvents++;
    public static final int botKeyboardDidLoad = totalEvents++;
    public static final int chatSearchResultsAvailable = totalEvents++;
    public static final int chatSearchResultsLoading = totalEvents++;
    public static final int musicDidLoad = totalEvents++;
    public static final int moreMusicDidLoad = totalEvents++;
    public static final int needShowAlert = totalEvents++;
    public static final int needShowPlayServicesAlert = totalEvents++;
    public static final int didUpdateMessagesViews = totalEvents++;
    public static final int needReloadRecentDialogsSearch = totalEvents++;
    public static final int peerSettingsDidLoad = totalEvents++;
    public static final int wasUnableToFindCurrentLocation = totalEvents++;
    public static final int reloadHints = totalEvents++;
    public static final int reloadInlineHints = totalEvents++;
    public static final int newDraftReceived = totalEvents++;
    public static final int recentDocumentsDidLoad = totalEvents++;
    public static final int needAddArchivedStickers = totalEvents++;
    public static final int archivedStickersCountDidLoad = totalEvents++;
    public static final int paymentFinished = totalEvents++;
    public static final int channelRightsUpdated = totalEvents++;
    public static final int openArticle = totalEvents++;
    public static final int updateMentionsCount = totalEvents++;
    public static final int didUpdatePollResults = totalEvents++;
    public static final int chatOnlineCountDidLoad = totalEvents++;
    public static final int videoLoadingStateChanged = totalEvents++;
    public static final int newPeopleNearbyAvailable = totalEvents++;
    public static final int stopAllHeavyOperations = totalEvents++;
    public static final int startAllHeavyOperations = totalEvents++;
    public static final int stopSpoilers = totalEvents++;
    public static final int startSpoilers = totalEvents++;
    public static final int sendingMessagesChanged = totalEvents++;
    public static final int didUpdateReactions = totalEvents++;
    public static final int didUpdateExtendedMedia = totalEvents++;
    public static final int didVerifyMessagesStickers = totalEvents++;
    public static final int scheduledMessagesUpdated = totalEvents++;
    public static final int newSuggestionsAvailable = totalEvents++;
    public static final int didLoadChatInviter = totalEvents++;
    public static final int didLoadChatAdmins = totalEvents++;
    public static final int historyImportProgressChanged = totalEvents++;
    public static final int stickersImportProgressChanged = totalEvents++;
    public static final int stickersImportComplete = totalEvents++;
    public static final int dialogDeleted = totalEvents++;
    public static final int webViewResultSent = totalEvents++;
    public static final int voiceTranscriptionUpdate = totalEvents++;
    public static final int animatedEmojiDocumentLoaded = totalEvents++;
    public static final int recentEmojiStatusesUpdate = totalEvents++;
    public static final int updateSearchSettings = totalEvents++;

    public static final int didGenerateFingerprintKeyPair = totalEvents++;

    public static final int walletPendingTransactionsChanged = totalEvents++;
    public static final int walletSyncProgressChanged = totalEvents++;

    public static final int httpFileDidLoad = totalEvents++;
    public static final int httpFileDidFailedLoad = totalEvents++;

    public static final int didUpdateConnectionState = totalEvents++;

    public static final int fileUploaded = totalEvents++;
    public static final int fileUploadFailed = totalEvents++;
    public static final int fileUploadProgressChanged = totalEvents++;
    public static final int fileLoadProgressChanged = totalEvents++;
    public static final int fileLoaded = totalEvents++;
    public static final int fileLoadFailed = totalEvents++;
    public static final int filePreparingStarted = totalEvents++;
    public static final int fileNewChunkAvailable = totalEvents++;
    public static final int filePreparingFailed = totalEvents++;

    public static final int dialogsUnreadCounterChanged = totalEvents++;

    public static final int messagePlayingProgressDidChanged = totalEvents++;
    public static final int messagePlayingDidReset = totalEvents++;
    public static final int messagePlayingPlayStateChanged = totalEvents++;
    public static final int messagePlayingDidStart = totalEvents++;
    public static final int messagePlayingDidSeek = totalEvents++;
    public static final int messagePlayingGoingToStop = totalEvents++;
    public static final int recordProgressChanged = totalEvents++;
    public static final int recordStarted = totalEvents++;
    public static final int recordStartError = totalEvents++;
    public static final int recordStopped = totalEvents++;
    public static final int screenshotTook = totalEvents++;
    public static final int albumsDidLoad = totalEvents++;

    public static final int beforeAudioDidSent = totalEvents++;
    public static final int audioDidSent = totalEvents++;
    public static final int audioRecordTooShort = totalEvents++;
    public static final int audioRouteChanged = totalEvents++;

    public static final int didStartedCall = totalEvents++;
    public static final int groupCallUpdated = totalEvents++;
    public static final int groupCallSpeakingUsersUpdated = totalEvents++;
    public static final int groupCallScreencastStateChanged = totalEvents++;
    public static final int activeGroupCallsUpdated = totalEvents++;
    public static final int applyGroupCallVisibleParticipants = totalEvents++;
    public static final int groupCallTypingsUpdated = totalEvents++;
    public static final int didEndCall = totalEvents++;
    public static final int closeInCallActivity = totalEvents++;
    public static final int groupCallVisibilityChanged = totalEvents++;

    public static final int appDidLogout = totalEvents++;

    public static final int configLoaded = totalEvents++;

    public static final int needDeleteDialog = totalEvents++;

    public static final int newEmojiSuggestionsAvailable = totalEvents++;

    public static final int themeUploadedToServer = totalEvents++;
    public static final int themeUploadError = totalEvents++;

    public static final int dialogFiltersUpdated = totalEvents++;
    public static final int filterSettingsUpdated = totalEvents++;
    public static final int suggestedFiltersLoaded = totalEvents++;

    public static final int updateBotMenuButton = totalEvents++;

    public static final int didUpdatePremiumGiftStickers = totalEvents++;

    //global
    public static final int pushMessagesUpdated = totalEvents++;
    public static final int stopEncodingService = totalEvents++;
    public static final int wallpapersDidLoad = totalEvents++;
    public static final int wallpapersNeedReload = totalEvents++;
    public static final int didReceiveSmsCode = totalEvents++;
    public static final int didReceiveCall = totalEvents++;
    public static final int emojiLoaded = totalEvents++;
    public static final int invalidateMotionBackground = totalEvents++;
    public static final int closeOtherAppActivities = totalEvents++;
    public static final int cameraInitied = totalEvents++;
    public static final int didReplacedPhotoInMemCache = totalEvents++;
    public static final int didSetNewTheme = totalEvents++;
    public static final int themeListUpdated = totalEvents++;
    public static final int didApplyNewTheme = totalEvents++;
    public static final int themeAccentListUpdated = totalEvents++;
    public static final int needCheckSystemBarColors = totalEvents++;
    public static final int needShareTheme = totalEvents++;
    public static final int needSetDayNightTheme = totalEvents++;
    public static final int goingToPreviewTheme = totalEvents++;
    public static final int locationPermissionGranted = totalEvents++;
    public static final int locationPermissionDenied = totalEvents++;
    public static final int reloadInterface = totalEvents++;
    public static final int suggestedLangpack = totalEvents++;
    public static final int didSetNewWallpapper = totalEvents++;
    public static final int proxySettingsChanged = totalEvents++;
    public static final int proxyCheckDone = totalEvents++;
    public static final int liveLocationsChanged = totalEvents++;
    public static final int newLocationAvailable = totalEvents++;
    public static final int liveLocationsCacheChanged = totalEvents++;
    public static final int notificationsCountUpdated = totalEvents++;
    public static final int playerDidStartPlaying = totalEvents++;
    public static final int closeSearchByActiveAction = totalEvents++;
    public static final int messagePlayingSpeedChanged = totalEvents++;
    public static final int screenStateChanged = totalEvents++;
    public static final int didClearDatabase = totalEvents++;
    public static final int voipServiceCreated = totalEvents++;
    public static final int webRtcMicAmplitudeEvent = totalEvents++;
    public static final int webRtcSpeakerAmplitudeEvent = totalEvents++;
    public static final int showBulletin = totalEvents++;
    public static final int appUpdateAvailable = totalEvents++;
    public static final int onDatabaseMigration = totalEvents++;
    public static final int onEmojiInteractionsReceived = totalEvents++;
    public static final int emojiPreviewThemesChanged = totalEvents++;
    public static final int reactionsDidLoad = totalEvents++;
    public static final int attachMenuBotsDidLoad = totalEvents++;
    public static final int chatAvailableReactionsUpdated = totalEvents++;
    public static final int dialogsUnreadReactionsCounterChanged = totalEvents++;
    public static final int onDatabaseOpened = totalEvents++;
    public static final int onDownloadingFilesChanged = totalEvents++;
    public static final int onActivityResultReceived = totalEvents++;
    public static final int onRequestPermissionResultReceived = totalEvents++;
    public static final int onUserRingtonesUpdated = totalEvents++;
    public static final int currentUserPremiumStatusChanged = totalEvents++;
    public static final int premiumPromoUpdated = totalEvents++;
    public static final int premiumStatusChangedGlobal = totalEvents++;
    public static final int currentUserShowLimitReachedDialog = totalEvents++;
    public static final int billingProductDetailsUpdated = totalEvents++;
    public static final int premiumStickersPreviewLoaded = totalEvents++;
    public static final int userEmojiStatusUpdated = totalEvents++;
    public static final int requestPermissions = totalEvents++;
    public static final int permissionsGranted = totalEvents++;
    public static int topicsDidLoaded = totalEvents++;
    public static int chatSwithcedToForum = totalEvents++;
    public static int didUpdateGlobalAutoDeleteTimer = totalEvents++;

    // custom

    public static final int updateUserStatus = totalEvents++;
    public static final int updateLoginToken = totalEvents++;
    public static final int accountLogin = totalEvents++;


    private SparseArray<ArrayList<NotificationCenterDelegate>> observers = new SparseArray<>();
    private SparseArray<ArrayList<NotificationCenterDelegate>> removeAfterBroadcast = new SparseArray<>();
    private SparseArray<ArrayList<NotificationCenterDelegate>> addAfterBroadcast = new SparseArray<>();
    private ArrayList<DelayedPost> delayedPosts = new ArrayList<>(10);
    private ArrayList<Runnable> delayedRunnables  = new ArrayList<>(10);
    private ArrayList<Runnable> delayedRunnablesTmp  = new ArrayList<>(10);
    private ArrayList<DelayedPost> delayedPostsTmp = new ArrayList<>(10);
    private ArrayList<PostponeNotificationCallback> postponeCallbackList = new ArrayList<>(10);

    private Runnable checkForExpiredNotifications;

    private int broadcasting = 0;

    private int animationInProgressCount;
    private int animationInProgressPointer = 1;

    HashSet<Integer> heavyOperationsCounter = new HashSet<>();

    private final HashMap<Integer, AllowedNotifications> allowedNotifications = new HashMap<>();

    public interface NotificationCenterDelegate {
        void didReceivedNotification(int id, int account, Object... args);
    }

    private static class DelayedPost {

        private DelayedPost(int id, Object[] args) {
            this.id = id;
            this.args = args;
        }

        private int id;
        private Object[] args;
    }

    private int currentAccount;
    private int currentHeavyOperationFlags;
    private static volatile NotificationCenter globalInstance;
    private static SparseArray<NotificationCenter> Instance = new SparseArray<>();

    @UiThread
    public static NotificationCenter getInstance(int num) {
        NotificationCenter localInstance = Instance.get(num);
        if (localInstance == null) {
            synchronized (NotificationCenter.class) {
                localInstance = Instance.get(num);
                if (localInstance == null) {
                    Instance.put(num, localInstance = new NotificationCenter(num));

                }
            }
        }
        return localInstance;
    }

    @UiThread
    public static NotificationCenter getGlobalInstance() {
        NotificationCenter localInstance = globalInstance;
        if (localInstance == null) {
            synchronized (NotificationCenter.class) {
                localInstance = globalInstance;
                if (localInstance == null) {
                    globalInstance = localInstance = new NotificationCenter(-1);
                }
            }
        }
        return localInstance;
    }

    public NotificationCenter(int account) {
        currentAccount = account;
    }

    public int setAnimationInProgress(int oldIndex, int[] allowedNotifications) {
        return setAnimationInProgress(oldIndex, allowedNotifications, true);
    }

    public int setAnimationInProgress(int oldIndex, int[] allowedNotifications, boolean stopHeavyOperations) {
        onAnimationFinish(oldIndex);
        if (heavyOperationsCounter.isEmpty() && stopHeavyOperations) {
            getGlobalInstance().postNotificationName(stopAllHeavyOperations, 512);
        }

        animationInProgressCount++;
        animationInProgressPointer++;

        if (stopHeavyOperations) {
            heavyOperationsCounter.add(animationInProgressPointer);
        }
        AllowedNotifications notifications = new AllowedNotifications();
        notifications.allowedIds = allowedNotifications;
        this.allowedNotifications.put(animationInProgressPointer, notifications);
        if (checkForExpiredNotifications == null) {
            AndroidUtilities.runOnUIThread(checkForExpiredNotifications = this::checkForExpiredNotifications, EXPIRE_NOTIFICATIONS_TIME);
        }

        return animationInProgressPointer;
    }

    private void checkForExpiredNotifications() {
        checkForExpiredNotifications = null;
        if (this.allowedNotifications.isEmpty()) {
            return;
        }
        long minTime = Long.MAX_VALUE;
        long currentTime = SystemClock.elapsedRealtime();
        ArrayList<Integer> expiredIndices = null;
        for (HashMap.Entry<Integer, AllowedNotifications> entry : this.allowedNotifications.entrySet()) {
            AllowedNotifications allowedNotification = entry.getValue();
            if (currentTime - allowedNotification.time > 1000) {
                if (expiredIndices == null) {
                    expiredIndices = new ArrayList<>();
                }
                expiredIndices.add(entry.getKey());
            } else {
                minTime = Math.min(allowedNotification.time, minTime);
            }
        }
        if (expiredIndices != null) {
            for (int i = 0; i < expiredIndices.size(); i++) {
                onAnimationFinish(expiredIndices.get(i));
            }
        }
        if (minTime != Long.MAX_VALUE) {
            long time = EXPIRE_NOTIFICATIONS_TIME - (currentTime - minTime);
            AndroidUtilities.runOnUIThread(() -> checkForExpiredNotifications = this::checkForExpiredNotifications, Math.max(17, time));
        }
    }

    public void updateAllowedNotifications(int transitionAnimationIndex, int[] allowedNotifications) {
        AllowedNotifications notifications = this.allowedNotifications.get(transitionAnimationIndex);
        if (notifications != null) {
            notifications.allowedIds = allowedNotifications;
        }
    }

    public void onAnimationFinish(int index) {
        AllowedNotifications allowed = allowedNotifications.remove(index);
        if (allowed != null) {
            animationInProgressCount--;
            if (!heavyOperationsCounter.isEmpty()) {
                heavyOperationsCounter.remove(index);
                if (heavyOperationsCounter.isEmpty()) {
                    NotificationCenter.getGlobalInstance().postNotificationName(startAllHeavyOperations, 512);
                }
            }
            if (animationInProgressCount == 0) {
                runDelayedNotifications();
            }
        }
        if (checkForExpiredNotifications != null && allowedNotifications.isEmpty()) {
            AndroidUtilities.cancelRunOnUIThread(checkForExpiredNotifications);
            checkForExpiredNotifications = null;
        }
    }

    public void runDelayedNotifications() {
        if (!delayedPosts.isEmpty()) {
            delayedPostsTmp.clear();
            delayedPostsTmp.addAll(delayedPosts);
            delayedPosts.clear();
            for (int a = 0; a < delayedPostsTmp.size(); a++) {
                DelayedPost delayedPost = delayedPostsTmp.get(a);
                postNotificationNameInternal(delayedPost.id, true, delayedPost.args);
            }
            delayedPostsTmp.clear();
        }

        if (!delayedRunnables.isEmpty()) {
            delayedRunnablesTmp.clear();
            delayedRunnablesTmp.addAll(delayedRunnables);
            delayedRunnables.clear();
            for (int a = 0; a < delayedRunnablesTmp.size(); a++) {
                AndroidUtilities.runOnUIThread(delayedRunnablesTmp.get(a));
            }
            delayedRunnablesTmp.clear();
        }
    }

    public boolean isAnimationInProgress() {
        return animationInProgressCount > 0;
    }

    public int getCurrentHeavyOperationFlags() {
        return currentHeavyOperationFlags;
    }

    public ArrayList<NotificationCenterDelegate> getObservers(int id) {
        return observers.get(id);
    }

    public void postNotificationName(int id, Object... args) {
        boolean allowDuringAnimation = id == startAllHeavyOperations || id == stopAllHeavyOperations || id == didReplacedPhotoInMemCache || id == closeChats || id == invalidateMotionBackground;
        ArrayList<Integer> expiredIndices = null;
        if (!allowDuringAnimation && !allowedNotifications.isEmpty()) {
            int size = allowedNotifications.size();
            int allowedCount = 0;
            long currentTime = SystemClock.elapsedRealtime();
            for (HashMap.Entry<Integer, AllowedNotifications> entry : allowedNotifications.entrySet()) {
                AllowedNotifications allowedNotification = entry.getValue();
                if (currentTime - allowedNotification.time > EXPIRE_NOTIFICATIONS_TIME) {
                    if (expiredIndices == null) {
                        expiredIndices = new ArrayList<>();
                    }
                    expiredIndices.add(entry.getKey());
                }
                int[] allowed = allowedNotification.allowedIds;
                if (allowed != null) {
                    for (int a = 0; a < allowed.length; a++) {
                        if (allowed[a] == id) {
                            allowedCount++;
                            break;
                        }
                    }
                } else {
                    break;
                }
            }
            allowDuringAnimation = size == allowedCount;
        }
        if (id == startAllHeavyOperations) {
            Integer flags = (Integer) args[0];
            currentHeavyOperationFlags &= ~flags;
        } else if (id == stopAllHeavyOperations) {
            Integer flags = (Integer) args[0];
            currentHeavyOperationFlags |= flags;
        }
        postNotificationNameInternal(id, allowDuringAnimation, args);

        if (expiredIndices != null) {
            for (int i = 0; i < expiredIndices.size(); i++) {
                onAnimationFinish(expiredIndices.get(i));
            }
        }
    }

    @UiThread
    public void postNotificationNameInternal(int id, boolean allowDuringAnimation, Object... args) {
        if (BuildVars.DEBUG_VERSION) {
            if (Thread.currentThread() != ApplicationLoader.applicationHandler.getLooper().getThread()) {
                throw new RuntimeException("postNotificationName allowed only from MAIN thread");
            }
        }
        if (!allowDuringAnimation && isAnimationInProgress()) {
            DelayedPost delayedPost = new DelayedPost(id, args);
            delayedPosts.add(delayedPost);
<<<<<<< HEAD
            if (BuildVars.LOGS_ENABLED) {
                FileLog.d("delay post notification " + id + " with args count = " + args.length);
            }
=======
>>>>>>> 2c71f6c9
            return;
        }
        if (!postponeCallbackList.isEmpty()) {
            for (int i = 0; i < postponeCallbackList.size(); i++) {
                if (postponeCallbackList.get(i).needPostpone(id, currentAccount, args)) {
                    delayedPosts.add(new DelayedPost(id, args));
                    return;
                }
            }
        }
        broadcasting++;
        ArrayList<NotificationCenterDelegate> objects = observers.get(id);
        if (objects != null && !objects.isEmpty()) {
            for (int a = 0; a < objects.size(); a++) {
                NotificationCenterDelegate obj = objects.get(a);
                obj.didReceivedNotification(id, currentAccount, args);
            }
        }
        broadcasting--;
        if (broadcasting == 0) {
            if (removeAfterBroadcast.size() != 0) {
                for (int a = 0; a < removeAfterBroadcast.size(); a++) {
                    int key = removeAfterBroadcast.keyAt(a);
                    ArrayList<NotificationCenterDelegate> arrayList = removeAfterBroadcast.get(key);
                    for (int b = 0; b < arrayList.size(); b++) {
                        removeObserver(arrayList.get(b), key);
                    }
                }
                removeAfterBroadcast.clear();
            }
            if (addAfterBroadcast.size() != 0) {
                for (int a = 0; a < addAfterBroadcast.size(); a++) {
                    int key = addAfterBroadcast.keyAt(a);
                    ArrayList<NotificationCenterDelegate> arrayList = addAfterBroadcast.get(key);
                    for (int b = 0; b < arrayList.size(); b++) {
                        addObserver(arrayList.get(b), key);
                    }
                }
                addAfterBroadcast.clear();
            }
        }
    }

    public void addObserver(NotificationCenterDelegate observer, int id) {
        if (BuildVars.DEBUG_VERSION) {
            if (Thread.currentThread() != ApplicationLoader.applicationHandler.getLooper().getThread()) {
                throw new RuntimeException("addObserver allowed only from MAIN thread");
            }
        }
        if (broadcasting != 0) {
            ArrayList<NotificationCenterDelegate> arrayList = addAfterBroadcast.get(id);
            if (arrayList == null) {
                arrayList = new ArrayList<>();
                addAfterBroadcast.put(id, arrayList);
            }
            arrayList.add(observer);
            return;
        }
        ArrayList<NotificationCenterDelegate> objects = observers.get(id);
        if (objects == null) {
            observers.put(id, (objects = new ArrayList<>()));
        }
        if (objects.contains(observer)) {
            return;
        }
        objects.add(observer);
    }

    public void removeObserver(NotificationCenterDelegate observer, int id) {
        if (BuildVars.DEBUG_VERSION) {
            if (Thread.currentThread() != ApplicationLoader.applicationHandler.getLooper().getThread()) {
                throw new RuntimeException("removeObserver allowed only from MAIN thread");
            }
        }
        if (broadcasting != 0) {
            ArrayList<NotificationCenterDelegate> arrayList = removeAfterBroadcast.get(id);
            if (arrayList == null) {
                arrayList = new ArrayList<>();
                removeAfterBroadcast.put(id, arrayList);
            }
            arrayList.add(observer);
            return;
        }
        ArrayList<NotificationCenterDelegate> objects = observers.get(id);
        if (objects != null) {
            objects.remove(observer);
        }
    }

    public boolean hasObservers(int id) {
        return observers.indexOfKey(id) >= 0;
    }

    public void addPostponeNotificationsCallback(PostponeNotificationCallback callback) {
        if (BuildVars.DEBUG_VERSION) {
            if (Thread.currentThread() != ApplicationLoader.applicationHandler.getLooper().getThread()) {
                throw new RuntimeException("PostponeNotificationsCallback allowed only from MAIN thread");
            }
        }
        if (!postponeCallbackList.contains(callback)) {
            postponeCallbackList.add(callback);
        }
    }

    public void removePostponeNotificationsCallback(PostponeNotificationCallback callback) {
        if (BuildVars.DEBUG_VERSION) {
            if (Thread.currentThread() != ApplicationLoader.applicationHandler.getLooper().getThread()) {
                throw new RuntimeException("removePostponeNotificationsCallback allowed only from MAIN thread");
            }
        }
        if (postponeCallbackList.remove(callback)) {
            runDelayedNotifications();
        }
    }

    public interface PostponeNotificationCallback {
        boolean needPostpone(int id, int currentAccount, Object[] args);
    }

    public void doOnIdle(Runnable runnable) {
        if (isAnimationInProgress()) {
            delayedRunnables.add(runnable);
        } else {
            runnable.run();
        }
    }

    public void removeDelayed(Runnable runnable) {
        delayedRunnables.remove(runnable);
    }

    private static class AllowedNotifications {

        int[] allowedIds;
        final long time;

        private AllowedNotifications() {
            time = SystemClock.elapsedRealtime();
        }
    }

    public static void listenEmojiLoading(View view) {
        if (view == null) {
            return;
        }

        final NotificationCenterDelegate delegate = (id, account, args) -> {
            if (id == NotificationCenter.emojiLoaded) {
                if (view != null && view.isAttachedToWindow()) {
                    view.invalidate();
                }
            }
        };
        view.addOnAttachStateChangeListener(new View.OnAttachStateChangeListener() {
            @Override
            public void onViewAttachedToWindow(View view) {
                NotificationCenter.getGlobalInstance().addObserver(delegate, NotificationCenter.emojiLoaded);
            }

            @Override
            public void onViewDetachedFromWindow(View view) {
                NotificationCenter.getGlobalInstance().removeObserver(delegate, NotificationCenter.emojiLoaded);
            }
        });
    }
}<|MERGE_RESOLUTION|>--- conflicted
+++ resolved
@@ -522,12 +522,9 @@
         if (!allowDuringAnimation && isAnimationInProgress()) {
             DelayedPost delayedPost = new DelayedPost(id, args);
             delayedPosts.add(delayedPost);
-<<<<<<< HEAD
             if (BuildVars.LOGS_ENABLED) {
                 FileLog.d("delay post notification " + id + " with args count = " + args.length);
             }
-=======
->>>>>>> 2c71f6c9
             return;
         }
         if (!postponeCallbackList.isEmpty()) {
