--- conflicted
+++ resolved
@@ -4436,13 +4436,8 @@
             }
             final boolean value = flagSecureReasons.containsKey(window) && flagSecureReasons.get(window).size() > 0;
             try {
-<<<<<<< HEAD
                 if (value && !NekoXConfig.disableFlagSecure) {
-                    window.setFlags(WindowManager.LayoutParams.FLAG_SECURE, WindowManager.LayoutParams.FLAG_SECURE);
-=======
-                if (value) {
                     window.addFlags(WindowManager.LayoutParams.FLAG_SECURE);
->>>>>>> 0abe4541
                 } else {
                     window.clearFlags(WindowManager.LayoutParams.FLAG_SECURE);
                 }
