--- conflicted
+++ resolved
@@ -1530,19 +1530,7 @@
     public static File getCacheDir() {
         String state = null;
         try {
-<<<<<<< HEAD
-            File file = new File(EnvUtil.getTelegramPath(), "caches");
-            FileUtil.initDir(file);
-            return file;
-        } catch (Throwable e) {
-=======
-            state = Environment.getExternalStorageState();
-        } catch (Exception e) {
-            FileLog.e(e);
-        }
-        if (state == null || state.startsWith(Environment.MEDIA_MOUNTED)) {
-            try {
-                File file;
+            File file;
                 if (Build.VERSION.SDK_INT >= 19) {
                     File[] dirs = ApplicationLoader.applicationContext.getExternalCacheDirs();
                     file = dirs[0];
@@ -1555,22 +1543,11 @@
                         }
                     }
                 } else {
-                    file = ApplicationLoader.applicationContext.getExternalCacheDir();
-                }
-                if (file != null) {
-                    return file;
-                }
-            } catch (Exception e) {
-                FileLog.e(e);
-            }
-        }
-        try {
-            File file = ApplicationLoader.applicationContext.getCacheDir();
-            if (file != null) {
-                return file;
-            }
-        } catch (Exception e) {
->>>>>>> d52b2c92
+                    file = new File(EnvUtil.getTelegramPath(), "caches");
+                }
+            FileUtil.initDir(file);
+            return file;
+        } catch (Throwable e) {
             FileLog.e(e);
         }
         return new File(ApplicationLoader.getDataDirFixed(), "cache/media/caches");
