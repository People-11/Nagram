--- conflicted
+++ resolved
@@ -19,6 +19,7 @@
 import android.content.Context;
 import android.content.Intent;
 import android.content.IntentFilter;
+import android.content.SharedPreferences;
 import android.content.pm.ActivityInfo;
 import android.content.pm.PackageInfo;
 import android.content.pm.PackageManager;
@@ -2269,9 +2270,6 @@
     }*/
 
     public static void startAppCenter(Activity context) {
-<<<<<<< HEAD
-
-=======
 //        if (BuildConfig.DEBUG) {
 //            return;
 //        }
@@ -2284,15 +2282,11 @@
 //        } catch (Throwable e) {
 //            FileLog.e(e);
 //        }
->>>>>>> 418f478a
     }
 
     private static long lastUpdateCheckTime;
 
     public static void checkForUpdates() {
-<<<<<<< HEAD
-
-=======
 //        try {
 //            if (BuildVars.DEBUG_VERSION) {
 //                if (SystemClock.elapsedRealtime() - lastUpdateCheckTime < 60 * 60 * 1000) {
@@ -2304,7 +2298,6 @@
 //        } catch (Throwable e) {
 //            FileLog.e(e);
 //        }
->>>>>>> 418f478a
     }
 
     public static void addToClipboard(CharSequence str) {
@@ -2889,16 +2882,9 @@
                 }
             }
             if (Build.VERSION.SDK_INT >= 26 && realMimeType != null && realMimeType.equals("application/vnd.android.package-archive") && !ApplicationLoader.applicationContext.getPackageManager().canRequestPackageInstalls()) {
-<<<<<<< HEAD
                 BottomBuilder builder = new BottomBuilder(activity);
                 builder.addTitle(LocaleController.getString("ApkRestricted", R.string.ApkRestricted));
                 builder.addItem(LocaleController.getString("PermissionOpenSettings", R.string.PermissionOpenSettings), R.drawable.baseline_settings_24, (i) -> {
-=======
-                AlertDialog.Builder builder = new AlertDialog.Builder(activity, resourcesProvider);
-                builder.setTitle(LocaleController.getString("AppName", R.string.AppName));
-                builder.setMessage(LocaleController.getString("ApkRestricted", R.string.ApkRestricted));
-                builder.setPositiveButton(LocaleController.getString("PermissionOpenSettings", R.string.PermissionOpenSettings), (dialogInterface, i) -> {
->>>>>>> 418f478a
                     try {
                         activity.startActivity(new Intent(Settings.ACTION_MANAGE_UNKNOWN_APP_SOURCES, Uri.parse("package:" + activity.getPackageName())));
                     } catch (Exception e) {
@@ -2932,6 +2918,11 @@
             return true;
         }
         return false;
+    }
+
+    public static boolean openForView(MessageObject message, Activity activity) {
+        return openForView(message, activity, null);
+        // NekoX: 8.0.1, resourcesProvider null??
     }
 
     public static boolean openForView(MessageObject message, Activity activity, Theme.ResourcesProvider resourcesProvider) {
