--- conflicted
+++ resolved
@@ -3892,15 +3892,11 @@
         return false;
     }
 
-<<<<<<< HEAD
     public static boolean openForView(MessageObject message, Activity activity) {
-        return openForView(message, activity, null);
-    }
-
-    public static boolean openForView(MessageObject message, Activity activity, Theme.ResourcesProvider resourcesProvider) {
-=======
+        return openForView(message, activity, null, false);
+    }
+
     public static boolean openForView(MessageObject message, Activity activity, Theme.ResourcesProvider resourcesProvider, boolean restrict) {
->>>>>>> 5fa5549a
         File f = null;
         if (message.messageOwner.attachPath != null && message.messageOwner.attachPath.length() != 0) {
             f = new File(message.messageOwner.attachPath);
