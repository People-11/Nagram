/*
 * This is the source code of Telegram for Android v. 5.x.x.
 * It is licensed under GNU GPL v. 2 or later.
 * You should have received a copy of the license in this archive (see LICENSE).
 *
 * Copyright Nikolai Kudashov, 2013-2018.
 */

package org.telegram.messenger;

import android.animation.Animator;
import android.animation.AnimatorListenerAdapter;
import android.animation.AnimatorSet;
import android.animation.ObjectAnimator;
import android.annotation.SuppressLint;
import android.app.Activity;
import android.content.ContentResolver;
import android.content.ContentUris;
import android.content.Context;
import android.content.Intent;
import android.content.IntentFilter;
import android.content.pm.ActivityInfo;
import android.content.pm.PackageInfo;
import android.content.pm.PackageManager;
import android.content.pm.Signature;
import android.content.res.AssetFileDescriptor;
import android.content.res.Configuration;
import android.database.Cursor;
import android.graphics.Bitmap;
import android.graphics.Color;
import android.graphics.Matrix;
import android.graphics.Paint;
import android.graphics.Point;
import android.graphics.Rect;
import android.graphics.RectF;
import android.graphics.Typeface;
import android.graphics.drawable.BitmapDrawable;
import android.graphics.drawable.ColorDrawable;
import android.graphics.drawable.Drawable;
import android.net.Uri;
import android.os.Build;
import android.os.Environment;
import android.os.PowerManager;
import android.os.SystemClock;
import android.provider.CallLog;
import android.provider.DocumentsContract;
import android.provider.MediaStore;
import android.provider.Settings;
import android.telephony.TelephonyManager;
import android.text.Layout;
import android.text.Selection;
import android.text.Spannable;
import android.text.SpannableStringBuilder;
import android.text.Spanned;
import android.text.SpannedString;
import android.text.StaticLayout;
import android.text.TextPaint;
import android.text.TextUtils;
import android.text.method.LinkMovementMethod;
import android.text.style.URLSpan;
import android.text.util.Linkify;
import android.util.DisplayMetrics;
import android.util.StateSet;
import android.util.TypedValue;
import android.view.Display;
import android.view.Gravity;
import android.view.MotionEvent;
import android.view.Surface;
import android.view.View;
import android.view.ViewGroup;
import android.view.Window;
import android.view.WindowManager;
import android.view.accessibility.AccessibilityEvent;
import android.view.accessibility.AccessibilityManager;
import android.view.animation.AccelerateInterpolator;
import android.view.animation.DecelerateInterpolator;
import android.view.animation.OvershootInterpolator;
import android.view.inputmethod.InputMethodManager;
import android.view.inputmethod.InputMethodSubtype;
import android.webkit.MimeTypeMap;
import android.widget.EdgeEffect;
import android.widget.HorizontalScrollView;
import android.widget.LinearLayout;
import android.widget.ListView;
import android.widget.ScrollView;
import android.widget.TextView;

import androidx.core.content.FileProvider;
import androidx.recyclerview.widget.LinearLayoutManager;
import androidx.viewpager.widget.ViewPager;

import com.android.internal.telephony.ITelephony;

import org.telegram.PhoneFormat.PhoneFormat;
import org.telegram.messenger.browser.Browser;
import org.telegram.tgnet.ConnectionsManager;
import org.telegram.tgnet.RequestTimeDelegate;
import org.telegram.tgnet.TLObject;
import org.telegram.tgnet.TLRPC;
import org.telegram.ui.ActionBar.ActionBarLayout;
import org.telegram.ui.ActionBar.AlertDialog;
import org.telegram.ui.ActionBar.BaseFragment;
import org.telegram.ui.ActionBar.BottomSheet;
import org.telegram.ui.ActionBar.Theme;
import org.telegram.ui.Cells.TextDetailSettingsCell;
import org.telegram.ui.Components.BackgroundGradientDrawable;
import org.telegram.ui.Components.ForegroundColorSpanThemable;
import org.telegram.ui.Components.ForegroundDetector;
import org.telegram.ui.Components.LayoutHelper;
import org.telegram.ui.Components.PickerBottomLayout;
import org.telegram.ui.Components.RecyclerListView;
import org.telegram.ui.Components.ShareAlert;
import org.telegram.ui.Components.TypefaceSpan;
import org.telegram.ui.ThemePreviewActivity;
import org.telegram.ui.WallpapersListActivity;

import java.io.BufferedReader;
import java.io.ByteArrayInputStream;
import java.io.ByteArrayOutputStream;
import java.io.File;
import java.io.FileInputStream;
import java.io.FileOutputStream;
import java.io.FileWriter;
import java.io.IOException;
import java.io.InputStream;
import java.io.InputStreamReader;
import java.io.OutputStream;
import java.lang.ref.WeakReference;
import java.lang.reflect.Field;
import java.lang.reflect.Method;
import java.security.cert.CertificateFactory;
import java.security.cert.X509Certificate;
import java.text.SimpleDateFormat;
import java.util.ArrayList;
import java.util.Calendar;
import java.util.Collections;
import java.util.Comparator;
import java.util.Date;
import java.util.HashSet;
import java.util.Hashtable;
import java.util.List;
import java.util.Locale;
import java.util.concurrent.atomic.AtomicInteger;
import java.util.regex.Matcher;
import java.util.regex.Pattern;

import cn.hutool.core.util.StrUtil;
import kotlin.Unit;
import tw.nekomimi.nekogram.BottomBuilder;
import tw.nekomimi.nekogram.JalaliCalendar;
import tw.nekomimi.nekogram.NekoConfig;
import tw.nekomimi.nekogram.NekoXConfig;
import tw.nekomimi.nekogram.utils.AlertUtil;
import tw.nekomimi.nekogram.utils.EnvUtil;
import tw.nekomimi.nekogram.utils.FileUtil;
import tw.nekomimi.nekogram.utils.ProxyUtil;
import tw.nekomimi.nekogram.utils.UIUtil;

import static com.v2ray.ang.V2RayConfig.SSR_PROTOCOL;
import static com.v2ray.ang.V2RayConfig.SS_PROTOCOL;
import static com.v2ray.ang.V2RayConfig.TROJAN_PROTOCOL;
import static com.v2ray.ang.V2RayConfig.VMESS1_PROTOCOL;
import static com.v2ray.ang.V2RayConfig.VMESS_PROTOCOL;

public class AndroidUtilities {

    private static final Hashtable<String, Typeface> typefaceCache = new Hashtable<>();
    private static int prevOrientation = -10;
    private static boolean waitingForSms = false;
    private static boolean waitingForCall = false;
    private static final Object smsLock = new Object();
    private static final Object callLock = new Object();

    public static int statusBarHeight = 0;
    public static boolean firstConfigurationWas;
    public static float density = 1;
    public static Point displaySize = new Point();
    public static float screenRefreshRate = 60;
    public static int roundMessageSize;
    public static int roundMessageInset;
    public static boolean incorrectDisplaySizeFix;
    public static Integer photoSize = null;
    public static DisplayMetrics displayMetrics = new DisplayMetrics();
    public static int leftBaseline;
    public static boolean usingHardwareInput;
    public static boolean isInMultiwindow;

    public static DecelerateInterpolator decelerateInterpolator = new DecelerateInterpolator();
    public static AccelerateInterpolator accelerateInterpolator = new AccelerateInterpolator();
    public static OvershootInterpolator overshootInterpolator = new OvershootInterpolator();

    private static Boolean isTablet = null;
    private static int adjustOwnerClassGuid = 0;

    private static Paint roundPaint;
    private static RectF bitmapRect;

    public static Pattern WEB_URL = null;

    static {
        try {
            final String GOOD_IRI_CHAR = "a-zA-Z0-9\u00A0-\uD7FF\uF900-\uFDCF\uFDF0-\uFFEF";
            final Pattern IP_ADDRESS = Pattern.compile(
                    "((25[0-5]|2[0-4][0-9]|[0-1][0-9]{2}|[1-9][0-9]|[1-9])\\.(25[0-5]|2[0-4]"
                            + "[0-9]|[0-1][0-9]{2}|[1-9][0-9]|[1-9]|0)\\.(25[0-5]|2[0-4][0-9]|[0-1]"
                            + "[0-9]{2}|[1-9][0-9]|[1-9]|0)\\.(25[0-5]|2[0-4][0-9]|[0-1][0-9]{2}"
                            + "|[1-9][0-9]|[0-9]))");
            final String IRI = "[" + GOOD_IRI_CHAR + "]([" + GOOD_IRI_CHAR + "\\-]{0,61}[" + GOOD_IRI_CHAR + "]){0,1}";
            final String GOOD_GTLD_CHAR = "a-zA-Z\u00A0-\uD7FF\uF900-\uFDCF\uFDF0-\uFFEF";
            final String GTLD = "[" + GOOD_GTLD_CHAR + "]{2,63}";
            final String HOST_NAME = "(" + IRI + "\\.)+" + GTLD;
            final Pattern DOMAIN_NAME = Pattern.compile("(" + HOST_NAME + "|" + IP_ADDRESS + ")");
            WEB_URL = Pattern.compile(
                    "((?:(http|https|Http|Https|ton|tg):\\/\\/(?:(?:[a-zA-Z0-9\\$\\-\\_\\.\\+\\!\\*\\'\\(\\)"
                            + "\\,\\;\\?\\&\\=]|(?:\\%[a-fA-F0-9]{2})){1,64}(?:\\:(?:[a-zA-Z0-9\\$\\-\\_"
                            + "\\.\\+\\!\\*\\'\\(\\)\\,\\;\\?\\&\\=]|(?:\\%[a-fA-F0-9]{2})){1,25})?\\@)?)?"
                            + "(?:" + DOMAIN_NAME + ")"
                            + "(?:\\:\\d{1,5})?)" // plus option port number
                            + "(\\/(?:(?:[" + GOOD_IRI_CHAR + "\\;\\/\\?\\:\\@\\&\\=\\#\\~"  // plus option query params
                            + "\\-\\.\\+\\!\\*\\'\\(\\)\\,\\_])|(?:\\%[a-fA-F0-9]{2}))*)?"
                            + "(?:\\b|$)");
        } catch (Exception e) {
            FileLog.e(e);
        }
    }

    static {
        leftBaseline = isTablet() ? 80 : 72;
        checkDisplaySize(ApplicationLoader.applicationContext, null);
    }

    private static int[] documentIcons = {
            R.drawable.media_doc_blue,
            R.drawable.media_doc_green,
            R.drawable.media_doc_red,
            R.drawable.media_doc_yellow
    };

    private static int[] documentMediaIcons = {
            R.drawable.media_doc_blue_b,
            R.drawable.media_doc_green_b,
            R.drawable.media_doc_red_b,
            R.drawable.media_doc_yellow_b
    };

    private static boolean containsUnsupportedCharacters(String text) {
        if (text.contains("\u202C")) {
            return true;
        }
        if (text.contains("\u202D")) {
            return true;
        }
        if (text.contains("\u202E")) {
            return true;
        }
        return false;
    }

    public static CharSequence ellipsizeCenterEnd(CharSequence str, String query, int availableWidth, TextPaint textPaint, int maxSymbols) {
        try {
            int lastIndex = str.length();
            int startHighlightedIndex = str.toString().toLowerCase().indexOf(query);

            if (lastIndex > maxSymbols) {
                str = str.subSequence(Math.max(0, startHighlightedIndex - maxSymbols / 2), Math.min(lastIndex, startHighlightedIndex + maxSymbols / 2));
                startHighlightedIndex -= Math.max(0, startHighlightedIndex - maxSymbols / 2);
                lastIndex = str.length();
            }
            StaticLayout staticLayout = new StaticLayout(str, textPaint, Integer.MAX_VALUE, Layout.Alignment.ALIGN_NORMAL, 1.0f, 0.0f, false);
            float endOfTextX = staticLayout.getPrimaryHorizontal(lastIndex);
            if (endOfTextX + textPaint.measureText("...") < availableWidth) {
                return str;
            }

            int i = startHighlightedIndex + 1;
            while (i < str.length() - 1 && !Character.isWhitespace(str.charAt(i))) {
                i++;
            }
            int endHighlightedIndex = i;

            float endOfHighlight = staticLayout.getPrimaryHorizontal(endHighlightedIndex);
            if (endOfHighlight < availableWidth) {
                return str;
            }
            float x = endOfHighlight - availableWidth + textPaint.measureText("...") * 2 + availableWidth * 0.1f;
            if (str.length() - endHighlightedIndex > 20) {
                x += availableWidth * 0.1f;
            }

            if (x > 0) {
                int charOf = staticLayout.getOffsetForHorizontal(0, x);
                int k = 0;
                if (charOf > str.length() - 1) {
                    charOf = str.length() - 1;
                }
                while (!Character.isWhitespace(str.charAt(charOf)) && k < 10) {
                    k++;
                    charOf++;
                    if (charOf > str.length() - 1) {
                        charOf = staticLayout.getOffsetForHorizontal(0, x);
                        break;
                    }
                }
                CharSequence sub;
                if (k >= 10) {
                    x = staticLayout.getPrimaryHorizontal(startHighlightedIndex + 1) - availableWidth * 0.3f;
                    sub = str.subSequence(staticLayout.getOffsetForHorizontal(0, x), str.length());
                } else {
                    if (charOf > 0 && charOf < str.length() - 2 && Character.isWhitespace(str.charAt(charOf))) {
                        charOf++;
                    }
                    sub = str.subSequence(charOf, str.length());
                }
                return SpannableStringBuilder.valueOf("...").append(sub);
            }
        } catch (Exception e) {
            FileLog.e(e);
        }
        return str;
    }

    public static CharSequence highlightText(CharSequence str, ArrayList<String> query) {
        if (query == null) {
            return null;
        }
        int emptyCount = 0;
        for (int i = 0; i < query.size(); i++) {
            CharSequence strTmp = highlightText(str, query.get(i));
            if (strTmp != null) {
                str = strTmp;
            } else {
                emptyCount++;
            }
        }
        if (emptyCount == query.size()) {
            return null;
        }
        return str;
    }

    public static CharSequence highlightText(CharSequence str, String query) {
        if (TextUtils.isEmpty(query) || TextUtils.isEmpty(str)) {
            return null;
        }
        String s = str.toString().toLowerCase();
        SpannableStringBuilder spannableStringBuilder = SpannableStringBuilder.valueOf(str);
        int i = s.indexOf(query);
        while (i >= 0) {
            try {
                spannableStringBuilder.setSpan(new ForegroundColorSpanThemable(Theme.key_windowBackgroundWhiteBlueText4), i, Math.min(i + query.length(), str.length()), 0);
            } catch (Exception e) {
                FileLog.e(e);
            }
            i = s.indexOf(query, i + 1);
        }
        return spannableStringBuilder;
    }

    private static class LinkSpec {
        String url;
        int start;
        int end;
    }

    private static String makeUrl(String url, String[] prefixes, Matcher matcher) {
        boolean hasPrefix = false;
        for (int i = 0; i < prefixes.length; i++) {
            if (url.regionMatches(true, 0, prefixes[i], 0, prefixes[i].length())) {
                hasPrefix = true;
                if (!url.regionMatches(false, 0, prefixes[i], 0, prefixes[i].length())) {
                    url = prefixes[i] + url.substring(prefixes[i].length());
                }
                break;
            }
        }
        if (!hasPrefix && prefixes.length > 0) {
            url = prefixes[0] + url;
        }
        return url;
    }

    private static void gatherLinks(ArrayList<LinkSpec> links, Spannable s, Pattern pattern, String[] schemes, Linkify.MatchFilter matchFilter, boolean internalOnly) {
        Matcher m = pattern.matcher(s);
        while (m.find()) {
            int start = m.start();
            int end = m.end();

            if (matchFilter == null || matchFilter.acceptMatch(s, start, end)) {
                LinkSpec spec = new LinkSpec();

                String url = makeUrl(m.group(0), schemes, m);
                if (internalOnly && !Browser.isInternalUrl(url, true, null)) {
                    continue;
                }
                spec.url = url;
                spec.start = start;
                spec.end = end;

                links.add(spec);
            }
        }
    }

    public static final Linkify.MatchFilter sUrlMatchFilter = (s, start, end) -> {
        if (start == 0) {
            return true;
        }
        if (s.charAt(start - 1) == '@') {
            return false;
        }
        return true;
    };

    public static boolean addProxyLinks(Spannable text) {
        if (text == null) return false;
        final URLSpan[] old = text.getSpans(0, text.length(), URLSpan.class);
        for (int i = old.length - 1; i >= 0; i--) {
            String url = old[i].getURL();
            if (url.startsWith("vmess") || url.startsWith("ss")) {
                text.removeSpan(old[i]);
            }
        }
        final ArrayList<LinkSpec> links = new ArrayList<>();
        gatherLinks(links, text, LinkifyPort.PROXY_PATTERN, new String[]{VMESS_PROTOCOL, VMESS1_PROTOCOL, SS_PROTOCOL, SSR_PROTOCOL, TROJAN_PROTOCOL/*, RB_PROTOCOL*/}, sUrlMatchFilter);
        pruneOverlaps(links);
        if (links.size() == 0) {
            return false;
        }
        for (int a = 0, N = links.size(); a < N; a++) {
            LinkSpec link = links.get(a);
            URLSpan[] oldSpans = text.getSpans(link.start, link.end, URLSpan.class);
            if (oldSpans != null && oldSpans.length > 0) {
                for (int b = 0; b < oldSpans.length; b++) {
                    text.removeSpan(oldSpans[b]);
                }
            }
            text.setSpan(new URLSpan(link.url), link.start, link.end, Spanned.SPAN_EXCLUSIVE_EXCLUSIVE);
        }
        return true;
    }

    public static boolean addLinks(Spannable text, int mask) {
<<<<<<< HEAD
=======
        return addLinks(text, mask, false);
    }

    public static boolean addLinks(Spannable text, int mask, boolean internalOnly) {
>>>>>>> 002c01ec
        if (text == null || containsUnsupportedCharacters(text.toString()) || mask == 0) {
            return false;
        }
        final URLSpan[] old = text.getSpans(0, text.length(), URLSpan.class);
        for (int i = old.length - 1; i >= 0; i--) {
            text.removeSpan(old[i]);
        }
        final ArrayList<LinkSpec> links = new ArrayList<>();
        if (!internalOnly && (mask & Linkify.PHONE_NUMBERS) != 0) {
            Linkify.addLinks(text, Linkify.PHONE_NUMBERS);
        }
        if ((mask & Linkify.WEB_URLS) != 0) {
            gatherLinks(links, text, LinkifyPort.WEB_URL, new String[]{"http://", "https://", "ton://", "tg://"}, sUrlMatchFilter, internalOnly);
        }
        pruneOverlaps(links);
        if (links.size() == 0) {
            return false;
        }
        for (int a = 0, N = links.size(); a < N; a++) {
            LinkSpec link = links.get(a);
            URLSpan[] oldSpans = text.getSpans(link.start, link.end, URLSpan.class);
            if (oldSpans != null && oldSpans.length > 0) {
                for (URLSpan oldSpan : oldSpans) {
                    text.removeSpan(oldSpan);
                }
            }
            text.setSpan(new URLSpan(link.url), link.start, link.end, Spanned.SPAN_EXCLUSIVE_EXCLUSIVE);
        }
        return true;
    }

    private static void pruneOverlaps(ArrayList<LinkSpec> links) {
        Comparator<LinkSpec> c = (a, b) -> {
            if (a.start < b.start) {
                return -1;
            }
            if (a.start > b.start) {
                return 1;
            }
            if (a.end < b.end) {
                return 1;
            }
            if (a.end > b.end) {
                return -1;
            }
            return 0;
        };

        Collections.sort(links, c);

        int len = links.size();
        int i = 0;

        while (i < len - 1) {
            LinkSpec a = links.get(i);
            LinkSpec b = links.get(i + 1);
            int remove = -1;

            if ((a.start <= b.start) && (a.end > b.start)) {
                if (b.end <= a.end) {
                    remove = i + 1;
                } else if ((a.end - a.start) > (b.end - b.start)) {
                    remove = i + 1;
                } else if ((a.end - a.start) < (b.end - b.start)) {
                    remove = i;
                }
                if (remove != -1) {
                    links.remove(remove);
                    len--;
                    continue;
                }
            }
            i++;
        }
    }

    public static void fillStatusBarHeight(Context context) {
        if (context == null || AndroidUtilities.statusBarHeight > 0) {
            return;
        }
        int resourceId = context.getResources().getIdentifier("status_bar_height", "dimen", "android");
        if (resourceId > 0) {
            AndroidUtilities.statusBarHeight = context.getResources().getDimensionPixelSize(resourceId);
        }
    }

    public static int getThumbForNameOrMime(String name, String mime, boolean media) {
        if (name != null && name.length() != 0) {
            int color = -1;
            if (name.contains(".doc") || name.contains(".txt") || name.contains(".psd")) {
                color = 0;
            } else if (name.contains(".xls") || name.contains(".csv")) {
                color = 1;
            } else if (name.contains(".pdf") || name.contains(".ppt") || name.contains(".key")) {
                color = 2;
            } else if (name.contains(".zip") || name.contains(".rar") || name.contains(".ai") || name.contains(".mp3") || name.contains(".mov") || name.contains(".avi")) {
                color = 3;
            }
            if (color == -1) {
                int idx;
                String ext = (idx = name.lastIndexOf('.')) == -1 ? "" : name.substring(idx + 1);
                if (ext.length() != 0) {
                    color = ext.charAt(0) % documentIcons.length;
                } else {
                    color = name.charAt(0) % documentIcons.length;
                }
            }
            return media ? documentMediaIcons[color] : documentIcons[color];
        }
        return media ? documentMediaIcons[0] : documentIcons[0];
    }

    public static int calcBitmapColor(Bitmap bitmap) {
        try {
            Bitmap b = Bitmaps.createScaledBitmap(bitmap, 1, 1, true);
            if (b != null) {
                int bitmapColor = b.getPixel(0, 0);
                if (bitmap != b) {
                    b.recycle();
                }
                return bitmapColor;
            }
        } catch (Exception e) {
            FileLog.e(e);
        }
        return 0;
    }

    public static int[] calcDrawableColor(Drawable drawable) {
        int bitmapColor = 0xff000000;
        int[] result = new int[4];
        try {
            if (drawable instanceof BitmapDrawable) {
                Bitmap bitmap = ((BitmapDrawable) drawable).getBitmap();
                bitmapColor = calcBitmapColor(bitmap);
            } else if (drawable instanceof ColorDrawable) {
                bitmapColor = ((ColorDrawable) drawable).getColor();
            } else if (drawable instanceof BackgroundGradientDrawable) {
                int[] colors = ((BackgroundGradientDrawable) drawable).getColorsList();
                if (colors != null) {
                    if (colors.length > 1) {
                        bitmapColor = getAverageColor(colors[0], colors[1]);
                    } else if (colors.length > 0) {
                        bitmapColor = colors[0];
                    }
                }
            }
        } catch (Exception e) {
            FileLog.e(e);
        }

        double[] hsv = rgbToHsv((bitmapColor >> 16) & 0xff, (bitmapColor >> 8) & 0xff, bitmapColor & 0xff);
        hsv[1] = Math.min(1.0, hsv[1] + 0.05 + 0.1 * (1.0 - hsv[1]));
        double v = Math.max(0, hsv[2] * 0.65);
        int[] rgb = hsvToRgb(hsv[0], hsv[1], v);
        result[0] = Color.argb(0x66, rgb[0], rgb[1], rgb[2]);
        result[1] = Color.argb(0x88, rgb[0], rgb[1], rgb[2]);

        double v2 = Math.max(0, hsv[2] * 0.72);
        rgb = hsvToRgb(hsv[0], hsv[1], v2);
        result[2] = Color.argb(0x66, rgb[0], rgb[1], rgb[2]);
        result[3] = Color.argb(0x88, rgb[0], rgb[1], rgb[2]);
        return result;
    }

    public static double[] rgbToHsv(int color) {
        return rgbToHsv(Color.red(color), Color.green(color), Color.blue(color));
    }

    public static double[] rgbToHsv(int r, int g, int b) {
        double rf = r / 255.0;
        double gf = g / 255.0;
        double bf = b / 255.0;
        double max = (rf > gf && rf > bf) ? rf : Math.max(gf, bf);
        double min = (rf < gf && rf < bf) ? rf : Math.min(gf, bf);
        double h, s;
        double d = max - min;
        s = max == 0 ? 0 : d / max;
        if (max == min) {
            h = 0;
        } else {
            if (rf > gf && rf > bf) {
                h = (gf - bf) / d + (gf < bf ? 6 : 0);
            } else if (gf > bf) {
                h = (bf - rf) / d + 2;
            } else {
                h = (rf - gf) / d + 4;
            }
            h /= 6;
        }
        return new double[]{h, s, max};
    }

    public static int hsvToColor(double h, double s, double v) {
        int[] rgb = hsvToRgb(h, s, v);
        return Color.argb(0xff, rgb[0], rgb[1], rgb[2]);
    }

    public static int[] hsvToRgb(double h, double s, double v) {
        double r = 0, g = 0, b = 0;
        double i = (int) Math.floor(h * 6);
        double f = h * 6 - i;
        double p = v * (1 - s);
        double q = v * (1 - f * s);
        double t = v * (1 - (1 - f) * s);
        switch ((int) i % 6) {
            case 0:
                r = v;
                g = t;
                b = p;
                break;
            case 1:
                r = q;
                g = v;
                b = p;
                break;
            case 2:
                r = p;
                g = v;
                b = t;
                break;
            case 3:
                r = p;
                g = q;
                b = v;
                break;
            case 4:
                r = t;
                g = p;
                b = v;
                break;
            case 5:
                r = v;
                g = p;
                b = q;
                break;
        }
        return new int[]{(int) (r * 255), (int) (g * 255), (int) (b * 255)};
    }

    public static void requestAdjustResize(Activity activity, int classGuid) {
        if (activity == null || isTablet()) {
            return;
        }
        activity.getWindow().setSoftInputMode(WindowManager.LayoutParams.SOFT_INPUT_ADJUST_RESIZE);
        adjustOwnerClassGuid = classGuid;
    }

    public static void requestAdjustNothing(Activity activity, int classGuid) {
        if (activity == null || isTablet()) {
            return;
        }
        activity.getWindow().setSoftInputMode(WindowManager.LayoutParams.SOFT_INPUT_ADJUST_NOTHING);
        adjustOwnerClassGuid = classGuid;
    }

    public static void setAdjustResizeToNothing(Activity activity, int classGuid) {
        if (activity == null || isTablet()) {
            return;
        }
        if (adjustOwnerClassGuid == 0 || adjustOwnerClassGuid == classGuid) {
            activity.getWindow().setSoftInputMode(WindowManager.LayoutParams.SOFT_INPUT_ADJUST_NOTHING);
        }
    }

    public static void removeAdjustResize(Activity activity, int classGuid) {
        if (activity == null || isTablet()) {
            return;
        }
        if (adjustOwnerClassGuid == classGuid) {
            activity.getWindow().setSoftInputMode(WindowManager.LayoutParams.SOFT_INPUT_ADJUST_PAN);
        }
    }

    public static void createEmptyFile(File f) {
        try {
            if (f.exists()) {
                return;
            }
            FileWriter writer = new FileWriter(f);
            writer.flush();
            writer.close();
        } catch (Throwable e) {
            FileLog.e(e);
        }
    }

    public static boolean isGoogleMapsInstalled(final BaseFragment fragment) {
        return true;
    }

    public static int[] toIntArray(List<Integer> integers) {
        int[] ret = new int[integers.size()];
        for (int i = 0; i < ret.length; i++) {
            ret[i] = integers.get(i);
        }
        return ret;
    }

    public static boolean isInternalUri(Uri uri) {
        return isInternalUri(uri, 0);
    }

    public static boolean isInternalUri(int fd) {
        return isInternalUri(null, fd);
    }

    private static boolean isInternalUri(Uri uri, int fd) {
        String pathString;
        if (uri != null) {
            pathString = uri.getPath();
            if (pathString == null) {
                return false;
            }
            // Allow sending VoIP logs from cache/voip_logs
            if (pathString.matches(Pattern.quote(new File(ApplicationLoader.applicationContext.getCacheDir(), "voip_logs").getAbsolutePath()) + "/\\d+\\.log")) {
                return false;
            }
            int tries = 0;
            while (true) {
                if (pathString != null && pathString.length() > 4096) {
                    return true;
                }
                String newPath;
                try {
                    newPath = Utilities.readlink(pathString);
                } catch (Throwable e) {
                    return true;
                }
                if (newPath == null || newPath.equals(pathString)) {
                    break;
                }
                pathString = newPath;
                tries++;
                if (tries >= 10) {
                    return true;
                }
            }
        } else {
            pathString = "";
            int tries = 0;
            while (true) {
                if (pathString != null && pathString.length() > 4096) {
                    return true;
                }
                String newPath;
                try {
                    newPath = Utilities.readlinkFd(fd);
                } catch (Throwable e) {
                    return true;
                }
                if (newPath == null || newPath.equals(pathString)) {
                    break;
                }
                pathString = newPath;
                tries++;
                if (tries >= 10) {
                    return true;
                }
            }
        }
        if (pathString != null) {
            try {
                String path = new File(pathString).getCanonicalPath();
                if (path != null) {
                    pathString = path;
                }
            } catch (Exception e) {
                pathString.replace("/./", "/");
                //igonre
            }
        }
        if (pathString.endsWith(".attheme")) {
            return false;
        }
        return pathString != null && pathString.toLowerCase().contains("/data/data/" + ApplicationLoader.applicationContext.getPackageName());
    }

    @SuppressLint("WrongConstant")
    public static void lockOrientation(Activity activity) {
        if (activity == null || prevOrientation != -10) {
            return;
        }
        try {
            prevOrientation = activity.getRequestedOrientation();
            WindowManager manager = (WindowManager) activity.getSystemService(Activity.WINDOW_SERVICE);
            if (manager != null && manager.getDefaultDisplay() != null) {
                int rotation = manager.getDefaultDisplay().getRotation();
                int orientation = activity.getResources().getConfiguration().orientation;

                if (rotation == Surface.ROTATION_270) {
                    if (orientation == Configuration.ORIENTATION_PORTRAIT) {
                        activity.setRequestedOrientation(ActivityInfo.SCREEN_ORIENTATION_PORTRAIT);
                    } else {
                        activity.setRequestedOrientation(ActivityInfo.SCREEN_ORIENTATION_REVERSE_LANDSCAPE);
                    }
                } else if (rotation == Surface.ROTATION_90) {
                    if (orientation == Configuration.ORIENTATION_PORTRAIT) {
                        activity.setRequestedOrientation(ActivityInfo.SCREEN_ORIENTATION_REVERSE_PORTRAIT);
                    } else {
                        activity.setRequestedOrientation(ActivityInfo.SCREEN_ORIENTATION_LANDSCAPE);
                    }
                } else if (rotation == Surface.ROTATION_0) {
                    if (orientation == Configuration.ORIENTATION_LANDSCAPE) {
                        activity.setRequestedOrientation(ActivityInfo.SCREEN_ORIENTATION_LANDSCAPE);
                    } else {
                        activity.setRequestedOrientation(ActivityInfo.SCREEN_ORIENTATION_PORTRAIT);
                    }
                } else {
                    if (orientation == Configuration.ORIENTATION_LANDSCAPE) {
                        activity.setRequestedOrientation(ActivityInfo.SCREEN_ORIENTATION_REVERSE_LANDSCAPE);
                    } else {
                        activity.setRequestedOrientation(ActivityInfo.SCREEN_ORIENTATION_REVERSE_PORTRAIT);
                    }
                }
            }
        } catch (Exception e) {
            FileLog.e(e);
        }
    }

    @SuppressLint("WrongConstant")
    public static void unlockOrientation(Activity activity) {
        if (activity == null) {
            return;
        }
        try {
            if (prevOrientation != -10) {
                activity.setRequestedOrientation(prevOrientation);
                prevOrientation = -10;
            }
        } catch (Exception e) {
            FileLog.e(e);
        }
    }

    private static class VcardData {
        String name;
        ArrayList<String> phones = new ArrayList<>();
        StringBuilder vcard = new StringBuilder();
    }

    public static class VcardItem {
        public ArrayList<String> vcardData = new ArrayList<>();
        public String fullData = "";
        public int type;
        public boolean checked = true;

        public String[] getRawValue() {
            int idx = fullData.indexOf(':');
            if (idx < 0) {
                return new String[0];
            }

            String valueType = fullData.substring(0, idx);
            String value = fullData.substring(idx + 1);

            String nameEncoding = null;
            String nameCharset = "UTF-8";
            String[] params = valueType.split(";");
            for (int a = 0; a < params.length; a++) {
                String[] args2 = params[a].split("=");
                if (args2.length != 2) {
                    continue;
                }
                if (args2[0].equals("CHARSET")) {
                    nameCharset = args2[1];
                } else if (args2[0].equals("ENCODING")) {
                    nameEncoding = args2[1];
                }
            }
            String[] args = value.split(";");
            boolean added = false;
            for (int a = 0; a < args.length; a++) {
                if (TextUtils.isEmpty(args[a])) {
                    continue;
                }
                if (nameEncoding != null && nameEncoding.equalsIgnoreCase("QUOTED-PRINTABLE")) {
                    byte[] bytes = decodeQuotedPrintable(getStringBytes(args[a]));
                    if (bytes != null && bytes.length != 0) {
                        try {
                            args[a] = new String(bytes, nameCharset);
                        } catch (Exception ignore) {

                        }
                    }
                }
            }
            return args;
        }

        public String getValue(boolean format) {
            StringBuilder result = new StringBuilder();

            int idx = fullData.indexOf(':');
            if (idx < 0) {
                return "";
            }

            if (result.length() > 0) {
                result.append(", ");
            }

            String valueType = fullData.substring(0, idx);
            String value = fullData.substring(idx + 1);

            String nameEncoding = null;
            String nameCharset = "UTF-8";
            String[] params = valueType.split(";");
            for (int a = 0; a < params.length; a++) {
                String[] args2 = params[a].split("=");
                if (args2.length != 2) {
                    continue;
                }
                if (args2[0].equals("CHARSET")) {
                    nameCharset = args2[1];
                } else if (args2[0].equals("ENCODING")) {
                    nameEncoding = args2[1];
                }
            }
            String[] args = value.split(";");
            boolean added = false;
            for (int a = 0; a < args.length; a++) {
                if (TextUtils.isEmpty(args[a])) {
                    continue;
                }
                if (nameEncoding != null && nameEncoding.equalsIgnoreCase("QUOTED-PRINTABLE")) {
                    byte[] bytes = decodeQuotedPrintable(getStringBytes(args[a]));
                    if (bytes != null && bytes.length != 0) {
                        try {
                            args[a] = new String(bytes, nameCharset);
                        } catch (Exception ignore) {

                        }
                    }
                }
                if (added && result.length() > 0) {
                    result.append(" ");
                }
                result.append(args[a]);
                if (!added) {
                    added = args[a].length() > 0;
                }
            }

            if (format) {
                if (type == 0) {
                    return PhoneFormat.getInstance().format(result.toString());
                } else if (type == 5) {
                    String[] date = result.toString().split("T");
                    if (date.length > 0) {
                        date = date[0].split("-");
                        if (date.length == 3) {
                            Calendar calendar = JalaliCalendar.mInstance();
                            calendar.set(Calendar.YEAR, Utilities.parseInt(date[0]));
                            calendar.set(Calendar.MONTH, Utilities.parseInt(date[1]) - 1);
                            calendar.set(Calendar.DAY_OF_MONTH, Utilities.parseInt(date[2]));
                            return LocaleController.getInstance().formatterYearMax.format(calendar.getTime());
                        }
                    }
                }
            }
            return result.toString();
        }

        public String getRawType(boolean first) {
            int idx = fullData.indexOf(':');
            if (idx < 0) {
                return "";
            }
            String value = fullData.substring(0, idx);
            if (type == 20) {
                value = value.substring(2);
                String[] args = value.split(";");
                if (first) {
                    value = args[0];
                } else if (args.length > 1) {
                    value = args[args.length - 1];
                } else {
                    value = "";
                }
            } else {
                String[] args = value.split(";");
                for (int a = 0; a < args.length; a++) {
                    if (args[a].indexOf('=') >= 0) {
                        continue;
                    }
                    value = args[a];
                }
                return value;
            }
            return value;
        }

        public String getType() {
            if (type == 5) {
                return LocaleController.getString("ContactBirthday", R.string.ContactBirthday);
            } else if (type == 6) {
                if ("ORG".equalsIgnoreCase(getRawType(true))) {
                    return LocaleController.getString("ContactJob", R.string.ContactJob);
                } else {
                    return LocaleController.getString("ContactJobTitle", R.string.ContactJobTitle);
                }
            }
            int idx = fullData.indexOf(':');
            if (idx < 0) {
                return "";
            }
            String value = fullData.substring(0, idx);
            if (type == 20) {
                value = value.substring(2);
                String[] args = value.split(";");
                value = args[0];
            } else {
                String[] args = value.split(";");
                for (int a = 0; a < args.length; a++) {
                    if (args[a].indexOf('=') >= 0) {
                        continue;
                    }
                    value = args[a];
                }
                if (value.startsWith("X-")) {
                    value = value.substring(2);
                }
                switch (value) {
                    case "PREF":
                        value = LocaleController.getString("PhoneMain", R.string.PhoneMain);
                        break;
                    case "HOME":
                        value = LocaleController.getString("PhoneHome", R.string.PhoneHome);
                        break;
                    case "MOBILE":
                    case "CELL":
                        value = LocaleController.getString("PhoneMobile", R.string.PhoneMobile);
                        break;
                    case "OTHER":
                        value = LocaleController.getString("PhoneOther", R.string.PhoneOther);
                        break;
                    case "WORK":
                        value = LocaleController.getString("PhoneWork", R.string.PhoneWork);
                        break;
                }
            }
            value = value.substring(0, 1).toUpperCase() + value.substring(1).toLowerCase();
            return value;
        }
    }

    public static byte[] getStringBytes(String src) {
        try {
            return src.getBytes("UTF-8");
        } catch (Exception ignore) {

        }
        return new byte[0];
    }

    public static ArrayList<TLRPC.User> loadVCardFromStream(Uri uri, int currentAccount, boolean asset, ArrayList<VcardItem> items, String name) {
        ArrayList<TLRPC.User> result = null;
        try {
            InputStream stream;
            if (asset) {
                AssetFileDescriptor fd = ApplicationLoader.applicationContext.getContentResolver().openAssetFileDescriptor(uri, "r");
                stream = fd.createInputStream();
            } else {
                ContentResolver cr = ApplicationLoader.applicationContext.getContentResolver();
                stream = cr.openInputStream(uri);
            }

            ArrayList<VcardData> vcardDatas = new ArrayList<>();
            VcardData currentData = null;

            BufferedReader bufferedReader = new BufferedReader(new InputStreamReader(stream, "UTF-8"));
            String line;
            String originalLine;
            String pendingLine = null;
            boolean currentIsPhoto = false;
            VcardItem currentItem = null;
            while ((originalLine = line = bufferedReader.readLine()) != null) {
                if (originalLine.startsWith("PHOTO")) {
                    currentIsPhoto = true;
                    continue;
                } else {
                    if (originalLine.indexOf(':') >= 0) {
                        currentItem = null;
                        currentIsPhoto = false;
                        if (originalLine.startsWith("BEGIN:VCARD")) {
                            vcardDatas.add(currentData = new VcardData());
                            currentData.name = name;
                        } else if (originalLine.startsWith("END:VCARD")) {

                        } else if (items != null) {
                            if (originalLine.startsWith("TEL")) {
                                currentItem = new VcardItem();
                                currentItem.type = 0;
                            } else if (originalLine.startsWith("EMAIL")) {
                                currentItem = new VcardItem();
                                currentItem.type = 1;
                            } else if (originalLine.startsWith("ADR") || originalLine.startsWith("LABEL") || originalLine.startsWith("GEO")) {
                                currentItem = new VcardItem();
                                currentItem.type = 2;
                            } else if (originalLine.startsWith("URL")) {
                                currentItem = new VcardItem();
                                currentItem.type = 3;
                            } else if (originalLine.startsWith("NOTE")) {
                                currentItem = new VcardItem();
                                currentItem.type = 4;
                            } else if (originalLine.startsWith("BDAY")) {
                                currentItem = new VcardItem();
                                currentItem.type = 5;
                            } else if (originalLine.startsWith("ORG") || originalLine.startsWith("TITLE") || originalLine.startsWith("ROLE")) {
                                if (currentItem == null) {
                                    currentItem = new VcardItem();
                                    currentItem.type = 6;
                                }
                            } else if (originalLine.startsWith("X-ANDROID")) {
                                currentItem = new VcardItem();
                                currentItem.type = -1;
                            } else if (originalLine.startsWith("X-PHONETIC")) {
                                currentItem = null;
                            } else if (originalLine.startsWith("X-")) {
                                currentItem = new VcardItem();
                                currentItem.type = 20;
                            }
                            if (currentItem != null && currentItem.type >= 0) {
                                items.add(currentItem);
                            }
                        }
                    }
                }
                if (!currentIsPhoto && currentData != null) {
                    if (currentItem == null) {
                        if (currentData.vcard.length() > 0) {
                            currentData.vcard.append('\n');
                        }
                        currentData.vcard.append(originalLine);
                    } else {
                        currentItem.vcardData.add(originalLine);
                    }
                }
                if (pendingLine != null) {
                    pendingLine += line;
                    line = pendingLine;
                    pendingLine = null;
                }
                if (line.contains("=QUOTED-PRINTABLE") && line.endsWith("=")) {
                    pendingLine = line.substring(0, line.length() - 1);
                    continue;
                }
                if (!currentIsPhoto && currentData != null && currentItem != null) {
                    currentItem.fullData = line;
                }
                int idx = line.indexOf(":");
                String[] args;
                if (idx >= 0) {
                    args = new String[]{
                            line.substring(0, idx),
                            line.substring(idx + 1).trim()
                    };
                } else {
                    args = new String[]{line.trim()};
                }
                if (args.length < 2 || currentData == null) {
                    continue;
                }
                if (args[0].startsWith("FN") || args[0].startsWith("ORG") && TextUtils.isEmpty(currentData.name)) {
                    String nameEncoding = null;
                    String nameCharset = null;
                    String[] params = args[0].split(";");
                    for (String param : params) {
                        String[] args2 = param.split("=");
                        if (args2.length != 2) {
                            continue;
                        }
                        if (args2[0].equals("CHARSET")) {
                            nameCharset = args2[1];
                        } else if (args2[0].equals("ENCODING")) {
                            nameEncoding = args2[1];
                        }
                    }
                    currentData.name = args[1];
                    if (nameEncoding != null && nameEncoding.equalsIgnoreCase("QUOTED-PRINTABLE")) {
                        byte[] bytes = decodeQuotedPrintable(getStringBytes(currentData.name));
                        if (bytes != null && bytes.length != 0) {
                            String decodedName = new String(bytes, nameCharset);
                            if (decodedName != null) {
                                currentData.name = decodedName;
                            }
                        }
                    }
                } else if (args[0].startsWith("TEL")) {
                    currentData.phones.add(args[1]);
                }
            }
            try {
                bufferedReader.close();
                stream.close();
            } catch (Exception e) {
                FileLog.e(e);
            }
            for (int a = 0; a < vcardDatas.size(); a++) {
                VcardData vcardData = vcardDatas.get(a);
                if (vcardData.name != null && !vcardData.phones.isEmpty()) {
                    if (result == null) {
                        result = new ArrayList<>();
                    }

                    String phoneToUse = vcardData.phones.get(0);
                    for (int b = 0; b < vcardData.phones.size(); b++) {
                        String phone = vcardData.phones.get(b);
                        String sphone = phone.substring(Math.max(0, phone.length() - 7));
                        if (ContactsController.getInstance(currentAccount).contactsByShortPhone.get(sphone) != null) {
                            phoneToUse = phone;
                            break;
                        }
                    }
                    TLRPC.User user = new TLRPC.TL_userContact_old2();
                    user.phone = phoneToUse;
                    user.first_name = vcardData.name;
                    user.last_name = "";
                    user.id = 0;
                    TLRPC.TL_restrictionReason reason = new TLRPC.TL_restrictionReason();
                    reason.text = vcardData.vcard.toString();
                    reason.platform = "";
                    reason.reason = "";
                    user.restriction_reason.add(reason);
                    result.add(user);
                }
            }
        } catch (Throwable e) {
            FileLog.e(e);
        }
        return result;
    }

    public static Typeface getTypeface(String assetPath) {
        synchronized (typefaceCache) {
            if (NekoConfig.typeface == 1 && Build.VERSION.SDK_INT >= Build.VERSION_CODES.LOLLIPOP) {
                if (assetPath.contains("medium") && assetPath.contains("italic")) {
                    return Typeface.create("sans-serif-medium", Typeface.ITALIC);
                }
                if (assetPath.contains("medium")) {
                    return Typeface.create("sans-serif-medium", Typeface.NORMAL);
                }
                if (assetPath.contains("italic")) {
                    return Typeface.create((Typeface) null, Typeface.ITALIC);
                }
                if (assetPath.contains("mono")) {
                    return Typeface.MONOSPACE;
                }
                if (assetPath.contains("mw_bold")) {
                    return Typeface.create("serif", Typeface.BOLD);
                }
                //return Typeface.create((Typeface) null, Typeface.NORMAL);
            }
            if (!typefaceCache.containsKey(assetPath)) {
                try {
                    Typeface t;
                    if (Build.VERSION.SDK_INT >= 26) {
                        Typeface.Builder builder = new Typeface.Builder(ApplicationLoader.applicationContext.getAssets(), assetPath);
                        if (assetPath.contains("medium")) {
                            builder.setWeight(700);
                        }
                        if (assetPath.contains("italic")) {
                            builder.setItalic(true);
                        }
                        t = builder.build();
                    } else {
                        t = Typeface.createFromAsset(ApplicationLoader.applicationContext.getAssets(), assetPath);
                    }
                    typefaceCache.put(assetPath, t);
                } catch (Exception e) {
                    if (BuildVars.LOGS_ENABLED) {
                        FileLog.e("Could not get typeface '" + assetPath + "' because " + e.getMessage());
                    }
                    return null;
                }
            }
            return typefaceCache.get(assetPath);
        }
    }

    public static boolean isWaitingForSms() {
        boolean value;
        synchronized (smsLock) {
            value = waitingForSms;
        }
        return value;
    }

    public static void setWaitingForSms(boolean value) {
    }

    public static int getShadowHeight() {
        if (density >= 4.0f) {
            return 3;
        } else if (density >= 2.0f) {
            return 2;
        } else {
            return 1;
        }
    }

    public static boolean isWaitingForCall() {
        boolean value;
        synchronized (callLock) {
            value = waitingForCall;
        }
        return value;
    }

    private static CallReceiver callReceiver;

    public static void setWaitingForCall(boolean value) {
        synchronized (callLock) {
            try {
                if (value) {
                    if (callReceiver == null) {
                        final IntentFilter filter = new IntentFilter(TelephonyManager.ACTION_PHONE_STATE_CHANGED);
                        ApplicationLoader.applicationContext.registerReceiver(callReceiver = new CallReceiver(), filter);
                    }
                } else {
                    if (callReceiver != null) {
                        ApplicationLoader.applicationContext.unregisterReceiver(callReceiver);
                        callReceiver = null;
                    }
                }
            } catch (Exception ignore) {

            }
            waitingForCall = value;
        }
    }

    public static boolean showKeyboard(View view) {
        if (view == null) {
            return false;
        }
        try {
            InputMethodManager inputManager = (InputMethodManager) view.getContext().getSystemService(Context.INPUT_METHOD_SERVICE);
            return inputManager.showSoftInput(view, InputMethodManager.SHOW_IMPLICIT);
        } catch (Exception e) {
            FileLog.e(e);
        }
        return false;
    }

    public static String[] getCurrentKeyboardLanguage() {
        try {
            InputMethodManager inputManager = (InputMethodManager) ApplicationLoader.applicationContext.getSystemService(Context.INPUT_METHOD_SERVICE);
            InputMethodSubtype inputMethodSubtype = inputManager.getCurrentInputMethodSubtype();
            String locale = null;
            if (inputMethodSubtype != null) {
                if (Build.VERSION.SDK_INT >= 24) {
                    locale = inputMethodSubtype.getLanguageTag();
                }
                if (TextUtils.isEmpty(locale)) {
                    locale = inputMethodSubtype.getLocale();
                }
            } else {
                inputMethodSubtype = inputManager.getLastInputMethodSubtype();
                if (inputMethodSubtype != null) {
                    if (Build.VERSION.SDK_INT >= 24) {
                        locale = inputMethodSubtype.getLanguageTag();
                    }
                    if (TextUtils.isEmpty(locale)) {
                        locale = inputMethodSubtype.getLocale();
                    }
                }
            }
            if (TextUtils.isEmpty(locale)) {
                locale = LocaleController.getSystemLocaleStringIso639();
                String locale2;
                LocaleController.LocaleInfo localeInfo = LocaleController.getInstance().getCurrentLocaleInfo();
                locale2 = localeInfo.getBaseLangCode();
                if (TextUtils.isEmpty(locale2)) {
                    locale2 = localeInfo.getLangCode();
                }
                if (locale.contains(locale2) || locale2.contains(locale)) {
                    if (!locale.contains("en")) {
                        locale2 = "en";
                    } else {
                        locale2 = null;
                    }
                }
                if (!TextUtils.isEmpty(locale2)) {
                    return new String[]{locale.replace('_', '-'), locale2, "en"};
                } else {
                    return new String[]{locale.replace('_', '-'), "en"};
                }
            } else {
                return new String[]{locale.replace('_', '-'), "en"};
            }
        } catch (Exception ignore) {
        }
        return new String[]{"en"};
    }

    public static void hideKeyboard(View view) {
        if (view == null) {
            return;
        }
        try {
            InputMethodManager imm = (InputMethodManager) view.getContext().getSystemService(Context.INPUT_METHOD_SERVICE);
            if (!imm.isActive()) {
                return;
            }
            imm.hideSoftInputFromWindow(view.getWindowToken(), 0);
        } catch (Exception e) {
            FileLog.e(e);
        }
    }

    public static File getCacheDir() {
        String state = null;
        try {
            File file = new File(EnvUtil.getTelegramPath(), "caches");
            FileUtil.initDir(file);
            return file;
        } catch (Throwable e) {
            FileLog.e(e);
        }
        return new File(ApplicationLoader.getDataDirFixed(), "cache/media/caches");
    }

    public static int dp(float value) {
        if (value == 0) {
            return 0;
        }
        return (int) Math.ceil(density * value);
    }

    public static int dpr(float value) {
        if (value == 0) {
            return 0;
        }
        return Math.round(density * value);
    }

    public static int dp2(float value) {
        if (value == 0) {
            return 0;
        }
        return (int) Math.floor(density * value);
    }

    public static int compare(int lhs, int rhs) {
        if (lhs == rhs) {
            return 0;
        } else if (lhs > rhs) {
            return 1;
        }
        return -1;
    }

    public static float dpf2(float value) {
        if (value == 0) {
            return 0;
        }
        return density * value;
    }

    public static void checkDisplaySize(Context context, Configuration newConfiguration) {
        try {
            float oldDensity = density;
            density = context.getResources().getDisplayMetrics().density;
            float newDensity = density;
            if (firstConfigurationWas && Math.abs(oldDensity - newDensity) > 0.001) {
                Theme.reloadAllResources(context);
            }
            firstConfigurationWas = true;
            Configuration configuration = newConfiguration;
            if (configuration == null) {
                configuration = context.getResources().getConfiguration();
            }
            usingHardwareInput = configuration.keyboard != Configuration.KEYBOARD_NOKEYS && configuration.hardKeyboardHidden == Configuration.HARDKEYBOARDHIDDEN_NO;
            WindowManager manager = (WindowManager) context.getSystemService(Context.WINDOW_SERVICE);
            if (manager != null) {
                Display display = manager.getDefaultDisplay();
                if (display != null) {
                    display.getMetrics(displayMetrics);
                    display.getSize(displaySize);
                    screenRefreshRate = display.getRefreshRate();
                }
            }
            if (configuration.screenWidthDp != Configuration.SCREEN_WIDTH_DP_UNDEFINED) {
                int newSize = (int) Math.ceil(configuration.screenWidthDp * density);
                if (Math.abs(displaySize.x - newSize) > 3) {
                    displaySize.x = newSize;
                }
            }
            if (configuration.screenHeightDp != Configuration.SCREEN_HEIGHT_DP_UNDEFINED) {
                int newSize = (int) Math.ceil(configuration.screenHeightDp * density);
                if (Math.abs(displaySize.y - newSize) > 3) {
                    displaySize.y = newSize;
                }
            }
            if (roundMessageSize == 0) {
                if (AndroidUtilities.isTablet()) {
                    roundMessageSize = (int) (AndroidUtilities.getMinTabletSide() * 0.6f);
                } else {
                    roundMessageSize = (int) (Math.min(AndroidUtilities.displaySize.x, AndroidUtilities.displaySize.y) * 0.6f);
                }
                roundMessageInset = dp(2);
            }
            if (BuildVars.LOGS_ENABLED) {
                FileLog.e("density = " + density + " display size = " + displaySize.x + " " + displaySize.y + " " + displayMetrics.xdpi + "x" + displayMetrics.ydpi);
            }
        } catch (Exception e) {
            FileLog.e(e);
        }
    }

    public static double fixLocationCoord(double value) {
        return ((long) (value * 1000000)) / 1000000.0;
    }

    public static String formapMapUrl(boolean isSecretChat, double lat, double lon, int width, int height, boolean marker, int zoom) {
        int scale = Math.min(2, (int) Math.ceil(AndroidUtilities.density));
        int provider = 2;
        if (isSecretChat) {
            if (SharedConfig.mapPreviewType == 1) {
                provider = 1;
            }
        } else {
            if (NekoConfig.mapPreviewProvider == 1) {
                provider = 1;
            }
        }
        if (provider == 1 || provider == 3) {
            String lang = null;
            String[] availableLangs = new String[]{"ru_RU", "tr_TR"};
            LocaleController.LocaleInfo localeInfo = LocaleController.getInstance().getCurrentLocaleInfo();
            for (int a = 0; a < availableLangs.length; a++) {
                if (availableLangs[a].toLowerCase().contains(localeInfo.shortName)) {
                    lang = availableLangs[a];
                }
            }
            if (lang == null) {
                lang = "en_US";
            }
            if (marker) {
                return String.format(Locale.US, "https://static-maps.yandex.ru/1.x/?ll=%.6f,%.6f&z=%d&size=%d,%d&l=map&scale=%d&pt=%.6f,%.6f,vkbkm&lang=%s", lon, lat, zoom, width * scale, height * scale, scale, lon, lat, lang);
            } else {
                return String.format(Locale.US, "https://static-maps.yandex.ru/1.x/?ll=%.6f,%.6f&z=%d&size=%d,%d&l=map&scale=%d&lang=%s", lon, lat, zoom, width * scale, height * scale, scale, lang);
            }
        } else {
            String k = "";
            if (!TextUtils.isEmpty(k)) {
                if (marker) {
                    return String.format(Locale.US, "https://maps.googleapis.com/maps/api/staticmap?center=%.6f,%.6f&zoom=%d&size=%dx%d&maptype=roadmap&scale=%d&markers=color:red%%7Csize:mid%%7C%.6f,%.6f&sensor=false&key=%s", lat, lon, zoom, width, height, scale, lat, lon, k);
                } else {
                    return String.format(Locale.US, "https://maps.googleapis.com/maps/api/staticmap?center=%.6f,%.6f&zoom=%d&size=%dx%d&maptype=roadmap&scale=%d&key=%s", lat, lon, zoom, width, height, scale, k);
                }
            } else {
                if (marker) {
                    return String.format(Locale.US, "https://maps.googleapis.com/maps/api/staticmap?center=%.6f,%.6f&zoom=%d&size=%dx%d&maptype=roadmap&scale=%d&markers=color:red%%7Csize:mid%%7C%.6f,%.6f&sensor=false", lat, lon, zoom, width, height, scale, lat, lon);
                } else {
                    return String.format(Locale.US, "https://maps.googleapis.com/maps/api/staticmap?center=%.6f,%.6f&zoom=%d&size=%dx%d&maptype=roadmap&scale=%d", lat, lon, zoom, width, height, scale);
                }
            }
        }
    }

    public static float getPixelsInCM(float cm, boolean isX) {
        return (cm / 2.54f) * (isX ? displayMetrics.xdpi : displayMetrics.ydpi);
    }

    public static int getMyLayerVersion(int layer) {
        return layer & 0xffff;
    }

    public static int getPeerLayerVersion(int layer) {
        return (layer >> 16) & 0xffff;
    }

    public static int setMyLayerVersion(int layer, int version) {
        return layer & 0xffff0000 | version;
    }

    public static int setPeerLayerVersion(int layer, int version) {
        return layer & 0x0000ffff | (version << 16);
    }

    public static void runOnUIThread(Runnable runnable) {
        runOnUIThread(runnable, 0);
    }

    public static void runOnUIThread(Runnable runnable, long delay) {
        if (delay == 0) {
            ApplicationLoader.applicationHandler.post(runnable);
        } else {
            ApplicationLoader.applicationHandler.postDelayed(runnable, delay);
        }
    }

    public static void cancelRunOnUIThread(Runnable runnable) {
        ApplicationLoader.applicationHandler.removeCallbacks(runnable);
    }

    public static boolean isTablet() {
        if (isTablet == null) {
            isTablet = NekoConfig.forceTablet || ApplicationLoader.applicationContext.getResources().getBoolean(R.bool.isTablet);
        }
        return isTablet;
    }

    public static boolean isSmallTablet() {
        float minSide = Math.min(displaySize.x, displaySize.y) / density;
        return minSide <= 700;
    }

    public static int getMinTabletSide() {
        if (!isSmallTablet()) {
            int smallSide = Math.min(displaySize.x, displaySize.y);
            int leftSide = smallSide * 35 / 100;
            if (leftSide < dp(320)) {
                leftSide = dp(320);
            }
            return smallSide - leftSide;
        } else {
            int smallSide = Math.min(displaySize.x, displaySize.y);
            int maxSide = Math.max(displaySize.x, displaySize.y);
            int leftSide = maxSide * 35 / 100;
            if (leftSide < dp(320)) {
                leftSide = dp(320);
            }
            return Math.min(smallSide, maxSide - leftSide);
        }
    }

    public static int getPhotoSize() {
        if (photoSize == null) {
            photoSize = 1280;
        }
        return photoSize;
    }

    /*public static void clearCursorDrawable(EditText editText) {
        if (editText == null) {
            return;
        }
        try {
            Field mCursorDrawableRes = TextView.class.getDeclaredField("mCursorDrawableRes");
            mCursorDrawableRes.setAccessible(true);
            mCursorDrawableRes.setInt(editText, 0);
        } catch (Exception e) {
            FileLog.e(e);
        }
    }*/

    private static Runnable unregisterRunnable;
    private static boolean hasCallPermissions = Build.VERSION.SDK_INT >= 23;

    @SuppressWarnings("unchecked")
    public static void endIncomingCall() {
        if (!hasCallPermissions) {
            return;
        }
        try {
            TelephonyManager tm = (TelephonyManager) ApplicationLoader.applicationContext.getSystemService(Context.TELEPHONY_SERVICE);
            Class c = Class.forName(tm.getClass().getName());
            Method m = c.getDeclaredMethod("getITelephony");
            m.setAccessible(true);
            ITelephony telephonyService = (ITelephony) m.invoke(tm);
            telephonyService = (ITelephony) m.invoke(tm);
            telephonyService.silenceRinger();
            telephonyService.endCall();
        } catch (Throwable e) {
            FileLog.e(e);
        }
    }

    public static String obtainLoginPhoneCall(String pattern) {
        if (!hasCallPermissions) {
            return null;
        }
        try (Cursor cursor = ApplicationLoader.applicationContext.getContentResolver().query(
                CallLog.Calls.CONTENT_URI,
                new String[]{CallLog.Calls.NUMBER, CallLog.Calls.DATE},
                CallLog.Calls.TYPE + " IN (" + CallLog.Calls.MISSED_TYPE + "," + CallLog.Calls.INCOMING_TYPE + "," + CallLog.Calls.REJECTED_TYPE + ")",
                null,
                "date DESC LIMIT 5")) {
            while (cursor.moveToNext()) {
                String number = cursor.getString(0);
                long date = cursor.getLong(1);
                if (BuildVars.LOGS_ENABLED) {
                    FileLog.e("number = " + number);
                }
                if (Math.abs(System.currentTimeMillis() - date) >= 60 * 60 * 1000) {
                    continue;
                }
                if (checkPhonePattern(pattern, number)) {
                    return number;
                }
            }
        } catch (Exception e) {
            FileLog.e(e);
        }
        return null;
    }

    public static boolean checkPhonePattern(String pattern, String phone) {
        if (TextUtils.isEmpty(pattern) || pattern.equals("*")) {
            return true;
        }
        String[] args = pattern.split("\\*");
        phone = PhoneFormat.stripExceptNumbers(phone);
        int checkStart = 0;
        int index;
        for (int a = 0; a < args.length; a++) {
            String arg = args[a];
            if (!TextUtils.isEmpty(arg)) {
                if ((index = phone.indexOf(arg, checkStart)) == -1) {
                    return false;
                }
                checkStart = index + arg.length();
            }
        }
        return true;
    }

    private static Field mAttachInfoField;
    private static Field mStableInsetsField;

    public static int getViewInset(View view) {
        if (view == null || Build.VERSION.SDK_INT < 21 || view.getHeight() == AndroidUtilities.displaySize.y || view.getHeight() == AndroidUtilities.displaySize.y - statusBarHeight) {
            return 0;
        }
        try {
            if (mAttachInfoField == null) {
                mAttachInfoField = View.class.getDeclaredField("mAttachInfo");
                mAttachInfoField.setAccessible(true);
            }
            Object mAttachInfo = mAttachInfoField.get(view);
            if (mAttachInfo != null) {
                if (mStableInsetsField == null) {
                    mStableInsetsField = mAttachInfo.getClass().getDeclaredField("mStableInsets");
                    mStableInsetsField.setAccessible(true);
                }
                Rect insets = (Rect) mStableInsetsField.get(mAttachInfo);
                return insets.bottom;
            }
        } catch (Exception ignored) {
        }
        return 0;
    }

    public static Point getRealScreenSize() {
        Point size = new Point();
        try {
            WindowManager windowManager = (WindowManager) ApplicationLoader.applicationContext.getSystemService(Context.WINDOW_SERVICE);
            if (Build.VERSION.SDK_INT >= Build.VERSION_CODES.JELLY_BEAN_MR1) {
                windowManager.getDefaultDisplay().getRealSize(size);
            } else {
                try {
                    Method mGetRawW = Display.class.getMethod("getRawWidth");
                    Method mGetRawH = Display.class.getMethod("getRawHeight");
                    size.set((Integer) mGetRawW.invoke(windowManager.getDefaultDisplay()), (Integer) mGetRawH.invoke(windowManager.getDefaultDisplay()));
                } catch (Exception e) {
                    size.set(windowManager.getDefaultDisplay().getWidth(), windowManager.getDefaultDisplay().getHeight());
                    FileLog.e(e);
                }
            }
        } catch (Exception e) {
            FileLog.e(e);
        }
        return size;
    }

    public static void setEnabled(View view, boolean enabled) {
        if (view == null) {
            return;
        }
        view.setEnabled(enabled);
        if (view instanceof ViewGroup) {
            ViewGroup viewGroup = (ViewGroup) view;
            for (int i = 0; i < viewGroup.getChildCount(); i++) {
                setEnabled(viewGroup.getChildAt(i), enabled);
            }
        }
    }

    public static CharSequence getTrimmedString(CharSequence src) {
        if (src == null || src.length() == 0) {
            return src;
        }
        while (src.length() > 0 && (src.charAt(0) == '\n' || src.charAt(0) == ' ')) {
            src = src.subSequence(1, src.length());
        }
        while (src.length() > 0 && (src.charAt(src.length() - 1) == '\n' || src.charAt(src.length() - 1) == ' ')) {
            src = src.subSequence(0, src.length() - 1);
        }
        return src;
    }

    public static void setViewPagerEdgeEffectColor(ViewPager viewPager, int color) {
        if (Build.VERSION.SDK_INT >= 21) {
            try {
                Field field = ViewPager.class.getDeclaredField("mLeftEdge");
                field.setAccessible(true);
                EdgeEffect mLeftEdge = (EdgeEffect) field.get(viewPager);
                if (mLeftEdge != null) {
                    mLeftEdge.setColor(color);
                }

                field = ViewPager.class.getDeclaredField("mRightEdge");
                field.setAccessible(true);
                EdgeEffect mRightEdge = (EdgeEffect) field.get(viewPager);
                if (mRightEdge != null) {
                    mRightEdge.setColor(color);
                }
            } catch (Exception ignore) {

            }
        }
    }

    public static void setScrollViewEdgeEffectColor(HorizontalScrollView scrollView, int color) {
        if (Build.VERSION.SDK_INT >= 21) {
            try {
                Field field = HorizontalScrollView.class.getDeclaredField("mEdgeGlowLeft");
                field.setAccessible(true);
                EdgeEffect mEdgeGlowTop = (EdgeEffect) field.get(scrollView);
                if (mEdgeGlowTop != null) {
                    mEdgeGlowTop.setColor(color);
                }

                field = HorizontalScrollView.class.getDeclaredField("mEdgeGlowRight");
                field.setAccessible(true);
                EdgeEffect mEdgeGlowBottom = (EdgeEffect) field.get(scrollView);
                if (mEdgeGlowBottom != null) {
                    mEdgeGlowBottom.setColor(color);
                }
            } catch (Exception e) {
                FileLog.e(e);
            }
        }
    }

    public static void setScrollViewEdgeEffectColor(ScrollView scrollView, int color) {
        if (Build.VERSION.SDK_INT >= 21) {
            try {
                Field field = ScrollView.class.getDeclaredField("mEdgeGlowTop");
                field.setAccessible(true);
                EdgeEffect mEdgeGlowTop = (EdgeEffect) field.get(scrollView);
                if (mEdgeGlowTop != null) {
                    mEdgeGlowTop.setColor(color);
                }

                field = ScrollView.class.getDeclaredField("mEdgeGlowBottom");
                field.setAccessible(true);
                EdgeEffect mEdgeGlowBottom = (EdgeEffect) field.get(scrollView);
                if (mEdgeGlowBottom != null) {
                    mEdgeGlowBottom.setColor(color);
                }
            } catch (Exception e) {
                FileLog.e(e);
            }
        }
    }

    @SuppressLint("NewApi")
    public static void clearDrawableAnimation(View view) {
        if (Build.VERSION.SDK_INT < 21 || view == null) {
            return;
        }
        Drawable drawable;
        if (view instanceof ListView) {
            drawable = ((ListView) view).getSelector();
            if (drawable != null) {
                drawable.setState(StateSet.NOTHING);
            }
        } else {
            drawable = view.getBackground();
            if (drawable != null) {
                drawable.setState(StateSet.NOTHING);
                drawable.jumpToCurrentState();
            }
        }
    }

    public static final int FLAG_TAG_BR = 1;
    public static final int FLAG_TAG_BOLD = 2;
    public static final int FLAG_TAG_COLOR = 4;
    public static final int FLAG_TAG_URL = 8;
    public static final int FLAG_TAG_ALL = FLAG_TAG_BR | FLAG_TAG_BOLD | FLAG_TAG_URL;

    public static SpannableStringBuilder replaceTags(String str) {
        return replaceTags(str, FLAG_TAG_ALL);
    }

    public static SpannableStringBuilder replaceTags(String str, int flag, Object... args) {
        try {
            int start;
            int end;
            StringBuilder stringBuilder = new StringBuilder(str);
            if ((flag & FLAG_TAG_BR) != 0) {
                while ((start = stringBuilder.indexOf("<br>")) != -1) {
                    stringBuilder.replace(start, start + 4, "\n");
                }
                while ((start = stringBuilder.indexOf("<br/>")) != -1) {
                    stringBuilder.replace(start, start + 5, "\n");
                }
            }
            ArrayList<Integer> bolds = new ArrayList<>();
            if ((flag & FLAG_TAG_BOLD) != 0) {
                while ((start = stringBuilder.indexOf("<b>")) != -1) {
                    stringBuilder.replace(start, start + 3, "");
                    end = stringBuilder.indexOf("</b>");
                    if (end == -1) {
                        end = stringBuilder.indexOf("<b>");
                    }
                    stringBuilder.replace(end, end + 4, "");
                    bolds.add(start);
                    bolds.add(end);
                }
                while ((start = stringBuilder.indexOf("**")) != -1) {
                    stringBuilder.replace(start, start + 2, "");
                    end = stringBuilder.indexOf("**");
                    if (end >= 0) {
                        stringBuilder.replace(end, end + 2, "");
                        bolds.add(start);
                        bolds.add(end);
                    }
                }
            }
            if ((flag & FLAG_TAG_URL) != 0) {
                while ((start = stringBuilder.indexOf("**")) != -1) {
                    stringBuilder.replace(start, start + 2, "");
                    end = stringBuilder.indexOf("**");
                    if (end >= 0) {
                        stringBuilder.replace(end, end + 2, "");
                        bolds.add(start);
                        bolds.add(end);
                    }
                }
            }
            SpannableStringBuilder spannableStringBuilder = new SpannableStringBuilder(stringBuilder);
            for (int a = 0; a < bolds.size() / 2; a++) {
                spannableStringBuilder.setSpan(new TypefaceSpan(AndroidUtilities.getTypeface("fonts/rmedium.ttf")), bolds.get(a * 2), bolds.get(a * 2 + 1), Spanned.SPAN_EXCLUSIVE_EXCLUSIVE);
            }
            return spannableStringBuilder;
        } catch (Exception e) {
            FileLog.e(e);
        }
        return new SpannableStringBuilder(str);
    }

    public static class LinkMovementMethodMy extends LinkMovementMethod {
        @Override
        public boolean onTouchEvent(TextView widget, Spannable buffer, MotionEvent event) {
            try {
                boolean result = super.onTouchEvent(widget, buffer, event);
                if (event.getAction() == MotionEvent.ACTION_UP || event.getAction() == MotionEvent.ACTION_CANCEL) {
                    Selection.removeSelection(buffer);
                }
                return result;
            } catch (Exception e) {
                FileLog.e(e);
            }
            return false;
        }

    }

    public static boolean needShowPasscode() {
        return needShowPasscode(false);
    }

    public static boolean needShowPasscode(boolean reset) {
        boolean wasInBackground = ForegroundDetector.getInstance().isWasInBackground(reset);
        if (reset) {
            ForegroundDetector.getInstance().resetBackgroundVar();
        }
        int uptime = (int) (SystemClock.elapsedRealtime() / 1000);
        if (BuildVars.LOGS_ENABLED && reset && SharedConfig.passcodeHash.length() > 0) {
            FileLog.d("wasInBackground = " + wasInBackground + " appLocked = " + SharedConfig.appLocked + " autoLockIn = " + SharedConfig.autoLockIn + " lastPauseTime = " + SharedConfig.lastPauseTime + " uptime = " + uptime);
        }
        return SharedConfig.passcodeHash.length() > 0 && wasInBackground &&
                (SharedConfig.appLocked ||
                        SharedConfig.autoLockIn != 0 && SharedConfig.lastPauseTime != 0 && !SharedConfig.appLocked && (SharedConfig.lastPauseTime + SharedConfig.autoLockIn) <= uptime ||
                        uptime + 5 < SharedConfig.lastPauseTime);
    }

    public static void shakeView(final View view, final float x, final int num) {
        if (view == null) {
            return;
        }
        if (num == 6) {
            view.setTranslationX(0);
            return;
        }
        AnimatorSet animatorSet = new AnimatorSet();
        animatorSet.playTogether(ObjectAnimator.ofFloat(view, "translationX", dp(x)));
        animatorSet.setDuration(50);
        animatorSet.addListener(new AnimatorListenerAdapter() {
            @Override
            public void onAnimationEnd(Animator animation) {
                shakeView(view, num == 5 ? 0 : -x, num + 1);
            }
        });
        animatorSet.start();
    }

    /*public static String ellipsize(String text, int maxLines, int maxWidth, TextPaint paint) {
        if (text == null || paint == null) {
            return null;
        }
        int count;
        int offset = 0;
        StringBuilder result = null;
        TextView
        for (int a = 0; a < maxLines; a++) {
            count = paint.breakText(text, true, maxWidth, null);
            if (a != maxLines - 1) {
                if (result == null) {
                    result = new StringBuilder(count * maxLines + 1);
                }
                boolean foundSpace = false;
                for (int c = count - 1; c >= offset; c--) {
                    if (text.charAt(c) == ' ') {
                        foundSpace = true;
                        result.append(text.substring(offset, c - 1));
                        offset = c - 1;
                    }
                }
                if (!foundSpace) {
                    offset = count;
                }
                text = text.substring(0, offset);
            } else if (maxLines == 1) {
                return text.substring(0, count);
            } else {
                result.append(text.substring(0, count));
            }
        }
        return result.toString();
    }*/

    /*public static void turnOffHardwareAcceleration(Window window) {
        if (window == null || Build.MODEL == null) {
            return;
        }
        if (Build.MODEL.contains("GT-S5301") ||
                Build.MODEL.contains("GT-S5303") ||
                Build.MODEL.contains("GT-B5330") ||
                Build.MODEL.contains("GT-S5302") ||
                Build.MODEL.contains("GT-S6012B") ||
                Build.MODEL.contains("MegaFon_SP-AI")) {
            window.clearFlags(WindowManager.LayoutParams.FLAG_HARDWARE_ACCELERATED);
        }
    }*/

    public static void startAppCenter(Activity context) {
    }

    private static long lastUpdateCheckTime;

    public static void checkForUpdates() {
        /*try {
            if (BuildVars.DEBUG_VERSION) {
                if (SystemClock.elapsedRealtime() - lastUpdateCheckTime < 60 * 60 * 1000) {
                    return;
                }
                lastUpdateCheckTime = SystemClock.elapsedRealtime();
                Distribute.checkForUpdate();
            }
        } catch (Throwable e) {
            FileLog.e(e);
        }*/
    }

    public static void addToClipboard(CharSequence str) {
        try {
            android.content.ClipboardManager clipboard = (android.content.ClipboardManager) ApplicationLoader.applicationContext.getSystemService(Context.CLIPBOARD_SERVICE);
            android.content.ClipData clip = android.content.ClipData.newPlainText("label", str);
            clipboard.setPrimaryClip(clip);
        } catch (Exception e) {
            FileLog.e(e);
        }
    }

    public static void addMediaToGallery(String fromPath) {
        if (fromPath == null) {
            return;
        }
        File f = new File(fromPath);
        Uri contentUri = Uri.fromFile(f);
        addMediaToGallery(contentUri);
    }

    public static void addMediaToGallery(Uri uri) {
        if (uri == null) {
            return;
        }
        try {
            Intent mediaScanIntent = new Intent(Intent.ACTION_MEDIA_SCANNER_SCAN_FILE);
            mediaScanIntent.setData(uri);
            ApplicationLoader.applicationContext.sendBroadcast(mediaScanIntent);
        } catch (Exception e) {
            FileLog.e(e);
        }
    }

    private static File getAlbumDir(boolean secretChat) {
        if (secretChat || Build.VERSION.SDK_INT >= 23 && ApplicationLoader.applicationContext.checkSelfPermission(android.Manifest.permission.READ_EXTERNAL_STORAGE) != PackageManager.PERMISSION_GRANTED) {
            return FileLoader.getDirectory(FileLoader.MEDIA_DIR_CACHE);
        }
        File storageDir = null;
        if (Environment.MEDIA_MOUNTED.equals(Environment.getExternalStorageState())) {
            storageDir = new File(Environment.getExternalStoragePublicDirectory(Environment.DIRECTORY_PICTURES), "NekoX");
            if (!storageDir.mkdirs()) {
                if (!storageDir.exists()) {
                    if (BuildVars.LOGS_ENABLED) {
                        FileLog.d("failed to create directory");
                    }
                    return null;
                }
            }
        } else {
            if (BuildVars.LOGS_ENABLED) {
                FileLog.d("External storage is not mounted READ/WRITE.");
            }
        }

        return storageDir;
    }

    @SuppressLint("NewApi")
    public static String getPath(final Uri uri) {
        try {
            final boolean isKitKat = Build.VERSION.SDK_INT >= Build.VERSION_CODES.KITKAT;
            if (isKitKat && DocumentsContract.isDocumentUri(ApplicationLoader.applicationContext, uri)) {
                if (isExternalStorageDocument(uri)) {
                    final String docId = DocumentsContract.getDocumentId(uri);
                    final String[] split = docId.split(":");
                    final String type = split[0];
                    if ("primary".equalsIgnoreCase(type)) {
                        return Environment.getExternalStorageDirectory() + "/" + split[1];
                    }
                } else if (isDownloadsDocument(uri)) {
                    final String id = DocumentsContract.getDocumentId(uri);
                    final Uri contentUri = ContentUris.withAppendedId(Uri.parse("content://downloads/public_downloads"), Long.valueOf(id));
                    return getDataColumn(ApplicationLoader.applicationContext, contentUri, null, null);
                } else if (isMediaDocument(uri)) {
                    final String docId = DocumentsContract.getDocumentId(uri);
                    final String[] split = docId.split(":");
                    final String type = split[0];

                    Uri contentUri = null;
                    switch (type) {
                        case "image":
                            contentUri = MediaStore.Images.Media.EXTERNAL_CONTENT_URI;
                            break;
                        case "video":
                            contentUri = MediaStore.Video.Media.EXTERNAL_CONTENT_URI;
                            break;
                        case "audio":
                            contentUri = MediaStore.Audio.Media.EXTERNAL_CONTENT_URI;
                            break;
                    }

                    final String selection = "_id=?";
                    final String[] selectionArgs = new String[]{
                            split[1]
                    };

                    return getDataColumn(ApplicationLoader.applicationContext, contentUri, selection, selectionArgs);
                }
            } else if ("content".equalsIgnoreCase(uri.getScheme())) {
                return getDataColumn(ApplicationLoader.applicationContext, uri, null, null);
            } else if ("file".equalsIgnoreCase(uri.getScheme())) {
                return uri.getPath();
            }
        } catch (Exception e) {
            FileLog.e(e);
        }
        return null;
    }

    public static String getDataColumn(Context context, Uri uri, String selection, String[] selectionArgs) {

        final String column = "_data";
        final String[] projection = {
                column
        };
        try (Cursor cursor = context.getContentResolver().query(uri, projection, selection, selectionArgs, null)) {
            if (cursor != null && cursor.moveToFirst()) {
                final int column_index = cursor.getColumnIndexOrThrow(column);
                String value = cursor.getString(column_index);
                if (value.startsWith("content://") || !value.startsWith("/") && !value.startsWith("file://")) {
                    return null;
                }
                return value;
            }
        } catch (Exception ignore) {

        }
        return null;
    }

    public static boolean isExternalStorageDocument(Uri uri) {
        return "com.android.externalstorage.documents".equals(uri.getAuthority());
    }

    public static boolean isDownloadsDocument(Uri uri) {
        return "com.android.providers.downloads.documents".equals(uri.getAuthority());
    }

    public static boolean isMediaDocument(Uri uri) {
        return "com.android.providers.media.documents".equals(uri.getAuthority());
    }

    public static File generatePicturePath() {
        return generatePicturePath(false, null);
    }

    public static File generatePicturePath(boolean secretChat, String ext) {
        try {
            File storageDir = getAlbumDir(secretChat);
            Date date = new Date();
            date.setTime(System.currentTimeMillis() + Utilities.random.nextInt(1000) + 1);
            String timeStamp = new SimpleDateFormat("yyyyMMdd_HHmmss_SSS", Locale.US).format(date);
            return new File(storageDir, "IMG_" + timeStamp + "." + (TextUtils.isEmpty(ext) ? "jpg" : ext));
        } catch (Exception e) {
            FileLog.e(e);
        }
        return null;
    }

    public static CharSequence generateSearchName(String name, String name2, String q) {
        if (name == null && name2 == null || TextUtils.isEmpty(q)) {
            return "";
        }
        SpannableStringBuilder builder = new SpannableStringBuilder();
        String wholeString = name;
        if (wholeString == null || wholeString.length() == 0) {
            wholeString = name2;
        } else if (name2 != null && name2.length() != 0) {
            wholeString += " " + name2;
        }
        wholeString = wholeString.trim();
        String lower = " " + wholeString.toLowerCase();

        int index;
        int lastIndex = 0;
        while ((index = lower.indexOf(" " + q, lastIndex)) != -1) {
            int idx = index - (index == 0 ? 0 : 1);
            int end = q.length() + (index == 0 ? 0 : 1) + idx;

            if (lastIndex != 0 && lastIndex != idx + 1) {
                builder.append(wholeString.substring(lastIndex, idx));
            } else if (lastIndex == 0 && idx != 0) {
                builder.append(wholeString.substring(0, idx));
            }

            String query = wholeString.substring(idx, Math.min(wholeString.length(), end));
            if (query.startsWith(" ")) {
                builder.append(" ");
            }
            query = query.trim();

            int start = builder.length();
            builder.append(query);
            builder.setSpan(new ForegroundColorSpanThemable(Theme.key_windowBackgroundWhiteBlueText4), start, start + query.length(), Spanned.SPAN_EXCLUSIVE_EXCLUSIVE);

            lastIndex = end;
        }

        if (lastIndex != -1 && lastIndex < wholeString.length()) {
            builder.append(wholeString.substring(lastIndex));
        }

        return builder;
    }

    public static boolean isAirplaneModeOn() {
        if (Build.VERSION.SDK_INT < Build.VERSION_CODES.JELLY_BEAN_MR1) {
            return Settings.System.getInt(ApplicationLoader.applicationContext.getContentResolver(), Settings.System.AIRPLANE_MODE_ON, 0) != 0;
        } else {
            return Settings.Global.getInt(ApplicationLoader.applicationContext.getContentResolver(), Settings.Global.AIRPLANE_MODE_ON, 0) != 0;
        }
    }

    public static File generateVideoPath() {
        return generateVideoPath(false);
    }

    public static File generateVideoPath(boolean secretChat) {
        try {
            File storageDir = getAlbumDir(secretChat);
            Date date = new Date();
            date.setTime(System.currentTimeMillis() + Utilities.random.nextInt(1000) + 1);
            String timeStamp = new SimpleDateFormat("yyyyMMdd_HHmmss_SSS", Locale.US).format(date);
            return new File(storageDir, "VID_" + timeStamp + ".mp4");
        } catch (Exception e) {
            FileLog.e(e);
        }
        return null;
    }

    public static String formatFileSize(long size) {
        return formatFileSize(size, false);
    }

    public static String formatFileSize(long size, boolean removeZero) {
        if (size < 1024) {
            return String.format("%d B", size);
        } else if (size < 1024 * 1024) {
            float value = size / 1024.0f;
            if (removeZero && (value - (int) value) * 10 == 0) {
                return String.format("%d KB", (int) value);
            } else {
                return String.format("%.1f KB", value);
            }
        } else if (size < 1024 * 1024 * 1024) {
            float value = size / 1024.0f / 1024.0f;
            if (removeZero && (value - (int) value) * 10 == 0) {
                return String.format("%d MB", (int) value);
            } else {
                return String.format("%.1f MB", value);
            }
        } else {
            float value = size / 1024.0f / 1024.0f / 1024.0f;
            if (removeZero && (value - (int) value) * 10 == 0) {
                return String.format("%d GB", (int) value);
            } else {
                return String.format("%.1f GB", value);
            }
        }
    }

    public static String formatShortDuration(int duration) {
        return formatDuration(duration, false);
    }

    public static String formatLongDuration(int duration) {
        return formatDuration(duration, true);
    }

    public static String formatDuration(int duration, boolean isLong) {
        int h = duration / 3600;
        int m = duration / 60 % 60;
        int s = duration % 60;
        if (h == 0) {
            if (isLong) {
                return String.format(Locale.US, "%02d:%02d", m, s);
            } else {
                return String.format(Locale.US, "%d:%02d", m, s);
            }
        } else {
            return String.format(Locale.US, "%d:%02d:%02d", h, m, s);
        }
    }

    public static String formatDurationNoHours(int duration, boolean isLong) {
        int m = duration / 60;
        int s = duration % 60;
        if (isLong) {
            return String.format(Locale.US, "%02d:%02d", m, s);
        } else {
            return String.format(Locale.US, "%d:%02d", m, s);
        }
    }

    public static String formatShortDuration(int progress, int duration) {
        return formatDuration(progress, duration, false);
    }

    public static String formatLongDuration(int progress, int duration) {
        return formatDuration(progress, duration, true);
    }

    public static String formatDuration(int progress, int duration, boolean isLong) {
        int h = duration / 3600;
        int m = duration / 60 % 60;
        int s = duration % 60;

        int ph = progress / 3600;
        int pm = progress / 60 % 60;
        int ps = progress % 60;

        if (duration == 0) {
            if (ph == 0) {
                if (isLong) {
                    return String.format(Locale.US, "%02d:%02d / -:--", pm, ps);
                } else {
                    return String.format(Locale.US, "%d:%02d / -:--", pm, ps);
                }
            } else {
                return String.format(Locale.US, "%d:%02d:%02d / -:--", ph, pm, ps);
            }
        } else {
            if (ph == 0 && h == 0) {
                if (isLong) {
                    return String.format(Locale.US, "%02d:%02d / %02d:%02d", pm, ps, m, s);
                } else {
                    return String.format(Locale.US, "%d:%02d / %d:%02d", pm, ps, m, s);
                }
            } else {
                return String.format(Locale.US, "%d:%02d:%02d / %d:%02d:%02d", ph, pm, ps, h, m, s);
            }
        }
    }

    public static String formatVideoDuration(int progress, int duration) {
        int h = duration / 3600;
        int m = duration / 60 % 60;
        int s = duration % 60;

        int ph = progress / 3600;
        int pm = progress / 60 % 60;
        int ps = progress % 60;

        if (ph == 0 && h == 0) {
            return String.format(Locale.US, "%02d:%02d / %02d:%02d", pm, ps, m, s);
        } else {
            if (h == 0) {
                return String.format(Locale.US, "%d:%02d:%02d / %02d:%02d", ph, pm, ps, m, s);
            } else if (ph == 0) {
                return String.format(Locale.US, "%02d:%02d / %d:%02d:%02d", pm, ps, h, m, s);
            } else {
                return String.format(Locale.US, "%d:%02d:%02d / %d:%02d:%02d", ph, pm, ps, h, m, s);
            }
        }
    }

    public static String formatCount(int count) {
        if (count < 1000) return Integer.toString(count);

        ArrayList<String> strings = new ArrayList<>();
        while (count != 0) {
            int mod = count % 1000;
            count /= 1000;
            if (count > 0) {
                strings.add(String.format(Locale.ENGLISH, "%03d", mod));
            } else {
                strings.add(Integer.toString(mod));
            }
        }
        StringBuilder stringBuilder = new StringBuilder();
        for (int i = strings.size() - 1; i >= 0; i--) {
            stringBuilder.append(strings.get(i));
            if (i != 0) {
                stringBuilder.append(",");
            }
        }

        return stringBuilder.toString();
    }

    public static final String[] numbersSignatureArray = {"", "K", "M", "G", "T", "P"};

    public static String formatWholeNumber(int v, int dif) {
        if (v == 0) {
            return "0";
        }
        float num_ = v;
        int count = 0;
        if (dif == 0) dif = v;
        if (dif < 1000) {
            return AndroidUtilities.formatCount(v);
        }
        while (dif >= 1000 && count < numbersSignatureArray.length - 1) {
            dif /= 1000;
            num_ /= 1000;
            count++;
        }
        if (num_ < 0.1) {
            return "0";
        } else {
            if ((num_ * 10)== (int) (num_ * 10)) {
                return String.format(Locale.ENGLISH, "%s%s", AndroidUtilities.formatCount((int) num_), numbersSignatureArray[count]);
            } else {
                return String.format(Locale.ENGLISH, "%.1f%s", (int) (num_ * 10) / 10f, numbersSignatureArray[count]);
            }
        }
    }

    public static byte[] decodeQuotedPrintable(final byte[] bytes) {
        if (bytes == null) {
            return null;
        }
        final ByteArrayOutputStream buffer = new ByteArrayOutputStream();
        for (int i = 0; i < bytes.length; i++) {
            final int b = bytes[i];
            if (b == '=') {
                try {
                    final int u = Character.digit((char) bytes[++i], 16);
                    final int l = Character.digit((char) bytes[++i], 16);
                    buffer.write((char) ((u << 4) + l));
                } catch (Exception e) {
                    FileLog.e(e);
                    return null;
                }
            } else {
                buffer.write(b);
            }
        }
        byte[] array = buffer.toByteArray();
        try {
            buffer.close();
        } catch (Exception e) {
            FileLog.e(e);
        }
        return array;
    }

    public static boolean copyFile(InputStream sourceFile, File destFile) throws IOException {
        OutputStream out = new FileOutputStream(destFile);
        byte[] buf = new byte[4096];
        int len;
        while ((len = sourceFile.read(buf)) > 0) {
            Thread.yield();
            out.write(buf, 0, len);
        }
        out.close();
        return true;
    }

    public static boolean copyFile(File sourceFile, File destFile) throws IOException {
        if (sourceFile.equals(destFile)) {
            return true;
        }
        if (!destFile.exists()) {
            destFile.createNewFile();
        }
        try (FileInputStream source = new FileInputStream(sourceFile); FileOutputStream destination = new FileOutputStream(destFile)) {
            destination.getChannel().transferFrom(source.getChannel(), 0, source.getChannel().size());
        } catch (Exception e) {
            FileLog.e(e);
            return false;
        }
        return true;
    }

    public static byte[] calcAuthKeyHash(byte[] auth_key) {
        byte[] sha1 = Utilities.computeSHA1(auth_key);
        byte[] key_hash = new byte[16];
        System.arraycopy(sha1, 0, key_hash, 0, 16);
        return key_hash;
    }

    public static void openDocument(MessageObject message, Activity activity, BaseFragment parentFragment) {
        if (message == null) {
            return;
        }
        TLRPC.Document document = message.getDocument();
        if (document == null) {
            return;
        }
        File f = null;
        String fileName = message.messageOwner.media != null ? FileLoader.getAttachFileName(document) : "";
        if (message.messageOwner.attachPath != null && message.messageOwner.attachPath.length() != 0) {
            f = new File(message.messageOwner.attachPath);
        }
        if (f == null || f != null && !f.exists()) {
            f = FileLoader.getPathToMessage(message.messageOwner);
        }
        if (f != null && f.exists()) {
            if (parentFragment != null && f.getName().toLowerCase().endsWith("attheme")) {
                Theme.ThemeInfo themeInfo = Theme.applyThemeFile(f, message.getDocumentName(), null, true);
                if (themeInfo != null) {
                    parentFragment.presentFragment(new ThemePreviewActivity(themeInfo));
                } else {
                    AlertDialog.Builder builder = new AlertDialog.Builder(activity);
                    builder.setTitle(LocaleController.getString("NekoX", R.string.NekoX));
                    builder.setMessage(LocaleController.getString("IncorrectTheme", R.string.IncorrectTheme));
                    builder.setPositiveButton(LocaleController.getString("OK", R.string.OK), null);
                    parentFragment.showDialog(builder.create());
                }
            } else {
                String realMimeType = null;
                try {
                    Intent intent = new Intent(Intent.ACTION_VIEW);
                    intent.setFlags(Intent.FLAG_GRANT_READ_URI_PERMISSION);
                    MimeTypeMap myMime = MimeTypeMap.getSingleton();
                    int idx = fileName.lastIndexOf('.');
                    if (idx != -1) {
                        String ext = fileName.substring(idx + 1);
                        realMimeType = myMime.getMimeTypeFromExtension(ext.toLowerCase());
                        if (realMimeType == null) {
                            realMimeType = document.mime_type;
                            if (realMimeType == null || realMimeType.length() == 0) {
                                realMimeType = null;
                            }
                        }
                    }
                    if (Build.VERSION.SDK_INT >= 24) {
                        intent.setDataAndType(FileProvider.getUriForFile(activity, BuildConfig.APPLICATION_ID + ".provider", f), realMimeType != null ? realMimeType : "*/*");
                    } else {
                        intent.setDataAndType(Uri.fromFile(f), realMimeType != null ? realMimeType : "*/*");
                    }
                    if (realMimeType != null) {
                        try {
                            activity.startActivityForResult(intent, 500);
                        } catch (Exception e) {
                            if (Build.VERSION.SDK_INT >= 24) {
                                intent.setDataAndType(FileProvider.getUriForFile(activity, BuildConfig.APPLICATION_ID + ".provider", f), "*/*");
                            } else {
                                intent.setDataAndType(Uri.fromFile(f), "*/*");
                            }
                            activity.startActivityForResult(intent, 500);
                        }
                    } else {
                        activity.startActivityForResult(intent, 500);
                    }
                } catch (Exception e) {
                    if (activity == null) {
                        return;
                    }
                    AlertDialog.Builder builder = new AlertDialog.Builder(activity);
                    builder.setTitle(LocaleController.getString("NekoX", R.string.NekoX));
                    builder.setPositiveButton(LocaleController.getString("OK", R.string.OK), null);
                    builder.setMessage(LocaleController.formatString("NoHandleAppInstalled", R.string.NoHandleAppInstalled, message.getDocument().mime_type));
                    if (parentFragment != null) {
                        parentFragment.showDialog(builder.create());
                    } else {
                        builder.show();
                    }
                }
            }
        }
    }

    public static boolean openForView(MessageObject message, final Activity activity) {
        File f = null;
        String fileName = message.getFileName();
        if (message.messageOwner.attachPath != null && message.messageOwner.attachPath.length() != 0) {
            f = new File(message.messageOwner.attachPath);
        }
        if (f == null || !f.exists()) {
            f = FileLoader.getPathToMessage(message.messageOwner);
        }
        if (f != null && f.exists()) {
            String realMimeType = null;
            Intent intent = new Intent(Intent.ACTION_VIEW);
            intent.setFlags(Intent.FLAG_GRANT_READ_URI_PERMISSION);
            MimeTypeMap myMime = MimeTypeMap.getSingleton();
            int idx = fileName.lastIndexOf('.');
            if (idx != -1) {
                String ext = fileName.substring(idx + 1);
                realMimeType = myMime.getMimeTypeFromExtension(ext.toLowerCase());
                if (realMimeType == null) {
                    if (message.type == 9 || message.type == 0) {
                        realMimeType = message.getDocument().mime_type;
                    }
                    if (realMimeType == null || realMimeType.length() == 0) {
                        realMimeType = null;
                    }
                }
            }
            if (Build.VERSION.SDK_INT >= 26 && realMimeType != null && realMimeType.equals("application/vnd.android.package-archive") && !ApplicationLoader.applicationContext.getPackageManager().canRequestPackageInstalls()) {
                BottomBuilder builder = new BottomBuilder(activity);
                builder.addTitle(LocaleController.getString("ApkRestricted", R.string.ApkRestricted));
                builder.addItem(LocaleController.getString("PermissionOpenSettings", R.string.PermissionOpenSettings), R.drawable.baseline_settings_24,(i) -> {
                    try {
                        activity.startActivity(new Intent(Settings.ACTION_MANAGE_UNKNOWN_APP_SOURCES, Uri.parse("package:" + activity.getPackageName())));
                    } catch (Exception e) {
                        FileLog.e(e);
                    }
                    return Unit.INSTANCE;
                });
                builder.addCancelItem();
                builder.show();
                return true;
            }
            if (Build.VERSION.SDK_INT >= 24) {
                intent.setDataAndType(FileProvider.getUriForFile(activity, BuildConfig.APPLICATION_ID + ".provider", f), realMimeType != null ? realMimeType : "text/plain");
            } else {
                intent.setDataAndType(Uri.fromFile(f), realMimeType != null ? realMimeType : "text/plain");
            }
            if (realMimeType != null) {
                try {
                    activity.startActivityForResult(intent, 500);
                } catch (Exception e) {
                    if (Build.VERSION.SDK_INT >= 24) {
                        intent.setDataAndType(FileProvider.getUriForFile(activity, BuildConfig.APPLICATION_ID + ".provider", f), "text/plain");
                    } else {
                        intent.setDataAndType(Uri.fromFile(f), "text/plain");
                    }
                    activity.startActivityForResult(intent, 500);
                }
            } else {
                activity.startActivityForResult(intent, 500);
            }
            return true;
        }
        return false;
    }

    public static CharSequence replaceNewLines(CharSequence original) {
        if (original instanceof StringBuilder) {
            StringBuilder stringBuilder = (StringBuilder) original;
            for (int a = 0, N = original.length(); a < N; a++) {
                if (original.charAt(a) == '\n') {
                    stringBuilder.setCharAt(a, ' ');
                }
            }
        } else if (original instanceof SpannableStringBuilder) {
            SpannableStringBuilder stringBuilder = (SpannableStringBuilder) original;
            for (int a = 0, N = original.length(); a < N; a++) {
                if (original.charAt(a) == '\n') {
                    stringBuilder.replace(a, a + 1, " ");
                }
            }
        }
        return original.toString().replace('\n', ' ');
    }

    public static boolean openForView(TLObject media, Activity activity) {
        if (media == null || activity == null) {
            return false;
        }
        String fileName = FileLoader.getAttachFileName(media);
        File f = FileLoader.getPathToAttach(media, true);
        if (f != null && f.exists()) {
            String realMimeType = null;
            Intent intent = new Intent(Intent.ACTION_VIEW);
            intent.setFlags(Intent.FLAG_GRANT_READ_URI_PERMISSION);
            MimeTypeMap myMime = MimeTypeMap.getSingleton();
            int idx = fileName.lastIndexOf('.');
            if (idx != -1) {
                String ext = fileName.substring(idx + 1);
                realMimeType = myMime.getMimeTypeFromExtension(ext.toLowerCase());
                if (realMimeType == null) {
                    if (media instanceof TLRPC.TL_document) {
                        realMimeType = ((TLRPC.TL_document) media).mime_type;
                    }
                    if (realMimeType == null || realMimeType.length() == 0) {
                        realMimeType = null;
                    }
                }
            }
            if (Build.VERSION.SDK_INT >= 24) {
                intent.setDataAndType(FileProvider.getUriForFile(activity, BuildConfig.APPLICATION_ID + ".provider", f), realMimeType != null ? realMimeType : "text/plain");
            } else {
                intent.setDataAndType(Uri.fromFile(f), realMimeType != null ? realMimeType : "text/plain");
            }
            if (realMimeType != null) {
                try {
                    activity.startActivityForResult(intent, 500);
                } catch (Exception e) {
                    if (Build.VERSION.SDK_INT >= 24) {
                        intent.setDataAndType(FileProvider.getUriForFile(activity, BuildConfig.APPLICATION_ID + ".provider", f), "text/plain");
                    } else {
                        intent.setDataAndType(Uri.fromFile(f), "text/plain");
                    }
                    activity.startActivityForResult(intent, 500);
                }
            } else {
                activity.startActivityForResult(intent, 500);
            }
            return true;
        } else {
            return false;
        }
    }

    public static boolean isBannedForever(TLRPC.TL_chatBannedRights rights) {
        return rights == null || Math.abs(rights.until_date - System.currentTimeMillis() / 1000) > 5 * 365 * 24 * 60 * 60;
    }

    public static void setRectToRect(Matrix matrix, RectF src, RectF dst, int rotation, boolean translate) {
        float tx, sx;
        float ty, sy;
        boolean xLarger = false;
        if (rotation == 90 || rotation == 270) {
            sx = dst.height() / src.width();
            sy = dst.width() / src.height();
        } else {
            sx = dst.width() / src.width();
            sy = dst.height() / src.height();
        }
        if (sx < sy) {
            sx = sy;
            xLarger = true;
        } else {
            sy = sx;
        }
        if (translate) {
            matrix.setTranslate(dst.left, dst.top);
        }
        if (rotation == 90) {
            matrix.preRotate(90);
            matrix.preTranslate(0, -dst.width());
        } else if (rotation == 180) {
            matrix.preRotate(180);
            matrix.preTranslate(-dst.width(), -dst.height());
        } else if (rotation == 270) {
            matrix.preRotate(270);
            matrix.preTranslate(-dst.height(), 0);
        }

        if (translate) {
            tx = -src.left * sx;
            ty = -src.top * sy;
        } else {
            tx = dst.left - src.left * sx;
            ty = dst.top - src.top * sy;
        }

        float diff;
        if (xLarger) {
            diff = dst.width() - src.width() * sy;
        } else {
            diff = dst.height() - src.height() * sy;
        }
        diff = diff / 2.0f;
        if (xLarger) {
            tx += diff;
        } else {
            ty += diff;
        }

        matrix.preScale(sx, sy);
        if (translate) {
            matrix.preTranslate(tx, ty);
        }
    }

    public static boolean handleProxyIntent(Activity activity, Intent intent) {
        if (intent == null) {
            return false;
        }
        if ((intent.getFlags() & Intent.FLAG_ACTIVITY_LAUNCHED_FROM_HISTORY) != 0) {
            return false;
        }
        Uri data = intent.getData();
        if (data == null) return false;
        String link = data.toString();
        if (link.startsWith("tg://proxy") ||
                link.startsWith("tg://socks") ||
                link.startsWith("https://t.me/proxy") ||
                link.startsWith("https://t.me/socks") ||
                link.startsWith(VMESS_PROTOCOL) ||
                link.startsWith(VMESS1_PROTOCOL) ||
                link.startsWith(SS_PROTOCOL) ||
                link.startsWith(SSR_PROTOCOL) ||
                link.startsWith(TROJAN_PROTOCOL)/*||
                data.startsWith(RB_PROTOCOL)*/) {
            return ProxyUtil.importProxy(activity, link);
        }
        return false;
    }

    public static boolean shouldEnableAnimation() {
        if (Build.VERSION.SDK_INT < 26 || Build.VERSION.SDK_INT >= 28) {
            return true;
        }
        PowerManager powerManager = (PowerManager) ApplicationLoader.applicationContext.getSystemService(Context.POWER_SERVICE);
        if (powerManager.isPowerSaveMode()) {
            return false;
        }
        float scale = Settings.Global.getFloat(ApplicationLoader.applicationContext.getContentResolver(), Settings.Global.ANIMATOR_DURATION_SCALE, 1.0f);
        if (scale <= 0.0f) {
            return false;
        }
        return true;
    }

    public static void showProxyAlert(Context activity, final String address, final String port, final String user, final String password, final String secret, final String remarks) {
        BottomSheet.Builder builder = new BottomSheet.Builder(activity);
        final Runnable dismissRunnable = builder.getDismissRunnable();

        builder.setApplyTopPadding(false);
        builder.setApplyBottomPadding(false);
        LinearLayout linearLayout = new LinearLayout(activity);
        builder.setCustomView(linearLayout);
        linearLayout.setOrientation(LinearLayout.VERTICAL);
        if (!TextUtils.isEmpty(secret)) {
            TextView titleTextView = new TextView(activity);
            titleTextView.setText(LocaleController.getString("UseProxyTelegramInfo2", R.string.UseProxyTelegramInfo2));
            titleTextView.setTextColor(Theme.getColor(Theme.key_dialogTextGray4));
            titleTextView.setTextSize(TypedValue.COMPLEX_UNIT_DIP, 14);
            titleTextView.setGravity(Gravity.TOP | Gravity.CENTER_HORIZONTAL);
            linearLayout.addView(titleTextView, LayoutHelper.createLinear(LayoutHelper.WRAP_CONTENT, LayoutHelper.WRAP_CONTENT, (LocaleController.isRTL ? Gravity.RIGHT : Gravity.LEFT) | Gravity.TOP, 17, 8, 17, 8));

            View lineView = new View(activity);
            lineView.setBackgroundColor(Theme.getColor(Theme.key_divider));
            linearLayout.addView(lineView, new LinearLayout.LayoutParams(ViewGroup.LayoutParams.MATCH_PARENT, 1));
        }
        for (int a = 0; a < 6; a++) {
            String text = null;
            String detail = null;
            if (a == 0) {
                text = address;
                detail = LocaleController.getString("UseProxyAddress", R.string.UseProxyAddress);
            } else if (a == 1) {
                text = "" + port;
                detail = LocaleController.getString("UseProxyPort", R.string.UseProxyPort);
            } else if (a == 2) {
                text = secret;
                detail = LocaleController.getString("UseProxySecret", R.string.UseProxySecret);
            } else if (a == 3) {
                text = user;
                detail = LocaleController.getString("UseProxyUsername", R.string.UseProxyUsername);
            } else if (a == 4) {
                text = password;
                detail = LocaleController.getString("UseProxyPassword", R.string.UseProxyPassword);
            } else {
                text = LocaleController.getString("Checking", R.string.Checking);
                detail = LocaleController.getString("Checking", R.string.Checking);
            }
            if (TextUtils.isEmpty(text)) {
                continue;
            }
            TextDetailSettingsCell cell = new TextDetailSettingsCell(activity);
            cell.setTextAndValue(text, detail, true);
            cell.getTextView().setTextColor(Theme.getColor(Theme.key_dialogTextBlack));
            cell.getValueTextView().setTextColor(Theme.getColor(Theme.key_dialogTextGray3));
            linearLayout.addView(cell, LayoutHelper.createLinear(LayoutHelper.MATCH_PARENT, LayoutHelper.WRAP_CONTENT));
            if (a == 5) {
                ConnectionsManager.getInstance(UserConfig.selectedAccount).checkProxy(address, Utilities.parseInt(port), user, password, secret, time -> AndroidUtilities.runOnUIThread(() -> {
                    String colorKey;
                    if (time != -1) {
                        cell.setTextAndValue(LocaleController.getString("Available", R.string.Available), LocaleController.formatString("Ping", R.string.Ping, time), true);
                        colorKey = Theme.key_windowBackgroundWhiteGreenText;
                    } else {
                        cell.setTextAndValue(LocaleController.getString("Unavailable", R.string.Unavailable), LocaleController.getString("Unavailable", R.string.Unavailable), true);
                        colorKey = Theme.key_windowBackgroundWhiteRedText4;
                    }
                    cell.getValueTextView().setTextColor(Theme.getColor(colorKey));
                }));
            }
        }

        PickerBottomLayout pickerBottomLayout = new PickerBottomLayout(activity, false);
        pickerBottomLayout.setBackgroundColor(Theme.getColor(Theme.key_dialogBackground));
        linearLayout.addView(pickerBottomLayout, LayoutHelper.createFrame(LayoutHelper.MATCH_PARENT, 48, Gravity.LEFT | Gravity.BOTTOM));
        pickerBottomLayout.cancelButton.setPadding(AndroidUtilities.dp(18), 0, AndroidUtilities.dp(18), 0);
        pickerBottomLayout.cancelButton.setTextColor(Theme.getColor(Theme.key_dialogTextBlue2));
        pickerBottomLayout.cancelButton.setText(LocaleController.getString("Cancel", R.string.Cancel).toUpperCase());
        pickerBottomLayout.cancelButton.setOnClickListener(view -> dismissRunnable.run());

        pickerBottomLayout.doneButtonTextView.setTextColor(Theme.getColor(Theme.key_dialogTextBlue2));
        pickerBottomLayout.doneButton.setPadding(AndroidUtilities.dp(18), 0, AndroidUtilities.dp(18), 0);

        pickerBottomLayout.doneButtonBadgeTextView.setVisibility(View.GONE);
        pickerBottomLayout.middleButtonTextView.setText(LocaleController.getString("Save", R.string.Save).toUpperCase());
        pickerBottomLayout.middleButton.setVisibility(View.VISIBLE);
        pickerBottomLayout.middleButton.setOnClickListener((it) -> {

            int p = Utilities.parseInt(port);

            SharedConfig.ProxyInfo info;

            if (TextUtils.isEmpty(secret)) {

                info = new SharedConfig.ProxyInfo(address, p, user, password, "");

            } else {

                info = new SharedConfig.ProxyInfo(address, p, "", "", secret);

            }

            info.setRemarks(remarks);

            SharedConfig.addProxy(info);

            NotificationCenter.getGlobalInstance().postNotificationName(NotificationCenter.proxySettingsChanged);

            dismissRunnable.run();

        });

        pickerBottomLayout.doneButtonTextView.setText(LocaleController.getString("ConnectingConnectProxy", R.string.ConnectingConnectProxy).toUpperCase());
        pickerBottomLayout.doneButton.setOnClickListener(v -> {
            int p = Utilities.parseInt(port);

            SharedConfig.ProxyInfo info;

            if (TextUtils.isEmpty(secret)) {

                info = new SharedConfig.ProxyInfo(address, p, user, password, "");

            } else {

                info = new SharedConfig.ProxyInfo(address, p, "", "", secret);

            }

            info.setRemarks(remarks);

            SharedConfig.setCurrentProxy(SharedConfig.addProxy(info));

            NotificationCenter.getGlobalInstance().postNotificationName(NotificationCenter.proxySettingsChanged);

            dismissRunnable.run();
        });
        builder.show();
    }

    public static void showVmessAlert(Context activity, final SharedConfig.VmessProxy info) {
        BottomSheet.Builder builder = new BottomSheet.Builder(activity);
        final Runnable dismissRunnable = builder.getDismissRunnable();

        builder.setApplyTopPadding(false);
        builder.setApplyBottomPadding(false);
        LinearLayout linearLayout = new LinearLayout(activity);
        builder.setCustomView(linearLayout);
        linearLayout.setOrientation(LinearLayout.VERTICAL);
        for (int a = 0; a < 8; a++) {
            String text = null;
            String detail = null;
            if (a == 0) {
                text = info.bean.getAddress();
                detail = LocaleController.getString("UseProxyAddress", R.string.UseProxyAddress);
            } else if (a == 1) {
                text = "" + info.bean.getPort();
                detail = LocaleController.getString("UseProxyPort", R.string.UseProxyPort);
            } else if (a == 2) {
                text = info.bean.getId();
                detail = LocaleController.getString("VmessUserId", R.string.VmessUserId);
            } else if (a == 3) {
                text = info.bean.getSecurity();
                if ("none".equals(text)) continue;
                detail = LocaleController.getString("VmessSecurity", R.string.VmessSecurity);
            } else if (a == 4) {
                text = info.bean.getNetwork() + (StrUtil.isBlank(info.bean.getStreamSecurity()) ? "" : ", tls");
                detail = LocaleController.getString("VmessNetwork", R.string.VmessNetwork);
            } else if (a == 5) {
                text = info.bean.getHeaderType();
                if ("none".equals(text)) continue;
                detail = LocaleController.getString("VmessHeadType", R.string.VmessHeadType);
            } else if (a == 6) {
                text = info.bean.getRequestHost();
                detail = LocaleController.getString("VmessRequestHost", R.string.VmessRequestHost);
            } else {
                text = LocaleController.getString("Checking", R.string.Checking);
                detail = LocaleController.getString("Checking", R.string.Checking);
            }
            if (TextUtils.isEmpty(text)) {
                continue;
            }
            TextDetailSettingsCell cell = new TextDetailSettingsCell(activity);
            cell.setTextAndValue(text, detail, true);
            cell.getTextView().setTextColor(Theme.getColor(Theme.key_dialogTextBlack));
            cell.getValueTextView().setTextColor(Theme.getColor(Theme.key_dialogTextGray3));
            linearLayout.addView(cell, LayoutHelper.createLinear(LayoutHelper.MATCH_PARENT, LayoutHelper.WRAP_CONTENT));
            AtomicInteger count = new AtomicInteger();
            if (a == 7) {

                RequestTimeDelegate callback = new RequestTimeDelegate() {
                    @Override
                    public void run(long time) {
                        int c = count.getAndIncrement();
                        String colorKey;
                        if (time != -1) {
                            info.stop();
                            cell.setTextAndValue(LocaleController.getString("Available", R.string.Available), LocaleController.formatString("Ping", R.string.Ping, time), true);
                            colorKey = Theme.key_windowBackgroundWhiteGreenText;
                        } else if (c < 2) {
                            ConnectionsManager.getInstance(UserConfig.selectedAccount).checkProxy(info.address, info.port, "", "", "", t -> AndroidUtilities.runOnUIThread(() -> run(t), 500));
                            colorKey = Theme.key_windowBackgroundWhiteGreenText;
                        } else {
                            info.stop();
                            cell.setTextAndValue(LocaleController.getString("Unavailable", R.string.Unavailable), LocaleController.getString("Unavailable", R.string.Unavailable), true);
                            colorKey = Theme.key_windowBackgroundWhiteRedText4;
                        }
                        cell.getValueTextView().setTextColor(Theme.getColor(colorKey));
                    }

                };


                UIUtil.runOnIoDispatcher(() -> {

                    try {
                        info.start();
                        ConnectionsManager.getInstance(UserConfig.selectedAccount).checkProxy(info.address, info.port, "", "", "", time -> AndroidUtilities.runOnUIThread(() -> callback.run(time)));
                    } catch (Exception e) {
                        FileLog.e(e);
                        AlertUtil.showToast(e);
                    }

                });

            }
        }

        PickerBottomLayout pickerBottomLayout = new PickerBottomLayout(activity, false);
        pickerBottomLayout.setBackgroundColor(Theme.getColor(Theme.key_dialogBackground));
        linearLayout.addView(pickerBottomLayout, LayoutHelper.createFrame(LayoutHelper.MATCH_PARENT, 48, Gravity.LEFT | Gravity.BOTTOM));
        pickerBottomLayout.cancelButton.setPadding(AndroidUtilities.dp(18), 0, AndroidUtilities.dp(18), 0);
        pickerBottomLayout.cancelButton.setTextColor(Theme.getColor(Theme.key_dialogTextBlue2));
        pickerBottomLayout.cancelButton.setText(LocaleController.getString("Cancel", R.string.Cancel).toUpperCase());
        pickerBottomLayout.cancelButton.setOnClickListener(view -> {
            info.stop();
            dismissRunnable.run();
        });
        pickerBottomLayout.doneButtonTextView.setTextColor(Theme.getColor(Theme.key_dialogTextBlue2));
        pickerBottomLayout.doneButton.setPadding(AndroidUtilities.dp(18), 0, AndroidUtilities.dp(18), 0);
        pickerBottomLayout.doneButtonBadgeTextView.setVisibility(View.GONE);
        pickerBottomLayout.middleButtonTextView.setText(LocaleController.getString("Save", R.string.Save).toUpperCase());
        pickerBottomLayout.middleButton.setVisibility(View.VISIBLE);
        pickerBottomLayout.middleButton.setOnClickListener((it) -> {
            SharedConfig.addProxy(info);

            NotificationCenter.getGlobalInstance().postNotificationName(NotificationCenter.proxySettingsChanged);

            dismissRunnable.run();

        });
        pickerBottomLayout.doneButtonTextView.setText(LocaleController.getString("ConnectingConnectProxy", R.string.ConnectingConnectProxy).toUpperCase());
        pickerBottomLayout.doneButton.setOnClickListener(v -> {

            SharedConfig.setCurrentProxy(SharedConfig.addProxy(info));

            NotificationCenter.getGlobalInstance().postNotificationName(NotificationCenter.proxySettingsChanged);

            dismissRunnable.run();

        });
        builder.show();
    }

    public static void showTrojanAlert(Context activity, final SharedConfig.VmessProxy info) {
        BottomSheet.Builder builder = new BottomSheet.Builder(activity);
        final Runnable dismissRunnable = builder.getDismissRunnable();

        builder.setApplyTopPadding(false);
        builder.setApplyBottomPadding(false);
        LinearLayout linearLayout = new LinearLayout(activity);
        builder.setCustomView(linearLayout);
        linearLayout.setOrientation(LinearLayout.VERTICAL);
        for (int a = 0; a < 4; a++) {
            String text = null;
            String detail = null;
            if (a == 0) {
                text = info.bean.getAddress();
                detail = LocaleController.getString("UseProxyAddress", R.string.UseProxyAddress);
            } else if (a == 1) {
                text = "" + info.bean.getPort();
                detail = LocaleController.getString("UseProxyPort", R.string.UseProxyPort);
            } else if (a == 2) {
                text = info.bean.getId();
                detail = LocaleController.getString("SSPassword", R.string.SSPassword);
            } else {
                text = LocaleController.getString("Checking", R.string.Checking);
                detail = LocaleController.getString("Checking", R.string.Checking);
            }
            if (TextUtils.isEmpty(text)) {
                continue;
            }
            TextDetailSettingsCell cell = new TextDetailSettingsCell(activity);
            cell.setTextAndValue(text, detail, true);
            cell.getTextView().setTextColor(Theme.getColor(Theme.key_dialogTextBlack));
            cell.getValueTextView().setTextColor(Theme.getColor(Theme.key_dialogTextGray3));
            linearLayout.addView(cell, LayoutHelper.createLinear(LayoutHelper.MATCH_PARENT, LayoutHelper.WRAP_CONTENT));
            AtomicInteger count = new AtomicInteger();
            if (a == 3) {

                RequestTimeDelegate callback = new RequestTimeDelegate() {
                    @Override
                    public void run(long time) {
                        int c = count.getAndIncrement();
                        String colorKey;
                        if (time != -1) {
                            info.stop();
                            cell.setTextAndValue(LocaleController.getString("Available", R.string.Available), LocaleController.formatString("Ping", R.string.Ping, time), true);
                            colorKey = Theme.key_windowBackgroundWhiteGreenText;
                        } else if (c < 2) {
                            ConnectionsManager.getInstance(UserConfig.selectedAccount).checkProxy(info.address, info.port, "", "", "", t -> AndroidUtilities.runOnUIThread(() -> run(t), 500));
                            colorKey = Theme.key_windowBackgroundWhiteGreenText;
                        } else {
                            info.stop();
                            cell.setTextAndValue(LocaleController.getString("Unavailable", R.string.Unavailable), LocaleController.getString("Unavailable", R.string.Unavailable), true);
                            colorKey = Theme.key_windowBackgroundWhiteRedText4;
                        }
                        cell.getValueTextView().setTextColor(Theme.getColor(colorKey));
                    }

                };


                UIUtil.runOnIoDispatcher(() -> {

                    try {
                        info.start();
                        ConnectionsManager.getInstance(UserConfig.selectedAccount).checkProxy(info.address, info.port, "", "", "", time -> AndroidUtilities.runOnUIThread(() -> callback.run(time)));
                    } catch (Exception e) {
                        FileLog.e(e);
                        AlertUtil.showToast(e);
                    }

                });

            }
        }

        PickerBottomLayout pickerBottomLayout = new PickerBottomLayout(activity, false);
        pickerBottomLayout.setBackgroundColor(Theme.getColor(Theme.key_dialogBackground));
        linearLayout.addView(pickerBottomLayout, LayoutHelper.createFrame(LayoutHelper.MATCH_PARENT, 48, Gravity.LEFT | Gravity.BOTTOM));
        pickerBottomLayout.cancelButton.setPadding(AndroidUtilities.dp(18), 0, AndroidUtilities.dp(18), 0);
        pickerBottomLayout.cancelButton.setTextColor(Theme.getColor(Theme.key_dialogTextBlue2));
        pickerBottomLayout.cancelButton.setText(LocaleController.getString("Cancel", R.string.Cancel).toUpperCase());
        pickerBottomLayout.cancelButton.setOnClickListener(view -> {
            info.stop();
            dismissRunnable.run();
        });
        pickerBottomLayout.doneButtonTextView.setTextColor(Theme.getColor(Theme.key_dialogTextBlue2));
        pickerBottomLayout.doneButton.setPadding(AndroidUtilities.dp(18), 0, AndroidUtilities.dp(18), 0);
        pickerBottomLayout.doneButtonBadgeTextView.setVisibility(View.GONE);
        pickerBottomLayout.middleButtonTextView.setText(LocaleController.getString("Save", R.string.Save).toUpperCase());
        pickerBottomLayout.middleButton.setVisibility(View.VISIBLE);
        pickerBottomLayout.middleButton.setOnClickListener((it) -> {
            SharedConfig.addProxy(info);

            NotificationCenter.getGlobalInstance().postNotificationName(NotificationCenter.proxySettingsChanged);

            dismissRunnable.run();

        });
        pickerBottomLayout.doneButtonTextView.setText(LocaleController.getString("ConnectingConnectProxy", R.string.ConnectingConnectProxy).toUpperCase());
        pickerBottomLayout.doneButton.setOnClickListener(v -> {

            SharedConfig.setCurrentProxy(SharedConfig.addProxy(info));

            NotificationCenter.getGlobalInstance().postNotificationName(NotificationCenter.proxySettingsChanged);

            dismissRunnable.run();

        });
        builder.show();
    }


    public static void showShadowsocksAlert(Context activity, final SharedConfig.ShadowsocksProxy info) {
        try {
            BottomSheet.Builder builder = new BottomSheet.Builder(activity);
            final Runnable dismissRunnable = builder.getDismissRunnable();

            builder.setApplyTopPadding(false);
            builder.setApplyBottomPadding(false);
            LinearLayout linearLayout = new LinearLayout(activity);
            builder.setCustomView(linearLayout);
            linearLayout.setOrientation(LinearLayout.VERTICAL);
            for (int a = 0; a < 5; a++) {
                String text = null;
                String detail = null;
                if (a == 0) {
                    text = info.bean.getHost();
                    detail = LocaleController.getString("UseProxyAddress", R.string.UseProxyAddress);
                } else if (a == 1) {
                    text = "" + info.bean.getRemotePort();
                    detail = LocaleController.getString("UseProxyPort", R.string.UseProxyPort);
                } else if (a == 2) {
                    text = info.bean.getPassword();
                    detail = LocaleController.getString("UseProxyPassword", R.string.UseProxyPassword);
                } else if (a == 3) {
                    text = info.bean.getMethod();
                    detail = LocaleController.getString("SSMethod", R.string.SSMethod);
                } else {
                    text = LocaleController.getString("Checking", R.string.Checking);
                    detail = LocaleController.getString("Checking", R.string.Checking);
                }
                if (TextUtils.isEmpty(text)) {
                    continue;
                }
                TextDetailSettingsCell cell = new TextDetailSettingsCell(activity);
                cell.setTextAndValue(text, detail, true);
                cell.getTextView().setTextColor(Theme.getColor(Theme.key_dialogTextBlack));
                cell.getValueTextView().setTextColor(Theme.getColor(Theme.key_dialogTextGray3));
                linearLayout.addView(cell, LayoutHelper.createLinear(LayoutHelper.MATCH_PARENT, LayoutHelper.WRAP_CONTENT));
                AtomicInteger count = new AtomicInteger();
                if (a == 4) {

                    RequestTimeDelegate callback = new RequestTimeDelegate() {
                        @Override
                        public void run(long time) {
                            int c = count.getAndIncrement();
                            String colorKey;
                            if (time != -1) {
                                info.stop();
                                cell.setTextAndValue(LocaleController.getString("Available", R.string.Available), LocaleController.formatString("Ping", R.string.Ping, time), true);
                                colorKey = Theme.key_windowBackgroundWhiteGreenText;
                            } else if (c < 2) {
                                ConnectionsManager.getInstance(UserConfig.selectedAccount).checkProxy(info.address, info.port, "", "", "", t -> AndroidUtilities.runOnUIThread(() -> run(t), 500));
                                colorKey = Theme.key_windowBackgroundWhiteGreenText;
                            } else {
                                info.stop();
                                cell.setTextAndValue(LocaleController.getString("Unavailable", R.string.Unavailable), LocaleController.getString("Unavailable", R.string.Unavailable), true);
                                colorKey = Theme.key_windowBackgroundWhiteRedText4;
                            }
                            cell.getValueTextView().setTextColor(Theme.getColor(colorKey));
                        }

                    };

                    UIUtil.runOnIoDispatcher(() -> {

                        try {
                            info.start();
                            ConnectionsManager.getInstance(UserConfig.selectedAccount).checkProxy(info.address, info.port, "", "", "", time -> AndroidUtilities.runOnUIThread(() -> callback.run(time)));
                        } catch (Exception e) {
                            FileLog.e(e);
                            AlertUtil.showToast(e);
                        }

                    });

                }
            }

            PickerBottomLayout pickerBottomLayout = new PickerBottomLayout(activity, false);
            pickerBottomLayout.setBackgroundColor(Theme.getColor(Theme.key_dialogBackground));
            linearLayout.addView(pickerBottomLayout, LayoutHelper.createFrame(LayoutHelper.MATCH_PARENT, 48, Gravity.LEFT | Gravity.BOTTOM));
            pickerBottomLayout.cancelButton.setPadding(AndroidUtilities.dp(18), 0, AndroidUtilities.dp(18), 0);
            pickerBottomLayout.cancelButton.setTextColor(Theme.getColor(Theme.key_dialogTextBlue2));
            pickerBottomLayout.cancelButton.setText(LocaleController.getString("Cancel", R.string.Cancel).toUpperCase());
            pickerBottomLayout.cancelButton.setOnClickListener(view -> {
                info.stop();
                dismissRunnable.run();
            });
            pickerBottomLayout.doneButtonTextView.setTextColor(Theme.getColor(Theme.key_dialogTextBlue2));
            pickerBottomLayout.doneButton.setPadding(AndroidUtilities.dp(18), 0, AndroidUtilities.dp(18), 0);
            pickerBottomLayout.doneButtonBadgeTextView.setVisibility(View.GONE);
            pickerBottomLayout.middleButtonTextView.setText(LocaleController.getString("Save", R.string.Save).toUpperCase());
            pickerBottomLayout.middleButton.setVisibility(View.VISIBLE);
            pickerBottomLayout.middleButton.setOnClickListener((it) -> {
                SharedConfig.addProxy(info);

                NotificationCenter.getGlobalInstance().postNotificationName(NotificationCenter.proxySettingsChanged);

                dismissRunnable.run();

            });
            pickerBottomLayout.doneButtonTextView.setText(LocaleController.getString("ConnectingConnectProxy", R.string.ConnectingConnectProxy).toUpperCase());
            pickerBottomLayout.doneButton.setOnClickListener(v -> {

                SharedConfig.setCurrentProxy(SharedConfig.addProxy(info));

                NotificationCenter.getGlobalInstance().postNotificationName(NotificationCenter.proxySettingsChanged);

                dismissRunnable.run();

            });
            builder.show();
        } catch (Exception e) {
            FileLog.e(e);
            AlertUtil.showToast(e);
        }
    }

    public static void showShadowsocksRAlert(Context activity, final SharedConfig.ShadowsocksRProxy info) {
        BottomSheet.Builder builder = new BottomSheet.Builder(activity);
        final Runnable dismissRunnable = builder.getDismissRunnable();

        builder.setApplyTopPadding(false);
        builder.setApplyBottomPadding(false);
        LinearLayout linearLayout = new LinearLayout(activity);
        builder.setCustomView(linearLayout);
        linearLayout.setOrientation(LinearLayout.VERTICAL);
        for (int a = 0; a < 7; a++) {
            String text = null;
            String detail = null;
            if (a == 0) {
                text = info.bean.getHost();
                detail = LocaleController.getString("UseProxyAddress", R.string.UseProxyAddress);
            } else if (a == 1) {
                text = "" + info.bean.getRemotePort();
                detail = LocaleController.getString("UseProxyPort", R.string.UseProxyPort);
            } else if (a == 2) {
                text = info.bean.getPassword();
                detail = LocaleController.getString("SSPassword", R.string.SSPassword);
            } else if (a == 3) {
                text = info.bean.getMethod();
                detail = LocaleController.getString("SSMethod", R.string.SSMethod);
            } else if (a == 4) {
                text = info.bean.getProtocol();
                if (!StrUtil.isBlank(info.bean.getProtocol_param())) {
                    text += ", " + info.bean.getProtocol_param();
                }
                detail = LocaleController.getString("SSRProtocol", R.string.SSRProtocol);
            } else if (a == 5) {
                text = info.bean.getObfs();
                if (!StrUtil.isBlank(info.bean.getObfs_param())) {
                    text += ", " + info.bean.getObfs_param();
                }
                detail = LocaleController.getString("SSRObfs", R.string.SSRObfs);
            } else {
                text = LocaleController.getString("Checking", R.string.Checking);
                detail = LocaleController.getString("Checking", R.string.Checking);
            }
            if (TextUtils.isEmpty(text)) {
                continue;
            }
            TextDetailSettingsCell cell = new TextDetailSettingsCell(activity);
            cell.setTextAndValue(text, detail, true);
            cell.getTextView().setTextColor(Theme.getColor(Theme.key_dialogTextBlack));
            cell.getValueTextView().setTextColor(Theme.getColor(Theme.key_dialogTextGray3));
            linearLayout.addView(cell, LayoutHelper.createLinear(LayoutHelper.MATCH_PARENT, LayoutHelper.WRAP_CONTENT));
            AtomicInteger count = new AtomicInteger();
            if (a == 6) {

                RequestTimeDelegate callback = new RequestTimeDelegate() {
                    @Override
                    public void run(long time) {
                        int c = count.getAndIncrement();
                        String colorKey;
                        if (time != -1) {
                            info.stop();
                            cell.setTextAndValue(LocaleController.getString("Available", R.string.Available), LocaleController.formatString("Ping", R.string.Ping, time), true);
                            colorKey = Theme.key_windowBackgroundWhiteGreenText;
                        } else if (c < 2) {
                            ConnectionsManager.getInstance(UserConfig.selectedAccount).checkProxy(info.address, info.port, "", "", "", t -> AndroidUtilities.runOnUIThread(() -> run(t), 500));
                            colorKey = Theme.key_windowBackgroundWhiteGreenText;
                        } else {
                            info.stop();
                            cell.setTextAndValue(LocaleController.getString("Unavailable", R.string.Unavailable), LocaleController.getString("Unavailable", R.string.Unavailable), true);
                            colorKey = Theme.key_windowBackgroundWhiteRedText4;
                        }
                        cell.getValueTextView().setTextColor(Theme.getColor(colorKey));
                    }

                };

                UIUtil.runOnIoDispatcher(() -> {

                    try {
                        info.start();
                        ConnectionsManager.getInstance(UserConfig.selectedAccount).checkProxy(info.address, info.port, "", "", "", time -> AndroidUtilities.runOnUIThread(() -> callback.run(time)));
                    } catch (Exception e) {
                        FileLog.e(e);
                        AlertUtil.showToast(e);
                    }

                });

            }
        }

        PickerBottomLayout pickerBottomLayout = new PickerBottomLayout(activity, false);
        pickerBottomLayout.setBackgroundColor(Theme.getColor(Theme.key_dialogBackground));
        linearLayout.addView(pickerBottomLayout, LayoutHelper.createFrame(LayoutHelper.MATCH_PARENT, 48, Gravity.LEFT | Gravity.BOTTOM));
        pickerBottomLayout.cancelButton.setPadding(AndroidUtilities.dp(18), 0, AndroidUtilities.dp(18), 0);
        pickerBottomLayout.cancelButton.setTextColor(Theme.getColor(Theme.key_dialogTextBlue2));
        pickerBottomLayout.cancelButton.setText(LocaleController.getString("Cancel", R.string.Cancel).toUpperCase());
        pickerBottomLayout.cancelButton.setOnClickListener(view -> {
            info.stop();
            dismissRunnable.run();
        });
        pickerBottomLayout.doneButtonTextView.setTextColor(Theme.getColor(Theme.key_dialogTextBlue2));
        pickerBottomLayout.doneButton.setPadding(AndroidUtilities.dp(18), 0, AndroidUtilities.dp(18), 0);
        pickerBottomLayout.doneButtonBadgeTextView.setVisibility(View.GONE);
        pickerBottomLayout.middleButtonTextView.setText(LocaleController.getString("Save", R.string.Save).toUpperCase());
        pickerBottomLayout.middleButton.setVisibility(View.VISIBLE);
        pickerBottomLayout.middleButton.setOnClickListener((it) -> {
            SharedConfig.addProxy(info);

            NotificationCenter.getGlobalInstance().postNotificationName(NotificationCenter.proxySettingsChanged);

            dismissRunnable.run();

        });
        pickerBottomLayout.doneButtonTextView.setText(LocaleController.getString("ConnectingConnectProxy", R.string.ConnectingConnectProxy).toUpperCase());
        pickerBottomLayout.doneButton.setOnClickListener(v -> {

            SharedConfig.setCurrentProxy(SharedConfig.addProxy(info));

            NotificationCenter.getGlobalInstance().postNotificationName(NotificationCenter.proxySettingsChanged);

            dismissRunnable.run();

        });
        builder.show();
    }

    @SuppressLint("PrivateApi")
    public static String getSystemProperty(String key) {
        try {
            Class props = Class.forName("android.os.SystemProperties");
            return (String) props.getMethod("get", String.class).invoke(null, key);
        } catch (Exception ignore) {
        }
        return null;
    }

    public static void fixGoogleMapsBug() {/* //https://issuetracker.google.com/issues/154855417#comment301
        SharedPreferences googleBug = ApplicationLoader.applicationContext.getSharedPreferences("google_bug_154855417", Context.MODE_PRIVATE);
        if (!googleBug.contains("fixed")) {
            File corruptedZoomTables = new File(ApplicationLoader.getFilesDirFixed(), "ZoomTables.data");
            corruptedZoomTables.delete();
            googleBug.edit().putBoolean("fixed", true).apply();
        }*/
    }

    public static CharSequence concat(CharSequence... text) {
        if (text.length == 0) {
            return "";
        }

        if (text.length == 1) {
            return text[0];
        }

        boolean spanned = false;
        for (CharSequence piece : text) {
            if (piece instanceof Spanned) {
                spanned = true;
                break;
            }
        }

        if (spanned) {
            final SpannableStringBuilder ssb = new SpannableStringBuilder();
            for (CharSequence piece : text) {
                // If a piece is null, we append the string "null" for compatibility with the
                // behavior of StringBuilder and the behavior of the concat() method in earlier
                // versions of Android.
                ssb.append(piece == null ? "null" : piece);
            }
            return new SpannedString(ssb);
        } else {
            final StringBuilder sb = new StringBuilder();
            for (CharSequence piece : text) {
                sb.append(piece);
            }
            return sb.toString();
        }
    }

    public static float[] RGBtoHSB(int r, int g, int b) {
        float hue, saturation, brightness;
        float[] hsbvals = new float[3];
        int cmax = Math.max(r, g);
        if (b > cmax) {
            cmax = b;
        }
        int cmin = Math.min(r, g);
        if (b < cmin) {
            cmin = b;
        }

        brightness = ((float) cmax) / 255.0f;
        if (cmax != 0) {
            saturation = ((float) (cmax - cmin)) / ((float) cmax);
        } else {
            saturation = 0;
        }
        if (saturation == 0) {
            hue = 0;
        } else {
            float redc = ((float) (cmax - r)) / ((float) (cmax - cmin));
            float greenc = ((float) (cmax - g)) / ((float) (cmax - cmin));
            float bluec = ((float) (cmax - b)) / ((float) (cmax - cmin));
            if (r == cmax) {
                hue = bluec - greenc;
            } else if (g == cmax) {
                hue = 2.0f + redc - bluec;
            } else {
                hue = 4.0f + greenc - redc;
            }
            hue = hue / 6.0f;
            if (hue < 0) {
                hue = hue + 1.0f;
            }
        }
        hsbvals[0] = hue;
        hsbvals[1] = saturation;
        hsbvals[2] = brightness;
        return hsbvals;
    }

    public static int HSBtoRGB(float hue, float saturation, float brightness) {
        int r = 0, g = 0, b = 0;
        if (saturation == 0) {
            r = g = b = (int) (brightness * 255.0f + 0.5f);
        } else {
            float h = (hue - (float) Math.floor(hue)) * 6.0f;
            float f = h - (float) java.lang.Math.floor(h);
            float p = brightness * (1.0f - saturation);
            float q = brightness * (1.0f - saturation * f);
            float t = brightness * (1.0f - (saturation * (1.0f - f)));
            switch ((int) h) {
                case 0:
                    r = (int) (brightness * 255.0f + 0.5f);
                    g = (int) (t * 255.0f + 0.5f);
                    b = (int) (p * 255.0f + 0.5f);
                    break;
                case 1:
                    r = (int) (q * 255.0f + 0.5f);
                    g = (int) (brightness * 255.0f + 0.5f);
                    b = (int) (p * 255.0f + 0.5f);
                    break;
                case 2:
                    r = (int) (p * 255.0f + 0.5f);
                    g = (int) (brightness * 255.0f + 0.5f);
                    b = (int) (t * 255.0f + 0.5f);
                    break;
                case 3:
                    r = (int) (p * 255.0f + 0.5f);
                    g = (int) (q * 255.0f + 0.5f);
                    b = (int) (brightness * 255.0f + 0.5f);
                    break;
                case 4:
                    r = (int) (t * 255.0f + 0.5f);
                    g = (int) (p * 255.0f + 0.5f);
                    b = (int) (brightness * 255.0f + 0.5f);
                    break;
                case 5:
                    r = (int) (brightness * 255.0f + 0.5f);
                    g = (int) (p * 255.0f + 0.5f);
                    b = (int) (q * 255.0f + 0.5f);
                    break;
            }
        }
        return 0xff000000 | ((r & 0xff) << 16) | ((g & 0xff) << 8) | (b & 0xff);
    }

    public static float computePerceivedBrightness(int color) {
        return (Color.red(color) * 0.2126f + Color.green(color) * 0.7152f + Color.blue(color) * 0.0722f) / 255f;
    }

    public static int getPatternColor(int color) {
        float[] hsb = RGBtoHSB(Color.red(color), Color.green(color), Color.blue(color));
        if (hsb[1] > 0.0f || (hsb[2] < 1.0f && hsb[2] > 0.0f)) {
            hsb[1] = Math.min(1.0f, hsb[1] + 0.05f + 0.1f * (1.0f - hsb[1]));
        }
        if (hsb[2] > 0.5f) {
            hsb[2] = Math.max(0.0f, hsb[2] * 0.65f);
        } else {
            hsb[2] = Math.max(0.0f, Math.min(1.0f, 1.0f - hsb[2] * 0.65f));
        }
        return HSBtoRGB(hsb[0], hsb[1], hsb[2]) & 0x66ffffff;
    }

    public static int getPatternSideColor(int color) {
        float[] hsb = RGBtoHSB(Color.red(color), Color.green(color), Color.blue(color));
        hsb[1] = Math.min(1.0f, hsb[1] + 0.05f);
        if (hsb[2] > 0.5f) {
            hsb[2] = Math.max(0.0f, hsb[2] * 0.90f);
        } else {
            hsb[2] = Math.max(0.0f, hsb[2] * 0.90f);
        }
        return HSBtoRGB(hsb[0], hsb[1], hsb[2]) | 0xff000000;
    }

    public static int getWallpaperRotation(int angle, boolean iOS) {
        if (iOS) {
            angle += 180;
        } else {
            angle -= 180;
        }
        while (angle >= 360) {
            angle -= 360;
        }
        while (angle < 0) {
            angle += 360;
        }
        return angle;
    }

    public static String getWallPaperUrl(Object object) {
        String link;
        if (object instanceof TLRPC.TL_wallPaper) {
            TLRPC.TL_wallPaper wallPaper = (TLRPC.TL_wallPaper) object;
            link = "https://" + MessagesController.getInstance(UserConfig.selectedAccount).linkPrefix + "/bg/" + wallPaper.slug;
            StringBuilder modes = new StringBuilder();
            if (wallPaper.settings != null) {
                if (wallPaper.settings.blur) {
                    modes.append("blur");
                }
                if (wallPaper.settings.motion) {
                    if (modes.length() > 0) {
                        modes.append("+");
                    }
                    modes.append("motion");
                }
            }
            if (modes.length() > 0) {
                link += "?mode=" + modes.toString();
            }
        } else if (object instanceof WallpapersListActivity.ColorWallpaper) {
            WallpapersListActivity.ColorWallpaper wallPaper = (WallpapersListActivity.ColorWallpaper) object;
            link = wallPaper.getUrl();
        } else {
            link = null;
        }
        return link;
    }

    public static float distanceInfluenceForSnapDuration(float f) {
        f -= 0.5F;
        f *= 0.47123894F;
        return (float) Math.sin(f);
    }

    public static void makeAccessibilityAnnouncement(CharSequence what) {
        AccessibilityManager am = (AccessibilityManager) ApplicationLoader.applicationContext.getSystemService(Context.ACCESSIBILITY_SERVICE);
        if (am.isEnabled()) {
            AccessibilityEvent ev = AccessibilityEvent.obtain();
            ev.setEventType(AccessibilityEvent.TYPE_ANNOUNCEMENT);
            ev.getText().add(what);
            am.sendAccessibilityEvent(ev);
        }
    }

    public static int getOffsetColor(int color1, int color2, float offset, float alpha) {
        int rF = Color.red(color2);
        int gF = Color.green(color2);
        int bF = Color.blue(color2);
        int aF = Color.alpha(color2);
        int rS = Color.red(color1);
        int gS = Color.green(color1);
        int bS = Color.blue(color1);
        int aS = Color.alpha(color1);
        return Color.argb((int) ((aS + (aF - aS) * offset) * alpha), (int) (rS + (rF - rS) * offset), (int) (gS + (gF - gS) * offset), (int) (bS + (bF - bS) * offset));
    }

    public static int indexOfIgnoreCase(final String origin, final String searchStr) {
        if (searchStr.isEmpty() || origin.isEmpty()) {
            return origin.indexOf(searchStr);
        }

        for (int i = 0; i < origin.length(); i++) {
            if (i + searchStr.length() > origin.length()) {
                return -1;
            }
            int j = 0;
            int ii = i;
            while (ii < origin.length() && j < searchStr.length()) {
                char c = Character.toLowerCase(origin.charAt(ii));
                char c2 = Character.toLowerCase(searchStr.charAt(j));
                if (c != c2) {
                    break;
                }
                j++;
                ii++;
            }
            if (j == searchStr.length()) {
                return i;
            }
        }

        return -1;
    }

    public static float lerp(float a, float b, float f) {
        return a + f * (b - a);
    }

    public static float lerp(float[] ab, float f) {
        return lerp(ab[0], ab[1], f);
    }

    private static WeakReference<BaseFragment> flagSecureFragment;

    public static boolean hasFlagSecureFragment() {
        return flagSecureFragment != null;
    }

    public static void setFlagSecure(BaseFragment parentFragment, boolean set) {
        if (parentFragment == null || parentFragment.getParentActivity() == null) {
            return;
        }
        if (set && !NekoXConfig.disableFlagSecure) {
            try {
                parentFragment.getParentActivity().getWindow().setFlags(WindowManager.LayoutParams.FLAG_SECURE, WindowManager.LayoutParams.FLAG_SECURE);
                flagSecureFragment = new WeakReference<>(parentFragment);
            } catch (Exception ignore) {

            }
        } else if (flagSecureFragment != null && flagSecureFragment.get() == parentFragment) {
            try {
                parentFragment.getParentActivity().getWindow().clearFlags(WindowManager.LayoutParams.FLAG_SECURE);
            } catch (Exception ignore) {

            }
            flagSecureFragment = null;
        }
    }

    public static void openSharing(BaseFragment fragment, String url) {
        if (fragment == null || fragment.getParentActivity() == null) {
            return;
        }
        fragment.showDialog(new ShareAlert(fragment.getParentActivity(), null, url, false, url, false));
    }

    public static boolean allowScreenCapture() {
        return SharedConfig.passcodeHash.length() == 0 || SharedConfig.allowScreenCapture;
    }

    public static File getSharingDirectory() {
        return new File(FileLoader.getDirectory(FileLoader.MEDIA_DIR_CACHE), "sharing/");
    }

    public static String getCertificateSHA256Fingerprint() {
        PackageManager pm = ApplicationLoader.applicationContext.getPackageManager();
        String packageName = ApplicationLoader.applicationContext.getPackageName();
        try {
            PackageInfo packageInfo = pm.getPackageInfo(packageName, PackageManager.GET_SIGNATURES);
            Signature[] signatures = packageInfo.signatures;
            byte[] cert = signatures[0].toByteArray();
            InputStream input = new ByteArrayInputStream(cert);
            CertificateFactory cf = CertificateFactory.getInstance("X509");
            X509Certificate c = (X509Certificate) cf.generateCertificate(input);
            return Utilities.bytesToHex(Utilities.computeSHA256(c.getEncoded()));
        } catch (Throwable ignore) {

        }
        return "";
    }

    private static char[] characters = new char[]{' ', '!', '"', '#', '%', '&', '\'', '(', ')', '*', ',', '-', '.', '/', ':', ';', '?', '@', '[', '\\', ']', '_', '{', '}', '¡', '§', '«', '¶', '·', '»', '¿', ';', '·', '՚', '՛', '՜', '՝', '՞', '՟', '։', '֊', '־', '׀', '׃', '׆', '׳', '״', '؉', '؊', '،', '؍', '؛', '؞', '؟', '٪', '٫', '٬', '٭', '۔', '܀', '܁', '܂', '܃', '܄', '܅', '܆', '܇', '܈', '܉', '܊', '܋', '܌', '܍', '߷', '߸', '߹', '࠰', '࠱', '࠲', '࠳', '࠴', '࠵', '࠶', '࠷', '࠸', '࠹', '࠺', '࠻', '࠼', '࠽', '࠾', '࡞', '।', '॥', '॰', '৽', '੶', '૰', '౷', '಄', '෴', '๏', '๚', '๛', '༄', '༅', '༆', '༇', '༈', '༉', '༊', '་', '༌', '།', '༎', '༏', '༐', '༑', '༒', '༔', '༺', '༻', '༼', '༽', '྅', '࿐', '࿑', '࿒', '࿓', '࿔', '࿙', '࿚', '၊', '။', '၌', '၍', '၎', '၏', '჻', '፠', '፡', '።', '፣', '፤', '፥', '፦', '፧', '፨', '᐀', '᙮', '᚛', '᚜', '᛫', '᛬', '᛭', '᜵', '᜶', '។', '៕', '៖', '៘', '៙', '៚', '᠀', '᠁', '᠂', '᠃', '᠄', '᠅', '᠆', '᠇', '᠈', '᠉', '᠊', '᥄', '᥅', '᨞', '᨟', '᪠', '᪡', '᪢', '᪣', '᪤', '᪥', '᪦', '᪨', '᪩', '᪪', '᪫', '᪬', '᪭', '᭚', '᭛', '᭜', '᭝', '᭞', '᭟', '᭠', '᯼', '᯽', '᯾', '᯿', '᰻', '᰼', '᰽', '᰾', '᰿', '᱾', '᱿', '᳀', '᳁', '᳂', '᳃', '᳄', '᳅', '᳆', '᳇', '᳓', '‐', '‑', '‒', '–', '—', '―', '‖', '‗', '‘', '’', '‚', '‛', '“', '”', '„', '‟', '†', '‡', '•', '‣', '․', '‥', '…', '‧', '‰', '‱', '′', '″', '‴', '‵', '‶', '‷', '‸', '‹', '›', '※', '‼', '‽', '‾', '‿', '⁀', '⁁', '⁂', '⁃', '⁅', '⁆', '⁇', '⁈', '⁉', '⁊', '⁋', '⁌', '⁍', '⁎', '⁏', '⁐', '⁑', '⁓', '⁔', '⁕', '⁖', '⁗', '⁘', '⁙', '⁚', '⁛', '⁜', '⁝', '⁞', '⁽', '⁾', '₍', '₎', '⌈', '⌉', '⌊', '⌋', '〈', '〉', '❨', '❩', '❪', '❫', '❬', '❭', '❮', '❯', '❰', '❱', '❲', '❳', '❴', '❵', '⟅', '⟆', '⟦', '⟧', '⟨', '⟩', '⟪', '⟫', '⟬', '⟭', '⟮', '⟯', '⦃', '⦄', '⦅', '⦆', '⦇', '⦈', '⦉', '⦊', '⦋', '⦌', '⦍', '⦎', '⦏', '⦐', '⦑', '⦒', '⦓', '⦔', '⦕', '⦖', '⦗', '⦘', '⧘', '⧙', '⧚', '⧛', '⧼', '⧽', '⳹', '⳺', '⳻', '⳼', '⳾', '⳿', '⵰', '⸀', '⸁', '⸂', '⸃', '⸄', '⸅', '⸆', '⸇', '⸈', '⸉', '⸊', '⸋', '⸌', '⸍', '⸎', '⸏', '⸐', '⸑', '⸒', '⸓', '⸔', '⸕', '⸖', '⸗', '⸘', '⸙', '⸚', '⸛', '⸜', '⸝', '⸞', '⸟', '⸠', '⸡', '⸢', '⸣', '⸤', '⸥', '⸦', '⸧', '⸨', '⸩', '⸪', '⸫', '⸬', '⸭', '⸮', '⸰', '⸱', '⸲', '⸳', '⸴', '⸵', '⸶', '⸷', '⸸', '⸹', '⸺', '⸻', '⸼', '⸽', '⸾', '⸿', '⹀', '⹁', '⹂', '⹃', '⹄', '⹅', '⹆', '⹇', '⹈', '⹉', '⹊', '⹋', '⹌', '⹍', '⹎', '⹏', '、', '。', '〃', '〈', '〉', '《', '》', '「', '」', '『', '』', '【', '】', '〔', '〕', '〖', '〗', '〘', '〙', '〚', '〛', '〜', '〝', '〞', '〟', '〰', '〽', '゠', '・', '꓾', '꓿', '꘍', '꘎', '꘏', '꙳', '꙾', '꛲', '꛳', '꛴', '꛵', '꛶', '꛷', '꡴', '꡵', '꡶', '꡷', '꣎', '꣏', '꣸', '꣹', '꣺', '꣼', '꤮', '꤯', '꥟', '꧁', '꧂', '꧃', '꧄', '꧅', '꧆', '꧇', '꧈', '꧉', '꧊', '꧋', '꧌', '꧍', '꧞', '꧟', '꩜', '꩝', '꩞', '꩟', '꫞', '꫟', '꫰', '꫱', '꯫', '﴾', '﴿', '︐', '︑', '︒', '︓', '︔', '︕', '︖', '︗', '︘', '︙', '︰', '︱', '︲', '︳', '︴', '︵', '︶', '︷', '︸', '︹', '︺', '︻', '︼', '︽', '︾', '︿', '﹀', '﹁', '﹂', '﹃', '﹄', '﹅', '﹆', '﹇', '﹈', '﹉', '﹊', '﹋', '﹌', '﹍', '﹎', '﹏', '﹐', '﹑', '﹒', '﹔', '﹕', '﹖', '﹗', '﹘', '﹙', '﹚', '﹛', '﹜', '﹝', '﹞', '﹟', '﹠', '﹡', '﹣', '﹨', '﹪', '﹫', '！', '＂', '＃', '％', '＆', '＇', '（', '）', '＊', '，', '－', '．', '／', '：', '；', '？', '＠', '［', '＼', '］', '＿', '｛', '｝', '｟', '｠', '｡', '｢', '｣', '､', '･'};
    //private static String[] longCharacters = new String[] {"𐄀", "𐄁", "𐄂", "𐎟", "𐏐", "𐕯", "𐡗", "𐤟", "𐤿", "𐩐", "𐩑", "𐩒", "𐩓", "𐩔", "𐩕", "𐩖", "𐩗", "𐩘", "𐩿", "𐫰", "𐫱", "𐫲", "𐫳", "𐫴", "𐫵", "𐫶", "𐬹", "𐬺", "𐬻", "𐬼", "𐬽", "𐬾", "𐬿", "𐮙", "𐮚", "𐮛", "𐮜", "𐽕", "𐽖", "𐽗", "𐽘", "𐽙", "𑁇", "𑁈", "𑁉", "𑁊", "𑁋", "𑁌", "𑁍", "𑂻", "𑂼", "𑂾", "𑂿", "𑃀", "𑃁", "𑅀", "𑅁", "𑅂", "𑅃", "𑅴", "𑅵", "𑇅", "𑇆", "𑇇", "𑇈", "𑇍", "𑇛", "𑇝", "𑇞", "𑇟", "𑈸", "𑈹", "𑈺", "𑈻", "𑈼", "𑈽", "𑊩", "𑑋", "𑑌", "𑑍", "𑑎", "𑑏", "𑑛", "𑑝", "𑓆", "𑗁", "𑗂", "𑗃", "𑗄", "𑗅", "𑗆", "𑗇", "𑗈", "𑗉", "𑗊", "𑗋", "𑗌", "𑗍", "𑗎", "𑗏", "𑗐", "𑗑", "𑗒", "𑗓", "𑗔", "𑗕", "𑗖", "𑗗", "𑙁", "𑙂", "𑙃", "𑙠", "𑙡", "𑙢", "𑙣", "𑙤", "𑙥", "𑙦", "𑙧", "𑙨", "𑙩", "𑙪", "𑙫", "𑙬", "𑜼", "𑜽", "𑜾", "𑠻", "𑧢", "𑨿", "𑩀", "𑩁", "𑩂", "𑩃", "𑩄", "𑩅", "𑩆", "𑪚", "𑪛", "𑪜", "𑪞", "𑪟", "𑪠", "𑪡", "𑪢", "𑱁", "𑱂", "𑱃", "𑱄", "𑱅", "𑱰", "𑱱", "𑻷", "𑻸", "𑿿", "𒑰", "𒑱", "𒑲", "𒑳", "𒑴", "𖩮", "𖩯", "𖫵", "𖬷", "𖬸", "𖬹", "𖬺", "𖬻", "𖭄", "𖺗", "𖺘", "𖺙", "𖺚", "𖿢", "𛲟", "𝪇", "𝪈", "𝪉", "𝪊", "𝪋", "𞥞", "𞥟"};
    private static HashSet<Character> charactersMap;

    public static boolean isPunctuationCharacter(char ch) {
        if (charactersMap == null) {
            charactersMap = new HashSet<>();
            for (int a = 0; a < characters.length; a++) {
                charactersMap.add(characters[a]);
            }
        }
        //int len = longCharacters[0].length();
        return charactersMap.contains(ch);
    }

    public static int getColorDistance(int color1, int color2) {
        int r1 = Color.red(color1);
        int g1 = Color.green(color1);
        int b1 = Color.blue(color1);

        int r2 = Color.red(color2);
        int g2 = Color.green(color2);
        int b2 = Color.blue(color2);

        int rMean = (r1 + r2) / 2;
        int r = r1 - r2;
        int g = g1 - g2;
        int b = b1 - b2;
        return (((512 + rMean) * r * r) >> 8) + (4 * g * g) + (((767 - rMean) * b * b) >> 8);
    }

    public static int getAverageColor(int color1, int color2) {
        int r1 = Color.red(color1);
        int r2 = Color.red(color2);
        int g1 = Color.green(color1);
        int g2 = Color.green(color2);
        int b1 = Color.blue(color1);
        int b2 = Color.blue(color2);
        return Color.argb(255, (r1 / 2 + r2 / 2), (g1 / 2 + g2 / 2), (b1 / 2 + b2 / 2));
    }

    public static void setLightStatusBar(Window window, boolean enable) {
        if (Build.VERSION.SDK_INT >= Build.VERSION_CODES.M) {
            final View decorView = window.getDecorView();
            int flags = decorView.getSystemUiVisibility();
            if (NekoConfig.transparentStatusBar) {
                window.setStatusBarColor(Color.TRANSPARENT);
            }
            if (enable) {
                if (!NekoConfig.transparentStatusBar) {
                    window.setStatusBarColor(0x0f000000);
                }
                if ((flags & View.SYSTEM_UI_FLAG_LIGHT_STATUS_BAR) == 0) {
                    flags |= View.SYSTEM_UI_FLAG_LIGHT_STATUS_BAR;
                    decorView.setSystemUiVisibility(flags);
                }
            } else {
                if (!NekoConfig.transparentStatusBar) {
                    window.setStatusBarColor(0x33000000);
                }
                if ((flags & View.SYSTEM_UI_FLAG_LIGHT_STATUS_BAR) != 0) {
                    flags &= ~View.SYSTEM_UI_FLAG_LIGHT_STATUS_BAR;
                    decorView.setSystemUiVisibility(flags);
                }
            }
        }
    }

    public static void setLightNavigationBar(Window window, boolean enable) {
        if (Build.VERSION.SDK_INT >= Build.VERSION_CODES.O) {
            final View decorView = window.getDecorView();
            int flags = decorView.getSystemUiVisibility();
            if (enable) {
                flags |= View.SYSTEM_UI_FLAG_LIGHT_NAVIGATION_BAR;
            } else {
                flags &= ~View.SYSTEM_UI_FLAG_LIGHT_NAVIGATION_BAR;
            }
            decorView.setSystemUiVisibility(flags);
        }
    }

    public static boolean shouldShowUrlInAlert(String url) {
        boolean hasLatin = false;
        boolean hasNonLatin = false;
        try {
            Uri uri = Uri.parse(url);
            url = uri.getHost();

            for (int a = 0, N = url.length(); a < N; a++) {
                char ch = url.charAt(a);
                if (ch == '.' || ch == '-' || ch == '/' || ch == '+' || ch >= '0' && ch <= '9') {
                    continue;
                }
                if (ch >= 'a' && ch <= 'z' || ch >= 'A' && ch <= 'Z') {
                    hasLatin = true;
                } else {
                    hasNonLatin = true;
                }
                if (hasLatin && hasNonLatin) {
                    break;
                }
            }

        } catch (Exception e) {
            FileLog.e(e);
        }
        return hasLatin && hasNonLatin;
    }

    public static void scrollToFragmentRow(ActionBarLayout parentLayout, String rowName) {
        if (parentLayout == null || rowName == null) {
            return;
        }
        BaseFragment openingFragment = parentLayout.fragmentsStack.get(parentLayout.fragmentsStack.size() - 1);
        try {
            Field listViewField = openingFragment.getClass().getDeclaredField("listView");
            listViewField.setAccessible(true);
            RecyclerListView listView = (RecyclerListView) listViewField.get(openingFragment);
            RecyclerListView.IntReturnCallback callback = () -> {
                int position = -1;
                try {
                    Field rowField = openingFragment.getClass().getDeclaredField(rowName);
                    rowField.setAccessible(true);
                    LinearLayoutManager layoutManager = (LinearLayoutManager) listView.getLayoutManager();
                    position = rowField.getInt(openingFragment);
                    layoutManager.scrollToPositionWithOffset(position, AndroidUtilities.dp(60));
                    rowField.setAccessible(false);
                    return position;
                } catch (Throwable ignore) {

                }
                return position;
            };
            listView.highlightRow(callback);
            listViewField.setAccessible(false);
        } catch (Throwable ignore) {

        }
    }

    public static boolean checkInlinePermissions(Context context) {
        if (Build.VERSION.SDK_INT < 23 || Settings.canDrawOverlays(context)) {
            return true;
        }
        return false;
    }
}<|MERGE_RESOLUTION|>--- conflicted
+++ resolved
@@ -421,7 +421,7 @@
             }
         }
         final ArrayList<LinkSpec> links = new ArrayList<>();
-        gatherLinks(links, text, LinkifyPort.PROXY_PATTERN, new String[]{VMESS_PROTOCOL, VMESS1_PROTOCOL, SS_PROTOCOL, SSR_PROTOCOL, TROJAN_PROTOCOL/*, RB_PROTOCOL*/}, sUrlMatchFilter);
+        gatherLinks(links, text, LinkifyPort.PROXY_PATTERN, new String[]{VMESS_PROTOCOL, VMESS1_PROTOCOL, SS_PROTOCOL, SSR_PROTOCOL, TROJAN_PROTOCOL/*, RB_PROTOCOL*/}, sUrlMatchFilter, false);
         pruneOverlaps(links);
         if (links.size() == 0) {
             return false;
@@ -440,13 +440,10 @@
     }
 
     public static boolean addLinks(Spannable text, int mask) {
-<<<<<<< HEAD
-=======
         return addLinks(text, mask, false);
     }
 
     public static boolean addLinks(Spannable text, int mask, boolean internalOnly) {
->>>>>>> 002c01ec
         if (text == null || containsUnsupportedCharacters(text.toString()) || mask == 0) {
             return false;
         }
