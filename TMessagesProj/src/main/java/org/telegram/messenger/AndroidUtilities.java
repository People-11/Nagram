--- conflicted
+++ resolved
@@ -411,6 +411,22 @@
         int end;
     }
 
+    private static Boolean standaloneApp;
+    public static boolean isStandaloneApp() {
+        if (standaloneApp == null) {
+            standaloneApp = "org.telegram.messenger.web".equals(ApplicationLoader.applicationContext.getPackageName());
+        }
+        return standaloneApp;
+    }
+
+    private static Boolean betaApp;
+    public static boolean isBetaApp() {
+        if (betaApp == null) {
+            betaApp = "org.telegram.messenger.beta".equals(ApplicationLoader.applicationContext.getPackageName());
+        }
+        return betaApp;
+    }
+
     private static String makeUrl(String url, String[] prefixes, Matcher matcher) {
         boolean hasPrefix = false;
         for (int i = 0; i < prefixes.length; i++) {
@@ -1770,10 +1786,9 @@
     }
 
     public static boolean isTablet() {
-<<<<<<< HEAD
         if (isTablet == null) switch (NekoConfig.tabletMode) {
             case 0:
-                isTablet = ApplicationLoader.applicationContext.getResources().getBoolean(R.bool.isTablet);
+                isTablet = ApplicationLoader.applicationContext != null && ApplicationLoader.applicationContext.getResources().getBoolean(R.bool.isTablet);
                 break;
             case 1:
                 isTablet = true;
@@ -1781,10 +1796,6 @@
             case 2:
                 isTablet = false;
                 break;
-=======
-        if (isTablet == null) {
-            isTablet = ApplicationLoader.applicationContext != null && ApplicationLoader.applicationContext.getResources().getBoolean(R.bool.isTablet);
->>>>>>> 24c6968b
         }
         return isTablet;
     }
