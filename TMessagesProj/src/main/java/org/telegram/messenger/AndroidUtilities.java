--- conflicted
+++ resolved
@@ -3169,11 +3169,7 @@
 //    }
 
     public static boolean shouldShowClipboardToast() {
-<<<<<<< HEAD
-        return (Build.VERSION.SDK_INT < Build.VERSION_CODES.S || !OneUIUtilities.hasBuiltInClipboardToasts()) && (Build.VERSION.SDK_INT < 32 || XiaomiUtilities.isMIUI()); /* TODO: Update to TIRAMISU when compileSdkVersion would be 32 */
-=======
-        return (Build.VERSION.SDK_INT < Build.VERSION_CODES.S || !OneUIUtilities.hasBuiltInClipboardToasts()) && Build.VERSION.SDK_INT < 32;
->>>>>>> 5bc1c3dc
+        return (Build.VERSION.SDK_INT < Build.VERSION_CODES.S || !OneUIUtilities.hasBuiltInClipboardToasts()) && (Build.VERSION.SDK_INT < 32 || XiaomiUtilities.isMIUI());
     }
 
     public static boolean addToClipboard(CharSequence str) {
