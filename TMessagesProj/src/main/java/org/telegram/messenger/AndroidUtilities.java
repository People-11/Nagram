--- conflicted
+++ resolved
@@ -171,11 +171,8 @@
 import java.util.Hashtable;
 import java.util.List;
 import java.util.Locale;
-<<<<<<< HEAD
 import java.util.concurrent.atomic.AtomicInteger;
-=======
 import java.util.Map;
->>>>>>> 23118a4a
 import java.util.concurrent.atomic.AtomicBoolean;
 import java.util.regex.Matcher;
 import java.util.regex.Pattern;
@@ -2067,10 +2064,9 @@
     }
 
     public static boolean isTabletInternal() {
-<<<<<<< HEAD
         if (isTablet == null) switch (NekoConfig.tabletMode.Int()) {
             case 0:
-                isTablet = ApplicationLoader.applicationContext != null && ApplicationLoader.applicationContext.getResources().getBoolean(R.bool.isTablet);
+                isTablet = isTabletForce();
                 break;
             case 1:
                 isTablet = true;
@@ -2078,10 +2074,6 @@
             case 2:
                 isTablet = false;
                 break;
-=======
-        if (isTablet == null) {
-            isTablet = isTabletForce();
->>>>>>> 23118a4a
         }
         return isTablet;
     }
@@ -3190,15 +3182,12 @@
                     parentFragment.presentFragment(new ThemePreviewActivity(themeInfo));
                 } else {
                     AlertDialog.Builder builder = new AlertDialog.Builder(activity);
-<<<<<<< HEAD
-                    builder.setTitle(LocaleController.getString("NekoX", R.string.NekoX));
-=======
                     Map<String, Integer> colorsReplacement = new HashMap<>();
                     colorsReplacement.put("info1.**", parentFragment.getThemedColor(Theme.key_dialogTopBackground));
                     colorsReplacement.put("info2.**", parentFragment.getThemedColor(Theme.key_dialogTopBackground));
                     builder.setTopAnimation(R.raw.not_available, AlertsCreator.NEW_DENY_DIALOG_TOP_ICON_SIZE, false, parentFragment.getThemedColor(Theme.key_dialogTopBackground), colorsReplacement);
                     builder.setTopAnimationIsNew(true);
->>>>>>> 23118a4a
+//                    builder.setTitle(LocaleController.getString("NekoX", R.string.NekoX));
                     builder.setMessage(LocaleController.getString("IncorrectTheme", R.string.IncorrectTheme));
                     builder.setPositiveButton(LocaleController.getString("OK", R.string.OK), null);
                     parentFragment.showDialog(builder.create());
@@ -3244,15 +3233,12 @@
                         return;
                     }
                     AlertDialog.Builder builder = new AlertDialog.Builder(activity);
-<<<<<<< HEAD
-                    builder.setTitle(LocaleController.getString("NekoX", R.string.NekoX));
-=======
                     Map<String, Integer> colorsReplacement = new HashMap<>();
                     colorsReplacement.put("info1.**", parentFragment.getThemedColor(Theme.key_dialogTopBackground));
                     colorsReplacement.put("info2.**", parentFragment.getThemedColor(Theme.key_dialogTopBackground));
                     builder.setTopAnimation(R.raw.not_available, AlertsCreator.NEW_DENY_DIALOG_TOP_ICON_SIZE, false, parentFragment.getThemedColor(Theme.key_dialogTopBackground), colorsReplacement);
                     builder.setTopAnimationIsNew(true);
->>>>>>> 23118a4a
+//                    builder.setTitle(LocaleController.getString("NekoX", R.string.NekoX));
                     builder.setPositiveButton(LocaleController.getString("OK", R.string.OK), null);
                     builder.setMessage(LocaleController.formatString("NoHandleAppInstalled", R.string.NoHandleAppInstalled, message.getDocument().mime_type));
                     if (parentFragment != null) {
