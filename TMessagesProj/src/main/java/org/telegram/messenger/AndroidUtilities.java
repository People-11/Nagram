--- conflicted
+++ resolved
@@ -2698,11 +2698,7 @@
         }
         File storageDir = null;
         if (Environment.MEDIA_MOUNTED.equals(Environment.getExternalStorageState())) {
-<<<<<<< HEAD
             storageDir = new File(Environment.getExternalStoragePublicDirectory(Environment.DIRECTORY_PICTURES), "Nagram");
-=======
-            storageDir = new File(Environment.getExternalStoragePublicDirectory(Environment.DIRECTORY_PICTURES), "NekoX");
->>>>>>> c71626f8
             if (!storageDir.mkdirs()) {
                 if (!storageDir.exists()) {
                     if (BuildVars.LOGS_ENABLED) {
@@ -3694,15 +3690,6 @@
 
                 info = new SharedConfig.ProxyInfo(address, p, user, password, "");
 
-<<<<<<< HEAD
-            } else {
-
-                info = new SharedConfig.ProxyInfo(address, p, "", "", secret);
-
-            }
-
-            info.setRemarks(remarks);
-=======
             } else {
 
                 info = new SharedConfig.ProxyInfo(address, p, "", "", secret);
@@ -4195,26 +4182,18 @@
         });
         pickerBottomLayout.doneButtonTextView.setText(LocaleController.getString("ConnectingConnectProxy", R.string.ConnectingConnectProxy).toUpperCase());
         pickerBottomLayout.doneButton.setOnClickListener(v -> {
->>>>>>> c71626f8
 
             SharedConfig.setCurrentProxy(SharedConfig.addProxy(info));
 
             NotificationCenter.getGlobalInstance().postNotificationName(NotificationCenter.proxySettingsChanged);
 
             dismissRunnable.run();
-<<<<<<< HEAD
-=======
-
->>>>>>> c71626f8
+
         });
         builder.show();
     }
 
-<<<<<<< HEAD
-    public static void showVmessAlert(Context activity, final SharedConfig.VmessProxy info) {
-=======
     public static void showWsAlert(Context activity, final SharedConfig.WsProxy info) {
->>>>>>> c71626f8
         BottomSheet.Builder builder = new BottomSheet.Builder(activity);
         final Runnable dismissRunnable = builder.getDismissRunnable();
 
@@ -4223,34 +4202,6 @@
         LinearLayout linearLayout = new LinearLayout(activity);
         builder.setCustomView(linearLayout);
         linearLayout.setOrientation(LinearLayout.VERTICAL);
-<<<<<<< HEAD
-        for (int a = 0; a < 8; a++) {
-            String text = null;
-            String detail = null;
-            if (a == 0) {
-                text = info.bean.getAddress();
-                detail = LocaleController.getString("UseProxyAddress", R.string.UseProxyAddress);
-            } else if (a == 1) {
-                text = "" + info.bean.getPort();
-                detail = LocaleController.getString("UseProxyPort", R.string.UseProxyPort);
-            } else if (a == 2) {
-                text = info.bean.getId();
-                detail = LocaleController.getString("VmessUserId", R.string.VmessUserId);
-            } else if (a == 3) {
-                text = info.bean.getSecurity();
-                if ("none".equals(text)) continue;
-                detail = LocaleController.getString("VmessSecurity", R.string.VmessSecurity);
-            } else if (a == 4) {
-                text = info.bean.getNetwork() + (StrUtil.isBlank(info.bean.getStreamSecurity()) ? "" : ", tls");
-                detail = LocaleController.getString("VmessNetwork", R.string.VmessNetwork);
-            } else if (a == 5) {
-                text = info.bean.getHeaderType();
-                if ("none".equals(text)) continue;
-                detail = LocaleController.getString("VmessHeadType", R.string.VmessHeadType);
-            } else if (a == 6) {
-                text = info.bean.getRequestHost();
-                detail = LocaleController.getString("VmessRequestHost", R.string.VmessRequestHost);
-=======
         for (int a = 0; a < 4; a++) {
             String text = null;
             String detail = null;
@@ -4260,7 +4211,6 @@
             } else if (a == 1) {
                 text = info.bean.getTls() ? "Y" : "N";
                 detail = LocaleController.getString("VmessTls", R.string.VmessTls);
->>>>>>> c71626f8
             } else {
                 text = LocaleController.getString("Checking", R.string.Checking);
                 detail = LocaleController.getString("Checking", R.string.Checking);
@@ -4274,11 +4224,7 @@
             cell.getValueTextView().setTextColor(Theme.getColor(Theme.key_dialogTextGray3));
             linearLayout.addView(cell, LayoutHelper.createLinear(LayoutHelper.MATCH_PARENT, LayoutHelper.WRAP_CONTENT));
             AtomicInteger count = new AtomicInteger();
-<<<<<<< HEAD
-            if (a == 7) {
-=======
             if (a == 3) {
->>>>>>> c71626f8
 
                 RequestTimeDelegate callback = new RequestTimeDelegate() {
                     @Override
@@ -4302,10 +4248,6 @@
 
                 };
 
-<<<<<<< HEAD
-
-=======
->>>>>>> c71626f8
                 UIUtil.runOnIoDispatcher(() -> {
 
                     try {
@@ -4338,19 +4280,6 @@
         pickerBottomLayout.middleButton.setVisibility(View.VISIBLE);
         pickerBottomLayout.middleButton.setOnClickListener((it) -> {
             SharedConfig.addProxy(info);
-<<<<<<< HEAD
-
-            NotificationCenter.getGlobalInstance().postNotificationName(NotificationCenter.proxySettingsChanged);
-
-            dismissRunnable.run();
-
-        });
-        pickerBottomLayout.doneButtonTextView.setText(LocaleController.getString("ConnectingConnectProxy", R.string.ConnectingConnectProxy).toUpperCase());
-        pickerBottomLayout.doneButton.setOnClickListener(v -> {
-
-            SharedConfig.setCurrentProxy(SharedConfig.addProxy(info));
-=======
->>>>>>> c71626f8
 
             NotificationCenter.getGlobalInstance().postNotificationName(NotificationCenter.proxySettingsChanged);
             if (activity instanceof LaunchActivity) {
@@ -4367,457 +4296,6 @@
             dismissRunnable.run();
 
         });
-<<<<<<< HEAD
-        builder.show();
-    }
-
-    public static void showTrojanAlert(Context activity, final SharedConfig.VmessProxy info) {
-        BottomSheet.Builder builder = new BottomSheet.Builder(activity);
-        final Runnable dismissRunnable = builder.getDismissRunnable();
-
-        builder.setApplyTopPadding(false);
-        builder.setApplyBottomPadding(false);
-        LinearLayout linearLayout = new LinearLayout(activity);
-        builder.setCustomView(linearLayout);
-        linearLayout.setOrientation(LinearLayout.VERTICAL);
-        for (int a = 0; a < 4; a++) {
-            String text = null;
-            String detail = null;
-            if (a == 0) {
-                text = info.bean.getAddress();
-                detail = LocaleController.getString("UseProxyAddress", R.string.UseProxyAddress);
-            } else if (a == 1) {
-                text = "" + info.bean.getPort();
-                detail = LocaleController.getString("UseProxyPort", R.string.UseProxyPort);
-            } else if (a == 2) {
-                text = info.bean.getId();
-                detail = LocaleController.getString("SSPassword", R.string.SSPassword);
-            } else {
-                text = LocaleController.getString("Checking", R.string.Checking);
-                detail = LocaleController.getString("Checking", R.string.Checking);
-            }
-            if (TextUtils.isEmpty(text)) {
-                continue;
-            }
-            TextDetailSettingsCell cell = new TextDetailSettingsCell(activity);
-            cell.setTextAndValue(text, detail, true);
-            cell.getTextView().setTextColor(Theme.getColor(Theme.key_dialogTextBlack));
-            cell.getValueTextView().setTextColor(Theme.getColor(Theme.key_dialogTextGray3));
-            linearLayout.addView(cell, LayoutHelper.createLinear(LayoutHelper.MATCH_PARENT, LayoutHelper.WRAP_CONTENT));
-            AtomicInteger count = new AtomicInteger();
-            if (a == 3) {
-
-                RequestTimeDelegate callback = new RequestTimeDelegate() {
-                    @Override
-                    public void run(long time) {
-                        int c = count.getAndIncrement();
-                        String colorKey;
-                        if (time != -1) {
-                            info.stop();
-                            cell.setTextAndValue(LocaleController.getString("Available", R.string.Available), LocaleController.formatString("Ping", R.string.Ping, time), true);
-                            colorKey = Theme.key_windowBackgroundWhiteGreenText;
-                        } else if (c < 2) {
-                            ConnectionsManager.getInstance(UserConfig.selectedAccount).checkProxy(info.address, info.port, "", "", "", t -> AndroidUtilities.runOnUIThread(() -> run(t), 500));
-                            colorKey = Theme.key_windowBackgroundWhiteGreenText;
-                        } else {
-                            info.stop();
-                            cell.setTextAndValue(LocaleController.getString("Unavailable", R.string.Unavailable), LocaleController.getString("Unavailable", R.string.Unavailable), true);
-                            colorKey = Theme.key_windowBackgroundWhiteRedText4;
-                        }
-                        cell.getValueTextView().setTextColor(Theme.getColor(colorKey));
-                    }
-
-                };
-
-
-                UIUtil.runOnIoDispatcher(() -> {
-
-                    try {
-                        info.start();
-                        ConnectionsManager.getInstance(UserConfig.selectedAccount).checkProxy(info.address, info.port, "", "", "", time -> AndroidUtilities.runOnUIThread(() -> callback.run(time)));
-                    } catch (Exception e) {
-                        FileLog.e(e);
-                        AlertUtil.showToast(e);
-                    }
-
-                });
-
-            }
-        }
-
-        PickerBottomLayout pickerBottomLayout = new PickerBottomLayout(activity, false);
-        pickerBottomLayout.setBackgroundColor(Theme.getColor(Theme.key_dialogBackground));
-        linearLayout.addView(pickerBottomLayout, LayoutHelper.createFrame(LayoutHelper.MATCH_PARENT, 48, Gravity.LEFT | Gravity.BOTTOM));
-        pickerBottomLayout.cancelButton.setPadding(AndroidUtilities.dp(18), 0, AndroidUtilities.dp(18), 0);
-        pickerBottomLayout.cancelButton.setTextColor(Theme.getColor(Theme.key_dialogTextBlue2));
-        pickerBottomLayout.cancelButton.setText(LocaleController.getString("Cancel", R.string.Cancel).toUpperCase());
-        pickerBottomLayout.cancelButton.setOnClickListener(view -> {
-            info.stop();
-            dismissRunnable.run();
-        });
-        pickerBottomLayout.doneButtonTextView.setTextColor(Theme.getColor(Theme.key_dialogTextBlue2));
-        pickerBottomLayout.doneButton.setPadding(AndroidUtilities.dp(18), 0, AndroidUtilities.dp(18), 0);
-        pickerBottomLayout.doneButtonBadgeTextView.setVisibility(View.GONE);
-        pickerBottomLayout.middleButtonTextView.setText(LocaleController.getString("Save", R.string.Save).toUpperCase());
-        pickerBottomLayout.middleButton.setVisibility(View.VISIBLE);
-        pickerBottomLayout.middleButton.setOnClickListener((it) -> {
-            SharedConfig.addProxy(info);
-
-            NotificationCenter.getGlobalInstance().postNotificationName(NotificationCenter.proxySettingsChanged);
-
-            dismissRunnable.run();
-
-        });
-        pickerBottomLayout.doneButtonTextView.setText(LocaleController.getString("ConnectingConnectProxy", R.string.ConnectingConnectProxy).toUpperCase());
-        pickerBottomLayout.doneButton.setOnClickListener(v -> {
-
-            SharedConfig.setCurrentProxy(SharedConfig.addProxy(info));
-
-            NotificationCenter.getGlobalInstance().postNotificationName(NotificationCenter.proxySettingsChanged);
-
-            dismissRunnable.run();
-
-        });
-        builder.show();
-    }
-
-
-    public static void showShadowsocksAlert(Context activity, final SharedConfig.ShadowsocksProxy info) {
-        try {
-            BottomSheet.Builder builder = new BottomSheet.Builder(activity);
-            final Runnable dismissRunnable = builder.getDismissRunnable();
-
-            builder.setApplyTopPadding(false);
-            builder.setApplyBottomPadding(false);
-            LinearLayout linearLayout = new LinearLayout(activity);
-            builder.setCustomView(linearLayout);
-            linearLayout.setOrientation(LinearLayout.VERTICAL);
-            for (int a = 0; a < 5; a++) {
-                String text = null;
-                String detail = null;
-                if (a == 0) {
-                    text = info.bean.getHost();
-                    detail = LocaleController.getString("UseProxyAddress", R.string.UseProxyAddress);
-                } else if (a == 1) {
-                    text = "" + info.bean.getRemotePort();
-                    detail = LocaleController.getString("UseProxyPort", R.string.UseProxyPort);
-                } else if (a == 2) {
-                    text = info.bean.getPassword();
-                    detail = LocaleController.getString("UseProxyPassword", R.string.UseProxyPassword);
-                } else if (a == 3) {
-                    text = info.bean.getMethod();
-                    detail = LocaleController.getString("SSMethod", R.string.SSMethod);
-                } else {
-                    text = LocaleController.getString("Checking", R.string.Checking);
-                    detail = LocaleController.getString("Checking", R.string.Checking);
-                }
-                if (TextUtils.isEmpty(text)) {
-                    continue;
-                }
-                TextDetailSettingsCell cell = new TextDetailSettingsCell(activity);
-                cell.setTextAndValue(text, detail, true);
-                cell.getTextView().setTextColor(Theme.getColor(Theme.key_dialogTextBlack));
-                cell.getValueTextView().setTextColor(Theme.getColor(Theme.key_dialogTextGray3));
-                linearLayout.addView(cell, LayoutHelper.createLinear(LayoutHelper.MATCH_PARENT, LayoutHelper.WRAP_CONTENT));
-                AtomicInteger count = new AtomicInteger();
-                if (a == 4) {
-
-                    RequestTimeDelegate callback = new RequestTimeDelegate() {
-                        @Override
-                        public void run(long time) {
-                            int c = count.getAndIncrement();
-                            String colorKey;
-                            if (time != -1) {
-                                info.stop();
-                                cell.setTextAndValue(LocaleController.getString("Available", R.string.Available), LocaleController.formatString("Ping", R.string.Ping, time), true);
-                                colorKey = Theme.key_windowBackgroundWhiteGreenText;
-                            } else if (c < 2) {
-                                ConnectionsManager.getInstance(UserConfig.selectedAccount).checkProxy(info.address, info.port, "", "", "", t -> AndroidUtilities.runOnUIThread(() -> run(t), 500));
-                                colorKey = Theme.key_windowBackgroundWhiteGreenText;
-                            } else {
-                                info.stop();
-                                cell.setTextAndValue(LocaleController.getString("Unavailable", R.string.Unavailable), LocaleController.getString("Unavailable", R.string.Unavailable), true);
-                                colorKey = Theme.key_windowBackgroundWhiteRedText4;
-                            }
-                            cell.getValueTextView().setTextColor(Theme.getColor(colorKey));
-                        }
-
-                    };
-
-                    UIUtil.runOnIoDispatcher(() -> {
-
-                        try {
-                            info.start();
-                            ConnectionsManager.getInstance(UserConfig.selectedAccount).checkProxy(info.address, info.port, "", "", "", time -> AndroidUtilities.runOnUIThread(() -> callback.run(time)));
-                        } catch (Exception e) {
-                            FileLog.e(e);
-                            AlertUtil.showToast(e);
-                        }
-
-                    });
-
-                }
-            }
-
-            PickerBottomLayout pickerBottomLayout = new PickerBottomLayout(activity, false);
-            pickerBottomLayout.setBackgroundColor(Theme.getColor(Theme.key_dialogBackground));
-            linearLayout.addView(pickerBottomLayout, LayoutHelper.createFrame(LayoutHelper.MATCH_PARENT, 48, Gravity.LEFT | Gravity.BOTTOM));
-            pickerBottomLayout.cancelButton.setPadding(AndroidUtilities.dp(18), 0, AndroidUtilities.dp(18), 0);
-            pickerBottomLayout.cancelButton.setTextColor(Theme.getColor(Theme.key_dialogTextBlue2));
-            pickerBottomLayout.cancelButton.setText(LocaleController.getString("Cancel", R.string.Cancel).toUpperCase());
-            pickerBottomLayout.cancelButton.setOnClickListener(view -> {
-                info.stop();
-                dismissRunnable.run();
-            });
-            pickerBottomLayout.doneButtonTextView.setTextColor(Theme.getColor(Theme.key_dialogTextBlue2));
-            pickerBottomLayout.doneButton.setPadding(AndroidUtilities.dp(18), 0, AndroidUtilities.dp(18), 0);
-            pickerBottomLayout.doneButtonBadgeTextView.setVisibility(View.GONE);
-            pickerBottomLayout.middleButtonTextView.setText(LocaleController.getString("Save", R.string.Save).toUpperCase());
-            pickerBottomLayout.middleButton.setVisibility(View.VISIBLE);
-            pickerBottomLayout.middleButton.setOnClickListener((it) -> {
-                SharedConfig.addProxy(info);
-
-                NotificationCenter.getGlobalInstance().postNotificationName(NotificationCenter.proxySettingsChanged);
-
-                dismissRunnable.run();
-
-            });
-            pickerBottomLayout.doneButtonTextView.setText(LocaleController.getString("ConnectingConnectProxy", R.string.ConnectingConnectProxy).toUpperCase());
-            pickerBottomLayout.doneButton.setOnClickListener(v -> {
-
-                SharedConfig.setCurrentProxy(SharedConfig.addProxy(info));
-
-                NotificationCenter.getGlobalInstance().postNotificationName(NotificationCenter.proxySettingsChanged);
-
-                dismissRunnable.run();
-
-            });
-            builder.show();
-        } catch (Exception e) {
-            FileLog.e(e);
-            AlertUtil.showToast(e);
-        }
-    }
-
-    public static void showShadowsocksRAlert(Context activity, final SharedConfig.ShadowsocksRProxy info) {
-        BottomSheet.Builder builder = new BottomSheet.Builder(activity);
-        final Runnable dismissRunnable = builder.getDismissRunnable();
-
-        builder.setApplyTopPadding(false);
-        builder.setApplyBottomPadding(false);
-        LinearLayout linearLayout = new LinearLayout(activity);
-        builder.setCustomView(linearLayout);
-        linearLayout.setOrientation(LinearLayout.VERTICAL);
-        for (int a = 0; a < 7; a++) {
-            String text = null;
-            String detail = null;
-            if (a == 0) {
-                text = info.bean.getHost();
-                detail = LocaleController.getString("UseProxyAddress", R.string.UseProxyAddress);
-            } else if (a == 1) {
-                text = "" + info.bean.getRemotePort();
-                detail = LocaleController.getString("UseProxyPort", R.string.UseProxyPort);
-            } else if (a == 2) {
-                text = info.bean.getPassword();
-                detail = LocaleController.getString("SSPassword", R.string.SSPassword);
-            } else if (a == 3) {
-                text = info.bean.getMethod();
-                detail = LocaleController.getString("SSMethod", R.string.SSMethod);
-            } else if (a == 4) {
-                text = info.bean.getProtocol();
-                if (!StrUtil.isBlank(info.bean.getProtocol_param())) {
-                    text += ", " + info.bean.getProtocol_param();
-                }
-                detail = LocaleController.getString("SSRProtocol", R.string.SSRProtocol);
-            } else if (a == 5) {
-                text = info.bean.getObfs();
-                if (!StrUtil.isBlank(info.bean.getObfs_param())) {
-                    text += ", " + info.bean.getObfs_param();
-                }
-                detail = LocaleController.getString("SSRObfs", R.string.SSRObfs);
-            } else {
-                text = LocaleController.getString("Checking", R.string.Checking);
-                detail = LocaleController.getString("Checking", R.string.Checking);
-            }
-            if (TextUtils.isEmpty(text)) {
-                continue;
-            }
-            TextDetailSettingsCell cell = new TextDetailSettingsCell(activity);
-            cell.setTextAndValue(text, detail, true);
-            cell.getTextView().setTextColor(Theme.getColor(Theme.key_dialogTextBlack));
-            cell.getValueTextView().setTextColor(Theme.getColor(Theme.key_dialogTextGray3));
-            linearLayout.addView(cell, LayoutHelper.createLinear(LayoutHelper.MATCH_PARENT, LayoutHelper.WRAP_CONTENT));
-            AtomicInteger count = new AtomicInteger();
-            if (a == 6) {
-
-                RequestTimeDelegate callback = new RequestTimeDelegate() {
-                    @Override
-                    public void run(long time) {
-                        int c = count.getAndIncrement();
-                        String colorKey;
-                        if (time != -1) {
-                            info.stop();
-                            cell.setTextAndValue(LocaleController.getString("Available", R.string.Available), LocaleController.formatString("Ping", R.string.Ping, time), true);
-                            colorKey = Theme.key_windowBackgroundWhiteGreenText;
-                        } else if (c < 2) {
-                            ConnectionsManager.getInstance(UserConfig.selectedAccount).checkProxy(info.address, info.port, "", "", "", t -> AndroidUtilities.runOnUIThread(() -> run(t), 500));
-                            colorKey = Theme.key_windowBackgroundWhiteGreenText;
-                        } else {
-                            info.stop();
-                            cell.setTextAndValue(LocaleController.getString("Unavailable", R.string.Unavailable), LocaleController.getString("Unavailable", R.string.Unavailable), true);
-                            colorKey = Theme.key_windowBackgroundWhiteRedText4;
-                        }
-                        cell.getValueTextView().setTextColor(Theme.getColor(colorKey));
-                    }
-
-                };
-
-                UIUtil.runOnIoDispatcher(() -> {
-
-                    try {
-                        info.start();
-                        ConnectionsManager.getInstance(UserConfig.selectedAccount).checkProxy(info.address, info.port, "", "", "", time -> AndroidUtilities.runOnUIThread(() -> callback.run(time)));
-                    } catch (Exception e) {
-                        FileLog.e(e);
-                        AlertUtil.showToast(e);
-                    }
-
-                });
-
-            }
-        }
-
-        PickerBottomLayout pickerBottomLayout = new PickerBottomLayout(activity, false);
-        pickerBottomLayout.setBackgroundColor(Theme.getColor(Theme.key_dialogBackground));
-        linearLayout.addView(pickerBottomLayout, LayoutHelper.createFrame(LayoutHelper.MATCH_PARENT, 48, Gravity.LEFT | Gravity.BOTTOM));
-        pickerBottomLayout.cancelButton.setPadding(AndroidUtilities.dp(18), 0, AndroidUtilities.dp(18), 0);
-        pickerBottomLayout.cancelButton.setTextColor(Theme.getColor(Theme.key_dialogTextBlue2));
-        pickerBottomLayout.cancelButton.setText(LocaleController.getString("Cancel", R.string.Cancel).toUpperCase());
-        pickerBottomLayout.cancelButton.setOnClickListener(view -> {
-            info.stop();
-            dismissRunnable.run();
-        });
-        pickerBottomLayout.doneButtonTextView.setTextColor(Theme.getColor(Theme.key_dialogTextBlue2));
-        pickerBottomLayout.doneButton.setPadding(AndroidUtilities.dp(18), 0, AndroidUtilities.dp(18), 0);
-        pickerBottomLayout.doneButtonBadgeTextView.setVisibility(View.GONE);
-        pickerBottomLayout.middleButtonTextView.setText(LocaleController.getString("Save", R.string.Save).toUpperCase());
-        pickerBottomLayout.middleButton.setVisibility(View.VISIBLE);
-        pickerBottomLayout.middleButton.setOnClickListener((it) -> {
-            SharedConfig.addProxy(info);
-
-            NotificationCenter.getGlobalInstance().postNotificationName(NotificationCenter.proxySettingsChanged);
-
-            dismissRunnable.run();
-
-        });
-        pickerBottomLayout.doneButtonTextView.setText(LocaleController.getString("ConnectingConnectProxy", R.string.ConnectingConnectProxy).toUpperCase());
-        pickerBottomLayout.doneButton.setOnClickListener(v -> {
-
-            SharedConfig.setCurrentProxy(SharedConfig.addProxy(info));
-
-            NotificationCenter.getGlobalInstance().postNotificationName(NotificationCenter.proxySettingsChanged);
-
-            dismissRunnable.run();
-
-        });
-        builder.show();
-    }
-
-    public static void showWsAlert(Context activity, final SharedConfig.WsProxy info) {
-        BottomSheet.Builder builder = new BottomSheet.Builder(activity);
-        final Runnable dismissRunnable = builder.getDismissRunnable();
-
-        builder.setApplyTopPadding(false);
-        builder.setApplyBottomPadding(false);
-        LinearLayout linearLayout = new LinearLayout(activity);
-        builder.setCustomView(linearLayout);
-        linearLayout.setOrientation(LinearLayout.VERTICAL);
-        for (int a = 0; a < 4; a++) {
-            String text = null;
-            String detail = null;
-            if (a == 0) {
-                text = info.bean.getServer();
-                detail = LocaleController.getString("UseProxyAddress", R.string.UseProxyAddress);
-            } else if (a == 1) {
-                text = info.bean.getTls() ? "Y" : "N";
-                detail = LocaleController.getString("VmessTls", R.string.VmessTls);
-            } else {
-                text = LocaleController.getString("Checking", R.string.Checking);
-                detail = LocaleController.getString("Checking", R.string.Checking);
-            }
-            if (TextUtils.isEmpty(text)) {
-                continue;
-            }
-            TextDetailSettingsCell cell = new TextDetailSettingsCell(activity);
-            cell.setTextAndValue(text, detail, true);
-            cell.getTextView().setTextColor(Theme.getColor(Theme.key_dialogTextBlack));
-            cell.getValueTextView().setTextColor(Theme.getColor(Theme.key_dialogTextGray3));
-            linearLayout.addView(cell, LayoutHelper.createLinear(LayoutHelper.MATCH_PARENT, LayoutHelper.WRAP_CONTENT));
-            AtomicInteger count = new AtomicInteger();
-            if (a == 3) {
-
-                RequestTimeDelegate callback = new RequestTimeDelegate() {
-                    @Override
-                    public void run(long time) {
-                        int c = count.getAndIncrement();
-                        String colorKey;
-                        if (time != -1) {
-                            info.stop();
-                            cell.setTextAndValue(LocaleController.getString("Available", R.string.Available), LocaleController.formatString("Ping", R.string.Ping, time), true);
-                            colorKey = Theme.key_windowBackgroundWhiteGreenText;
-                        } else if (c < 2) {
-                            ConnectionsManager.getInstance(UserConfig.selectedAccount).checkProxy(info.address, info.port, "", "", "", t -> AndroidUtilities.runOnUIThread(() -> run(t), 500));
-                            colorKey = Theme.key_windowBackgroundWhiteGreenText;
-                        } else {
-                            info.stop();
-                            cell.setTextAndValue(LocaleController.getString("Unavailable", R.string.Unavailable), LocaleController.getString("Unavailable", R.string.Unavailable), true);
-                            colorKey = Theme.key_windowBackgroundWhiteRedText4;
-                        }
-                        cell.getValueTextView().setTextColor(Theme.getColor(colorKey));
-                    }
-
-                };
-
-                UIUtil.runOnIoDispatcher(() -> {
-
-                    try {
-                        info.start();
-                        ConnectionsManager.getInstance(UserConfig.selectedAccount).checkProxy(info.address, info.port, "", "", "", time -> AndroidUtilities.runOnUIThread(() -> callback.run(time)));
-                    } catch (Exception e) {
-                        FileLog.e(e);
-                        AlertUtil.showToast(e);
-                    }
-
-                });
-
-            }
-        }
-
-        PickerBottomLayout pickerBottomLayout = new PickerBottomLayout(activity, false);
-        pickerBottomLayout.setBackgroundColor(Theme.getColor(Theme.key_dialogBackground));
-        linearLayout.addView(pickerBottomLayout, LayoutHelper.createFrame(LayoutHelper.MATCH_PARENT, 48, Gravity.LEFT | Gravity.BOTTOM));
-        pickerBottomLayout.cancelButton.setPadding(AndroidUtilities.dp(18), 0, AndroidUtilities.dp(18), 0);
-        pickerBottomLayout.cancelButton.setTextColor(Theme.getColor(Theme.key_dialogTextBlue2));
-        pickerBottomLayout.cancelButton.setText(LocaleController.getString("Cancel", R.string.Cancel).toUpperCase());
-        pickerBottomLayout.cancelButton.setOnClickListener(view -> {
-            info.stop();
-            dismissRunnable.run();
-        });
-        pickerBottomLayout.doneButtonTextView.setTextColor(Theme.getColor(Theme.key_dialogTextBlue2));
-        pickerBottomLayout.doneButton.setPadding(AndroidUtilities.dp(18), 0, AndroidUtilities.dp(18), 0);
-        pickerBottomLayout.doneButtonBadgeTextView.setVisibility(View.GONE);
-        pickerBottomLayout.middleButtonTextView.setText(LocaleController.getString("Save", R.string.Save).toUpperCase());
-        pickerBottomLayout.middleButton.setVisibility(View.VISIBLE);
-        pickerBottomLayout.middleButton.setOnClickListener((it) -> {
-            SharedConfig.addProxy(info);
-
-            NotificationCenter.getGlobalInstance().postNotificationName(NotificationCenter.proxySettingsChanged);
-
-            dismissRunnable.run();
-
-        });
-=======
->>>>>>> c71626f8
         pickerBottomLayout.doneButtonTextView.setText(LocaleController.getString("ConnectingConnectProxy", R.string.ConnectingConnectProxy).toUpperCase());
         pickerBottomLayout.doneButton.setOnClickListener(v -> {
 
