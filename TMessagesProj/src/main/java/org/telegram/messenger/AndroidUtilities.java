/*
 * This is the source code of Telegram for Android v. 5.x.x.
 * It is licensed under GNU GPL v. 2 or later.
 * You should have received a copy of the license in this archive (see LICENSE).
 *
 * Copyright Nikolai Kudashov, 2013-2018.
 */

package org.telegram.messenger;

import static org.telegram.messenger.LocaleController.getString;

import android.Manifest;
import android.animation.Animator;
import android.animation.AnimatorListenerAdapter;
import android.animation.ValueAnimator;
import android.annotation.SuppressLint;
import android.app.Activity;
import android.app.AppOpsManager;
import android.app.KeyguardManager;
import android.app.PictureInPictureParams;
import android.content.ContentResolver;
import android.content.ContentUris;
import android.content.Context;
import android.content.ContextWrapper;
import android.content.Intent;
import android.content.IntentFilter;
import android.content.SharedPreferences;
import android.content.pm.ActivityInfo;
import android.content.pm.PackageInfo;
import android.content.pm.PackageManager;
import android.content.pm.Signature;
import android.content.res.AssetFileDescriptor;
import android.content.res.Configuration;
import android.database.Cursor;
import android.graphics.Bitmap;
import android.graphics.BitmapFactory;
import android.graphics.Canvas;
import android.graphics.Color;
import android.graphics.ColorMatrix;
import android.graphics.Matrix;
import android.graphics.Point;
import android.graphics.Rect;
import android.graphics.RectF;
import android.graphics.Typeface;
import android.graphics.drawable.BitmapDrawable;
import android.graphics.drawable.ColorDrawable;
import android.graphics.drawable.Drawable;
import android.net.Uri;
import android.net.wifi.WifiManager;
import android.os.Build;
import android.os.Bundle;
import android.os.Environment;
import android.os.PowerManager;
import android.os.SystemClock;
import android.os.Vibrator;
import android.provider.CallLog;
import android.provider.DocumentsContract;
import android.provider.MediaStore;
import android.provider.Settings;
import android.system.ErrnoException;
import android.system.OsConstants;
import android.telephony.TelephonyManager;
import android.text.Layout;
import android.text.Selection;
import android.text.Spannable;
import android.text.SpannableString;
import android.text.SpannableStringBuilder;
import android.text.Spanned;
import android.text.SpannedString;
import android.text.StaticLayout;
import android.text.TextPaint;
import android.text.TextUtils;
import android.text.method.LinkMovementMethod;
import android.text.style.CharacterStyle;
import android.text.style.ClickableSpan;
import android.text.style.DynamicDrawableSpan;
import android.text.style.URLSpan;
import android.text.util.Linkify;
import android.util.DisplayMetrics;
import android.util.Pair;
import android.util.StateSet;
import android.util.TypedValue;
import android.view.Display;
import android.view.Gravity;
import android.view.HapticFeedbackConstants;
import android.view.MotionEvent;
import android.view.PixelCopy;
import android.view.Surface;
import android.view.SurfaceView;
import android.view.TextureView;
import android.view.View;
import android.view.ViewConfiguration;
import android.view.ViewGroup;
import android.view.ViewPropertyAnimator;
import android.view.ViewTreeObserver;
import android.view.Window;
import android.view.WindowInsets;
import android.view.WindowManager;
import android.view.accessibility.AccessibilityEvent;
import android.view.accessibility.AccessibilityManager;
import android.view.animation.AccelerateInterpolator;
import android.view.animation.DecelerateInterpolator;
import android.view.animation.Interpolator;
import android.view.animation.OvershootInterpolator;
import android.view.inputmethod.InputMethodManager;
import android.view.inputmethod.InputMethodSubtype;
import android.view.inspector.WindowInspector;
import android.webkit.MimeTypeMap;
import android.widget.EdgeEffect;
import android.widget.HorizontalScrollView;
import android.widget.ImageView;
import android.widget.LinearLayout;
import android.widget.ListView;
import android.widget.ScrollView;
import android.widget.TextView;

import androidx.annotation.NonNull;
import androidx.annotation.Nullable;
import androidx.annotation.RawRes;
import androidx.annotation.RequiresApi;
import androidx.core.content.ContextCompat;
import androidx.core.content.FileProvider;
import androidx.core.graphics.ColorUtils;
import androidx.core.math.MathUtils;
import androidx.core.widget.NestedScrollView;
import androidx.dynamicanimation.animation.DynamicAnimation;
import androidx.dynamicanimation.animation.SpringAnimation;
import androidx.dynamicanimation.animation.SpringForce;
import androidx.exifinterface.media.ExifInterface;
import androidx.recyclerview.widget.LinearLayoutManager;
import androidx.recyclerview.widget.RecyclerView;
import androidx.viewpager.widget.ViewPager;

import com.android.internal.telephony.ITelephony;
import com.google.android.exoplayer2.util.Consumer;


import org.telegram.PhoneFormat.PhoneFormat;
import org.telegram.messenger.browser.Browser;
import org.telegram.messenger.utils.CustomHtml;
import org.telegram.tgnet.ConnectionsManager;
import org.telegram.tgnet.RequestTimeDelegate;
import org.telegram.tgnet.TLObject;
import org.telegram.tgnet.TLRPC;
import org.telegram.ui.ActionBar.AlertDialog;
import org.telegram.ui.ActionBar.BaseFragment;
import org.telegram.ui.ActionBar.BottomSheet;
import org.telegram.ui.ActionBar.INavigationLayout;
import org.telegram.ui.ActionBar.Theme;
import org.telegram.ui.Cells.TextDetailSettingsCell;
import org.telegram.ui.ChatActivity;
import org.telegram.ui.ChatBackgroundDrawable;
import org.telegram.ui.Components.AlertsCreator;
import org.telegram.ui.Components.BackgroundGradientDrawable;
import org.telegram.ui.Components.Bulletin;
import org.telegram.ui.Components.ColoredImageSpan;
import org.telegram.ui.Components.CubicBezierInterpolator;
import org.telegram.ui.Components.EllipsizeSpanAnimator;
import org.telegram.ui.Components.ForegroundColorSpanThemable;
import org.telegram.ui.Components.ForegroundDetector;
import org.telegram.ui.Components.HideViewAfterAnimation;
import org.telegram.ui.Components.LayoutHelper;
import org.telegram.ui.Components.MotionBackgroundDrawable;
import org.telegram.ui.Components.PickerBottomLayout;
import org.telegram.ui.Components.PipRoundVideoView;
import org.telegram.ui.Components.RecyclerListView;
import org.telegram.ui.Components.ShareAlert;
import org.telegram.ui.Components.TypefaceSpan;
import org.telegram.ui.Components.URLSpanReplacement;
import org.telegram.ui.Components.UndoView;
import org.telegram.ui.LaunchActivity;
import org.telegram.ui.Stories.PeerStoriesView;
import org.telegram.ui.Stories.StoryMediaAreasView;
import org.telegram.ui.ThemePreviewActivity;
import org.telegram.ui.WallpapersListActivity;

import java.io.BufferedInputStream;
import java.io.BufferedOutputStream;
import java.io.BufferedReader;
import java.io.ByteArrayInputStream;
import java.io.ByteArrayOutputStream;
import java.io.EOFException;
import java.io.File;
import java.io.FileInputStream;
import java.io.FileNotFoundException;
import java.io.FileOutputStream;
import java.io.FileWriter;
import java.io.IOException;
import java.io.InputStream;
import java.io.InputStreamReader;
import java.io.OutputStream;
import java.io.RandomAccessFile;
import java.lang.ref.WeakReference;
import java.lang.reflect.Field;
import java.lang.reflect.Method;
import java.net.IDN;
import java.nio.ByteBuffer;
import java.security.cert.CertificateFactory;
import java.security.cert.X509Certificate;
import java.text.SimpleDateFormat;
import java.util.ArrayList;
import java.util.Arrays;
import java.util.Calendar;
import java.util.Collections;
import java.util.Comparator;
import java.util.Date;
import java.util.HashMap;
import java.util.HashSet;
import java.util.Hashtable;
import java.util.List;
import java.util.Locale;
import java.util.concurrent.atomic.AtomicInteger;
import java.util.Map;
import java.util.concurrent.Callable;
import java.util.concurrent.CountDownLatch;
import java.util.concurrent.ExecutorService;
import java.util.concurrent.Executors;
import java.util.concurrent.Future;
import java.util.concurrent.TimeUnit;
import java.util.concurrent.TimeoutException;
import java.util.concurrent.atomic.AtomicBoolean;
import java.util.concurrent.atomic.AtomicReference;
import java.util.regex.Matcher;
import java.util.regex.Pattern;
import java.util.zip.GZIPOutputStream;

import tw.nekomimi.nekogram.NekoConfig;
import tw.nekomimi.nekogram.utils.EnvUtil;
import tw.nekomimi.nekogram.utils.FileUtil;
import tw.nekomimi.nekogram.utils.TelegramUtil;
import xyz.nextalone.nagram.helper.ColorOsHelper;

public class AndroidUtilities {
    public final static int LIGHT_STATUS_BAR_OVERLAY = 0x0f000000, DARK_STATUS_BAR_OVERLAY = 0x33000000;

    public final static int REPLACING_TAG_TYPE_LINK = 0;
    public final static int REPLACING_TAG_TYPE_BOLD = 1;
    public final static int REPLACING_TAG_TYPE_LINKBOLD = 2;
    public final static int REPLACING_TAG_TYPE_LINK_NBSP = 3;
    public final static int REPLACING_TAG_TYPE_UNDERLINE = 4;

    public final static String TYPEFACE_ROBOTO_MEDIUM = "fonts/rmedium.ttf";
    public final static String TYPEFACE_ROBOTO_MEDIUM_ITALIC = "fonts/rmediumitalic.ttf";
    public final static String TYPEFACE_ROBOTO_MONO = "fonts/rmono.ttf";
    public final static String TYPEFACE_MERRIWEATHER_BOLD = "fonts/mw_bold.ttf";
    public final static String TYPEFACE_COURIER_NEW_BOLD = "fonts/courier_new_bold.ttf";

    public static Typeface mediumTypeface;
    public static ThreadLocal<byte[]> readBufferLocal = new ThreadLocal<>();
    public static ThreadLocal<byte[]> bufferLocal = new ThreadLocal<>();

    public static Typeface bold() {
        if (mediumTypeface == null) {
            if (SharedConfig.useSystemBoldFont && Build.VERSION.SDK_INT >= Build.VERSION_CODES.P) {
                mediumTypeface = Typeface.create(null, 500, false);
            } else {
                mediumTypeface = getTypeface(TYPEFACE_ROBOTO_MEDIUM);
            }
        }
        return mediumTypeface;
    }

    private static final Hashtable<String, Typeface> typefaceCache = new Hashtable<>();
    public static float touchSlop;
    private static int prevOrientation = -10;
    private static boolean waitingForSms = false;
    private static boolean waitingForCall = false;
    private static final Object smsLock = new Object();
    private static final Object callLock = new Object();

    public static int statusBarHeight = 0;
    public static int navigationBarHeight = 0;
    public static boolean firstConfigurationWas;
    public static float density = 1;
    public static Point displaySize = new Point();
    public static float screenRefreshRate = 60;
    public static float screenMaxRefreshRate = 60;
    public static float screenRefreshTime = 1000 / screenRefreshRate;
    public static int roundMessageSize;
    public static int roundPlayingMessageSize;
    public static int roundSidePlayingMessageSize;
    public static int roundMessageInset;
    public static boolean incorrectDisplaySizeFix;
    public static Integer photoSize = null, highQualityPhotoSize = null;
    public static DisplayMetrics displayMetrics = new DisplayMetrics();
    public static int leftBaseline;
    public static boolean usingHardwareInput;
    public static boolean isInMultiwindow;

    public static int roundPlayingMessageSize(boolean withSidemenu) {
        return withSidemenu ? roundSidePlayingMessageSize : roundPlayingMessageSize;
    }

    public static DecelerateInterpolator decelerateInterpolator = new DecelerateInterpolator();
    public static AccelerateInterpolator accelerateInterpolator = new AccelerateInterpolator();
    public static OvershootInterpolator overshootInterpolator = new OvershootInterpolator();

    private static AccessibilityManager accessibilityManager;
    private static Vibrator vibrator;

    private static Boolean isTablet = null, wasTablet = null, isSmallScreen = null;
    private static int adjustOwnerClassGuid = 0;
    private static int altFocusableClassGuid = 0;

    public static final RectF rectTmp = new RectF();
    public static final Rect rectTmp2 = new Rect();
    public static final int[] pointTmp2 = new int[2];

    public static Pattern WEB_URL = null;
    public static Pattern BAD_CHARS_PATTERN = null;
    public static Pattern LONG_BAD_CHARS_PATTERN = null;
    public static Pattern BAD_CHARS_MESSAGE_PATTERN = null;
    public static Pattern BAD_CHARS_MESSAGE_LONG_PATTERN = null;
    public static Pattern REMOVE_MULTIPLE_DIACRITICS = null;
    public static Pattern REMOVE_RTL = null;
    private static Pattern singleTagPatter = null;

    public static String removeDiacritics(String str) {
        if (str == null) return null;
        if (REMOVE_MULTIPLE_DIACRITICS == null) return str;
        Matcher matcher = REMOVE_MULTIPLE_DIACRITICS.matcher(str);
        if (matcher == null) return str;
        return matcher.replaceAll("$1");
    }

    public static String removeRTL(String str) {
        if (str == null) return null;
        if (REMOVE_RTL == null) {
            REMOVE_RTL = Pattern.compile("[\\u200E\\u200F\\u202A-\\u202E]");
        }
        Matcher matcher = REMOVE_RTL.matcher(str);
        if (matcher == null) return str;
        return matcher.replaceAll("");
    }

    public static String escape(String str) {
        return removeRTL(removeDiacritics(str));
    }

    static {
        try {
            final String GOOD_IRI_CHAR = "a-zA-Z0-9\u00A0-\uD7FF\uF900-\uFDCF\uFDF0-\uFFEF";
            BAD_CHARS_PATTERN = Pattern.compile("[\u2500-\u25ff]");
            LONG_BAD_CHARS_PATTERN = Pattern.compile("[\u4e00-\u9fff]");
            BAD_CHARS_MESSAGE_LONG_PATTERN = Pattern.compile("[\u0300-\u036f\u2066-\u2067]");
            BAD_CHARS_MESSAGE_PATTERN = Pattern.compile("[\u2066-\u2067]+");
            REMOVE_MULTIPLE_DIACRITICS = Pattern.compile("([\\u0300-\\u036f]{1,2})[\\u0300-\\u036f]+");
            final Pattern IP_ADDRESS = Pattern.compile(
                    "((25[0-5]|2[0-4][0-9]|[0-1][0-9]{2}|[1-9][0-9]|[1-9])\\.(25[0-5]|2[0-4]"
                            + "[0-9]|[0-1][0-9]{2}|[1-9][0-9]|[1-9]|0)\\.(25[0-5]|2[0-4][0-9]|[0-1]"
                            + "[0-9]{2}|[1-9][0-9]|[1-9]|0)\\.(25[0-5]|2[0-4][0-9]|[0-1][0-9]{2}"
                            + "|[1-9][0-9]|[0-9]))");
            final String IRI = "[" + GOOD_IRI_CHAR + "]([" + GOOD_IRI_CHAR + "\\-]{0,61}[" + GOOD_IRI_CHAR + "]){0,1}";
            final String GOOD_GTLD_CHAR = "a-zA-Z\u00A0-\uD7FF\uF900-\uFDCF\uFDF0-\uFFEF";
            final String GTLD = "[" + GOOD_GTLD_CHAR + "]{2,63}";
            final String HOST_NAME = "(" + IRI + "\\.)+" + GTLD;
            final Pattern DOMAIN_NAME = Pattern.compile("(" + HOST_NAME + "|" + IP_ADDRESS + ")");
            WEB_URL = Pattern.compile(
                    "((?:(http|https|Http|Https|ton|tg|tonsite):\\/\\/(?:(?:[a-zA-Z0-9\\$\\-\\_\\.\\+\\!\\*\\'\\(\\)"
                            + "\\,\\;\\?\\&\\=]|(?:\\%[a-fA-F0-9]{2})){1,64}(?:\\:(?:[a-zA-Z0-9\\$\\-\\_"
                            + "\\.\\+\\!\\*\\'\\(\\)\\,\\;\\?\\&\\=]|(?:\\%[a-fA-F0-9]{2})){1,25})?\\@)?)?"
                            + "(?:" + DOMAIN_NAME + ")"
                            + "(?:\\:\\d{1,5})?)" // plus option port number
                            + "(\\/(?:(?:[" + GOOD_IRI_CHAR + "\\;\\/\\?\\:\\@\\&\\=\\#\\~"  // plus option query params
                            + "\\-\\.\\+\\!\\*\\'\\(\\)\\,\\_])|(?:\\%[a-fA-F0-9]{2}))*)?"
                            + "(?:\\b|$)");
        } catch (Exception e) {
            FileLog.e(e);
        }
    }

    static {
        leftBaseline = isTablet() ? 80 : 72;
        checkDisplaySize(ApplicationLoader.applicationContext, null);
    }

    private static int[] documentIcons = {
            R.drawable.media_doc_blue,
            R.drawable.media_doc_green,
            R.drawable.media_doc_red,
            R.drawable.media_doc_yellow
    };

    private static int[] documentMediaIcons = {
            R.drawable.media_doc_blue_b,
            R.drawable.media_doc_green_b,
            R.drawable.media_doc_red_b,
            R.drawable.media_doc_yellow_b
    };

    public static final String STICKERS_PLACEHOLDER_PACK_NAME = "tg_placeholders_android";
    public static final String STICKERS_PLACEHOLDER_PACK_NAME_2 = "tg_superplaceholders_android_2";

    private static boolean containsUnsupportedCharacters(String text) {
        if (text.contains("\u202C")) {
            return true;
        }
        if (text.contains("\u202D")) {
            return true;
        }
        if (text.contains("\u202E")) {
            return true;
        }
        try {
            if (BAD_CHARS_PATTERN.matcher(text).find()) {
                return true;
            }
        } catch (Throwable e) {
            return true;
        }
        return false;
    }

    public static String getSafeString(String str) {
        try {
            return BAD_CHARS_MESSAGE_PATTERN.matcher(str).replaceAll("\u200C");
        } catch (Throwable e) {
            return str;
        }
    }

    public static CharSequence ellipsizeCenterEnd(CharSequence str, String query, int availableWidth, TextPaint textPaint, int maxSymbols) {
        try {
            int lastIndex = str.length();
            int startHighlightedIndex = str.toString().toLowerCase().indexOf(query);

            if (lastIndex > maxSymbols) {
                str = str.subSequence(Math.max(0, startHighlightedIndex - maxSymbols / 2), Math.min(lastIndex, startHighlightedIndex + maxSymbols / 2));
                startHighlightedIndex -= Math.max(0, startHighlightedIndex - maxSymbols / 2);
                lastIndex = str.length();
            }
            StaticLayout staticLayout = new StaticLayout(str, textPaint, Integer.MAX_VALUE, Layout.Alignment.ALIGN_NORMAL, 1.0f, 0.0f, false);
            float endOfTextX = staticLayout.getLineWidth(0);
            if (endOfTextX + textPaint.measureText("...") < availableWidth) {
                return str;
            }

            int i = startHighlightedIndex + 1;
            while (i < str.length() - 1 && !Character.isWhitespace(str.charAt(i))) {
                i++;
            }
            int endHighlightedIndex = i;

            float endOfHighlight = staticLayout.getPrimaryHorizontal(endHighlightedIndex);
            if (staticLayout.isRtlCharAt(endHighlightedIndex)) {
                endOfHighlight = endOfTextX - endOfHighlight;
            }
            if (endOfHighlight < availableWidth) {
                return str;
            }
            float x = endOfHighlight - availableWidth + textPaint.measureText("...") * 2 + availableWidth * 0.1f;
            if (str.length() - endHighlightedIndex > 20) {
                x += availableWidth * 0.1f;
            }

            if (x > 0) {
                int charOf = staticLayout.getOffsetForHorizontal(0, x);
                int k = 0;
                if (charOf > str.length() - 1) {
                    charOf = str.length() - 1;
                }
                while (!Character.isWhitespace(str.charAt(charOf)) && k < 10) {
                    k++;
                    charOf++;
                    if (charOf > str.length() - 1) {
                        charOf = staticLayout.getOffsetForHorizontal(0, x);
                        break;
                    }
                }
                CharSequence sub;
                if (k >= 10) {
                    x = staticLayout.getPrimaryHorizontal(startHighlightedIndex + 1) - availableWidth * 0.3f;
                    sub = str.subSequence(staticLayout.getOffsetForHorizontal(0, x), str.length());
                } else {
                    if (charOf > 0 && charOf < str.length() - 2 && Character.isWhitespace(str.charAt(charOf))) {
                        charOf++;
                    }
                    sub = str.subSequence(charOf, str.length());
                }
                return SpannableStringBuilder.valueOf("...").append(sub);
            }
        } catch (Exception e) {
            FileLog.e(e);
        }
        return str;
    }

    public static CharSequence highlightText(CharSequence str, ArrayList<String> query, Theme.ResourcesProvider resourcesProvider) {
        if (query == null) {
            return null;
        }
        int emptyCount = 0;
        for (int i = 0; i < query.size(); i++) {
            CharSequence strTmp = highlightText(str, query.get(i), resourcesProvider);
            if (strTmp != null) {
                str = strTmp;
            } else {
                emptyCount++;
            }
        }
        if (emptyCount == query.size()) {
            return null;
        }
        return str;
    }

    public static CharSequence highlightText(CharSequence str, String query, Theme.ResourcesProvider resourcesProvider) {
        if (TextUtils.isEmpty(query) || TextUtils.isEmpty(str)) {
            return null;
        }
        String s = str.toString().toLowerCase();
        SpannableStringBuilder spannableStringBuilder = SpannableStringBuilder.valueOf(str);
        int i = s.indexOf(query);
        while (i >= 0) {
            try {
                spannableStringBuilder.setSpan(new ForegroundColorSpanThemable(Theme.key_windowBackgroundWhiteBlueText4, resourcesProvider), i, Math.min(i + query.length(), str.length()), 0);
            } catch (Exception e) {
                FileLog.e(e);
            }
            i = s.indexOf(query, i + 1);
        }
        return spannableStringBuilder;
    }

    public static Activity getActivity() {
        return getActivity(null);
    }

    public static Activity getActivity(Context context) {
        Activity activity = findActivity(context);
        if (activity == null || activity.isFinishing()) activity = LaunchActivity.instance;
        if (activity == null || activity.isFinishing()) activity = findActivity(ApplicationLoader.applicationContext);
        return activity;
    }

    public static Activity findActivity(Context context) {
        if (context instanceof Activity) {
            return (Activity) context;
        }
        if (context instanceof ContextWrapper) {
            return findActivity(((ContextWrapper) context).getBaseContext());
        }
        return null;
    }

    public static SpannableStringBuilder premiumText(String str, Runnable runnable) {
        return replaceSingleTag(str, -1, REPLACING_TAG_TYPE_LINKBOLD, runnable);
    }

    public static SpannableStringBuilder replaceSingleTag(String str, Runnable runnable) {
        return replaceSingleTag(str, -1, 0, runnable);
    }

    public static SpannableStringBuilder replaceSingleTag(String str, int colorKey, int type, Runnable runnable) {
        return replaceSingleTag(str, colorKey, type, runnable, null);
    }

    public static SpannableStringBuilder replaceSingleTag(String str, int colorKey, int type, Runnable runnable, Theme.ResourcesProvider resourcesProvider) {
        int startIndex = str.indexOf("**");
        int endIndex = str.indexOf("**", startIndex + 1);
        str = str.replace("**", "");
        int index = -1;
        int len = 0;
        if (startIndex >= 0 && endIndex >= 0 && endIndex - startIndex > 2) {
            len = endIndex - startIndex - 2;
            index = startIndex;
        }
        SpannableStringBuilder spannableStringBuilder = new SpannableStringBuilder(str);
        if (runnable != null && index >= 0) {
            if (type == REPLACING_TAG_TYPE_LINK_NBSP) {
                spannableStringBuilder.replace(index, index + len, AndroidUtilities.replaceMultipleCharSequence(" ", spannableStringBuilder.subSequence(index, index + len), " "));
            }
            if (type == REPLACING_TAG_TYPE_LINK || type == REPLACING_TAG_TYPE_LINK_NBSP || type == REPLACING_TAG_TYPE_LINKBOLD || type == REPLACING_TAG_TYPE_UNDERLINE) {
                spannableStringBuilder.setSpan(new ClickableSpan() {

                    @Override
                    public void updateDrawState(@NonNull TextPaint ds) {
                        super.updateDrawState(ds);
                        ds.setUnderlineText(type == REPLACING_TAG_TYPE_UNDERLINE);
                        if (colorKey >= 0) {
                            ds.setColor(Theme.getColor(colorKey, resourcesProvider));
                        }
                        if (type == REPLACING_TAG_TYPE_LINKBOLD) {
                            ds.setTypeface(AndroidUtilities.bold());
                        }
                    }

                    @Override
                    public void onClick(@NonNull View view) {
                        if (runnable != null) {
                            runnable.run();
                        }
                    }
                }, index, index + len, 0);
            } else {
                spannableStringBuilder.setSpan(new CharacterStyle() {
                    @Override
                    public void updateDrawState(TextPaint textPaint) {
                        textPaint.setTypeface(AndroidUtilities.bold());
                        int wasAlpha = textPaint.getAlpha();
                        textPaint.setColor(Theme.getColor(Theme.key_windowBackgroundWhiteBlueText, resourcesProvider));
                        textPaint.setAlpha(wasAlpha);
                    }
                }, index, index + len, 0);
            }
        }
        return spannableStringBuilder;
    }

    public static SpannableStringBuilder makeClickable(CharSequence str, int type, Runnable runnable, Theme.ResourcesProvider resourcesProvider) {
        SpannableStringBuilder spannableStringBuilder = new SpannableStringBuilder(str);
        if (type == REPLACING_TAG_TYPE_LINK || type == REPLACING_TAG_TYPE_LINK_NBSP || type == REPLACING_TAG_TYPE_LINKBOLD || type == REPLACING_TAG_TYPE_UNDERLINE) {
            spannableStringBuilder.setSpan(new ClickableSpan() {
                @Override
                public void updateDrawState(@NonNull TextPaint ds) {
                    super.updateDrawState(ds);
                    ds.setUnderlineText(type == REPLACING_TAG_TYPE_UNDERLINE);
                    if (type == REPLACING_TAG_TYPE_LINKBOLD) {
                        ds.setTypeface(AndroidUtilities.bold());
                    }
                }
                @Override
                public void onClick(@NonNull View view) {
                    if (runnable != null) {
                        runnable.run();
                    }
                }
            }, 0, spannableStringBuilder.length(), 0);
        } else {
            spannableStringBuilder.setSpan(new CharacterStyle() {
                @Override
                public void updateDrawState(TextPaint textPaint) {
                    textPaint.setTypeface(AndroidUtilities.bold());
                    int wasAlpha = textPaint.getAlpha();
                    textPaint.setColor(Theme.getColor(Theme.key_windowBackgroundWhiteBlueText, resourcesProvider));
                    textPaint.setAlpha(wasAlpha);
                }
            }, 0, spannableStringBuilder.length(), 0);
        }
        return spannableStringBuilder;
    }

    public static SpannableStringBuilder makeClickable(CharSequence str, Runnable runnable) {
        return makeClickable(str, 0, runnable, null);
    }


    public static SpannableStringBuilder replaceMultipleTags(String str, Runnable ...runnables) {
        SpannableStringBuilder spannableStringBuilder = new SpannableStringBuilder(str);
        for (int i = 0; i < runnables.length; ++i) {
            Runnable runnable = runnables[i];

            int start = charSequenceIndexOf(spannableStringBuilder, "**");
            int end = charSequenceIndexOf(spannableStringBuilder, "**", start + 2);
            if (start < 0 || end < 0) break;

            spannableStringBuilder.delete(start, start + 2);
            end = end - 2;
            spannableStringBuilder.delete(end, end + 2);
            spannableStringBuilder.setSpan(new ClickableSpan() {
                @Override
                public void updateDrawState(@NonNull TextPaint ds) {
                    super.updateDrawState(ds);
                    ds.setUnderlineText(false);
                }
                @Override
                public void onClick(@NonNull View widget) {
                    if (runnable != null) runnable.run();
                }
            }, start, end, Spanned.SPAN_EXCLUSIVE_EXCLUSIVE);
        }
        return spannableStringBuilder;
    }

    public static SpannableStringBuilder replaceSingleLink(String str, int color) {
        return replaceSingleLink(str, color, null);
    }

    public static SpannableStringBuilder replaceSingleLink(String str, int color, Runnable onClick) {
        int startIndex = str.indexOf("**");
        int endIndex = str.indexOf("**", startIndex + 1);
        str = str.replace("**", "");
        int index = -1;
        int len = 0;
        if (startIndex >= 0 && endIndex >= 0 && endIndex - startIndex > 2) {
            len = endIndex - startIndex - 2;
            index = startIndex;
        }
        SpannableStringBuilder spannableStringBuilder = new SpannableStringBuilder(str);
        if (index >= 0) {
            if (onClick != null) {
                spannableStringBuilder.setSpan(new ClickableSpan() {
                    @Override
                    public void updateDrawState(@NonNull TextPaint ds) {
                        super.updateDrawState(ds);
                        ds.setUnderlineText(false);
                        ds.setColor(color);
                    }

                    @Override
                    public void onClick(@NonNull View view) {
                        if (onClick != null) {
                            onClick.run();
                        }
                    }
                }, index, index + len, 0);
            } else {
                spannableStringBuilder.setSpan(new CharacterStyle() {
                    @Override
                    public void updateDrawState(@NonNull TextPaint ds) {
                        ds.setUnderlineText(false);
                        ds.setColor(color);
                    }
                }, index, index + len, 0);
            }
        }
        return spannableStringBuilder;
    }

    public static CharSequence replaceArrows(CharSequence text, boolean link) {
        return replaceArrows(text, link, dp(8f / 3f), 0, 1.0f);
    }
    public static CharSequence replaceArrows(CharSequence text, boolean link, float translateX, float translateY) {
        return replaceArrows(text, link, translateX, translateY, 1.0f);
    }
    public static CharSequence replaceArrows(CharSequence text, boolean link, float translateX, float translateY, float scale) {
        ColoredImageSpan span = new ColoredImageSpan(R.drawable.msg_mini_forumarrow, DynamicDrawableSpan.ALIGN_BOTTOM);
        span.setScale(scale * .88f, scale * .88f);
        span.translate(-translateX, translateY);
        span.spaceScaleX = .8f;
        if (link) {
            span.useLinkPaintColor = link;
        }

        SpannableString rightArrow = new SpannableString(" >");
        rightArrow.setSpan(span, rightArrow.length() - 1, rightArrow.length(), Spanned.SPAN_EXCLUSIVE_EXCLUSIVE);
        text = AndroidUtilities.replaceMultipleCharSequence(" >", text, rightArrow);

        rightArrow = new SpannableString(">");
        rightArrow.setSpan(span, 0, 1, Spanned.SPAN_EXCLUSIVE_EXCLUSIVE);
        text = AndroidUtilities.replaceMultipleCharSequence(">", text, rightArrow);

        span = new ColoredImageSpan(R.drawable.msg_mini_forumarrow, DynamicDrawableSpan.ALIGN_BOTTOM);
        span.setScale(scale * .88f, scale * .88f);
        span.translate(translateX, translateY);
        span.rotate(180f);
        span.spaceScaleX = .8f;
        if (link) {
            span.useLinkPaintColor = link;
        }

//        SpannableString leftArrow = new SpannableString("< ");
//        leftArrow.setSpan(span, 0, 1, Spanned.SPAN_EXCLUSIVE_EXCLUSIVE);
//        text = AndroidUtilities.replaceMultipleCharSequence("< ", text, leftArrow);

        SpannableString leftArrow = new SpannableString("<");
        leftArrow.setSpan(span, 0, 1, Spanned.SPAN_EXCLUSIVE_EXCLUSIVE);
        text = AndroidUtilities.replaceMultipleCharSequence("<", text, leftArrow);

        return text;
    }

    public static void recycleBitmaps(List<Bitmap> bitmapToRecycle) {
        if (Build.VERSION.SDK_INT <= 23) {
            // cause to crash:
            // /system/lib/libskia.so (SkPixelRef::unlockPixels()+3)
            // /system/lib/libskia.so (SkBitmap::freePixels()+14)
            // /system/lib/libskia.so (SkBitmap::setPixelRef(SkPixelRef*, int, int)+50)
            // /system/lib/libhwui.so (android::uirenderer::ResourceCache::recycleLocked(SkBitmap*)+30)
            // /system/lib/libhwui.so (android::uirenderer::ResourceCache::recycle(SkBitmap*)+20)
            // gc recycle it automatically
            return;
        }
        if (bitmapToRecycle != null && !bitmapToRecycle.isEmpty()) {
            ArrayList<WeakReference<Bitmap>> bitmapsToRecycleRef = new ArrayList<>();
            for (int i = 0; i < bitmapToRecycle.size(); i++) {
                Bitmap bitmap = bitmapToRecycle.get(i);
                if (bitmap != null && !bitmap.isRecycled()) {
                    bitmapsToRecycleRef.add(new WeakReference<>(bitmap));
                }
            }
            AndroidUtilities.runOnUIThread(() -> Utilities.globalQueue.postRunnable(() -> {
                for (int i = 0; i < bitmapsToRecycleRef.size(); i++) {
                    Bitmap bitmap = bitmapsToRecycleRef.get(i).get();
                    bitmapsToRecycleRef.get(i).clear();
                    if (bitmap != null && !bitmap.isRecycled()) {
                        try {
                            bitmap.recycle();
                        } catch (Exception e) {
                            FileLog.e(e);
                        }
                    }
                }
            }), 36);
        }
    }

    public static boolean isMapsInstalled(BaseFragment fragment) {
        return true;
    }

    public static void googleVoiceClientService_performAction(Intent intent, boolean isVerified, Bundle options) {
        if (!isVerified) {
            return;
        }
        AndroidUtilities.runOnUIThread(() -> {
            try {
                int currentAccount = UserConfig.selectedAccount;
                ApplicationLoader.postInitApplication();
                if (AndroidUtilities.needShowPasscode() || SharedConfig.isWaitingForPasscodeEnter) {
                    return;
                }
                String text = intent.getStringExtra("android.intent.extra.TEXT");
                if (!TextUtils.isEmpty(text)) {
                    String contactUri = intent.getStringExtra("com.google.android.voicesearch.extra.RECIPIENT_CONTACT_URI");
                    String id = intent.getStringExtra("com.google.android.voicesearch.extra.RECIPIENT_CONTACT_CHAT_ID");
                    long uid = Long.parseLong(id);
                    TLRPC.User user = MessagesController.getInstance(currentAccount).getUser(uid);
                    if (user == null) {
                        user = MessagesStorage.getInstance(currentAccount).getUserSync(uid);
                        if (user != null) {
                            MessagesController.getInstance(currentAccount).putUser(user, true);
                        }
                    }
                    if (user != null) {
                        ContactsController.getInstance(currentAccount).markAsContacted(contactUri);
                        SendMessagesHelper.getInstance(currentAccount).sendMessage(SendMessagesHelper.SendMessageParams.of(text, user.id, null, null, null, true, null, null, null, true, 0, null, false));
                    }
                }
            } catch (Exception e) {
                FileLog.e(e);
            }
        });
    }

    public static void recycleBitmap(Bitmap image) {
        recycleBitmaps(Collections.singletonList(image));
    }

    public static boolean findClickableView(ViewGroup container, float x, float y) {
        return findClickableView(container, x, y, null);
    }

    public static boolean findClickableView(ViewGroup container, float x, float y, View onlyThisView) {
        if (container == null) {
            return false;
        }
        for (int i = 0; i < container.getChildCount(); i++) {
            View child = container.getChildAt(i);
            if (child.getVisibility() != View.VISIBLE || child instanceof PeerStoriesView && child != onlyThisView) {
                continue;
            }
            if (child instanceof StoryMediaAreasView.AreaView) {
                StoryMediaAreasView areasView = (StoryMediaAreasView) container;
                if (!(areasView.hasSelected() && (x < dp(60) || x > container.getWidth() - dp(60))) && !areasView.hasAreaAboveAt(x, y)) {
                    continue;
                }
            }
            child.getHitRect(AndroidUtilities.rectTmp2);
            if (AndroidUtilities.rectTmp2.contains((int) x, (int) y) && child.isClickable()) {
                return true;
            } else if (child instanceof ViewGroup && findClickableView((ViewGroup) child, x - child.getX(), y - child.getY(), onlyThisView)) {
                return true;
            }
        }
        return false;
    }

    public static void removeFromParent(View child) {
        if (child != null && child.getParent() != null) {
            ((ViewGroup) child.getParent()).removeView(child);
        }
    }

    public static boolean isFilNotFoundException(Throwable e) {
        return e instanceof FileNotFoundException || e instanceof EOFException;
    }

    public static File getLogsDir() {
//        try {
//            if (Environment.MEDIA_MOUNTED.equals(Environment.getExternalStorageState())) {
//                File path = ApplicationLoader.applicationContext.getExternalFilesDir(null);
//                File dir = new File(path.getAbsolutePath() + "/logs");
//                dir.mkdirs();
//                return dir;
//            }
//        } catch (Exception e) {
//
//        }
        try {
            File dir = new File(ApplicationLoader.applicationContext.getCacheDir() + "/logs");
            dir.mkdirs();
            return dir;
        } catch (Exception e) {

        }
        try {
            File dir = new File(ApplicationLoader.applicationContext.getFilesDir() + "/logs");
            dir.mkdirs();
            return dir;
        } catch (Exception e) {

        }
//        ApplicationLoader.appCenterLog(new RuntimeException("can't create logs directory"));
        return null;
    }

    public static String formatVideoDurationFast(int minutes, int seconds) {
        StringBuilder stringBuilder = new StringBuilder();
        if (minutes >= 60) {
            normalizeTimePart(stringBuilder, minutes / 60);
            stringBuilder.append(":");
            normalizeTimePart(stringBuilder, minutes % 60);
            stringBuilder.append(":");
            normalizeTimePart(stringBuilder,seconds);
        } else {
            normalizeTimePart(stringBuilder, minutes);
            stringBuilder.append(":");
            normalizeTimePart(stringBuilder, seconds);
        }
        return stringBuilder.toString();
    }

    public static String formatTimerDurationFast(long seconds, int ms) {
        StringBuilder stringBuilder = new StringBuilder();
        long minutes = seconds / 60;
        if (minutes >= 60) {
            stringBuilder.append(minutes / 60).append(":");
            normalizeTimePart(stringBuilder, minutes % 60);
            stringBuilder.append(":");
            normalizeTimePart(stringBuilder, seconds % 60);
            stringBuilder.append("," ).append(ms / 10);
        } else {
            stringBuilder.append(minutes).append(":");
            normalizeTimePart(stringBuilder, seconds % 60);
            stringBuilder.append(",").append(ms / 10);
        }
        return stringBuilder.toString();
    }

    public static void normalizeTimePart(StringBuilder stringBuilder, int time) {
        if (time < 10) {
            stringBuilder
                    .append("0")
                    .append(time);
        } else {
            stringBuilder.append(time);
        }
    }

    public static void normalizeTimePart(StringBuilder stringBuilder, long time) {
        if (time < 10) {
            stringBuilder
                    .append("0")
                    .append(time);
        } else {
            stringBuilder.append(time);
        }
    }

    public static void getViewPositionInParent(View view, ViewGroup parent, float[] pointPosition) {
        pointPosition[0] = 0;
        pointPosition[1] = 0;
        if (view == null || parent == null) {
            return;
        }
        View currentView = view;
        while (currentView != parent) {
            //fix strange offset inside view pager
            if (!(currentView.getParent() instanceof ViewPager)) {
                pointPosition[0] += currentView.getX();
                pointPosition[1] += currentView.getY();
            }
            currentView = (View) currentView.getParent();
        }
    }

    public static MotionEvent emptyMotionEvent() {
        return MotionEvent.obtain(0, 0, MotionEvent.ACTION_CANCEL, 0, 0, 0);
    }

    public static boolean isDarkColor(int color) {
        return AndroidUtilities.computePerceivedBrightness(color) < 0.721f;
    }

    @RequiresApi(api = Build.VERSION_CODES.N)
    public static void getBitmapFromSurface(SurfaceView surfaceView, Bitmap surfaceBitmap) {
        if (surfaceView == null || !surfaceView.getHolder().getSurface().isValid()) {
            return;
        }
        CountDownLatch countDownLatch = new CountDownLatch(1);
        PixelCopy.request(surfaceView, surfaceBitmap, copyResult -> {
            countDownLatch.countDown();
        }, Utilities.searchQueue.getHandler());
        try {
            countDownLatch.await();
        } catch (InterruptedException e) {
            e.printStackTrace();
        }
    }

    @RequiresApi(api = Build.VERSION_CODES.N)
    public static void getBitmapFromSurface(SurfaceView surfaceView, Bitmap surfaceBitmap, Runnable done) {
        if (surfaceView == null || ApplicationLoader.applicationHandler == null || !surfaceView.getHolder().getSurface().isValid()) {
            return;
        }
        PixelCopy.request(surfaceView, surfaceBitmap, copyResult -> {
            done.run();
        }, ApplicationLoader.applicationHandler);
    }

    @RequiresApi(api = Build.VERSION_CODES.N)
    public static void getBitmapFromSurface(Surface surface, Bitmap surfaceBitmap) {
        if (surface == null || !surface.isValid()) {
            return;
        }
        CountDownLatch countDownLatch = new CountDownLatch(1);
        PixelCopy.request(surface, surfaceBitmap, copyResult -> {
            countDownLatch.countDown();
        }, Utilities.searchQueue.getHandler());
        try {
            countDownLatch.await();
        } catch (InterruptedException e) {
            e.printStackTrace();
        }
    }

    public static float[] getCoordinateInParent(ViewGroup parentView, View view) {
        float x = 0, y = 0;
        View child = view;
        float yOffset = 0;
        float xOffset = 0;
        if (child != null && parentView != null) {
            while (child != parentView) {
                if (child == null) {
                    xOffset = 0;
                    yOffset = 0;
                    break;
                }
                yOffset += child.getY();
                xOffset += child.getX();
                if (child instanceof NestedScrollView) {
                    yOffset -= child.getScrollY();
                    xOffset -= child.getScrollX();
                }
                if (child.getParent() instanceof View) {
                    child = (View) child.getParent();
                } else {
                    xOffset = 0;
                    yOffset = 0;
                    break;
                }
            }
        }
        return new float[] {xOffset, yOffset};
    }

    public static void doOnLayout(View view, Runnable runnable) {
        if (runnable == null) {
            return;
        }
        if (view == null) {
            runnable.run();
            return;
        }
        view.addOnLayoutChangeListener(new View.OnLayoutChangeListener() {
            @Override
            public void onLayoutChange(View v, int left, int top, int right, int bottom, int oldLeft, int oldTop, int oldRight, int oldBottom) {
                view.removeOnLayoutChangeListener(this);
                runnable.run();
            }
        });
    }

    public static String readRes(int rawRes) {
        return readRes(null, rawRes);
    }

    public static String readRes(File path) {
        return readRes(path, 0);
    }

    public static String readRes(File path, int rawRes) {
        int totalRead = 0;
        byte[] readBuffer = readBufferLocal.get();
        if (readBuffer == null) {
            readBuffer = new byte[64 * 1024];
            readBufferLocal.set(readBuffer);
        }
        InputStream inputStream = null;
        try {
            if (path != null) {
                inputStream = new FileInputStream(path);
            } else {
                inputStream = ApplicationLoader.applicationContext.getResources().openRawResource(rawRes);
            }
            int readLen;
            byte[] buffer = bufferLocal.get();
            if (buffer == null) {
                buffer = new byte[4096];
                bufferLocal.set(buffer);
            }
            while ((readLen = inputStream.read(buffer, 0, buffer.length)) >= 0) {
                if (readBuffer.length < totalRead + readLen) {
                    byte[] newBuffer = new byte[readBuffer.length * 2];
                    System.arraycopy(readBuffer, 0, newBuffer, 0, totalRead);
                    readBuffer = newBuffer;
                    readBufferLocal.set(readBuffer);
                }
                if (readLen > 0) {
                    System.arraycopy(buffer, 0, readBuffer, totalRead, readLen);
                    totalRead += readLen;
                }
            }
        } catch (Throwable e) {
            return null;
        } finally {
            try {
                if (inputStream != null) {
                    inputStream.close();
                }
            } catch (Throwable ignore) {

            }
        }

        return new String(readBuffer, 0, totalRead);
    }

    @Nullable
    public static Bitmap getBitmapFromRaw(@RawRes int rawRes) {
        InputStream is = null;
        Bitmap bitmap = null;
        try {
            is = ApplicationLoader.applicationContext.getResources().openRawResource(rawRes);
            bitmap = BitmapFactory.decodeStream(is);
        } catch (Throwable e) {
            FileLog.e(e);
        } finally {
            try {
                is.close();
            } catch (IOException e) {

            }
        }
        return bitmap;
    }

    private static class LinkSpec {
        String url;
        int start;
        int end;
    }

    private static Boolean standaloneApp;
    public static boolean isStandaloneApp() {
        if (standaloneApp == null) {
            standaloneApp = "org.telegram.messenger.web".equals(ApplicationLoader.applicationContext.getPackageName());
        }
        return standaloneApp;
    }

    private static Boolean betaApp;
    public static boolean isBetaApp() {
        if (betaApp == null) {
            betaApp = "org.telegram.messenger.beta".equals(ApplicationLoader.applicationContext.getPackageName());
        }
        return betaApp;
    }

    private static String makeUrl(String url, String[] prefixes, Matcher matcher) {
        boolean hasPrefix = false;
        for (int i = 0; i < prefixes.length; i++) {
            if (url.regionMatches(true, 0, prefixes[i], 0, prefixes[i].length())) {
                hasPrefix = true;
                if (!url.regionMatches(false, 0, prefixes[i], 0, prefixes[i].length())) {
                    url = prefixes[i] + url.substring(prefixes[i].length());
                }
                break;
            }
        }
        if (!hasPrefix && prefixes.length > 0) {
            url = prefixes[0] + url;
        }
        return url;
    }

    private static void gatherLinks(ArrayList<LinkSpec> links, Spannable s, Pattern pattern, String[] schemes, Linkify.MatchFilter matchFilter, boolean internalOnly) {
        if (TextUtils.indexOf(s, '─') >= 0) {
            s = new SpannableStringBuilder(s.toString().replace('─', ' '));
        }
        if (!TextUtils.isEmpty(s) && TextUtils.lastIndexOf(s, '_') == s.length() - 1) {
            //fix infinity loop regex
            SpannableStringBuilder spannableStringBuilder = new SpannableStringBuilder(s.toString());
            s = spannableStringBuilder.replace(s.length() - 1, s.length(), "a");
        }
        Matcher m = pattern.matcher(s);
        while (m.find()) {
            int start = m.start();
            int end = m.end();

            if (matchFilter == null || matchFilter.acceptMatch(s, start, end)) {
                LinkSpec spec = new LinkSpec();

                String url = makeUrl(m.group(0), schemes, m);
                if (internalOnly && !Browser.isInternalUrl(url, true, null)) {
                    continue;
                }
                spec.url = url;
                spec.start = start;
                spec.end = end;

                links.add(spec);
            }
        }
    }

    public static final Linkify.MatchFilter sUrlMatchFilter = (s, start, end) -> {
        if (start == 0) {
            return true;
        }
        if (s.charAt(start - 1) == '@') {
            return false;
        }
        return true;
    };

    @Deprecated // use addLinksSafe
    public static boolean addLinks(Spannable text, int mask) {
        return addLinks(text, mask, false);
    }

    @Deprecated // use addLinksSafe
    public static boolean addLinks(Spannable text, int mask, boolean internalOnly) {
        return addLinks(text, mask, internalOnly, true);
    }

    public static boolean addLinksSafe(Spannable text, int mask, boolean internalOnly, boolean removeOldReplacements) {
        if (text == null)
            return false;
        SpannableStringBuilder newText = new SpannableStringBuilder(text);
        boolean success = doSafe(() -> addLinks(newText, mask, internalOnly, removeOldReplacements));
        if (success) {
            URLSpan[] oldSpans = text.getSpans(0, text.length(), URLSpan.class);
            for (int i = 0; i < oldSpans.length; ++i) {
                text.removeSpan(oldSpans[i]);
            }
            URLSpan[] newSpans = newText.getSpans(0, newText.length(), URLSpan.class);
            for (int i = 0; i < newSpans.length; ++i) {
                text.setSpan(newSpans[i], newText.getSpanStart(newSpans[i]), newText.getSpanEnd(newSpans[i]), Spanned.SPAN_EXCLUSIVE_EXCLUSIVE);
            }
        }
        return success;
    }

    public static boolean doSafe(Utilities.Callback0Return<Boolean> runnable) {
        return doSafe(runnable, 200);
    }

    public static boolean doSafe(Utilities.Callback0Return<Boolean> runnable, int timeout) {
        ExecutorService executor = Executors.newSingleThreadExecutor();
        Callable<Boolean> task = () -> {
            try {
                return runnable.run();
            } catch (Exception e) {
                FileLog.e(e);
                return false;
            }
        };
        boolean success = false;
        Future<Boolean> future = null;
        try {
            future = executor.submit(task);
            success = future.get(timeout, TimeUnit.MILLISECONDS);
        } catch (TimeoutException ex) {
            if (future != null) {
                future.cancel(true);
            }
        } catch (Exception ex) {
            FileLog.e(ex);
        } finally {
            executor.shutdownNow();
        }
        return success;
    }

    @Deprecated // use addLinksSafe
    public static boolean addLinks(Spannable text, int mask, boolean internalOnly, boolean removeOldReplacements) {
        if (text == null || containsUnsupportedCharacters(text.toString()) || mask == 0) {
            return false;
        }
        URLSpan[] old = text.getSpans(0, text.length(), URLSpan.class);
        for (int i = old.length - 1; i >= 0; i--) {
            URLSpan o = old[i];
            if (!(o instanceof URLSpanReplacement) || removeOldReplacements) {
                text.removeSpan(o);
            }
        }
        final ArrayList<LinkSpec> links = new ArrayList<>();
        if (!internalOnly && (mask & Linkify.PHONE_NUMBERS) != 0) {
            Linkify.addLinks(text, Linkify.PHONE_NUMBERS);
        }
        if ((mask & Linkify.WEB_URLS) != 0) {
            gatherLinks(links, text, LinkifyPort.WEB_URL, new String[]{"http://", "https://", "tg://", "tonsite://"}, sUrlMatchFilter, internalOnly);
        }
        pruneOverlaps(links);
        if (links.size() == 0) {
            return false;
        }
        for (int a = 0, N = links.size(); a < N; a++) {
            LinkSpec link = links.get(a);
            URLSpan[] oldSpans = text.getSpans(link.start, link.end, URLSpan.class);
            if (oldSpans != null && oldSpans.length > 0) {
                for (int b = 0; b < oldSpans.length; b++) {
                    URLSpan o = oldSpans[b];
                    text.removeSpan(o);

                    if (!(o instanceof URLSpanReplacement) || removeOldReplacements) {
                        text.removeSpan(o);
                    }
                }
            }
            String url = link.url;
            if (url != null) {
                url = url.replaceAll("∕|⁄|%E2%81%84|%E2%88%95", "/");
            }
            if (Browser.isTonsitePunycode(url)) continue;
            text.setSpan(new URLSpan(url), link.start, link.end, Spanned.SPAN_EXCLUSIVE_EXCLUSIVE);
        }
        return true;
    }

    private static void pruneOverlaps(ArrayList<LinkSpec> links) {
        Comparator<LinkSpec> c = (a, b) -> {
            if (a.start < b.start) {
                return -1;
            }
            if (a.start > b.start) {
                return 1;
            }
            if (a.end < b.end) {
                return 1;
            }
            if (a.end > b.end) {
                return -1;
            }
            return 0;
        };

        Collections.sort(links, c);

        int len = links.size();
        int i = 0;

        while (i < len - 1) {
            LinkSpec a = links.get(i);
            LinkSpec b = links.get(i + 1);
            int remove = -1;

            if ((a.start <= b.start) && (a.end > b.start)) {
                if (b.end <= a.end) {
                    remove = i + 1;
                } else if ((a.end - a.start) > (b.end - b.start)) {
                    remove = i + 1;
                } else if ((a.end - a.start) < (b.end - b.start)) {
                    remove = i;
                }
                if (remove != -1) {
                    links.remove(remove);
                    len--;
                    continue;
                }
            }
            i++;
        }
    }

    public static void fillStatusBarHeight(Context context, boolean force) {
        if (context == null || (AndroidUtilities.statusBarHeight > 0 && !force)) {
            return;
        }
        AndroidUtilities.statusBarHeight = getStatusBarHeight(context);
        AndroidUtilities.navigationBarHeight = getNavigationBarHeight(context);
    }

    public static int getStatusBarHeight(Context context) {
        int resourceId = context.getResources().getIdentifier("status_bar_height", "dimen", "android");
        return resourceId > 0 ? context.getResources().getDimensionPixelSize(resourceId) : 0;
    }

    private static int getNavigationBarHeight(Context context) {
        int resourceId = context.getResources().getIdentifier("navigation_bar_height", "dimen", "android");
        return resourceId > 0 ? context.getResources().getDimensionPixelSize(resourceId) : 0;
    }

    public static int getThumbForNameOrMime(String name, String mime, boolean media) {
        if (name != null && name.length() != 0) {
            int color = -1;
            if (name.contains(".doc") || name.contains(".txt") || name.contains(".psd")) {
                color = 0;
            } else if (name.contains(".xls") || name.contains(".csv")) {
                color = 1;
            } else if (name.contains(".pdf") || name.contains(".ppt") || name.contains(".key")) {
                color = 2;
            } else if (name.contains(".zip") || name.contains(".rar") || name.contains(".ai") || name.contains(".mp3") || name.contains(".mov") || name.contains(".avi")) {
                color = 3;
            }
            if (color == -1) {
                int idx;
                String ext = (idx = name.lastIndexOf('.')) == -1 ? "" : name.substring(idx + 1);
                if (ext.length() != 0) {
                    color = ext.charAt(0) % documentIcons.length;
                } else {
                    color = name.charAt(0) % documentIcons.length;
                }
            }
            return media ? documentMediaIcons[color] : documentIcons[color];
        }
        return media ? documentMediaIcons[0] : documentIcons[0];
    }

    public static int calcBitmapColor(Bitmap bitmap) {
        if (bitmap == null) {
            return 0;
        }
        try {
            Bitmap b = Bitmaps.createScaledBitmap(bitmap, 1, 1, true);
            if (b != null) {
                int bitmapColor = b.getPixel(0, 0);
                if (bitmap != b) {
                    b.recycle();
                }
                return bitmapColor;
            }
        } catch (Exception e) {
            FileLog.e(e);
        }
        return 0;
    }

    public static int[] calcDrawableColor(Drawable drawable) {
        if (drawable instanceof ChatBackgroundDrawable) {
            ChatBackgroundDrawable chatBackgroundDrawable = (ChatBackgroundDrawable) drawable;
            return calcDrawableColor(chatBackgroundDrawable.getDrawable(true));
        }
        int bitmapColor = 0xff000000;
        int[] result = new int[4];
        try {
            if (drawable instanceof BitmapDrawable) {
                Bitmap bitmap = ((BitmapDrawable) drawable).getBitmap();
                bitmapColor = calcBitmapColor(bitmap);
            } else if (drawable instanceof ColorDrawable) {
                bitmapColor = ((ColorDrawable) drawable).getColor();
            } else if (drawable instanceof BackgroundGradientDrawable) {
                int[] colors = ((BackgroundGradientDrawable) drawable).getColorsList();
                if (colors != null) {
                    if (colors.length > 1) {
                        bitmapColor = getAverageColor(colors[0], colors[1]);
                    } else if (colors.length > 0) {
                        bitmapColor = colors[0];
                    }
                }
            } else if (drawable instanceof MotionBackgroundDrawable) {
                result[0] = result[2] = Color.argb(0x2D, 0, 0, 0);
                result[1] = result[3] = Color.argb(0x3D, 0, 0, 0);
                return result;
            }
        } catch (Exception e) {
            FileLog.e(e);
        }

        double[] hsv = rgbToHsv((bitmapColor >> 16) & 0xff, (bitmapColor >> 8) & 0xff, bitmapColor & 0xff);
        hsv[1] = Math.min(1.0, hsv[1] + 0.05 + 0.1 * (1.0 - hsv[1]));
        double v = Math.max(0, hsv[2] * 0.65);
        int[] rgb = hsvToRgb(hsv[0], hsv[1], v);
        result[0] = Color.argb(0x66, rgb[0], rgb[1], rgb[2]);
        result[1] = Color.argb(0x88, rgb[0], rgb[1], rgb[2]);

        double v2 = Math.max(0, hsv[2] * 0.72);
        rgb = hsvToRgb(hsv[0], hsv[1], v2);
        result[2] = Color.argb(0x66, rgb[0], rgb[1], rgb[2]);
        result[3] = Color.argb(0x88, rgb[0], rgb[1], rgb[2]);
        return result;
    }

    public static double[] rgbToHsv(int color) {
        return rgbToHsv(Color.red(color), Color.green(color), Color.blue(color));
    }

    public static double[] rgbToHsv(int r, int g, int b) {
        double rf = r / 255.0;
        double gf = g / 255.0;
        double bf = b / 255.0;
        double max = (rf > gf && rf > bf) ? rf : Math.max(gf, bf);
        double min = (rf < gf && rf < bf) ? rf : Math.min(gf, bf);
        double h, s;
        double d = max - min;
        s = max == 0 ? 0 : d / max;
        if (max == min) {
            h = 0;
        } else {
            if (rf > gf && rf > bf) {
                h = (gf - bf) / d + (gf < bf ? 6 : 0);
            } else if (gf > bf) {
                h = (bf - rf) / d + 2;
            } else {
                h = (rf - gf) / d + 4;
            }
            h /= 6;
        }
        return new double[]{h, s, max};
    }

    public static int hsvToColor(double h, double s, double v) {
        int[] rgb = hsvToRgb(h, s, v);
        return Color.argb(0xff, rgb[0], rgb[1], rgb[2]);
    }

    public static int[] hsvToRgb(double h, double s, double v) {
        double r = 0, g = 0, b = 0;
        double i = (int) Math.floor(h * 6);
        double f = h * 6 - i;
        double p = v * (1 - s);
        double q = v * (1 - f * s);
        double t = v * (1 - (1 - f) * s);
        switch ((int) i % 6) {
            case 0:
                r = v;
                g = t;
                b = p;
                break;
            case 1:
                r = q;
                g = v;
                b = p;
                break;
            case 2:
                r = p;
                g = v;
                b = t;
                break;
            case 3:
                r = p;
                g = q;
                b = v;
                break;
            case 4:
                r = t;
                g = p;
                b = v;
                break;
            case 5:
                r = v;
                g = p;
                b = q;
                break;
        }
        return new int[]{(int) (r * 255), (int) (g * 255), (int) (b * 255)};
    }

    public static void adjustSaturationColorMatrix(ColorMatrix colorMatrix, float saturation) {
        if (colorMatrix == null) {
            return;
        }
        float x = 1 + saturation;
        final float lumR = 0.3086f;
        final float lumG = 0.6094f;
        final float lumB = 0.0820f;

        colorMatrix.postConcat(new ColorMatrix(new float[]{
                lumR * (1 - x) + x, lumG * (1 - x), lumB * (1 - x), 0, 0,
                lumR * (1 - x), lumG * (1 - x) + x, lumB * (1 - x), 0, 0,
                lumR * (1 - x), lumG * (1 - x), lumB * (1 - x) + x, 0, 0,
                0, 0, 0, 1, 0
        }));
    }

    public static void adjustBrightnessColorMatrix(ColorMatrix colorMatrix, float brightness) {
        if (colorMatrix == null) {
            return;
        }
        brightness *= 255;
        colorMatrix.postConcat(new ColorMatrix(new float[]{
                1, 0, 0, 0, brightness,
                0, 1, 0, 0, brightness,
                0, 0, 1, 0, brightness,
                0, 0, 0, 1, 0
        }));
    }

    public static void adjustHueColorMatrix(ColorMatrix cm, float value) {
        value = cleanValue(value, 180f) / 180f * (float) Math.PI;
        if (value == 0) {
            return;
        }
        float cosVal = (float) Math.cos(value);
        float sinVal = (float) Math.sin(value);
        float lumR = 0.213f;
        float lumG = 0.715f;
        float lumB = 0.072f;
        float[] mat = new float[]
                {
                        lumR + cosVal * (1 - lumR) + sinVal * (-lumR), lumG + cosVal * (-lumG) + sinVal * (-lumG), lumB + cosVal * (-lumB) + sinVal * (1 - lumB), 0, 0,
                        lumR + cosVal * (-lumR) + sinVal * (0.143f), lumG + cosVal * (1 - lumG) + sinVal * (0.140f), lumB + cosVal * (-lumB) + sinVal * (-0.283f), 0, 0,
                        lumR + cosVal * (-lumR) + sinVal * (-(1 - lumR)), lumG + cosVal * (-lumG) + sinVal * (lumG), lumB + cosVal * (1 - lumB) + sinVal * (lumB), 0, 0,
                        0f, 0f, 0f, 1f, 0f,
                        0f, 0f, 0f, 0f, 1f};
        cm.postConcat(new ColorMatrix(mat));
    }

    protected static float cleanValue(float p_val, float p_limit) {
        return Math.min(p_limit, Math.max(-p_limit, p_val));
    }

    public static void multiplyBrightnessColorMatrix(ColorMatrix colorMatrix, float v) {
        if (colorMatrix == null) {
            return;
        }
        colorMatrix.postConcat(new ColorMatrix(new float[]{
                v, 0, 0, 0, 0,
                0, v, 0, 0, 0,
                0, 0, v, 0, 0,
                0, 0, 0, 1, 0
        }));
    }

    public static Bitmap snapshotView(View v) {
        Bitmap bm = Bitmap.createBitmap(v.getWidth(), v.getHeight(), Bitmap.Config.ARGB_8888);
        Canvas canvas = new Canvas(bm);
        v.draw(canvas);

        int[] loc = new int[2];
        v.getLocationInWindow(loc);
        snapshotTextureViews(loc[0], loc[1], loc, canvas, v);

        return bm;
    }

    private static void snapshotTextureViews(int rootX, int rootY, int[] loc, Canvas canvas, View v) {
        if (v instanceof TextureView) {
            TextureView tv = (TextureView) v;
            tv.getLocationInWindow(loc);

            Bitmap textureSnapshot = tv.getBitmap();
            if (textureSnapshot != null) {
                canvas.save();
                canvas.drawBitmap(textureSnapshot, loc[0] - rootX, loc[1] - rootY, null);
                canvas.restore();
                textureSnapshot.recycle();
            }
        }
        if (v instanceof ViewGroup) {
            ViewGroup vg = (ViewGroup) v;
            for (int i = 0; i < vg.getChildCount(); i++) {
                snapshotTextureViews(rootX, rootY, loc, canvas, vg.getChildAt(i));
            }
        }
    }

    public static void requestAltFocusable(Activity activity, int classGuid) {
        if (activity == null) {
            return;
        }
        activity.getWindow().setFlags(WindowManager.LayoutParams.FLAG_ALT_FOCUSABLE_IM,
                WindowManager.LayoutParams.FLAG_ALT_FOCUSABLE_IM);
        altFocusableClassGuid = classGuid;
    }

    public static void removeAltFocusable(Activity activity, int classGuid) {
        if (activity == null) {
            return;
        }
        if (altFocusableClassGuid == classGuid) {
            activity.getWindow().clearFlags(WindowManager.LayoutParams.FLAG_ALT_FOCUSABLE_IM);
        }
    }

    public static void requestAdjustResize(Activity activity, int classGuid) {
        if (activity == null) {
            return;
        }
        requestAdjustResize(activity.getWindow(), classGuid);
    }

    public static void requestAdjustResize(Window window, int classGuid) {
        if (window == null || isTablet()) {
            return;
        }
        window.setSoftInputMode(WindowManager.LayoutParams.SOFT_INPUT_ADJUST_RESIZE);
        adjustOwnerClassGuid = classGuid;
    }

    public static void requestAdjustNothing(Activity activity, int classGuid) {
        if (activity == null || isTablet()) {
            return;
        }
        activity.getWindow().setSoftInputMode(WindowManager.LayoutParams.SOFT_INPUT_ADJUST_NOTHING);
        adjustOwnerClassGuid = classGuid;
    }

    public static void setAdjustResizeToNothing(Activity activity, int classGuid) {
        if (activity == null || isTablet()) {
            return;
        }
        if (adjustOwnerClassGuid == 0 || adjustOwnerClassGuid == classGuid) {
            activity.getWindow().setSoftInputMode(WindowManager.LayoutParams.SOFT_INPUT_ADJUST_NOTHING);
        }
    }

    public static void removeAdjustResize(Activity activity, int classGuid) {
        if (activity == null || isTablet()) {
            return;
        }
        if (adjustOwnerClassGuid == classGuid) {
            activity.getWindow().setSoftInputMode(WindowManager.LayoutParams.SOFT_INPUT_ADJUST_PAN);
        }
    }

    public static void createEmptyFile(File f) {
        try {
            if (f.exists()) {
                return;
            }
            FileWriter writer = new FileWriter(f);
            writer.flush();
            writer.close();
        } catch (Throwable e) {
            FileLog.e(e, false);
        }
    }

    public static int[] toIntArray(List<Integer> integers) {
        int[] ret = new int[integers.size()];
        for (int i = 0; i < ret.length; i++) {
            ret[i] = integers.get(i);
        }
        return ret;
    }

    public static boolean isInternalUri(Uri uri) {
        return isInternalUri(uri, 0);
    }

    public static boolean isInternalUri(int fd) {
        return isInternalUri(null, fd);
    }

    private static boolean isInternalUri(Uri uri, int fd) {
        String pathString;
        if (uri != null) {
            pathString = uri.getPath();
            if (pathString == null) {
                return false;
            }
            // Allow sending VoIP logs from cache/voip_logs
            if (pathString.matches(Pattern.quote(new File(ApplicationLoader.applicationContext.getCacheDir(), "voip_logs").getAbsolutePath()) + "/\\d+\\.log")) {
                return false;
            }
            // NekoX: Allow send media
            if (pathString.startsWith(EnvUtil.getTelegramPath().toString())) {
                return false;
            }
            int tries = 0;
            while (true) {
                if (pathString != null && pathString.length() > 4096) {
                    return true;
                }
                String newPath;
                try {
                    newPath = Utilities.readlink(pathString);
                } catch (Throwable e) {
                    return true;
                }
                if (newPath == null || newPath.equals(pathString)) {
                    break;
                }
                pathString = newPath;
                tries++;
                if (tries >= 10) {
                    return true;
                }
            }
        } else {
            pathString = "";
            int tries = 0;
            while (true) {
                if (pathString != null && pathString.length() > 4096) {
                    return true;
                }
                String newPath;
                try {
                    newPath = Utilities.readlinkFd(fd);
                } catch (Throwable e) {
                    return true;
                }
                if (newPath == null || newPath.equals(pathString)) {
                    break;
                }
                pathString = newPath;
                tries++;
                if (tries >= 10) {
                    return true;
                }
            }
        }
        if (pathString != null) {
            try {
                String path = new File(pathString).getCanonicalPath();
                if (path != null) {
                    pathString = path;
                }
            } catch (Exception e) {
                pathString.replace("/./", "/");
                //igonre
            }
        }
        if (pathString.endsWith(".attheme")) {
            return false;
        }
        return pathString != null && pathString.toLowerCase().contains("/data/data/" + ApplicationLoader.applicationContext.getPackageName());
    }

    @SuppressLint("WrongConstant")
    public static void lockOrientation(Activity activity) {
        if (activity == null || prevOrientation != -10) {
            return;
        }
        try {
            prevOrientation = activity.getRequestedOrientation();
            WindowManager manager = (WindowManager) activity.getSystemService(Activity.WINDOW_SERVICE);
            if (manager != null && manager.getDefaultDisplay() != null) {
                int rotation = manager.getDefaultDisplay().getRotation();
                int orientation = activity.getResources().getConfiguration().orientation;

                if (rotation == Surface.ROTATION_270) {
                    if (orientation == Configuration.ORIENTATION_PORTRAIT) {
                        activity.setRequestedOrientation(ActivityInfo.SCREEN_ORIENTATION_PORTRAIT);
                    } else {
                        activity.setRequestedOrientation(ActivityInfo.SCREEN_ORIENTATION_REVERSE_LANDSCAPE);
                    }
                } else if (rotation == Surface.ROTATION_90) {
                    if (orientation == Configuration.ORIENTATION_PORTRAIT) {
                        activity.setRequestedOrientation(ActivityInfo.SCREEN_ORIENTATION_REVERSE_PORTRAIT);
                    } else {
                        activity.setRequestedOrientation(ActivityInfo.SCREEN_ORIENTATION_LANDSCAPE);
                    }
                } else if (rotation == Surface.ROTATION_0) {
                    if (orientation == Configuration.ORIENTATION_LANDSCAPE) {
                        activity.setRequestedOrientation(ActivityInfo.SCREEN_ORIENTATION_LANDSCAPE);
                    } else {
                        activity.setRequestedOrientation(ActivityInfo.SCREEN_ORIENTATION_PORTRAIT);
                    }
                } else {
                    if (orientation == Configuration.ORIENTATION_LANDSCAPE) {
                        activity.setRequestedOrientation(ActivityInfo.SCREEN_ORIENTATION_REVERSE_LANDSCAPE);
                    } else {
                        activity.setRequestedOrientation(ActivityInfo.SCREEN_ORIENTATION_REVERSE_PORTRAIT);
                    }
                }
            }
        } catch (Exception e) {
            FileLog.e(e);
        }
    }


    @SuppressLint("WrongConstant")
    public static void lockOrientation(Activity activity, int orientation) {
        if (activity == null) {
            return;
        }
        try {
            prevOrientation = activity.getRequestedOrientation();
            activity.setRequestedOrientation(orientation);
        } catch (Exception e) {
            FileLog.e(e);
        }
    }

    @SuppressLint("WrongConstant")
    public static void unlockOrientation(Activity activity) {
        if (activity == null) {
            return;
        }
        try {
            if (prevOrientation != -10) {
                activity.setRequestedOrientation(prevOrientation);
                prevOrientation = -10;
            }
        } catch (Exception e) {
            FileLog.e(e);
        }
    }

    private static class VcardData {
        String name;
        ArrayList<String> phones = new ArrayList<>();
        StringBuilder vcard = new StringBuilder();
    }

    public static class VcardItem {
        public ArrayList<String> vcardData = new ArrayList<>();
        public String fullData = "";
        public int type;
        public boolean checked = true;

        public String[] getRawValue() {
            int idx = fullData.indexOf(':');
            if (idx < 0) {
                return new String[0];
            }

            String valueType = fullData.substring(0, idx);
            String value = fullData.substring(idx + 1);

            String nameEncoding = null;
            String nameCharset = "UTF-8";
            String[] params = valueType.split(";");
            for (int a = 0; a < params.length; a++) {
                String[] args2 = params[a].split("=");
                if (args2.length != 2) {
                    continue;
                }
                if (args2[0].equals("CHARSET")) {
                    nameCharset = args2[1];
                } else if (args2[0].equals("ENCODING")) {
                    nameEncoding = args2[1];
                }
            }
            String[] args = value.split(";");
            boolean added = false;
            for (int a = 0; a < args.length; a++) {
                if (TextUtils.isEmpty(args[a])) {
                    continue;
                }
                if (nameEncoding != null && nameEncoding.equalsIgnoreCase("QUOTED-PRINTABLE")) {
                    byte[] bytes = decodeQuotedPrintable(getStringBytes(args[a]));
                    if (bytes != null && bytes.length != 0) {
                        try {
                            args[a] = new String(bytes, nameCharset);
                        } catch (Exception ignore) {

                        }
                    }
                }
            }
            return args;
        }

        public String getValue(boolean format) {
            StringBuilder result = new StringBuilder();

            int idx = fullData.indexOf(':');
            if (idx < 0) {
                return "";
            }

            if (result.length() > 0) {
                result.append(", ");
            }

            String valueType = fullData.substring(0, idx);
            String value = fullData.substring(idx + 1);

            String nameEncoding = null;
            String nameCharset = "UTF-8";
            String[] params = valueType.split(";");
            for (int a = 0; a < params.length; a++) {
                String[] args2 = params[a].split("=");
                if (args2.length != 2) {
                    continue;
                }
                if (args2[0].equals("CHARSET")) {
                    nameCharset = args2[1];
                } else if (args2[0].equals("ENCODING")) {
                    nameEncoding = args2[1];
                }
            }
            String[] args = value.split(";");
            boolean added = false;
            for (int a = 0; a < args.length; a++) {
                if (TextUtils.isEmpty(args[a])) {
                    continue;
                }
                if (nameEncoding != null && nameEncoding.equalsIgnoreCase("QUOTED-PRINTABLE")) {
                    byte[] bytes = decodeQuotedPrintable(getStringBytes(args[a]));
                    if (bytes != null && bytes.length != 0) {
                        try {
                            args[a] = new String(bytes, nameCharset);
                        } catch (Exception ignore) {

                        }
                    }
                }
                if (added && result.length() > 0) {
                    result.append(" ");
                }
                result.append(args[a]);
                if (!added) {
                    added = args[a].length() > 0;
                }
            }

            if (format) {
                if (type == 0) {
                    return PhoneFormat.getInstance().format(result.toString());
                } else if (type == 5) {
                    String[] date = result.toString().split("T");
                    if (date.length > 0) {
                        date = date[0].split("-");
                        if (date.length == 3) {
                            Calendar calendar = Calendar.getInstance();
                            calendar.set(Calendar.YEAR, Utilities.parseInt(date[0]));
                            calendar.set(Calendar.MONTH, Utilities.parseInt(date[1]) - 1);
                            calendar.set(Calendar.DAY_OF_MONTH, Utilities.parseInt(date[2]));
                            return LocaleController.getInstance().getFormatterYearMax().format(calendar.getTime());
                        }
                    }
                }
            }
            return result.toString();
        }

        public String getRawType(boolean first) {
            int idx = fullData.indexOf(':');
            if (idx < 0) {
                return "";
            }
            String value = fullData.substring(0, idx);
            if (type == 20) {
                value = value.substring(2);
                String[] args = value.split(";");
                if (first) {
                    value = args[0];
                } else if (args.length > 1) {
                    value = args[args.length - 1];
                } else {
                    value = "";
                }
            } else {
                String[] args = value.split(";");
                for (int a = 0; a < args.length; a++) {
                    if (args[a].indexOf('=') >= 0) {
                        continue;
                    }
                    value = args[a];
                }
                return value;
            }
            return value;
        }

        public String getType() {
            if (type == 4) {
                return getString(R.string.ContactNote);
            } else if (type == 3) {
                return getString(R.string.ContactUrl);
            } else if (type == 5) {
                return getString(R.string.ContactBirthday);
            } else if (type == 6) {
                if ("ORG".equalsIgnoreCase(getRawType(true))) {
                    return getString(R.string.ContactJob);
                } else {
                    return getString(R.string.ContactJobTitle);
                }
            }
            int idx = fullData.indexOf(':');
            if (idx < 0) {
                return "";
            }
            String value = fullData.substring(0, idx);
            if (type == 20) {
                value = value.substring(2);
                String[] args = value.split(";");
                value = args[0];
            } else {
                String[] args = value.split(";");
                for (int a = 0; a < args.length; a++) {
                    if (args[a].indexOf('=') >= 0) {
                        continue;
                    }
                    value = args[a];
                }
                if (value.startsWith("X-")) {
                    value = value.substring(2);
                }
                switch (value) {
                    case "PREF":
                        value = getString(R.string.PhoneMain);
                        break;
                    case "HOME":
                        value = getString(R.string.PhoneHome);
                        break;
                    case "MOBILE":
                    case "CELL":
                        value = getString(R.string.PhoneMobile);
                        break;
                    case "OTHER":
                        value = getString(R.string.PhoneOther);
                        break;
                    case "WORK":
                        value = getString(R.string.PhoneWork);
                        break;
                }
            }
            value = value.substring(0, 1).toUpperCase() + value.substring(1).toLowerCase();
            return value;
        }
    }

    public static byte[] getStringBytes(String src) {
        try {
            return src.getBytes("UTF-8");
        } catch (Exception ignore) {

        }
        return new byte[0];
    }

    public static ArrayList<TLRPC.User> loadVCardFromStream(Uri uri, int currentAccount, boolean asset, ArrayList<VcardItem> items, String name) {
        ArrayList<TLRPC.User> result = null;
        try {
            InputStream stream;
            if (asset) {
                AssetFileDescriptor fd = ApplicationLoader.applicationContext.getContentResolver().openAssetFileDescriptor(uri, "r");
                stream = fd.createInputStream();
            } else {
                ContentResolver cr = ApplicationLoader.applicationContext.getContentResolver();
                stream = cr.openInputStream(uri);
            }

            ArrayList<VcardData> vcardDatas = new ArrayList<>();
            VcardData currentData = null;

            BufferedReader bufferedReader = new BufferedReader(new InputStreamReader(stream, "UTF-8"));
            String line;
            String originalLine;
            String pendingLine = null;
            boolean currentIsPhoto = false;
            VcardItem currentItem = null;
            while ((originalLine = line = bufferedReader.readLine()) != null) {
                if (originalLine.startsWith("PHOTO")) {
                    currentIsPhoto = true;
                    continue;
                } else {
                    if (originalLine.indexOf(':') >= 0) {
                        currentItem = null;
                        currentIsPhoto = false;
                        if (originalLine.startsWith("BEGIN:VCARD")) {
                            vcardDatas.add(currentData = new VcardData());
                            currentData.name = name;
                        } else if (originalLine.startsWith("END:VCARD")) {

                        } else if (items != null) {
                            if (originalLine.startsWith("TEL")) {
                                currentItem = new VcardItem();
                                currentItem.type = 0;
                            } else if (originalLine.startsWith("EMAIL")) {
                                currentItem = new VcardItem();
                                currentItem.type = 1;
                            } else if (originalLine.startsWith("ADR") || originalLine.startsWith("LABEL") || originalLine.startsWith("GEO")) {
                                currentItem = new VcardItem();
                                currentItem.type = 2;
                            } else if (originalLine.startsWith("URL")) {
                                currentItem = new VcardItem();
                                currentItem.type = 3;
                            } else if (originalLine.startsWith("NOTE")) {
                                currentItem = new VcardItem();
                                currentItem.type = 4;
                            } else if (originalLine.startsWith("BDAY")) {
                                currentItem = new VcardItem();
                                currentItem.type = 5;
                            } else if (originalLine.startsWith("ORG") || originalLine.startsWith("TITLE") || originalLine.startsWith("ROLE")) {
                                if (currentItem == null) {
                                    currentItem = new VcardItem();
                                    currentItem.type = 6;
                                }
                            } else if (originalLine.startsWith("X-ANDROID")) {
                                currentItem = new VcardItem();
                                currentItem.type = -1;
                            } else if (originalLine.startsWith("X-PHONETIC")) {
                                currentItem = null;
                            } else if (originalLine.startsWith("X-")) {
                                currentItem = new VcardItem();
                                currentItem.type = 20;
                            }
                            if (currentItem != null && currentItem.type >= 0) {
                                items.add(currentItem);
                            }
                        }
                    }
                }
                if (!currentIsPhoto && currentData != null) {
                    if (currentItem == null) {
                        if (currentData.vcard.length() > 0) {
                            currentData.vcard.append('\n');
                        }
                        currentData.vcard.append(originalLine);
                    } else {
                        currentItem.vcardData.add(originalLine);
                    }
                }
                if (pendingLine != null) {
                    pendingLine += line;
                    line = pendingLine;
                    pendingLine = null;
                }
                if (line.contains("=QUOTED-PRINTABLE") && line.endsWith("=")) {
                    pendingLine = line.substring(0, line.length() - 1);
                    continue;
                }
                if (!currentIsPhoto && currentData != null && currentItem != null) {
                    currentItem.fullData = line;
                }
                int idx = line.indexOf(":");
                String[] args;
                if (idx >= 0) {
                    args = new String[]{
                            line.substring(0, idx),
                            line.substring(idx + 1).trim()
                    };
                } else {
                    args = new String[]{line.trim()};
                }
                if (args.length < 2 || currentData == null) {
                    continue;
                }
                if (args[0].startsWith("FN") || args[0].startsWith("N") || args[0].startsWith("ORG") && TextUtils.isEmpty(currentData.name)) {
                    String nameEncoding = null;
                    String nameCharset = null;
                    String[] params = args[0].split(";");
                    for (String param : params) {
                        String[] args2 = param.split("=");
                        if (args2.length != 2) {
                            continue;
                        }
                        if (args2[0].equals("CHARSET")) {
                            nameCharset = args2[1];
                        } else if (args2[0].equals("ENCODING")) {
                            nameEncoding = args2[1];
                        }
                    }
                    if (args[0].startsWith("N")) {
                        currentData.name = args[1].replace(';', ' ').trim();
                    } else {
                        currentData.name = args[1];
                    }
                    if (nameEncoding != null && nameEncoding.equalsIgnoreCase("QUOTED-PRINTABLE")) {
                        byte[] bytes = decodeQuotedPrintable(getStringBytes(currentData.name));
                        if (bytes != null && bytes.length != 0) {
                            String decodedName = new String(bytes, nameCharset);
                            if (decodedName != null) {
                                currentData.name = decodedName;
                            }
                        }
                    }
                } else if (args[0].startsWith("TEL")) {
                    currentData.phones.add(args[1]);
                }
            }
            try {
                bufferedReader.close();
                stream.close();
            } catch (Exception e) {
                FileLog.e(e);
            }
            for (int a = 0; a < vcardDatas.size(); a++) {
                VcardData vcardData = vcardDatas.get(a);
                if (vcardData.name != null && !vcardData.phones.isEmpty()) {
                    if (result == null) {
                        result = new ArrayList<>();
                    }

                    String phoneToUse = vcardData.phones.get(0);
                    for (int b = 0; b < vcardData.phones.size(); b++) {
                        String phone = vcardData.phones.get(b);
                        String sphone = phone.substring(Math.max(0, phone.length() - 7));
                        if (ContactsController.getInstance(currentAccount).contactsByShortPhone.get(sphone) != null) {
                            phoneToUse = phone;
                            break;
                        }
                    }
                    TLRPC.User user = new TLRPC.TL_userContact_old2();
                    user.phone = phoneToUse;
                    user.first_name = vcardData.name;
                    user.last_name = "";
                    user.id = 0;
                    TLRPC.RestrictionReason reason = new TLRPC.RestrictionReason();
                    reason.text = vcardData.vcard.toString();
                    reason.platform = "";
                    reason.reason = "";
                    user.restriction_reason.add(reason);
                    result.add(user);
                }
            }
        } catch (Throwable e) {
            FileLog.e(e);
        }
        return result;
    }

    public static Typeface getTypeface(String assetPath) {
        synchronized (typefaceCache) {
            if (NekoConfig.typeface.Bool() && Build.VERSION.SDK_INT >= Build.VERSION_CODES.LOLLIPOP) {
                if (assetPath.contains("medium") && assetPath.contains("italic")) {
                    return Typeface.create("sans-serif-medium", Typeface.ITALIC);
                }
                if (assetPath.contains("medium")) {
                    return Typeface.create("sans-serif-medium", Typeface.NORMAL);
                }
                if (assetPath.contains("italic")) {
                    return Typeface.create((Typeface) null, Typeface.ITALIC);
                }
                if (assetPath.contains("mono")) {
                    return Typeface.MONOSPACE;
                }
                if (assetPath.contains("mw_bold")) {
                    return Typeface.create("serif", Typeface.BOLD);
                }
                //return Typeface.create((Typeface) null, Typeface.NORMAL);
            }
            if (!typefaceCache.containsKey(assetPath)) {
                try {
                    Typeface t;
                    if (Build.VERSION.SDK_INT >= 26) {
                        Typeface.Builder builder = new Typeface.Builder(ApplicationLoader.applicationContext.getAssets(), assetPath);
                        if (assetPath.contains("medium")) {
                            builder.setWeight(700);
                        }
                        if (assetPath.contains("italic")) {
                            builder.setItalic(true);
                        }
                        t = builder.build();
                    } else {
                        t = Typeface.createFromAsset(ApplicationLoader.applicationContext.getAssets(), assetPath);
                    }
                    typefaceCache.put(assetPath, t);
                } catch (Exception e) {
                    if (BuildVars.LOGS_ENABLED) {
                        FileLog.e("Could not get typeface '" + assetPath + "' because " + e.getMessage());
                    }
                    return null;
                }
            }
            return typefaceCache.get(assetPath);
        }
    }

    public static boolean isWaitingForSms() {
        boolean value;
        synchronized (smsLock) {
            value = waitingForSms;
        }
        return value;
    }

    public static void setWaitingForSms(boolean value) {
    }

    public static int getShadowHeight() {
        if (density >= 4.0f) {
            return 3;
        } else if (density >= 2.0f) {
            return 2;
        } else {
            return 1;
        }
    }

    public static boolean isWaitingForCall() {
        boolean value;
        synchronized (callLock) {
            value = waitingForCall;
        }
        return value;
    }

    private static CallReceiver callReceiver;

    public static void setWaitingForCall(boolean value) {
        synchronized (callLock) {
            try {
                if (value) {
                    if (callReceiver == null) {
                        final IntentFilter filter = new IntentFilter(TelephonyManager.ACTION_PHONE_STATE_CHANGED);
                        if (Build.VERSION.SDK_INT >= 33) {
                            ApplicationLoader.applicationContext.registerReceiver(callReceiver = new CallReceiver(), filter, Context.RECEIVER_NOT_EXPORTED);
                        } else {
                            ApplicationLoader.applicationContext.registerReceiver(callReceiver = new CallReceiver(), filter);
                        }
                    }
                } else {
                    if (callReceiver != null) {
                        ApplicationLoader.applicationContext.unregisterReceiver(callReceiver);
                        callReceiver = null;
                    }
                }
            } catch (Exception ignore) {

            }
            waitingForCall = value;
        }
    }

    public static boolean showKeyboard(View view) {
        if (view == null) {
            return false;
        }
        try {
            InputMethodManager inputManager = (InputMethodManager) view.getContext().getSystemService(Context.INPUT_METHOD_SERVICE);
            return inputManager.showSoftInput(view, InputMethodManager.SHOW_IMPLICIT);
        } catch (Exception e) {
            FileLog.e(e);
        }
        return false;
    }

    public static String[] getCurrentKeyboardLanguage() {
        try {
            InputMethodManager inputManager = (InputMethodManager) ApplicationLoader.applicationContext.getSystemService(Context.INPUT_METHOD_SERVICE);
            InputMethodSubtype inputMethodSubtype = inputManager.getCurrentInputMethodSubtype();
            String locale = null;
            if (inputMethodSubtype != null) {
                if (Build.VERSION.SDK_INT >= 24) {
                    locale = inputMethodSubtype.getLanguageTag();
                }
                if (TextUtils.isEmpty(locale)) {
                    locale = inputMethodSubtype.getLocale();
                }
            } else {
                inputMethodSubtype = inputManager.getLastInputMethodSubtype();
                if (inputMethodSubtype != null) {
                    if (Build.VERSION.SDK_INT >= 24) {
                        locale = inputMethodSubtype.getLanguageTag();
                    }
                    if (TextUtils.isEmpty(locale)) {
                        locale = inputMethodSubtype.getLocale();
                    }
                }
            }
            if (TextUtils.isEmpty(locale)) {
                locale = LocaleController.getSystemLocaleStringIso639();
                String locale2;
                LocaleController.LocaleInfo localeInfo = LocaleController.getInstance().getCurrentLocaleInfo();
                locale2 = localeInfo.getBaseLangCode();
                if (TextUtils.isEmpty(locale2)) {
                    locale2 = localeInfo.getLangCode();
                }
                if (locale.contains(locale2) || locale2.contains(locale)) {
                    if (!locale.contains("en")) {
                        locale2 = "en";
                    } else {
                        locale2 = null;
                    }
                }
                if (!TextUtils.isEmpty(locale2)) {
                    return new String[]{locale.replace('_', '-'), locale2, "en"};
                } else {
                    return new String[]{locale.replace('_', '-'), "en"};
                }
            } else {
                return new String[]{locale.replace('_', '-'), "en"};
            }
        } catch (Exception ignore) {
        }
        return new String[]{"en"};
    }

    public static void hideKeyboard(View view) {
        if (view == null) {
            return;
        }
        try {
            InputMethodManager imm = (InputMethodManager) view.getContext().getSystemService(Context.INPUT_METHOD_SERVICE);
            if (!imm.isActive()) {
                return;
            }
            imm.hideSoftInputFromWindow(view.getWindowToken(), 0);

        } catch (Exception e) {
            FileLog.e(e);
        }
    }

    public static ArrayList<File> getDataDirs() {
        ArrayList<File> result = null;
        if (Build.VERSION.SDK_INT >= 19) {
            File[] dirs = ApplicationLoader.applicationContext.getExternalFilesDirs(null);
            if (dirs != null) {
                for (int a = 0; a < dirs.length; a++) {
                    if (dirs[a] == null) {
                        continue;
                    }
                    String path = dirs[a].getAbsolutePath();

                    if (result == null) {
                        result = new ArrayList<>();
                    }
                    result.add(dirs[a]);
                }
            }
        }
        if (result == null) {
            result = new ArrayList<>();
        }
        if (result.isEmpty()) {
            result.add(Environment.getExternalStorageDirectory());
        }
        return result;
    }

    public static ArrayList<File> getRootDirs() {
        HashSet<String> pathes = new HashSet<>();
        ArrayList<File> result = null;
        if (Build.VERSION.SDK_INT >= 19) {
            File[] dirs = ApplicationLoader.applicationContext.getExternalFilesDirs(null);
            if (dirs != null) {
                for (int a = 0; a < dirs.length; a++) {
                    if (dirs[a] == null) {
                        continue;
                    }
                    String path = dirs[a].getAbsolutePath();
                    int idx = path.indexOf("/Android");
                    if (idx >= 0) {
                        if (result == null) {
                            result = new ArrayList<>();
                        }
                        File file = new File(path.substring(0, idx));
                        for (int i = 0; i < result.size(); i++) {
                            if (result.get(i).getPath().equals(file.getPath())) {
                                continue;
                            }
                        }
                        if (file != null && !pathes.contains(file.getAbsolutePath())) {
                            pathes.add(file.getAbsolutePath());
                            result.add(file);
                        }
                    }
                }
            }
        }
        if (result == null) {
            result = new ArrayList<>();
        }
        if (result.isEmpty()) {
            File dir = Environment.getExternalStorageDirectory();
            if (dir != null && !pathes.contains(dir.getAbsolutePath())) {
                result.add(dir);
            }
        }
        return result;
    }

    public static File getCacheDir() {
        try {
            File file = new File(EnvUtil.getTelegramPath(), "caches");
            FileUtil.initDir(file);
            return file;
        } catch (Throwable e) {
            FileLog.e(e);
        }
        return new File(ApplicationLoader.getDataDirFixed(), "cache/media/caches");
    }

    public static int dp(float value) {
        if (value == 0) {
            return 0;
        }
        return (int) Math.ceil(density * value);
    }

    public static int dpr(float value) {
        if (value == 0) {
            return 0;
        }
        return Math.round(density * value);
    }

    public static int dp2(float value) {
        if (value == 0) {
            return 0;
        }
        return (int) Math.floor(density * value);
    }

    public static int compare(int lhs, int rhs) {
        if (lhs == rhs) {
            return 0;
        } else if (lhs > rhs) {
            return 1;
        }
        return -1;
    }

    public static int compare(long lhs, long rhs) {
        if (lhs == rhs) {
            return 0;
        } else if (lhs > rhs) {
            return 1;
        }
        return -1;
    }

    public static float dpf2(float value) {
        if (value == 0) {
            return 0;
        }
        return density * value;
    }

    public static void checkDisplaySize(Context context, Configuration newConfiguration) {
        try {
            float oldDensity = density;
            density = context.getResources().getDisplayMetrics().density;
            float newDensity = density;
            if (firstConfigurationWas && Math.abs(oldDensity - newDensity) > 0.001) {
                Theme.reloadAllResources(context);
            }
            firstConfigurationWas = true;
            Configuration configuration = newConfiguration;
            if (configuration == null) {
                configuration = context.getResources().getConfiguration();
            }
            usingHardwareInput = configuration.keyboard != Configuration.KEYBOARD_NOKEYS && configuration.hardKeyboardHidden == Configuration.HARDKEYBOARDHIDDEN_NO;
            WindowManager manager = (WindowManager) context.getSystemService(Context.WINDOW_SERVICE);
            if (manager != null) {
                Display display = manager.getDefaultDisplay();
                if (display != null) {
                    display.getMetrics(displayMetrics);
                    display.getSize(displaySize);
                    screenRefreshRate = display.getRefreshRate();
                    screenMaxRefreshRate = screenRefreshRate;
                    if (android.os.Build.VERSION.SDK_INT >= android.os.Build.VERSION_CODES.LOLLIPOP) {
                        float[] rates = display.getSupportedRefreshRates();
                        if (rates != null) {
                            for (int i = 0; i < rates.length; ++i) {
                                if (rates[i] > screenMaxRefreshRate) {
                                    screenMaxRefreshRate = rates[i];
                                }
                            }
                        }
                    }
                    screenRefreshTime = 1000 / screenRefreshRate;
                }
            }
            if (configuration.screenWidthDp != Configuration.SCREEN_WIDTH_DP_UNDEFINED) {
                int newSize = (int) Math.ceil(configuration.screenWidthDp * density);
                if (Math.abs(displaySize.x - newSize) > 3) {
                    displaySize.x = newSize;
                }
            }
            if (configuration.screenHeightDp != Configuration.SCREEN_HEIGHT_DP_UNDEFINED) {
                int newSize = (int) Math.ceil(configuration.screenHeightDp * density);
                if (Math.abs(displaySize.y - newSize) > 3) {
                    displaySize.y = newSize;
                }
            }
            if (roundMessageSize == 0) {
                if (AndroidUtilities.isTablet()) {
                    roundMessageSize = (int) (getMinTabletSide() * 0.6f);
                    roundPlayingMessageSize = (int) (getMinTabletSide() - dp(28));
                    roundSidePlayingMessageSize = (int) (getMinTabletSide() - dp(28 + 64));
                } else {
                    roundMessageSize = (int) (Math.min(displaySize.x, displaySize.y) * 0.6f);
                    roundPlayingMessageSize = (int) (Math.min(displaySize.x, displaySize.y) - dp(28));
                    roundSidePlayingMessageSize = (int) (Math.min(displaySize.x - dp(64), displaySize.y) - dp(28));
                }
                roundMessageInset = dp(2);
            }
            fillStatusBarHeight(context, true);
            if (BuildVars.LOGS_ENABLED) {
                FileLog.e("density = " + density + " display size = " + displaySize.x + " " + displaySize.y + " " + displayMetrics.xdpi + "x" + displayMetrics.ydpi + ", screen layout: " + configuration.screenLayout + ", statusbar height: " + statusBarHeight + ", navbar height: " + navigationBarHeight);
            }
            ViewConfiguration vc = ViewConfiguration.get(context);
            touchSlop = vc.getScaledTouchSlop();
            isSmallScreen = null;
        } catch (Exception e) {
            FileLog.e(e);
        }
    }

    public static void setPreferredMaxRefreshRate(Window window) {
        if (Build.VERSION.SDK_INT < Build.VERSION_CODES.LOLLIPOP) return;
        if (window == null) return;
        final WindowManager wm = window.getWindowManager();
        if (wm == null) return;
        WindowManager.LayoutParams params = window.getAttributes();
        params.preferredRefreshRate = screenMaxRefreshRate;
        try {
            wm.updateViewLayout(window.getDecorView(), params);
        } catch (Exception e) {
            FileLog.e(e);
        }
    }

    public static void setPreferredMaxRefreshRate(WindowManager wm, View windowView, WindowManager.LayoutParams params) {
        if (Build.VERSION.SDK_INT < Build.VERSION_CODES.LOLLIPOP) return;
        if (wm == null) return;
        if (Math.abs(params.preferredRefreshRate - screenMaxRefreshRate) > 0.2) {
            params.preferredRefreshRate = screenMaxRefreshRate;
            if (windowView.isAttachedToWindow()) {
                try {
                    wm.updateViewLayout(windowView, params);
                } catch (Exception e) {
                    FileLog.e(e);
                }
            }
        }
    }

    public static double fixLocationCoord(double value) {
        return ((long) (value * 1000000)) / 1000000.0;
    }

    public static String formapMapUrl(boolean isSecretChat, double lat, double lon, int width, int height, boolean marker, int zoom) {
        int scale = Math.min(2, (int) Math.ceil(AndroidUtilities.density));
        int provider = 2;
        if (isSecretChat) {
            if (SharedConfig.mapPreviewType == 1) {
                provider = 1;
            }
        } else {
            if (NekoConfig.mapPreviewProvider.Int() == 1) {
                provider = 1;
            }
        }
        if (provider == 1 || provider == 3) {
            String lang = null;
            String[] availableLangs = new String[]{"ru_RU", "tr_TR"};
            LocaleController.LocaleInfo localeInfo = LocaleController.getInstance().getCurrentLocaleInfo();
            for (int a = 0; a < availableLangs.length; a++) {
                if (availableLangs[a].toLowerCase().contains(localeInfo.shortName)) {
                    lang = availableLangs[a];
                }
            }
            if (lang == null) {
                lang = "en_US";
            }
            if (marker) {
                return String.format(Locale.US, "https://static-maps.yandex.ru/1.x/?ll=%.6f,%.6f&z=%d&size=%d,%d&l=map&scale=%d&pt=%.6f,%.6f,vkbkm&lang=%s", lon, lat, zoom, width * scale, height * scale, scale, lon, lat, lang);
            } else {
                return String.format(Locale.US, "https://static-maps.yandex.ru/1.x/?ll=%.6f,%.6f&z=%d&size=%d,%d&l=map&scale=%d&lang=%s", lon, lat, zoom, width * scale, height * scale, scale, lang);
            }
        } else {
            String k = "";
            if (!TextUtils.isEmpty(k)) {
                if (marker) {
                    return String.format(Locale.US, "https://maps.googleapis.com/maps/api/staticmap?center=%.6f,%.6f&zoom=%d&size=%dx%d&maptype=roadmap&scale=%d&markers=color:red%%7Csize:mid%%7C%.6f,%.6f&sensor=false&key=%s", lat, lon, zoom, width, height, scale, lat, lon, k);
                } else {
                    return String.format(Locale.US, "https://maps.googleapis.com/maps/api/staticmap?center=%.6f,%.6f&zoom=%d&size=%dx%d&maptype=roadmap&scale=%d&key=%s", lat, lon, zoom, width, height, scale, k);
                }
            } else {
                if (marker) {
                    return String.format(Locale.US, "https://maps.googleapis.com/maps/api/staticmap?center=%.6f,%.6f&zoom=%d&size=%dx%d&maptype=roadmap&scale=%d&markers=color:red%%7Csize:mid%%7C%.6f,%.6f&sensor=false", lat, lon, zoom, width, height, scale, lat, lon);
                } else {
                    return String.format(Locale.US, "https://maps.googleapis.com/maps/api/staticmap?center=%.6f,%.6f&zoom=%d&size=%dx%d&maptype=roadmap&scale=%d", lat, lon, zoom, width, height, scale);
                }
            }
        }
    }

    public static float getPixelsInCM(float cm, boolean isX) {
        return (cm / 2.54f) * (isX ? displayMetrics.xdpi : displayMetrics.ydpi);
    }

    public static int getMyLayerVersion(int layer) {
        return layer & 0xffff;
    }

    public static int getPeerLayerVersion(int layer) {
        return Math.max(73, (layer >> 16) & 0xffff);
    }

    public static int setMyLayerVersion(int layer, int version) {
        return layer & 0xffff0000 | version;
    }

    public static int setPeerLayerVersion(int layer, int version) {
        return layer & 0x0000ffff | (version << 16);
    }

    public static void runOnUIThread(Runnable runnable) {
        runOnUIThread(runnable, 0);
    }

    public static void runOnUIThread(Runnable runnable, long delay) {
        if (ApplicationLoader.applicationHandler == null) {
            return;
        }
        if (delay == 0) {
            ApplicationLoader.applicationHandler.post(runnable);
        } else {
            ApplicationLoader.applicationHandler.postDelayed(runnable, delay);
        }
    }

    public static void cancelRunOnUIThread(Runnable runnable) {
        if (ApplicationLoader.applicationHandler == null) {
            return;
        }
        ApplicationLoader.applicationHandler.removeCallbacks(runnable);
    }

    public static boolean isValidWallChar(char ch) {
        return ch == '-' || ch == '~';
    }

    public static boolean isTabletForce() {
        return ApplicationLoader.applicationContext != null && ApplicationLoader.applicationContext.getResources().getBoolean(R.bool.isTablet);
    }

    public static boolean isTabletInternal() {
        if (isTablet == null) switch (NekoConfig.tabletMode.Int()) {
            case 0:
                isTablet = isTabletForce();
                break;
            case 1:
                isTablet = true;
                break;
            case 2:
                isTablet = false;
                break;
        }
        return isTablet;
    }

    public static void resetTabletFlag() {
        if (wasTablet == null) {
            wasTablet = isTabletInternal();
        }
        isTablet = null;
        SharedConfig.updateTabletConfig();
    }

    public static void resetWasTabletFlag() {
        wasTablet = null;
    }

    public static Boolean getWasTablet() {
        return wasTablet;
    }

    public static boolean isTablet() {
        return isTabletInternal() && !SharedConfig.forceDisableTabletMode;
    }

    public static boolean isSmallScreen() {
        if (isSmallScreen == null) {
            isSmallScreen = (Math.max(displaySize.x, displaySize.y) - statusBarHeight - navigationBarHeight) / density <= 650;
        }
        return isSmallScreen;
    }

    public static boolean isSmallTablet() {
        float minSide = Math.min(displaySize.x, displaySize.y) / density;
//        return minSide <= 690;
        return minSide <= 840;
    }

    public static int getMinTabletSide() {
        if (!isSmallTablet()) {
            int smallSide = Math.min(displaySize.x, displaySize.y);
            int leftSide = smallSide * 35 / 100;
            if (leftSide < dp(320)) {
                leftSide = dp(320);
            }
            return smallSide - leftSide;
        } else {
            int smallSide = Math.min(displaySize.x, displaySize.y);
            int maxSide = Math.max(displaySize.x, displaySize.y);
            int leftSide = maxSide * 35 / 100;
            if (leftSide < dp(320)) {
                leftSide = dp(320);
            }
            return Math.min(smallSide, maxSide - leftSide);
        }
    }

    public static int getPhotoSize() {
<<<<<<< HEAD
        if (photoSize == null) {
            photoSize = 2560;
=======
        return getPhotoSize(false);
    }

    public static int getPhotoSize(boolean highQuality) {
        if (highQuality) {
            if (highQualityPhotoSize == null) {
                highQualityPhotoSize = 2048;
            }
            return highQualityPhotoSize;
        } else {
            if (photoSize == null) {
                photoSize = 1280;
            }
            return photoSize;
>>>>>>> 4d7a3a40
        }
    }

    public static int getPhotoSizeOld() {
        return 1280;
    }

    /*public static void clearCursorDrawable(EditText editText) {
        if (editText == null) {
            return;
        }
        try {
            Field mCursorDrawableRes = TextView.class.getDeclaredField("mCursorDrawableRes");
            mCursorDrawableRes.setAccessible(true);
            mCursorDrawableRes.setInt(editText, 0);
        } catch (Exception e) {
            FileLog.e(e);
        }
    }*/

    private static Runnable unregisterRunnable;
    private static boolean hasCallPermissions = Build.VERSION.SDK_INT >= 23;

    @SuppressWarnings("unchecked")
    public static void endIncomingCall() {
        if (!hasCallPermissions) {
            return;
        }
        try {
            TelephonyManager tm = (TelephonyManager) ApplicationLoader.applicationContext.getSystemService(Context.TELEPHONY_SERVICE);
            Class c = Class.forName(tm.getClass().getName());
            Method m = c.getDeclaredMethod("getITelephony");
            m.setAccessible(true);
            ITelephony telephonyService = (ITelephony) m.invoke(tm);
            telephonyService = (ITelephony) m.invoke(tm);
            telephonyService.silenceRinger();
            telephonyService.endCall();
        } catch (Throwable e) {
            FileLog.e(e);
        }
    }

    public static String obtainLoginPhoneCall(String pattern) {
        if (!hasCallPermissions) {
            return null;
        }
        String order;
        Bundle selectionArgs;
        if (Build.VERSION.SDK_INT >= Build.VERSION_CODES.O) {
            order = "date DESC";
        } else {
            order = "date DESC LIMIT 5";
        }
        try (Cursor cursor = ApplicationLoader.applicationContext.getContentResolver().query(
                CallLog.Calls.CONTENT_URI,
                new String[]{CallLog.Calls.NUMBER, CallLog.Calls.DATE},
                CallLog.Calls.TYPE + " IN (" + CallLog.Calls.MISSED_TYPE + "," + CallLog.Calls.INCOMING_TYPE + "," + CallLog.Calls.REJECTED_TYPE + ")",
                null,
                order
        )) {
            while (cursor.moveToNext()) {
                String number = cursor.getString(0);
                long date = cursor.getLong(1);
                if (BuildVars.LOGS_ENABLED) {
                    FileLog.e("number = " + number);
                }
                if (Math.abs(System.currentTimeMillis() - date) >= 60 * 60 * 1000) {
                    continue;
                }
                if (checkPhonePattern(pattern, number)) {
                    return number;
                }
            }
        } catch (Exception e) {
            FileLog.e(e);
        }
        return null;
    }

    public static boolean checkPhonePattern(String pattern, String phone) {
        if (TextUtils.isEmpty(pattern) || pattern.equals("*")) {
            return true;
        }
        String[] args = pattern.split("\\*");
        phone = PhoneFormat.stripExceptNumbers(phone);
        int checkStart = 0;
        int index;
        for (int a = 0; a < args.length; a++) {
            String arg = args[a];
            if (!TextUtils.isEmpty(arg)) {
                if ((index = phone.indexOf(arg, checkStart)) == -1) {
                    return false;
                }
                checkStart = index + arg.length();
            }
        }
        return true;
    }

    private static Field mAttachInfoField;
    private static Field mStableInsetsField;

    public static int getViewInset(View view) {
        if (view == null || Build.VERSION.SDK_INT < 21 || view.getHeight() == AndroidUtilities.displaySize.y || view.getHeight() == AndroidUtilities.displaySize.y - statusBarHeight) {
            return 0;
        }
        try {
            if (Build.VERSION.SDK_INT >= 23) {
                WindowInsets insets = view.getRootWindowInsets();
                return insets != null ? insets.getStableInsetBottom() : 0;
            } else {
                if (mAttachInfoField == null) {
                    mAttachInfoField = View.class.getDeclaredField("mAttachInfo");
                    mAttachInfoField.setAccessible(true);
                }
                Object mAttachInfo = mAttachInfoField.get(view);
                if (mAttachInfo != null) {
                    if (mStableInsetsField == null) {
                        mStableInsetsField = mAttachInfo.getClass().getDeclaredField("mStableInsets");
                        mStableInsetsField.setAccessible(true);
                    }
                    Rect insets = (Rect) mStableInsetsField.get(mAttachInfo);
                    return insets.bottom;
                }
            }
        } catch (Exception ignored) {
        }
        return 0;
    }

    public static Point getRealScreenSize() {
        Point size = new Point();
        try {
            WindowManager windowManager = (WindowManager) ApplicationLoader.applicationContext.getSystemService(Context.WINDOW_SERVICE);
            if (Build.VERSION.SDK_INT >= Build.VERSION_CODES.JELLY_BEAN_MR1) {
                windowManager.getDefaultDisplay().getRealSize(size);
            } else {
                try {
                    Method mGetRawW = Display.class.getMethod("getRawWidth");
                    Method mGetRawH = Display.class.getMethod("getRawHeight");
                    size.set((Integer) mGetRawW.invoke(windowManager.getDefaultDisplay()), (Integer) mGetRawH.invoke(windowManager.getDefaultDisplay()));
                } catch (Exception e) {
                    size.set(windowManager.getDefaultDisplay().getWidth(), windowManager.getDefaultDisplay().getHeight());
                    FileLog.e(e);
                }
            }
        } catch (Exception e) {
            FileLog.e(e);
        }
        return size;
    }

    public static void setEnabled(View view, boolean enabled) {
        if (view == null) {
            return;
        }
        view.setEnabled(enabled);
        if (view instanceof ViewGroup) {
            ViewGroup viewGroup = (ViewGroup) view;
            for (int i = 0; i < viewGroup.getChildCount(); i++) {
                setEnabled(viewGroup.getChildAt(i), enabled);
            }
        }
    }

    public static int charSequenceIndexOf(CharSequence cs, CharSequence needle, int fromIndex) {
        for (int i = fromIndex; i < cs.length() - needle.length(); i++) {
            boolean eq = true;
            for (int j = 0; j < needle.length(); j++) {
                if (needle.charAt(j) != cs.charAt(i + j)) {
                    eq = false;
                    break;
                }
            }
            if (eq)
                return i;
        }
        return -1;
    }

    public static int charSequenceIndexOf(CharSequence cs, CharSequence needle) {
        return charSequenceIndexOf(cs, needle, 0);
    }

    public static boolean charSequenceContains(CharSequence cs, CharSequence needle) {
        return charSequenceIndexOf(cs, needle) != -1;
    }

    public static CharSequence getTrimmedString(CharSequence src) {
        if (src == null || src.length() == 0) {
            return src;
        }
        while (src.length() > 0 && (src.charAt(0) == '\n' || src.charAt(0) == ' ')) {
            src = src.subSequence(1, src.length());
        }
        while (src.length() > 0 && (src.charAt(src.length() - 1) == '\n' || src.charAt(src.length() - 1) == ' ')) {
            src = src.subSequence(0, src.length() - 1);
        }
        return src;
    }

    public static void setViewPagerEdgeEffectColor(ViewPager viewPager, int color) {
        if (Build.VERSION.SDK_INT >= 21) {
            try {
                Field field = ViewPager.class.getDeclaredField("mLeftEdge");
                field.setAccessible(true);
                EdgeEffect mLeftEdge = (EdgeEffect) field.get(viewPager);
                if (mLeftEdge != null) {
                    mLeftEdge.setColor(color);
                }

                field = ViewPager.class.getDeclaredField("mRightEdge");
                field.setAccessible(true);
                EdgeEffect mRightEdge = (EdgeEffect) field.get(viewPager);
                if (mRightEdge != null) {
                    mRightEdge.setColor(color);
                }
            } catch (Exception ignore) {

            }
        }
    }

    public static void setScrollViewEdgeEffectColor(HorizontalScrollView scrollView, int color) {
        if (Build.VERSION.SDK_INT >= Build.VERSION_CODES.Q) {
            scrollView.setEdgeEffectColor(color);
        } else if (Build.VERSION.SDK_INT >= 21) {
            try {
                Field field = HorizontalScrollView.class.getDeclaredField("mEdgeGlowLeft");
                field.setAccessible(true);
                EdgeEffect mEdgeGlowTop = (EdgeEffect) field.get(scrollView);
                if (mEdgeGlowTop != null) {
                    mEdgeGlowTop.setColor(color);
                }

                field = HorizontalScrollView.class.getDeclaredField("mEdgeGlowRight");
                field.setAccessible(true);
                EdgeEffect mEdgeGlowBottom = (EdgeEffect) field.get(scrollView);
                if (mEdgeGlowBottom != null) {
                    mEdgeGlowBottom.setColor(color);
                }
            } catch (Exception e) {
                FileLog.e(e);
            }
        }
    }

    public static void setScrollViewEdgeEffectColor(ScrollView scrollView, int color) {
        if (Build.VERSION.SDK_INT >= 29) {
            scrollView.setTopEdgeEffectColor(color);
            scrollView.setBottomEdgeEffectColor(color);
        } else if (Build.VERSION.SDK_INT >= 21) {
            try {
                Field field = ScrollView.class.getDeclaredField("mEdgeGlowTop");
                field.setAccessible(true);
                EdgeEffect mEdgeGlowTop = (EdgeEffect) field.get(scrollView);
                if (mEdgeGlowTop != null) {
                    mEdgeGlowTop.setColor(color);
                }

                field = ScrollView.class.getDeclaredField("mEdgeGlowBottom");
                field.setAccessible(true);
                EdgeEffect mEdgeGlowBottom = (EdgeEffect) field.get(scrollView);
                if (mEdgeGlowBottom != null) {
                    mEdgeGlowBottom.setColor(color);
                }
            } catch (Exception ignore) {

            }
        }
    }

    @SuppressLint("NewApi")
    public static void clearDrawableAnimation(View view) {
        if (Build.VERSION.SDK_INT < 21 || view == null) {
            return;
        }
        Drawable drawable;
        if (view instanceof ListView) {
            drawable = ((ListView) view).getSelector();
            if (drawable != null) {
                drawable.setState(StateSet.NOTHING);
            }
        } else {
            drawable = view.getBackground();
            if (drawable != null) {
                drawable.setState(StateSet.NOTHING);
                drawable.jumpToCurrentState();
            }
        }
    }

    public static final int FLAG_TAG_BR = 1;
    public static final int FLAG_TAG_BOLD = 2;
    public static final int FLAG_TAG_COLOR = 4;
    public static final int FLAG_TAG_URL = 8;
    public static final int FLAG_TAG_ALL = FLAG_TAG_BR | FLAG_TAG_BOLD | FLAG_TAG_URL;

    public static SpannableStringBuilder replaceTags(String str) {
        return replaceTags(str, FLAG_TAG_ALL);
    }

    public static SpannableStringBuilder replaceTags(String str, int flag, Object... args) {
        try {
            int start;
            int end;
            StringBuilder stringBuilder = new StringBuilder(str);
            if ((flag & FLAG_TAG_BR) != 0) {
                while ((start = stringBuilder.indexOf("<br>")) != -1) {
                    stringBuilder.replace(start, start + 4, "\n");
                }
                while ((start = stringBuilder.indexOf("<br/>")) != -1) {
                    stringBuilder.replace(start, start + 5, "\n");
                }
            }
            ArrayList<Integer> bolds = new ArrayList<>();
            if ((flag & FLAG_TAG_BOLD) != 0) {
                while ((start = stringBuilder.indexOf("<b>")) != -1) {
                    stringBuilder.replace(start, start + 3, "");
                    end = stringBuilder.indexOf("</b>");
                    if (end == -1) {
                        end = stringBuilder.indexOf("<b>");
                    }
                    stringBuilder.replace(end, end + 4, "");
                    bolds.add(start);
                    bolds.add(end);
                }
                while ((start = stringBuilder.indexOf("**")) != -1) {
                    stringBuilder.replace(start, start + 2, "");
                    end = stringBuilder.indexOf("**");
                    if (end >= 0) {
                        stringBuilder.replace(end, end + 2, "");
                        bolds.add(start);
                        bolds.add(end);
                    }
                }
            }
            if ((flag & FLAG_TAG_URL) != 0) {
                while ((start = stringBuilder.indexOf("**")) != -1) {
                    stringBuilder.replace(start, start + 2, "");
                    end = stringBuilder.indexOf("**");
                    if (end >= 0) {
                        stringBuilder.replace(end, end + 2, "");
                        bolds.add(start);
                        bolds.add(end);
                    }
                }
            }
            SpannableStringBuilder spannableStringBuilder = new SpannableStringBuilder(stringBuilder);
            for (int a = 0; a < bolds.size() / 2; a++) {
                spannableStringBuilder.setSpan(new TypefaceSpan(AndroidUtilities.bold()), bolds.get(a * 2), bolds.get(a * 2 + 1), Spanned.SPAN_EXCLUSIVE_EXCLUSIVE);
            }
            return spannableStringBuilder;
        } catch (Exception e) {
            FileLog.e(e);
        }
        return new SpannableStringBuilder(str);
    }

    public static CharSequence replaceTags(CharSequence cs) {
        if (cs instanceof SpannableStringBuilder) {
            return replaceTags((SpannableStringBuilder) cs);
        } else {
            return replaceTags(new SpannableStringBuilder(cs));
        }
    }

    public static SpannableStringBuilder replaceTags(SpannableStringBuilder stringBuilder) {
        try {
            int start;
            int end;
            ArrayList<Integer> bolds = new ArrayList<>();
            while ((start = AndroidUtilities.charSequenceIndexOf(stringBuilder, "**")) != -1) {
                stringBuilder.replace(start, start + 2, "");
                end = AndroidUtilities.charSequenceIndexOf(stringBuilder, "**");
                if (end >= 0) {
                    stringBuilder.replace(end, end + 2, "");
                    bolds.add(start);
                    bolds.add(end);
                }
            }
            SpannableStringBuilder spannableStringBuilder = new SpannableStringBuilder(stringBuilder);
            for (int a = 0; a < bolds.size() / 2; a++) {
                spannableStringBuilder.setSpan(new TypefaceSpan(AndroidUtilities.bold()), bolds.get(a * 2), bolds.get(a * 2 + 1), Spanned.SPAN_EXCLUSIVE_EXCLUSIVE);
            }
            return spannableStringBuilder;
        } catch (Exception e) {
            FileLog.e(e);
        }
        return stringBuilder;
    }

    private static Pattern linksPattern;
    public static SpannableStringBuilder replaceLinks(String str, Theme.ResourcesProvider resourcesProvider) {
        return replaceLinks(str, resourcesProvider, null);
    }
    public static SpannableStringBuilder replaceLinks(String str, Theme.ResourcesProvider resourcesProvider, Runnable onLinkClick) {
        if (linksPattern == null) {
            linksPattern = Pattern.compile("\\[(.+?)\\]\\((.+?)\\)");
        }
        SpannableStringBuilder spannable = new SpannableStringBuilder();
        Matcher matcher = linksPattern.matcher(str);
        int lastMatchEnd = 0;
        while (matcher.find()) {
            spannable.append(str, lastMatchEnd, matcher.start());
            String linkText = matcher.group(1);
            String url = matcher.group(2);
            spannable.append(linkText);
            int start = spannable.length() - linkText.length();
            int end = spannable.length();
            spannable.setSpan(new ClickableSpan() {
                @Override
                public void onClick(@NonNull View widget) {
                    if (onLinkClick != null) {
                        onLinkClick.run();
                    }
                    Browser.openUrl(ApplicationLoader.applicationContext, url);
                }
                @Override
                public void updateDrawState(@NonNull TextPaint ds) {
                    ds.setColor(Theme.getColor(Theme.key_chat_messageLinkIn, resourcesProvider));
                    ds.setUnderlineText(false);
                }
            }, start, end, Spannable.SPAN_EXCLUSIVE_EXCLUSIVE);

            lastMatchEnd = matcher.end();
        }
        spannable.append(str, lastMatchEnd, str.length());
        return spannable;
    }

    public static class LinkMovementMethodMy extends LinkMovementMethod {
        @Override
        public boolean onTouchEvent(TextView widget, Spannable buffer, MotionEvent event) {
            try {
                boolean result = super.onTouchEvent(widget, buffer, event);
                if (event.getAction() == MotionEvent.ACTION_UP || event.getAction() == MotionEvent.ACTION_CANCEL) {
                    Selection.removeSelection(buffer);
                }
                return result;
            } catch (Exception e) {
                FileLog.e(e);
            }
            return false;
        }

    }

    public static boolean needShowPasscode() {
        return needShowPasscode(false);
    }

    public static boolean needShowPasscode(boolean reset) {
        boolean wasInBackground = ForegroundDetector.getInstance().isWasInBackground(reset);
        if (reset) {
            ForegroundDetector.getInstance().resetBackgroundVar();
        }
        int uptime = (int) (SystemClock.elapsedRealtime() / 1000);
        if (BuildVars.LOGS_ENABLED && reset && SharedConfig.passcodeHash.length() > 0) {
            FileLog.d("wasInBackground = " + wasInBackground + " appLocked = " + SharedConfig.appLocked + " autoLockIn = " + SharedConfig.autoLockIn + " lastPauseTime = " + SharedConfig.lastPauseTime + " uptime = " + uptime);
        }
        return SharedConfig.passcodeHash.length() > 0 && wasInBackground &&
                (SharedConfig.appLocked || SharedConfig.autoLockIn == 1 ||
                        SharedConfig.autoLockIn != 0 && SharedConfig.lastPauseTime != 0 && !SharedConfig.appLocked && (SharedConfig.lastPauseTime + SharedConfig.autoLockIn) <= uptime ||
                        uptime + 5 < SharedConfig.lastPauseTime);
    }

    public static void shakeView(final View view) {
        if (view == null) {
            return;
        }
        final float N = 4;
        Object animator = view.getTag(R.id.shake_animation);
        if (animator instanceof ValueAnimator) {
            ((ValueAnimator) animator).cancel();
        }
        ValueAnimator va = ValueAnimator.ofFloat(0, 1);
        va.addUpdateListener(anm -> {
            float x = (float) anm.getAnimatedValue();
            view.setTranslationX((float) ((4 * x * (1 - x)) * Math.sin(N * (x * Math.PI)) * dp(N)));
        });
        va.addListener(new AnimatorListenerAdapter() {
            @Override
            public void onAnimationEnd(Animator animation) {
                view.setTranslationX(0);
            }
        });
        va.setDuration(300);
        va.start();
        view.setTag(R.id.shake_animation, va);
    }

    public static void shakeViewSpring(View view) {
        shakeViewSpring(view, 10, null);
    }

    public static void shakeViewSpring(View view, float shiftDp) {
        shakeViewSpring(view, shiftDp, null);
    }

    public static void shakeViewSpring(View view, Runnable endCallback) {
        shakeViewSpring(view, 10, endCallback);
    }

    public static void shakeViewSpring(View view, float shiftDp, Runnable endCallback) {
        if (view == null) {
            return;
        }
        int shift = dp(shiftDp);
        if (view.getTag(R.id.spring_tag) != null) {
            ((SpringAnimation) view.getTag(R.id.spring_tag)).cancel();
        }
        Float wasX = (Float) view.getTag(R.id.spring_was_translation_x_tag);
        if (wasX != null) {
            view.setTranslationX(wasX);
        }
        view.setTag(R.id.spring_was_translation_x_tag, view.getTranslationX());

        float translationX = view.getTranslationX();
        SpringAnimation springAnimation = new SpringAnimation(view, DynamicAnimation.TRANSLATION_X, translationX)
                .setSpring(new SpringForce(translationX).setStiffness(600f))
                .setStartVelocity(-shift * 100)
                .addEndListener((animation, canceled, value, velocity) -> {
                    if (endCallback != null) endCallback.run();

                    view.setTranslationX(translationX);
                    view.setTag(R.id.spring_tag, null);
                    view.setTag(R.id.spring_was_translation_x_tag, null);
                });
        view.setTag(R.id.spring_tag, springAnimation);
        springAnimation.start();
    }

    /*public static String ellipsize(String text, int maxLines, int maxWidth, TextPaint paint) {
        if (text == null || paint == null) {
            return null;
        }
        int count;
        int offset = 0;
        StringBuilder result = null;
        TextView
        for (int a = 0; a < maxLines; a++) {
            count = paint.breakText(text, true, maxWidth, null);
            if (a != maxLines - 1) {
                if (result == null) {
                    result = new StringBuilder(count * maxLines + 1);
                }
                boolean foundSpace = false;
                for (int c = count - 1; c >= offset; c--) {
                    if (text.charAt(c) == ' ') {
                        foundSpace = true;
                        result.append(text.substring(offset, c - 1));
                        offset = c - 1;
                    }
                }
                if (!foundSpace) {
                    offset = count;
                }
                text = text.substring(0, offset);
            } else if (maxLines == 1) {
                return text.substring(0, count);
            } else {
                result.append(text.substring(0, count));
            }
        }
        return result.toString();
    }*/

    /*public static void turnOffHardwareAcceleration(Window window) {
        if (window == null || Build.MODEL == null) {
            return;
        }
        if (Build.MODEL.contains("GT-S5301") ||
                Build.MODEL.contains("GT-S5303") ||
                Build.MODEL.contains("GT-B5330") ||
                Build.MODEL.contains("GT-S5302") ||
                Build.MODEL.contains("GT-S6012B") ||
                Build.MODEL.contains("MegaFon_SP-AI")) {
            window.clearFlags(WindowManager.LayoutParams.FLAG_HARDWARE_ACCELERATED);
        }
    }*/

//    public static void appCenterLog(Throwable e) {
//        ApplicationLoader.appCenterLog(e);
//    }

    public static boolean shouldShowClipboardToast() {
        boolean origin = (Build.VERSION.SDK_INT < Build.VERSION_CODES.S || !OneUIUtilities.hasBuiltInClipboardToasts()) && Build.VERSION.SDK_INT < 32;
        if (origin) return true;
        boolean isMIUI = XiaomiUtilities.isMIUI();
        boolean isColorOS = ColorOsHelper.INSTANCE.isColorOS();
        return isMIUI || isColorOS;
    }

    public static boolean addToClipboard(CharSequence str) {
        try {
            android.content.ClipboardManager clipboard = (android.content.ClipboardManager) ApplicationLoader.applicationContext.getSystemService(Context.CLIPBOARD_SERVICE);

            if (str instanceof Spanned) {
                android.content.ClipData clip = android.content.ClipData.newHtmlText("label", str, CustomHtml.toHtml((Spanned) str));
                clipboard.setPrimaryClip(clip);
                return true;
            } else {
                android.content.ClipData clip = android.content.ClipData.newPlainText("label", str);
                clipboard.setPrimaryClip(clip);
                return true;
            }
        } catch (Exception e) {
            FileLog.e(e);
        }
        return false;
    }

    public static void addMediaToGallery(String fromPath) {
        if (fromPath == null) {
            return;
        }
        File f = new File(fromPath);
        addMediaToGallery(f);
    }

    public static void addMediaToGallery(File file) {
        Uri uri = Uri.fromFile(file);
        if (uri == null) {
            return;
        }
        try {
            Intent mediaScanIntent = new Intent(Intent.ACTION_MEDIA_SCANNER_SCAN_FILE);
            mediaScanIntent.setData(uri);
            ApplicationLoader.applicationContext.sendBroadcast(mediaScanIntent);
        } catch (Exception e) {
            FileLog.e(e);
        }
    }

    private static File getAlbumDir(boolean secretChat) {
        if (
            secretChat ||
            !BuildVars.NO_SCOPED_STORAGE ||
            (
                Build.VERSION.SDK_INT >= 33 &&
                ApplicationLoader.applicationContext.checkSelfPermission(Manifest.permission.READ_MEDIA_IMAGES) != PackageManager.PERMISSION_GRANTED
            ) || (
                Build.VERSION.SDK_INT >= 23 && Build.VERSION.SDK_INT <= 33 &&
                ApplicationLoader.applicationContext.checkSelfPermission(android.Manifest.permission.READ_EXTERNAL_STORAGE) != PackageManager.PERMISSION_GRANTED
            )
        ) {
            return FileLoader.getDirectory(FileLoader.MEDIA_DIR_IMAGE);
        }
        File storageDir = null;
        if (Environment.MEDIA_MOUNTED.equals(Environment.getExternalStorageState())) {
            storageDir = new File(Environment.getExternalStoragePublicDirectory(Environment.DIRECTORY_PICTURES), "Nagram");
            if (!storageDir.mkdirs()) {
                if (!storageDir.exists()) {
                    if (BuildVars.LOGS_ENABLED) {
                        FileLog.d("failed to create directory");
                    }
                    return null;
                }
            }
        } else {
            if (BuildVars.LOGS_ENABLED) {
                FileLog.d("External storage is not mounted READ/WRITE.");
            }
        }

        return storageDir;
    }

    @SuppressLint("NewApi")
    public static String getPath(final Uri uri) {
        try {
            final boolean isKitKat = Build.VERSION.SDK_INT >= Build.VERSION_CODES.KITKAT;
            if (isKitKat && DocumentsContract.isDocumentUri(ApplicationLoader.applicationContext, uri)) {
                if (isExternalStorageDocument(uri)) {
                    final String docId = DocumentsContract.getDocumentId(uri);
                    final String[] split = docId.split(":");
                    final String type = split[0];
                    if ("primary".equalsIgnoreCase(type)) {
                        return Environment.getExternalStorageDirectory() + "/" + split[1];
                    }
                } else if (isDownloadsDocument(uri)) {
                    final String id = DocumentsContract.getDocumentId(uri);
                    final Uri contentUri = ContentUris.withAppendedId(Uri.parse("content://downloads/public_downloads"), Long.valueOf(id));
                    return getDataColumn(ApplicationLoader.applicationContext, contentUri, null, null);
                } else if (isMediaDocument(uri)) {
                    final String docId = DocumentsContract.getDocumentId(uri);
                    final String[] split = docId.split(":");
                    final String type = split[0];

                    Uri contentUri = null;
                    switch (type) {
                        case "image":
                            contentUri = MediaStore.Images.Media.EXTERNAL_CONTENT_URI;
                            break;
                        case "video":
                            contentUri = MediaStore.Video.Media.EXTERNAL_CONTENT_URI;
                            break;
                        case "audio":
                            contentUri = MediaStore.Audio.Media.EXTERNAL_CONTENT_URI;
                            break;
                    }

                    final String selection = "_id=?";
                    final String[] selectionArgs = new String[]{
                            split[1]
                    };

                    return getDataColumn(ApplicationLoader.applicationContext, contentUri, selection, selectionArgs);
                }
            } else if ("content".equalsIgnoreCase(uri.getScheme())) {
                return getDataColumn(ApplicationLoader.applicationContext, uri, null, null);
            } else if ("file".equalsIgnoreCase(uri.getScheme())) {
                return uri.getPath();
            }
        } catch (Exception e) {
            FileLog.e(e);
        }
        return null;
    }

    public static String getDataColumn(Context context, Uri uri, String selection, String[] selectionArgs) {

        final String column = "_data";
        final String[] projection = {
                column
        };
        try (Cursor cursor = context.getContentResolver().query(uri, projection, selection, selectionArgs, null)) {
            if (cursor != null && cursor.moveToFirst()) {
                final int column_index = cursor.getColumnIndexOrThrow(column);
                String value = cursor.getString(column_index);
                if (value.startsWith("content://") || !value.startsWith("/") && !value.startsWith("file://")) {
                    return null;
                }
                return value;
            }
        } catch (Exception ignore) {

        }
        return null;
    }

    public static boolean isExternalStorageDocument(Uri uri) {
        return "com.android.externalstorage.documents".equals(uri.getAuthority());
    }

    public static boolean isDownloadsDocument(Uri uri) {
        return "com.android.providers.downloads.documents".equals(uri.getAuthority());
    }

    public static boolean isMediaDocument(Uri uri) {
        return "com.android.providers.media.documents".equals(uri.getAuthority());
    }

    public static File generatePicturePath() {
        return generatePicturePath(false, null);
    }

    public static File generatePicturePath(boolean secretChat, String ext) {
        try {
            File publicDir = FileLoader.getDirectory(FileLoader.MEDIA_DIR_IMAGE_PUBLIC);
            if (secretChat || publicDir == null) {
                File storageDir = ApplicationLoader.applicationContext.getExternalFilesDir(Environment.DIRECTORY_PICTURES);
                return new File(storageDir, generateFileName(0, ext));
            } else {
                return new File(publicDir, generateFileName(0, ext));
            }
        } catch (Exception e) {
            FileLog.e(e);
        }
        return null;
    }

    public static String generateFileName(int type, String ext) {
        Date date = new Date();
        date.setTime(System.currentTimeMillis() + Utilities.random.nextInt(1000) + 1);
        String timeStamp = new SimpleDateFormat("yyyyMMdd_HHmmss_SSS", Locale.US).format(date);
        if (type == 0) {
            return "IMG_" + timeStamp + "." + (TextUtils.isEmpty(ext) ? "jpg" : ext);
        } else {
            return "VID_" + timeStamp + ".mp4";
        }
    }

    public static CharSequence generateSearchName(String name, String name2, String q) {
        if (name == null && name2 == null || TextUtils.isEmpty(q)) {
            return "";
        }
        SpannableStringBuilder builder = new SpannableStringBuilder();
        String wholeString = name;
        if (wholeString == null || wholeString.length() == 0) {
            wholeString = name2;
        } else if (name2 != null && name2.length() != 0) {
            wholeString += " " + name2;
        }
        if (wholeString == null) {
            return "";
        }
        wholeString = wholeString.trim();
        String lower = " " + wholeString.toLowerCase();

        int index;
        int lastIndex = 0;
        while ((index = lower.indexOf(" " + q, lastIndex)) != -1) {
            int idx = index - (index == 0 ? 0 : 1);
            int end = q.length() + (index == 0 ? 0 : 1) + idx;

            if (lastIndex != 0 && lastIndex != idx + 1) {
                builder.append(wholeString.substring(lastIndex, idx));
            } else if (lastIndex == 0 && idx != 0) {
                builder.append(wholeString.substring(0, idx));
            }

            String query = wholeString.substring(idx, Math.min(wholeString.length(), end));
            if (query.startsWith(" ")) {
                builder.append(" ");
            }
            query = query.trim();

            int start = builder.length();
            builder.append(query);
            builder.setSpan(new ForegroundColorSpanThemable(Theme.key_windowBackgroundWhiteBlueText4), start, start + query.length(), Spanned.SPAN_EXCLUSIVE_EXCLUSIVE);

            lastIndex = end;
        }

        if (lastIndex != -1 && lastIndex < wholeString.length()) {
            builder.append(wholeString.substring(lastIndex));
        }

        return builder;
    }

    public static boolean isKeyguardSecure() {
        KeyguardManager km = (KeyguardManager) ApplicationLoader.applicationContext.getSystemService(Context.KEYGUARD_SERVICE);
        return km.isKeyguardSecure();
    }

    public static boolean isSimAvailable() {
        TelephonyManager tm = (TelephonyManager) ApplicationLoader.applicationContext.getSystemService(Context.TELEPHONY_SERVICE);
        int state = tm.getSimState();
        return state != TelephonyManager.SIM_STATE_ABSENT && state != TelephonyManager.SIM_STATE_UNKNOWN && tm.getPhoneType() != TelephonyManager.PHONE_TYPE_NONE && !isAirplaneModeOn();
    }

    public static boolean isAirplaneModeOn() {
        if (Build.VERSION.SDK_INT < Build.VERSION_CODES.JELLY_BEAN_MR1) {
            return Settings.System.getInt(ApplicationLoader.applicationContext.getContentResolver(), Settings.System.AIRPLANE_MODE_ON, 0) != 0;
        } else {
            return Settings.Global.getInt(ApplicationLoader.applicationContext.getContentResolver(), Settings.Global.AIRPLANE_MODE_ON, 0) != 0;
        }
    }

    public static File generateVideoPath() {
        return generateVideoPath(false);
    }

    private static SimpleDateFormat generatingVideoPathFormat;

    public static File generateVideoPath(boolean secretChat) {
        try {
            File storageDir = getAlbumDir(secretChat);
            Date date = new Date();
            date.setTime(System.currentTimeMillis() + Utilities.random.nextInt(1000) + 1);
            if (generatingVideoPathFormat == null) {
                generatingVideoPathFormat = new SimpleDateFormat("yyyyMMdd_HHmmss_SSS", Locale.US);
            }
            String timeStamp = generatingVideoPathFormat.format(date);
            return new File(storageDir, "VID_" + timeStamp + ".mp4");
        } catch (Exception e) {
            FileLog.e(e);
        }
        return null;
    }

    public static String formatFileSize(long size) {
        return formatFileSize(size, false, false);
    }

    public static String formatFileSize(long size, boolean removeZero, boolean makeShort) {
        if (size == 0) {
            return String.format("%d KB", 0);
        } else if (size < 1024) {
            return String.format("%d B", size);
        } else if (size < 1024 * 1024) {
            float value = size / 1024.0f;
            if (removeZero && (value - (int) value) * 10 == 0) {
                return String.format("%d KB", (int) value);
            } else {
                return String.format("%.1f KB", value);
            }
        } else if (size < 1000 * 1024 * 1024) {
            float value = size / 1024.0f / 1024.0f;
            if (removeZero && (value - (int) value) * 10 == 0) {
                return String.format("%d MB", (int) value);
            } else {
                return String.format("%.1f MB", value);
            }
        } else {
            float value = (int) (size / 1024L / 1024L) / 1000.0f;
            if (removeZero && (value - (int) value) * 10 == 0) {
                return String.format("%d GB", (int) value);
            } else if (makeShort) {
                return String.format("%.1f GB", value);
            } else {
                return String.format("%.2f GB", value);
            }
        }
    }

    public static String formatShortDuration(int duration) {
        return formatDuration(duration, false);
    }

    public static String formatTimestamp(int duration) {
        int h = duration / 3600;
        int m = duration / 60 % 60;
        int s = duration % 60;
        String str = "";
        if (h > 0) {
            str += String.format(Locale.US, "%dh", h);
        }
        if (m > 0) {
            str += String.format(Locale.US, h > 0 ? "%02dm" : "%dm", m);
        }
        str += String.format(Locale.US, h > 0 || m > 0 ? "%02ds" : "%ds", s);
        return str;
    }

    public static String formatLongDuration(int duration) {
        return formatDuration(duration, true);
    }

    public static String formatDuration(int duration, boolean isLong) {
        return formatDuration(duration, isLong, false);
    }
    public static String formatDuration(int duration, boolean isLong, boolean noSecondsIfHours) {
        int h = duration / 3600;
        int m = duration / 60 % 60;
        int s = duration % 60;
        if (h == 0) {
            if (isLong) {
                return String.format(Locale.US, "%02d:%02d", m, s);
            } else {
                return String.format(Locale.US, "%d:%02d", m, s);
            }
        } else {
            if (noSecondsIfHours) {
                return String.format(Locale.US, "%d:%02d", h, m);
            } else {
                return String.format(Locale.US, "%d:%02d:%02d", h, m, s);
            }
        }
    }

    public static String formatFullDuration(int duration) {
        int h = duration / 3600;
        int m = duration / 60 % 60;
        int s = duration % 60;
        if (duration < 0) {
            return String.format(Locale.US, "-%02d:%02d:%02d", Math.abs(h), Math.abs(m), Math.abs(s));
        } else {
            return String.format(Locale.US, "%02d:%02d:%02d", h, m, s);
        }
    }

    public static String formatDurationNoHours(int duration, boolean isLong) {
        int m = duration / 60;
        int s = duration % 60;
        if (isLong) {
            return String.format(Locale.US, "%02d:%02d", m, s);
        } else {
            return String.format(Locale.US, "%d:%02d", m, s);
        }
    }

    public static String formatShortDuration(int progress, int duration) {
        return formatDuration(progress, duration, false);
    }

    public static String formatLongDuration(int progress, int duration) {
        return formatDuration(progress, duration, true);
    }

    public static String formatDuration(int progress, int duration, boolean isLong) {
        int h = duration / 3600;
        int m = duration / 60 % 60;
        int s = duration % 60;

        int ph = progress / 3600;
        int pm = progress / 60 % 60;
        int ps = progress % 60;

        if (duration == 0) {
            if (ph == 0) {
                if (isLong) {
                    return String.format(Locale.US, "%02d:%02d / -:--", pm, ps);
                } else {
                    return String.format(Locale.US, "%d:%02d / -:--", pm, ps);
                }
            } else {
                return String.format(Locale.US, "%d:%02d:%02d / -:--", ph, pm, ps);
            }
        } else {
            if (ph == 0 && h == 0) {
                if (isLong) {
                    return String.format(Locale.US, "%02d:%02d / %02d:%02d", pm, ps, m, s);
                } else {
                    return String.format(Locale.US, "%d:%02d / %d:%02d", pm, ps, m, s);
                }
            } else {
                return String.format(Locale.US, "%d:%02d:%02d / %d:%02d:%02d", ph, pm, ps, h, m, s);
            }
        }
    }

    public static String formatVideoDuration(int progress, int duration) {
        int h = duration / 3600;
        int m = duration / 60 % 60;
        int s = duration % 60;

        int ph = progress / 3600;
        int pm = progress / 60 % 60;
        int ps = progress % 60;

        if (ph == 0 && h == 0) {
            return String.format(Locale.US, "%02d:%02d / %02d:%02d", pm, ps, m, s);
        } else {
            if (h == 0) {
                return String.format(Locale.US, "%d:%02d:%02d / %02d:%02d", ph, pm, ps, m, s);
            } else if (ph == 0) {
                return String.format(Locale.US, "%02d:%02d / %d:%02d:%02d", pm, ps, h, m, s);
            } else {
                return String.format(Locale.US, "%d:%02d:%02d / %d:%02d:%02d", ph, pm, ps, h, m, s);
            }
        }
    }

    public static String formatCount(int count) {
        if (count < 1000) return Integer.toString(count);

        ArrayList<String> strings = new ArrayList<>();
        while (count != 0) {
            int mod = count % 1000;
            count /= 1000;
            if (count > 0) {
                strings.add(String.format(Locale.ENGLISH, "%03d", mod));
            } else {
                strings.add(Integer.toString(mod));
            }
        }
        StringBuilder stringBuilder = new StringBuilder();
        for (int i = strings.size() - 1; i >= 0; i--) {
            stringBuilder.append(strings.get(i));
            if (i != 0) {
                stringBuilder.append(",");
            }
        }

        return stringBuilder.toString();
    }

    public static final String[] numbersSignatureArray = {"", "K", "M", "B", "T", "P"};

    public static String formatWholeNumber(int v, int dif) {
        if (v == 0) {
            return "0";
        }
        float num_ = v;
        int count = 0;
        if (dif == 0) dif = v;
        if (dif < 1000) {
            return AndroidUtilities.formatCount(v);
        }
        while (dif >= 1000 && count < numbersSignatureArray.length - 1) {
            dif /= 1000;
            num_ /= 1000;
            count++;
        }
        if (num_ < 0.1) {
            return "0";
        } else {
            if ((num_ * 10) == (int) (num_ * 10)) {
                return String.format(Locale.ENGLISH, "%s%s", AndroidUtilities.formatCount((int) num_), numbersSignatureArray[count]);
            } else {
                return String.format(Locale.ENGLISH, "%.1f%s", (int) (num_ * 10) / 10f, numbersSignatureArray[count]);
            }
        }
    }

    public static byte[] decodeQuotedPrintable(final byte[] bytes) {
        if (bytes == null) {
            return null;
        }
        final ByteArrayOutputStream buffer = new ByteArrayOutputStream();
        for (int i = 0; i < bytes.length; i++) {
            final int b = bytes[i];
            if (b == '=') {
                try {
                    final int u = Character.digit((char) bytes[++i], 16);
                    final int l = Character.digit((char) bytes[++i], 16);
                    buffer.write((char) ((u << 4) + l));
                } catch (Exception e) {
                    FileLog.e(e);
                    return null;
                }
            } else {
                buffer.write(b);
            }
        }
        byte[] array = buffer.toByteArray();
        try {
            buffer.close();
        } catch (Exception e) {
            FileLog.e(e);
        }
        return array;
    }

    public static boolean copyFile(InputStream sourceFile, File destFile) throws IOException {
        return copyFile(sourceFile, new FileOutputStream(destFile));
    }

    public static boolean copyFile(InputStream sourceFile, OutputStream out) throws IOException {
        byte[] buf = new byte[4096];
        int len;
        while ((len = sourceFile.read(buf)) > 0) {
            Thread.yield();
            out.write(buf, 0, len);
        }
        out.close();
        return true;
    }

    public static boolean copyFileSafe(File sourceFile, File destFile) {
        try {
            return copyFile(sourceFile, destFile);
        } catch (Exception e) {
            FileLog.e(e);
            return false;
        }
    }

    public static boolean copyFile(File sourceFile, File destFile) throws IOException {
        if (sourceFile.equals(destFile)) {
            return true;
        }
        if (!destFile.exists()) {
            destFile.createNewFile();
        }
        try (FileInputStream source = new FileInputStream(sourceFile); FileOutputStream destination = new FileOutputStream(destFile)) {
            destination.getChannel().transferFrom(source.getChannel(), 0, source.getChannel().size());
        } catch (Exception e) {
            FileLog.e(e);
            return false;
        }
        return true;
    }

    public static byte[] calcAuthKeyHash(byte[] auth_key) {
        byte[] sha1 = Utilities.computeSHA1(auth_key);
        byte[] key_hash = new byte[16];
        System.arraycopy(sha1, 0, key_hash, 0, 16);
        return key_hash;
    }

    public static void openDocument(MessageObject message, Activity activity, BaseFragment parentFragment) {
        if (message == null) {
            return;
        }
        TLRPC.Document document = message.getDocument();
        if (document == null) {
            return;
        }
        File f = null;
        String fileName = message.messageOwner.media != null ? FileLoader.getAttachFileName(document) : "";
        if (message.messageOwner.attachPath != null && message.messageOwner.attachPath.length() != 0) {
            f = new File(message.messageOwner.attachPath);
        }
        if (f == null || f != null && !f.exists()) {
            f = FileLoader.getInstance(UserConfig.selectedAccount).getPathToMessage(message.messageOwner);
        }
        if (f != null && f.exists()) {
            if (parentFragment != null && f.getName().toLowerCase().endsWith("attheme")) {
                Theme.ThemeInfo themeInfo = Theme.applyThemeFile(f, message.getDocumentName(), null, true);
                if (themeInfo != null) {
                    parentFragment.presentFragment(new ThemePreviewActivity(themeInfo));
                } else {
                    AlertDialog.Builder builder = new AlertDialog.Builder(activity);
                    Map<String, Integer> colorsReplacement = new HashMap<>();
                    colorsReplacement.put("info1.**", parentFragment.getThemedColor(Theme.key_dialogTopBackground));
                    colorsReplacement.put("info2.**", parentFragment.getThemedColor(Theme.key_dialogTopBackground));
                    builder.setTopAnimation(R.raw.not_available, AlertsCreator.NEW_DENY_DIALOG_TOP_ICON_SIZE, false, parentFragment.getThemedColor(Theme.key_dialogTopBackground), colorsReplacement);
                    builder.setTopAnimationIsNew(true);
                    builder.setMessage(getString(R.string.IncorrectTheme));
                    builder.setPositiveButton(getString(R.string.OK), null);
                    parentFragment.showDialog(builder.create());
                }
            } else {
                String realMimeType = null;
                try {
                    Intent intent = new Intent(Intent.ACTION_VIEW);
                    intent.setFlags(Intent.FLAG_GRANT_READ_URI_PERMISSION);
                    MimeTypeMap myMime = MimeTypeMap.getSingleton();
                    int idx = fileName.lastIndexOf('.');
                    if (idx != -1) {
                        String ext = fileName.substring(idx + 1);
                        realMimeType = myMime.getMimeTypeFromExtension(ext.toLowerCase());
                        if (realMimeType == null) {
                            realMimeType = document.mime_type;
                            if (realMimeType == null || realMimeType.length() == 0) {
                                realMimeType = null;
                            }
                        }
                    }
                    if (Build.VERSION.SDK_INT >= 24) {
                        intent.setDataAndType(FileProvider.getUriForFile(activity, ApplicationLoader.getApplicationId() + ".provider", f), realMimeType != null ? realMimeType : "*/*");
                    } else {
                        intent.setDataAndType(Uri.fromFile(f), realMimeType != null ? realMimeType : "*/*");
                    }
                    if (realMimeType != null) {
                        try {
                            activity.startActivityForResult(intent, 500);
                        } catch (Exception e) {
                            if (Build.VERSION.SDK_INT >= 24) {
                                intent.setDataAndType(FileProvider.getUriForFile(activity, ApplicationLoader.getApplicationId() + ".provider", f), "*/*");
                            } else {
                                intent.setDataAndType(Uri.fromFile(f), "*/*");
                            }
                            activity.startActivityForResult(intent, 500);
                        }
                    } else {
                        activity.startActivityForResult(intent, 500);
                    }
                } catch (Exception e) {
                    if (activity == null) {
                        return;
                    }
                    AlertDialog.Builder builder = new AlertDialog.Builder(activity);
                    Map<String, Integer> colorsReplacement = new HashMap<>();
                    colorsReplacement.put("info1.**", parentFragment.getThemedColor(Theme.key_dialogTopBackground));
                    colorsReplacement.put("info2.**", parentFragment.getThemedColor(Theme.key_dialogTopBackground));
                    builder.setTopAnimation(R.raw.not_available, AlertsCreator.NEW_DENY_DIALOG_TOP_ICON_SIZE, false, parentFragment.getThemedColor(Theme.key_dialogTopBackground), colorsReplacement);
                    builder.setTopAnimationIsNew(true);
                    builder.setPositiveButton(getString(R.string.OK), null);
                    builder.setMessage(LocaleController.formatString("NoHandleAppInstalled", R.string.NoHandleAppInstalled, message.getDocument().mime_type));
                    if (parentFragment != null) {
                        parentFragment.showDialog(builder.create());
                    } else {
                        builder.show();
                    }
                }
            }
        }
    }

    public static boolean openForView(File f, String fileName, String mimeType, final Activity activity, Theme.ResourcesProvider resourcesProvider, boolean restrict) {
        if (f != null && f.exists()) {
            String realMimeType = null;
            Intent intent = new Intent(Intent.ACTION_VIEW);
            intent.setFlags(Intent.FLAG_GRANT_READ_URI_PERMISSION);
            MimeTypeMap myMime = MimeTypeMap.getSingleton();
            int idx = fileName.lastIndexOf('.');
            if (idx != -1) {
                String ext = fileName.substring(idx + 1);
                if (restrict && MessageObject.isV(ext)) {
                    return true;
                }
                realMimeType = myMime.getMimeTypeFromExtension(ext.toLowerCase());
                if (realMimeType == null) {
                    realMimeType = mimeType;
                    if (realMimeType == null || realMimeType.length() == 0) {
                        realMimeType = null;
                    }
                }
            }
            if (realMimeType != null && realMimeType.equals("application/vnd.android.package-archive")) {
                if (restrict) return true;
                if (Build.VERSION.SDK_INT >= Build.VERSION_CODES.O && !ApplicationLoader.applicationContext.getPackageManager().canRequestPackageInstalls()) {
                    AlertsCreator.createApkRestrictedDialog(activity, resourcesProvider).show();
                    return true;
                }
            }
            if (Build.VERSION.SDK_INT >= Build.VERSION_CODES.N) {
                intent.setDataAndType(FileProvider.getUriForFile(activity, ApplicationLoader.getApplicationId() + ".provider", f), realMimeType != null ? realMimeType : "text/plain");
            } else {
                intent.setDataAndType(Uri.fromFile(f), realMimeType != null ? realMimeType : "text/plain");
            }
            if (realMimeType != null) {
                try {
                    activity.startActivityForResult(intent, 500);
                } catch (Exception e) {
                    if (Build.VERSION.SDK_INT >= Build.VERSION_CODES.N) {
                        intent.setDataAndType(FileProvider.getUriForFile(activity, ApplicationLoader.getApplicationId() + ".provider", f), "text/plain");
                    } else {
                        intent.setDataAndType(Uri.fromFile(f), "text/plain");
                    }
                    activity.startActivityForResult(intent, 500);
                }
            } else {
                activity.startActivityForResult(intent, 500);
            }
            return true;
        }
        return false;
    }

    public static boolean openForView(MessageObject message, Activity activity) {
        return openForView(message, activity, null, false);
    }

    public static boolean openForView(MessageObject message, Activity activity, Theme.ResourcesProvider resourcesProvider, boolean restrict) {
        File f = null;
        if (message.messageOwner.attachPath != null && message.messageOwner.attachPath.length() != 0) {
            f = new File(message.messageOwner.attachPath);
        }
        if (f == null || !f.exists()) {
            f = FileLoader.getInstance(message.currentAccount).getPathToMessage(message.messageOwner);
        }
        if (f != null && !f.exists()) {
            String cacheFilePath = AndroidUtilities.getCacheDir().getAbsolutePath();
            cacheFilePath += "/" + TelegramUtil.getFileNameWithoutEx(f.getName());
            List<String> suffix = Arrays.asList(".pt", ".temp");
            for (int ii = 0; ii < suffix.size(); ii++) {
                f = new File(cacheFilePath + suffix.get(ii));
                if (f.exists()) {
                    message.putInDownloadsStore = true;
                    break;
                }
            }
        }
        String mimeType = message.type == MessageObject.TYPE_FILE || message.type == MessageObject.TYPE_TEXT ? message.getMimeType() : null;
        return openForView(f, message.getFileName(), mimeType, activity, resourcesProvider, restrict);
    }

    public static boolean openForView(TLRPC.Document document, boolean forceCache, Activity activity) {
        String fileName = FileLoader.getAttachFileName(document);
        File f = FileLoader.getInstance(UserConfig.selectedAccount).getPathToAttach(document, true);
        return openForView(f, fileName, document.mime_type, activity, null, false);
    }

    public static SpannableStringBuilder formatSpannableSimple(CharSequence format, CharSequence... cs) {
        return formatSpannable(format, i -> "%s", cs);
    }

    public static SpannableStringBuilder formatSpannable(CharSequence format, CharSequence... cs) {
        if (format.toString().contains("%s"))
            return formatSpannableSimple(format, cs);
        return formatSpannable(format, i -> "%" + (i + 1) + "$s", cs);
    }

    public static SpannableStringBuilder formatSpannable(CharSequence format, GenericProvider<Integer, String> keysProvider, CharSequence... cs) {
        String str = format.toString();
        SpannableStringBuilder stringBuilder = SpannableStringBuilder.valueOf(format);
        for (int i = 0; i < cs.length; i++) {
            String key = keysProvider.provide(i);
            int j = str.indexOf(key);
            if (j != -1) {
                stringBuilder.replace(j, j + key.length(), cs[i]);
                str = str.substring(0, j) + cs[i].toString() + str.substring(j + key.length());
            }
        }
        return stringBuilder;
    }

    public static CharSequence replaceTwoNewLinesToOne(CharSequence original) {
        char[] buf = new char[2];
        if (original instanceof StringBuilder) {
            StringBuilder stringBuilder = (StringBuilder) original;
            for (int a = 0, N = original.length(); a < N - 2; a++) {
                stringBuilder.getChars(a, a + 2, buf, 0);
                if (buf[0] == '\n' && buf[1] == '\n') {
                    stringBuilder = stringBuilder.replace(a, a + 2, "\n");
                    a--;
                    N--;
                }
            }
            return original;
        } else if (original instanceof SpannableStringBuilder) {
            SpannableStringBuilder stringBuilder = (SpannableStringBuilder) original;
            for (int a = 0, N = original.length(); a < N - 2; a++) {
                stringBuilder.getChars(a, a + 2, buf, 0);
                if (buf[0] == '\n' && buf[1] == '\n') {
                    stringBuilder = stringBuilder.replace(a, a + 2, "\n");
                    a--;
                    N--;
                }
            }
            return original;
        } else if (original instanceof SpannableString) {
            if (TextUtils.indexOf(original, "\n\n") < 0) return original;
            SpannableStringBuilder stringBuilder = new SpannableStringBuilder(original);
            for (int a = 0, N = original.length(); a < N - 2; a++) {
                stringBuilder.getChars(a, a + 2, buf, 0);
                if (buf[0] == '\n' && buf[1] == '\n') {
                    stringBuilder = stringBuilder.replace(a, a + 2, "\n");
                    a--;
                    N--;
                }
            }
            return stringBuilder;
        }
        return original.toString().replace("\n\n", "\n");
    }

    public static CharSequence replaceNewLines(CharSequence original) {
        if (original instanceof StringBuilder) {
            StringBuilder stringBuilder = (StringBuilder) original;
            for (int a = 0, N = original.length(); a < N; a++) {
                if (original.charAt(a) == '\n') {
                    stringBuilder.setCharAt(a, ' ');
                }
            }
            return original;
        } else if (original instanceof SpannableStringBuilder) {
            SpannableStringBuilder stringBuilder = (SpannableStringBuilder) original;
            for (int a = 0, N = original.length(); a < N; a++) {
                if (original.charAt(a) == '\n') {
                    stringBuilder.replace(a, a + 1, " ");
                }
            }
            return stringBuilder;
        } else if (original instanceof SpannableString) {
            if (TextUtils.indexOf(original, '\n') < 0) return original;
            SpannableStringBuilder stringBuilder = new SpannableStringBuilder(original);
            for (int a = 0, N = original.length(); a < N; a++) {
                if (original.charAt(a) == '\n') {
                    stringBuilder.replace(a, a + 1, " ");
                }
            }
            return stringBuilder;
        }
        return original.toString().replace('\n', ' ');
    }

    public static boolean openForView(TLObject media, Activity activity) {
        if (media == null || activity == null) {
            return false;
        }
        String fileName = FileLoader.getAttachFileName(media);
        File f = FileLoader.getInstance(UserConfig.selectedAccount).getPathToAttach(media, true);
        if (f != null && f.exists()) {
            String realMimeType = null;
            Intent intent = new Intent(Intent.ACTION_VIEW);
            intent.setFlags(Intent.FLAG_GRANT_READ_URI_PERMISSION);
            MimeTypeMap myMime = MimeTypeMap.getSingleton();
            int idx = fileName.lastIndexOf('.');
            if (idx != -1) {
                String ext = fileName.substring(idx + 1);
                realMimeType = myMime.getMimeTypeFromExtension(ext.toLowerCase());
                if (realMimeType == null) {
                    if (media instanceof TLRPC.TL_document) {
                        realMimeType = ((TLRPC.TL_document) media).mime_type;
                    }
                    if (realMimeType == null || realMimeType.length() == 0) {
                        realMimeType = null;
                    }
                }
            }
            if (Build.VERSION.SDK_INT >= 24) {
                intent.setDataAndType(FileProvider.getUriForFile(activity, ApplicationLoader.getApplicationId() + ".provider", f), realMimeType != null ? realMimeType : "text/plain");
            } else {
                intent.setDataAndType(Uri.fromFile(f), realMimeType != null ? realMimeType : "text/plain");
            }
            if (realMimeType != null) {
                try {
                    activity.startActivityForResult(intent, 500);
                } catch (Exception e) {
                    if (Build.VERSION.SDK_INT >= 24) {
                        intent.setDataAndType(FileProvider.getUriForFile(activity, ApplicationLoader.getApplicationId() + ".provider", f), "text/plain");
                    } else {
                        intent.setDataAndType(Uri.fromFile(f), "text/plain");
                    }
                    activity.startActivityForResult(intent, 500);
                }
            } else {
                activity.startActivityForResult(intent, 500);
            }
            return true;
        } else {
            return false;
        }
    }

    public static boolean isBannedForever(TLRPC.TL_chatBannedRights rights) {
        return rights == null || Math.abs(rights.until_date - System.currentTimeMillis() / 1000) > 5 * 365 * 24 * 60 * 60;
    }

    public static void setRectToRect(Matrix matrix, RectF src, RectF dst, int rotation, int invert, boolean translate) {
        float tx, sx;
        float ty, sy;
        boolean xLarger = false;
        if (rotation == 90 || rotation == 270) {
            sx = dst.height() / src.width();
            sy = dst.width() / src.height();
        } else {
            sx = dst.width() / src.width();
            sy = dst.height() / src.height();
        }
        if (sx < sy) {
            sx = sy;
            xLarger = true;
        } else {
            sy = sx;
        }
        if (translate) {
            matrix.setTranslate(dst.left, dst.top);
        }
        if (rotation == 90) {
            matrix.preRotate(90);
            if (invert == 1) {
                matrix.preScale(-1, 1);
            } else if (invert == 2) {
                matrix.preScale(1, -1);
            }
            matrix.preTranslate(0, -dst.width());
        } else if (rotation == 180) {
            matrix.preRotate(180);
            if (invert == 1) {
                matrix.preScale(-1, 1);
            } else if (invert == 2) {
                matrix.preScale(1, -1);
            }
            matrix.preTranslate(-dst.width(), -dst.height());
        } else if (rotation == 270) {
            matrix.preRotate(270);
            if (invert == 1) {
                matrix.preScale(-1, 1);
            } else if (invert == 2) {
                matrix.preScale(1, -1);
            }
            matrix.preTranslate(-dst.height(), 0);
        }

        if (translate) {
            tx = -src.left * sx;
            ty = -src.top * sy;
        } else {
            tx = dst.left - src.left * sx;
            ty = dst.top - src.top * sy;
        }

        float diff;
        if (xLarger) {
            diff = dst.width() - src.width() * sy;
        } else {
            diff = dst.height() - src.height() * sy;
        }
        diff = diff / 2.0f;
        if (xLarger) {
            tx += diff;
        } else {
            ty += diff;
        }

        matrix.preScale(sx, sy);
        if (translate) {
            matrix.preTranslate(tx, ty);
        }
    }

    public static Vibrator getVibrator() {
        if (vibrator == null) {
            vibrator = (Vibrator) ApplicationLoader.applicationContext.getSystemService(Context.VIBRATOR_SERVICE);
        }
        return vibrator;
    }

    public static boolean isAccessibilityTouchExplorationEnabled() {
        if (accessibilityManager == null) {
            accessibilityManager = (AccessibilityManager) ApplicationLoader.applicationContext.getSystemService(Context.ACCESSIBILITY_SERVICE);
        }
        return accessibilityManager.isEnabled() && accessibilityManager.isTouchExplorationEnabled();
    }

    public static boolean handleProxyIntent(Activity activity, Intent intent) {
        if (intent == null) {
            return false;
        }
        try {
            if ((intent.getFlags() & Intent.FLAG_ACTIVITY_LAUNCHED_FROM_HISTORY) != 0) {
                return false;
            }
            Uri data = intent.getData();
            if (data != null) {
                String user = null;
                String password = null;
                String port = null;
                String address = null;
                String secret = null;
                String scheme = data.getScheme();
                if (scheme != null) {
                    if ((scheme.equals("http") || scheme.equals("https"))) {
                        String host = data.getHost().toLowerCase();
                        if (host.equals("telegram.me") || host.equals("t.me") || host.equals("telegram.dog")) {
                            String path = data.getPath();
                            if (path != null) {
                                if (path.startsWith("/socks") || path.startsWith("/proxy")) {
                                    address = data.getQueryParameter("server");
                                    if (AndroidUtilities.checkHostForPunycode(address)) {
                                        address = IDN.toASCII(address, IDN.ALLOW_UNASSIGNED);
                                    }
                                    port = data.getQueryParameter("port");
                                    user = data.getQueryParameter("user");
                                    password = data.getQueryParameter("pass");
                                    secret = data.getQueryParameter("secret");
                                }
                            }
                        }
                    } else if (scheme.equals("tg")) {
                        String url = data.toString();
                        if (url.startsWith("tg:proxy") || url.startsWith("tg://proxy") || url.startsWith("tg:socks") || url.startsWith("tg://socks")) {
                            url = url.replace("tg:proxy", "tg://telegram.org").replace("tg://proxy", "tg://telegram.org").replace("tg://socks", "tg://telegram.org").replace("tg:socks", "tg://telegram.org");
                            data = Uri.parse(url);
                            address = data.getQueryParameter("server");
                            if (AndroidUtilities.checkHostForPunycode(address)) {
                                address = IDN.toASCII(address, IDN.ALLOW_UNASSIGNED);
                            }
                            port = data.getQueryParameter("port");
                            user = data.getQueryParameter("user");
                            password = data.getQueryParameter("pass");
                            secret = data.getQueryParameter("secret");
                        }
                    }
                }
                if (!TextUtils.isEmpty(address) && !TextUtils.isEmpty(port)) {
                    if (user == null) {
                        user = "";
                    }
                    if (password == null) {
                        password = "";
                    }
                    if (secret == null) {
                        secret = "";
                    }
                    showProxyAlert(activity, address, port, user, password, secret);
                    return true;
                }
            }
        } catch (Exception ignore) {

        }
        return false;
    }

    public static boolean shouldEnableAnimation() {
        if (Build.VERSION.SDK_INT < 26 || Build.VERSION.SDK_INT >= 28) {
            return true;
        }
        PowerManager powerManager = (PowerManager) ApplicationLoader.applicationContext.getSystemService(Context.POWER_SERVICE);
        if (powerManager.isPowerSaveMode()) {
            return false;
        }
        float scale = Settings.Global.getFloat(ApplicationLoader.applicationContext.getContentResolver(), Settings.Global.ANIMATOR_DURATION_SCALE, 1.0f);
        if (scale <= 0.0f) {
            return false;
        }
        return true;
    }

    public static void showProxyAlert(Activity activity, final String address, final String port, final String user, final String password, final String secret) {
        BottomSheet.Builder builder = new BottomSheet.Builder(activity);
        final Runnable dismissRunnable = builder.getDismissRunnable();

        builder.setApplyTopPadding(false);
        builder.setApplyBottomPadding(false);
        LinearLayout linearLayout = new LinearLayout(activity);
        builder.setCustomView(linearLayout);
        linearLayout.setOrientation(LinearLayout.VERTICAL);
        if (!TextUtils.isEmpty(secret)) {
            TextView titleTextView = new TextView(activity);
            titleTextView.setText(getString(R.string.UseProxyTelegramInfo2));
            titleTextView.setTextColor(Theme.getColor(Theme.key_dialogTextGray4));
            titleTextView.setTextSize(TypedValue.COMPLEX_UNIT_DIP, 14);
            titleTextView.setGravity(Gravity.TOP | Gravity.CENTER_HORIZONTAL);
            linearLayout.addView(titleTextView, LayoutHelper.createLinear(LayoutHelper.WRAP_CONTENT, LayoutHelper.WRAP_CONTENT, (LocaleController.isRTL ? Gravity.RIGHT : Gravity.LEFT) | Gravity.TOP, 17, 8, 17, 8));

            View lineView = new View(activity);
            lineView.setBackgroundColor(Theme.getColor(Theme.key_divider));
            linearLayout.addView(lineView, new LinearLayout.LayoutParams(ViewGroup.LayoutParams.MATCH_PARENT, 1));
        }
        for (int a = 0; a < 6; a++) {
            String text = null;
            String detail = null;
            if (a == 0) {
                text = address;
                detail = getString("UseProxyAddress", R.string.UseProxyAddress);
            } else if (a == 1) {
                text = "" + port;
                detail = getString("UseProxyPort", R.string.UseProxyPort);
            } else if (a == 2) {
                text = secret;
                detail = getString("UseProxySecret", R.string.UseProxySecret);
            } else if (a == 3) {
                text = user;
                detail = getString("UseProxyUsername", R.string.UseProxyUsername);
            } else if (a == 4) {
                text = password;
                detail = getString("UseProxyPassword", R.string.UseProxyPassword);
            } else if (a == 5) {
                text = getString(R.string.ProxyBottomSheetChecking);
                detail = getString(R.string.ProxyStatus);
            }
            if (TextUtils.isEmpty(text)) {
                continue;
            }
            AtomicReference<EllipsizeSpanAnimator> ellRef = new AtomicReference<>();
            TextDetailSettingsCell cell = new TextDetailSettingsCell(activity) {
                @Override
                protected void onAttachedToWindow() {
                    super.onAttachedToWindow();
                    if (ellRef.get() != null) {
                        ellRef.get().onAttachedToWindow();
                    }
                }

                @Override
                protected void onDetachedFromWindow() {
                    super.onDetachedFromWindow();
                    if (ellRef.get() != null) {
                        ellRef.get().onDetachedFromWindow();
                    }
                }
            };
            if (a == 5) {
                SpannableStringBuilder spannableStringBuilder = SpannableStringBuilder.valueOf(text);
                EllipsizeSpanAnimator ellipsizeAnimator = new EllipsizeSpanAnimator(cell);
                ellipsizeAnimator.addView(cell);
                SpannableString ell = new SpannableString("...");
                ellipsizeAnimator.wrap(ell, 0);
                spannableStringBuilder.append(ell);
                ellRef.set(ellipsizeAnimator);

                cell.setTextAndValue(spannableStringBuilder, detail, true);
            } else {
                cell.setTextAndValue(text, detail, true);
            }
            cell.getTextView().setTextColor(Theme.getColor(Theme.key_dialogTextBlack));
            cell.getValueTextView().setTextColor(Theme.getColor(Theme.key_dialogTextGray3));
            linearLayout.addView(cell, LayoutHelper.createLinear(LayoutHelper.MATCH_PARENT, LayoutHelper.WRAP_CONTENT));

            if (a == 5) {
                try {
                    ConnectionsManager.getInstance(UserConfig.selectedAccount).checkProxy(address, Integer.parseInt(port), user, password, secret, time -> AndroidUtilities.runOnUIThread(() -> {
                        if (time == -1) {
                            cell.getTextView().setText(getString(R.string.Unavailable));
                            cell.getTextView().setTextColor(Theme.getColor(Theme.key_text_RedRegular));
                        } else {
                            cell.getTextView().setText(getString(R.string.Available) + ", " + LocaleController.formatString(R.string.Ping, time));
                            cell.getTextView().setTextColor(Theme.getColor(Theme.key_windowBackgroundWhiteGreenText));
                        }
                    }));
                } catch (NumberFormatException ignored) {
                    cell.getTextView().setText(getString(R.string.Unavailable));
                    cell.getTextView().setTextColor(Theme.getColor(Theme.key_text_RedRegular));
                }
            }
        }

        PickerBottomLayout pickerBottomLayout = new PickerBottomLayout(activity, false);
        pickerBottomLayout.setBackgroundColor(Theme.getColor(Theme.key_dialogBackground));
        linearLayout.addView(pickerBottomLayout, LayoutHelper.createFrame(LayoutHelper.MATCH_PARENT, 48, Gravity.LEFT | Gravity.BOTTOM));
        pickerBottomLayout.cancelButton.setPadding(dp(18), 0, dp(18), 0);
        pickerBottomLayout.cancelButton.setTextColor(Theme.getColor(Theme.key_dialogTextBlue2));
        pickerBottomLayout.cancelButton.setText(getString(R.string.Cancel).toUpperCase());
        pickerBottomLayout.cancelButton.setOnClickListener(view -> dismissRunnable.run());
        pickerBottomLayout.doneButtonTextView.setTextColor(Theme.getColor(Theme.key_dialogTextBlue2));
        pickerBottomLayout.doneButton.setPadding(dp(18), 0, dp(18), 0);
        pickerBottomLayout.doneButtonBadgeTextView.setVisibility(View.GONE);
        pickerBottomLayout.doneButtonTextView.setText(getString(R.string.ConnectingConnectProxy).toUpperCase());
        pickerBottomLayout.doneButton.setOnClickListener(v -> {
            SharedPreferences.Editor editor = MessagesController.getGlobalMainSettings().edit();
            editor.putBoolean("proxy_enabled", true);
            editor.putString("proxy_ip", address);
            int p = Utilities.parseInt(port);
            editor.putInt("proxy_port", p);

            SharedConfig.ProxyInfo info;
            if (TextUtils.isEmpty(secret)) {
                editor.remove("proxy_secret");
                if (TextUtils.isEmpty(password)) {
                    editor.remove("proxy_pass");
                } else {
                    editor.putString("proxy_pass", password);
                }
                if (TextUtils.isEmpty(user)) {
                    editor.remove("proxy_user");
                } else {
                    editor.putString("proxy_user", user);
                }
                info = new SharedConfig.ProxyInfo(address, p, user, password, "");
            } else {
                editor.remove("proxy_pass");
                editor.remove("proxy_user");
                editor.putString("proxy_secret", secret);
                info = new SharedConfig.ProxyInfo(address, p, "", "", secret);
            }
            editor.commit();

            SharedConfig.currentProxy = SharedConfig.addProxy(info);

            ConnectionsManager.setProxySettings(true, address, p, user, password, secret);
            NotificationCenter.getGlobalInstance().postNotificationName(NotificationCenter.proxySettingsChanged);
            if (activity instanceof LaunchActivity) {
                INavigationLayout layout = ((LaunchActivity) activity).getActionBarLayout();
                BaseFragment fragment = layout.getLastFragment();
                boolean bulletinSent = false;
                if (fragment instanceof ChatActivity) {
                    UndoView undoView = ((ChatActivity) fragment).getUndoView();
                    if (undoView != null) {
                        undoView.showWithAction(0, UndoView.ACTION_PROXY_ADDED, null);
                        bulletinSent = true;
                    }
                }
                if (!bulletinSent) {
                    NotificationCenter.getGlobalInstance().postNotificationName(NotificationCenter.showBulletin, Bulletin.TYPE_SUCCESS, getString(R.string.ProxyAddedSuccess));
                }
            } else {
                NotificationCenter.getGlobalInstance().postNotificationName(NotificationCenter.showBulletin, Bulletin.TYPE_SUCCESS, getString(R.string.ProxyAddedSuccess));
            }
            dismissRunnable.run();
        });

        pickerBottomLayout.middleButtonTextView.setText(LocaleController.getString("Save", R.string.Save).toUpperCase());
        pickerBottomLayout.middleButton.setVisibility(View.VISIBLE);
        pickerBottomLayout.middleButton.setOnClickListener((it) -> {
            int p = Utilities.parseInt(port);
            SharedConfig.ProxyInfo info;
            if (TextUtils.isEmpty(secret)) {
                info = new SharedConfig.ProxyInfo(address, p, user, password, "");
            } else {
                info = new SharedConfig.ProxyInfo(address, p, "", "", secret);
            }
            SharedConfig.addProxy(info);
            NotificationCenter.getGlobalInstance().postNotificationName(NotificationCenter.proxySettingsChanged);
            dismissRunnable.run();
        });

        builder.show();
    }

    @SuppressLint("PrivateApi")
    public static String getSystemProperty(String key) {
        try {
            Class props = Class.forName("android.os.SystemProperties");
            return (String) props.getMethod("get", String.class).invoke(null, key);
        } catch (Exception ignore) {
        }
        return null;
    }

    public static void fixGoogleMapsBug() {/* //https://issuetracker.google.com/issues/154855417#comment301
        SharedPreferences googleBug = ApplicationLoader.applicationContext.getSharedPreferences("google_bug_154855417", Context.MODE_PRIVATE);
        if (!googleBug.contains("fixed")) {
            File corruptedZoomTables = new File(ApplicationLoader.getFilesDirFixed(), "ZoomTables.data");
            corruptedZoomTables.delete();
            googleBug.edit().putBoolean("fixed", true).apply();
        }*/
    }

    public static CharSequence concat(CharSequence... text) {
        if (text.length == 0) {
            return "";
        }

        if (text.length == 1) {
            return text[0];
        }

        boolean spanned = false;
        for (CharSequence piece : text) {
            if (piece instanceof Spanned) {
                spanned = true;
                break;
            }
        }

        if (spanned) {
            final SpannableStringBuilder ssb = new SpannableStringBuilder();
            for (CharSequence piece : text) {
                // If a piece is null, we append the string "null" for compatibility with the
                // behavior of StringBuilder and the behavior of the concat() method in earlier
                // versions of Android.
                ssb.append(piece == null ? "null" : piece);
            }
            return new SpannedString(ssb);
        } else {
            final StringBuilder sb = new StringBuilder();
            for (CharSequence piece : text) {
                sb.append(piece);
            }
            return sb.toString();
        }
    }

    public static float[] RGBtoHSB(int r, int g, int b) {
        float hue, saturation, brightness;
        float[] hsbvals = new float[3];
        int cmax = Math.max(r, g);
        if (b > cmax) {
            cmax = b;
        }
        int cmin = Math.min(r, g);
        if (b < cmin) {
            cmin = b;
        }

        brightness = ((float) cmax) / 255.0f;
        if (cmax != 0) {
            saturation = ((float) (cmax - cmin)) / ((float) cmax);
        } else {
            saturation = 0;
        }
        if (saturation == 0) {
            hue = 0;
        } else {
            float redc = ((float) (cmax - r)) / ((float) (cmax - cmin));
            float greenc = ((float) (cmax - g)) / ((float) (cmax - cmin));
            float bluec = ((float) (cmax - b)) / ((float) (cmax - cmin));
            if (r == cmax) {
                hue = bluec - greenc;
            } else if (g == cmax) {
                hue = 2.0f + redc - bluec;
            } else {
                hue = 4.0f + greenc - redc;
            }
            hue = hue / 6.0f;
            if (hue < 0) {
                hue = hue + 1.0f;
            }
        }
        hsbvals[0] = hue;
        hsbvals[1] = saturation;
        hsbvals[2] = brightness;
        return hsbvals;
    }

    public static int HSBtoRGB(float hue, float saturation, float brightness) {
        int r = 0, g = 0, b = 0;
        if (saturation == 0) {
            r = g = b = (int) (brightness * 255.0f + 0.5f);
        } else {
            float h = (hue - (float) Math.floor(hue)) * 6.0f;
            float f = h - (float) java.lang.Math.floor(h);
            float p = brightness * (1.0f - saturation);
            float q = brightness * (1.0f - saturation * f);
            float t = brightness * (1.0f - (saturation * (1.0f - f)));
            switch ((int) h) {
                case 0:
                    r = (int) (brightness * 255.0f + 0.5f);
                    g = (int) (t * 255.0f + 0.5f);
                    b = (int) (p * 255.0f + 0.5f);
                    break;
                case 1:
                    r = (int) (q * 255.0f + 0.5f);
                    g = (int) (brightness * 255.0f + 0.5f);
                    b = (int) (p * 255.0f + 0.5f);
                    break;
                case 2:
                    r = (int) (p * 255.0f + 0.5f);
                    g = (int) (brightness * 255.0f + 0.5f);
                    b = (int) (t * 255.0f + 0.5f);
                    break;
                case 3:
                    r = (int) (p * 255.0f + 0.5f);
                    g = (int) (q * 255.0f + 0.5f);
                    b = (int) (brightness * 255.0f + 0.5f);
                    break;
                case 4:
                    r = (int) (t * 255.0f + 0.5f);
                    g = (int) (p * 255.0f + 0.5f);
                    b = (int) (brightness * 255.0f + 0.5f);
                    break;
                case 5:
                    r = (int) (brightness * 255.0f + 0.5f);
                    g = (int) (p * 255.0f + 0.5f);
                    b = (int) (q * 255.0f + 0.5f);
                    break;
            }
        }
        return 0xff000000 | ((r & 0xff) << 16) | ((g & 0xff) << 8) | (b & 0xff);
    }

    public static float computePerceivedBrightness(int color) {
        return (Color.red(color) * 0.2126f + Color.green(color) * 0.7152f + Color.blue(color) * 0.0722f) / 255f;
    }

    public static int getPatternColor(int color) {
        return getPatternColor(color, false);
    }

    public static int getPatternColor(int color, boolean alwaysDark) {
        float[] hsb = RGBtoHSB(Color.red(color), Color.green(color), Color.blue(color));
        if (hsb[1] > 0.0f || (hsb[2] < 1.0f && hsb[2] > 0.0f)) {
            hsb[1] = Math.min(1.0f, hsb[1] + (alwaysDark ? 0.15f : 0.05f) + 0.1f * (1.0f - hsb[1]));
        }
        if (alwaysDark || hsb[2] > 0.5f) {
            hsb[2] = Math.max(0.0f, hsb[2] * 0.65f);
        } else {
            hsb[2] = Math.max(0.0f, Math.min(1.0f, 1.0f - hsb[2] * 0.65f));
        }
        return HSBtoRGB(hsb[0], hsb[1], hsb[2]) & (alwaysDark ? 0x99ffffff : 0x66ffffff);
    }

    public static int getPatternSideColor(int color) {
        float[] hsb = RGBtoHSB(Color.red(color), Color.green(color), Color.blue(color));
        hsb[1] = Math.min(1.0f, hsb[1] + 0.05f);
        if (hsb[2] > 0.5f) {
            hsb[2] = Math.max(0.0f, hsb[2] * 0.90f);
        } else {
            hsb[2] = Math.max(0.0f, hsb[2] * 0.90f);
        }
        return HSBtoRGB(hsb[0], hsb[1], hsb[2]) | 0xff000000;
    }

    public static int getWallpaperRotation(int angle, boolean iOS) {
        if (iOS) {
            angle += 180;
        } else {
            angle -= 180;
        }
        while (angle >= 360) {
            angle -= 360;
        }
        while (angle < 0) {
            angle += 360;
        }
        return angle;
    }

    public static String getWallPaperUrl(Object object) {
        String link;
        if (object instanceof TLRPC.TL_wallPaper) {
            TLRPC.TL_wallPaper wallPaper = (TLRPC.TL_wallPaper) object;
            link = "https://" + MessagesController.getInstance(UserConfig.selectedAccount).linkPrefix + "/bg/" + wallPaper.slug;
            StringBuilder modes = new StringBuilder();
            if (wallPaper.settings != null) {
                if (wallPaper.settings.blur) {
                    modes.append("blur");
                }
                if (wallPaper.settings.motion) {
                    if (modes.length() > 0) {
                        modes.append("+");
                    }
                    modes.append("motion");
                }
            }
            if (modes.length() > 0) {
                link += "?mode=" + modes.toString();
            }
        } else if (object instanceof WallpapersListActivity.ColorWallpaper) {
            WallpapersListActivity.ColorWallpaper wallPaper = (WallpapersListActivity.ColorWallpaper) object;
            link = wallPaper.getUrl();
        } else {
            link = null;
        }
        return link;
    }

    public static float distanceInfluenceForSnapDuration(float f) {
        f -= 0.5F;
        f *= 0.47123894F;
        return (float) Math.sin(f);
    }

    public static void makeAccessibilityAnnouncement(CharSequence what) {
        if (TextUtils.isEmpty(what)) return;
        AccessibilityManager am = (AccessibilityManager) ApplicationLoader.applicationContext.getSystemService(Context.ACCESSIBILITY_SERVICE);
        if (am.isEnabled()) {
            AccessibilityEvent ev = AccessibilityEvent.obtain();
            ev.setEventType(AccessibilityEvent.TYPE_ANNOUNCEMENT);
            ev.getText().add(what);
            am.sendAccessibilityEvent(ev);
        }
    }

    public static int getOffsetColor(int color1, int color2, float offset, float alpha) {
        int rF = Color.red(color2);
        int gF = Color.green(color2);
        int bF = Color.blue(color2);
        int aF = Color.alpha(color2);
        int rS = Color.red(color1);
        int gS = Color.green(color1);
        int bS = Color.blue(color1);
        int aS = Color.alpha(color1);
        return Color.argb((int) ((aS + (aF - aS) * offset) * alpha), (int) (rS + (rF - rS) * offset), (int) (gS + (gF - gS) * offset), (int) (bS + (bF - bS) * offset));
    }

    public static int indexOfIgnoreCase(final String origin, final String searchStr) {
        if (searchStr.isEmpty() || origin.isEmpty()) {
            return origin.indexOf(searchStr);
        }

        for (int i = 0; i < origin.length(); i++) {
            if (i + searchStr.length() > origin.length()) {
                return -1;
            }
            int j = 0;
            int ii = i;
            while (ii < origin.length() && j < searchStr.length()) {
                char c = Character.toLowerCase(origin.charAt(ii));
                char c2 = Character.toLowerCase(searchStr.charAt(j));
                if (c != c2) {
                    break;
                }
                j++;
                ii++;
            }
            if (j == searchStr.length()) {
                return i;
            }
        }

        return -1;
    }

    public static float distance(float x1, float y1, float x2, float y2) {
        return (float) Math.sqrt((x2 - x1) * (x2 - x1) + (y2 - y1) * (y2 - y1));
    }

    public static int lerp(int a, int b, float f) {
        return (int) (a + f * (b - a));
    }

    public static float lerpAngle(float a, float b, float f) {
        float delta = ((b - a + 360 + 180) % 360) - 180;
        return (a + delta * f + 360) % 360;
    }

    public static float lerp(float a, float b, float f) {
        return a + f * (b - a);
    }

    public static float lerp(boolean a, boolean b, float f) {
        return (a ? 1.0f : 0.0f) + f * ((b ? 1.0f : 0.0f) - (a ? 1.0f : 0.0f));
    }

    public static double lerp(double a, double b, float f) {
        return a + f * (b - a);
    }

    public static float lerp(float[] ab, float f) {
        return lerp(ab[0], ab[1], f);
    }

    public static void lerp(RectF a, RectF b, float f, RectF to) {
        if (to != null) {
            to.set(
                lerp(a.left, b.left, f),
                lerp(a.top, b.top, f),
                lerp(a.right, b.right, f),
                lerp(a.bottom, b.bottom, f)
            );
        }
    }

    public static void lerp(Rect a, Rect b, float f, Rect to) {
        if (to != null) {
            to.set(
                lerp(a.left, b.left, f),
                lerp(a.top, b.top, f),
                lerp(a.right, b.right, f),
                lerp(a.bottom, b.bottom, f)
            );
        }
    }

    public static void lerpCentered(RectF a, RectF b, float f, RectF to) {
        if (to == null) return;
        final float cx = lerp(a.centerX(), b.centerX(), f);
        final float cy = lerp(a.centerY(), b.centerY(), f);
        final float hw = lerp(a.width(), b.width(), Math.min(1, f)) / 2f;
        final float hh = lerp(a.height(), b.height(), Math.min(1, f)) / 2f;
        to.set(cx - hw, cy - hh, cx + hw, cy + hh);
    }

    public static void lerpCentered(Rect a, Rect b, float f, Rect to) {
        if (to == null) return;
        final float cx = lerp(a.centerX(), b.centerX(), f);
        final float cy = lerp(a.centerY(), b.centerY(), f);
        final float hw = lerp(a.width(), b.width(), Math.min(1, f)) / 2f;
        final float hh = lerp(a.height(), b.height(), Math.min(1, f)) / 2f;
        to.set((int) (cx - hw), (int) (cy - hh), (int) (cx + hw), (int) (cy + hh));
    }

    public static void lerp(int[] a, int[] b, float f, int[] to) {
        if (to == null) return;
        for (int i = 0; i < to.length; ++i) {
            int av = a == null || i >= a.length ? 0 : a[i];
            int bv = b == null || i >= b.length ? 0 : b[i];
            to[i] = lerp(av, bv, f);
        }
    }

    public static void lerp(float[] a, float[] b, float f, float[] to) {
        if (to == null) return;
        for (int i = 0; i < to.length; ++i) {
            float av = a == null || i >= a.length ? 0 : a[i];
            float bv = b == null || i >= b.length ? 0 : b[i];
            to[i] = lerp(av, bv, f);
        }
    }

    private static final float[] tempFloats = new float[9], tempFloats2 = new float[9];
    public static void lerp(Matrix a, Matrix b, float t, Matrix to) {
        if (a == null || b == null) return;
        a.getValues(tempFloats);
        b.getValues(tempFloats2);
        lerp(tempFloats, tempFloats2, t, tempFloats2);
        to.setValues(tempFloats2);
    }

    public static float ilerp(int x, int a, int b) {
        return (float) (x - a) / (b - a);
    }

    public static float ilerp(float x, float a, float b) {
        return (x - a) / (b - a);
    }

    public static void scaleRect(RectF rect, float scale) {
        scaleRect(rect, scale, rect.centerX(), rect.centerY());
    }

    public static void scaleRect(RectF rect, float scale, float px, float py) {
        final float wl = px - rect.left, wr = rect.right - px;
        final float ht = py - rect.top, hb = rect.bottom - py;
        rect.set(
            px - wl * scale,
            py - ht * scale,
            px + wr * scale,
            py + hb * scale
        );
    }

    public static float cascade(float fullAnimationT, float position, float count, float waveLength) {
        if (count <= 0) return fullAnimationT;
        final float waveDuration = 1f / count * Math.min(waveLength, count);
        final float waveOffset = position / count * (1f - waveDuration);
        return MathUtils.clamp((fullAnimationT - waveOffset) / waveDuration, 0, 1);
    }

    public static int multiplyAlphaComponent(int color, float k) {
        return ColorUtils.setAlphaComponent(color, (int) (Color.alpha(color) * k));
    }

    public static float computeDampingRatio(float tension /* stiffness */, float friction /* damping */, float mass) {
        return friction / (2f * (float) Math.sqrt(mass * tension));
    }

    public static void openSharing(BaseFragment fragment, String url) {
        if (fragment == null || fragment.getParentActivity() == null) {
            return;
        }
        fragment.showDialog(new ShareAlert(fragment.getParentActivity(), null, url, false, url, false));
    }

    public static boolean allowScreenCapture() {
        return SharedConfig.passcodeHash.length() == 0 || SharedConfig.allowScreenCapture;
    }

    public static File getSharingDirectory() {
        return new File(FileLoader.getDirectory(FileLoader.MEDIA_DIR_CACHE), "sharing/");
    }

    public static String getCertificateSHA256Fingerprint() {
        PackageManager pm = ApplicationLoader.applicationContext.getPackageManager();
        String packageName = ApplicationLoader.applicationContext.getPackageName();
        try {
            PackageInfo packageInfo = pm.getPackageInfo(packageName, PackageManager.GET_SIGNATURES);
            Signature[] signatures = packageInfo.signatures;
            byte[] cert = signatures[0].toByteArray();
            InputStream input = new ByteArrayInputStream(cert);
            CertificateFactory cf = CertificateFactory.getInstance("X509");
            X509Certificate c = (X509Certificate) cf.generateCertificate(input);
            return Utilities.bytesToHex(Utilities.computeSHA256(c.getEncoded()));
        } catch (Throwable ignore) {

        }
        return "";
    }

    public static String getCertificateSHA1Fingerprint() {
        PackageManager pm = ApplicationLoader.applicationContext.getPackageManager();
        String packageName = ApplicationLoader.applicationContext.getPackageName();
        try {
            PackageInfo packageInfo = pm.getPackageInfo(packageName, PackageManager.GET_SIGNATURES);
            Signature[] signatures = packageInfo.signatures;
            byte[] cert = signatures[0].toByteArray();
            InputStream input = new ByteArrayInputStream(cert);
            CertificateFactory cf = CertificateFactory.getInstance("X509");
            X509Certificate c = (X509Certificate) cf.generateCertificate(input);
            return Utilities.bytesToHex(Utilities.computeSHA1(c.getEncoded()));
        } catch (Throwable ignore) {

        }
        return "";
    }

    private static char[] characters = new char[]{' ', ' ', '!', '"', '#', '%', '&', '\'', '(', ')', '*', ',', '-', '.', '/', ':', ';', '?', '@', '[', '\\', ']', '_', '{', '}', '¡', '§', '«', '¶', '·', '»', '¿', ';', '·', '՚', '՛', '՜', '՝', '՞', '՟', '։', '֊', '־', '׀', '׃', '׆', '׳', '״', '؉', '؊', '،', '؍', '؛', '؞', '؟', '٪', '٫', '٬', '٭', '۔', '܀', '܁', '܂', '܃', '܄', '܅', '܆', '܇', '܈', '܉', '܊', '܋', '܌', '܍', '߷', '߸', '߹', '࠰', '࠱', '࠲', '࠳', '࠴', '࠵', '࠶', '࠷', '࠸', '࠹', '࠺', '࠻', '࠼', '࠽', '࠾', '࡞', '।', '॥', '॰', '৽', '੶', '૰', '౷', '಄', '෴', '๏', '๚', '๛', '༄', '༅', '༆', '༇', '༈', '༉', '༊', '་', '༌', '།', '༎', '༏', '༐', '༑', '༒', '༔', '༺', '༻', '༼', '༽', '྅', '࿐', '࿑', '࿒', '࿓', '࿔', '࿙', '࿚', '၊', '။', '၌', '၍', '၎', '၏', '჻', '፠', '፡', '።', '፣', '፤', '፥', '፦', '፧', '፨', '᐀', '᙮', '᚛', '᚜', '᛫', '᛬', '᛭', '᜵', '᜶', '។', '៕', '៖', '៘', '៙', '៚', '᠀', '᠁', '᠂', '᠃', '᠄', '᠅', '᠆', '᠇', '᠈', '᠉', '᠊', '᥄', '᥅', '᨞', '᨟', '᪠', '᪡', '᪢', '᪣', '᪤', '᪥', '᪦', '᪨', '᪩', '᪪', '᪫', '᪬', '᪭', '᭚', '᭛', '᭜', '᭝', '᭞', '᭟', '᭠', '᯼', '᯽', '᯾', '᯿', '᰻', '᰼', '᰽', '᰾', '᰿', '᱾', '᱿', '᳀', '᳁', '᳂', '᳃', '᳄', '᳅', '᳆', '᳇', '᳓', '‐', '‑', '‒', '–', '—', '―', '‖', '‗', '‘', '’', '‚', '‛', '“', '”', '„', '‟', '†', '‡', '•', '‣', '․', '‥', '…', '‧', '‰', '‱', '′', '″', '‴', '‵', '‶', '‷', '‸', '‹', '›', '※', '‼', '‽', '‾', '‿', '⁀', '⁁', '⁂', '⁃', '⁅', '⁆', '⁇', '⁈', '⁉', '⁊', '⁋', '⁌', '⁍', '⁎', '⁏', '⁐', '⁑', '⁓', '⁔', '⁕', '⁖', '⁗', '⁘', '⁙', '⁚', '⁛', '⁜', '⁝', '⁞', '⁽', '⁾', '₍', '₎', '⌈', '⌉', '⌊', '⌋', '〈', '〉', '❨', '❩', '❪', '❫', '❬', '❭', '❮', '❯', '❰', '❱', '❲', '❳', '❴', '❵', '⟅', '⟆', '⟦', '⟧', '⟨', '⟩', '⟪', '⟫', '⟬', '⟭', '⟮', '⟯', '⦃', '⦄', '⦅', '⦆', '⦇', '⦈', '⦉', '⦊', '⦋', '⦌', '⦍', '⦎', '⦏', '⦐', '⦑', '⦒', '⦓', '⦔', '⦕', '⦖', '⦗', '⦘', '⧘', '⧙', '⧚', '⧛', '⧼', '⧽', '⳹', '⳺', '⳻', '⳼', '⳾', '⳿', '⵰', '⸀', '⸁', '⸂', '⸃', '⸄', '⸅', '⸆', '⸇', '⸈', '⸉', '⸊', '⸋', '⸌', '⸍', '⸎', '⸏', '⸐', '⸑', '⸒', '⸓', '⸔', '⸕', '⸖', '⸗', '⸘', '⸙', '⸚', '⸛', '⸜', '⸝', '⸞', '⸟', '⸠', '⸡', '⸢', '⸣', '⸤', '⸥', '⸦', '⸧', '⸨', '⸩', '⸪', '⸫', '⸬', '⸭', '⸮', '⸰', '⸱', '⸲', '⸳', '⸴', '⸵', '⸶', '⸷', '⸸', '⸹', '⸺', '⸻', '⸼', '⸽', '⸾', '⸿', '⹀', '⹁', '⹂', '⹃', '⹄', '⹅', '⹆', '⹇', '⹈', '⹉', '⹊', '⹋', '⹌', '⹍', '⹎', '⹏', '、', '。', '〃', '〈', '〉', '《', '》', '「', '」', '『', '』', '【', '】', '〔', '〕', '〖', '〗', '〘', '〙', '〚', '〛', '〜', '〝', '〞', '〟', '〰', '〽', '゠', '・', '꓾', '꓿', '꘍', '꘎', '꘏', '꙳', '꙾', '꛲', '꛳', '꛴', '꛵', '꛶', '꛷', '꡴', '꡵', '꡶', '꡷', '꣎', '꣏', '꣸', '꣹', '꣺', '꣼', '꤮', '꤯', '꥟', '꧁', '꧂', '꧃', '꧄', '꧅', '꧆', '꧇', '꧈', '꧉', '꧊', '꧋', '꧌', '꧍', '꧞', '꧟', '꩜', '꩝', '꩞', '꩟', '꫞', '꫟', '꫰', '꫱', '꯫', '﴾', '﴿', '︐', '︑', '︒', '︓', '︔', '︕', '︖', '︗', '︘', '︙', '︰', '︱', '︲', '︳', '︴', '︵', '︶', '︷', '︸', '︹', '︺', '︻', '︼', '︽', '︾', '︿', '﹀', '﹁', '﹂', '﹃', '﹄', '﹅', '﹆', '﹇', '﹈', '﹉', '﹊', '﹋', '﹌', '﹍', '﹎', '﹏', '﹐', '﹑', '﹒', '﹔', '﹕', '﹖', '﹗', '﹘', '﹙', '﹚', '﹛', '﹜', '﹝', '﹞', '﹟', '﹠', '﹡', '﹣', '﹨', '﹪', '﹫', '！', '＂', '＃', '％', '＆', '＇', '（', '）', '＊', '，', '－', '．', '／', '：', '；', '？', '＠', '［', '＼', '］', '＿', '｛', '｝', '｟', '｠', '｡', '｢', '｣', '､', '･'};
    //private static String[] longCharacters = new String[] {"𐄀", "𐄁", "𐄂", "𐎟", "𐏐", "𐕯", "𐡗", "𐤟", "𐤿", "𐩐", "𐩑", "𐩒", "𐩓", "𐩔", "𐩕", "𐩖", "𐩗", "𐩘", "𐩿", "𐫰", "𐫱", "𐫲", "𐫳", "𐫴", "𐫵", "𐫶", "𐬹", "𐬺", "𐬻", "𐬼", "𐬽", "𐬾", "𐬿", "𐮙", "𐮚", "𐮛", "𐮜", "𐽕", "𐽖", "𐽗", "𐽘", "𐽙", "𑁇", "𑁈", "𑁉", "𑁊", "𑁋", "𑁌", "𑁍", "𑂻", "𑂼", "𑂾", "𑂿", "𑃀", "𑃁", "𑅀", "𑅁", "𑅂", "𑅃", "𑅴", "𑅵", "𑇅", "𑇆", "𑇇", "𑇈", "𑇍", "𑇛", "𑇝", "𑇞", "𑇟", "𑈸", "𑈹", "𑈺", "𑈻", "𑈼", "𑈽", "𑊩", "𑑋", "𑑌", "𑑍", "𑑎", "𑑏", "𑑛", "𑑝", "𑓆", "𑗁", "𑗂", "𑗃", "𑗄", "𑗅", "𑗆", "𑗇", "𑗈", "𑗉", "𑗊", "𑗋", "𑗌", "𑗍", "𑗎", "𑗏", "𑗐", "𑗑", "𑗒", "𑗓", "𑗔", "𑗕", "𑗖", "𑗗", "𑙁", "𑙂", "𑙃", "𑙠", "𑙡", "𑙢", "𑙣", "𑙤", "𑙥", "𑙦", "𑙧", "𑙨", "𑙩", "𑙪", "𑙫", "𑙬", "𑜼", "𑜽", "𑜾", "𑠻", "𑧢", "𑨿", "𑩀", "𑩁", "𑩂", "𑩃", "𑩄", "𑩅", "𑩆", "𑪚", "𑪛", "𑪜", "𑪞", "𑪟", "𑪠", "𑪡", "𑪢", "𑱁", "𑱂", "𑱃", "𑱄", "𑱅", "𑱰", "𑱱", "𑻷", "𑻸", "𑿿", "𒑰", "𒑱", "𒑲", "𒑳", "𒑴", "𖩮", "𖩯", "𖫵", "𖬷", "𖬸", "𖬹", "𖬺", "𖬻", "𖭄", "𖺗", "𖺘", "𖺙", "𖺚", "𖿢", "𛲟", "𝪇", "𝪈", "𝪉", "𝪊", "𝪋", "𞥞", "𞥟"};
    private static HashSet<Character> charactersMap;

    public static boolean isPunctuationCharacter(char ch) {
        if (charactersMap == null) {
            charactersMap = new HashSet<>();
            for (int a = 0; a < characters.length; a++) {
                charactersMap.add(characters[a]);
            }
        }
        //int len = longCharacters[0].length();
        return charactersMap.contains(ch);
    }

    public static int getColorDistance(int color1, int color2) {
        int r1 = Color.red(color1);
        int g1 = Color.green(color1);
        int b1 = Color.blue(color1);

        int r2 = Color.red(color2);
        int g2 = Color.green(color2);
        int b2 = Color.blue(color2);

        int rMean = (r1 + r2) / 2;
        int r = r1 - r2;
        int g = g1 - g2;
        int b = b1 - b2;
        return (((512 + rMean) * r * r) >> 8) + (4 * g * g) + (((767 - rMean) * b * b) >> 8);
    }

    public static int getAverageColor(int color1, int color2) {
        int r1 = Color.red(color1);
        int r2 = Color.red(color2);
        int g1 = Color.green(color1);
        int g2 = Color.green(color2);
        int b1 = Color.blue(color1);
        int b2 = Color.blue(color2);
        return Color.argb(255, (r1 / 2 + r2 / 2), (g1 / 2 + g2 / 2), (b1 / 2 + b2 / 2));
    }

    public static void setLightStatusBar(Window window, boolean enable) {
        setLightStatusBar(window, enable, false);
    }

    public static void setLightStatusBar(Window window, boolean enable, boolean forceTransparentStatusbar) {
        if (Build.VERSION.SDK_INT >= Build.VERSION_CODES.M) {
            final View decorView = window.getDecorView();
            int flags = decorView.getSystemUiVisibility();
            if (enable) {
                if ((flags & View.SYSTEM_UI_FLAG_LIGHT_STATUS_BAR) == 0) {
                    flags |= View.SYSTEM_UI_FLAG_LIGHT_STATUS_BAR;
                    decorView.setSystemUiVisibility(flags);
                }
                int statusBarColor;
                if (!SharedConfig.noStatusBar && !forceTransparentStatusbar) {
                    statusBarColor = LIGHT_STATUS_BAR_OVERLAY;
                } else {
                    statusBarColor = Color.TRANSPARENT;
                }
                if (window.getStatusBarColor() != statusBarColor) {
                    window.setStatusBarColor(statusBarColor);
                }
            } else {
                if ((flags & View.SYSTEM_UI_FLAG_LIGHT_STATUS_BAR) != 0) {
                    flags &= ~View.SYSTEM_UI_FLAG_LIGHT_STATUS_BAR;
                    decorView.setSystemUiVisibility(flags);
                }
                int statusBarColor;
                if (!SharedConfig.noStatusBar && !forceTransparentStatusbar) {
                    statusBarColor = DARK_STATUS_BAR_OVERLAY;
                } else {
                    statusBarColor = Color.TRANSPARENT;
                }
                if (window.getStatusBarColor() != statusBarColor) {
                    window.setStatusBarColor(statusBarColor);
                }
            }
        }
    }

    public static boolean getLightNavigationBar(Window window) {
        if (Build.VERSION.SDK_INT >= Build.VERSION_CODES.O) {
            final View decorView = window.getDecorView();
            int flags = decorView.getSystemUiVisibility();
            return (flags & View.SYSTEM_UI_FLAG_LIGHT_NAVIGATION_BAR) > 0;
        }
        return false;
    }

    public static void setLightNavigationBar(View view, boolean enable) {
        if (view != null && Build.VERSION.SDK_INT >= Build.VERSION_CODES.O) {
            int flags = view.getSystemUiVisibility();
            if (((flags & View.SYSTEM_UI_FLAG_LIGHT_NAVIGATION_BAR) > 0) != enable) {
                if (enable) {
                    flags |= View.SYSTEM_UI_FLAG_LIGHT_NAVIGATION_BAR;
                } else {
                    flags &= ~View.SYSTEM_UI_FLAG_LIGHT_NAVIGATION_BAR;
                }
                view.setSystemUiVisibility(flags);
            }
        }
    }

    public static void setLightStatusBar(View view, boolean enable) {
        if (view != null && Build.VERSION.SDK_INT >= Build.VERSION_CODES.O) {
            int flags = view.getSystemUiVisibility();
            if (((flags & View.SYSTEM_UI_FLAG_LIGHT_STATUS_BAR) > 0) != enable) {
                if (enable) {
                    flags |= View.SYSTEM_UI_FLAG_LIGHT_STATUS_BAR;
                } else {
                    flags &= ~View.SYSTEM_UI_FLAG_LIGHT_STATUS_BAR;
                }
                view.setSystemUiVisibility(flags);
            }
        }
    }

    public static void setLightNavigationBar(Window window, boolean enable) {
        if (window != null) {
            setLightNavigationBar(window.getDecorView(), enable);
        }
    }

    private static HashMap<Window, ValueAnimator> navigationBarColorAnimators;

    public interface IntColorCallback {
        public void run(int color);
    }

    public static void setNavigationBarColor(Window window, int color) {
        setNavigationBarColor(window, color, true);
    }

    public static void setNavigationBarColor(Window window, int color, boolean animated) {
        setNavigationBarColor(window, color, animated, null);
    }

    public static void setNavigationBarColor(Window window, int color, boolean animated, IntColorCallback onUpdate) {
        if (window == null) {
            return;
        }
        if (Build.VERSION.SDK_INT >= Build.VERSION_CODES.LOLLIPOP) {
            if (navigationBarColorAnimators != null) {
                ValueAnimator animator = navigationBarColorAnimators.get(window);
                if (animator != null) {
                    animator.cancel();
                    navigationBarColorAnimators.remove(window);
                }
            }

            if (!animated) {
                if (onUpdate != null) {
                    onUpdate.run(color);
                }
                try {
                    window.setNavigationBarColor(color);
                } catch (Exception ignore) {
                }
            } else {
                ValueAnimator animator = ValueAnimator.ofArgb(window.getNavigationBarColor(), color);
                animator.addUpdateListener(a -> {
                    int tcolor = (int) a.getAnimatedValue();
                    if (onUpdate != null) {
                        onUpdate.run(tcolor);
                    }
                    try {
                        window.setNavigationBarColor(tcolor);
                    } catch (Exception ignore) {
                    }
                });
                animator.addListener(new AnimatorListenerAdapter() {
                    @Override
                    public void onAnimationEnd(Animator animation) {
                        if (navigationBarColorAnimators != null) {
                            navigationBarColorAnimators.remove(window);
                        }
                    }
                });
                animator.setDuration(200);
                animator.setInterpolator(CubicBezierInterpolator.DEFAULT);
                animator.start();
                if (navigationBarColorAnimators == null) {
                    navigationBarColorAnimators = new HashMap<>();
                }
                navigationBarColorAnimators.put(window, animator);
            }
        }
    }

    public static boolean checkHostForPunycode(String url) {
        if (url == null) {
            return false;
        }
        boolean hasLatin = false;
        boolean hasNonLatin = false;
        try {
            for (int a = 0, N = url.length(); a < N; a++) {
                char ch = url.charAt(a);
                if (ch == '.' || ch == '-' || ch == '/' || ch == '+' || ch >= '0' && ch <= '9') {
                    continue;
                }
                if (ch >= 'a' && ch <= 'z' || ch >= 'A' && ch <= 'Z') {
                    hasLatin = true;
                } else {
                    hasNonLatin = true;
                }
                if (hasLatin && hasNonLatin) {
                    break;
                }
            }
        } catch (Exception e) {
            FileLog.e(e);
        }
        return hasLatin && hasNonLatin;
    }

    public static boolean shouldShowUrlInAlert(String url) {
        if (NekoConfig.skipOpenLinkConfirm.Bool()) {
            return false;
        }
        try {
            Uri uri = Uri.parse(url);
            url = uri.getHost();
            return checkHostForPunycode(url);
        } catch (Exception e) {
            FileLog.e(e);
        }
        return false;
    }

    public static void scrollToFragmentRow(INavigationLayout parentLayout, String rowName) {
        if (parentLayout == null || rowName == null) {
            return;
        }
        BaseFragment openingFragment = parentLayout.getFragmentStack().get(parentLayout.getFragmentStack().size() - 1);
        try {
            Field listViewField = openingFragment.getClass().getDeclaredField("listView");
            listViewField.setAccessible(true);
            RecyclerListView listView = (RecyclerListView) listViewField.get(openingFragment);
            RecyclerListView.IntReturnCallback callback = () -> {
                int position = -1;
                try {
                    Field rowField = openingFragment.getClass().getDeclaredField(rowName);
                    rowField.setAccessible(true);
                    LinearLayoutManager layoutManager = (LinearLayoutManager) listView.getLayoutManager();
                    position = rowField.getInt(openingFragment);
                    layoutManager.scrollToPositionWithOffset(position, dp(60));
                    rowField.setAccessible(false);
                    return position;
                } catch (Throwable ignore) {

                }
                return position;
            };
            listView.highlightRow(callback);
            listViewField.setAccessible(false);
        } catch (Throwable ignore) {

        }
    }

    public static boolean checkInlinePermissions(Context context) {
        return Build.VERSION.SDK_INT < Build.VERSION_CODES.M || Settings.canDrawOverlays(context);
    }

    @RequiresApi(api = Build.VERSION_CODES.O)
    public static boolean checkPipPermissions(Context context) {
        if (!context.getPackageManager().hasSystemFeature(PackageManager.FEATURE_PICTURE_IN_PICTURE)) {
            return false;
        }
        AppOpsManager appOps = (AppOpsManager) context.getSystemService(Context.APP_OPS_SERVICE);
        int mode = appOps.checkOpNoThrow(AppOpsManager.OPSTR_PICTURE_IN_PICTURE, android.os.Process.myUid(), context.getPackageName());

        return mode == AppOpsManager.MODE_ALLOWED;
    }

    public static boolean isInPictureInPictureMode(Activity activity) {
        return Build.VERSION.SDK_INT >= Build.VERSION_CODES.N && activity.isInPictureInPictureMode();
    }

    @RequiresApi(api = Build.VERSION_CODES.O)
    public static void setPictureInPictureParams(Activity activity, PictureInPictureParams params) {
        if (activity == null || activity.isDestroyed()) {
            return;
        }

        if (params == null) {
            resetPictureInPictureParams(activity);
            return;
        }

        try {
            activity.setPictureInPictureParams(params);
        } catch (Throwable e) {
            FileLog.e(e);
        }
    }

    @RequiresApi(api = Build.VERSION_CODES.O)
    public static void resetPictureInPictureParams(Activity activity) {
        if (Build.VERSION.SDK_INT >= Build.VERSION_CODES.O) {
            final PictureInPictureParams.Builder builder = new PictureInPictureParams.Builder();
            builder.setSourceRectHint(null);
            builder.setAspectRatio(null);
            if (Build.VERSION.SDK_INT >= Build.VERSION_CODES.S) {
                //builder.setSeamlessResizeEnabled(true);
                builder.setAutoEnterEnabled(false);
            }

            setPictureInPictureParams(activity, builder.build());
        }
    }

    public static void updateViewLayout(WindowManager windowManager, View view, ViewGroup.LayoutParams params) {
        if (windowManager != null && view != null && view.getParent() != null) {
            windowManager.updateViewLayout(view, params);
        }
    }

    public static void updateVisibleRows(RecyclerListView listView) {
        if (listView == null) {
            return;
        }
        RecyclerView.Adapter adapter = listView.getAdapter();
        if (adapter == null) {
            return;
        }
        for (int i = 0; i < listView.getChildCount(); i++) {
            View child = listView.getChildAt(i);
            int p = listView.getChildAdapterPosition(child);
            if (p >= 0) {
                RecyclerView.ViewHolder holder = listView.getChildViewHolder(child);
                if (holder == null || holder.shouldIgnore()) {
                    continue;
                }
                adapter.onBindViewHolder(holder, p);
            }
        }
    }

    public static void updateVisibleRow(RecyclerListView listView, int position) {
        if (listView == null) {
            return;
        }
        RecyclerView.Adapter adapter = listView.getAdapter();
        if (adapter == null) {
            return;
        }
        for (int i = 0; i < listView.getChildCount(); i++) {
            View child = listView.getChildAt(i);
            int p = listView.getChildAdapterPosition(child);
            if (p >= 0) {
                RecyclerView.ViewHolder holder = listView.getChildViewHolder(child);
                if (holder == null || holder.shouldIgnore() || holder.getAdapterPosition() != position) {
                    continue;
                }
                adapter.onBindViewHolder(holder, p);
            }
        }
    }

    public static void updateImageViewImageAnimated(ImageView imageView, int newIcon) {
        updateImageViewImageAnimated(imageView, ContextCompat.getDrawable(imageView.getContext(), newIcon));
    }

    public static void updateImageViewImageAnimated(ImageView imageView, Drawable newIcon) {
        if (imageView.getDrawable() == newIcon) {
            return;
        }
        ValueAnimator animator = ValueAnimator.ofFloat(0, 1).setDuration(150);
        AtomicBoolean changed = new AtomicBoolean();
        animator.addUpdateListener(animation -> {
            float val = (float) animation.getAnimatedValue();
            float scale = 0.5f + Math.abs(val - 0.5f);
            imageView.setScaleX(scale);
            imageView.setScaleY(scale);
            if (val >= 0.5f && !changed.get()) {
                changed.set(true);
                imageView.setImageDrawable(newIcon);
            }
        });
        animator.start();
    }

    public static void updateViewVisibilityAnimated(View view, boolean show) {
        updateViewVisibilityAnimated(view, show, 1f, true, true);
    }

    public static void updateViewVisibilityAnimated(View view, boolean show, float scaleFactor, boolean animated) {
        updateViewVisibilityAnimated(view, show, scaleFactor, true, animated);
    }

    public static void updateViewVisibilityAnimated(View view, boolean show, float scaleFactor, boolean goneOnHide, boolean animated) {
        updateViewVisibilityAnimated(view, show, scaleFactor, goneOnHide, 1f, animated);
    }

    public static void updateViewVisibilityAnimated(View view, boolean show, float scaleFactor, boolean goneOnHide, float maxAlpha, boolean animated) {
        if (view == null) {
            return;
        }
        if (view.getParent() == null) {
            animated = false;
        }

        if (!animated) {
            view.animate().setListener(null).cancel();
            view.setVisibility(show ? View.VISIBLE : (goneOnHide ? View.GONE : View.INVISIBLE));
            view.setTag(show ? 1 : null);
            view.setAlpha(maxAlpha);
            view.setScaleX(1f);
            view.setScaleY(1f);
        } else if (show && view.getTag() == null) {
            view.animate().setListener(null).cancel();
            if (view.getVisibility() != View.VISIBLE) {
                view.setVisibility(View.VISIBLE);
                view.setAlpha(0f);
                view.setScaleX(scaleFactor);
                view.setScaleY(scaleFactor);
            }
            view.animate().alpha(maxAlpha).scaleY(1f).scaleX(1f).setDuration(150).start();
            view.setTag(1);
        } else if (!show && view.getTag() != null) {
            view.animate().setListener(null).cancel();
            view.animate().alpha(0).scaleY(scaleFactor).scaleX(scaleFactor).setListener(new HideViewAfterAnimation(view, goneOnHide)).setDuration(150).start();
            view.setTag(null);
        }
    }

    public static void updateViewShow(View view, boolean show) {
        updateViewShow(view, show, true, true);
    }

    public static void updateViewShow(View view, boolean show, boolean scale, boolean animated) {
        updateViewShow(view, show, scale, 0, animated, null);
    }

    public static void updateViewShow(View view, boolean show, boolean scale, boolean animated, Runnable onDone) {
        updateViewShow(view, show, scale, 0, animated, onDone);
    }

    public static void updateViewShow(View view, boolean show, boolean scale, float translate, boolean animated, Runnable onDone) {
        if (view == null) {
            return;
        }
        if (view.getParent() == null) {
            animated = false;
        }

        view.animate().setListener(null).cancel();
        if (!animated) {
            view.setVisibility(show ? View.VISIBLE : View.GONE);
            view.setTag(show ? 1 : null);
            view.setAlpha(1f);
            view.setScaleX(scale && !show ? 0.5f : 1f);
            view.setScaleY(scale && !show ? 0.5f : 1f);
            if (translate != 0) {
                view.setTranslationY(show ? 0 : dp(-16) * translate);
            }
            if (onDone != null) {
                onDone.run();
            }
        } else if (show) {
            if (view.getVisibility() != View.VISIBLE) {
                view.setVisibility(View.VISIBLE);
                view.setAlpha(0f);
                view.setScaleX(scale ? 0.5f : 1);
                view.setScaleY(scale ? 0.5f : 1);
                if (translate != 0) {
                    view.setTranslationY(dp(-16) * translate);
                }
            }
            ViewPropertyAnimator animate = view.animate();
            animate = animate.alpha(1f).scaleY(1f).scaleX(1f).setInterpolator(CubicBezierInterpolator.EASE_OUT_QUINT).setDuration(340).withEndAction(onDone);
            if (translate != 0) {
                animate.translationY(0);
            }
            animate.start();
        } else {
            ViewPropertyAnimator animate = view.animate();
            animate = animate.alpha(0).scaleY(scale ? 0.5f : 1).scaleX(scale ? 0.5f : 1).setListener(new HideViewAfterAnimation(view)).setInterpolator(CubicBezierInterpolator.EASE_OUT_QUINT).setDuration(340).withEndAction(onDone);
            if (translate != 0) {
                animate.translationY(dp(-16) * translate);
            }
            animate.start();
        }
    }

    public static long getPrefIntOrLong(SharedPreferences preferences, String key, long defaultValue) {
        try {
            return preferences.getLong(key, defaultValue);
        } catch (Exception e) {
            return preferences.getInt(key, (int) defaultValue);
        }
    }

    public static Bitmap getScaledBitmap(float w, float h, String path, String streamPath, int streamOffset) {
        FileInputStream stream = null;
        try {
            BitmapFactory.Options options = new BitmapFactory.Options();
            options.inJustDecodeBounds = true;

            if (path != null) {
                BitmapFactory.decodeFile(path, options);
            } else {
                stream = new FileInputStream(streamPath);
                stream.getChannel().position(streamOffset);
                BitmapFactory.decodeStream(stream, null, options);
            }
            if (options.outWidth > 0 && options.outHeight > 0) {
                if (w > h && options.outWidth < options.outHeight) {
                    float temp = w;
                    w = h;
                    h = temp;
                }
                float scale = Math.min(options.outWidth / w, options.outHeight / h);
                options.inSampleSize = 1;
                if (scale > 1.0f) {
                    do {
                        options.inSampleSize *= 2;
                    } while (options.inSampleSize < scale);
                }
                options.inJustDecodeBounds = false;
                Bitmap wallpaper;
                if (path != null) {
                    wallpaper = BitmapFactory.decodeFile(path, options);
                } else {
                    stream.getChannel().position(streamOffset);
                    wallpaper = BitmapFactory.decodeStream(stream, null, options);
                }
                return wallpaper;
            }
        } catch (Throwable e) {
            FileLog.e(e);
        } finally {
            try {
                if (stream != null) {
                    stream.close();
                }
            } catch (Exception e2) {
                FileLog.e(e2);
            }
        }
        return null;
    }

    public static Uri getBitmapShareUri(Bitmap bitmap, String fileName, Bitmap.CompressFormat format) {
        File cachePath = AndroidUtilities.getCacheDir();
        if (!cachePath.isDirectory()) {
            try {
                cachePath.mkdirs();
            } catch (Exception e) {
                FileLog.e(e);
                return null;
            }
        }
        File file = new File(cachePath, fileName);
        try (FileOutputStream out = new FileOutputStream(file)) {
            bitmap.compress(format, 87, out);
            out.close();
            return FileProvider.getUriForFile(ApplicationLoader.applicationContext, ApplicationLoader.getApplicationId() + ".provider", file);
        } catch (Exception e) {
            FileLog.e(e);
        }
        return null;
    }

    public static boolean isNumeric(String str) {
        try {
            Double.parseDouble(str);
            return true;
        } catch (NumberFormatException e) {
            return false;
        }
    }

    public static boolean isAccessibilityScreenReaderEnabled() {
        return isAccessibilityTouchExplorationEnabled();
    }

    public static CharSequence trim(CharSequence text, int[] newStart) {
        if (text == null) {
            return null;
        }
        int len = text.length();
        int st = 0;

        while (st < len && text.charAt(st) <= ' ') {
            st++;
        }
        while (st < len && text.charAt(len - 1) <= ' ') {
            len--;
        }
        if (newStart != null) {
            newStart[0] = st;
        }
        return (st > 0 || len < text.length()) ? text.subSequence(st, len) : text;
    }

    // detect Error NO SPaCe left on device :(
    public static boolean isENOSPC(Exception e) {
        return (
                Build.VERSION.SDK_INT >= Build.VERSION_CODES.LOLLIPOP &&
                        e instanceof IOException &&
                        (e.getCause() instanceof ErrnoException &&
                                ((ErrnoException) e.getCause()).errno == OsConstants.ENOSPC) ||
                        (e.getMessage() != null && e.getMessage().equalsIgnoreCase("no space left on device"))
        );
    }

    public static boolean isEROFS(Exception e) {
        return (Build.VERSION.SDK_INT >= Build.VERSION_CODES.LOLLIPOP && e instanceof IOException &&
                (e.getCause() instanceof ErrnoException && ((ErrnoException) e.getCause()).errno == OsConstants.EROFS) ||
                (e.getMessage() != null && e.getMessage().toLowerCase().contains("read-only file system"))
        );
    }

    public static SpannableStringBuilder replaceCharSequence(String what, CharSequence from, CharSequence obj) {
        SpannableStringBuilder spannableStringBuilder;
        if (from instanceof SpannableStringBuilder) {
            spannableStringBuilder = (SpannableStringBuilder) from;
        } else {
            spannableStringBuilder = new SpannableStringBuilder(from);
        }
        int index = TextUtils.indexOf(from, what);
        if (index >= 0) {
            spannableStringBuilder.replace(index, index + what.length(), obj);
        }
        return spannableStringBuilder;
    }

    public static CharSequence replaceMultipleCharSequence(String what, CharSequence from, CharSequence obj) {
        SpannableStringBuilder spannableStringBuilder;
        if (from instanceof SpannableStringBuilder) {
            spannableStringBuilder = (SpannableStringBuilder) from;
        } else {
            spannableStringBuilder = new SpannableStringBuilder(from);
        }
        int index = TextUtils.indexOf(from, what, 0);
        while (index >= 0) {
            spannableStringBuilder.replace(index, index + what.length(), obj);
            index = TextUtils.indexOf(spannableStringBuilder, what, index + 1);
        }
        return spannableStringBuilder;
    }

    public static Bitmap makeBlurBitmap(View view) {
        return makeBlurBitmap(view, 6f, 7);
    }

    public static Bitmap makeBlurBitmap(View view, float downscale, int maxRadius) {
        if (view == null) {
            return null;
        }
        int w = (int) (view.getWidth() / downscale);
        int h = (int) (view.getHeight() / downscale);
        Bitmap bitmap = Bitmap.createBitmap(w, h, Bitmap.Config.ARGB_8888);
        Canvas canvas = new Canvas(bitmap);
        canvas.scale(1.0f / downscale, 1.0f / downscale);
        canvas.drawColor(Theme.getColor(Theme.key_windowBackgroundWhite));
        view.draw(canvas);
        Utilities.stackBlurBitmap(bitmap, Math.max(maxRadius, Math.max(w, h) / 180));
        return bitmap;
    }

    public static List<View> allGlobalViews() {
        try {
            if (Build.VERSION.SDK_INT >= Build.VERSION_CODES.Q) {
                return WindowInspector.getGlobalWindowViews();
            } else if (Build.VERSION.SDK_INT >= Build.VERSION_CODES.JELLY_BEAN_MR1) {
                Class wmgClass = Class.forName("android.view.WindowManagerGlobal");
                Object wmgInstance = wmgClass.getMethod("getInstance").invoke(null, (Object[]) null);

                Method getViewRootNames = wmgClass.getMethod("getViewRootNames");
                Method getRootView = wmgClass.getMethod("getRootView", String.class);
                String[] rootViewNames = (String[]) getViewRootNames.invoke(wmgInstance, (Object[]) null);

                List<View> views = new ArrayList<>();
                for (String viewName : rootViewNames) {
                    views.add((View) getRootView.invoke(wmgInstance, viewName));
                }
                return views;
            } else if (Build.VERSION.SDK_INT >= Build.VERSION_CODES.ICE_CREAM_SANDWICH) {
                Class wmiClass = Class.forName("android.view.WindowManagerImpl");
                Object wmiInstance = wmiClass.getMethod("getDefault").invoke(null);

                Field viewsField = wmiClass.getDeclaredField("mViews");
                viewsField.setAccessible(true);
                Object viewsObject = viewsField.get(wmiInstance);

                if (viewsObject instanceof List) {
                    return (List<View>) viewsField.get(wmiInstance);
                } else if (viewsObject instanceof View[]) {
                    return Arrays.asList((View[]) viewsField.get(wmiInstance));
                }
            }
        } catch (Exception e) {
            FileLog.e("allGlobalViews()", e);
        }
        return null;
    }

    public static boolean hasDialogOnTop(BaseFragment fragment) {
        if (fragment == null) return false;
        if (fragment.visibleDialog != null && !(fragment.visibleDialog instanceof AlertDialog) && !(
            fragment.visibleDialog instanceof BottomSheet && ((BottomSheet) fragment.visibleDialog).attachedFragment != null
        )) return true;
        if (fragment.getParentLayout() == null) return false;
        List<View> globalViews = allGlobalViews();
        if (globalViews == null || globalViews.isEmpty()) return false;
        View lastGlobalView = null;
        for (int i = globalViews.size() - 1; i >= 0; --i) {
            lastGlobalView = globalViews.get(i);
            if (fragment.visibleDialog instanceof AlertDialog) {
                if (lastGlobalView == getRootView((((AlertDialog) fragment.visibleDialog).getContainerView()))) {
                    continue;
                }
            }
            if (!(
                lastGlobalView instanceof AlertDialog.AlertDialogView ||
                lastGlobalView instanceof PipRoundVideoView.PipFrameLayout
            )) break;
        }
        return lastGlobalView != getRootView(fragment.getParentLayout().getView());
    }

    public static View getRootView(View v) {
        View view = v;
        while (view != null && view.getParent() instanceof View) {
            view = ((View) view.getParent());
        }
        return view;
    }

    public static boolean makingGlobalBlurBitmap;
    public static void makeGlobalBlurBitmap(Utilities.Callback<Bitmap> onBitmapDone, float amount) {
        makeGlobalBlurBitmap(onBitmapDone, amount, (int) amount, null, null);
    }

    public static void makeGlobalBlurBitmap(Utilities.Callback<Bitmap> onBitmapDone, float downscale, int amount, View forView, List<View> exclude) {
        if (onBitmapDone == null) {
            return;
        }

        List<View> views = allGlobalViews();

        if (views == null) {
            onBitmapDone.run(null);
            return;
        }
        makingGlobalBlurBitmap = true;

        final List<View> finalViews = views;
        //Utilities.themeQueue.postRunnable(() -> {
        try {
            int w;
            int h;
            if (forView == null) {
                w = (int) (AndroidUtilities.displaySize.x / downscale);
                h = (int) ((AndroidUtilities.displaySize.y + AndroidUtilities.statusBarHeight) / downscale);
            } else {
                w = (int) (forView.getWidth() / downscale);
                h = (int) (forView.getHeight() / downscale);
            }
            int[] location = new int[2];
            Bitmap bitmap = Bitmap.createBitmap(w, h, Bitmap.Config.ARGB_8888);
            Canvas canvas = new Canvas(bitmap);
            if (forView != null) {
                forView.getLocationOnScreen(location);
                canvas.translate(-location[0] / downscale, -location[1] / downscale);
            }
            canvas.scale(1.0f / downscale, 1.0f / downscale);
            canvas.drawColor(Theme.getColor(Theme.key_windowBackgroundWhite));
            for (int i = 0; i < finalViews.size(); ++i) {
                View view = finalViews.get(i);
                if (view instanceof PipRoundVideoView.PipFrameLayout || (exclude != null && exclude.contains(view))) {
                    continue;
                }

                ViewGroup.LayoutParams layoutParams = view.getLayoutParams();
                if (layoutParams instanceof WindowManager.LayoutParams) {
                    WindowManager.LayoutParams params = (WindowManager.LayoutParams) layoutParams;
                    if ((params.flags & WindowManager.LayoutParams.FLAG_DIM_BEHIND) != 0) {
                        canvas.drawColor(ColorUtils.setAlphaComponent(0xFF000000, (int) (0xFF * params.dimAmount)));
                    }
                }

                canvas.save();
                view.getLocationOnScreen(location);
                canvas.translate(location[0] / downscale, location[1] / downscale);
                try {
                    view.draw(canvas);
                } catch (Exception e) {
                    FileLog.e(e);
                }
                canvas.restore();
            }
            Utilities.stackBlurBitmap(bitmap, Math.max(amount, Math.max(w, h) / 180));
//            AndroidUtilities.runOnUIThread(() -> {
                onBitmapDone.run(bitmap);
//            });
        } catch (Exception e) {
            FileLog.e(e);
//            AndroidUtilities.runOnUIThread(() -> {
                onBitmapDone.run(null);
//            });
        } finally {
            makingGlobalBlurBitmap = false;
        }
        //   });
    }

    // rounds percents to be exact 100% in sum
    public static int[] roundPercents(float[] percents, int[] output) {
        if (percents == null) {
            throw new NullPointerException("percents or output is null");
        }
        if (output == null) {
            output = new int[percents.length];
        }
        if (percents.length != output.length) {
            throw new IndexOutOfBoundsException("percents.length != output.length");
        }

        float sum = 0;
        for (int i = 0; i < percents.length; ++i) {
            sum += percents[i];
        }

        int roundedSum = 0;
        for (int i = 0; i < percents.length; ++i) {
            roundedSum += (output[i] = (int) Math.floor(percents[i] / sum * 100));
        }

        while (roundedSum < 100) {
            float maxError = 0;
            int maxErrorIndex = -1;
            for (int i = 0; i < percents.length; ++i) {
                float error = (percents[i] / sum) - (output[i] / 100f);
                if (percents[i] > 0 && error >= maxError) {
                    maxErrorIndex = i;
                    maxError = error;
                }
            }
            if (maxErrorIndex < 0) {
                break;
            }
            output[maxErrorIndex]++;
            roundedSum++;
        }

        return output;
    }

    public static boolean isRTL(CharSequence text) {
        if (text == null || text.length() <= 0) {
            return false;
        }
        char c;
        for (int i = 0; i < text.length(); ++i) {
            c = text.charAt(i);
            if (c >= 0x590 && c <= 0x6ff) {
                return true;
            }
        }
        return false;
    }

    private static Pattern uriParse;

    public static Pattern getURIParsePattern() {
        if (uriParse == null) {
            uriParse = Pattern.compile("^(([^:/?#]+):)?(//([^/?#]*))?([^?#]*)(\\?([^#]*))?(#(.*))?"); // RFC 3986 B
        }
        return uriParse;
    }

    public static String getHostAuthority(String uri) {
        return getHostAuthority(uri, false);
    }

    public static String getHostAuthority(String uri, boolean removeWWW) {
        if (uri == null) {
            return null;
        }
        // CVE-2017-13274
        Matcher matcher = getURIParsePattern().matcher(uri);
        if (matcher.matches()) {
            String authority = matcher.group(4);
            if (authority != null) {
                authority = authority.toLowerCase();
            }
            if (removeWWW && authority != null && authority.startsWith("www.")) {
                authority = authority.substring(4);
            }
            return authority;
        }
        return null;
    }

    public static String getHostAuthority(Uri uri) {
        if (uri == null) {
            return null;
        }
        return getHostAuthority(uri.toString());
    }

    public static String getHostAuthority(Uri uri, boolean removeWWW) {
        if (uri == null) {
            return null;
        }
        return getHostAuthority(uri.toString(), removeWWW);
    }

    public static boolean intersect1d(int x1, int x2, int y1, int y2) {
        return Math.max(x1, x2) > Math.min(y1, y2) && Math.max(y1, y2) > Math.min(x1, x2);
    }

    public static boolean intersect1d(float x1, float x2, float y1, float y2) {
        return Math.max(x1, x2) > Math.min(y1, y2) && Math.max(y1, y2) > Math.min(x1, x2);
    }

    public static boolean intersect1dInclusive(int x1, int x2, int y1, int y2) {
        return Math.max(x1, x2) >= Math.min(y1, y2) && Math.max(y1, y2) >= Math.min(x1, x2);
    }

    public static String getSysInfoString(String path) {
        RandomAccessFile reader = null;
        try {
            reader = new RandomAccessFile(path, "r");
            String line = reader.readLine();
            if (line != null) {
                return line;
            }
        } catch (Exception ignore) {

        } finally {
            if (reader != null) {
                try {
                    reader.close();
                } catch (Exception ignore) {
                }
            }
        }
        return null;
    }

    public static Long getSysInfoLong(String path) {
        String line = getSysInfoString(path);
        if (line != null) {
            try {
                return Utilities.parseLong(line);
            } catch (Exception e) {
            }
        }
        return null;
    }

    public static boolean isActivityRunning(Activity activity) {
        if (activity == null) {
            return false;
        }

        if (Build.VERSION.SDK_INT >= Build.VERSION_CODES.JELLY_BEAN_MR1) {
            return !activity.isDestroyed() && !activity.isFinishing();
        } else {
            return !activity.isFinishing();
        }
    }

    public static boolean isSafeToShow(Context context) {
        Activity activity = findActivity(context);
        if (activity == null) return true;
        return isActivityRunning(activity);
    }

    public static Pair<Integer, Integer> getImageOrientation(InputStream is) {
        try {
            return getImageOrientation(new ExifInterface(is));
        } catch (Exception e) {
            FileLog.e(e);
        }
        return new Pair<>(0, 0);
    }
    public static Pair<Integer, Integer> getImageOrientation(File file) {
        try {
            return getImageOrientation(new ExifInterface(file));
        } catch (Exception e) {
            FileLog.e(e);
        }
        return new Pair<>(0, 0);
    }
    public static Pair<Integer, Integer> getImageOrientation(String path) {
        try {
            return getImageOrientation(new ExifInterface(path));
        } catch (Exception ignore) {}
        return new Pair<>(0, 0);
    }

    public static Pair<Integer, Integer> getImageOrientation(ExifInterface exif) {
        try {
            int orientation = 0, invert = 0;
            final int exifvalue = exif.getAttributeInt(ExifInterface.TAG_ORIENTATION, ExifInterface.ORIENTATION_NORMAL);
            switch (exifvalue) {
                case ExifInterface.ORIENTATION_NORMAL:
                    break;
                case ExifInterface.ORIENTATION_FLIP_HORIZONTAL:
                    invert = 1;
                    break;
                case ExifInterface.ORIENTATION_ROTATE_180:
                    orientation = 180;
                    break;
                case ExifInterface.ORIENTATION_FLIP_VERTICAL:
                    invert = 2;
                    break;
                case ExifInterface.ORIENTATION_TRANSPOSE:
                    invert = 2;
                    orientation = 270;
                    break;
                case ExifInterface.ORIENTATION_ROTATE_90:
                    orientation = 90;
                    break;
                case ExifInterface.ORIENTATION_TRANSVERSE:
                    invert = 1;
                    orientation = 270;
                    break;
                case ExifInterface.ORIENTATION_ROTATE_270:
                    orientation = 270;
                    break;
            }
            return new Pair<>(orientation, invert);
        } catch (Exception e) {
            FileLog.e(e);
        }
        return new Pair<>(0, 0);
    }

    public static void forEachViews(View view, Consumer<View> consumer) {
        if (view instanceof ViewGroup) {
            ViewGroup viewGroup = (ViewGroup) view;
            for (int i = 0; i < viewGroup.getChildCount(); i++) {
                consumer.accept(view);
                forEachViews(viewGroup.getChildAt(i), consumer);
            }
        } else {
            consumer.accept(view);
        }
    }

    public static void forEachViews(RecyclerView recyclerView, Consumer<View> consumer) {
        if (recyclerView == null) {
            return;
        }
        for (int i = 0; i < recyclerView.getChildCount(); i++) {
            consumer.accept(recyclerView.getChildAt(i));
        }
        for (int i = 0; i < recyclerView.getCachedChildCount(); i++) {
            consumer.accept(recyclerView.getCachedChildAt(i));
        }
        for (int i = 0; i < recyclerView.getHiddenChildCount(); i++) {
            consumer.accept(recyclerView.getHiddenChildAt(i));
        }
        for (int i = 0; i < recyclerView.getAttachedScrapChildCount(); i++) {
            consumer.accept(recyclerView.getAttachedScrapChildAt(i));
        }
    }

    public static int getDominantColor(Bitmap bitmap) {
        if (bitmap == null) {
            return Color.WHITE;
        }
        float stepH = (bitmap.getHeight() - 1) / 10f;
        float stepW = (bitmap.getWidth() - 1) / 10f;
        int r = 0, g = 0, b = 0;
        int amount = 0;
        for (int i = 0; i < 10; i++) {
            for (int j = 0; j < 10; j++) {
                int x = (int) (stepW * i);
                int y = (int) (stepH * j);
                int pixel = bitmap.getPixel(x, y);
                if (Color.alpha(pixel) > 200) {
                    r += Color.red(pixel);
                    g += Color.green(pixel);
                    b += Color.blue(pixel);
                    amount++;
                }
            }
        }
        if (amount == 0) {
            return 0;
        }
        return Color.argb(255, r / amount, g / amount, b / amount);
    }

    @NonNull
    public static String translitSafe(String str) {
        try {
            if (str != null) {
                str = str.toLowerCase();
            }
            String s = LocaleController.getInstance().getTranslitString(str, false);
            if (s == null) {
                return "";
            }
            return s;
        } catch (Exception ignore) {}
        return "";
    }

	public static void quietSleep(long millis) {
        try {
            Thread.sleep(millis);
        } catch (InterruptedException ignored) {

        }
    }

    public static ByteBuffer cloneByteBuffer(ByteBuffer original) {
        ByteBuffer clone;
        try {
            clone = ByteBuffer.allocate(original.capacity());
        } catch (OutOfMemoryError error) {
            System.gc();
            clone = ByteBuffer.allocate(original.capacity());
        }
        int position = original.position();
        original.rewind();
        clone.put(original);
        original.rewind();
        clone.flip();
        clone.position(position);
        return clone;
    }

    public static void checkAndroidTheme(Context context, boolean open) {
        // this hack is done to support prefers-color-scheme in webviews 🤦
        if (context == null) {
            return;
        }
        context.setTheme(Theme.isCurrentThemeDark() && open ? R.style.Theme_TMessages_Dark : R.style.Theme_TMessages);
    }

    private static Boolean isHonor;
    public static boolean isHonor() {
        if (isHonor == null) {
            try {
                final String brand = Build.BRAND.toLowerCase();
                isHonor = brand.contains("huawei") || brand.contains("honor");
            } catch (Exception e) {
                FileLog.e(e);
                isHonor = false;
            }
        }
        return isHonor;
    }

    public static CharSequence withLearnMore(CharSequence text, Runnable onClick) {
        SpannableString link = new SpannableString(getString(R.string.LearnMoreArrow));
        link.setSpan(new ClickableSpan() {
            @Override
            public void onClick(@NonNull View widget) {
                if (onClick != null) {
                    onClick.run();
                }
            }

            @Override
            public void updateDrawState(@NonNull TextPaint ds) {
                ds.setUnderlineText(false);
                ds.setColor(ds.linkColor);
            }
        }, 0, link.length(), Spanned.SPAN_EXCLUSIVE_EXCLUSIVE);

        SpannableStringBuilder result = new SpannableStringBuilder(text);
        result.append(" ");
        result.append(link);

        return replaceArrows(result, true);
    }

    public static View findChildViewUnder(ViewGroup parent, float x, float y) {
        if (parent == null) return null;
        if (parent.getVisibility() != View.VISIBLE) return null;
        for (int i = 0; i < parent.getChildCount(); ++i) {
            View child = parent.getChildAt(i);
            if (child == null) continue;
            if (child.getVisibility() != View.VISIBLE) continue;
            if (child instanceof ViewGroup) {
                View foundChild = findChildViewUnder((ViewGroup) child, x - child.getLeft(), y - child.getTop());
                if (foundChild != null) {
                    return foundChild;
                }
            } else if (
                x >= child.getX() && x <= child.getX() + child.getWidth() &&
                y >= child.getY() && x <= child.getY() + child.getHeight()
            ) {
                return child;
            }
        }
        return null;
    }

    public static void vibrateCursor(View view) {
        try {
            if (view == null || view.getContext() == null) return;
            if (Build.VERSION.SDK_INT < Build.VERSION_CODES.O) return;
            if (!((Vibrator) view.getContext().getSystemService(Context.VIBRATOR_SERVICE)).hasAmplitudeControl()) return;
            if (NekoConfig.disableVibration.Bool()) return;
            view.performHapticFeedback(HapticFeedbackConstants.TEXT_HANDLE_MOVE, HapticFeedbackConstants.FLAG_IGNORE_VIEW_SETTING);
        } catch (Exception ignore) {}
    }

    public static void vibrate(View view) {
        try {
            if (view == null || view.getContext() == null) return;
            if (Build.VERSION.SDK_INT < Build.VERSION_CODES.O) return;
            if (!((Vibrator) view.getContext().getSystemService(Context.VIBRATOR_SERVICE)).hasAmplitudeControl()) return;
            if (NekoConfig.disableVibration.Bool()) return;
            view.performHapticFeedback(HapticFeedbackConstants.KEYBOARD_TAP, HapticFeedbackConstants.FLAG_IGNORE_VIEW_SETTING);
        } catch (Exception ignore) {}
    }

    public static void applySpring(Animator anim, double stiffness, double damping) {
        applySpring(anim, stiffness, damping, 1, 0);
    }

    public static void applySpring(Animator anim, double stiffness, double damping, double mass) {
        applySpring(anim, stiffness, damping, mass, 0);
    }

    public static void applySpring(Animator anim, double stiffness, double damping, double mass, double initialVelocity) {
        final double w0 = Math.sqrt(stiffness / mass);
        final double zeta = damping / (2.0 * Math.sqrt(stiffness * mass));
        final double wd, A, B;
        if (zeta < 1) {
            wd = w0 * Math.sqrt(1.0 - zeta * zeta);
            A = 1.0;
            B = (zeta * w0 + -initialVelocity) / wd;
        } else {
            wd = 0.0;
            A = 1.0;
            B = -initialVelocity + w0;
        }
        final double threshold = 0.0025;
        final double duration = Math.log(threshold) / (-zeta * w0);
        anim.setDuration((long) (duration * 1000L));
        anim.setInterpolator(new Interpolator() {
            @Override
            public float getInterpolation(float t) {
                if (zeta < 1) {
                    return (float) (1.0 - Math.exp(-t * zeta * w0) * (A * Math.cos(wd * t) + B * Math.sin(wd * t)));
                } else {
                    return (float) (1.0 - (A + B * t) * Math.exp(-t * w0));
                }
            }
        });
    }

    public static void applySpring(Animator anim, float stiffness, float damping, float mass, long overrideDuration) {
        final double zeta = damping / (2 * Math.sqrt(stiffness * mass));
        final double omega = Math.sqrt(stiffness / mass);
        final double threshold = 0.0025;
        anim.setDuration(overrideDuration);
        anim.setInterpolator(new Interpolator() {
            @Override
            public float getInterpolation(float t) {
                if (zeta < 1) {
                    final double dampedFrequency = omega * Math.sqrt(1 - zeta * zeta);
                    return (float) (1 - Math.exp(-zeta * omega * t) *
                            (Math.cos(dampedFrequency * t) + (zeta * omega / dampedFrequency) * Math.sin(dampedFrequency * t)));
                } else {
                    final double a = -zeta * omega * t;
                    return (float) (1 - (1 + a) * Math.exp(a));
                }
            }
        });
    }

    public static boolean isWebAppLink(String url) {
        if (url == null) return false;
        try {
            Uri uri = Uri.parse(url);
            final String scheme = uri.getScheme();
            if (scheme == null) return false;
            final String path = uri.getPath();
            if (path == null) return false;
            switch (scheme) {
                case "http":
                case "https": {
                    if (path.isEmpty()) return false;
                    String host = uri.getHost().toLowerCase();
                    Matcher prefixMatcher = LaunchActivity.PREFIX_T_ME_PATTERN.matcher(host);
                    boolean isPrefix = prefixMatcher.find();
                    if (host.equals("telegram.me") || host.equals("t.me") || host.equals("telegram.dog") || isPrefix) {
                        ArrayList<String> segments = new ArrayList<>(uri.getPathSegments());
                        if (segments.size() > 0 && segments.get(0).equals("s")) {
                            segments.remove(0);
                        }
                        if (segments.size() > 0) {
                            if (segments.size() >= 3 && "s".equals(segments.get(1))) {
                                return false;
                            } else if (segments.size() > 1) {
                                final String segment0 = segments.get(0);
                                if (TextUtils.isEmpty(segment0)) return false;
                                switch (segment0) {
                                    case "joinchat":
                                    case "login":
                                    case "addstickers":
                                    case "addemoji":
                                    case "msg":
                                    case "share":
                                    case "confirmphone":
                                    case "setlanguage":
                                    case "addtheme":
                                    case "boost":
                                    case "c":
                                    case "contact":
                                    case "folder":
                                    case "addlist":
                                        return false;
                                }
                                final String segment1 = segments.get(1);
                                if (TextUtils.isEmpty(segment1)) return false;
                                if (segment1.matches("^\\d+$")) return false;
                                return true;
                            } else if (segments.size() == 1) {
                                return !TextUtils.isEmpty(uri.getQueryParameter("startapp"));
                            }
                        }
                    }
                    break;
                }
                case "tg": {
                    if (url.startsWith("tg:resolve") || url.startsWith("tg://resolve")) {
                        return !TextUtils.isEmpty(uri.getQueryParameter("appname"));
                    }
                    break;
                }
            }
        } catch (Exception e) {
            FileLog.e(e);
        }
        return false;
    }

    public static CharSequence removeSpans(CharSequence text, Class spanClass) {
        if (!(text instanceof Spannable)) return text;
        final Spannable spannable = (Spannable) text;
        final Object[] spans = spannable.getSpans(0, spannable.length(), spanClass);
        for (int i = 0; i < spans.length; ++i) {
            spannable.removeSpan(spans[i]);
        }
        return spannable;
    }

    public static void notifyDataSetChanged(RecyclerView listView) {
        if (listView == null) return;
        if (listView.getAdapter() == null) return;
        if (listView.isComputingLayout()) {
            listView.post(() -> {
                if (listView.getAdapter() != null) {
                    listView.getAdapter().notifyDataSetChanged();
                }
            });
        } else {
            listView.getAdapter().notifyDataSetChanged();
        }
    }

    public static void doOnPreDraw(@NonNull View view, @NonNull Runnable action) {
        final ViewTreeObserver observer = view.getViewTreeObserver();

        ViewTreeObserver.OnPreDrawListener[] listenerHolder = new ViewTreeObserver.OnPreDrawListener[1];
        boolean[] completed = new boolean[1];
        listenerHolder[0] = () -> {
            if (observer.isAlive()) {
                observer.removeOnPreDrawListener(listenerHolder[0]);
            }
            if (!completed[0]) {
                completed[0] = true;
                action.run();
            }
            return true;
        };
        observer.addOnPreDrawListener(listenerHolder[0]);
    }

    public static boolean isInAirplaneMode(Context context) {
        try {
            if (Build.VERSION.SDK_INT < Build.VERSION_CODES.JELLY_BEAN_MR1) {
                return Settings.System.getInt(context.getContentResolver(), Settings.System.AIRPLANE_MODE_ON, 0) != 0;
            } else {
                return Settings.Global.getInt(context.getContentResolver(), Settings.Global.AIRPLANE_MODE_ON, 0) != 0;
            }
        } catch (Exception ignore) {
            return false;
        }
    }

    public static boolean isWifiEnabled(Context context) {
        try {
            WifiManager wm = (WifiManager) context.getApplicationContext().getSystemService(Context.WIFI_SERVICE);
            return wm != null && wm.isWifiEnabled();
        } catch (Exception ignore) {
            return false;
        }
    }

    public static boolean gzip(File input, File output) {
        try (
            BufferedInputStream in = new BufferedInputStream(new FileInputStream(input));
            GZIPOutputStream out = new GZIPOutputStream(new BufferedOutputStream(new FileOutputStream(output)))
        ) {
            byte[] buffer = new byte[8 * 1024];
            int n;
            while ((n = in.read(buffer)) != -1) {
                out.write(buffer, 0, n);
            }
            return true;
        } catch (FileNotFoundException e) {
            FileLog.e(e);
        } catch (IOException e) {
            FileLog.e(e);
        }
        return false;
    }
}<|MERGE_RESOLUTION|>--- conflicted
+++ resolved
@@ -2878,10 +2878,6 @@
     }
 
     public static int getPhotoSize() {
-<<<<<<< HEAD
-        if (photoSize == null) {
-            photoSize = 2560;
-=======
         return getPhotoSize(false);
     }
 
@@ -2896,7 +2892,6 @@
                 photoSize = 1280;
             }
             return photoSize;
->>>>>>> 4d7a3a40
         }
     }
 
