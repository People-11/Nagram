/*
 * This is the source code of Telegram for Android v. 5.x.x.
 * It is licensed under GNU GPL v. 2 or later.
 * You should have received a copy of the license in this archive (see LICENSE).
 *
 * Copyright Nikolai Kudashov, 2013-2018.
 */

package org.telegram.messenger;

import android.animation.Animator;
import android.animation.AnimatorListenerAdapter;
import android.animation.AnimatorSet;
import android.animation.ObjectAnimator;
import android.annotation.SuppressLint;
import android.app.Activity;
import android.content.ContentResolver;
import android.content.ContentUris;
import android.content.Context;
import android.content.Intent;
import android.content.IntentFilter;
import android.content.pm.ActivityInfo;
import android.content.pm.PackageInfo;
import android.content.pm.PackageManager;
import android.content.pm.Signature;
import android.content.res.AssetFileDescriptor;
import android.content.res.Configuration;
import android.database.Cursor;
import android.graphics.Bitmap;
import android.graphics.Color;
import android.graphics.Matrix;
import android.graphics.Paint;
import android.graphics.Point;
import android.graphics.Rect;
import android.graphics.RectF;
import android.graphics.Typeface;
import android.graphics.drawable.BitmapDrawable;
import android.graphics.drawable.ColorDrawable;
import android.graphics.drawable.Drawable;
import android.net.Uri;
import android.os.Build;
import android.os.Environment;
import android.os.PowerManager;
import android.os.SystemClock;
import android.provider.CallLog;
import android.provider.DocumentsContract;
import android.provider.MediaStore;
import android.provider.Settings;
import android.telephony.TelephonyManager;
import android.text.Layout;
import android.text.Selection;
import android.text.Spannable;
import android.text.SpannableStringBuilder;
import android.text.Spanned;
import android.text.SpannedString;
import android.text.StaticLayout;
import android.text.TextPaint;
import android.text.TextUtils;
import android.text.method.LinkMovementMethod;
import android.text.style.URLSpan;
import android.text.util.Linkify;
import android.util.DisplayMetrics;
import android.util.StateSet;
import android.util.TypedValue;
import android.view.ContextThemeWrapper;
import android.view.Display;
import android.view.Gravity;
import android.view.MotionEvent;
import android.view.Surface;
import android.view.View;
import android.view.ViewGroup;
import android.view.Window;
import android.view.WindowInsets;
import android.view.WindowManager;
import android.view.accessibility.AccessibilityEvent;
import android.view.accessibility.AccessibilityManager;
import android.view.animation.AccelerateInterpolator;
import android.view.animation.DecelerateInterpolator;
import android.view.animation.OvershootInterpolator;
import android.view.inputmethod.InputMethodManager;
import android.view.inputmethod.InputMethodSubtype;
import android.webkit.MimeTypeMap;
import android.widget.EdgeEffect;
import android.widget.HorizontalScrollView;
import android.widget.LinearLayout;
import android.widget.ListView;
import android.widget.ScrollView;
import android.widget.TextView;

import androidx.core.content.FileProvider;
import androidx.recyclerview.widget.LinearLayoutManager;
import androidx.viewpager.widget.ViewPager;

import com.android.internal.telephony.ITelephony;

import org.telegram.PhoneFormat.PhoneFormat;
import org.telegram.messenger.browser.Browser;
import org.telegram.tgnet.ConnectionsManager;
import org.telegram.tgnet.RequestTimeDelegate;
import org.telegram.tgnet.TLObject;
import org.telegram.tgnet.TLRPC;
import org.telegram.ui.ActionBar.ActionBarLayout;
import org.telegram.ui.ActionBar.AlertDialog;
import org.telegram.ui.ActionBar.BaseFragment;
import org.telegram.ui.ActionBar.BottomSheet;
import org.telegram.ui.ActionBar.Theme;
import org.telegram.ui.Cells.TextDetailSettingsCell;
import org.telegram.ui.Components.BackgroundGradientDrawable;
import org.telegram.ui.Components.ForegroundColorSpanThemable;
import org.telegram.ui.Components.ForegroundDetector;
import org.telegram.ui.Components.LayoutHelper;
import org.telegram.ui.Components.PickerBottomLayout;
import org.telegram.ui.Components.RecyclerListView;
import org.telegram.ui.Components.ShareAlert;
import org.telegram.ui.Components.TypefaceSpan;
import org.telegram.ui.ThemePreviewActivity;
import org.telegram.ui.WallpapersListActivity;

import java.io.BufferedReader;
import java.io.ByteArrayInputStream;
import java.io.ByteArrayOutputStream;
import java.io.File;
import java.io.FileInputStream;
import java.io.FileOutputStream;
import java.io.FileWriter;
import java.io.IOException;
import java.io.InputStream;
import java.io.InputStreamReader;
import java.io.OutputStream;
import java.lang.ref.WeakReference;
import java.lang.reflect.Field;
import java.lang.reflect.Method;
import java.security.cert.CertificateFactory;
import java.security.cert.X509Certificate;
import java.text.SimpleDateFormat;
import java.util.ArrayList;
import java.util.Calendar;
import java.util.Collections;
import java.util.Comparator;
import java.util.Date;
import java.util.HashSet;
import java.util.Hashtable;
import java.util.List;
import java.util.Locale;
import java.util.concurrent.atomic.AtomicInteger;
import java.util.regex.Matcher;
import java.util.regex.Pattern;

import cn.hutool.core.util.StrUtil;
import kotlin.Unit;
import tw.nekomimi.nekogram.BottomBuilder;
import tw.nekomimi.nekogram.NekoConfig;
import tw.nekomimi.nekogram.NekoXConfig;
import tw.nekomimi.nekogram.utils.AlertUtil;
import tw.nekomimi.nekogram.utils.EnvUtil;
import tw.nekomimi.nekogram.utils.FileUtil;
import tw.nekomimi.nekogram.utils.ProxyUtil;
import tw.nekomimi.nekogram.utils.UIUtil;

import static com.v2ray.ang.V2RayConfig.SSR_PROTOCOL;
import static com.v2ray.ang.V2RayConfig.SS_PROTOCOL;
import static com.v2ray.ang.V2RayConfig.TROJAN_PROTOCOL;
import static com.v2ray.ang.V2RayConfig.VMESS1_PROTOCOL;
import static com.v2ray.ang.V2RayConfig.VMESS_PROTOCOL;

public class AndroidUtilities {

    private static final Hashtable<String, Typeface> typefaceCache = new Hashtable<>();
    private static int prevOrientation = -10;
    private static boolean waitingForSms = false;
    private static boolean waitingForCall = false;
    private static final Object smsLock = new Object();
    private static final Object callLock = new Object();

    public static int statusBarHeight = 0;
    public static boolean firstConfigurationWas;
    public static float density = 1;
    public static Point displaySize = new Point();
    public static float screenRefreshRate = 60;
    public static int roundMessageSize;
    public static int roundMessageInset;
    public static boolean incorrectDisplaySizeFix;
    public static Integer photoSize = null;
    public static DisplayMetrics displayMetrics = new DisplayMetrics();
    public static int leftBaseline;
    public static boolean usingHardwareInput;
    public static boolean isInMultiwindow;

    public static DecelerateInterpolator decelerateInterpolator = new DecelerateInterpolator();
    public static AccelerateInterpolator accelerateInterpolator = new AccelerateInterpolator();
    public static OvershootInterpolator overshootInterpolator = new OvershootInterpolator();

    private static Boolean isTablet = null;
    private static int adjustOwnerClassGuid = 0;

    private static Paint roundPaint;
    private static RectF bitmapRect;

    public static Pattern WEB_URL = null;

    static {
        try {
            final String GOOD_IRI_CHAR = "a-zA-Z0-9\u00A0-\uD7FF\uF900-\uFDCF\uFDF0-\uFFEF";
            final Pattern IP_ADDRESS = Pattern.compile(
                    "((25[0-5]|2[0-4][0-9]|[0-1][0-9]{2}|[1-9][0-9]|[1-9])\\.(25[0-5]|2[0-4]"
                            + "[0-9]|[0-1][0-9]{2}|[1-9][0-9]|[1-9]|0)\\.(25[0-5]|2[0-4][0-9]|[0-1]"
                            + "[0-9]{2}|[1-9][0-9]|[1-9]|0)\\.(25[0-5]|2[0-4][0-9]|[0-1][0-9]{2}"
                            + "|[1-9][0-9]|[0-9]))");
            final String IRI = "[" + GOOD_IRI_CHAR + "]([" + GOOD_IRI_CHAR + "\\-]{0,61}[" + GOOD_IRI_CHAR + "]){0,1}";
            final String GOOD_GTLD_CHAR = "a-zA-Z\u00A0-\uD7FF\uF900-\uFDCF\uFDF0-\uFFEF";
            final String GTLD = "[" + GOOD_GTLD_CHAR + "]{2,63}";
            final String HOST_NAME = "(" + IRI + "\\.)+" + GTLD;
            final Pattern DOMAIN_NAME = Pattern.compile("(" + HOST_NAME + "|" + IP_ADDRESS + ")");
            WEB_URL = Pattern.compile(
                    "((?:(http|https|Http|Https|ton|tg):\\/\\/(?:(?:[a-zA-Z0-9\\$\\-\\_\\.\\+\\!\\*\\'\\(\\)"
                            + "\\,\\;\\?\\&\\=]|(?:\\%[a-fA-F0-9]{2})){1,64}(?:\\:(?:[a-zA-Z0-9\\$\\-\\_"
                            + "\\.\\+\\!\\*\\'\\(\\)\\,\\;\\?\\&\\=]|(?:\\%[a-fA-F0-9]{2})){1,25})?\\@)?)?"
                            + "(?:" + DOMAIN_NAME + ")"
                            + "(?:\\:\\d{1,5})?)" // plus option port number
                            + "(\\/(?:(?:[" + GOOD_IRI_CHAR + "\\;\\/\\?\\:\\@\\&\\=\\#\\~"  // plus option query params
                            + "\\-\\.\\+\\!\\*\\'\\(\\)\\,\\_])|(?:\\%[a-fA-F0-9]{2}))*)?"
                            + "(?:\\b|$)");
        } catch (Exception e) {
            FileLog.e(e);
        }
    }

    static {
        leftBaseline = isTablet() ? 80 : 72;
        checkDisplaySize(ApplicationLoader.applicationContext, null);
    }

    private static int[] documentIcons = {
            R.drawable.media_doc_blue,
            R.drawable.media_doc_green,
            R.drawable.media_doc_red,
            R.drawable.media_doc_yellow
    };

    private static int[] documentMediaIcons = {
            R.drawable.media_doc_blue_b,
            R.drawable.media_doc_green_b,
            R.drawable.media_doc_red_b,
            R.drawable.media_doc_yellow_b
    };

    private static boolean containsUnsupportedCharacters(String text) {
        if (text.contains("\u202C")) {
            return true;
        }
        if (text.contains("\u202D")) {
            return true;
        }
        if (text.contains("\u202E")) {
            return true;
        }
        return false;
    }

    public static CharSequence ellipsizeCenterEnd(CharSequence str, String query, int availableWidth, TextPaint textPaint, int maxSymbols) {
        try {
            int lastIndex = str.length();
            int startHighlightedIndex = str.toString().toLowerCase().indexOf(query);

            if (lastIndex > maxSymbols) {
                str = str.subSequence(Math.max(0, startHighlightedIndex - maxSymbols / 2), Math.min(lastIndex, startHighlightedIndex + maxSymbols / 2));
                startHighlightedIndex -= Math.max(0, startHighlightedIndex - maxSymbols / 2);
                lastIndex = str.length();
            }
            StaticLayout staticLayout = new StaticLayout(str, textPaint, Integer.MAX_VALUE, Layout.Alignment.ALIGN_NORMAL, 1.0f, 0.0f, false);
            float endOfTextX = staticLayout.getLineWidth(0);
            if (endOfTextX + textPaint.measureText("...") < availableWidth) {
                return str;
            }

            int i = startHighlightedIndex + 1;
            while (i < str.length() - 1 && !Character.isWhitespace(str.charAt(i))) {
                i++;
            }
            int endHighlightedIndex = i;

            float endOfHighlight = staticLayout.getPrimaryHorizontal(endHighlightedIndex);
            if (staticLayout.isRtlCharAt(endHighlightedIndex)) {
                endOfHighlight = endOfTextX - endOfHighlight;
            }
            if (endOfHighlight < availableWidth) {
                return str;
            }
            float x = endOfHighlight - availableWidth + textPaint.measureText("...") * 2 + availableWidth * 0.1f;
            if (str.length() - endHighlightedIndex > 20) {
                x += availableWidth * 0.1f;
            }

            if (x > 0) {
                int charOf = staticLayout.getOffsetForHorizontal(0, x);
                int k = 0;
                if (charOf > str.length() - 1) {
                    charOf = str.length() - 1;
                }
                while (!Character.isWhitespace(str.charAt(charOf)) && k < 10) {
                    k++;
                    charOf++;
                    if (charOf > str.length() - 1) {
                        charOf = staticLayout.getOffsetForHorizontal(0, x);
                        break;
                    }
                }
                CharSequence sub;
                if (k >= 10) {
                    x = staticLayout.getPrimaryHorizontal(startHighlightedIndex + 1) - availableWidth * 0.3f;
                    sub = str.subSequence(staticLayout.getOffsetForHorizontal(0, x), str.length());
                } else {
                    if (charOf > 0 && charOf < str.length() - 2 && Character.isWhitespace(str.charAt(charOf))) {
                        charOf++;
                    }
                    sub = str.subSequence(charOf, str.length());
                }
                return SpannableStringBuilder.valueOf("...").append(sub);
            }
        } catch (Exception e) {
            FileLog.e(e);
        }
        return str;
    }

    public static CharSequence highlightText(CharSequence str, ArrayList<String> query) {
        if (query == null) {
            return null;
        }
        int emptyCount = 0;
        for (int i = 0; i < query.size(); i++) {
            CharSequence strTmp = highlightText(str, query.get(i));
            if (strTmp != null) {
                str = strTmp;
            } else {
                emptyCount++;
            }
        }
        if (emptyCount == query.size()) {
            return null;
        }
        return str;
    }

    public static CharSequence highlightText(CharSequence str, String query) {
        if (TextUtils.isEmpty(query) || TextUtils.isEmpty(str)) {
            return null;
        }
        String s = str.toString().toLowerCase();
        SpannableStringBuilder spannableStringBuilder = SpannableStringBuilder.valueOf(str);
        int i = s.indexOf(query);
        while (i >= 0) {
            try {
                spannableStringBuilder.setSpan(new ForegroundColorSpanThemable(Theme.key_windowBackgroundWhiteBlueText4), i, Math.min(i + query.length(), str.length()), 0);
            } catch (Exception e) {
                FileLog.e(e);
            }
            i = s.indexOf(query, i + 1);
        }
        return spannableStringBuilder;
    }

    public static Activity findActivity(Context context) {
        if (context instanceof Activity) {
            return (Activity) context;
        }
        if (context instanceof ContextThemeWrapper) {
            return findActivity(((ContextThemeWrapper) context).getBaseContext());
        }
        return null;
    }

    private static class LinkSpec {
        String url;
        int start;
        int end;
    }

    private static String makeUrl(String url, String[] prefixes, Matcher matcher) {
        boolean hasPrefix = false;
        for (int i = 0; i < prefixes.length; i++) {
            if (url.regionMatches(true, 0, prefixes[i], 0, prefixes[i].length())) {
                hasPrefix = true;
                if (!url.regionMatches(false, 0, prefixes[i], 0, prefixes[i].length())) {
                    url = prefixes[i] + url.substring(prefixes[i].length());
                }
                break;
            }
        }
        if (!hasPrefix && prefixes.length > 0) {
            url = prefixes[0] + url;
        }
        return url;
    }

    private static void gatherLinks(ArrayList<LinkSpec> links, Spannable s, Pattern pattern, String[] schemes, Linkify.MatchFilter matchFilter, boolean internalOnly) {
        Matcher m = pattern.matcher(s);
        while (m.find()) {
            int start = m.start();
            int end = m.end();

            if (matchFilter == null || matchFilter.acceptMatch(s, start, end)) {
                LinkSpec spec = new LinkSpec();

                String url = makeUrl(m.group(0), schemes, m);
                if (internalOnly && !Browser.isInternalUrl(url, true, null)) {
                    continue;
                }
                spec.url = url;
                spec.start = start;
                spec.end = end;

                links.add(spec);
            }
        }
    }

    public static final Linkify.MatchFilter sUrlMatchFilter = (s, start, end) -> {
        if (start == 0) {
            return true;
        }
        if (s.charAt(start - 1) == '@') {
            return false;
        }
        return true;
    };

    public static boolean addProxyLinks(Spannable text) {
        if (text == null) return false;
        final URLSpan[] old = text.getSpans(0, text.length(), URLSpan.class);
        for (int i = old.length - 1; i >= 0; i--) {
            String url = old[i].getURL();
            if (url.startsWith("vmess") || url.startsWith("ss")) {
                text.removeSpan(old[i]);
            }
        }
        final ArrayList<LinkSpec> links = new ArrayList<>();
        gatherLinks(links, text, LinkifyPort.PROXY_PATTERN, new String[]{VMESS_PROTOCOL, VMESS1_PROTOCOL, SS_PROTOCOL, SSR_PROTOCOL, TROJAN_PROTOCOL/*, RB_PROTOCOL*/}, sUrlMatchFilter, false);
        pruneOverlaps(links);
        if (links.size() == 0) {
            return false;
        }
        for (int a = 0, N = links.size(); a < N; a++) {
            LinkSpec link = links.get(a);
            URLSpan[] oldSpans = text.getSpans(link.start, link.end, URLSpan.class);
            if (oldSpans != null && oldSpans.length > 0) {
                for (int b = 0; b < oldSpans.length; b++) {
                    text.removeSpan(oldSpans[b]);
                }
            }
            text.setSpan(new URLSpan(link.url), link.start, link.end, Spanned.SPAN_EXCLUSIVE_EXCLUSIVE);
        }
        return true;
    }

    public static boolean addLinks(Spannable text, int mask) {
        return addLinks(text, mask, false);
    }

    public static boolean addLinks(Spannable text, int mask, boolean internalOnly) {
        if (text == null || containsUnsupportedCharacters(text.toString()) || mask == 0) {
            return false;
        }
        final URLSpan[] old = text.getSpans(0, text.length(), URLSpan.class);
        for (int i = old.length - 1; i >= 0; i--) {
            text.removeSpan(old[i]);
        }
        final ArrayList<LinkSpec> links = new ArrayList<>();
        if (!internalOnly && (mask & Linkify.PHONE_NUMBERS) != 0) {
            Linkify.addLinks(text, Linkify.PHONE_NUMBERS);
        }
        if ((mask & Linkify.WEB_URLS) != 0) {
            gatherLinks(links, text, LinkifyPort.WEB_URL, new String[]{"http://", "https://", "ton://", "tg://"}, sUrlMatchFilter, internalOnly);
        }
        pruneOverlaps(links);
        if (links.size() == 0) {
            return false;
        }
        for (int a = 0, N = links.size(); a < N; a++) {
            LinkSpec link = links.get(a);
            URLSpan[] oldSpans = text.getSpans(link.start, link.end, URLSpan.class);
            if (oldSpans != null && oldSpans.length > 0) {
                for (URLSpan oldSpan : oldSpans) {
                    text.removeSpan(oldSpan);
                }
            }
            text.setSpan(new URLSpan(link.url), link.start, link.end, Spanned.SPAN_EXCLUSIVE_EXCLUSIVE);
        }
        return true;
    }

    private static void pruneOverlaps(ArrayList<LinkSpec> links) {
        Comparator<LinkSpec> c = (a, b) -> {
            if (a.start < b.start) {
                return -1;
            }
            if (a.start > b.start) {
                return 1;
            }
            if (a.end < b.end) {
                return 1;
            }
            if (a.end > b.end) {
                return -1;
            }
            return 0;
        };

        Collections.sort(links, c);

        int len = links.size();
        int i = 0;

        while (i < len - 1) {
            LinkSpec a = links.get(i);
            LinkSpec b = links.get(i + 1);
            int remove = -1;

            if ((a.start <= b.start) && (a.end > b.start)) {
                if (b.end <= a.end) {
                    remove = i + 1;
                } else if ((a.end - a.start) > (b.end - b.start)) {
                    remove = i + 1;
                } else if ((a.end - a.start) < (b.end - b.start)) {
                    remove = i;
                }
                if (remove != -1) {
                    links.remove(remove);
                    len--;
                    continue;
                }
            }
            i++;
        }
    }

    public static void fillStatusBarHeight(Context context) {
        if (context == null || AndroidUtilities.statusBarHeight > 0) {
            return;
        }
        int resourceId = context.getResources().getIdentifier("status_bar_height", "dimen", "android");
        if (resourceId > 0) {
            AndroidUtilities.statusBarHeight = context.getResources().getDimensionPixelSize(resourceId);
        }
    }

    public static int getThumbForNameOrMime(String name, String mime, boolean media) {
        if (name != null && name.length() != 0) {
            int color = -1;
            if (name.contains(".doc") || name.contains(".txt") || name.contains(".psd")) {
                color = 0;
            } else if (name.contains(".xls") || name.contains(".csv")) {
                color = 1;
            } else if (name.contains(".pdf") || name.contains(".ppt") || name.contains(".key")) {
                color = 2;
            } else if (name.contains(".zip") || name.contains(".rar") || name.contains(".ai") || name.contains(".mp3") || name.contains(".mov") || name.contains(".avi")) {
                color = 3;
            }
            if (color == -1) {
                int idx;
                String ext = (idx = name.lastIndexOf('.')) == -1 ? "" : name.substring(idx + 1);
                if (ext.length() != 0) {
                    color = ext.charAt(0) % documentIcons.length;
                } else {
                    color = name.charAt(0) % documentIcons.length;
                }
            }
            return media ? documentMediaIcons[color] : documentIcons[color];
        }
        return media ? documentMediaIcons[0] : documentIcons[0];
    }

    public static int calcBitmapColor(Bitmap bitmap) {
        try {
            Bitmap b = Bitmaps.createScaledBitmap(bitmap, 1, 1, true);
            if (b != null) {
                int bitmapColor = b.getPixel(0, 0);
                if (bitmap != b) {
                    b.recycle();
                }
                return bitmapColor;
            }
        } catch (Exception e) {
            FileLog.e(e);
        }
        return 0;
    }

    public static int[] calcDrawableColor(Drawable drawable) {
        int bitmapColor = 0xff000000;
        int[] result = new int[4];
        try {
            if (drawable instanceof BitmapDrawable) {
                Bitmap bitmap = ((BitmapDrawable) drawable).getBitmap();
                bitmapColor = calcBitmapColor(bitmap);
            } else if (drawable instanceof ColorDrawable) {
                bitmapColor = ((ColorDrawable) drawable).getColor();
            } else if (drawable instanceof BackgroundGradientDrawable) {
                int[] colors = ((BackgroundGradientDrawable) drawable).getColorsList();
                if (colors != null) {
                    if (colors.length > 1) {
                        bitmapColor = getAverageColor(colors[0], colors[1]);
                    } else if (colors.length > 0) {
                        bitmapColor = colors[0];
                    }
                }
            }
        } catch (Exception e) {
            FileLog.e(e);
        }

        double[] hsv = rgbToHsv((bitmapColor >> 16) & 0xff, (bitmapColor >> 8) & 0xff, bitmapColor & 0xff);
        hsv[1] = Math.min(1.0, hsv[1] + 0.05 + 0.1 * (1.0 - hsv[1]));
        double v = Math.max(0, hsv[2] * 0.65);
        int[] rgb = hsvToRgb(hsv[0], hsv[1], v);
        result[0] = Color.argb(0x66, rgb[0], rgb[1], rgb[2]);
        result[1] = Color.argb(0x88, rgb[0], rgb[1], rgb[2]);

        double v2 = Math.max(0, hsv[2] * 0.72);
        rgb = hsvToRgb(hsv[0], hsv[1], v2);
        result[2] = Color.argb(0x66, rgb[0], rgb[1], rgb[2]);
        result[3] = Color.argb(0x88, rgb[0], rgb[1], rgb[2]);
        return result;
    }

    public static double[] rgbToHsv(int color) {
        return rgbToHsv(Color.red(color), Color.green(color), Color.blue(color));
    }

    public static double[] rgbToHsv(int r, int g, int b) {
        double rf = r / 255.0;
        double gf = g / 255.0;
        double bf = b / 255.0;
        double max = (rf > gf && rf > bf) ? rf : Math.max(gf, bf);
        double min = (rf < gf && rf < bf) ? rf : Math.min(gf, bf);
        double h, s;
        double d = max - min;
        s = max == 0 ? 0 : d / max;
        if (max == min) {
            h = 0;
        } else {
            if (rf > gf && rf > bf) {
                h = (gf - bf) / d + (gf < bf ? 6 : 0);
            } else if (gf > bf) {
                h = (bf - rf) / d + 2;
            } else {
                h = (rf - gf) / d + 4;
            }
            h /= 6;
        }
        return new double[]{h, s, max};
    }

    public static int hsvToColor(double h, double s, double v) {
        int[] rgb = hsvToRgb(h, s, v);
        return Color.argb(0xff, rgb[0], rgb[1], rgb[2]);
    }

    public static int[] hsvToRgb(double h, double s, double v) {
        double r = 0, g = 0, b = 0;
        double i = (int) Math.floor(h * 6);
        double f = h * 6 - i;
        double p = v * (1 - s);
        double q = v * (1 - f * s);
        double t = v * (1 - (1 - f) * s);
        switch ((int) i % 6) {
            case 0:
                r = v;
                g = t;
                b = p;
                break;
            case 1:
                r = q;
                g = v;
                b = p;
                break;
            case 2:
                r = p;
                g = v;
                b = t;
                break;
            case 3:
                r = p;
                g = q;
                b = v;
                break;
            case 4:
                r = t;
                g = p;
                b = v;
                break;
            case 5:
                r = v;
                g = p;
                b = q;
                break;
        }
        return new int[]{(int) (r * 255), (int) (g * 255), (int) (b * 255)};
    }

    public static void requestAdjustResize(Activity activity, int classGuid) {
        if (activity == null || isTablet()) {
            return;
        }
        activity.getWindow().setSoftInputMode(WindowManager.LayoutParams.SOFT_INPUT_ADJUST_RESIZE);
        adjustOwnerClassGuid = classGuid;
    }

    public static void requestAdjustNothing(Activity activity, int classGuid) {
        if (activity == null || isTablet()) {
            return;
        }
        activity.getWindow().setSoftInputMode(WindowManager.LayoutParams.SOFT_INPUT_ADJUST_NOTHING);
        adjustOwnerClassGuid = classGuid;
    }

    public static void setAdjustResizeToNothing(Activity activity, int classGuid) {
        if (activity == null || isTablet()) {
            return;
        }
        if (adjustOwnerClassGuid == 0 || adjustOwnerClassGuid == classGuid) {
            activity.getWindow().setSoftInputMode(WindowManager.LayoutParams.SOFT_INPUT_ADJUST_NOTHING);
        }
    }

    public static void removeAdjustResize(Activity activity, int classGuid) {
        if (activity == null || isTablet()) {
            return;
        }
        if (adjustOwnerClassGuid == classGuid) {
            activity.getWindow().setSoftInputMode(WindowManager.LayoutParams.SOFT_INPUT_ADJUST_PAN);
        }
    }

    public static void createEmptyFile(File f) {
        try {
            if (f.exists()) {
                return;
            }
            FileWriter writer = new FileWriter(f);
            writer.flush();
            writer.close();
        } catch (Throwable e) {
            FileLog.e(e);
        }
    }

    public static boolean isGoogleMapsInstalled(final BaseFragment fragment) {
        return true;
    }

    public static int[] toIntArray(List<Integer> integers) {
        int[] ret = new int[integers.size()];
        for (int i = 0; i < ret.length; i++) {
            ret[i] = integers.get(i);
        }
        return ret;
    }

    public static boolean isInternalUri(Uri uri) {
        return isInternalUri(uri, 0);
    }

    public static boolean isInternalUri(int fd) {
        return isInternalUri(null, fd);
    }

    private static boolean isInternalUri(Uri uri, int fd) {
        String pathString;
        if (uri != null) {
            pathString = uri.getPath();
            if (pathString == null) {
                return false;
            }
            // Allow sending VoIP logs from cache/voip_logs
            if (pathString.matches(Pattern.quote(new File(ApplicationLoader.applicationContext.getCacheDir(), "voip_logs").getAbsolutePath()) + "/\\d+\\.log")) {
                return false;
            }
            int tries = 0;
            while (true) {
                if (pathString != null && pathString.length() > 4096) {
                    return true;
                }
                String newPath;
                try {
                    newPath = Utilities.readlink(pathString);
                } catch (Throwable e) {
                    return true;
                }
                if (newPath == null || newPath.equals(pathString)) {
                    break;
                }
                pathString = newPath;
                tries++;
                if (tries >= 10) {
                    return true;
                }
            }
        } else {
            pathString = "";
            int tries = 0;
            while (true) {
                if (pathString != null && pathString.length() > 4096) {
                    return true;
                }
                String newPath;
                try {
                    newPath = Utilities.readlinkFd(fd);
                } catch (Throwable e) {
                    return true;
                }
                if (newPath == null || newPath.equals(pathString)) {
                    break;
                }
                pathString = newPath;
                tries++;
                if (tries >= 10) {
                    return true;
                }
            }
        }
        if (pathString != null) {
            try {
                String path = new File(pathString).getCanonicalPath();
                if (path != null) {
                    pathString = path;
                }
            } catch (Exception e) {
                pathString.replace("/./", "/");
                //igonre
            }
        }
        if (pathString.endsWith(".attheme")) {
            return false;
        }
        return pathString != null && pathString.toLowerCase().contains("/data/data/" + ApplicationLoader.applicationContext.getPackageName());
    }

    @SuppressLint("WrongConstant")
    public static void lockOrientation(Activity activity) {
        if (activity == null || prevOrientation != -10) {
            return;
        }
        try {
            prevOrientation = activity.getRequestedOrientation();
            WindowManager manager = (WindowManager) activity.getSystemService(Activity.WINDOW_SERVICE);
            if (manager != null && manager.getDefaultDisplay() != null) {
                int rotation = manager.getDefaultDisplay().getRotation();
                int orientation = activity.getResources().getConfiguration().orientation;

                if (rotation == Surface.ROTATION_270) {
                    if (orientation == Configuration.ORIENTATION_PORTRAIT) {
                        activity.setRequestedOrientation(ActivityInfo.SCREEN_ORIENTATION_PORTRAIT);
                    } else {
                        activity.setRequestedOrientation(ActivityInfo.SCREEN_ORIENTATION_REVERSE_LANDSCAPE);
                    }
                } else if (rotation == Surface.ROTATION_90) {
                    if (orientation == Configuration.ORIENTATION_PORTRAIT) {
                        activity.setRequestedOrientation(ActivityInfo.SCREEN_ORIENTATION_REVERSE_PORTRAIT);
                    } else {
                        activity.setRequestedOrientation(ActivityInfo.SCREEN_ORIENTATION_LANDSCAPE);
                    }
                } else if (rotation == Surface.ROTATION_0) {
                    if (orientation == Configuration.ORIENTATION_LANDSCAPE) {
                        activity.setRequestedOrientation(ActivityInfo.SCREEN_ORIENTATION_LANDSCAPE);
                    } else {
                        activity.setRequestedOrientation(ActivityInfo.SCREEN_ORIENTATION_PORTRAIT);
                    }
                } else {
                    if (orientation == Configuration.ORIENTATION_LANDSCAPE) {
                        activity.setRequestedOrientation(ActivityInfo.SCREEN_ORIENTATION_REVERSE_LANDSCAPE);
                    } else {
                        activity.setRequestedOrientation(ActivityInfo.SCREEN_ORIENTATION_REVERSE_PORTRAIT);
                    }
                }
            }
        } catch (Exception e) {
            FileLog.e(e);
        }
    }

    @SuppressLint("WrongConstant")
    public static void unlockOrientation(Activity activity) {
        if (activity == null) {
            return;
        }
        try {
            if (prevOrientation != -10) {
                activity.setRequestedOrientation(prevOrientation);
                prevOrientation = -10;
            }
        } catch (Exception e) {
            FileLog.e(e);
        }
    }

    private static class VcardData {
        String name;
        ArrayList<String> phones = new ArrayList<>();
        StringBuilder vcard = new StringBuilder();
    }

    public static class VcardItem {
        public ArrayList<String> vcardData = new ArrayList<>();
        public String fullData = "";
        public int type;
        public boolean checked = true;

        public String[] getRawValue() {
            int idx = fullData.indexOf(':');
            if (idx < 0) {
                return new String[0];
            }

            String valueType = fullData.substring(0, idx);
            String value = fullData.substring(idx + 1);

            String nameEncoding = null;
            String nameCharset = "UTF-8";
            String[] params = valueType.split(";");
            for (int a = 0; a < params.length; a++) {
                String[] args2 = params[a].split("=");
                if (args2.length != 2) {
                    continue;
                }
                if (args2[0].equals("CHARSET")) {
                    nameCharset = args2[1];
                } else if (args2[0].equals("ENCODING")) {
                    nameEncoding = args2[1];
                }
            }
            String[] args = value.split(";");
            boolean added = false;
            for (int a = 0; a < args.length; a++) {
                if (TextUtils.isEmpty(args[a])) {
                    continue;
                }
                if (nameEncoding != null && nameEncoding.equalsIgnoreCase("QUOTED-PRINTABLE")) {
                    byte[] bytes = decodeQuotedPrintable(getStringBytes(args[a]));
                    if (bytes != null && bytes.length != 0) {
                        try {
                            args[a] = new String(bytes, nameCharset);
                        } catch (Exception ignore) {

                        }
                    }
                }
            }
            return args;
        }

        public String getValue(boolean format) {
            StringBuilder result = new StringBuilder();

            int idx = fullData.indexOf(':');
            if (idx < 0) {
                return "";
            }

            if (result.length() > 0) {
                result.append(", ");
            }

            String valueType = fullData.substring(0, idx);
            String value = fullData.substring(idx + 1);

            String nameEncoding = null;
            String nameCharset = "UTF-8";
            String[] params = valueType.split(";");
            for (int a = 0; a < params.length; a++) {
                String[] args2 = params[a].split("=");
                if (args2.length != 2) {
                    continue;
                }
                if (args2[0].equals("CHARSET")) {
                    nameCharset = args2[1];
                } else if (args2[0].equals("ENCODING")) {
                    nameEncoding = args2[1];
                }
            }
            String[] args = value.split(";");
            boolean added = false;
            for (int a = 0; a < args.length; a++) {
                if (TextUtils.isEmpty(args[a])) {
                    continue;
                }
                if (nameEncoding != null && nameEncoding.equalsIgnoreCase("QUOTED-PRINTABLE")) {
                    byte[] bytes = decodeQuotedPrintable(getStringBytes(args[a]));
                    if (bytes != null && bytes.length != 0) {
                        try {
                            args[a] = new String(bytes, nameCharset);
                        } catch (Exception ignore) {

                        }
                    }
                }
                if (added && result.length() > 0) {
                    result.append(" ");
                }
                result.append(args[a]);
                if (!added) {
                    added = args[a].length() > 0;
                }
            }

            if (format) {
                if (type == 0) {
                    return PhoneFormat.getInstance().format(result.toString());
                } else if (type == 5) {
                    String[] date = result.toString().split("T");
                    if (date.length > 0) {
                        date = date[0].split("-");
                        if (date.length == 3) {
                            Calendar calendar = Calendar.getInstance();
                            calendar.set(Calendar.YEAR, Utilities.parseInt(date[0]));
                            calendar.set(Calendar.MONTH, Utilities.parseInt(date[1]) - 1);
                            calendar.set(Calendar.DAY_OF_MONTH, Utilities.parseInt(date[2]));
                            return LocaleController.getInstance().formatterYearMax.format(calendar.getTime());
                        }
                    }
                }
            }
            return result.toString();
        }

        public String getRawType(boolean first) {
            int idx = fullData.indexOf(':');
            if (idx < 0) {
                return "";
            }
            String value = fullData.substring(0, idx);
            if (type == 20) {
                value = value.substring(2);
                String[] args = value.split(";");
                if (first) {
                    value = args[0];
                } else if (args.length > 1) {
                    value = args[args.length - 1];
                } else {
                    value = "";
                }
            } else {
                String[] args = value.split(";");
                for (int a = 0; a < args.length; a++) {
                    if (args[a].indexOf('=') >= 0) {
                        continue;
                    }
                    value = args[a];
                }
                return value;
            }
            return value;
        }

        public String getType() {
            if (type == 5) {
                return LocaleController.getString("ContactBirthday", R.string.ContactBirthday);
            } else if (type == 6) {
                if ("ORG".equalsIgnoreCase(getRawType(true))) {
                    return LocaleController.getString("ContactJob", R.string.ContactJob);
                } else {
                    return LocaleController.getString("ContactJobTitle", R.string.ContactJobTitle);
                }
            }
            int idx = fullData.indexOf(':');
            if (idx < 0) {
                return "";
            }
            String value = fullData.substring(0, idx);
            if (type == 20) {
                value = value.substring(2);
                String[] args = value.split(";");
                value = args[0];
            } else {
                String[] args = value.split(";");
                for (int a = 0; a < args.length; a++) {
                    if (args[a].indexOf('=') >= 0) {
                        continue;
                    }
                    value = args[a];
                }
                if (value.startsWith("X-")) {
                    value = value.substring(2);
                }
                switch (value) {
                    case "PREF":
                        value = LocaleController.getString("PhoneMain", R.string.PhoneMain);
                        break;
                    case "HOME":
                        value = LocaleController.getString("PhoneHome", R.string.PhoneHome);
                        break;
                    case "MOBILE":
                    case "CELL":
                        value = LocaleController.getString("PhoneMobile", R.string.PhoneMobile);
                        break;
                    case "OTHER":
                        value = LocaleController.getString("PhoneOther", R.string.PhoneOther);
                        break;
                    case "WORK":
                        value = LocaleController.getString("PhoneWork", R.string.PhoneWork);
                        break;
                }
            }
            value = value.substring(0, 1).toUpperCase() + value.substring(1).toLowerCase();
            return value;
        }
    }

    public static byte[] getStringBytes(String src) {
        try {
            return src.getBytes("UTF-8");
        } catch (Exception ignore) {

        }
        return new byte[0];
    }

    public static ArrayList<TLRPC.User> loadVCardFromStream(Uri uri, int currentAccount, boolean asset, ArrayList<VcardItem> items, String name) {
        ArrayList<TLRPC.User> result = null;
        try {
            InputStream stream;
            if (asset) {
                AssetFileDescriptor fd = ApplicationLoader.applicationContext.getContentResolver().openAssetFileDescriptor(uri, "r");
                stream = fd.createInputStream();
            } else {
                ContentResolver cr = ApplicationLoader.applicationContext.getContentResolver();
                stream = cr.openInputStream(uri);
            }

            ArrayList<VcardData> vcardDatas = new ArrayList<>();
            VcardData currentData = null;

            BufferedReader bufferedReader = new BufferedReader(new InputStreamReader(stream, "UTF-8"));
            String line;
            String originalLine;
            String pendingLine = null;
            boolean currentIsPhoto = false;
            VcardItem currentItem = null;
            while ((originalLine = line = bufferedReader.readLine()) != null) {
                if (originalLine.startsWith("PHOTO")) {
                    currentIsPhoto = true;
                    continue;
                } else {
                    if (originalLine.indexOf(':') >= 0) {
                        currentItem = null;
                        currentIsPhoto = false;
                        if (originalLine.startsWith("BEGIN:VCARD")) {
                            vcardDatas.add(currentData = new VcardData());
                            currentData.name = name;
                        } else if (originalLine.startsWith("END:VCARD")) {

                        } else if (items != null) {
                            if (originalLine.startsWith("TEL")) {
                                currentItem = new VcardItem();
                                currentItem.type = 0;
                            } else if (originalLine.startsWith("EMAIL")) {
                                currentItem = new VcardItem();
                                currentItem.type = 1;
                            } else if (originalLine.startsWith("ADR") || originalLine.startsWith("LABEL") || originalLine.startsWith("GEO")) {
                                currentItem = new VcardItem();
                                currentItem.type = 2;
                            } else if (originalLine.startsWith("URL")) {
                                currentItem = new VcardItem();
                                currentItem.type = 3;
                            } else if (originalLine.startsWith("NOTE")) {
                                currentItem = new VcardItem();
                                currentItem.type = 4;
                            } else if (originalLine.startsWith("BDAY")) {
                                currentItem = new VcardItem();
                                currentItem.type = 5;
                            } else if (originalLine.startsWith("ORG") || originalLine.startsWith("TITLE") || originalLine.startsWith("ROLE")) {
                                if (currentItem == null) {
                                    currentItem = new VcardItem();
                                    currentItem.type = 6;
                                }
                            } else if (originalLine.startsWith("X-ANDROID")) {
                                currentItem = new VcardItem();
                                currentItem.type = -1;
                            } else if (originalLine.startsWith("X-PHONETIC")) {
                                currentItem = null;
                            } else if (originalLine.startsWith("X-")) {
                                currentItem = new VcardItem();
                                currentItem.type = 20;
                            }
                            if (currentItem != null && currentItem.type >= 0) {
                                items.add(currentItem);
                            }
                        }
                    }
                }
                if (!currentIsPhoto && currentData != null) {
                    if (currentItem == null) {
                        if (currentData.vcard.length() > 0) {
                            currentData.vcard.append('\n');
                        }
                        currentData.vcard.append(originalLine);
                    } else {
                        currentItem.vcardData.add(originalLine);
                    }
                }
                if (pendingLine != null) {
                    pendingLine += line;
                    line = pendingLine;
                    pendingLine = null;
                }
                if (line.contains("=QUOTED-PRINTABLE") && line.endsWith("=")) {
                    pendingLine = line.substring(0, line.length() - 1);
                    continue;
                }
                if (!currentIsPhoto && currentData != null && currentItem != null) {
                    currentItem.fullData = line;
                }
                int idx = line.indexOf(":");
                String[] args;
                if (idx >= 0) {
                    args = new String[]{
                            line.substring(0, idx),
                            line.substring(idx + 1).trim()
                    };
                } else {
                    args = new String[]{line.trim()};
                }
                if (args.length < 2 || currentData == null) {
                    continue;
                }
                if (args[0].startsWith("FN") || args[0].startsWith("ORG") && TextUtils.isEmpty(currentData.name)) {
                    String nameEncoding = null;
                    String nameCharset = null;
                    String[] params = args[0].split(";");
                    for (String param : params) {
                        String[] args2 = param.split("=");
                        if (args2.length != 2) {
                            continue;
                        }
                        if (args2[0].equals("CHARSET")) {
                            nameCharset = args2[1];
                        } else if (args2[0].equals("ENCODING")) {
                            nameEncoding = args2[1];
                        }
                    }
                    currentData.name = args[1];
                    if (nameEncoding != null && nameEncoding.equalsIgnoreCase("QUOTED-PRINTABLE")) {
                        byte[] bytes = decodeQuotedPrintable(getStringBytes(currentData.name));
                        if (bytes != null && bytes.length != 0) {
                            String decodedName = new String(bytes, nameCharset);
                            if (decodedName != null) {
                                currentData.name = decodedName;
                            }
                        }
                    }
                } else if (args[0].startsWith("TEL")) {
                    currentData.phones.add(args[1]);
                }
            }
            try {
                bufferedReader.close();
                stream.close();
            } catch (Exception e) {
                FileLog.e(e);
            }
            for (int a = 0; a < vcardDatas.size(); a++) {
                VcardData vcardData = vcardDatas.get(a);
                if (vcardData.name != null && !vcardData.phones.isEmpty()) {
                    if (result == null) {
                        result = new ArrayList<>();
                    }

                    String phoneToUse = vcardData.phones.get(0);
                    for (int b = 0; b < vcardData.phones.size(); b++) {
                        String phone = vcardData.phones.get(b);
                        String sphone = phone.substring(Math.max(0, phone.length() - 7));
                        if (ContactsController.getInstance(currentAccount).contactsByShortPhone.get(sphone) != null) {
                            phoneToUse = phone;
                            break;
                        }
                    }
                    TLRPC.User user = new TLRPC.TL_userContact_old2();
                    user.phone = phoneToUse;
                    user.first_name = vcardData.name;
                    user.last_name = "";
                    user.id = 0;
                    TLRPC.TL_restrictionReason reason = new TLRPC.TL_restrictionReason();
                    reason.text = vcardData.vcard.toString();
                    reason.platform = "";
                    reason.reason = "";
                    user.restriction_reason.add(reason);
                    result.add(user);
                }
            }
        } catch (Throwable e) {
            FileLog.e(e);
        }
        return result;
    }

    public static Typeface getTypeface(String assetPath) {
        synchronized (typefaceCache) {
            if (NekoConfig.typeface == 1 && Build.VERSION.SDK_INT >= Build.VERSION_CODES.LOLLIPOP) {
                if (assetPath.contains("medium") && assetPath.contains("italic")) {
                    return Typeface.create("sans-serif-medium", Typeface.ITALIC);
                }
                if (assetPath.contains("medium")) {
                    return Typeface.create("sans-serif-medium", Typeface.NORMAL);
                }
                if (assetPath.contains("italic")) {
                    return Typeface.create((Typeface) null, Typeface.ITALIC);
                }
                if (assetPath.contains("mono")) {
                    return Typeface.MONOSPACE;
                }
                if (assetPath.contains("mw_bold")) {
                    return Typeface.create("serif", Typeface.BOLD);
                }
                //return Typeface.create((Typeface) null, Typeface.NORMAL);
            }
            if (!typefaceCache.containsKey(assetPath)) {
                try {
                    Typeface t;
                    if (Build.VERSION.SDK_INT >= 26) {
                        Typeface.Builder builder = new Typeface.Builder(ApplicationLoader.applicationContext.getAssets(), assetPath);
                        if (assetPath.contains("medium")) {
                            builder.setWeight(700);
                        }
                        if (assetPath.contains("italic")) {
                            builder.setItalic(true);
                        }
                        t = builder.build();
                    } else {
                        t = Typeface.createFromAsset(ApplicationLoader.applicationContext.getAssets(), assetPath);
                    }
                    typefaceCache.put(assetPath, t);
                } catch (Exception e) {
                    if (BuildVars.LOGS_ENABLED) {
                        FileLog.e("Could not get typeface '" + assetPath + "' because " + e.getMessage());
                    }
                    return null;
                }
            }
            return typefaceCache.get(assetPath);
        }
    }

    public static boolean isWaitingForSms() {
        boolean value;
        synchronized (smsLock) {
            value = waitingForSms;
        }
        return value;
    }

    public static void setWaitingForSms(boolean value) {
    }

    public static int getShadowHeight() {
        if (density >= 4.0f) {
            return 3;
        } else if (density >= 2.0f) {
            return 2;
        } else {
            return 1;
        }
    }

    public static boolean isWaitingForCall() {
        boolean value;
        synchronized (callLock) {
            value = waitingForCall;
        }
        return value;
    }

    private static CallReceiver callReceiver;

    public static void setWaitingForCall(boolean value) {
        synchronized (callLock) {
            try {
                if (value) {
                    if (callReceiver == null) {
                        final IntentFilter filter = new IntentFilter(TelephonyManager.ACTION_PHONE_STATE_CHANGED);
                        ApplicationLoader.applicationContext.registerReceiver(callReceiver = new CallReceiver(), filter);
                    }
                } else {
                    if (callReceiver != null) {
                        ApplicationLoader.applicationContext.unregisterReceiver(callReceiver);
                        callReceiver = null;
                    }
                }
            } catch (Exception ignore) {

            }
            waitingForCall = value;
        }
    }

    public static boolean showKeyboard(View view) {
        if (view == null) {
            return false;
        }
        try {
            InputMethodManager inputManager = (InputMethodManager) view.getContext().getSystemService(Context.INPUT_METHOD_SERVICE);
            return inputManager.showSoftInput(view, InputMethodManager.SHOW_IMPLICIT);
        } catch (Exception e) {
            FileLog.e(e);
        }
        return false;
    }

    public static String[] getCurrentKeyboardLanguage() {
        try {
            InputMethodManager inputManager = (InputMethodManager) ApplicationLoader.applicationContext.getSystemService(Context.INPUT_METHOD_SERVICE);
            InputMethodSubtype inputMethodSubtype = inputManager.getCurrentInputMethodSubtype();
            String locale = null;
            if (inputMethodSubtype != null) {
                if (Build.VERSION.SDK_INT >= 24) {
                    locale = inputMethodSubtype.getLanguageTag();
                }
                if (TextUtils.isEmpty(locale)) {
                    locale = inputMethodSubtype.getLocale();
                }
            } else {
                inputMethodSubtype = inputManager.getLastInputMethodSubtype();
                if (inputMethodSubtype != null) {
                    if (Build.VERSION.SDK_INT >= 24) {
                        locale = inputMethodSubtype.getLanguageTag();
                    }
                    if (TextUtils.isEmpty(locale)) {
                        locale = inputMethodSubtype.getLocale();
                    }
                }
            }
            if (TextUtils.isEmpty(locale)) {
                locale = LocaleController.getSystemLocaleStringIso639();
                String locale2;
                LocaleController.LocaleInfo localeInfo = LocaleController.getInstance().getCurrentLocaleInfo();
                locale2 = localeInfo.getBaseLangCode();
                if (TextUtils.isEmpty(locale2)) {
                    locale2 = localeInfo.getLangCode();
                }
                if (locale.contains(locale2) || locale2.contains(locale)) {
                    if (!locale.contains("en")) {
                        locale2 = "en";
                    } else {
                        locale2 = null;
                    }
                }
                if (!TextUtils.isEmpty(locale2)) {
                    return new String[]{locale.replace('_', '-'), locale2, "en"};
                } else {
                    return new String[]{locale.replace('_', '-'), "en"};
                }
            } else {
                return new String[]{locale.replace('_', '-'), "en"};
            }
        } catch (Exception ignore) {
        }
        return new String[]{"en"};
    }

    public static void hideKeyboard(View view) {
        if (view == null) {
            return;
        }
        try {
            InputMethodManager imm = (InputMethodManager) view.getContext().getSystemService(Context.INPUT_METHOD_SERVICE);
            if (!imm.isActive()) {
                return;
            }
            imm.hideSoftInputFromWindow(view.getWindowToken(), 0);
        } catch (Exception e) {
            FileLog.e(e);
        }
    }

    public static ArrayList<File> getDataDirs() {
        ArrayList<File> result = null;
        if (Build.VERSION.SDK_INT >= 19) {
            File[] dirs = ApplicationLoader.applicationContext.getExternalFilesDirs(null);
            if (dirs != null) {
                for (int a = 0; a < dirs.length; a++) {
                    if (dirs[a] == null) {
                        continue;
                    }
                    String path = dirs[a].getAbsolutePath();

                    if (result == null) {
                        result = new ArrayList<>();
                    }
                    result.add(dirs[a]);
                }
            }
        }
        if (result == null) {
            result = new ArrayList<>();
        }
        if (result.isEmpty()) {
            result.add(Environment.getExternalStorageDirectory());
        }
        return result;
    }

    public static ArrayList<File> getRootDirs() {
        ArrayList<File> result = null;
        if (Build.VERSION.SDK_INT >= 19) {
            File[] dirs = ApplicationLoader.applicationContext.getExternalFilesDirs(null);
            if (dirs != null) {
                for (int a = 0; a < dirs.length; a++) {
                    if (dirs[a] == null) {
                        continue;
                    }
                    String path = dirs[a].getAbsolutePath();
                    int idx = path.indexOf("/Android");
                    if (idx >= 0) {
                        if (result == null) {
                            result = new ArrayList<>();
                        }
                        result.add(new File(path.substring(0, idx)));
                    }
                }
            }
        }
        if (result == null) {
            result = new ArrayList<>();
        }
        if (result.isEmpty()) {
            result.add(Environment.getExternalStorageDirectory());
        }
        return result;
    }

    public static File getCacheDir() {
        try {
            File file = new File(EnvUtil.getTelegramPath(), "caches");
            FileUtil.initDir(file);
            return file;
        } catch (Throwable e) {
            FileLog.e(e);
        }
        return new File(ApplicationLoader.getDataDirFixed(), "cache/media/caches");
    }

    public static int dp(float value) {
        if (value == 0) {
            return 0;
        }
        return (int) Math.ceil(density * value);
    }

    public static int dpr(float value) {
        if (value == 0) {
            return 0;
        }
        return Math.round(density * value);
    }

    public static int dp2(float value) {
        if (value == 0) {
            return 0;
        }
        return (int) Math.floor(density * value);
    }

    public static int compare(int lhs, int rhs) {
        if (lhs == rhs) {
            return 0;
        } else if (lhs > rhs) {
            return 1;
        }
        return -1;
    }

    public static float dpf2(float value) {
        if (value == 0) {
            return 0;
        }
        return density * value;
    }

    public static void checkDisplaySize(Context context, Configuration newConfiguration) {
        try {
            float oldDensity = density;
            density = context.getResources().getDisplayMetrics().density;
            float newDensity = density;
            if (firstConfigurationWas && Math.abs(oldDensity - newDensity) > 0.001) {
                Theme.reloadAllResources(context);
            }
            firstConfigurationWas = true;
            Configuration configuration = newConfiguration;
            if (configuration == null) {
                configuration = context.getResources().getConfiguration();
            }
            usingHardwareInput = configuration.keyboard != Configuration.KEYBOARD_NOKEYS && configuration.hardKeyboardHidden == Configuration.HARDKEYBOARDHIDDEN_NO;
            WindowManager manager = (WindowManager) context.getSystemService(Context.WINDOW_SERVICE);
            if (manager != null) {
                Display display = manager.getDefaultDisplay();
                if (display != null) {
                    display.getMetrics(displayMetrics);
                    display.getSize(displaySize);
                    screenRefreshRate = display.getRefreshRate();
                }
            }
            if (configuration.screenWidthDp != Configuration.SCREEN_WIDTH_DP_UNDEFINED) {
                int newSize = (int) Math.ceil(configuration.screenWidthDp * density);
                if (Math.abs(displaySize.x - newSize) > 3) {
                    displaySize.x = newSize;
                }
            }
            if (configuration.screenHeightDp != Configuration.SCREEN_HEIGHT_DP_UNDEFINED) {
                int newSize = (int) Math.ceil(configuration.screenHeightDp * density);
                if (Math.abs(displaySize.y - newSize) > 3) {
                    displaySize.y = newSize;
                }
            }
            if (roundMessageSize == 0) {
                if (AndroidUtilities.isTablet()) {
                    roundMessageSize = (int) (AndroidUtilities.getMinTabletSide() * 0.6f);
                } else {
                    roundMessageSize = (int) (Math.min(AndroidUtilities.displaySize.x, AndroidUtilities.displaySize.y) * 0.6f);
                }
                roundMessageInset = dp(2);
            }
            if (BuildVars.LOGS_ENABLED) {
                FileLog.e("density = " + density + " display size = " + displaySize.x + " " + displaySize.y + " " + displayMetrics.xdpi + "x" + displayMetrics.ydpi);
            }
        } catch (Exception e) {
            FileLog.e(e);
        }
    }

    public static double fixLocationCoord(double value) {
        return ((long) (value * 1000000)) / 1000000.0;
    }

    public static String formapMapUrl(boolean isSecretChat, double lat, double lon, int width, int height, boolean marker, int zoom) {
        int scale = Math.min(2, (int) Math.ceil(AndroidUtilities.density));
        int provider = 2;
        if (isSecretChat) {
            if (SharedConfig.mapPreviewType == 1) {
                provider = 1;
            }
        } else {
            if (NekoConfig.mapPreviewProvider == 1) {
                provider = 1;
            }
        }
        if (provider == 1 || provider == 3) {
            String lang = null;
            String[] availableLangs = new String[]{"ru_RU", "tr_TR"};
            LocaleController.LocaleInfo localeInfo = LocaleController.getInstance().getCurrentLocaleInfo();
            for (int a = 0; a < availableLangs.length; a++) {
                if (availableLangs[a].toLowerCase().contains(localeInfo.shortName)) {
                    lang = availableLangs[a];
                }
            }
            if (lang == null) {
                lang = "en_US";
            }
            if (marker) {
                return String.format(Locale.US, "https://static-maps.yandex.ru/1.x/?ll=%.6f,%.6f&z=%d&size=%d,%d&l=map&scale=%d&pt=%.6f,%.6f,vkbkm&lang=%s", lon, lat, zoom, width * scale, height * scale, scale, lon, lat, lang);
            } else {
                return String.format(Locale.US, "https://static-maps.yandex.ru/1.x/?ll=%.6f,%.6f&z=%d&size=%d,%d&l=map&scale=%d&lang=%s", lon, lat, zoom, width * scale, height * scale, scale, lang);
            }
        } else {
            String k = "";
            if (!TextUtils.isEmpty(k)) {
                if (marker) {
                    return String.format(Locale.US, "https://maps.googleapis.com/maps/api/staticmap?center=%.6f,%.6f&zoom=%d&size=%dx%d&maptype=roadmap&scale=%d&markers=color:red%%7Csize:mid%%7C%.6f,%.6f&sensor=false&key=%s", lat, lon, zoom, width, height, scale, lat, lon, k);
                } else {
                    return String.format(Locale.US, "https://maps.googleapis.com/maps/api/staticmap?center=%.6f,%.6f&zoom=%d&size=%dx%d&maptype=roadmap&scale=%d&key=%s", lat, lon, zoom, width, height, scale, k);
                }
            } else {
                if (marker) {
                    return String.format(Locale.US, "https://maps.googleapis.com/maps/api/staticmap?center=%.6f,%.6f&zoom=%d&size=%dx%d&maptype=roadmap&scale=%d&markers=color:red%%7Csize:mid%%7C%.6f,%.6f&sensor=false", lat, lon, zoom, width, height, scale, lat, lon);
                } else {
                    return String.format(Locale.US, "https://maps.googleapis.com/maps/api/staticmap?center=%.6f,%.6f&zoom=%d&size=%dx%d&maptype=roadmap&scale=%d", lat, lon, zoom, width, height, scale);
                }
            }
        }
    }

    public static float getPixelsInCM(float cm, boolean isX) {
        return (cm / 2.54f) * (isX ? displayMetrics.xdpi : displayMetrics.ydpi);
    }

    public static int getMyLayerVersion(int layer) {
        return layer & 0xffff;
    }

    public static int getPeerLayerVersion(int layer) {
        return (layer >> 16) & 0xffff;
    }

    public static int setMyLayerVersion(int layer, int version) {
        return layer & 0xffff0000 | version;
    }

    public static int setPeerLayerVersion(int layer, int version) {
        return layer & 0x0000ffff | (version << 16);
    }

    public static void runOnUIThread(Runnable runnable) {
        runOnUIThread(runnable, 0);
    }

    public static void runOnUIThread(Runnable runnable, long delay) {
        if (delay == 0) {
            ApplicationLoader.applicationHandler.post(runnable);
        } else {
            ApplicationLoader.applicationHandler.postDelayed(runnable, delay);
        }
    }

    public static void cancelRunOnUIThread(Runnable runnable) {
        ApplicationLoader.applicationHandler.removeCallbacks(runnable);
    }

    public static boolean isTablet() {
        if (isTablet == null) {
            isTablet = NekoConfig.forceTablet || ApplicationLoader.applicationContext.getResources().getBoolean(R.bool.isTablet);
        }
        return isTablet;
    }

    public static boolean isSmallTablet() {
        float minSide = Math.min(displaySize.x, displaySize.y) / density;
        return minSide <= 700;
    }

    public static int getMinTabletSide() {
        if (!isSmallTablet()) {
            int smallSide = Math.min(displaySize.x, displaySize.y);
            int leftSide = smallSide * 35 / 100;
            if (leftSide < dp(320)) {
                leftSide = dp(320);
            }
            return smallSide - leftSide;
        } else {
            int smallSide = Math.min(displaySize.x, displaySize.y);
            int maxSide = Math.max(displaySize.x, displaySize.y);
            int leftSide = maxSide * 35 / 100;
            if (leftSide < dp(320)) {
                leftSide = dp(320);
            }
            return Math.min(smallSide, maxSide - leftSide);
        }
    }

    public static int getPhotoSize() {
        if (photoSize == null) {
            photoSize = 1280;
        }
        return photoSize;
    }

    /*public static void clearCursorDrawable(EditText editText) {
        if (editText == null) {
            return;
        }
        try {
            Field mCursorDrawableRes = TextView.class.getDeclaredField("mCursorDrawableRes");
            mCursorDrawableRes.setAccessible(true);
            mCursorDrawableRes.setInt(editText, 0);
        } catch (Exception e) {
            FileLog.e(e);
        }
    }*/

    private static Runnable unregisterRunnable;
    private static boolean hasCallPermissions = Build.VERSION.SDK_INT >= 23;

    @SuppressWarnings("unchecked")
    public static void endIncomingCall() {
        if (!hasCallPermissions) {
            return;
        }
        try {
            TelephonyManager tm = (TelephonyManager) ApplicationLoader.applicationContext.getSystemService(Context.TELEPHONY_SERVICE);
            Class c = Class.forName(tm.getClass().getName());
            Method m = c.getDeclaredMethod("getITelephony");
            m.setAccessible(true);
            ITelephony telephonyService = (ITelephony) m.invoke(tm);
            telephonyService = (ITelephony) m.invoke(tm);
            telephonyService.silenceRinger();
            telephonyService.endCall();
        } catch (Throwable e) {
            FileLog.e(e);
        }
    }

    public static String obtainLoginPhoneCall(String pattern) {
        if (!hasCallPermissions) {
            return null;
        }
        try (Cursor cursor = ApplicationLoader.applicationContext.getContentResolver().query(
                CallLog.Calls.CONTENT_URI,
                new String[]{CallLog.Calls.NUMBER, CallLog.Calls.DATE},
                CallLog.Calls.TYPE + " IN (" + CallLog.Calls.MISSED_TYPE + "," + CallLog.Calls.INCOMING_TYPE + "," + CallLog.Calls.REJECTED_TYPE + ")",
                null,
                "date DESC LIMIT 5")) {
            while (cursor.moveToNext()) {
                String number = cursor.getString(0);
                long date = cursor.getLong(1);
                if (BuildVars.LOGS_ENABLED) {
                    FileLog.e("number = " + number);
                }
                if (Math.abs(System.currentTimeMillis() - date) >= 60 * 60 * 1000) {
                    continue;
                }
                if (checkPhonePattern(pattern, number)) {
                    return number;
                }
            }
        } catch (Exception e) {
            FileLog.e(e);
        }
        return null;
    }

    public static boolean checkPhonePattern(String pattern, String phone) {
        if (TextUtils.isEmpty(pattern) || pattern.equals("*")) {
            return true;
        }
        String[] args = pattern.split("\\*");
        phone = PhoneFormat.stripExceptNumbers(phone);
        int checkStart = 0;
        int index;
        for (int a = 0; a < args.length; a++) {
            String arg = args[a];
            if (!TextUtils.isEmpty(arg)) {
                if ((index = phone.indexOf(arg, checkStart)) == -1) {
                    return false;
                }
                checkStart = index + arg.length();
            }
        }
        return true;
    }

    private static Field mAttachInfoField;
    private static Field mStableInsetsField;

    public static int getViewInset(View view) {
        if (view == null || Build.VERSION.SDK_INT < 21 || view.getHeight() == AndroidUtilities.displaySize.y || view.getHeight() == AndroidUtilities.displaySize.y - statusBarHeight) {
            return 0;
        }
        try {
            if (Build.VERSION.SDK_INT >= 23) {
                WindowInsets insets = view.getRootWindowInsets();
                return insets != null ? insets.getStableInsetBottom() : 0;
            } else {
                if (mAttachInfoField == null) {
                    mAttachInfoField = View.class.getDeclaredField("mAttachInfo");
                    mAttachInfoField.setAccessible(true);
                }
                Object mAttachInfo = mAttachInfoField.get(view);
                if (mAttachInfo != null) {
                    if (mStableInsetsField == null) {
                        mStableInsetsField = mAttachInfo.getClass().getDeclaredField("mStableInsets");
                        mStableInsetsField.setAccessible(true);
                    }
                    Rect insets = (Rect) mStableInsetsField.get(mAttachInfo);
                    return insets.bottom;
                }
            }
        } catch (Exception ignored) {
        }
        return 0;
    }

    public static Point getRealScreenSize() {
        Point size = new Point();
        try {
            WindowManager windowManager = (WindowManager) ApplicationLoader.applicationContext.getSystemService(Context.WINDOW_SERVICE);
            if (Build.VERSION.SDK_INT >= Build.VERSION_CODES.JELLY_BEAN_MR1) {
                windowManager.getDefaultDisplay().getRealSize(size);
            } else {
                try {
                    Method mGetRawW = Display.class.getMethod("getRawWidth");
                    Method mGetRawH = Display.class.getMethod("getRawHeight");
                    size.set((Integer) mGetRawW.invoke(windowManager.getDefaultDisplay()), (Integer) mGetRawH.invoke(windowManager.getDefaultDisplay()));
                } catch (Exception e) {
                    size.set(windowManager.getDefaultDisplay().getWidth(), windowManager.getDefaultDisplay().getHeight());
                    FileLog.e(e);
                }
            }
        } catch (Exception e) {
            FileLog.e(e);
        }
        return size;
    }

    public static void setEnabled(View view, boolean enabled) {
        if (view == null) {
            return;
        }
        view.setEnabled(enabled);
        if (view instanceof ViewGroup) {
            ViewGroup viewGroup = (ViewGroup) view;
            for (int i = 0; i < viewGroup.getChildCount(); i++) {
                setEnabled(viewGroup.getChildAt(i), enabled);
            }
        }
    }

    public static CharSequence getTrimmedString(CharSequence src) {
        if (src == null || src.length() == 0) {
            return src;
        }
        while (src.length() > 0 && (src.charAt(0) == '\n' || src.charAt(0) == ' ')) {
            src = src.subSequence(1, src.length());
        }
        while (src.length() > 0 && (src.charAt(src.length() - 1) == '\n' || src.charAt(src.length() - 1) == ' ')) {
            src = src.subSequence(0, src.length() - 1);
        }
        return src;
    }

    public static void setViewPagerEdgeEffectColor(ViewPager viewPager, int color) {
        if (Build.VERSION.SDK_INT >= 21) {
            try {
                Field field = ViewPager.class.getDeclaredField("mLeftEdge");
                field.setAccessible(true);
                EdgeEffect mLeftEdge = (EdgeEffect) field.get(viewPager);
                if (mLeftEdge != null) {
                    mLeftEdge.setColor(color);
                }

                field = ViewPager.class.getDeclaredField("mRightEdge");
                field.setAccessible(true);
                EdgeEffect mRightEdge = (EdgeEffect) field.get(viewPager);
                if (mRightEdge != null) {
                    mRightEdge.setColor(color);
                }
            } catch (Exception ignore) {

            }
        }
    }

    public static void setScrollViewEdgeEffectColor(HorizontalScrollView scrollView, int color) {
        if (Build.VERSION.SDK_INT >= Build.VERSION_CODES.Q) {
            scrollView.setEdgeEffectColor(color);
        } else if (Build.VERSION.SDK_INT >= 21) {
            try {
                Field field = HorizontalScrollView.class.getDeclaredField("mEdgeGlowLeft");
                field.setAccessible(true);
                EdgeEffect mEdgeGlowTop = (EdgeEffect) field.get(scrollView);
                if (mEdgeGlowTop != null) {
                    mEdgeGlowTop.setColor(color);
                }

                field = HorizontalScrollView.class.getDeclaredField("mEdgeGlowRight");
                field.setAccessible(true);
                EdgeEffect mEdgeGlowBottom = (EdgeEffect) field.get(scrollView);
                if (mEdgeGlowBottom != null) {
                    mEdgeGlowBottom.setColor(color);
                }
            } catch (Exception e) {
                FileLog.e(e);
            }
        }
    }

    public static void setScrollViewEdgeEffectColor(ScrollView scrollView, int color) {
        if (Build.VERSION.SDK_INT >= 29) {
            scrollView.setTopEdgeEffectColor(color);
            scrollView.setBottomEdgeEffectColor(color);
        } else if (Build.VERSION.SDK_INT >= 21) {
            try {
                Field field = ScrollView.class.getDeclaredField("mEdgeGlowTop");
                field.setAccessible(true);
                EdgeEffect mEdgeGlowTop = (EdgeEffect) field.get(scrollView);
                if (mEdgeGlowTop != null) {
                    mEdgeGlowTop.setColor(color);
                }

                field = ScrollView.class.getDeclaredField("mEdgeGlowBottom");
                field.setAccessible(true);
                EdgeEffect mEdgeGlowBottom = (EdgeEffect) field.get(scrollView);
                if (mEdgeGlowBottom != null) {
                    mEdgeGlowBottom.setColor(color);
                }
            } catch (Exception ignore) {

            }
        }
    }

    @SuppressLint("NewApi")
    public static void clearDrawableAnimation(View view) {
        if (Build.VERSION.SDK_INT < 21 || view == null) {
            return;
        }
        Drawable drawable;
        if (view instanceof ListView) {
            drawable = ((ListView) view).getSelector();
            if (drawable != null) {
                drawable.setState(StateSet.NOTHING);
            }
        } else {
            drawable = view.getBackground();
            if (drawable != null) {
                drawable.setState(StateSet.NOTHING);
                drawable.jumpToCurrentState();
            }
        }
    }

    public static final int FLAG_TAG_BR = 1;
    public static final int FLAG_TAG_BOLD = 2;
    public static final int FLAG_TAG_COLOR = 4;
    public static final int FLAG_TAG_URL = 8;
    public static final int FLAG_TAG_ALL = FLAG_TAG_BR | FLAG_TAG_BOLD | FLAG_TAG_URL;

    public static SpannableStringBuilder replaceTags(String str) {
        return replaceTags(str, FLAG_TAG_ALL);
    }

    public static SpannableStringBuilder replaceTags(String str, int flag, Object... args) {
        try {
            int start;
            int end;
            StringBuilder stringBuilder = new StringBuilder(str);
            if ((flag & FLAG_TAG_BR) != 0) {
                while ((start = stringBuilder.indexOf("<br>")) != -1) {
                    stringBuilder.replace(start, start + 4, "\n");
                }
                while ((start = stringBuilder.indexOf("<br/>")) != -1) {
                    stringBuilder.replace(start, start + 5, "\n");
                }
            }
            ArrayList<Integer> bolds = new ArrayList<>();
            if ((flag & FLAG_TAG_BOLD) != 0) {
                while ((start = stringBuilder.indexOf("<b>")) != -1) {
                    stringBuilder.replace(start, start + 3, "");
                    end = stringBuilder.indexOf("</b>");
                    if (end == -1) {
                        end = stringBuilder.indexOf("<b>");
                    }
                    stringBuilder.replace(end, end + 4, "");
                    bolds.add(start);
                    bolds.add(end);
                }
                while ((start = stringBuilder.indexOf("**")) != -1) {
                    stringBuilder.replace(start, start + 2, "");
                    end = stringBuilder.indexOf("**");
                    if (end >= 0) {
                        stringBuilder.replace(end, end + 2, "");
                        bolds.add(start);
                        bolds.add(end);
                    }
                }
            }
            if ((flag & FLAG_TAG_URL) != 0) {
                while ((start = stringBuilder.indexOf("**")) != -1) {
                    stringBuilder.replace(start, start + 2, "");
                    end = stringBuilder.indexOf("**");
                    if (end >= 0) {
                        stringBuilder.replace(end, end + 2, "");
                        bolds.add(start);
                        bolds.add(end);
                    }
                }
            }
            SpannableStringBuilder spannableStringBuilder = new SpannableStringBuilder(stringBuilder);
            for (int a = 0; a < bolds.size() / 2; a++) {
                spannableStringBuilder.setSpan(new TypefaceSpan(AndroidUtilities.getTypeface("fonts/rmedium.ttf")), bolds.get(a * 2), bolds.get(a * 2 + 1), Spanned.SPAN_EXCLUSIVE_EXCLUSIVE);
            }
            return spannableStringBuilder;
        } catch (Exception e) {
            FileLog.e(e);
        }
        return new SpannableStringBuilder(str);
    }

    public static class LinkMovementMethodMy extends LinkMovementMethod {
        @Override
        public boolean onTouchEvent(TextView widget, Spannable buffer, MotionEvent event) {
            try {
                boolean result = super.onTouchEvent(widget, buffer, event);
                if (event.getAction() == MotionEvent.ACTION_UP || event.getAction() == MotionEvent.ACTION_CANCEL) {
                    Selection.removeSelection(buffer);
                }
                return result;
            } catch (Exception e) {
                FileLog.e(e);
            }
            return false;
        }

    }

    public static boolean needShowPasscode() {
        return needShowPasscode(false);
    }

    public static boolean needShowPasscode(boolean reset) {
        boolean wasInBackground = ForegroundDetector.getInstance().isWasInBackground(reset);
        if (reset) {
            ForegroundDetector.getInstance().resetBackgroundVar();
        }
        int uptime = (int) (SystemClock.elapsedRealtime() / 1000);
        if (BuildVars.LOGS_ENABLED && reset && SharedConfig.passcodeHash.length() > 0) {
            FileLog.d("wasInBackground = " + wasInBackground + " appLocked = " + SharedConfig.appLocked + " autoLockIn = " + SharedConfig.autoLockIn + " lastPauseTime = " + SharedConfig.lastPauseTime + " uptime = " + uptime);
        }
        return SharedConfig.passcodeHash.length() > 0 && wasInBackground &&
                (SharedConfig.appLocked ||
                        SharedConfig.autoLockIn != 0 && SharedConfig.lastPauseTime != 0 && !SharedConfig.appLocked && (SharedConfig.lastPauseTime + SharedConfig.autoLockIn) <= uptime ||
                        uptime + 5 < SharedConfig.lastPauseTime);
    }

    public static void shakeView(final View view, final float x, final int num) {
        if (view == null) {
            return;
        }
        if (num == 6) {
            view.setTranslationX(0);
            return;
        }
        AnimatorSet animatorSet = new AnimatorSet();
        animatorSet.playTogether(ObjectAnimator.ofFloat(view, "translationX", dp(x)));
        animatorSet.setDuration(50);
        animatorSet.addListener(new AnimatorListenerAdapter() {
            @Override
            public void onAnimationEnd(Animator animation) {
                shakeView(view, num == 5 ? 0 : -x, num + 1);
            }
        });
        animatorSet.start();
    }

    /*public static String ellipsize(String text, int maxLines, int maxWidth, TextPaint paint) {
        if (text == null || paint == null) {
            return null;
        }
        int count;
        int offset = 0;
        StringBuilder result = null;
        TextView
        for (int a = 0; a < maxLines; a++) {
            count = paint.breakText(text, true, maxWidth, null);
            if (a != maxLines - 1) {
                if (result == null) {
                    result = new StringBuilder(count * maxLines + 1);
                }
                boolean foundSpace = false;
                for (int c = count - 1; c >= offset; c--) {
                    if (text.charAt(c) == ' ') {
                        foundSpace = true;
                        result.append(text.substring(offset, c - 1));
                        offset = c - 1;
                    }
                }
                if (!foundSpace) {
                    offset = count;
                }
                text = text.substring(0, offset);
            } else if (maxLines == 1) {
                return text.substring(0, count);
            } else {
                result.append(text.substring(0, count));
            }
        }
        return result.toString();
    }*/

    /*public static void turnOffHardwareAcceleration(Window window) {
        if (window == null || Build.MODEL == null) {
            return;
        }
        if (Build.MODEL.contains("GT-S5301") ||
                Build.MODEL.contains("GT-S5303") ||
                Build.MODEL.contains("GT-B5330") ||
                Build.MODEL.contains("GT-S5302") ||
                Build.MODEL.contains("GT-S6012B") ||
                Build.MODEL.contains("MegaFon_SP-AI")) {
            window.clearFlags(WindowManager.LayoutParams.FLAG_HARDWARE_ACCELERATED);
        }
    }*/

    public static void startAppCenter(Activity context) {
    }

    private static long lastUpdateCheckTime;

    public static void checkForUpdates() {
        /*try {
            if (BuildVars.DEBUG_VERSION) {
                if (SystemClock.elapsedRealtime() - lastUpdateCheckTime < 60 * 60 * 1000) {
                    return;
                }
                lastUpdateCheckTime = SystemClock.elapsedRealtime();
                Distribute.checkForUpdate();
            }
        } catch (Throwable e) {
            FileLog.e(e);
        }*/
    }

    public static void addToClipboard(CharSequence str) {
        try {
            android.content.ClipboardManager clipboard = (android.content.ClipboardManager) ApplicationLoader.applicationContext.getSystemService(Context.CLIPBOARD_SERVICE);
            android.content.ClipData clip = android.content.ClipData.newPlainText("label", str);
            clipboard.setPrimaryClip(clip);
        } catch (Exception e) {
            FileLog.e(e);
        }
    }

    public static void addMediaToGallery(String fromPath) {
        if (fromPath == null) {
            return;
        }
        File f = new File(fromPath);
        Uri contentUri = Uri.fromFile(f);
        addMediaToGallery(contentUri);
    }

    public static void addMediaToGallery(Uri uri) {
        if (uri == null) {
            return;
        }
        try {
            Intent mediaScanIntent = new Intent(Intent.ACTION_MEDIA_SCANNER_SCAN_FILE);
            mediaScanIntent.setData(uri);
            ApplicationLoader.applicationContext.sendBroadcast(mediaScanIntent);
        } catch (Exception e) {
            FileLog.e(e);
        }
    }

    private static File getAlbumDir(boolean secretChat) {
        if (secretChat || Build.VERSION.SDK_INT >= 23 && ApplicationLoader.applicationContext.checkSelfPermission(android.Manifest.permission.READ_EXTERNAL_STORAGE) != PackageManager.PERMISSION_GRANTED) {
            return FileLoader.getDirectory(FileLoader.MEDIA_DIR_CACHE);
        }
        File storageDir = null;
        if (Environment.MEDIA_MOUNTED.equals(Environment.getExternalStorageState())) {
            storageDir = new File(Environment.getExternalStoragePublicDirectory(Environment.DIRECTORY_PICTURES), "NekoX");
            if (!storageDir.mkdirs()) {
                if (!storageDir.exists()) {
                    if (BuildVars.LOGS_ENABLED) {
                        FileLog.d("failed to create directory");
                    }
                    return null;
                }
            }
        } else {
            if (BuildVars.LOGS_ENABLED) {
                FileLog.d("External storage is not mounted READ/WRITE.");
            }
        }

        return storageDir;
    }

    @SuppressLint("NewApi")
    public static String getPath(final Uri uri) {
        try {
            final boolean isKitKat = Build.VERSION.SDK_INT >= Build.VERSION_CODES.KITKAT;
            if (isKitKat && DocumentsContract.isDocumentUri(ApplicationLoader.applicationContext, uri)) {
                if (isExternalStorageDocument(uri)) {
                    final String docId = DocumentsContract.getDocumentId(uri);
                    final String[] split = docId.split(":");
                    final String type = split[0];
                    if ("primary".equalsIgnoreCase(type)) {
                        return Environment.getExternalStorageDirectory() + "/" + split[1];
                    }
                } else if (isDownloadsDocument(uri)) {
                    final String id = DocumentsContract.getDocumentId(uri);
                    final Uri contentUri = ContentUris.withAppendedId(Uri.parse("content://downloads/public_downloads"), Long.valueOf(id));
                    return getDataColumn(ApplicationLoader.applicationContext, contentUri, null, null);
                } else if (isMediaDocument(uri)) {
                    final String docId = DocumentsContract.getDocumentId(uri);
                    final String[] split = docId.split(":");
                    final String type = split[0];

                    Uri contentUri = null;
                    switch (type) {
                        case "image":
                            contentUri = MediaStore.Images.Media.EXTERNAL_CONTENT_URI;
                            break;
                        case "video":
                            contentUri = MediaStore.Video.Media.EXTERNAL_CONTENT_URI;
                            break;
                        case "audio":
                            contentUri = MediaStore.Audio.Media.EXTERNAL_CONTENT_URI;
                            break;
                    }

                    final String selection = "_id=?";
                    final String[] selectionArgs = new String[]{
                            split[1]
                    };

                    return getDataColumn(ApplicationLoader.applicationContext, contentUri, selection, selectionArgs);
                }
            } else if ("content".equalsIgnoreCase(uri.getScheme())) {
                return getDataColumn(ApplicationLoader.applicationContext, uri, null, null);
            } else if ("file".equalsIgnoreCase(uri.getScheme())) {
                return uri.getPath();
            }
        } catch (Exception e) {
            FileLog.e(e);
        }
        return null;
    }

    public static String getDataColumn(Context context, Uri uri, String selection, String[] selectionArgs) {

        final String column = "_data";
        final String[] projection = {
                column
        };
        try (Cursor cursor = context.getContentResolver().query(uri, projection, selection, selectionArgs, null)) {
            if (cursor != null && cursor.moveToFirst()) {
                final int column_index = cursor.getColumnIndexOrThrow(column);
                String value = cursor.getString(column_index);
                if (value.startsWith("content://") || !value.startsWith("/") && !value.startsWith("file://")) {
                    return null;
                }
                return value;
            }
        } catch (Exception ignore) {

        }
        return null;
    }

    public static boolean isExternalStorageDocument(Uri uri) {
        return "com.android.externalstorage.documents".equals(uri.getAuthority());
    }

    public static boolean isDownloadsDocument(Uri uri) {
        return "com.android.providers.downloads.documents".equals(uri.getAuthority());
    }

    public static boolean isMediaDocument(Uri uri) {
        return "com.android.providers.media.documents".equals(uri.getAuthority());
    }

    public static File generatePicturePath() {
        return generatePicturePath(false, null);
    }

    public static File generatePicturePath(boolean secretChat, String ext) {
        try {
            File storageDir = getAlbumDir(secretChat);
            Date date = new Date();
            date.setTime(System.currentTimeMillis() + Utilities.random.nextInt(1000) + 1);
            String timeStamp = new SimpleDateFormat("yyyyMMdd_HHmmss_SSS", Locale.US).format(date);
            return new File(storageDir, "IMG_" + timeStamp + "." + (TextUtils.isEmpty(ext) ? "jpg" : ext));
        } catch (Exception e) {
            FileLog.e(e);
        }
        return null;
    }

    public static CharSequence generateSearchName(String name, String name2, String q) {
        if (name == null && name2 == null || TextUtils.isEmpty(q)) {
            return "";
        }
        SpannableStringBuilder builder = new SpannableStringBuilder();
        String wholeString = name;
        if (wholeString == null || wholeString.length() == 0) {
            wholeString = name2;
        } else if (name2 != null && name2.length() != 0) {
            wholeString += " " + name2;
        }
        wholeString = wholeString.trim();
        String lower = " " + wholeString.toLowerCase();

        int index;
        int lastIndex = 0;
        while ((index = lower.indexOf(" " + q, lastIndex)) != -1) {
            int idx = index - (index == 0 ? 0 : 1);
            int end = q.length() + (index == 0 ? 0 : 1) + idx;

            if (lastIndex != 0 && lastIndex != idx + 1) {
                builder.append(wholeString.substring(lastIndex, idx));
            } else if (lastIndex == 0 && idx != 0) {
                builder.append(wholeString.substring(0, idx));
            }

            String query = wholeString.substring(idx, Math.min(wholeString.length(), end));
            if (query.startsWith(" ")) {
                builder.append(" ");
            }
            query = query.trim();

            int start = builder.length();
            builder.append(query);
            builder.setSpan(new ForegroundColorSpanThemable(Theme.key_windowBackgroundWhiteBlueText4), start, start + query.length(), Spanned.SPAN_EXCLUSIVE_EXCLUSIVE);

            lastIndex = end;
        }

        if (lastIndex != -1 && lastIndex < wholeString.length()) {
            builder.append(wholeString.substring(lastIndex));
        }

        return builder;
    }

    public static boolean isAirplaneModeOn() {
        if (Build.VERSION.SDK_INT < Build.VERSION_CODES.JELLY_BEAN_MR1) {
            return Settings.System.getInt(ApplicationLoader.applicationContext.getContentResolver(), Settings.System.AIRPLANE_MODE_ON, 0) != 0;
        } else {
            return Settings.Global.getInt(ApplicationLoader.applicationContext.getContentResolver(), Settings.Global.AIRPLANE_MODE_ON, 0) != 0;
        }
    }

    public static File generateVideoPath() {
        return generateVideoPath(false);
    }

    public static File generateVideoPath(boolean secretChat) {
        try {
            File storageDir = getAlbumDir(secretChat);
            Date date = new Date();
            date.setTime(System.currentTimeMillis() + Utilities.random.nextInt(1000) + 1);
            String timeStamp = new SimpleDateFormat("yyyyMMdd_HHmmss_SSS", Locale.US).format(date);
            return new File(storageDir, "VID_" + timeStamp + ".mp4");
        } catch (Exception e) {
            FileLog.e(e);
        }
        return null;
    }

    public static String formatFileSize(long size) {
        return formatFileSize(size, false);
    }

    public static String formatFileSize(long size, boolean removeZero) {
        if (size < 1024) {
            return String.format("%d B", size);
        } else if (size < 1024 * 1024) {
            float value = size / 1024.0f;
            if (removeZero && (value - (int) value) * 10 == 0) {
                return String.format("%d KB", (int) value);
            } else {
                return String.format("%.1f KB", value);
            }
        } else if (size < 1024 * 1024 * 1024) {
            float value = size / 1024.0f / 1024.0f;
            if (removeZero && (value - (int) value) * 10 == 0) {
                return String.format("%d MB", (int) value);
            } else {
                return String.format("%.1f MB", value);
            }
        } else {
            float value = size / 1024.0f / 1024.0f / 1024.0f;
            if (removeZero && (value - (int) value) * 10 == 0) {
                return String.format("%d GB", (int) value);
            } else {
                return String.format("%.1f GB", value);
            }
        }
    }

    public static String formatShortDuration(int duration) {
        return formatDuration(duration, false);
    }

    public static String formatLongDuration(int duration) {
        return formatDuration(duration, true);
    }

    public static String formatDuration(int duration, boolean isLong) {
        int h = duration / 3600;
        int m = duration / 60 % 60;
        int s = duration % 60;
        if (h == 0) {
            if (isLong) {
                return String.format(Locale.US, "%02d:%02d", m, s);
            } else {
                return String.format(Locale.US, "%d:%02d", m, s);
            }
        } else {
            return String.format(Locale.US, "%d:%02d:%02d", h, m, s);
        }
    }

    public static String formatDurationNoHours(int duration, boolean isLong) {
        int m = duration / 60;
        int s = duration % 60;
        if (isLong) {
            return String.format(Locale.US, "%02d:%02d", m, s);
        } else {
            return String.format(Locale.US, "%d:%02d", m, s);
        }
    }

    public static String formatShortDuration(int progress, int duration) {
        return formatDuration(progress, duration, false);
    }

    public static String formatLongDuration(int progress, int duration) {
        return formatDuration(progress, duration, true);
    }

    public static String formatDuration(int progress, int duration, boolean isLong) {
        int h = duration / 3600;
        int m = duration / 60 % 60;
        int s = duration % 60;

        int ph = progress / 3600;
        int pm = progress / 60 % 60;
        int ps = progress % 60;

        if (duration == 0) {
            if (ph == 0) {
                if (isLong) {
                    return String.format(Locale.US, "%02d:%02d / -:--", pm, ps);
                } else {
                    return String.format(Locale.US, "%d:%02d / -:--", pm, ps);
                }
            } else {
                return String.format(Locale.US, "%d:%02d:%02d / -:--", ph, pm, ps);
            }
        } else {
            if (ph == 0 && h == 0) {
                if (isLong) {
                    return String.format(Locale.US, "%02d:%02d / %02d:%02d", pm, ps, m, s);
                } else {
                    return String.format(Locale.US, "%d:%02d / %d:%02d", pm, ps, m, s);
                }
            } else {
                return String.format(Locale.US, "%d:%02d:%02d / %d:%02d:%02d", ph, pm, ps, h, m, s);
            }
        }
    }

    public static String formatVideoDuration(int progress, int duration) {
        int h = duration / 3600;
        int m = duration / 60 % 60;
        int s = duration % 60;

        int ph = progress / 3600;
        int pm = progress / 60 % 60;
        int ps = progress % 60;

        if (ph == 0 && h == 0) {
            return String.format(Locale.US, "%02d:%02d / %02d:%02d", pm, ps, m, s);
        } else {
            if (h == 0) {
                return String.format(Locale.US, "%d:%02d:%02d / %02d:%02d", ph, pm, ps, m, s);
            } else if (ph == 0) {
                return String.format(Locale.US, "%02d:%02d / %d:%02d:%02d", pm, ps, h, m, s);
            } else {
                return String.format(Locale.US, "%d:%02d:%02d / %d:%02d:%02d", ph, pm, ps, h, m, s);
            }
        }
    }

    public static String formatCount(int count) {
        if (count < 1000) return Integer.toString(count);

        ArrayList<String> strings = new ArrayList<>();
        while (count != 0) {
            int mod = count % 1000;
            count /= 1000;
            if (count > 0) {
                strings.add(String.format(Locale.ENGLISH, "%03d", mod));
            } else {
                strings.add(Integer.toString(mod));
            }
        }
        StringBuilder stringBuilder = new StringBuilder();
        for (int i = strings.size() - 1; i >= 0; i--) {
            stringBuilder.append(strings.get(i));
            if (i != 0) {
                stringBuilder.append(",");
            }
        }

        return stringBuilder.toString();
    }

    public static final String[] numbersSignatureArray = {"", "K", "M", "G", "T", "P"};

    public static String formatWholeNumber(int v, int dif) {
        if (v == 0) {
            return "0";
        }
        float num_ = v;
        int count = 0;
        if (dif == 0) dif = v;
        if (dif < 1000) {
            return AndroidUtilities.formatCount(v);
        }
        while (dif >= 1000 && count < numbersSignatureArray.length - 1) {
            dif /= 1000;
            num_ /= 1000;
            count++;
        }
        if (num_ < 0.1) {
            return "0";
        } else {
            if ((num_ * 10)== (int) (num_ * 10)) {
                return String.format(Locale.ENGLISH, "%s%s", AndroidUtilities.formatCount((int) num_), numbersSignatureArray[count]);
            } else {
                return String.format(Locale.ENGLISH, "%.1f%s", (int) (num_ * 10) / 10f, numbersSignatureArray[count]);
            }
        }
    }

    public static byte[] decodeQuotedPrintable(final byte[] bytes) {
        if (bytes == null) {
            return null;
        }
        final ByteArrayOutputStream buffer = new ByteArrayOutputStream();
        for (int i = 0; i < bytes.length; i++) {
            final int b = bytes[i];
            if (b == '=') {
                try {
                    final int u = Character.digit((char) bytes[++i], 16);
                    final int l = Character.digit((char) bytes[++i], 16);
                    buffer.write((char) ((u << 4) + l));
                } catch (Exception e) {
                    FileLog.e(e);
                    return null;
                }
            } else {
                buffer.write(b);
            }
        }
        byte[] array = buffer.toByteArray();
        try {
            buffer.close();
        } catch (Exception e) {
            FileLog.e(e);
        }
        return array;
    }

    public static boolean copyFile(InputStream sourceFile, File destFile) throws IOException {
        OutputStream out = new FileOutputStream(destFile);
        byte[] buf = new byte[4096];
        int len;
        while ((len = sourceFile.read(buf)) > 0) {
            Thread.yield();
            out.write(buf, 0, len);
        }
        out.close();
        return true;
    }

    public static boolean copyFile(File sourceFile, File destFile) throws IOException {
        if (sourceFile.equals(destFile)) {
            return true;
        }
        if (!destFile.exists()) {
            destFile.createNewFile();
        }
        try (FileInputStream source = new FileInputStream(sourceFile); FileOutputStream destination = new FileOutputStream(destFile)) {
            destination.getChannel().transferFrom(source.getChannel(), 0, source.getChannel().size());
        } catch (Exception e) {
            FileLog.e(e);
            return false;
        }
        return true;
    }

    public static byte[] calcAuthKeyHash(byte[] auth_key) {
        byte[] sha1 = Utilities.computeSHA1(auth_key);
        byte[] key_hash = new byte[16];
        System.arraycopy(sha1, 0, key_hash, 0, 16);
        return key_hash;
    }

    public static void openDocument(MessageObject message, Activity activity, BaseFragment parentFragment) {
        if (message == null) {
            return;
        }
        TLRPC.Document document = message.getDocument();
        if (document == null) {
            return;
        }
        File f = null;
        String fileName = message.messageOwner.media != null ? FileLoader.getAttachFileName(document) : "";
        if (message.messageOwner.attachPath != null && message.messageOwner.attachPath.length() != 0) {
            f = new File(message.messageOwner.attachPath);
        }
        if (f == null || f != null && !f.exists()) {
            f = FileLoader.getPathToMessage(message.messageOwner);
        }
        if (f != null && f.exists()) {
            if (parentFragment != null && f.getName().toLowerCase().endsWith("attheme")) {
                Theme.ThemeInfo themeInfo = Theme.applyThemeFile(f, message.getDocumentName(), null, true);
                if (themeInfo != null) {
                    parentFragment.presentFragment(new ThemePreviewActivity(themeInfo));
                } else {
                    AlertDialog.Builder builder = new AlertDialog.Builder(activity);
                    builder.setTitle(LocaleController.getString("NekoX", R.string.NekoX));
                    builder.setMessage(LocaleController.getString("IncorrectTheme", R.string.IncorrectTheme));
                    builder.setPositiveButton(LocaleController.getString("OK", R.string.OK), null);
                    parentFragment.showDialog(builder.create());
                }
            } else {
                String realMimeType = null;
                try {
                    Intent intent = new Intent(Intent.ACTION_VIEW);
                    intent.setFlags(Intent.FLAG_GRANT_READ_URI_PERMISSION);
                    MimeTypeMap myMime = MimeTypeMap.getSingleton();
                    int idx = fileName.lastIndexOf('.');
                    if (idx != -1) {
                        String ext = fileName.substring(idx + 1);
                        realMimeType = myMime.getMimeTypeFromExtension(ext.toLowerCase());
                        if (realMimeType == null) {
                            realMimeType = document.mime_type;
                            if (realMimeType == null || realMimeType.length() == 0) {
                                realMimeType = null;
                            }
                        }
                    }
                    if (Build.VERSION.SDK_INT >= 24) {
                        intent.setDataAndType(FileProvider.getUriForFile(activity, BuildConfig.APPLICATION_ID + ".provider", f), realMimeType != null ? realMimeType : "*/*");
                    } else {
                        intent.setDataAndType(Uri.fromFile(f), realMimeType != null ? realMimeType : "*/*");
                    }
                    if (realMimeType != null) {
                        try {
                            activity.startActivityForResult(intent, 500);
                        } catch (Exception e) {
                            if (Build.VERSION.SDK_INT >= 24) {
                                intent.setDataAndType(FileProvider.getUriForFile(activity, BuildConfig.APPLICATION_ID + ".provider", f), "*/*");
                            } else {
                                intent.setDataAndType(Uri.fromFile(f), "*/*");
                            }
                            activity.startActivityForResult(intent, 500);
                        }
                    } else {
                        activity.startActivityForResult(intent, 500);
                    }
                } catch (Exception e) {
                    if (activity == null) {
                        return;
                    }
                    AlertDialog.Builder builder = new AlertDialog.Builder(activity);
                    builder.setTitle(LocaleController.getString("NekoX", R.string.NekoX));
                    builder.setPositiveButton(LocaleController.getString("OK", R.string.OK), null);
                    builder.setMessage(LocaleController.formatString("NoHandleAppInstalled", R.string.NoHandleAppInstalled, message.getDocument().mime_type));
                    if (parentFragment != null) {
                        parentFragment.showDialog(builder.create());
                    } else {
                        builder.show();
                    }
                }
            }
        }
    }

    public static boolean openForView(MessageObject message, final Activity activity) {
        File f = null;
        String fileName = message.getFileName();
        if (message.messageOwner.attachPath != null && message.messageOwner.attachPath.length() != 0) {
            f = new File(message.messageOwner.attachPath);
        }
        if (f == null || !f.exists()) {
            f = FileLoader.getPathToMessage(message.messageOwner);
        }
        if (f != null && f.exists()) {
            String realMimeType = null;
            Intent intent = new Intent(Intent.ACTION_VIEW);
            intent.setFlags(Intent.FLAG_GRANT_READ_URI_PERMISSION);
            MimeTypeMap myMime = MimeTypeMap.getSingleton();
            int idx = fileName.lastIndexOf('.');
            if (idx != -1) {
                String ext = fileName.substring(idx + 1);
                realMimeType = myMime.getMimeTypeFromExtension(ext.toLowerCase());
                if (realMimeType == null) {
                    if (message.type == 9 || message.type == 0) {
                        realMimeType = message.getDocument().mime_type;
                    }
                    if (realMimeType == null || realMimeType.length() == 0) {
                        realMimeType = null;
                    }
                }
            }
            if (Build.VERSION.SDK_INT >= 26 && realMimeType != null && realMimeType.equals("application/vnd.android.package-archive") && !ApplicationLoader.applicationContext.getPackageManager().canRequestPackageInstalls()) {
                BottomBuilder builder = new BottomBuilder(activity);
                builder.addTitle(LocaleController.getString("ApkRestricted", R.string.ApkRestricted));
                builder.addItem(LocaleController.getString("PermissionOpenSettings", R.string.PermissionOpenSettings), R.drawable.baseline_settings_24,(i) -> {
                    try {
                        activity.startActivity(new Intent(Settings.ACTION_MANAGE_UNKNOWN_APP_SOURCES, Uri.parse("package:" + activity.getPackageName())));
                    } catch (Exception e) {
                        FileLog.e(e);
                    }
                    return Unit.INSTANCE;
                });
                builder.addCancelItem();
                builder.show();
                return true;
            }
            if (Build.VERSION.SDK_INT >= 24) {
                intent.setDataAndType(FileProvider.getUriForFile(activity, BuildConfig.APPLICATION_ID + ".provider", f), realMimeType != null ? realMimeType : "text/plain");
            } else {
                intent.setDataAndType(Uri.fromFile(f), realMimeType != null ? realMimeType : "text/plain");
            }
            if (realMimeType != null) {
                try {
                    activity.startActivityForResult(intent, 500);
                } catch (Exception e) {
                    if (Build.VERSION.SDK_INT >= 24) {
                        intent.setDataAndType(FileProvider.getUriForFile(activity, BuildConfig.APPLICATION_ID + ".provider", f), "text/plain");
                    } else {
                        intent.setDataAndType(Uri.fromFile(f), "text/plain");
                    }
                    activity.startActivityForResult(intent, 500);
                }
            } else {
                activity.startActivityForResult(intent, 500);
            }
            return true;
        }
        return false;
    }

    public static CharSequence replaceNewLines(CharSequence original) {
        if (original instanceof StringBuilder) {
            StringBuilder stringBuilder = (StringBuilder) original;
            for (int a = 0, N = original.length(); a < N; a++) {
                if (original.charAt(a) == '\n') {
                    stringBuilder.setCharAt(a, ' ');
                }
            }
        } else if (original instanceof SpannableStringBuilder) {
            SpannableStringBuilder stringBuilder = (SpannableStringBuilder) original;
            for (int a = 0, N = original.length(); a < N; a++) {
                if (original.charAt(a) == '\n') {
                    stringBuilder.replace(a, a + 1, " ");
                }
            }
        }
        return original.toString().replace('\n', ' ');
    }

    public static boolean openForView(TLObject media, Activity activity) {
        if (media == null || activity == null) {
            return false;
        }
        String fileName = FileLoader.getAttachFileName(media);
        File f = FileLoader.getPathToAttach(media, true);
        if (f != null && f.exists()) {
            String realMimeType = null;
            Intent intent = new Intent(Intent.ACTION_VIEW);
            intent.setFlags(Intent.FLAG_GRANT_READ_URI_PERMISSION);
            MimeTypeMap myMime = MimeTypeMap.getSingleton();
            int idx = fileName.lastIndexOf('.');
            if (idx != -1) {
                String ext = fileName.substring(idx + 1);
                realMimeType = myMime.getMimeTypeFromExtension(ext.toLowerCase());
                if (realMimeType == null) {
                    if (media instanceof TLRPC.TL_document) {
                        realMimeType = ((TLRPC.TL_document) media).mime_type;
                    }
                    if (realMimeType == null || realMimeType.length() == 0) {
                        realMimeType = null;
                    }
                }
            }
            if (Build.VERSION.SDK_INT >= 24) {
                intent.setDataAndType(FileProvider.getUriForFile(activity, BuildConfig.APPLICATION_ID + ".provider", f), realMimeType != null ? realMimeType : "text/plain");
            } else {
                intent.setDataAndType(Uri.fromFile(f), realMimeType != null ? realMimeType : "text/plain");
            }
            if (realMimeType != null) {
                try {
                    activity.startActivityForResult(intent, 500);
                } catch (Exception e) {
                    if (Build.VERSION.SDK_INT >= 24) {
                        intent.setDataAndType(FileProvider.getUriForFile(activity, BuildConfig.APPLICATION_ID + ".provider", f), "text/plain");
                    } else {
                        intent.setDataAndType(Uri.fromFile(f), "text/plain");
                    }
                    activity.startActivityForResult(intent, 500);
                }
            } else {
                activity.startActivityForResult(intent, 500);
            }
            return true;
        } else {
            return false;
        }
    }

    public static boolean isBannedForever(TLRPC.TL_chatBannedRights rights) {
        return rights == null || Math.abs(rights.until_date - System.currentTimeMillis() / 1000) > 5 * 365 * 24 * 60 * 60;
    }

    public static void setRectToRect(Matrix matrix, RectF src, RectF dst, int rotation, boolean translate) {
        float tx, sx;
        float ty, sy;
        boolean xLarger = false;
        if (rotation == 90 || rotation == 270) {
            sx = dst.height() / src.width();
            sy = dst.width() / src.height();
        } else {
            sx = dst.width() / src.width();
            sy = dst.height() / src.height();
        }
        if (sx < sy) {
            sx = sy;
            xLarger = true;
        } else {
            sy = sx;
        }
        if (translate) {
            matrix.setTranslate(dst.left, dst.top);
        }
        if (rotation == 90) {
            matrix.preRotate(90);
            matrix.preTranslate(0, -dst.width());
        } else if (rotation == 180) {
            matrix.preRotate(180);
            matrix.preTranslate(-dst.width(), -dst.height());
        } else if (rotation == 270) {
            matrix.preRotate(270);
            matrix.preTranslate(-dst.height(), 0);
        }

        if (translate) {
            tx = -src.left * sx;
            ty = -src.top * sy;
        } else {
            tx = dst.left - src.left * sx;
            ty = dst.top - src.top * sy;
        }

        float diff;
        if (xLarger) {
            diff = dst.width() - src.width() * sy;
        } else {
            diff = dst.height() - src.height() * sy;
        }
        diff = diff / 2.0f;
        if (xLarger) {
            tx += diff;
        } else {
            ty += diff;
        }

        matrix.preScale(sx, sy);
        if (translate) {
            matrix.preTranslate(tx, ty);
        }
    }

    public static boolean handleProxyIntent(Activity activity, Intent intent) {
        if (intent == null) {
            return false;
        }
        if ((intent.getFlags() & Intent.FLAG_ACTIVITY_LAUNCHED_FROM_HISTORY) != 0) {
            return false;
        }
        Uri data = intent.getData();
        if (data == null) return false;
        String link = data.toString();
        if (link.startsWith("tg://proxy") ||
                link.startsWith("tg://socks") ||
                link.startsWith("https://t.me/proxy?") ||
                link.startsWith("https://t.me/socks?") ||
                link.startsWith(VMESS_PROTOCOL) ||
                link.startsWith(VMESS1_PROTOCOL) ||
                link.startsWith(SS_PROTOCOL) ||
                link.startsWith(SSR_PROTOCOL) ||
                link.startsWith(TROJAN_PROTOCOL)/*||
                data.startsWith(RB_PROTOCOL)*/) {
            return ProxyUtil.importProxy(activity, link);
        }
        return false;
    }

    public static boolean shouldEnableAnimation() {
        if (Build.VERSION.SDK_INT < 26 || Build.VERSION.SDK_INT >= 28) {
            return true;
        }
        PowerManager powerManager = (PowerManager) ApplicationLoader.applicationContext.getSystemService(Context.POWER_SERVICE);
        if (powerManager.isPowerSaveMode()) {
            return false;
        }
        float scale = Settings.Global.getFloat(ApplicationLoader.applicationContext.getContentResolver(), Settings.Global.ANIMATOR_DURATION_SCALE, 1.0f);
        if (scale <= 0.0f) {
            return false;
        }
        return true;
    }

    public static void showProxyAlert(Context activity, final String address, final String port, final String user, final String password, final String secret, final String remarks) {
        BottomSheet.Builder builder = new BottomSheet.Builder(activity);
        final Runnable dismissRunnable = builder.getDismissRunnable();

        builder.setApplyTopPadding(false);
        builder.setApplyBottomPadding(false);
        LinearLayout linearLayout = new LinearLayout(activity);
        builder.setCustomView(linearLayout);
        linearLayout.setOrientation(LinearLayout.VERTICAL);
        if (!TextUtils.isEmpty(secret)) {
            TextView titleTextView = new TextView(activity);
            titleTextView.setText(LocaleController.getString("UseProxyTelegramInfo2", R.string.UseProxyTelegramInfo2));
            titleTextView.setTextColor(Theme.getColor(Theme.key_dialogTextGray4));
            titleTextView.setTextSize(TypedValue.COMPLEX_UNIT_DIP, 14);
            titleTextView.setGravity(Gravity.TOP | Gravity.CENTER_HORIZONTAL);
            linearLayout.addView(titleTextView, LayoutHelper.createLinear(LayoutHelper.WRAP_CONTENT, LayoutHelper.WRAP_CONTENT, (LocaleController.isRTL ? Gravity.RIGHT : Gravity.LEFT) | Gravity.TOP, 17, 8, 17, 8));

            View lineView = new View(activity);
            lineView.setBackgroundColor(Theme.getColor(Theme.key_divider));
            linearLayout.addView(lineView, new LinearLayout.LayoutParams(ViewGroup.LayoutParams.MATCH_PARENT, 1));
        }
        for (int a = 0; a < 6; a++) {
            String text = null;
            String detail = null;
            if (a == 0) {
                text = address;
                detail = LocaleController.getString("UseProxyAddress", R.string.UseProxyAddress);
            } else if (a == 1) {
                text = "" + port;
                detail = LocaleController.getString("UseProxyPort", R.string.UseProxyPort);
            } else if (a == 2) {
                text = secret;
                detail = LocaleController.getString("UseProxySecret", R.string.UseProxySecret);
            } else if (a == 3) {
                text = user;
                detail = LocaleController.getString("UseProxyUsername", R.string.UseProxyUsername);
            } else if (a == 4) {
                text = password;
                detail = LocaleController.getString("UseProxyPassword", R.string.UseProxyPassword);
            } else {
                text = LocaleController.getString("Checking", R.string.Checking);
                detail = LocaleController.getString("Checking", R.string.Checking);
            }
            if (TextUtils.isEmpty(text)) {
                continue;
            }
            TextDetailSettingsCell cell = new TextDetailSettingsCell(activity);
            cell.setTextAndValue(text, detail, true);
            cell.getTextView().setTextColor(Theme.getColor(Theme.key_dialogTextBlack));
            cell.getValueTextView().setTextColor(Theme.getColor(Theme.key_dialogTextGray3));
            linearLayout.addView(cell, LayoutHelper.createLinear(LayoutHelper.MATCH_PARENT, LayoutHelper.WRAP_CONTENT));
            if (a == 5) {
                ConnectionsManager.getInstance(UserConfig.selectedAccount).checkProxy(address, Utilities.parseInt(port), user, password, secret, time -> AndroidUtilities.runOnUIThread(() -> {
                    String colorKey;
                    if (time != -1) {
                        cell.setTextAndValue(LocaleController.getString("Available", R.string.Available), LocaleController.formatString("Ping", R.string.Ping, time), true);
                        colorKey = Theme.key_windowBackgroundWhiteGreenText;
                    } else {
                        cell.setTextAndValue(LocaleController.getString("Unavailable", R.string.Unavailable), LocaleController.getString("Unavailable", R.string.Unavailable), true);
                        colorKey = Theme.key_windowBackgroundWhiteRedText4;
                    }
                    cell.getValueTextView().setTextColor(Theme.getColor(colorKey));
                }));
            }
        }

        PickerBottomLayout pickerBottomLayout = new PickerBottomLayout(activity, false);
        pickerBottomLayout.setBackgroundColor(Theme.getColor(Theme.key_dialogBackground));
        linearLayout.addView(pickerBottomLayout, LayoutHelper.createFrame(LayoutHelper.MATCH_PARENT, 48, Gravity.LEFT | Gravity.BOTTOM));
        pickerBottomLayout.cancelButton.setPadding(AndroidUtilities.dp(18), 0, AndroidUtilities.dp(18), 0);
        pickerBottomLayout.cancelButton.setTextColor(Theme.getColor(Theme.key_dialogTextBlue2));
        pickerBottomLayout.cancelButton.setText(LocaleController.getString("Cancel", R.string.Cancel).toUpperCase());
        pickerBottomLayout.cancelButton.setOnClickListener(view -> dismissRunnable.run());

        pickerBottomLayout.doneButtonTextView.setTextColor(Theme.getColor(Theme.key_dialogTextBlue2));
        pickerBottomLayout.doneButton.setPadding(AndroidUtilities.dp(18), 0, AndroidUtilities.dp(18), 0);

        pickerBottomLayout.doneButtonBadgeTextView.setVisibility(View.GONE);
        pickerBottomLayout.middleButtonTextView.setText(LocaleController.getString("Save", R.string.Save).toUpperCase());
        pickerBottomLayout.middleButton.setVisibility(View.VISIBLE);
        pickerBottomLayout.middleButton.setOnClickListener((it) -> {

            int p = Utilities.parseInt(port);

            SharedConfig.ProxyInfo info;

            if (TextUtils.isEmpty(secret)) {

                info = new SharedConfig.ProxyInfo(address, p, user, password, "");

            } else {

                info = new SharedConfig.ProxyInfo(address, p, "", "", secret);

            }

            info.setRemarks(remarks);

            SharedConfig.addProxy(info);

            NotificationCenter.getGlobalInstance().postNotificationName(NotificationCenter.proxySettingsChanged);

            dismissRunnable.run();

        });

        pickerBottomLayout.doneButtonTextView.setText(LocaleController.getString("ConnectingConnectProxy", R.string.ConnectingConnectProxy).toUpperCase());
        pickerBottomLayout.doneButton.setOnClickListener(v -> {
            int p = Utilities.parseInt(port);

            SharedConfig.ProxyInfo info;

            if (TextUtils.isEmpty(secret)) {

                info = new SharedConfig.ProxyInfo(address, p, user, password, "");

            } else {

                info = new SharedConfig.ProxyInfo(address, p, "", "", secret);

            }

            info.setRemarks(remarks);

            SharedConfig.setCurrentProxy(SharedConfig.addProxy(info));

            NotificationCenter.getGlobalInstance().postNotificationName(NotificationCenter.proxySettingsChanged);

            dismissRunnable.run();
        });
        builder.show();
    }

    public static void showVmessAlert(Context activity, final SharedConfig.VmessProxy info) {
        BottomSheet.Builder builder = new BottomSheet.Builder(activity);
        final Runnable dismissRunnable = builder.getDismissRunnable();

        builder.setApplyTopPadding(false);
        builder.setApplyBottomPadding(false);
        LinearLayout linearLayout = new LinearLayout(activity);
        builder.setCustomView(linearLayout);
        linearLayout.setOrientation(LinearLayout.VERTICAL);
        for (int a = 0; a < 8; a++) {
            String text = null;
            String detail = null;
            if (a == 0) {
                text = info.bean.getAddress();
                detail = LocaleController.getString("UseProxyAddress", R.string.UseProxyAddress);
            } else if (a == 1) {
                text = "" + info.bean.getPort();
                detail = LocaleController.getString("UseProxyPort", R.string.UseProxyPort);
            } else if (a == 2) {
                text = info.bean.getId();
                detail = LocaleController.getString("VmessUserId", R.string.VmessUserId);
            } else if (a == 3) {
                text = info.bean.getSecurity();
                if ("none".equals(text)) continue;
                detail = LocaleController.getString("VmessSecurity", R.string.VmessSecurity);
            } else if (a == 4) {
                text = info.bean.getNetwork() + (StrUtil.isBlank(info.bean.getStreamSecurity()) ? "" : ", tls");
                detail = LocaleController.getString("VmessNetwork", R.string.VmessNetwork);
            } else if (a == 5) {
                text = info.bean.getHeaderType();
                if ("none".equals(text)) continue;
                detail = LocaleController.getString("VmessHeadType", R.string.VmessHeadType);
            } else if (a == 6) {
                text = info.bean.getRequestHost();
                detail = LocaleController.getString("VmessRequestHost", R.string.VmessRequestHost);
            } else {
                text = LocaleController.getString("Checking", R.string.Checking);
                detail = LocaleController.getString("Checking", R.string.Checking);
            }
            if (TextUtils.isEmpty(text)) {
                continue;
            }
            TextDetailSettingsCell cell = new TextDetailSettingsCell(activity);
            cell.setTextAndValue(text, detail, true);
            cell.getTextView().setTextColor(Theme.getColor(Theme.key_dialogTextBlack));
            cell.getValueTextView().setTextColor(Theme.getColor(Theme.key_dialogTextGray3));
            linearLayout.addView(cell, LayoutHelper.createLinear(LayoutHelper.MATCH_PARENT, LayoutHelper.WRAP_CONTENT));
            AtomicInteger count = new AtomicInteger();
            if (a == 7) {

                RequestTimeDelegate callback = new RequestTimeDelegate() {
                    @Override
                    public void run(long time) {
                        int c = count.getAndIncrement();
                        String colorKey;
                        if (time != -1) {
                            info.stop();
                            cell.setTextAndValue(LocaleController.getString("Available", R.string.Available), LocaleController.formatString("Ping", R.string.Ping, time), true);
                            colorKey = Theme.key_windowBackgroundWhiteGreenText;
                        } else if (c < 2) {
                            ConnectionsManager.getInstance(UserConfig.selectedAccount).checkProxy(info.address, info.port, "", "", "", t -> AndroidUtilities.runOnUIThread(() -> run(t), 500));
                            colorKey = Theme.key_windowBackgroundWhiteGreenText;
                        } else {
                            info.stop();
                            cell.setTextAndValue(LocaleController.getString("Unavailable", R.string.Unavailable), LocaleController.getString("Unavailable", R.string.Unavailable), true);
                            colorKey = Theme.key_windowBackgroundWhiteRedText4;
                        }
                        cell.getValueTextView().setTextColor(Theme.getColor(colorKey));
                    }

                };


                UIUtil.runOnIoDispatcher(() -> {

                    try {
                        info.start();
                        ConnectionsManager.getInstance(UserConfig.selectedAccount).checkProxy(info.address, info.port, "", "", "", time -> AndroidUtilities.runOnUIThread(() -> callback.run(time)));
                    } catch (Exception e) {
                        FileLog.e(e);
                        AlertUtil.showToast(e);
                    }

                });

            }
        }

        PickerBottomLayout pickerBottomLayout = new PickerBottomLayout(activity, false);
        pickerBottomLayout.setBackgroundColor(Theme.getColor(Theme.key_dialogBackground));
        linearLayout.addView(pickerBottomLayout, LayoutHelper.createFrame(LayoutHelper.MATCH_PARENT, 48, Gravity.LEFT | Gravity.BOTTOM));
        pickerBottomLayout.cancelButton.setPadding(AndroidUtilities.dp(18), 0, AndroidUtilities.dp(18), 0);
        pickerBottomLayout.cancelButton.setTextColor(Theme.getColor(Theme.key_dialogTextBlue2));
        pickerBottomLayout.cancelButton.setText(LocaleController.getString("Cancel", R.string.Cancel).toUpperCase());
        pickerBottomLayout.cancelButton.setOnClickListener(view -> {
            info.stop();
            dismissRunnable.run();
        });
        pickerBottomLayout.doneButtonTextView.setTextColor(Theme.getColor(Theme.key_dialogTextBlue2));
        pickerBottomLayout.doneButton.setPadding(AndroidUtilities.dp(18), 0, AndroidUtilities.dp(18), 0);
        pickerBottomLayout.doneButtonBadgeTextView.setVisibility(View.GONE);
        pickerBottomLayout.middleButtonTextView.setText(LocaleController.getString("Save", R.string.Save).toUpperCase());
        pickerBottomLayout.middleButton.setVisibility(View.VISIBLE);
        pickerBottomLayout.middleButton.setOnClickListener((it) -> {
            SharedConfig.addProxy(info);

            NotificationCenter.getGlobalInstance().postNotificationName(NotificationCenter.proxySettingsChanged);

            dismissRunnable.run();

        });
        pickerBottomLayout.doneButtonTextView.setText(LocaleController.getString("ConnectingConnectProxy", R.string.ConnectingConnectProxy).toUpperCase());
        pickerBottomLayout.doneButton.setOnClickListener(v -> {

            SharedConfig.setCurrentProxy(SharedConfig.addProxy(info));

            NotificationCenter.getGlobalInstance().postNotificationName(NotificationCenter.proxySettingsChanged);

            dismissRunnable.run();

        });
        builder.show();
    }

    public static void showTrojanAlert(Context activity, final SharedConfig.VmessProxy info) {
        BottomSheet.Builder builder = new BottomSheet.Builder(activity);
        final Runnable dismissRunnable = builder.getDismissRunnable();

        builder.setApplyTopPadding(false);
        builder.setApplyBottomPadding(false);
        LinearLayout linearLayout = new LinearLayout(activity);
        builder.setCustomView(linearLayout);
        linearLayout.setOrientation(LinearLayout.VERTICAL);
        for (int a = 0; a < 4; a++) {
            String text = null;
            String detail = null;
            if (a == 0) {
                text = info.bean.getAddress();
                detail = LocaleController.getString("UseProxyAddress", R.string.UseProxyAddress);
            } else if (a == 1) {
                text = "" + info.bean.getPort();
                detail = LocaleController.getString("UseProxyPort", R.string.UseProxyPort);
            } else if (a == 2) {
                text = info.bean.getId();
                detail = LocaleController.getString("SSPassword", R.string.SSPassword);
            } else {
                text = LocaleController.getString("Checking", R.string.Checking);
                detail = LocaleController.getString("Checking", R.string.Checking);
            }
            if (TextUtils.isEmpty(text)) {
                continue;
            }
            TextDetailSettingsCell cell = new TextDetailSettingsCell(activity);
            cell.setTextAndValue(text, detail, true);
            cell.getTextView().setTextColor(Theme.getColor(Theme.key_dialogTextBlack));
            cell.getValueTextView().setTextColor(Theme.getColor(Theme.key_dialogTextGray3));
            linearLayout.addView(cell, LayoutHelper.createLinear(LayoutHelper.MATCH_PARENT, LayoutHelper.WRAP_CONTENT));
            AtomicInteger count = new AtomicInteger();
            if (a == 3) {

                RequestTimeDelegate callback = new RequestTimeDelegate() {
                    @Override
                    public void run(long time) {
                        int c = count.getAndIncrement();
                        String colorKey;
                        if (time != -1) {
                            info.stop();
                            cell.setTextAndValue(LocaleController.getString("Available", R.string.Available), LocaleController.formatString("Ping", R.string.Ping, time), true);
                            colorKey = Theme.key_windowBackgroundWhiteGreenText;
                        } else if (c < 2) {
                            ConnectionsManager.getInstance(UserConfig.selectedAccount).checkProxy(info.address, info.port, "", "", "", t -> AndroidUtilities.runOnUIThread(() -> run(t), 500));
                            colorKey = Theme.key_windowBackgroundWhiteGreenText;
                        } else {
                            info.stop();
                            cell.setTextAndValue(LocaleController.getString("Unavailable", R.string.Unavailable), LocaleController.getString("Unavailable", R.string.Unavailable), true);
                            colorKey = Theme.key_windowBackgroundWhiteRedText4;
                        }
                        cell.getValueTextView().setTextColor(Theme.getColor(colorKey));
                    }

                };


                UIUtil.runOnIoDispatcher(() -> {

                    try {
                        info.start();
                        ConnectionsManager.getInstance(UserConfig.selectedAccount).checkProxy(info.address, info.port, "", "", "", time -> AndroidUtilities.runOnUIThread(() -> callback.run(time)));
                    } catch (Exception e) {
                        FileLog.e(e);
                        AlertUtil.showToast(e);
                    }

                });

            }
        }

        PickerBottomLayout pickerBottomLayout = new PickerBottomLayout(activity, false);
        pickerBottomLayout.setBackgroundColor(Theme.getColor(Theme.key_dialogBackground));
        linearLayout.addView(pickerBottomLayout, LayoutHelper.createFrame(LayoutHelper.MATCH_PARENT, 48, Gravity.LEFT | Gravity.BOTTOM));
        pickerBottomLayout.cancelButton.setPadding(AndroidUtilities.dp(18), 0, AndroidUtilities.dp(18), 0);
        pickerBottomLayout.cancelButton.setTextColor(Theme.getColor(Theme.key_dialogTextBlue2));
        pickerBottomLayout.cancelButton.setText(LocaleController.getString("Cancel", R.string.Cancel).toUpperCase());
        pickerBottomLayout.cancelButton.setOnClickListener(view -> {
            info.stop();
            dismissRunnable.run();
        });
        pickerBottomLayout.doneButtonTextView.setTextColor(Theme.getColor(Theme.key_dialogTextBlue2));
        pickerBottomLayout.doneButton.setPadding(AndroidUtilities.dp(18), 0, AndroidUtilities.dp(18), 0);
        pickerBottomLayout.doneButtonBadgeTextView.setVisibility(View.GONE);
        pickerBottomLayout.middleButtonTextView.setText(LocaleController.getString("Save", R.string.Save).toUpperCase());
        pickerBottomLayout.middleButton.setVisibility(View.VISIBLE);
        pickerBottomLayout.middleButton.setOnClickListener((it) -> {
            SharedConfig.addProxy(info);

            NotificationCenter.getGlobalInstance().postNotificationName(NotificationCenter.proxySettingsChanged);

            dismissRunnable.run();

        });
        pickerBottomLayout.doneButtonTextView.setText(LocaleController.getString("ConnectingConnectProxy", R.string.ConnectingConnectProxy).toUpperCase());
        pickerBottomLayout.doneButton.setOnClickListener(v -> {

            SharedConfig.setCurrentProxy(SharedConfig.addProxy(info));

            NotificationCenter.getGlobalInstance().postNotificationName(NotificationCenter.proxySettingsChanged);

            dismissRunnable.run();

        });
        builder.show();
    }


    public static void showShadowsocksAlert(Context activity, final SharedConfig.ShadowsocksProxy info) {
        try {
            BottomSheet.Builder builder = new BottomSheet.Builder(activity);
            final Runnable dismissRunnable = builder.getDismissRunnable();

            builder.setApplyTopPadding(false);
            builder.setApplyBottomPadding(false);
            LinearLayout linearLayout = new LinearLayout(activity);
            builder.setCustomView(linearLayout);
            linearLayout.setOrientation(LinearLayout.VERTICAL);
            for (int a = 0; a < 5; a++) {
                String text = null;
                String detail = null;
                if (a == 0) {
                    text = info.bean.getHost();
                    detail = LocaleController.getString("UseProxyAddress", R.string.UseProxyAddress);
                } else if (a == 1) {
                    text = "" + info.bean.getRemotePort();
                    detail = LocaleController.getString("UseProxyPort", R.string.UseProxyPort);
                } else if (a == 2) {
                    text = info.bean.getPassword();
                    detail = LocaleController.getString("UseProxyPassword", R.string.UseProxyPassword);
                } else if (a == 3) {
                    text = info.bean.getMethod();
                    detail = LocaleController.getString("SSMethod", R.string.SSMethod);
                } else {
                    text = LocaleController.getString("Checking", R.string.Checking);
                    detail = LocaleController.getString("Checking", R.string.Checking);
                }
                if (TextUtils.isEmpty(text)) {
                    continue;
                }
                TextDetailSettingsCell cell = new TextDetailSettingsCell(activity);
                cell.setTextAndValue(text, detail, true);
                cell.getTextView().setTextColor(Theme.getColor(Theme.key_dialogTextBlack));
                cell.getValueTextView().setTextColor(Theme.getColor(Theme.key_dialogTextGray3));
                linearLayout.addView(cell, LayoutHelper.createLinear(LayoutHelper.MATCH_PARENT, LayoutHelper.WRAP_CONTENT));
                AtomicInteger count = new AtomicInteger();
                if (a == 4) {

                    RequestTimeDelegate callback = new RequestTimeDelegate() {
                        @Override
                        public void run(long time) {
                            int c = count.getAndIncrement();
                            String colorKey;
                            if (time != -1) {
                                info.stop();
                                cell.setTextAndValue(LocaleController.getString("Available", R.string.Available), LocaleController.formatString("Ping", R.string.Ping, time), true);
                                colorKey = Theme.key_windowBackgroundWhiteGreenText;
                            } else if (c < 2) {
                                ConnectionsManager.getInstance(UserConfig.selectedAccount).checkProxy(info.address, info.port, "", "", "", t -> AndroidUtilities.runOnUIThread(() -> run(t), 500));
                                colorKey = Theme.key_windowBackgroundWhiteGreenText;
                            } else {
                                info.stop();
                                cell.setTextAndValue(LocaleController.getString("Unavailable", R.string.Unavailable), LocaleController.getString("Unavailable", R.string.Unavailable), true);
                                colorKey = Theme.key_windowBackgroundWhiteRedText4;
                            }
                            cell.getValueTextView().setTextColor(Theme.getColor(colorKey));
                        }

                    };

                    UIUtil.runOnIoDispatcher(() -> {

                        try {
                            info.start();
                            ConnectionsManager.getInstance(UserConfig.selectedAccount).checkProxy(info.address, info.port, "", "", "", time -> AndroidUtilities.runOnUIThread(() -> callback.run(time)));
                        } catch (Exception e) {
                            FileLog.e(e);
                            AlertUtil.showToast(e);
                        }

                    });

                }
            }

            PickerBottomLayout pickerBottomLayout = new PickerBottomLayout(activity, false);
            pickerBottomLayout.setBackgroundColor(Theme.getColor(Theme.key_dialogBackground));
            linearLayout.addView(pickerBottomLayout, LayoutHelper.createFrame(LayoutHelper.MATCH_PARENT, 48, Gravity.LEFT | Gravity.BOTTOM));
            pickerBottomLayout.cancelButton.setPadding(AndroidUtilities.dp(18), 0, AndroidUtilities.dp(18), 0);
            pickerBottomLayout.cancelButton.setTextColor(Theme.getColor(Theme.key_dialogTextBlue2));
            pickerBottomLayout.cancelButton.setText(LocaleController.getString("Cancel", R.string.Cancel).toUpperCase());
            pickerBottomLayout.cancelButton.setOnClickListener(view -> {
                info.stop();
                dismissRunnable.run();
            });
            pickerBottomLayout.doneButtonTextView.setTextColor(Theme.getColor(Theme.key_dialogTextBlue2));
            pickerBottomLayout.doneButton.setPadding(AndroidUtilities.dp(18), 0, AndroidUtilities.dp(18), 0);
            pickerBottomLayout.doneButtonBadgeTextView.setVisibility(View.GONE);
            pickerBottomLayout.middleButtonTextView.setText(LocaleController.getString("Save", R.string.Save).toUpperCase());
            pickerBottomLayout.middleButton.setVisibility(View.VISIBLE);
            pickerBottomLayout.middleButton.setOnClickListener((it) -> {
                SharedConfig.addProxy(info);

                NotificationCenter.getGlobalInstance().postNotificationName(NotificationCenter.proxySettingsChanged);

                dismissRunnable.run();

            });
            pickerBottomLayout.doneButtonTextView.setText(LocaleController.getString("ConnectingConnectProxy", R.string.ConnectingConnectProxy).toUpperCase());
            pickerBottomLayout.doneButton.setOnClickListener(v -> {

                SharedConfig.setCurrentProxy(SharedConfig.addProxy(info));

                NotificationCenter.getGlobalInstance().postNotificationName(NotificationCenter.proxySettingsChanged);

                dismissRunnable.run();

            });
            builder.show();
        } catch (Exception e) {
            FileLog.e(e);
            AlertUtil.showToast(e);
        }
    }

    public static void showShadowsocksRAlert(Context activity, final SharedConfig.ShadowsocksRProxy info) {
        BottomSheet.Builder builder = new BottomSheet.Builder(activity);
        final Runnable dismissRunnable = builder.getDismissRunnable();

        builder.setApplyTopPadding(false);
        builder.setApplyBottomPadding(false);
        LinearLayout linearLayout = new LinearLayout(activity);
        builder.setCustomView(linearLayout);
        linearLayout.setOrientation(LinearLayout.VERTICAL);
        for (int a = 0; a < 7; a++) {
            String text = null;
            String detail = null;
            if (a == 0) {
                text = info.bean.getHost();
                detail = LocaleController.getString("UseProxyAddress", R.string.UseProxyAddress);
            } else if (a == 1) {
                text = "" + info.bean.getRemotePort();
                detail = LocaleController.getString("UseProxyPort", R.string.UseProxyPort);
            } else if (a == 2) {
                text = info.bean.getPassword();
                detail = LocaleController.getString("SSPassword", R.string.SSPassword);
            } else if (a == 3) {
                text = info.bean.getMethod();
                detail = LocaleController.getString("SSMethod", R.string.SSMethod);
            } else if (a == 4) {
                text = info.bean.getProtocol();
                if (!StrUtil.isBlank(info.bean.getProtocol_param())) {
                    text += ", " + info.bean.getProtocol_param();
                }
                detail = LocaleController.getString("SSRProtocol", R.string.SSRProtocol);
            } else if (a == 5) {
                text = info.bean.getObfs();
                if (!StrUtil.isBlank(info.bean.getObfs_param())) {
                    text += ", " + info.bean.getObfs_param();
                }
                detail = LocaleController.getString("SSRObfs", R.string.SSRObfs);
            } else {
                text = LocaleController.getString("Checking", R.string.Checking);
                detail = LocaleController.getString("Checking", R.string.Checking);
            }
            if (TextUtils.isEmpty(text)) {
                continue;
            }
            TextDetailSettingsCell cell = new TextDetailSettingsCell(activity);
            cell.setTextAndValue(text, detail, true);
            cell.getTextView().setTextColor(Theme.getColor(Theme.key_dialogTextBlack));
            cell.getValueTextView().setTextColor(Theme.getColor(Theme.key_dialogTextGray3));
            linearLayout.addView(cell, LayoutHelper.createLinear(LayoutHelper.MATCH_PARENT, LayoutHelper.WRAP_CONTENT));
            AtomicInteger count = new AtomicInteger();
            if (a == 6) {

                RequestTimeDelegate callback = new RequestTimeDelegate() {
                    @Override
                    public void run(long time) {
                        int c = count.getAndIncrement();
                        String colorKey;
                        if (time != -1) {
                            info.stop();
                            cell.setTextAndValue(LocaleController.getString("Available", R.string.Available), LocaleController.formatString("Ping", R.string.Ping, time), true);
                            colorKey = Theme.key_windowBackgroundWhiteGreenText;
                        } else if (c < 2) {
                            ConnectionsManager.getInstance(UserConfig.selectedAccount).checkProxy(info.address, info.port, "", "", "", t -> AndroidUtilities.runOnUIThread(() -> run(t), 500));
                            colorKey = Theme.key_windowBackgroundWhiteGreenText;
                        } else {
                            info.stop();
                            cell.setTextAndValue(LocaleController.getString("Unavailable", R.string.Unavailable), LocaleController.getString("Unavailable", R.string.Unavailable), true);
                            colorKey = Theme.key_windowBackgroundWhiteRedText4;
                        }
                        cell.getValueTextView().setTextColor(Theme.getColor(colorKey));
                    }

                };

                UIUtil.runOnIoDispatcher(() -> {

                    try {
                        info.start();
                        ConnectionsManager.getInstance(UserConfig.selectedAccount).checkProxy(info.address, info.port, "", "", "", time -> AndroidUtilities.runOnUIThread(() -> callback.run(time)));
                    } catch (Exception e) {
                        FileLog.e(e);
                        AlertUtil.showToast(e);
                    }

                });

            }
        }

        PickerBottomLayout pickerBottomLayout = new PickerBottomLayout(activity, false);
        pickerBottomLayout.setBackgroundColor(Theme.getColor(Theme.key_dialogBackground));
        linearLayout.addView(pickerBottomLayout, LayoutHelper.createFrame(LayoutHelper.MATCH_PARENT, 48, Gravity.LEFT | Gravity.BOTTOM));
        pickerBottomLayout.cancelButton.setPadding(AndroidUtilities.dp(18), 0, AndroidUtilities.dp(18), 0);
        pickerBottomLayout.cancelButton.setTextColor(Theme.getColor(Theme.key_dialogTextBlue2));
        pickerBottomLayout.cancelButton.setText(LocaleController.getString("Cancel", R.string.Cancel).toUpperCase());
        pickerBottomLayout.cancelButton.setOnClickListener(view -> {
            info.stop();
            dismissRunnable.run();
        });
        pickerBottomLayout.doneButtonTextView.setTextColor(Theme.getColor(Theme.key_dialogTextBlue2));
        pickerBottomLayout.doneButton.setPadding(AndroidUtilities.dp(18), 0, AndroidUtilities.dp(18), 0);
        pickerBottomLayout.doneButtonBadgeTextView.setVisibility(View.GONE);
        pickerBottomLayout.middleButtonTextView.setText(LocaleController.getString("Save", R.string.Save).toUpperCase());
        pickerBottomLayout.middleButton.setVisibility(View.VISIBLE);
        pickerBottomLayout.middleButton.setOnClickListener((it) -> {
            SharedConfig.addProxy(info);

            NotificationCenter.getGlobalInstance().postNotificationName(NotificationCenter.proxySettingsChanged);

            dismissRunnable.run();

        });
        pickerBottomLayout.doneButtonTextView.setText(LocaleController.getString("ConnectingConnectProxy", R.string.ConnectingConnectProxy).toUpperCase());
        pickerBottomLayout.doneButton.setOnClickListener(v -> {

            SharedConfig.setCurrentProxy(SharedConfig.addProxy(info));

            NotificationCenter.getGlobalInstance().postNotificationName(NotificationCenter.proxySettingsChanged);

            dismissRunnable.run();

        });
        builder.show();
    }

    @SuppressLint("PrivateApi")
    public static String getSystemProperty(String key) {
        try {
            Class props = Class.forName("android.os.SystemProperties");
            return (String) props.getMethod("get", String.class).invoke(null, key);
        } catch (Exception ignore) {
        }
        return null;
    }

    public static void fixGoogleMapsBug() {/* //https://issuetracker.google.com/issues/154855417#comment301
        SharedPreferences googleBug = ApplicationLoader.applicationContext.getSharedPreferences("google_bug_154855417", Context.MODE_PRIVATE);
        if (!googleBug.contains("fixed")) {
            File corruptedZoomTables = new File(ApplicationLoader.getFilesDirFixed(), "ZoomTables.data");
            corruptedZoomTables.delete();
            googleBug.edit().putBoolean("fixed", true).apply();
        }*/
    }

    public static CharSequence concat(CharSequence... text) {
        if (text.length == 0) {
            return "";
        }

        if (text.length == 1) {
            return text[0];
        }

        boolean spanned = false;
        for (CharSequence piece : text) {
            if (piece instanceof Spanned) {
                spanned = true;
                break;
            }
        }

        if (spanned) {
            final SpannableStringBuilder ssb = new SpannableStringBuilder();
            for (CharSequence piece : text) {
                // If a piece is null, we append the string "null" for compatibility with the
                // behavior of StringBuilder and the behavior of the concat() method in earlier
                // versions of Android.
                ssb.append(piece == null ? "null" : piece);
            }
            return new SpannedString(ssb);
        } else {
            final StringBuilder sb = new StringBuilder();
            for (CharSequence piece : text) {
                sb.append(piece);
            }
            return sb.toString();
        }
    }

    public static float[] RGBtoHSB(int r, int g, int b) {
        float hue, saturation, brightness;
        float[] hsbvals = new float[3];
        int cmax = Math.max(r, g);
        if (b > cmax) {
            cmax = b;
        }
        int cmin = Math.min(r, g);
        if (b < cmin) {
            cmin = b;
        }

        brightness = ((float) cmax) / 255.0f;
        if (cmax != 0) {
            saturation = ((float) (cmax - cmin)) / ((float) cmax);
        } else {
            saturation = 0;
        }
        if (saturation == 0) {
            hue = 0;
        } else {
            float redc = ((float) (cmax - r)) / ((float) (cmax - cmin));
            float greenc = ((float) (cmax - g)) / ((float) (cmax - cmin));
            float bluec = ((float) (cmax - b)) / ((float) (cmax - cmin));
            if (r == cmax) {
                hue = bluec - greenc;
            } else if (g == cmax) {
                hue = 2.0f + redc - bluec;
            } else {
                hue = 4.0f + greenc - redc;
            }
            hue = hue / 6.0f;
            if (hue < 0) {
                hue = hue + 1.0f;
            }
        }
        hsbvals[0] = hue;
        hsbvals[1] = saturation;
        hsbvals[2] = brightness;
        return hsbvals;
    }

    public static int HSBtoRGB(float hue, float saturation, float brightness) {
        int r = 0, g = 0, b = 0;
        if (saturation == 0) {
            r = g = b = (int) (brightness * 255.0f + 0.5f);
        } else {
            float h = (hue - (float) Math.floor(hue)) * 6.0f;
            float f = h - (float) java.lang.Math.floor(h);
            float p = brightness * (1.0f - saturation);
            float q = brightness * (1.0f - saturation * f);
            float t = brightness * (1.0f - (saturation * (1.0f - f)));
            switch ((int) h) {
                case 0:
                    r = (int) (brightness * 255.0f + 0.5f);
                    g = (int) (t * 255.0f + 0.5f);
                    b = (int) (p * 255.0f + 0.5f);
                    break;
                case 1:
                    r = (int) (q * 255.0f + 0.5f);
                    g = (int) (brightness * 255.0f + 0.5f);
                    b = (int) (p * 255.0f + 0.5f);
                    break;
                case 2:
                    r = (int) (p * 255.0f + 0.5f);
                    g = (int) (brightness * 255.0f + 0.5f);
                    b = (int) (t * 255.0f + 0.5f);
                    break;
                case 3:
                    r = (int) (p * 255.0f + 0.5f);
                    g = (int) (q * 255.0f + 0.5f);
                    b = (int) (brightness * 255.0f + 0.5f);
                    break;
                case 4:
                    r = (int) (t * 255.0f + 0.5f);
                    g = (int) (p * 255.0f + 0.5f);
                    b = (int) (brightness * 255.0f + 0.5f);
                    break;
                case 5:
                    r = (int) (brightness * 255.0f + 0.5f);
                    g = (int) (p * 255.0f + 0.5f);
                    b = (int) (q * 255.0f + 0.5f);
                    break;
            }
        }
        return 0xff000000 | ((r & 0xff) << 16) | ((g & 0xff) << 8) | (b & 0xff);
    }

    public static float computePerceivedBrightness(int color) {
        return (Color.red(color) * 0.2126f + Color.green(color) * 0.7152f + Color.blue(color) * 0.0722f) / 255f;
    }

    public static int getPatternColor(int color) {
        float[] hsb = RGBtoHSB(Color.red(color), Color.green(color), Color.blue(color));
        if (hsb[1] > 0.0f || (hsb[2] < 1.0f && hsb[2] > 0.0f)) {
            hsb[1] = Math.min(1.0f, hsb[1] + 0.05f + 0.1f * (1.0f - hsb[1]));
        }
        if (hsb[2] > 0.5f) {
            hsb[2] = Math.max(0.0f, hsb[2] * 0.65f);
        } else {
            hsb[2] = Math.max(0.0f, Math.min(1.0f, 1.0f - hsb[2] * 0.65f));
        }
        return HSBtoRGB(hsb[0], hsb[1], hsb[2]) & 0x66ffffff;
    }

    public static int getPatternSideColor(int color) {
        float[] hsb = RGBtoHSB(Color.red(color), Color.green(color), Color.blue(color));
        hsb[1] = Math.min(1.0f, hsb[1] + 0.05f);
        if (hsb[2] > 0.5f) {
            hsb[2] = Math.max(0.0f, hsb[2] * 0.90f);
        } else {
            hsb[2] = Math.max(0.0f, hsb[2] * 0.90f);
        }
        return HSBtoRGB(hsb[0], hsb[1], hsb[2]) | 0xff000000;
    }

    public static int getWallpaperRotation(int angle, boolean iOS) {
        if (iOS) {
            angle += 180;
        } else {
            angle -= 180;
        }
        while (angle >= 360) {
            angle -= 360;
        }
        while (angle < 0) {
            angle += 360;
        }
        return angle;
    }

    public static String getWallPaperUrl(Object object) {
        String link;
        if (object instanceof TLRPC.TL_wallPaper) {
            TLRPC.TL_wallPaper wallPaper = (TLRPC.TL_wallPaper) object;
            link = "https://" + MessagesController.getInstance(UserConfig.selectedAccount).linkPrefix + "/bg/" + wallPaper.slug;
            StringBuilder modes = new StringBuilder();
            if (wallPaper.settings != null) {
                if (wallPaper.settings.blur) {
                    modes.append("blur");
                }
                if (wallPaper.settings.motion) {
                    if (modes.length() > 0) {
                        modes.append("+");
                    }
                    modes.append("motion");
                }
            }
            if (modes.length() > 0) {
                link += "?mode=" + modes.toString();
            }
        } else if (object instanceof WallpapersListActivity.ColorWallpaper) {
            WallpapersListActivity.ColorWallpaper wallPaper = (WallpapersListActivity.ColorWallpaper) object;
            link = wallPaper.getUrl();
        } else {
            link = null;
        }
        return link;
    }

    public static float distanceInfluenceForSnapDuration(float f) {
        f -= 0.5F;
        f *= 0.47123894F;
        return (float) Math.sin(f);
    }

    public static void makeAccessibilityAnnouncement(CharSequence what) {
        AccessibilityManager am = (AccessibilityManager) ApplicationLoader.applicationContext.getSystemService(Context.ACCESSIBILITY_SERVICE);
        if (am.isEnabled()) {
            AccessibilityEvent ev = AccessibilityEvent.obtain();
            ev.setEventType(AccessibilityEvent.TYPE_ANNOUNCEMENT);
            ev.getText().add(what);
            am.sendAccessibilityEvent(ev);
        }
    }

    public static int getOffsetColor(int color1, int color2, float offset, float alpha) {
        int rF = Color.red(color2);
        int gF = Color.green(color2);
        int bF = Color.blue(color2);
        int aF = Color.alpha(color2);
        int rS = Color.red(color1);
        int gS = Color.green(color1);
        int bS = Color.blue(color1);
        int aS = Color.alpha(color1);
        return Color.argb((int) ((aS + (aF - aS) * offset) * alpha), (int) (rS + (rF - rS) * offset), (int) (gS + (gF - gS) * offset), (int) (bS + (bF - bS) * offset));
    }

    public static int indexOfIgnoreCase(final String origin, final String searchStr) {
        if (searchStr.isEmpty() || origin.isEmpty()) {
            return origin.indexOf(searchStr);
        }

        for (int i = 0; i < origin.length(); i++) {
            if (i + searchStr.length() > origin.length()) {
                return -1;
            }
            int j = 0;
            int ii = i;
            while (ii < origin.length() && j < searchStr.length()) {
                char c = Character.toLowerCase(origin.charAt(ii));
                char c2 = Character.toLowerCase(searchStr.charAt(j));
                if (c != c2) {
                    break;
                }
                j++;
                ii++;
            }
            if (j == searchStr.length()) {
                return i;
            }
        }

        return -1;
    }

    public static float lerp(float a, float b, float f) {
        return a + f * (b - a);
    }

    public static float lerp(float[] ab, float f) {
        return lerp(ab[0], ab[1], f);
    }

    private static WeakReference<BaseFragment> flagSecureFragment;

    public static boolean hasFlagSecureFragment() {
        return flagSecureFragment != null;
    }

    public static void setFlagSecure(BaseFragment parentFragment, boolean set) {
        if (parentFragment == null || parentFragment.getParentActivity() == null) {
            return;
        }
        if (set && !NekoXConfig.disableFlagSecure) {
            try {
                parentFragment.getParentActivity().getWindow().setFlags(WindowManager.LayoutParams.FLAG_SECURE, WindowManager.LayoutParams.FLAG_SECURE);
                flagSecureFragment = new WeakReference<>(parentFragment);
            } catch (Exception ignore) {

            }
        } else if (flagSecureFragment != null && flagSecureFragment.get() == parentFragment) {
            try {
                parentFragment.getParentActivity().getWindow().clearFlags(WindowManager.LayoutParams.FLAG_SECURE);
            } catch (Exception ignore) {

            }
            flagSecureFragment = null;
        }
    }

    public static void openSharing(BaseFragment fragment, String url) {
        if (fragment == null || fragment.getParentActivity() == null) {
            return;
        }
        fragment.showDialog(new ShareAlert(fragment.getParentActivity(), null, url, false, url, false));
    }

    public static boolean allowScreenCapture() {
        return SharedConfig.passcodeHash.length() == 0 || SharedConfig.allowScreenCapture;
    }

    public static File getSharingDirectory() {
        return new File(FileLoader.getDirectory(FileLoader.MEDIA_DIR_CACHE), "sharing/");
    }

    public static String getCertificateSHA256Fingerprint() {
        PackageManager pm = ApplicationLoader.applicationContext.getPackageManager();
        String packageName = ApplicationLoader.applicationContext.getPackageName();
        try {
            PackageInfo packageInfo = pm.getPackageInfo(packageName, PackageManager.GET_SIGNATURES);
            Signature[] signatures = packageInfo.signatures;
            byte[] cert = signatures[0].toByteArray();
            InputStream input = new ByteArrayInputStream(cert);
            CertificateFactory cf = CertificateFactory.getInstance("X509");
            X509Certificate c = (X509Certificate) cf.generateCertificate(input);
            return Utilities.bytesToHex(Utilities.computeSHA256(c.getEncoded()));
        } catch (Throwable ignore) {

        }
        return "";
    }

    private static char[] characters = new char[]{' ', '!', '"', '#', '%', '&', '\'', '(', ')', '*', ',', '-', '.', '/', ':', ';', '?', '@', '[', '\\', ']', '_', '{', '}', '¡', '§', '«', '¶', '·', '»', '¿', ';', '·', '՚', '՛', '՜', '՝', '՞', '՟', '։', '֊', '־', '׀', '׃', '׆', '׳', '״', '؉', '؊', '،', '؍', '؛', '؞', '؟', '٪', '٫', '٬', '٭', '۔', '܀', '܁', '܂', '܃', '܄', '܅', '܆', '܇', '܈', '܉', '܊', '܋', '܌', '܍', '߷', '߸', '߹', '࠰', '࠱', '࠲', '࠳', '࠴', '࠵', '࠶', '࠷', '࠸', '࠹', '࠺', '࠻', '࠼', '࠽', '࠾', '࡞', '।', '॥', '॰', '৽', '੶', '૰', '౷', '಄', '෴', '๏', '๚', '๛', '༄', '༅', '༆', '༇', '༈', '༉', '༊', '་', '༌', '།', '༎', '༏', '༐', '༑', '༒', '༔', '༺', '༻', '༼', '༽', '྅', '࿐', '࿑', '࿒', '࿓', '࿔', '࿙', '࿚', '၊', '။', '၌', '၍', '၎', '၏', '჻', '፠', '፡', '።', '፣', '፤', '፥', '፦', '፧', '፨', '᐀', '᙮', '᚛', '᚜', '᛫', '᛬', '᛭', '᜵', '᜶', '។', '៕', '៖', '៘', '៙', '៚', '᠀', '᠁', '᠂', '᠃', '᠄', '᠅', '᠆', '᠇', '᠈', '᠉', '᠊', '᥄', '᥅', '᨞', '᨟', '᪠', '᪡', '᪢', '᪣', '᪤', '᪥', '᪦', '᪨', '᪩', '᪪', '᪫', '᪬', '᪭', '᭚', '᭛', '᭜', '᭝', '᭞', '᭟', '᭠', '᯼', '᯽', '᯾', '᯿', '᰻', '᰼', '᰽', '᰾', '᰿', '᱾', '᱿', '᳀', '᳁', '᳂', '᳃', '᳄', '᳅', '᳆', '᳇', '᳓', '‐', '‑', '‒', '–', '—', '―', '‖', '‗', '‘', '’', '‚', '‛', '“', '”', '„', '‟', '†', '‡', '•', '‣', '․', '‥', '…', '‧', '‰', '‱', '′', '″', '‴', '‵', '‶', '‷', '‸', '‹', '›', '※', '‼', '‽', '‾', '‿', '⁀', '⁁', '⁂', '⁃', '⁅', '⁆', '⁇', '⁈', '⁉', '⁊', '⁋', '⁌', '⁍', '⁎', '⁏', '⁐', '⁑', '⁓', '⁔', '⁕', '⁖', '⁗', '⁘', '⁙', '⁚', '⁛', '⁜', '⁝', '⁞', '⁽', '⁾', '₍', '₎', '⌈', '⌉', '⌊', '⌋', '〈', '〉', '❨', '❩', '❪', '❫', '❬', '❭', '❮', '❯', '❰', '❱', '❲', '❳', '❴', '❵', '⟅', '⟆', '⟦', '⟧', '⟨', '⟩', '⟪', '⟫', '⟬', '⟭', '⟮', '⟯', '⦃', '⦄', '⦅', '⦆', '⦇', '⦈', '⦉', '⦊', '⦋', '⦌', '⦍', '⦎', '⦏', '⦐', '⦑', '⦒', '⦓', '⦔', '⦕', '⦖', '⦗', '⦘', '⧘', '⧙', '⧚', '⧛', '⧼', '⧽', '⳹', '⳺', '⳻', '⳼', '⳾', '⳿', '⵰', '⸀', '⸁', '⸂', '⸃', '⸄', '⸅', '⸆', '⸇', '⸈', '⸉', '⸊', '⸋', '⸌', '⸍', '⸎', '⸏', '⸐', '⸑', '⸒', '⸓', '⸔', '⸕', '⸖', '⸗', '⸘', '⸙', '⸚', '⸛', '⸜', '⸝', '⸞', '⸟', '⸠', '⸡', '⸢', '⸣', '⸤', '⸥', '⸦', '⸧', '⸨', '⸩', '⸪', '⸫', '⸬', '⸭', '⸮', '⸰', '⸱', '⸲', '⸳', '⸴', '⸵', '⸶', '⸷', '⸸', '⸹', '⸺', '⸻', '⸼', '⸽', '⸾', '⸿', '⹀', '⹁', '⹂', '⹃', '⹄', '⹅', '⹆', '⹇', '⹈', '⹉', '⹊', '⹋', '⹌', '⹍', '⹎', '⹏', '、', '。', '〃', '〈', '〉', '《', '》', '「', '」', '『', '』', '【', '】', '〔', '〕', '〖', '〗', '〘', '〙', '〚', '〛', '〜', '〝', '〞', '〟', '〰', '〽', '゠', '・', '꓾', '꓿', '꘍', '꘎', '꘏', '꙳', '꙾', '꛲', '꛳', '꛴', '꛵', '꛶', '꛷', '꡴', '꡵', '꡶', '꡷', '꣎', '꣏', '꣸', '꣹', '꣺', '꣼', '꤮', '꤯', '꥟', '꧁', '꧂', '꧃', '꧄', '꧅', '꧆', '꧇', '꧈', '꧉', '꧊', '꧋', '꧌', '꧍', '꧞', '꧟', '꩜', '꩝', '꩞', '꩟', '꫞', '꫟', '꫰', '꫱', '꯫', '﴾', '﴿', '︐', '︑', '︒', '︓', '︔', '︕', '︖', '︗', '︘', '︙', '︰', '︱', '︲', '︳', '︴', '︵', '︶', '︷', '︸', '︹', '︺', '︻', '︼', '︽', '︾', '︿', '﹀', '﹁', '﹂', '﹃', '﹄', '﹅', '﹆', '﹇', '﹈', '﹉', '﹊', '﹋', '﹌', '﹍', '﹎', '﹏', '﹐', '﹑', '﹒', '﹔', '﹕', '﹖', '﹗', '﹘', '﹙', '﹚', '﹛', '﹜', '﹝', '﹞', '﹟', '﹠', '﹡', '﹣', '﹨', '﹪', '﹫', '！', '＂', '＃', '％', '＆', '＇', '（', '）', '＊', '，', '－', '．', '／', '：', '；', '？', '＠', '［', '＼', '］', '＿', '｛', '｝', '｟', '｠', '｡', '｢', '｣', '､', '･'};
    //private static String[] longCharacters = new String[] {"𐄀", "𐄁", "𐄂", "𐎟", "𐏐", "𐕯", "𐡗", "𐤟", "𐤿", "𐩐", "𐩑", "𐩒", "𐩓", "𐩔", "𐩕", "𐩖", "𐩗", "𐩘", "𐩿", "𐫰", "𐫱", "𐫲", "𐫳", "𐫴", "𐫵", "𐫶", "𐬹", "𐬺", "𐬻", "𐬼", "𐬽", "𐬾", "𐬿", "𐮙", "𐮚", "𐮛", "𐮜", "𐽕", "𐽖", "𐽗", "𐽘", "𐽙", "𑁇", "𑁈", "𑁉", "𑁊", "𑁋", "𑁌", "𑁍", "𑂻", "𑂼", "𑂾", "𑂿", "𑃀", "𑃁", "𑅀", "𑅁", "𑅂", "𑅃", "𑅴", "𑅵", "𑇅", "𑇆", "𑇇", "𑇈", "𑇍", "𑇛", "𑇝", "𑇞", "𑇟", "𑈸", "𑈹", "𑈺", "𑈻", "𑈼", "𑈽", "𑊩", "𑑋", "𑑌", "𑑍", "𑑎", "𑑏", "𑑛", "𑑝", "𑓆", "𑗁", "𑗂", "𑗃", "𑗄", "𑗅", "𑗆", "𑗇", "𑗈", "𑗉", "𑗊", "𑗋", "𑗌", "𑗍", "𑗎", "𑗏", "𑗐", "𑗑", "𑗒", "𑗓", "𑗔", "𑗕", "𑗖", "𑗗", "𑙁", "𑙂", "𑙃", "𑙠", "𑙡", "𑙢", "𑙣", "𑙤", "𑙥", "𑙦", "𑙧", "𑙨", "𑙩", "𑙪", "𑙫", "𑙬", "𑜼", "𑜽", "𑜾", "𑠻", "𑧢", "𑨿", "𑩀", "𑩁", "𑩂", "𑩃", "𑩄", "𑩅", "𑩆", "𑪚", "𑪛", "𑪜", "𑪞", "𑪟", "𑪠", "𑪡", "𑪢", "𑱁", "𑱂", "𑱃", "𑱄", "𑱅", "𑱰", "𑱱", "𑻷", "𑻸", "𑿿", "𒑰", "𒑱", "𒑲", "𒑳", "𒑴", "𖩮", "𖩯", "𖫵", "𖬷", "𖬸", "𖬹", "𖬺", "𖬻", "𖭄", "𖺗", "𖺘", "𖺙", "𖺚", "𖿢", "𛲟", "𝪇", "𝪈", "𝪉", "𝪊", "𝪋", "𞥞", "𞥟"};
    private static HashSet<Character> charactersMap;

    public static boolean isPunctuationCharacter(char ch) {
        if (charactersMap == null) {
            charactersMap = new HashSet<>();
            for (int a = 0; a < characters.length; a++) {
                charactersMap.add(characters[a]);
            }
        }
        //int len = longCharacters[0].length();
        return charactersMap.contains(ch);
    }

    public static int getColorDistance(int color1, int color2) {
        int r1 = Color.red(color1);
        int g1 = Color.green(color1);
        int b1 = Color.blue(color1);

        int r2 = Color.red(color2);
        int g2 = Color.green(color2);
        int b2 = Color.blue(color2);

        int rMean = (r1 + r2) / 2;
        int r = r1 - r2;
        int g = g1 - g2;
        int b = b1 - b2;
        return (((512 + rMean) * r * r) >> 8) + (4 * g * g) + (((767 - rMean) * b * b) >> 8);
    }

    public static int getAverageColor(int color1, int color2) {
        int r1 = Color.red(color1);
        int r2 = Color.red(color2);
        int g1 = Color.green(color1);
        int g2 = Color.green(color2);
        int b1 = Color.blue(color1);
        int b2 = Color.blue(color2);
        return Color.argb(255, (r1 / 2 + r2 / 2), (g1 / 2 + g2 / 2), (b1 / 2 + b2 / 2));
    }

    public static void setLightStatusBar(Window window, boolean enable) {
        if (Build.VERSION.SDK_INT >= Build.VERSION_CODES.M) {
            final View decorView = window.getDecorView();
            int flags = decorView.getSystemUiVisibility();
            if (NekoConfig.transparentStatusBar) {
                window.setStatusBarColor(Color.TRANSPARENT);
            }
            if (enable) {
                if (!NekoConfig.transparentStatusBar) {
                    window.setStatusBarColor(0x0f000000);
                }
                if ((flags & View.SYSTEM_UI_FLAG_LIGHT_STATUS_BAR) == 0) {
                    flags |= View.SYSTEM_UI_FLAG_LIGHT_STATUS_BAR;
                    decorView.setSystemUiVisibility(flags);
<<<<<<< HEAD
=======
                    if (!SharedConfig.noStatusBar) {
                        window.setStatusBarColor(0x0f000000);
                    }
>>>>>>> d0e2266d
                }
            } else {
                if (!NekoConfig.transparentStatusBar) {
                    window.setStatusBarColor(0x33000000);
                }
                if ((flags & View.SYSTEM_UI_FLAG_LIGHT_STATUS_BAR) != 0) {
                    flags &= ~View.SYSTEM_UI_FLAG_LIGHT_STATUS_BAR;
                    decorView.setSystemUiVisibility(flags);
<<<<<<< HEAD
=======
                    if (!SharedConfig.noStatusBar) {
                        window.setStatusBarColor(0x33000000);
                    }
>>>>>>> d0e2266d
                }
            }
        }
    }

    public static void setLightNavigationBar(Window window, boolean enable) {
        if (Build.VERSION.SDK_INT >= Build.VERSION_CODES.O) {
            final View decorView = window.getDecorView();
            int flags = decorView.getSystemUiVisibility();
            if (enable) {
                flags |= View.SYSTEM_UI_FLAG_LIGHT_NAVIGATION_BAR;
            } else {
                flags &= ~View.SYSTEM_UI_FLAG_LIGHT_NAVIGATION_BAR;
            }
            decorView.setSystemUiVisibility(flags);
        }
    }

    public static boolean shouldShowUrlInAlert(String url) {
        boolean hasLatin = false;
        boolean hasNonLatin = false;
        try {
            Uri uri = Uri.parse(url);
            url = uri.getHost();

            for (int a = 0, N = url.length(); a < N; a++) {
                char ch = url.charAt(a);
                if (ch == '.' || ch == '-' || ch == '/' || ch == '+' || ch >= '0' && ch <= '9') {
                    continue;
                }
                if (ch >= 'a' && ch <= 'z' || ch >= 'A' && ch <= 'Z') {
                    hasLatin = true;
                } else {
                    hasNonLatin = true;
                }
                if (hasLatin && hasNonLatin) {
                    break;
                }
            }

        } catch (Exception e) {
            FileLog.e(e);
        }
        return hasLatin && hasNonLatin;
    }

    public static void scrollToFragmentRow(ActionBarLayout parentLayout, String rowName) {
        if (parentLayout == null || rowName == null) {
            return;
        }
        BaseFragment openingFragment = parentLayout.fragmentsStack.get(parentLayout.fragmentsStack.size() - 1);
        try {
            Field listViewField = openingFragment.getClass().getDeclaredField("listView");
            listViewField.setAccessible(true);
            RecyclerListView listView = (RecyclerListView) listViewField.get(openingFragment);
            RecyclerListView.IntReturnCallback callback = () -> {
                int position = -1;
                try {
                    Field rowField = openingFragment.getClass().getDeclaredField(rowName);
                    rowField.setAccessible(true);
                    LinearLayoutManager layoutManager = (LinearLayoutManager) listView.getLayoutManager();
                    position = rowField.getInt(openingFragment);
                    layoutManager.scrollToPositionWithOffset(position, AndroidUtilities.dp(60));
                    rowField.setAccessible(false);
                    return position;
                } catch (Throwable ignore) {

                }
                return position;
            };
            listView.highlightRow(callback);
            listViewField.setAccessible(false);
        } catch (Throwable ignore) {

        }
    }

    public static boolean checkInlinePermissions(Context context) {
        if (Build.VERSION.SDK_INT < 23 || Settings.canDrawOverlays(context)) {
            return true;
        }
        return false;
    }
}<|MERGE_RESOLUTION|>--- conflicted
+++ resolved
@@ -3976,36 +3976,24 @@
         if (Build.VERSION.SDK_INT >= Build.VERSION_CODES.M) {
             final View decorView = window.getDecorView();
             int flags = decorView.getSystemUiVisibility();
-            if (NekoConfig.transparentStatusBar) {
+            if (!SharedConfig.noStatusBar && NekoConfig.transparentStatusBar) {
                 window.setStatusBarColor(Color.TRANSPARENT);
             }
             if (enable) {
-                if (!NekoConfig.transparentStatusBar) {
-                    window.setStatusBarColor(0x0f000000);
-                }
                 if ((flags & View.SYSTEM_UI_FLAG_LIGHT_STATUS_BAR) == 0) {
                     flags |= View.SYSTEM_UI_FLAG_LIGHT_STATUS_BAR;
                     decorView.setSystemUiVisibility(flags);
-<<<<<<< HEAD
-=======
-                    if (!SharedConfig.noStatusBar) {
+                    if (!SharedConfig.noStatusBar && !NekoConfig.transparentStatusBar) {
                         window.setStatusBarColor(0x0f000000);
                     }
->>>>>>> d0e2266d
                 }
             } else {
-                if (!NekoConfig.transparentStatusBar) {
-                    window.setStatusBarColor(0x33000000);
-                }
                 if ((flags & View.SYSTEM_UI_FLAG_LIGHT_STATUS_BAR) != 0) {
                     flags &= ~View.SYSTEM_UI_FLAG_LIGHT_STATUS_BAR;
                     decorView.setSystemUiVisibility(flags);
-<<<<<<< HEAD
-=======
-                    if (!SharedConfig.noStatusBar) {
-                        window.setStatusBarColor(0x33000000);
-                    }
->>>>>>> d0e2266d
+                    if (!SharedConfig.noStatusBar && !NekoConfig.transparentStatusBar) {
+                            window.setStatusBarColor(0x33000000);
+                    }
                 }
             }
         }
