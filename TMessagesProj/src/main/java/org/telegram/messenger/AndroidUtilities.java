/*
 * This is the source code of Telegram for Android v. 5.x.x.
 * It is licensed under GNU GPL v. 2 or later.
 * You should have received a copy of the license in this archive (see LICENSE).
 *
 * Copyright Nikolai Kudashov, 2013-2018.
 */

package org.telegram.messenger;

import android.animation.Animator;
import android.animation.AnimatorListenerAdapter;
import android.animation.ValueAnimator;
import android.annotation.SuppressLint;
import android.app.Activity;
import android.app.KeyguardManager;
import android.content.ContentResolver;
import android.content.ContentUris;
import android.content.Context;
import android.content.ContextWrapper;
import android.content.Intent;
import android.content.IntentFilter;
import android.content.SharedPreferences;
import android.content.pm.ActivityInfo;
import android.content.pm.PackageInfo;
import android.content.pm.PackageManager;
import android.content.pm.Signature;
import android.content.res.AssetFileDescriptor;
import android.content.res.Configuration;
import android.database.Cursor;
import android.graphics.Bitmap;
import android.graphics.BitmapFactory;
import android.graphics.Canvas;
import android.graphics.Color;
import android.graphics.ColorMatrix;
import android.graphics.Matrix;
import android.graphics.Paint;
import android.graphics.Point;
import android.graphics.Rect;
import android.graphics.RectF;
import android.graphics.Typeface;
import android.graphics.drawable.BitmapDrawable;
import android.graphics.drawable.ColorDrawable;
import android.graphics.drawable.Drawable;
import android.net.Uri;
import android.os.Build;
import android.os.Bundle;
import android.os.Environment;
import android.os.PowerManager;
import android.os.SystemClock;
import android.os.Vibrator;
import android.provider.CallLog;
import android.provider.DocumentsContract;
import android.provider.MediaStore;
import android.provider.Settings;
import android.system.ErrnoException;
import android.system.OsConstants;
import android.telephony.TelephonyManager;
import android.text.Layout;
import android.text.Selection;
import android.text.Spannable;
import android.text.SpannableStringBuilder;
import android.text.Spanned;
import android.text.SpannedString;
import android.text.StaticLayout;
import android.text.TextPaint;
import android.text.TextUtils;
import android.text.method.LinkMovementMethod;
import android.text.style.CharacterStyle;
import android.text.style.ClickableSpan;
import android.text.style.URLSpan;
import android.text.util.Linkify;
import android.util.DisplayMetrics;
import android.util.StateSet;
import android.util.TypedValue;
import android.view.Display;
import android.view.Gravity;
import android.view.MotionEvent;
import android.view.Surface;
import android.view.TextureView;
import android.view.View;
import android.view.ViewConfiguration;
import android.view.ViewGroup;
import android.view.Window;
import android.view.WindowInsets;
import android.view.WindowManager;
import android.view.accessibility.AccessibilityEvent;
import android.view.accessibility.AccessibilityManager;
import android.view.animation.AccelerateInterpolator;
import android.view.animation.DecelerateInterpolator;
import android.view.animation.OvershootInterpolator;
import android.view.inputmethod.InputMethodManager;
import android.view.inputmethod.InputMethodSubtype;
import android.webkit.MimeTypeMap;
import android.widget.EdgeEffect;
import android.widget.HorizontalScrollView;
import android.widget.ImageView;
import android.widget.LinearLayout;
import android.widget.ListView;
import android.widget.ScrollView;
import android.widget.TextView;

import androidx.annotation.NonNull;
import androidx.core.content.ContextCompat;
import androidx.core.content.FileProvider;
import androidx.core.graphics.ColorUtils;
import androidx.core.math.MathUtils;
import androidx.dynamicanimation.animation.DynamicAnimation;
import androidx.dynamicanimation.animation.SpringAnimation;
import androidx.dynamicanimation.animation.SpringForce;
import androidx.recyclerview.widget.LinearLayoutManager;
import androidx.recyclerview.widget.RecyclerView;
import androidx.viewpager.widget.ViewPager;

import com.android.internal.telephony.ITelephony;


import org.telegram.PhoneFormat.PhoneFormat;
import org.telegram.messenger.browser.Browser;
import org.telegram.messenger.utils.CustomHtml;
import org.telegram.tgnet.ConnectionsManager;
import org.telegram.tgnet.RequestTimeDelegate;
import org.telegram.tgnet.TLObject;
import org.telegram.tgnet.TLRPC;
import org.telegram.ui.ActionBar.AlertDialog;
import org.telegram.ui.ActionBar.BaseFragment;
import org.telegram.ui.ActionBar.BottomSheet;
import org.telegram.ui.ActionBar.INavigationLayout;
import org.telegram.ui.ActionBar.Theme;
import org.telegram.ui.Cells.TextDetailSettingsCell;
import org.telegram.ui.Components.AlertsCreator;
import org.telegram.ui.Components.BackgroundGradientDrawable;
import org.telegram.ui.Components.CubicBezierInterpolator;
import org.telegram.ui.Components.ForegroundColorSpanThemable;
import org.telegram.ui.Components.ForegroundDetector;
import org.telegram.ui.Components.HideViewAfterAnimation;
import org.telegram.ui.Components.LayoutHelper;
import org.telegram.ui.Components.MotionBackgroundDrawable;
import org.telegram.ui.Components.PickerBottomLayout;
import org.telegram.ui.Components.RecyclerListView;
import org.telegram.ui.Components.ShareAlert;
import org.telegram.ui.Components.TypefaceSpan;
import org.telegram.ui.Components.URLSpanReplacement;
import org.telegram.ui.ThemePreviewActivity;
import org.telegram.ui.WallpapersListActivity;

import java.io.BufferedReader;
import java.io.ByteArrayInputStream;
import java.io.ByteArrayOutputStream;
import java.io.File;
import java.io.FileInputStream;
import java.io.FileOutputStream;
import java.io.FileWriter;
import java.io.IOException;
import java.io.InputStream;
import java.io.InputStreamReader;
import java.io.OutputStream;
import java.lang.ref.WeakReference;
import java.lang.reflect.Field;
import java.lang.reflect.Method;
import java.security.cert.CertificateFactory;
import java.security.cert.X509Certificate;
import java.text.SimpleDateFormat;
import java.util.ArrayList;
import java.util.Calendar;
import java.util.Collections;
import java.util.Comparator;
import java.util.Date;
import java.util.HashMap;
import java.util.HashSet;
import java.util.Hashtable;
import java.util.List;
import java.util.Locale;
import java.util.concurrent.atomic.AtomicInteger;
import java.util.Map;
import java.util.concurrent.atomic.AtomicBoolean;
import java.util.regex.Matcher;
import java.util.regex.Pattern;

import cn.hutool.core.util.StrUtil;
import kotlin.Unit;
import tw.nekomimi.nekogram.ui.BottomBuilder;
import tw.nekomimi.nekogram.NekoConfig;
import tw.nekomimi.nekogram.NekoXConfig;
import tw.nekomimi.nekogram.utils.AlertUtil;
import tw.nekomimi.nekogram.utils.EnvUtil;
import tw.nekomimi.nekogram.utils.FileUtil;
import tw.nekomimi.nekogram.utils.ProxyUtil;
import tw.nekomimi.nekogram.utils.UIUtil;

import static com.v2ray.ang.V2RayConfig.SSR_PROTOCOL;
import static com.v2ray.ang.V2RayConfig.SS_PROTOCOL;
import static com.v2ray.ang.V2RayConfig.TROJAN_PROTOCOL;
import static com.v2ray.ang.V2RayConfig.VMESS1_PROTOCOL;
import static com.v2ray.ang.V2RayConfig.VMESS_PROTOCOL;
import static com.v2ray.ang.V2RayConfig.WSS_PROTOCOL;
import static com.v2ray.ang.V2RayConfig.WS_PROTOCOL;

public class AndroidUtilities {
    public final static int LIGHT_STATUS_BAR_OVERLAY = 0x0f000000, DARK_STATUS_BAR_OVERLAY = 0x33000000;

    public final static int REPLACING_TAG_TYPE_LINK = 0;
    public final static int REPLACING_TAG_TYPE_BOLD = 1;

    public final static String TYPEFACE_ROBOTO_MEDIUM = "fonts/rmedium.ttf";

    private static final Hashtable<String, Typeface> typefaceCache = new Hashtable<>();
    public static float touchSlop;
    private static int prevOrientation = -10;
    private static boolean waitingForSms = false;
    private static boolean waitingForCall = false;
    private static final Object smsLock = new Object();
    private static final Object callLock = new Object();

    public static int statusBarHeight = 0;
    public static int navigationBarHeight = 0;
    public static boolean firstConfigurationWas;
    public static float density = 1;
    public static Point displaySize = new Point();
    public static float screenRefreshRate = 60;
    public static int roundMessageSize;
    public static int roundPlayingMessageSize;
    public static int roundMessageInset;
    public static boolean incorrectDisplaySizeFix;
    public static Integer photoSize = null;
    public static DisplayMetrics displayMetrics = new DisplayMetrics();
    public static int leftBaseline;
    public static boolean usingHardwareInput;
    public static boolean isInMultiwindow;

    public static DecelerateInterpolator decelerateInterpolator = new DecelerateInterpolator();
    public static AccelerateInterpolator accelerateInterpolator = new AccelerateInterpolator();
    public static OvershootInterpolator overshootInterpolator = new OvershootInterpolator();

    private static AccessibilityManager accessibilityManager;
    private static Vibrator vibrator;

    private static Boolean isTablet = null, wasTablet = null, isSmallScreen = null;
    private static int adjustOwnerClassGuid = 0;
    private static int altFocusableClassGuid = 0;

    private static Paint roundPaint;
    private static RectF bitmapRect;

    public static final RectF rectTmp = new RectF();
    public static final Rect rectTmp2 = new Rect();

    public static Pattern WEB_URL = null;
    public static Pattern BAD_CHARS_PATTERN = null;
    public static Pattern BAD_CHARS_MESSAGE_PATTERN = null;
    public static Pattern BAD_CHARS_MESSAGE_LONG_PATTERN = null;
    private static Pattern singleTagPatter = null;

    static {
        try {
            final String GOOD_IRI_CHAR = "a-zA-Z0-9\u00A0-\uD7FF\uF900-\uFDCF\uFDF0-\uFFEF";
            BAD_CHARS_PATTERN = Pattern.compile("[\u2500-\u25ff]");
            BAD_CHARS_MESSAGE_LONG_PATTERN = Pattern.compile("[\u0300-\u036f\u2066-\u2067]+");
            BAD_CHARS_MESSAGE_PATTERN = Pattern.compile("[\u2066-\u2067]+");
            final Pattern IP_ADDRESS = Pattern.compile(
                    "((25[0-5]|2[0-4][0-9]|[0-1][0-9]{2}|[1-9][0-9]|[1-9])\\.(25[0-5]|2[0-4]"
                            + "[0-9]|[0-1][0-9]{2}|[1-9][0-9]|[1-9]|0)\\.(25[0-5]|2[0-4][0-9]|[0-1]"
                            + "[0-9]{2}|[1-9][0-9]|[1-9]|0)\\.(25[0-5]|2[0-4][0-9]|[0-1][0-9]{2}"
                            + "|[1-9][0-9]|[0-9]))");
            final String IRI = "[" + GOOD_IRI_CHAR + "]([" + GOOD_IRI_CHAR + "\\-]{0,61}[" + GOOD_IRI_CHAR + "]){0,1}";
            final String GOOD_GTLD_CHAR = "a-zA-Z\u00A0-\uD7FF\uF900-\uFDCF\uFDF0-\uFFEF";
            final String GTLD = "[" + GOOD_GTLD_CHAR + "]{2,63}";
            final String HOST_NAME = "(" + IRI + "\\.)+" + GTLD;
            final Pattern DOMAIN_NAME = Pattern.compile("(" + HOST_NAME + "|" + IP_ADDRESS + ")");
            WEB_URL = Pattern.compile(
                    "((?:(http|https|Http|Https|ton|tg):\\/\\/(?:(?:[a-zA-Z0-9\\$\\-\\_\\.\\+\\!\\*\\'\\(\\)"
                            + "\\,\\;\\?\\&\\=]|(?:\\%[a-fA-F0-9]{2})){1,64}(?:\\:(?:[a-zA-Z0-9\\$\\-\\_"
                            + "\\.\\+\\!\\*\\'\\(\\)\\,\\;\\?\\&\\=]|(?:\\%[a-fA-F0-9]{2})){1,25})?\\@)?)?"
                            + "(?:" + DOMAIN_NAME + ")"
                            + "(?:\\:\\d{1,5})?)" // plus option port number
                            + "(\\/(?:(?:[" + GOOD_IRI_CHAR + "\\;\\/\\?\\:\\@\\&\\=\\#\\~"  // plus option query params
                            + "\\-\\.\\+\\!\\*\\'\\(\\)\\,\\_])|(?:\\%[a-fA-F0-9]{2}))*)?"
                            + "(?:\\b|$)");
        } catch (Exception e) {
            FileLog.e(e);
        }
    }

    static {
        leftBaseline = isTablet() ? 80 : 72;
        checkDisplaySize(ApplicationLoader.applicationContext, null);
    }

    private static int[] documentIcons = {
            R.drawable.media_doc_blue,
            R.drawable.media_doc_green,
            R.drawable.media_doc_red,
            R.drawable.media_doc_yellow
    };

    private static int[] documentMediaIcons = {
            R.drawable.media_doc_blue_b,
            R.drawable.media_doc_green_b,
            R.drawable.media_doc_red_b,
            R.drawable.media_doc_yellow_b
    };

    public static final String STICKERS_PLACEHOLDER_PACK_NAME = "tg_placeholders_android";

    private static boolean containsUnsupportedCharacters(String text) {
        if (text.contains("\u202C")) {
            return true;
        }
        if (text.contains("\u202D")) {
            return true;
        }
        if (text.contains("\u202E")) {
            return true;
        }
        try {
            if (BAD_CHARS_PATTERN.matcher(text).find()) {
                return true;
            }
        } catch (Throwable e) {
            return true;
        }
        return false;
    }

    public static String getSafeString(String str) {
        try {
            return BAD_CHARS_MESSAGE_PATTERN.matcher(str).replaceAll("\u200C");
        } catch (Throwable e) {
            return str;
        }
    }

    public static CharSequence ellipsizeCenterEnd(CharSequence str, String query, int availableWidth, TextPaint textPaint, int maxSymbols) {
        try {
            int lastIndex = str.length();
            int startHighlightedIndex = str.toString().toLowerCase().indexOf(query);

            if (lastIndex > maxSymbols) {
                str = str.subSequence(Math.max(0, startHighlightedIndex - maxSymbols / 2), Math.min(lastIndex, startHighlightedIndex + maxSymbols / 2));
                startHighlightedIndex -= Math.max(0, startHighlightedIndex - maxSymbols / 2);
                lastIndex = str.length();
            }
            StaticLayout staticLayout = new StaticLayout(str, textPaint, Integer.MAX_VALUE, Layout.Alignment.ALIGN_NORMAL, 1.0f, 0.0f, false);
            float endOfTextX = staticLayout.getLineWidth(0);
            if (endOfTextX + textPaint.measureText("...") < availableWidth) {
                return str;
            }

            int i = startHighlightedIndex + 1;
            while (i < str.length() - 1 && !Character.isWhitespace(str.charAt(i))) {
                i++;
            }
            int endHighlightedIndex = i;

            float endOfHighlight = staticLayout.getPrimaryHorizontal(endHighlightedIndex);
            if (staticLayout.isRtlCharAt(endHighlightedIndex)) {
                endOfHighlight = endOfTextX - endOfHighlight;
            }
            if (endOfHighlight < availableWidth) {
                return str;
            }
            float x = endOfHighlight - availableWidth + textPaint.measureText("...") * 2 + availableWidth * 0.1f;
            if (str.length() - endHighlightedIndex > 20) {
                x += availableWidth * 0.1f;
            }

            if (x > 0) {
                int charOf = staticLayout.getOffsetForHorizontal(0, x);
                int k = 0;
                if (charOf > str.length() - 1) {
                    charOf = str.length() - 1;
                }
                while (!Character.isWhitespace(str.charAt(charOf)) && k < 10) {
                    k++;
                    charOf++;
                    if (charOf > str.length() - 1) {
                        charOf = staticLayout.getOffsetForHorizontal(0, x);
                        break;
                    }
                }
                CharSequence sub;
                if (k >= 10) {
                    x = staticLayout.getPrimaryHorizontal(startHighlightedIndex + 1) - availableWidth * 0.3f;
                    sub = str.subSequence(staticLayout.getOffsetForHorizontal(0, x), str.length());
                } else {
                    if (charOf > 0 && charOf < str.length() - 2 && Character.isWhitespace(str.charAt(charOf))) {
                        charOf++;
                    }
                    sub = str.subSequence(charOf, str.length());
                }
                return SpannableStringBuilder.valueOf("...").append(sub);
            }
        } catch (Exception e) {
            FileLog.e(e);
        }
        return str;
    }

    public static CharSequence highlightText(CharSequence str, ArrayList<String> query, Theme.ResourcesProvider resourcesProvider) {
        if (query == null) {
            return null;
        }
        int emptyCount = 0;
        for (int i = 0; i < query.size(); i++) {
            CharSequence strTmp = highlightText(str, query.get(i), resourcesProvider);
            if (strTmp != null) {
                str = strTmp;
            } else {
                emptyCount++;
            }
        }
        if (emptyCount == query.size()) {
            return null;
        }
        return str;
    }

    public static CharSequence highlightText(CharSequence str, String query, Theme.ResourcesProvider resourcesProvider) {
        if (TextUtils.isEmpty(query) || TextUtils.isEmpty(str)) {
            return null;
        }
        String s = str.toString().toLowerCase();
        SpannableStringBuilder spannableStringBuilder = SpannableStringBuilder.valueOf(str);
        int i = s.indexOf(query);
        while (i >= 0) {
            try {
                spannableStringBuilder.setSpan(new ForegroundColorSpanThemable(Theme.key_windowBackgroundWhiteBlueText4, resourcesProvider), i, Math.min(i + query.length(), str.length()), 0);
            } catch (Exception e) {
                FileLog.e(e);
            }
            i = s.indexOf(query, i + 1);
        }
        return spannableStringBuilder;
    }

    public static Activity findActivity(Context context) {
        if (context instanceof Activity) {
            return (Activity) context;
        }
        if (context instanceof ContextWrapper) {
            return findActivity(((ContextWrapper) context).getBaseContext());
        }
        return null;
    }

    public static CharSequence replaceSingleTag(String str, Runnable runnable) {
        return replaceSingleTag(str, null, 0, runnable);
    }

    public static CharSequence replaceSingleTag(String str, String colorKey, int type, Runnable runnable) {
        int startIndex = str.indexOf("**");
        int endIndex = str.indexOf("**", startIndex + 1);
        str = str.replace("**", "");
        int index = -1;
        int len = 0;
        if (startIndex >= 0 && endIndex >= 0 && endIndex - startIndex > 2) {
            len = endIndex - startIndex - 2;
            index = startIndex;
        }
        SpannableStringBuilder spannableStringBuilder = new SpannableStringBuilder(str);
        if (index >= 0) {
            if (type == REPLACING_TAG_TYPE_LINK) {
                spannableStringBuilder.setSpan(new ClickableSpan() {

                    @Override
                    public void updateDrawState(@NonNull TextPaint ds) {
                        super.updateDrawState(ds);
                        ds.setUnderlineText(false);
                        if (colorKey != null) {
                            ds.setColor(Theme.getColor(colorKey));
                        }
                    }

                    @Override
                    public void onClick(@NonNull View view) {
                        if (runnable != null) {
                            runnable.run();
                        }
                    }
                }, index, index + len, 0);
            } else {
                spannableStringBuilder.setSpan(new CharacterStyle() {
                    @Override
                    public void updateDrawState(TextPaint textPaint) {
                        textPaint.setTypeface(AndroidUtilities.getTypeface("fonts/rmedium.ttf"));
                        int wasAlpha = textPaint.getAlpha();
                        textPaint.setColor(Theme.getColor(Theme.key_windowBackgroundWhiteBlueText));
                        textPaint.setAlpha(wasAlpha);
                    }
                }, index, index + len, 0);
            }
        }
        return spannableStringBuilder;
    }

    public static void recycleBitmaps(ArrayList<Bitmap> bitmapToRecycle) {
        if (bitmapToRecycle != null && !bitmapToRecycle.isEmpty()) {
            AndroidUtilities.runOnUIThread(() -> Utilities.globalQueue.postRunnable(() -> {
                for (int i = 0; i < bitmapToRecycle.size(); i++) {
                    Bitmap bitmap = bitmapToRecycle.get(i);
                    if (bitmap != null && !bitmap.isRecycled()) {
                        try {
                            bitmap.recycle();
                        } catch (Exception e) {
                            FileLog.e(e);
                        }
                    }
                }
            }), 36);
        }
    }

    public static boolean isMapsInstalled(BaseFragment baseFragment) {
        return true;
    }

    private static class LinkSpec {
        String url;
        int start;
        int end;
    }

    private static Boolean standaloneApp;
    public static boolean isStandaloneApp() {
        if (standaloneApp == null) {
            standaloneApp = "org.telegram.messenger.web".equals(ApplicationLoader.applicationContext.getPackageName());
        }
        return standaloneApp;
    }

    private static Boolean betaApp;
    public static boolean isBetaApp() {
        if (betaApp == null) {
            betaApp = "org.telegram.messenger.beta".equals(ApplicationLoader.applicationContext.getPackageName());
        }
        return betaApp;
    }

    private static String makeUrl(String url, String[] prefixes, Matcher matcher) {
        boolean hasPrefix = false;
        for (int i = 0; i < prefixes.length; i++) {
            if (url.regionMatches(true, 0, prefixes[i], 0, prefixes[i].length())) {
                hasPrefix = true;
                if (!url.regionMatches(false, 0, prefixes[i], 0, prefixes[i].length())) {
                    url = prefixes[i] + url.substring(prefixes[i].length());
                }
                break;
            }
        }
        if (!hasPrefix && prefixes.length > 0) {
            url = prefixes[0] + url;
        }
        return url;
    }

    private static void gatherLinks(ArrayList<LinkSpec> links, Spannable s, Pattern pattern, String[] schemes, Linkify.MatchFilter matchFilter, boolean internalOnly) {
        if (TextUtils.indexOf(s, '─') >= 0) {
            s = new SpannableStringBuilder(s.toString().replace('─', ' '));
        }
        Matcher m = pattern.matcher(s);
        while (m.find()) {
            int start = m.start();
            int end = m.end();

            if (matchFilter == null || matchFilter.acceptMatch(s, start, end)) {
                LinkSpec spec = new LinkSpec();

                String url = makeUrl(m.group(0), schemes, m);
                if (internalOnly && !Browser.isInternalUrl(url, true, null)) {
                    continue;
                }
                spec.url = url;
                spec.start = start;
                spec.end = end;

                links.add(spec);
            }
        }
    }

    public static final Linkify.MatchFilter sUrlMatchFilter = (s, start, end) -> {
        if (start == 0) {
            return true;
        }
        if (s.charAt(start - 1) == '@') {
            return false;
        }
        return true;
    };

    public static boolean addProxyLinks(Spannable text) {
        if (text == null) return false;
        final URLSpan[] old = text.getSpans(0, text.length(), URLSpan.class);
        for (int i = old.length - 1; i >= 0; i--) {
            String url = old[i].getURL();
            if (url.startsWith("vmess") || url.startsWith("ss")) {
                text.removeSpan(old[i]);
            }
        }
        final ArrayList<LinkSpec> links = new ArrayList<>();
        gatherLinks(links, text, LinkifyPort.PROXY_PATTERN, new String[]{VMESS_PROTOCOL, VMESS1_PROTOCOL, SS_PROTOCOL, SSR_PROTOCOL, TROJAN_PROTOCOL, WS_PROTOCOL, WSS_PROTOCOL,/*, RB_PROTOCOL*/}, sUrlMatchFilter, false);
        pruneOverlaps(links);
        if (links.size() == 0) {
            return false;
        }
        for (int a = 0, N = links.size(); a < N; a++) {
            LinkSpec link = links.get(a);
            URLSpan[] oldSpans = text.getSpans(link.start, link.end, URLSpan.class);
            if (oldSpans != null && oldSpans.length > 0) {
                for (int b = 0; b < oldSpans.length; b++) {
                    text.removeSpan(oldSpans[b]);
                }
            }
            text.setSpan(new URLSpan(link.url), link.start, link.end, Spanned.SPAN_EXCLUSIVE_EXCLUSIVE);
        }
        return true;
    }

    public static boolean addLinks(Spannable text, int mask) {
        return addLinks(text, mask, false);
    }

    public static boolean addLinks(Spannable text, int mask, boolean internalOnly) {
        return addLinks(text, mask, internalOnly, true);
    }

    public static boolean addLinks(Spannable text, int mask, boolean internalOnly, boolean removeOldReplacements) {
        if (text == null || containsUnsupportedCharacters(text.toString()) || mask == 0) {
            return false;
        }
        URLSpan[] old = text.getSpans(0, text.length(), URLSpan.class);
        for (int i = old.length - 1; i >= 0; i--) {
            URLSpan o = old[i];
            if (!(o instanceof URLSpanReplacement) || removeOldReplacements) {
                text.removeSpan(o);
            }
        }
        final ArrayList<LinkSpec> links = new ArrayList<>();
        if (!internalOnly && (mask & Linkify.PHONE_NUMBERS) != 0) {
            Linkify.addLinks(text, Linkify.PHONE_NUMBERS);
        }
        if ((mask & Linkify.WEB_URLS) != 0) {
            gatherLinks(links, text, LinkifyPort.WEB_URL, new String[]{"http://", "https://", "tg://"}, sUrlMatchFilter, internalOnly);
        }
        pruneOverlaps(links);
        if (links.size() == 0) {
            return false;
        }
        for (int a = 0, N = links.size(); a < N; a++) {
            LinkSpec link = links.get(a);
            URLSpan[] oldSpans = text.getSpans(link.start, link.end, URLSpan.class);
            if (oldSpans != null && oldSpans.length > 0) {
                for (int b = 0; b < oldSpans.length; b++) {
                    URLSpan o = oldSpans[b];
                    text.removeSpan(o);

                    if (!(o instanceof URLSpanReplacement) || removeOldReplacements) {
                        text.removeSpan(o);
                    }
                }
            }
            text.setSpan(new URLSpan(link.url), link.start, link.end, Spanned.SPAN_EXCLUSIVE_EXCLUSIVE);
        }
        return true;
    }

    private static void pruneOverlaps(ArrayList<LinkSpec> links) {
        Comparator<LinkSpec> c = (a, b) -> {
            if (a.start < b.start) {
                return -1;
            }
            if (a.start > b.start) {
                return 1;
            }
            if (a.end < b.end) {
                return 1;
            }
            if (a.end > b.end) {
                return -1;
            }
            return 0;
        };

        Collections.sort(links, c);

        int len = links.size();
        int i = 0;

        while (i < len - 1) {
            LinkSpec a = links.get(i);
            LinkSpec b = links.get(i + 1);
            int remove = -1;

            if ((a.start <= b.start) && (a.end > b.start)) {
                if (b.end <= a.end) {
                    remove = i + 1;
                } else if ((a.end - a.start) > (b.end - b.start)) {
                    remove = i + 1;
                } else if ((a.end - a.start) < (b.end - b.start)) {
                    remove = i;
                }
                if (remove != -1) {
                    links.remove(remove);
                    len--;
                    continue;
                }
            }
            i++;
        }
    }

    public static void fillStatusBarHeight(Context context) {
        if (context == null || AndroidUtilities.statusBarHeight > 0) {
            return;
        }
        AndroidUtilities.statusBarHeight = getStatusBarHeight(context);
        AndroidUtilities.navigationBarHeight = getNavigationBarHeight(context);
    }

    public static int getStatusBarHeight(Context context) {
        int resourceId = context.getResources().getIdentifier("status_bar_height", "dimen", "android");
        return resourceId > 0 ? context.getResources().getDimensionPixelSize(resourceId) : 0;
    }

    private static int getNavigationBarHeight(Context context) {
        int resourceId = context.getResources().getIdentifier("navigation_bar_height", "dimen", "android");
        return resourceId > 0 ? context.getResources().getDimensionPixelSize(resourceId) : 0;
    }

    public static int getThumbForNameOrMime(String name, String mime, boolean media) {
        if (name != null && name.length() != 0) {
            int color = -1;
            if (name.contains(".doc") || name.contains(".txt") || name.contains(".psd")) {
                color = 0;
            } else if (name.contains(".xls") || name.contains(".csv")) {
                color = 1;
            } else if (name.contains(".pdf") || name.contains(".ppt") || name.contains(".key")) {
                color = 2;
            } else if (name.contains(".zip") || name.contains(".rar") || name.contains(".ai") || name.contains(".mp3") || name.contains(".mov") || name.contains(".avi")) {
                color = 3;
            }
            if (color == -1) {
                int idx;
                String ext = (idx = name.lastIndexOf('.')) == -1 ? "" : name.substring(idx + 1);
                if (ext.length() != 0) {
                    color = ext.charAt(0) % documentIcons.length;
                } else {
                    color = name.charAt(0) % documentIcons.length;
                }
            }
            return media ? documentMediaIcons[color] : documentIcons[color];
        }
        return media ? documentMediaIcons[0] : documentIcons[0];
    }

    public static int calcBitmapColor(Bitmap bitmap) {
        if (bitmap == null) {
            return 0;
        }
        try {
            Bitmap b = Bitmaps.createScaledBitmap(bitmap, 1, 1, true);
            if (b != null) {
                int bitmapColor = b.getPixel(0, 0);
                if (bitmap != b) {
                    b.recycle();
                }
                return bitmapColor;
            }
        } catch (Exception e) {
            FileLog.e(e);
        }
        return 0;
    }

    public static int[] calcDrawableColor(Drawable drawable) {
        int bitmapColor = 0xff000000;
        int[] result = new int[4];
        try {
            if (drawable instanceof BitmapDrawable) {
                Bitmap bitmap = ((BitmapDrawable) drawable).getBitmap();
                bitmapColor = calcBitmapColor(bitmap);
            } else if (drawable instanceof ColorDrawable) {
                bitmapColor = ((ColorDrawable) drawable).getColor();
            } else if (drawable instanceof BackgroundGradientDrawable) {
                int[] colors = ((BackgroundGradientDrawable) drawable).getColorsList();
                if (colors != null) {
                    if (colors.length > 1) {
                        bitmapColor = getAverageColor(colors[0], colors[1]);
                    } else if (colors.length > 0) {
                        bitmapColor = colors[0];
                    }
                }
            } else if (drawable instanceof MotionBackgroundDrawable) {
                result[0] = result[2] = Color.argb(0x2D, 0, 0, 0);
                result[1] = result[3] = Color.argb(0x3D, 0, 0, 0);
                return result;
            }
        } catch (Exception e) {
            FileLog.e(e);
        }

        double[] hsv = rgbToHsv((bitmapColor >> 16) & 0xff, (bitmapColor >> 8) & 0xff, bitmapColor & 0xff);
        hsv[1] = Math.min(1.0, hsv[1] + 0.05 + 0.1 * (1.0 - hsv[1]));
        double v = Math.max(0, hsv[2] * 0.65);
        int[] rgb = hsvToRgb(hsv[0], hsv[1], v);
        result[0] = Color.argb(0x66, rgb[0], rgb[1], rgb[2]);
        result[1] = Color.argb(0x88, rgb[0], rgb[1], rgb[2]);

        double v2 = Math.max(0, hsv[2] * 0.72);
        rgb = hsvToRgb(hsv[0], hsv[1], v2);
        result[2] = Color.argb(0x66, rgb[0], rgb[1], rgb[2]);
        result[3] = Color.argb(0x88, rgb[0], rgb[1], rgb[2]);
        return result;
    }

    public static double[] rgbToHsv(int color) {
        return rgbToHsv(Color.red(color), Color.green(color), Color.blue(color));
    }

    public static double[] rgbToHsv(int r, int g, int b) {
        double rf = r / 255.0;
        double gf = g / 255.0;
        double bf = b / 255.0;
        double max = (rf > gf && rf > bf) ? rf : Math.max(gf, bf);
        double min = (rf < gf && rf < bf) ? rf : Math.min(gf, bf);
        double h, s;
        double d = max - min;
        s = max == 0 ? 0 : d / max;
        if (max == min) {
            h = 0;
        } else {
            if (rf > gf && rf > bf) {
                h = (gf - bf) / d + (gf < bf ? 6 : 0);
            } else if (gf > bf) {
                h = (bf - rf) / d + 2;
            } else {
                h = (rf - gf) / d + 4;
            }
            h /= 6;
        }
        return new double[]{h, s, max};
    }

    public static int hsvToColor(double h, double s, double v) {
        int[] rgb = hsvToRgb(h, s, v);
        return Color.argb(0xff, rgb[0], rgb[1], rgb[2]);
    }

    public static int[] hsvToRgb(double h, double s, double v) {
        double r = 0, g = 0, b = 0;
        double i = (int) Math.floor(h * 6);
        double f = h * 6 - i;
        double p = v * (1 - s);
        double q = v * (1 - f * s);
        double t = v * (1 - (1 - f) * s);
        switch ((int) i % 6) {
            case 0:
                r = v;
                g = t;
                b = p;
                break;
            case 1:
                r = q;
                g = v;
                b = p;
                break;
            case 2:
                r = p;
                g = v;
                b = t;
                break;
            case 3:
                r = p;
                g = q;
                b = v;
                break;
            case 4:
                r = t;
                g = p;
                b = v;
                break;
            case 5:
                r = v;
                g = p;
                b = q;
                break;
        }
        return new int[]{(int) (r * 255), (int) (g * 255), (int) (b * 255)};
    }

    public static void adjustSaturationColorMatrix(ColorMatrix colorMatrix, float saturation) {
        if (colorMatrix == null) {
            return;
        }
        float x = 1 + saturation;
        final float lumR = 0.3086f;
        final float lumG = 0.6094f;
        final float lumB = 0.0820f;

        colorMatrix.postConcat(new ColorMatrix(new float[]{
                lumR * (1 - x) + x, lumG * (1 - x), lumB * (1 - x), 0, 0,
                lumR * (1 - x), lumG * (1 - x) + x, lumB * (1 - x), 0, 0,
                lumR * (1 - x), lumG * (1 - x), lumB * (1 - x) + x, 0, 0,
                0, 0, 0, 1, 0
        }));
    }

    public static void adjustBrightnessColorMatrix(ColorMatrix colorMatrix, float brightness) {
        if (colorMatrix == null) {
            return;
        }
        brightness *= 255;
        colorMatrix.postConcat(new ColorMatrix(new float[]{
                1, 0, 0, 0, brightness,
                0, 1, 0, 0, brightness,
                0, 0, 1, 0, brightness,
                0, 0, 0, 1, 0
        }));
    }

    public static void adjustHueColorMatrix(ColorMatrix cm, float value) {
        value = cleanValue(value, 180f) / 180f * (float) Math.PI;
        if (value == 0) {
            return;
        }
        float cosVal = (float) Math.cos(value);
        float sinVal = (float) Math.sin(value);
        float lumR = 0.213f;
        float lumG = 0.715f;
        float lumB = 0.072f;
        float[] mat = new float[]
                {
                        lumR + cosVal * (1 - lumR) + sinVal * (-lumR), lumG + cosVal * (-lumG) + sinVal * (-lumG), lumB + cosVal * (-lumB) + sinVal * (1 - lumB), 0, 0,
                        lumR + cosVal * (-lumR) + sinVal * (0.143f), lumG + cosVal * (1 - lumG) + sinVal * (0.140f), lumB + cosVal * (-lumB) + sinVal * (-0.283f), 0, 0,
                        lumR + cosVal * (-lumR) + sinVal * (-(1 - lumR)), lumG + cosVal * (-lumG) + sinVal * (lumG), lumB + cosVal * (1 - lumB) + sinVal * (lumB), 0, 0,
                        0f, 0f, 0f, 1f, 0f,
                        0f, 0f, 0f, 0f, 1f};
        cm.postConcat(new ColorMatrix(mat));
    }

    protected static float cleanValue(float p_val, float p_limit) {
        return Math.min(p_limit, Math.max(-p_limit, p_val));
    }

    public static void multiplyBrightnessColorMatrix(ColorMatrix colorMatrix, float v) {
        if (colorMatrix == null) {
            return;
        }
        colorMatrix.postConcat(new ColorMatrix(new float[]{
                v, 0, 0, 0, 0,
                0, v, 0, 0, 0,
                0, 0, v, 0, 0,
                0, 0, 0, 1, 0
        }));
    }

    public static Bitmap snapshotView(View v) {
        Bitmap bm = Bitmap.createBitmap(v.getWidth(), v.getHeight(), Bitmap.Config.ARGB_8888);
        Canvas canvas = new Canvas(bm);
        v.draw(canvas);

        int[] loc = new int[2];
        v.getLocationInWindow(loc);
        snapshotTextureViews(loc[0], loc[1], loc, canvas, v);

        return bm;
    }

    private static void snapshotTextureViews(int rootX, int rootY, int[] loc, Canvas canvas, View v) {
        if (v instanceof TextureView) {
            TextureView tv = (TextureView) v;
            tv.getLocationInWindow(loc);

            Bitmap textureSnapshot = tv.getBitmap();
            if (textureSnapshot != null) {
                canvas.save();
                canvas.drawBitmap(textureSnapshot, loc[0] - rootX, loc[1] - rootY, null);
                canvas.restore();
                textureSnapshot.recycle();
            }
        }
        if (v instanceof ViewGroup) {
            ViewGroup vg = (ViewGroup) v;
            for (int i = 0; i < vg.getChildCount(); i++) {
                snapshotTextureViews(rootX, rootY, loc, canvas, vg.getChildAt(i));
            }
        }
    }

    public static void requestAltFocusable(Activity activity, int classGuid) {
        if (activity == null) {
            return;
        }
        activity.getWindow().setFlags(WindowManager.LayoutParams.FLAG_ALT_FOCUSABLE_IM,
                WindowManager.LayoutParams.FLAG_ALT_FOCUSABLE_IM);
        altFocusableClassGuid = classGuid;
    }

    public static void removeAltFocusable(Activity activity, int classGuid) {
        if (activity == null) {
            return;
        }
        if (altFocusableClassGuid == classGuid) {
            activity.getWindow().clearFlags(WindowManager.LayoutParams.FLAG_ALT_FOCUSABLE_IM);
        }
    }

    public static void requestAdjustResize(Activity activity, int classGuid) {
        if (activity == null) {
            return;
        }
        requestAdjustResize(activity.getWindow(), classGuid);
    }

    public static void requestAdjustResize(Window window, int classGuid) {
        if (window == null || isTablet()) {
            return;
        }
        window.setSoftInputMode(WindowManager.LayoutParams.SOFT_INPUT_ADJUST_RESIZE);
        adjustOwnerClassGuid = classGuid;
    }

    public static void requestAdjustNothing(Activity activity, int classGuid) {
        if (activity == null || isTablet()) {
            return;
        }
        activity.getWindow().setSoftInputMode(WindowManager.LayoutParams.SOFT_INPUT_ADJUST_NOTHING);
        adjustOwnerClassGuid = classGuid;
    }

    public static void setAdjustResizeToNothing(Activity activity, int classGuid) {
        if (activity == null || isTablet()) {
            return;
        }
        if (adjustOwnerClassGuid == 0 || adjustOwnerClassGuid == classGuid) {
            activity.getWindow().setSoftInputMode(WindowManager.LayoutParams.SOFT_INPUT_ADJUST_NOTHING);
        }
    }

    public static void removeAdjustResize(Activity activity, int classGuid) {
        if (activity == null || isTablet()) {
            return;
        }
        if (adjustOwnerClassGuid == classGuid) {
            activity.getWindow().setSoftInputMode(WindowManager.LayoutParams.SOFT_INPUT_ADJUST_PAN);
        }
    }

    public static void createEmptyFile(File f) {
        try {
            if (f.exists()) {
                return;
            }
            FileWriter writer = new FileWriter(f);
            writer.flush();
            writer.close();
        } catch (Throwable e) {
            FileLog.e(e, false);
        }
    }

    public static boolean isGoogleMapsInstalled(final BaseFragment fragment) {
        return true;
    }

    public static int[] toIntArray(List<Integer> integers) {
        int[] ret = new int[integers.size()];
        for (int i = 0; i < ret.length; i++) {
            ret[i] = integers.get(i);
        }
        return ret;
    }

    public static boolean isInternalUri(Uri uri) {
        return isInternalUri(uri, 0);
    }

    public static boolean isInternalUri(int fd) {
        return isInternalUri(null, fd);
    }

    private static boolean isInternalUri(Uri uri, int fd) {
        String pathString;
        if (uri != null) {
            pathString = uri.getPath();
            if (pathString == null) {
                return false;
            }
            // Allow sending VoIP logs from cache/voip_logs
            if (pathString.matches(Pattern.quote(new File(ApplicationLoader.applicationContext.getCacheDir(), "voip_logs").getAbsolutePath()) + "/\\d+\\.log")) {
                return false;
            }
            // NekoX: Allow send media
            if (pathString.startsWith(EnvUtil.getTelegramPath().toString())) {
                return false;
            }
            int tries = 0;
            while (true) {
                if (pathString != null && pathString.length() > 4096) {
                    return true;
                }
                String newPath;
                try {
                    newPath = Utilities.readlink(pathString);
                } catch (Throwable e) {
                    return true;
                }
                if (newPath == null || newPath.equals(pathString)) {
                    break;
                }
                pathString = newPath;
                tries++;
                if (tries >= 10) {
                    return true;
                }
            }
        } else {
            pathString = "";
            int tries = 0;
            while (true) {
                if (pathString != null && pathString.length() > 4096) {
                    return true;
                }
                String newPath;
                try {
                    newPath = Utilities.readlinkFd(fd);
                } catch (Throwable e) {
                    return true;
                }
                if (newPath == null || newPath.equals(pathString)) {
                    break;
                }
                pathString = newPath;
                tries++;
                if (tries >= 10) {
                    return true;
                }
            }
        }
        if (pathString != null) {
            try {
                String path = new File(pathString).getCanonicalPath();
                if (path != null) {
                    pathString = path;
                }
            } catch (Exception e) {
                pathString.replace("/./", "/");
                //igonre
            }
        }
        if (pathString.endsWith(".attheme")) {
            return false;
        }
        return pathString != null && pathString.toLowerCase().contains("/data/data/" + ApplicationLoader.applicationContext.getPackageName());
    }

    @SuppressLint("WrongConstant")
    public static void lockOrientation(Activity activity) {
        if (activity == null || prevOrientation != -10) {
            return;
        }
        try {
            prevOrientation = activity.getRequestedOrientation();
            WindowManager manager = (WindowManager) activity.getSystemService(Activity.WINDOW_SERVICE);
            if (manager != null && manager.getDefaultDisplay() != null) {
                int rotation = manager.getDefaultDisplay().getRotation();
                int orientation = activity.getResources().getConfiguration().orientation;

                if (rotation == Surface.ROTATION_270) {
                    if (orientation == Configuration.ORIENTATION_PORTRAIT) {
                        activity.setRequestedOrientation(ActivityInfo.SCREEN_ORIENTATION_PORTRAIT);
                    } else {
                        activity.setRequestedOrientation(ActivityInfo.SCREEN_ORIENTATION_REVERSE_LANDSCAPE);
                    }
                } else if (rotation == Surface.ROTATION_90) {
                    if (orientation == Configuration.ORIENTATION_PORTRAIT) {
                        activity.setRequestedOrientation(ActivityInfo.SCREEN_ORIENTATION_REVERSE_PORTRAIT);
                    } else {
                        activity.setRequestedOrientation(ActivityInfo.SCREEN_ORIENTATION_LANDSCAPE);
                    }
                } else if (rotation == Surface.ROTATION_0) {
                    if (orientation == Configuration.ORIENTATION_LANDSCAPE) {
                        activity.setRequestedOrientation(ActivityInfo.SCREEN_ORIENTATION_LANDSCAPE);
                    } else {
                        activity.setRequestedOrientation(ActivityInfo.SCREEN_ORIENTATION_PORTRAIT);
                    }
                } else {
                    if (orientation == Configuration.ORIENTATION_LANDSCAPE) {
                        activity.setRequestedOrientation(ActivityInfo.SCREEN_ORIENTATION_REVERSE_LANDSCAPE);
                    } else {
                        activity.setRequestedOrientation(ActivityInfo.SCREEN_ORIENTATION_REVERSE_PORTRAIT);
                    }
                }
            }
        } catch (Exception e) {
            FileLog.e(e);
        }
    }

    @SuppressLint("WrongConstant")
    public static void unlockOrientation(Activity activity) {
        if (activity == null) {
            return;
        }
        try {
            if (prevOrientation != -10) {
                activity.setRequestedOrientation(prevOrientation);
                prevOrientation = -10;
            }
        } catch (Exception e) {
            FileLog.e(e);
        }
    }

    private static class VcardData {
        String name;
        ArrayList<String> phones = new ArrayList<>();
        StringBuilder vcard = new StringBuilder();
    }

    public static class VcardItem {
        public ArrayList<String> vcardData = new ArrayList<>();
        public String fullData = "";
        public int type;
        public boolean checked = true;

        public String[] getRawValue() {
            int idx = fullData.indexOf(':');
            if (idx < 0) {
                return new String[0];
            }

            String valueType = fullData.substring(0, idx);
            String value = fullData.substring(idx + 1);

            String nameEncoding = null;
            String nameCharset = "UTF-8";
            String[] params = valueType.split(";");
            for (int a = 0; a < params.length; a++) {
                String[] args2 = params[a].split("=");
                if (args2.length != 2) {
                    continue;
                }
                if (args2[0].equals("CHARSET")) {
                    nameCharset = args2[1];
                } else if (args2[0].equals("ENCODING")) {
                    nameEncoding = args2[1];
                }
            }
            String[] args = value.split(";");
            boolean added = false;
            for (int a = 0; a < args.length; a++) {
                if (TextUtils.isEmpty(args[a])) {
                    continue;
                }
                if (nameEncoding != null && nameEncoding.equalsIgnoreCase("QUOTED-PRINTABLE")) {
                    byte[] bytes = decodeQuotedPrintable(getStringBytes(args[a]));
                    if (bytes != null && bytes.length != 0) {
                        try {
                            args[a] = new String(bytes, nameCharset);
                        } catch (Exception ignore) {

                        }
                    }
                }
            }
            return args;
        }

        public String getValue(boolean format) {
            StringBuilder result = new StringBuilder();

            int idx = fullData.indexOf(':');
            if (idx < 0) {
                return "";
            }

            if (result.length() > 0) {
                result.append(", ");
            }

            String valueType = fullData.substring(0, idx);
            String value = fullData.substring(idx + 1);

            String nameEncoding = null;
            String nameCharset = "UTF-8";
            String[] params = valueType.split(";");
            for (int a = 0; a < params.length; a++) {
                String[] args2 = params[a].split("=");
                if (args2.length != 2) {
                    continue;
                }
                if (args2[0].equals("CHARSET")) {
                    nameCharset = args2[1];
                } else if (args2[0].equals("ENCODING")) {
                    nameEncoding = args2[1];
                }
            }
            String[] args = value.split(";");
            boolean added = false;
            for (int a = 0; a < args.length; a++) {
                if (TextUtils.isEmpty(args[a])) {
                    continue;
                }
                if (nameEncoding != null && nameEncoding.equalsIgnoreCase("QUOTED-PRINTABLE")) {
                    byte[] bytes = decodeQuotedPrintable(getStringBytes(args[a]));
                    if (bytes != null && bytes.length != 0) {
                        try {
                            args[a] = new String(bytes, nameCharset);
                        } catch (Exception ignore) {

                        }
                    }
                }
                if (added && result.length() > 0) {
                    result.append(" ");
                }
                result.append(args[a]);
                if (!added) {
                    added = args[a].length() > 0;
                }
            }

            if (format) {
                if (type == 0) {
                    return PhoneFormat.getInstance().format(result.toString());
                } else if (type == 5) {
                    String[] date = result.toString().split("T");
                    if (date.length > 0) {
                        date = date[0].split("-");
                        if (date.length == 3) {
                            Calendar calendar = Calendar.getInstance();
                            calendar.set(Calendar.YEAR, Utilities.parseInt(date[0]));
                            calendar.set(Calendar.MONTH, Utilities.parseInt(date[1]) - 1);
                            calendar.set(Calendar.DAY_OF_MONTH, Utilities.parseInt(date[2]));
                            return LocaleController.getInstance().formatterYearMax.format(calendar.getTime());
                        }
                    }
                }
            }
            return result.toString();
        }

        public String getRawType(boolean first) {
            int idx = fullData.indexOf(':');
            if (idx < 0) {
                return "";
            }
            String value = fullData.substring(0, idx);
            if (type == 20) {
                value = value.substring(2);
                String[] args = value.split(";");
                if (first) {
                    value = args[0];
                } else if (args.length > 1) {
                    value = args[args.length - 1];
                } else {
                    value = "";
                }
            } else {
                String[] args = value.split(";");
                for (int a = 0; a < args.length; a++) {
                    if (args[a].indexOf('=') >= 0) {
                        continue;
                    }
                    value = args[a];
                }
                return value;
            }
            return value;
        }

        public String getType() {
            if (type == 5) {
                return LocaleController.getString("ContactBirthday", R.string.ContactBirthday);
            } else if (type == 6) {
                if ("ORG".equalsIgnoreCase(getRawType(true))) {
                    return LocaleController.getString("ContactJob", R.string.ContactJob);
                } else {
                    return LocaleController.getString("ContactJobTitle", R.string.ContactJobTitle);
                }
            }
            int idx = fullData.indexOf(':');
            if (idx < 0) {
                return "";
            }
            String value = fullData.substring(0, idx);
            if (type == 20) {
                value = value.substring(2);
                String[] args = value.split(";");
                value = args[0];
            } else {
                String[] args = value.split(";");
                for (int a = 0; a < args.length; a++) {
                    if (args[a].indexOf('=') >= 0) {
                        continue;
                    }
                    value = args[a];
                }
                if (value.startsWith("X-")) {
                    value = value.substring(2);
                }
                switch (value) {
                    case "PREF":
                        value = LocaleController.getString("PhoneMain", R.string.PhoneMain);
                        break;
                    case "HOME":
                        value = LocaleController.getString("PhoneHome", R.string.PhoneHome);
                        break;
                    case "MOBILE":
                    case "CELL":
                        value = LocaleController.getString("PhoneMobile", R.string.PhoneMobile);
                        break;
                    case "OTHER":
                        value = LocaleController.getString("PhoneOther", R.string.PhoneOther);
                        break;
                    case "WORK":
                        value = LocaleController.getString("PhoneWork", R.string.PhoneWork);
                        break;
                }
            }
            value = value.substring(0, 1).toUpperCase() + value.substring(1).toLowerCase();
            return value;
        }
    }

    public static byte[] getStringBytes(String src) {
        try {
            return src.getBytes("UTF-8");
        } catch (Exception ignore) {

        }
        return new byte[0];
    }

    public static ArrayList<TLRPC.User> loadVCardFromStream(Uri uri, int currentAccount, boolean asset, ArrayList<VcardItem> items, String name) {
        ArrayList<TLRPC.User> result = null;
        try {
            InputStream stream;
            if (asset) {
                AssetFileDescriptor fd = ApplicationLoader.applicationContext.getContentResolver().openAssetFileDescriptor(uri, "r");
                stream = fd.createInputStream();
            } else {
                ContentResolver cr = ApplicationLoader.applicationContext.getContentResolver();
                stream = cr.openInputStream(uri);
            }

            ArrayList<VcardData> vcardDatas = new ArrayList<>();
            VcardData currentData = null;

            BufferedReader bufferedReader = new BufferedReader(new InputStreamReader(stream, "UTF-8"));
            String line;
            String originalLine;
            String pendingLine = null;
            boolean currentIsPhoto = false;
            VcardItem currentItem = null;
            while ((originalLine = line = bufferedReader.readLine()) != null) {
                if (originalLine.startsWith("PHOTO")) {
                    currentIsPhoto = true;
                    continue;
                } else {
                    if (originalLine.indexOf(':') >= 0) {
                        currentItem = null;
                        currentIsPhoto = false;
                        if (originalLine.startsWith("BEGIN:VCARD")) {
                            vcardDatas.add(currentData = new VcardData());
                            currentData.name = name;
                        } else if (originalLine.startsWith("END:VCARD")) {

                        } else if (items != null) {
                            if (originalLine.startsWith("TEL")) {
                                currentItem = new VcardItem();
                                currentItem.type = 0;
                            } else if (originalLine.startsWith("EMAIL")) {
                                currentItem = new VcardItem();
                                currentItem.type = 1;
                            } else if (originalLine.startsWith("ADR") || originalLine.startsWith("LABEL") || originalLine.startsWith("GEO")) {
                                currentItem = new VcardItem();
                                currentItem.type = 2;
                            } else if (originalLine.startsWith("URL")) {
                                currentItem = new VcardItem();
                                currentItem.type = 3;
                            } else if (originalLine.startsWith("NOTE")) {
                                currentItem = new VcardItem();
                                currentItem.type = 4;
                            } else if (originalLine.startsWith("BDAY")) {
                                currentItem = new VcardItem();
                                currentItem.type = 5;
                            } else if (originalLine.startsWith("ORG") || originalLine.startsWith("TITLE") || originalLine.startsWith("ROLE")) {
                                if (currentItem == null) {
                                    currentItem = new VcardItem();
                                    currentItem.type = 6;
                                }
                            } else if (originalLine.startsWith("X-ANDROID")) {
                                currentItem = new VcardItem();
                                currentItem.type = -1;
                            } else if (originalLine.startsWith("X-PHONETIC")) {
                                currentItem = null;
                            } else if (originalLine.startsWith("X-")) {
                                currentItem = new VcardItem();
                                currentItem.type = 20;
                            }
                            if (currentItem != null && currentItem.type >= 0) {
                                items.add(currentItem);
                            }
                        }
                    }
                }
                if (!currentIsPhoto && currentData != null) {
                    if (currentItem == null) {
                        if (currentData.vcard.length() > 0) {
                            currentData.vcard.append('\n');
                        }
                        currentData.vcard.append(originalLine);
                    } else {
                        currentItem.vcardData.add(originalLine);
                    }
                }
                if (pendingLine != null) {
                    pendingLine += line;
                    line = pendingLine;
                    pendingLine = null;
                }
                if (line.contains("=QUOTED-PRINTABLE") && line.endsWith("=")) {
                    pendingLine = line.substring(0, line.length() - 1);
                    continue;
                }
                if (!currentIsPhoto && currentData != null && currentItem != null) {
                    currentItem.fullData = line;
                }
                int idx = line.indexOf(":");
                String[] args;
                if (idx >= 0) {
                    args = new String[]{
                            line.substring(0, idx),
                            line.substring(idx + 1).trim()
                    };
                } else {
                    args = new String[]{line.trim()};
                }
                if (args.length < 2 || currentData == null) {
                    continue;
                }
                if (args[0].startsWith("FN") || args[0].startsWith("N") || args[0].startsWith("ORG") && TextUtils.isEmpty(currentData.name)) {
                    String nameEncoding = null;
                    String nameCharset = null;
                    String[] params = args[0].split(";");
                    for (String param : params) {
                        String[] args2 = param.split("=");
                        if (args2.length != 2) {
                            continue;
                        }
                        if (args2[0].equals("CHARSET")) {
                            nameCharset = args2[1];
                        } else if (args2[0].equals("ENCODING")) {
                            nameEncoding = args2[1];
                        }
                    }
                    if (args[0].startsWith("N")) {
                        currentData.name = args[1].replace(';', ' ').trim();
                    } else {
                        currentData.name = args[1];
                    }
                    if (nameEncoding != null && nameEncoding.equalsIgnoreCase("QUOTED-PRINTABLE")) {
                        byte[] bytes = decodeQuotedPrintable(getStringBytes(currentData.name));
                        if (bytes != null && bytes.length != 0) {
                            String decodedName = new String(bytes, nameCharset);
                            if (decodedName != null) {
                                currentData.name = decodedName;
                            }
                        }
                    }
                } else if (args[0].startsWith("TEL")) {
                    currentData.phones.add(args[1]);
                }
            }
            try {
                bufferedReader.close();
                stream.close();
            } catch (Exception e) {
                FileLog.e(e);
            }
            for (int a = 0; a < vcardDatas.size(); a++) {
                VcardData vcardData = vcardDatas.get(a);
                if (vcardData.name != null && !vcardData.phones.isEmpty()) {
                    if (result == null) {
                        result = new ArrayList<>();
                    }

                    String phoneToUse = vcardData.phones.get(0);
                    for (int b = 0; b < vcardData.phones.size(); b++) {
                        String phone = vcardData.phones.get(b);
                        String sphone = phone.substring(Math.max(0, phone.length() - 7));
                        if (ContactsController.getInstance(currentAccount).contactsByShortPhone.get(sphone) != null) {
                            phoneToUse = phone;
                            break;
                        }
                    }
                    TLRPC.User user = new TLRPC.TL_userContact_old2();
                    user.phone = phoneToUse;
                    user.first_name = vcardData.name;
                    user.last_name = "";
                    user.id = 0;
                    TLRPC.TL_restrictionReason reason = new TLRPC.TL_restrictionReason();
                    reason.text = vcardData.vcard.toString();
                    reason.platform = "";
                    reason.reason = "";
                    user.restriction_reason.add(reason);
                    result.add(user);
                }
            }
        } catch (Throwable e) {
            FileLog.e(e);
        }
        return result;
    }

    public static Typeface getTypeface(String assetPath) {
        synchronized (typefaceCache) {
            if (NekoConfig.typeface.Bool() && Build.VERSION.SDK_INT >= Build.VERSION_CODES.LOLLIPOP) {
                if (assetPath.contains("medium") && assetPath.contains("italic")) {
                    return Typeface.create("sans-serif-medium", Typeface.ITALIC);
                }
                if (assetPath.contains("medium")) {
                    return Typeface.create("sans-serif-medium", Typeface.NORMAL);
                }
                if (assetPath.contains("italic")) {
                    return Typeface.create((Typeface) null, Typeface.ITALIC);
                }
                if (assetPath.contains("mono")) {
                    return Typeface.MONOSPACE;
                }
                if (assetPath.contains("mw_bold")) {
                    return Typeface.create("serif", Typeface.BOLD);
                }
                //return Typeface.create((Typeface) null, Typeface.NORMAL);
            }
            if (!typefaceCache.containsKey(assetPath)) {
                try {
                    Typeface t;
                    if (Build.VERSION.SDK_INT >= 26) {
                        Typeface.Builder builder = new Typeface.Builder(ApplicationLoader.applicationContext.getAssets(), assetPath);
                        if (assetPath.contains("medium")) {
                            builder.setWeight(700);
                        }
                        if (assetPath.contains("italic")) {
                            builder.setItalic(true);
                        }
                        t = builder.build();
                    } else {
                        t = Typeface.createFromAsset(ApplicationLoader.applicationContext.getAssets(), assetPath);
                    }
                    typefaceCache.put(assetPath, t);
                } catch (Exception e) {
                    if (BuildVars.LOGS_ENABLED) {
                        FileLog.e("Could not get typeface '" + assetPath + "' because " + e.getMessage());
                    }
                    return null;
                }
            }
            return typefaceCache.get(assetPath);
        }
    }

    public static boolean isWaitingForSms() {
        boolean value;
        synchronized (smsLock) {
            value = waitingForSms;
        }
        return value;
    }

    public static void setWaitingForSms(boolean value) {
    }

    public static int getShadowHeight() {
        if (density >= 4.0f) {
            return 3;
        } else if (density >= 2.0f) {
            return 2;
        } else {
            return 1;
        }
    }

    public static boolean isWaitingForCall() {
        boolean value;
        synchronized (callLock) {
            value = waitingForCall;
        }
        return value;
    }

    private static CallReceiver callReceiver;

    public static void setWaitingForCall(boolean value) {
        synchronized (callLock) {
            try {
                if (value) {
                    if (callReceiver == null) {
                        final IntentFilter filter = new IntentFilter(TelephonyManager.ACTION_PHONE_STATE_CHANGED);
                        ApplicationLoader.applicationContext.registerReceiver(callReceiver = new CallReceiver(), filter);
                    }
                } else {
                    if (callReceiver != null) {
                        ApplicationLoader.applicationContext.unregisterReceiver(callReceiver);
                        callReceiver = null;
                    }
                }
            } catch (Exception ignore) {

            }
            waitingForCall = value;
        }
    }

    public static boolean showKeyboard(View view) {
        if (view == null) {
            return false;
        }
        try {
            InputMethodManager inputManager = (InputMethodManager) view.getContext().getSystemService(Context.INPUT_METHOD_SERVICE);
            return inputManager.showSoftInput(view, InputMethodManager.SHOW_IMPLICIT);
        } catch (Exception e) {
            FileLog.e(e);
        }
        return false;
    }

    public static String[] getCurrentKeyboardLanguage() {
        try {
            InputMethodManager inputManager = (InputMethodManager) ApplicationLoader.applicationContext.getSystemService(Context.INPUT_METHOD_SERVICE);
            InputMethodSubtype inputMethodSubtype = inputManager.getCurrentInputMethodSubtype();
            String locale = null;
            if (inputMethodSubtype != null) {
                if (Build.VERSION.SDK_INT >= 24) {
                    locale = inputMethodSubtype.getLanguageTag();
                }
                if (TextUtils.isEmpty(locale)) {
                    locale = inputMethodSubtype.getLocale();
                }
            } else {
                inputMethodSubtype = inputManager.getLastInputMethodSubtype();
                if (inputMethodSubtype != null) {
                    if (Build.VERSION.SDK_INT >= 24) {
                        locale = inputMethodSubtype.getLanguageTag();
                    }
                    if (TextUtils.isEmpty(locale)) {
                        locale = inputMethodSubtype.getLocale();
                    }
                }
            }
            if (TextUtils.isEmpty(locale)) {
                locale = LocaleController.getSystemLocaleStringIso639();
                String locale2;
                LocaleController.LocaleInfo localeInfo = LocaleController.getInstance().getCurrentLocaleInfo();
                locale2 = localeInfo.getBaseLangCode();
                if (TextUtils.isEmpty(locale2)) {
                    locale2 = localeInfo.getLangCode();
                }
                if (locale.contains(locale2) || locale2.contains(locale)) {
                    if (!locale.contains("en")) {
                        locale2 = "en";
                    } else {
                        locale2 = null;
                    }
                }
                if (!TextUtils.isEmpty(locale2)) {
                    return new String[]{locale.replace('_', '-'), locale2, "en"};
                } else {
                    return new String[]{locale.replace('_', '-'), "en"};
                }
            } else {
                return new String[]{locale.replace('_', '-'), "en"};
            }
        } catch (Exception ignore) {
        }
        return new String[]{"en"};
    }

    public static void hideKeyboard(View view) {
        if (view == null) {
            return;
        }
        try {
            InputMethodManager imm = (InputMethodManager) view.getContext().getSystemService(Context.INPUT_METHOD_SERVICE);
            if (!imm.isActive()) {
                return;
            }
            imm.hideSoftInputFromWindow(view.getWindowToken(), 0);

        } catch (Exception e) {
            FileLog.e(e);
        }
    }

    public static ArrayList<File> getDataDirs() {
        ArrayList<File> result = null;
        if (Build.VERSION.SDK_INT >= 19) {
            File[] dirs = ApplicationLoader.applicationContext.getExternalFilesDirs(null);
            if (dirs != null) {
                for (int a = 0; a < dirs.length; a++) {
                    if (dirs[a] == null) {
                        continue;
                    }
                    String path = dirs[a].getAbsolutePath();

                    if (result == null) {
                        result = new ArrayList<>();
                    }
                    result.add(dirs[a]);
                }
            }
        }
        if (result == null) {
            result = new ArrayList<>();
        }
        if (result.isEmpty()) {
            result.add(Environment.getExternalStorageDirectory());
        }
        return result;
    }

    public static ArrayList<File> getRootDirs() {
        ArrayList<File> result = null;
        if (Build.VERSION.SDK_INT >= 19) {
            File[] dirs = ApplicationLoader.applicationContext.getExternalFilesDirs(null);
            if (dirs != null) {
                for (int a = 0; a < dirs.length; a++) {
                    if (dirs[a] == null) {
                        continue;
                    }
                    String path = dirs[a].getAbsolutePath();
                    int idx = path.indexOf("/Android");
                    if (idx >= 0) {
                        if (result == null) {
                            result = new ArrayList<>();
                        }
                        result.add(new File(path.substring(0, idx)));
                    }
                }
            }
        }
        if (result == null) {
            result = new ArrayList<>();
        }
        return result;
    }

    public static File getCacheDir() {
        try {
            File file = new File(EnvUtil.getTelegramPath(), "caches");
            FileUtil.initDir(file);
            return file;
        } catch (Throwable e) {
            FileLog.e(e);
        }
        return new File(ApplicationLoader.getDataDirFixed(), "cache/media/caches");
    }

    public static int dp(float value) {
        if (value == 0) {
            return 0;
        }
        return (int) Math.ceil(density * value);
    }

    public static int dpr(float value) {
        if (value == 0) {
            return 0;
        }
        return Math.round(density * value);
    }

    public static int dp2(float value) {
        if (value == 0) {
            return 0;
        }
        return (int) Math.floor(density * value);
    }

    public static int compare(int lhs, int rhs) {
        if (lhs == rhs) {
            return 0;
        } else if (lhs > rhs) {
            return 1;
        }
        return -1;
    }

    public static int compare(long lhs, long rhs) {
        if (lhs == rhs) {
            return 0;
        } else if (lhs > rhs) {
            return 1;
        }
        return -1;
    }

    public static float dpf2(float value) {
        if (value == 0) {
            return 0;
        }
        return density * value;
    }

    public static void checkDisplaySize(Context context, Configuration newConfiguration) {
        try {
            float oldDensity = density;
            density = context.getResources().getDisplayMetrics().density;
            float newDensity = density;
            if (firstConfigurationWas && Math.abs(oldDensity - newDensity) > 0.001) {
                Theme.reloadAllResources(context);
            }
            firstConfigurationWas = true;
            Configuration configuration = newConfiguration;
            if (configuration == null) {
                configuration = context.getResources().getConfiguration();
            }
            usingHardwareInput = configuration.keyboard != Configuration.KEYBOARD_NOKEYS && configuration.hardKeyboardHidden == Configuration.HARDKEYBOARDHIDDEN_NO;
            WindowManager manager = (WindowManager) context.getSystemService(Context.WINDOW_SERVICE);
            if (manager != null) {
                Display display = manager.getDefaultDisplay();
                if (display != null) {
                    display.getMetrics(displayMetrics);
                    display.getSize(displaySize);
                    screenRefreshRate = display.getRefreshRate();
                }
            }
            if (configuration.screenWidthDp != Configuration.SCREEN_WIDTH_DP_UNDEFINED) {
                int newSize = (int) Math.ceil(configuration.screenWidthDp * density);
                if (Math.abs(displaySize.x - newSize) > 3) {
                    displaySize.x = newSize;
                }
            }
            if (configuration.screenHeightDp != Configuration.SCREEN_HEIGHT_DP_UNDEFINED) {
                int newSize = (int) Math.ceil(configuration.screenHeightDp * density);
                if (Math.abs(displaySize.y - newSize) > 3) {
                    displaySize.y = newSize;
                }
            }
            if (roundMessageSize == 0) {
                if (AndroidUtilities.isTablet()) {
                    roundMessageSize = (int) (AndroidUtilities.getMinTabletSide() * 0.6f);
                    roundPlayingMessageSize = (int) (AndroidUtilities.getMinTabletSide() - AndroidUtilities.dp(28));
                } else {
                    roundMessageSize = (int) (Math.min(AndroidUtilities.displaySize.x, AndroidUtilities.displaySize.y) * 0.6f);
                    roundPlayingMessageSize = (int) (Math.min(AndroidUtilities.displaySize.x, AndroidUtilities.displaySize.y) - AndroidUtilities.dp(28));
                }
                roundMessageInset = dp(2);
            }
            if (BuildVars.LOGS_ENABLED) {
                if (statusBarHeight == 0) {
                    fillStatusBarHeight(context);
                }
                FileLog.e("density = " + density + " display size = " + displaySize.x + " " + displaySize.y + " " + displayMetrics.xdpi + "x" + displayMetrics.ydpi + ", screen layout: " + configuration.screenLayout + ", statusbar height: " + statusBarHeight + ", navbar height: " + navigationBarHeight);
            }
            ViewConfiguration vc = ViewConfiguration.get(context);
            touchSlop = vc.getScaledTouchSlop();
        } catch (Exception e) {
            FileLog.e(e);
        }
    }

    public static double fixLocationCoord(double value) {
        return ((long) (value * 1000000)) / 1000000.0;
    }

    public static String formapMapUrl(boolean isSecretChat, double lat, double lon, int width, int height, boolean marker, int zoom) {
        int scale = Math.min(2, (int) Math.ceil(AndroidUtilities.density));
        int provider = 2;
        if (isSecretChat) {
            if (SharedConfig.mapPreviewType == 1) {
                provider = 1;
            }
        } else {
            if (NekoConfig.mapPreviewProvider.Int() == 1) {
                provider = 1;
            }
        }
        if (provider == 1 || provider == 3) {
            String lang = null;
            String[] availableLangs = new String[]{"ru_RU", "tr_TR"};
            LocaleController.LocaleInfo localeInfo = LocaleController.getInstance().getCurrentLocaleInfo();
            for (int a = 0; a < availableLangs.length; a++) {
                if (availableLangs[a].toLowerCase().contains(localeInfo.shortName)) {
                    lang = availableLangs[a];
                }
            }
            if (lang == null) {
                lang = "en_US";
            }
            if (marker) {
                return String.format(Locale.US, "https://static-maps.yandex.ru/1.x/?ll=%.6f,%.6f&z=%d&size=%d,%d&l=map&scale=%d&pt=%.6f,%.6f,vkbkm&lang=%s", lon, lat, zoom, width * scale, height * scale, scale, lon, lat, lang);
            } else {
                return String.format(Locale.US, "https://static-maps.yandex.ru/1.x/?ll=%.6f,%.6f&z=%d&size=%d,%d&l=map&scale=%d&lang=%s", lon, lat, zoom, width * scale, height * scale, scale, lang);
            }
        } else {
            String k = "";
            if (!TextUtils.isEmpty(k)) {
                if (marker) {
                    return String.format(Locale.US, "https://maps.googleapis.com/maps/api/staticmap?center=%.6f,%.6f&zoom=%d&size=%dx%d&maptype=roadmap&scale=%d&markers=color:red%%7Csize:mid%%7C%.6f,%.6f&sensor=false&key=%s", lat, lon, zoom, width, height, scale, lat, lon, k);
                } else {
                    return String.format(Locale.US, "https://maps.googleapis.com/maps/api/staticmap?center=%.6f,%.6f&zoom=%d&size=%dx%d&maptype=roadmap&scale=%d&key=%s", lat, lon, zoom, width, height, scale, k);
                }
            } else {
                if (marker) {
                    return String.format(Locale.US, "https://maps.googleapis.com/maps/api/staticmap?center=%.6f,%.6f&zoom=%d&size=%dx%d&maptype=roadmap&scale=%d&markers=color:red%%7Csize:mid%%7C%.6f,%.6f&sensor=false", lat, lon, zoom, width, height, scale, lat, lon);
                } else {
                    return String.format(Locale.US, "https://maps.googleapis.com/maps/api/staticmap?center=%.6f,%.6f&zoom=%d&size=%dx%d&maptype=roadmap&scale=%d", lat, lon, zoom, width, height, scale);
                }
            }
        }
    }

    public static float getPixelsInCM(float cm, boolean isX) {
        return (cm / 2.54f) * (isX ? displayMetrics.xdpi : displayMetrics.ydpi);
    }

    public static int getMyLayerVersion(int layer) {
        return layer & 0xffff;
    }

    public static int getPeerLayerVersion(int layer) {
        return Math.max(73, (layer >> 16) & 0xffff);
    }

    public static int setMyLayerVersion(int layer, int version) {
        return layer & 0xffff0000 | version;
    }

    public static int setPeerLayerVersion(int layer, int version) {
        return layer & 0x0000ffff | (version << 16);
    }

    public static void runOnUIThread(Runnable runnable) {
        runOnUIThread(runnable, 0);
    }

    public static void runOnUIThread(Runnable runnable, long delay) {
        if (ApplicationLoader.applicationHandler == null) {
            return;
        }
        if (delay == 0) {
            ApplicationLoader.applicationHandler.post(runnable);
        } else {
            ApplicationLoader.applicationHandler.postDelayed(runnable, delay);
        }
    }

    public static void cancelRunOnUIThread(Runnable runnable) {
        if (ApplicationLoader.applicationHandler == null) {
            return;
        }
        ApplicationLoader.applicationHandler.removeCallbacks(runnable);
    }

    public static boolean isValidWallChar(char ch) {
        return ch == '-' || ch == '~';
    }

    public static boolean isTabletForce() {
        return ApplicationLoader.applicationContext != null && ApplicationLoader.applicationContext.getResources().getBoolean(R.bool.isTablet);
    }

    public static boolean isTabletInternal() {
        if (isTablet == null) switch (NekoConfig.tabletMode.Int()) {
            case 0:
                isTablet = isTabletForce();
                break;
            case 1:
                isTablet = true;
                break;
            case 2:
                isTablet = false;
                break;
        }
        return isTablet;
    }

    public static void resetTabletFlag() {
        if (wasTablet == null) {
            wasTablet = isTabletInternal();
        }
        isTablet = null;
        SharedConfig.updateTabletConfig();
    }

    public static void resetWasTabletFlag() {
        wasTablet = null;
    }

    public static Boolean getWasTablet() {
        return wasTablet;
    }

    public static boolean isTablet() {
        return isTabletInternal() && !SharedConfig.forceDisableTabletMode;
    }

    public static boolean isSmallScreen() {
        if (isSmallScreen == null) {
            isSmallScreen = (Math.max(displaySize.x, displaySize.y) - statusBarHeight - navigationBarHeight) / density <= 650;
        }
        return isSmallScreen;
    }

    public static boolean isSmallTablet() {
        float minSide = Math.min(displaySize.x, displaySize.y) / density;
        return minSide <= 690;
    }

    public static int getMinTabletSide() {
        if (!isSmallTablet()) {
            int smallSide = Math.min(displaySize.x, displaySize.y);
            int leftSide = smallSide * 35 / 100;
            if (leftSide < dp(320)) {
                leftSide = dp(320);
            }
            return smallSide - leftSide;
        } else {
            int smallSide = Math.min(displaySize.x, displaySize.y);
            int maxSide = Math.max(displaySize.x, displaySize.y);
            int leftSide = maxSide * 35 / 100;
            if (leftSide < dp(320)) {
                leftSide = dp(320);
            }
            return Math.min(smallSide, maxSide - leftSide);
        }
    }

    public static int getPhotoSize() {
        if (photoSize == null) {
            photoSize = 1280;
        }
        return photoSize;
    }

    /*public static void clearCursorDrawable(EditText editText) {
        if (editText == null) {
            return;
        }
        try {
            Field mCursorDrawableRes = TextView.class.getDeclaredField("mCursorDrawableRes");
            mCursorDrawableRes.setAccessible(true);
            mCursorDrawableRes.setInt(editText, 0);
        } catch (Exception e) {
            FileLog.e(e);
        }
    }*/

    private static Runnable unregisterRunnable;
    private static boolean hasCallPermissions = Build.VERSION.SDK_INT >= 23;

    @SuppressWarnings("unchecked")
    public static void endIncomingCall() {
        if (!hasCallPermissions) {
            return;
        }
        try {
            TelephonyManager tm = (TelephonyManager) ApplicationLoader.applicationContext.getSystemService(Context.TELEPHONY_SERVICE);
            Class c = Class.forName(tm.getClass().getName());
            Method m = c.getDeclaredMethod("getITelephony");
            m.setAccessible(true);
            ITelephony telephonyService = (ITelephony) m.invoke(tm);
            telephonyService = (ITelephony) m.invoke(tm);
            telephonyService.silenceRinger();
            telephonyService.endCall();
        } catch (Throwable e) {
            FileLog.e(e);
        }
    }

    public static String obtainLoginPhoneCall(String pattern) {
        if (!hasCallPermissions) {
            return null;
        }
        try (Cursor cursor = ApplicationLoader.applicationContext.getContentResolver().query(
                CallLog.Calls.CONTENT_URI,
                new String[]{CallLog.Calls.NUMBER, CallLog.Calls.DATE},
                CallLog.Calls.TYPE + " IN (" + CallLog.Calls.MISSED_TYPE + "," + CallLog.Calls.INCOMING_TYPE + "," + CallLog.Calls.REJECTED_TYPE + ")",
                null,
                "date DESC LIMIT 5")) {
            while (cursor.moveToNext()) {
                String number = cursor.getString(0);
                long date = cursor.getLong(1);
                if (BuildVars.LOGS_ENABLED) {
                    FileLog.e("number = " + number);
                }
                if (Math.abs(System.currentTimeMillis() - date) >= 60 * 60 * 1000) {
                    continue;
                }
                if (checkPhonePattern(pattern, number)) {
                    return number;
                }
            }
        } catch (Exception e) {
            FileLog.e(e);
        }
        return null;
    }

    public static boolean checkPhonePattern(String pattern, String phone) {
        if (TextUtils.isEmpty(pattern) || pattern.equals("*")) {
            return true;
        }
        String[] args = pattern.split("\\*");
        phone = PhoneFormat.stripExceptNumbers(phone);
        int checkStart = 0;
        int index;
        for (int a = 0; a < args.length; a++) {
            String arg = args[a];
            if (!TextUtils.isEmpty(arg)) {
                if ((index = phone.indexOf(arg, checkStart)) == -1) {
                    return false;
                }
                checkStart = index + arg.length();
            }
        }
        return true;
    }

    private static Field mAttachInfoField;
    private static Field mStableInsetsField;

    public static int getViewInset(View view) {
        if (view == null || Build.VERSION.SDK_INT < 21 || view.getHeight() == AndroidUtilities.displaySize.y || view.getHeight() == AndroidUtilities.displaySize.y - statusBarHeight) {
            return 0;
        }
        try {
            if (Build.VERSION.SDK_INT >= 23) {
                WindowInsets insets = view.getRootWindowInsets();
                return insets != null ? insets.getStableInsetBottom() : 0;
            } else {
                if (mAttachInfoField == null) {
                    mAttachInfoField = View.class.getDeclaredField("mAttachInfo");
                    mAttachInfoField.setAccessible(true);
                }
                Object mAttachInfo = mAttachInfoField.get(view);
                if (mAttachInfo != null) {
                    if (mStableInsetsField == null) {
                        mStableInsetsField = mAttachInfo.getClass().getDeclaredField("mStableInsets");
                        mStableInsetsField.setAccessible(true);
                    }
                    Rect insets = (Rect) mStableInsetsField.get(mAttachInfo);
                    return insets.bottom;
                }
            }
        } catch (Exception ignored) {
        }
        return 0;
    }

    public static Point getRealScreenSize() {
        Point size = new Point();
        try {
            WindowManager windowManager = (WindowManager) ApplicationLoader.applicationContext.getSystemService(Context.WINDOW_SERVICE);
            if (Build.VERSION.SDK_INT >= Build.VERSION_CODES.JELLY_BEAN_MR1) {
                windowManager.getDefaultDisplay().getRealSize(size);
            } else {
                try {
                    Method mGetRawW = Display.class.getMethod("getRawWidth");
                    Method mGetRawH = Display.class.getMethod("getRawHeight");
                    size.set((Integer) mGetRawW.invoke(windowManager.getDefaultDisplay()), (Integer) mGetRawH.invoke(windowManager.getDefaultDisplay()));
                } catch (Exception e) {
                    size.set(windowManager.getDefaultDisplay().getWidth(), windowManager.getDefaultDisplay().getHeight());
                    FileLog.e(e);
                }
            }
        } catch (Exception e) {
            FileLog.e(e);
        }
        return size;
    }

    public static void setEnabled(View view, boolean enabled) {
        if (view == null) {
            return;
        }
        view.setEnabled(enabled);
        if (view instanceof ViewGroup) {
            ViewGroup viewGroup = (ViewGroup) view;
            for (int i = 0; i < viewGroup.getChildCount(); i++) {
                setEnabled(viewGroup.getChildAt(i), enabled);
            }
        }
    }

    public static int charSequenceIndexOf(CharSequence cs, CharSequence needle, int fromIndex) {
        for (int i = fromIndex; i < cs.length() - needle.length(); i++) {
            boolean eq = true;
            for (int j = 0; j < needle.length(); j++) {
                if (needle.charAt(j) != cs.charAt(i + j)) {
                    eq = false;
                    break;
                }
            }
            if (eq)
                return i;
        }
        return -1;
    }

    public static int charSequenceIndexOf(CharSequence cs, CharSequence needle) {
        return charSequenceIndexOf(cs, needle, 0);
    }

    public static boolean charSequenceContains(CharSequence cs, CharSequence needle) {
        return charSequenceIndexOf(cs, needle) != -1;
    }

    public static CharSequence getTrimmedString(CharSequence src) {
        if (src == null || src.length() == 0) {
            return src;
        }
        while (src.length() > 0 && (src.charAt(0) == '\n' || src.charAt(0) == ' ')) {
            src = src.subSequence(1, src.length());
        }
        while (src.length() > 0 && (src.charAt(src.length() - 1) == '\n' || src.charAt(src.length() - 1) == ' ')) {
            src = src.subSequence(0, src.length() - 1);
        }
        return src;
    }

    public static void setViewPagerEdgeEffectColor(ViewPager viewPager, int color) {
        if (Build.VERSION.SDK_INT >= 21) {
            try {
                Field field = ViewPager.class.getDeclaredField("mLeftEdge");
                field.setAccessible(true);
                EdgeEffect mLeftEdge = (EdgeEffect) field.get(viewPager);
                if (mLeftEdge != null) {
                    mLeftEdge.setColor(color);
                }

                field = ViewPager.class.getDeclaredField("mRightEdge");
                field.setAccessible(true);
                EdgeEffect mRightEdge = (EdgeEffect) field.get(viewPager);
                if (mRightEdge != null) {
                    mRightEdge.setColor(color);
                }
            } catch (Exception ignore) {

            }
        }
    }

    public static void setScrollViewEdgeEffectColor(HorizontalScrollView scrollView, int color) {
        if (Build.VERSION.SDK_INT >= Build.VERSION_CODES.Q) {
            scrollView.setEdgeEffectColor(color);
        } else if (Build.VERSION.SDK_INT >= 21) {
            try {
                Field field = HorizontalScrollView.class.getDeclaredField("mEdgeGlowLeft");
                field.setAccessible(true);
                EdgeEffect mEdgeGlowTop = (EdgeEffect) field.get(scrollView);
                if (mEdgeGlowTop != null) {
                    mEdgeGlowTop.setColor(color);
                }

                field = HorizontalScrollView.class.getDeclaredField("mEdgeGlowRight");
                field.setAccessible(true);
                EdgeEffect mEdgeGlowBottom = (EdgeEffect) field.get(scrollView);
                if (mEdgeGlowBottom != null) {
                    mEdgeGlowBottom.setColor(color);
                }
            } catch (Exception e) {
                FileLog.e(e);
            }
        }
    }

    public static void setScrollViewEdgeEffectColor(ScrollView scrollView, int color) {
        if (Build.VERSION.SDK_INT >= 29) {
            scrollView.setTopEdgeEffectColor(color);
            scrollView.setBottomEdgeEffectColor(color);
        } else if (Build.VERSION.SDK_INT >= 21) {
            try {
                Field field = ScrollView.class.getDeclaredField("mEdgeGlowTop");
                field.setAccessible(true);
                EdgeEffect mEdgeGlowTop = (EdgeEffect) field.get(scrollView);
                if (mEdgeGlowTop != null) {
                    mEdgeGlowTop.setColor(color);
                }

                field = ScrollView.class.getDeclaredField("mEdgeGlowBottom");
                field.setAccessible(true);
                EdgeEffect mEdgeGlowBottom = (EdgeEffect) field.get(scrollView);
                if (mEdgeGlowBottom != null) {
                    mEdgeGlowBottom.setColor(color);
                }
            } catch (Exception ignore) {

            }
        }
    }

    @SuppressLint("NewApi")
    public static void clearDrawableAnimation(View view) {
        if (Build.VERSION.SDK_INT < 21 || view == null) {
            return;
        }
        Drawable drawable;
        if (view instanceof ListView) {
            drawable = ((ListView) view).getSelector();
            if (drawable != null) {
                drawable.setState(StateSet.NOTHING);
            }
        } else {
            drawable = view.getBackground();
            if (drawable != null) {
                drawable.setState(StateSet.NOTHING);
                drawable.jumpToCurrentState();
            }
        }
    }

    public static final int FLAG_TAG_BR = 1;
    public static final int FLAG_TAG_BOLD = 2;
    public static final int FLAG_TAG_COLOR = 4;
    public static final int FLAG_TAG_URL = 8;
    public static final int FLAG_TAG_ALL = FLAG_TAG_BR | FLAG_TAG_BOLD | FLAG_TAG_URL;

    public static SpannableStringBuilder replaceTags(String str) {
        return replaceTags(str, FLAG_TAG_ALL);
    }

    public static SpannableStringBuilder replaceTags(String str, int flag, Object... args) {
        try {
            int start;
            int end;
            StringBuilder stringBuilder = new StringBuilder(str);
            if ((flag & FLAG_TAG_BR) != 0) {
                while ((start = stringBuilder.indexOf("<br>")) != -1) {
                    stringBuilder.replace(start, start + 4, "\n");
                }
                while ((start = stringBuilder.indexOf("<br/>")) != -1) {
                    stringBuilder.replace(start, start + 5, "\n");
                }
            }
            ArrayList<Integer> bolds = new ArrayList<>();
            if ((flag & FLAG_TAG_BOLD) != 0) {
                while ((start = stringBuilder.indexOf("<b>")) != -1) {
                    stringBuilder.replace(start, start + 3, "");
                    end = stringBuilder.indexOf("</b>");
                    if (end == -1) {
                        end = stringBuilder.indexOf("<b>");
                    }
                    stringBuilder.replace(end, end + 4, "");
                    bolds.add(start);
                    bolds.add(end);
                }
                while ((start = stringBuilder.indexOf("**")) != -1) {
                    stringBuilder.replace(start, start + 2, "");
                    end = stringBuilder.indexOf("**");
                    if (end >= 0) {
                        stringBuilder.replace(end, end + 2, "");
                        bolds.add(start);
                        bolds.add(end);
                    }
                }
            }
            if ((flag & FLAG_TAG_URL) != 0) {
                while ((start = stringBuilder.indexOf("**")) != -1) {
                    stringBuilder.replace(start, start + 2, "");
                    end = stringBuilder.indexOf("**");
                    if (end >= 0) {
                        stringBuilder.replace(end, end + 2, "");
                        bolds.add(start);
                        bolds.add(end);
                    }
                }
            }
            SpannableStringBuilder spannableStringBuilder = new SpannableStringBuilder(stringBuilder);
            for (int a = 0; a < bolds.size() / 2; a++) {
                spannableStringBuilder.setSpan(new TypefaceSpan(AndroidUtilities.getTypeface("fonts/rmedium.ttf")), bolds.get(a * 2), bolds.get(a * 2 + 1), Spanned.SPAN_EXCLUSIVE_EXCLUSIVE);
            }
            return spannableStringBuilder;
        } catch (Exception e) {
            FileLog.e(e);
        }
        return new SpannableStringBuilder(str);
    }

    public static class LinkMovementMethodMy extends LinkMovementMethod {
        @Override
        public boolean onTouchEvent(TextView widget, Spannable buffer, MotionEvent event) {
            try {
                boolean result = super.onTouchEvent(widget, buffer, event);
                if (event.getAction() == MotionEvent.ACTION_UP || event.getAction() == MotionEvent.ACTION_CANCEL) {
                    Selection.removeSelection(buffer);
                }
                return result;
            } catch (Exception e) {
                FileLog.e(e);
            }
            return false;
        }

    }

    public static boolean needShowPasscode() {
        return needShowPasscode(false);
    }

    public static boolean needShowPasscode(boolean reset) {
        boolean wasInBackground = ForegroundDetector.getInstance().isWasInBackground(reset);
        if (reset) {
            ForegroundDetector.getInstance().resetBackgroundVar();
        }
        int uptime = (int) (SystemClock.elapsedRealtime() / 1000);
        if (BuildVars.LOGS_ENABLED && reset && SharedConfig.passcodeHash.length() > 0) {
            FileLog.d("wasInBackground = " + wasInBackground + " appLocked = " + SharedConfig.appLocked + " autoLockIn = " + SharedConfig.autoLockIn + " lastPauseTime = " + SharedConfig.lastPauseTime + " uptime = " + uptime);
        }
        return SharedConfig.passcodeHash.length() > 0 && wasInBackground &&
                (SharedConfig.appLocked || SharedConfig.autoLockIn == 1 ||
                        SharedConfig.autoLockIn != 0 && SharedConfig.lastPauseTime != 0 && !SharedConfig.appLocked && (SharedConfig.lastPauseTime + SharedConfig.autoLockIn) <= uptime ||
                        uptime + 5 < SharedConfig.lastPauseTime);
    }

    public static void shakeView(final View view) {
        if (view == null) {
            return;
        }
        final float N = 4;
        Object animator = view.getTag(R.id.shake_animation);
        if (animator instanceof ValueAnimator) {
            ((ValueAnimator) animator).cancel();
        }
        ValueAnimator va = ValueAnimator.ofFloat(0, 1);
        va.addUpdateListener(anm -> {
            float x = (float) anm.getAnimatedValue();
            view.setTranslationX((float) ((4 * x * (1 - x)) * Math.sin(N * (x * Math.PI)) * AndroidUtilities.dp(N)));
        });
        va.addListener(new AnimatorListenerAdapter() {
            @Override
            public void onAnimationEnd(Animator animation) {
                view.setTranslationX(0);
            }
        });
        va.setDuration(300);
        va.start();
        view.setTag(R.id.shake_animation, va);
    }

    public static void shakeViewSpring(View view) {
        shakeViewSpring(view, 10, null);
    }

    public static void shakeViewSpring(View view, float shiftDp) {
        shakeViewSpring(view, shiftDp, null);
    }

    public static void shakeViewSpring(View view, Runnable endCallback) {
        shakeViewSpring(view, 10, endCallback);
    }

    public static void shakeViewSpring(View view, float shiftDp, Runnable endCallback) {
        int shift = dp(shiftDp);
        if (view.getTag(R.id.spring_tag) != null) {
            ((SpringAnimation)view.getTag(R.id.spring_tag)).cancel();
        }
        Float wasX = (Float) view.getTag(R.id.spring_was_translation_x_tag);
        if (wasX != null) {
            view.setTranslationX(wasX);
        }
        view.setTag(R.id.spring_was_translation_x_tag, view.getTranslationX());

        float translationX = view.getTranslationX();
        SpringAnimation springAnimation = new SpringAnimation(view, DynamicAnimation.TRANSLATION_X, translationX)
                .setSpring(new SpringForce(translationX).setStiffness(600f))
                .setStartVelocity(-shift * 100)
                .addEndListener((animation, canceled, value, velocity) -> {
                    if (endCallback != null) endCallback.run();

                    view.setTranslationX(translationX);
                    view.setTag(R.id.spring_tag, null);
                    view.setTag(R.id.spring_was_translation_x_tag, null);
                });
        view.setTag(R.id.spring_tag, springAnimation);
        springAnimation.start();
    }

    /*public static String ellipsize(String text, int maxLines, int maxWidth, TextPaint paint) {
        if (text == null || paint == null) {
            return null;
        }
        int count;
        int offset = 0;
        StringBuilder result = null;
        TextView
        for (int a = 0; a < maxLines; a++) {
            count = paint.breakText(text, true, maxWidth, null);
            if (a != maxLines - 1) {
                if (result == null) {
                    result = new StringBuilder(count * maxLines + 1);
                }
                boolean foundSpace = false;
                for (int c = count - 1; c >= offset; c--) {
                    if (text.charAt(c) == ' ') {
                        foundSpace = true;
                        result.append(text.substring(offset, c - 1));
                        offset = c - 1;
                    }
                }
                if (!foundSpace) {
                    offset = count;
                }
                text = text.substring(0, offset);
            } else if (maxLines == 1) {
                return text.substring(0, count);
            } else {
                result.append(text.substring(0, count));
            }
        }
        return result.toString();
    }*/

    /*public static void turnOffHardwareAcceleration(Window window) {
        if (window == null || Build.MODEL == null) {
            return;
        }
        if (Build.MODEL.contains("GT-S5301") ||
                Build.MODEL.contains("GT-S5303") ||
                Build.MODEL.contains("GT-B5330") ||
                Build.MODEL.contains("GT-S5302") ||
                Build.MODEL.contains("GT-S6012B") ||
                Build.MODEL.contains("MegaFon_SP-AI")) {
            window.clearFlags(WindowManager.LayoutParams.FLAG_HARDWARE_ACCELERATED);
        }
    }*/

//    public static void appCenterLog(Throwable e) {
//        ApplicationLoader.appCenterLog(e);
//    }

    public static boolean shouldShowClipboardToast() {
        return Build.VERSION.SDK_INT < Build.VERSION_CODES.S || !OneUIUtilities.hasBuiltInClipboardToasts();
    }

    public static boolean addToClipboard(CharSequence str) {
        try {
            android.content.ClipboardManager clipboard = (android.content.ClipboardManager) ApplicationLoader.applicationContext.getSystemService(Context.CLIPBOARD_SERVICE);

            if (str instanceof Spanned) {
                android.content.ClipData clip = android.content.ClipData.newHtmlText("label", str, CustomHtml.toHtml((Spanned) str));
                clipboard.setPrimaryClip(clip);
                return true;
            } else {
                android.content.ClipData clip = android.content.ClipData.newPlainText("label", str);
                clipboard.setPrimaryClip(clip);
                return true;
            }
        } catch (Exception e) {
            FileLog.e(e);
        }
        return false;
    }

    public static void addMediaToGallery(String fromPath) {
        if (fromPath == null) {
            return;
        }
        File f = new File(fromPath);
        addMediaToGallery(f);
    }

    public static void addMediaToGallery(File file) {
        Uri uri = Uri.fromFile(file);
        if (uri == null) {
            return;
        }
        try {
            Intent mediaScanIntent = new Intent(Intent.ACTION_MEDIA_SCANNER_SCAN_FILE);
            mediaScanIntent.setData(uri);
            ApplicationLoader.applicationContext.sendBroadcast(mediaScanIntent);
        } catch (Exception e) {
            FileLog.e(e);
        }
    }

    private static File getAlbumDir(boolean secretChat) {
        if (secretChat || !BuildVars.NO_SCOPED_STORAGE || (Build.VERSION.SDK_INT >= 23 && ApplicationLoader.applicationContext.checkSelfPermission(android.Manifest.permission.READ_EXTERNAL_STORAGE) != PackageManager.PERMISSION_GRANTED)) {
            return FileLoader.getDirectory(FileLoader.MEDIA_DIR_IMAGE);
        }
        File storageDir = null;
        if (Environment.MEDIA_MOUNTED.equals(Environment.getExternalStorageState())) {
            storageDir = new File(Environment.getExternalStoragePublicDirectory(Environment.DIRECTORY_PICTURES), "Nagram");
            if (!storageDir.mkdirs()) {
                if (!storageDir.exists()) {
                    if (BuildVars.LOGS_ENABLED) {
                        FileLog.d("failed to create directory");
                    }
                    return null;
                }
            }
        } else {
            if (BuildVars.LOGS_ENABLED) {
                FileLog.d("External storage is not mounted READ/WRITE.");
            }
        }

        return storageDir;
    }

    @SuppressLint("NewApi")
    public static String getPath(final Uri uri) {
        try {
            final boolean isKitKat = Build.VERSION.SDK_INT >= Build.VERSION_CODES.KITKAT;
            if (isKitKat && DocumentsContract.isDocumentUri(ApplicationLoader.applicationContext, uri)) {
                if (isExternalStorageDocument(uri)) {
                    final String docId = DocumentsContract.getDocumentId(uri);
                    final String[] split = docId.split(":");
                    final String type = split[0];
                    if ("primary".equalsIgnoreCase(type)) {
                        return Environment.getExternalStorageDirectory() + "/" + split[1];
                    }
                } else if (isDownloadsDocument(uri)) {
                    final String id = DocumentsContract.getDocumentId(uri);
                    final Uri contentUri = ContentUris.withAppendedId(Uri.parse("content://downloads/public_downloads"), Long.valueOf(id));
                    return getDataColumn(ApplicationLoader.applicationContext, contentUri, null, null);
                } else if (isMediaDocument(uri)) {
                    final String docId = DocumentsContract.getDocumentId(uri);
                    final String[] split = docId.split(":");
                    final String type = split[0];

                    Uri contentUri = null;
                    switch (type) {
                        case "image":
                            contentUri = MediaStore.Images.Media.EXTERNAL_CONTENT_URI;
                            break;
                        case "video":
                            contentUri = MediaStore.Video.Media.EXTERNAL_CONTENT_URI;
                            break;
                        case "audio":
                            contentUri = MediaStore.Audio.Media.EXTERNAL_CONTENT_URI;
                            break;
                    }

                    final String selection = "_id=?";
                    final String[] selectionArgs = new String[]{
                            split[1]
                    };

                    return getDataColumn(ApplicationLoader.applicationContext, contentUri, selection, selectionArgs);
                }
            } else if ("content".equalsIgnoreCase(uri.getScheme())) {
                return getDataColumn(ApplicationLoader.applicationContext, uri, null, null);
            } else if ("file".equalsIgnoreCase(uri.getScheme())) {
                return uri.getPath();
            }
        } catch (Exception e) {
            FileLog.e(e);
        }
        return null;
    }

    public static String getDataColumn(Context context, Uri uri, String selection, String[] selectionArgs) {

        final String column = "_data";
        final String[] projection = {
                column
        };
        try (Cursor cursor = context.getContentResolver().query(uri, projection, selection, selectionArgs, null)) {
            if (cursor != null && cursor.moveToFirst()) {
                final int column_index = cursor.getColumnIndexOrThrow(column);
                String value = cursor.getString(column_index);
                if (value.startsWith("content://") || !value.startsWith("/") && !value.startsWith("file://")) {
                    return null;
                }
                return value;
            }
        } catch (Exception ignore) {

        }
        return null;
    }

    public static boolean isExternalStorageDocument(Uri uri) {
        return "com.android.externalstorage.documents".equals(uri.getAuthority());
    }

    public static boolean isDownloadsDocument(Uri uri) {
        return "com.android.providers.downloads.documents".equals(uri.getAuthority());
    }

    public static boolean isMediaDocument(Uri uri) {
        return "com.android.providers.media.documents".equals(uri.getAuthority());
    }

    public static File generatePicturePath() {
        return generatePicturePath(false, null);
    }

    public static File generatePicturePath(boolean secretChat, String ext) {
        try {
            File publicDir = FileLoader.getDirectory(FileLoader.MEDIA_DIR_IMAGE_PUBLIC);
            if (secretChat || publicDir == null) {
                File storageDir = ApplicationLoader.applicationContext.getExternalFilesDir(Environment.DIRECTORY_PICTURES);
                return new File(storageDir, generateFileName(0, ext));
            } else {
                return new File(publicDir, generateFileName(0, ext));
            }
        } catch (Exception e) {
            FileLog.e(e);
        }
        return null;
    }

    public static String generateFileName(int type, String ext) {
        Date date = new Date();
        date.setTime(System.currentTimeMillis() + Utilities.random.nextInt(1000) + 1);
        String timeStamp = new SimpleDateFormat("yyyyMMdd_HHmmss_SSS", Locale.US).format(date);
        if (type == 0) {
            return "IMG_" + timeStamp + "." + (TextUtils.isEmpty(ext) ? "jpg" : ext);
        } else {
            return "VID_" + timeStamp + ".mp4";
        }
    }

    public static CharSequence generateSearchName(String name, String name2, String q) {
        if (name == null && name2 == null || TextUtils.isEmpty(q)) {
            return "";
        }
        SpannableStringBuilder builder = new SpannableStringBuilder();
        String wholeString = name;
        if (wholeString == null || wholeString.length() == 0) {
            wholeString = name2;
        } else if (name2 != null && name2.length() != 0) {
            wholeString += " " + name2;
        }
        wholeString = wholeString.trim();
        String lower = " " + wholeString.toLowerCase();

        int index;
        int lastIndex = 0;
        while ((index = lower.indexOf(" " + q, lastIndex)) != -1) {
            int idx = index - (index == 0 ? 0 : 1);
            int end = q.length() + (index == 0 ? 0 : 1) + idx;

            if (lastIndex != 0 && lastIndex != idx + 1) {
                builder.append(wholeString.substring(lastIndex, idx));
            } else if (lastIndex == 0 && idx != 0) {
                builder.append(wholeString.substring(0, idx));
            }

            String query = wholeString.substring(idx, Math.min(wholeString.length(), end));
            if (query.startsWith(" ")) {
                builder.append(" ");
            }
            query = query.trim();

            int start = builder.length();
            builder.append(query);
            builder.setSpan(new ForegroundColorSpanThemable(Theme.key_windowBackgroundWhiteBlueText4), start, start + query.length(), Spanned.SPAN_EXCLUSIVE_EXCLUSIVE);

            lastIndex = end;
        }

        if (lastIndex != -1 && lastIndex < wholeString.length()) {
            builder.append(wholeString.substring(lastIndex));
        }

        return builder;
    }

    public static boolean isKeyguardSecure() {
        KeyguardManager km = (KeyguardManager) ApplicationLoader.applicationContext.getSystemService(Context.KEYGUARD_SERVICE);
        return km.isKeyguardSecure();
    }

    public static boolean isSimAvailable() {
        TelephonyManager tm = (TelephonyManager) ApplicationLoader.applicationContext.getSystemService(Context.TELEPHONY_SERVICE);
        int state = tm.getSimState();
        return state != TelephonyManager.SIM_STATE_ABSENT && state != TelephonyManager.SIM_STATE_UNKNOWN && tm.getPhoneType() != TelephonyManager.PHONE_TYPE_NONE && !isAirplaneModeOn();
    }

    public static boolean isAirplaneModeOn() {
        if (Build.VERSION.SDK_INT < Build.VERSION_CODES.JELLY_BEAN_MR1) {
            return Settings.System.getInt(ApplicationLoader.applicationContext.getContentResolver(), Settings.System.AIRPLANE_MODE_ON, 0) != 0;
        } else {
            return Settings.Global.getInt(ApplicationLoader.applicationContext.getContentResolver(), Settings.Global.AIRPLANE_MODE_ON, 0) != 0;
        }
    }

    public static File generateVideoPath() {
        return generateVideoPath(false);
    }

    private static SimpleDateFormat generatingVideoPathFormat;

    public static File generateVideoPath(boolean secretChat) {
        try {
            File storageDir = getAlbumDir(secretChat);
            Date date = new Date();
            date.setTime(System.currentTimeMillis() + Utilities.random.nextInt(1000) + 1);
            if (generatingVideoPathFormat == null) {
                generatingVideoPathFormat = new SimpleDateFormat("yyyyMMdd_HHmmss_SSS", Locale.US);
            }
            String timeStamp = generatingVideoPathFormat.format(date);
            return new File(storageDir, "VID_" + timeStamp + ".mp4");
        } catch (Exception e) {
            FileLog.e(e);
        }
        return null;
    }

    public static String formatFileSize(long size) {
        return formatFileSize(size, false);
    }

    public static String formatFileSize(long size, boolean removeZero) {
        if (size < 1024) {
            return String.format("%d B", size);
        } else if (size < 1024 * 1024) {
            float value = size / 1024.0f;
            if (removeZero && (value - (int) value) * 10 == 0) {
                return String.format("%d KB", (int) value);
            } else {
                return String.format("%.1f KB", value);
            }
        } else if (size < 1024 * 1024 * 1024) {
            float value = size / 1024.0f / 1024.0f;
            if (removeZero && (value - (int) value) * 10 == 0) {
                return String.format("%d MB", (int) value);
            } else {
                return String.format("%.1f MB", value);
            }
        } else {
            float value = (int) (size / 1024L / 1024L) / 1000.0f;
            if (removeZero && (value - (int) value) * 10 == 0) {
                return String.format("%d GB", (int) value);
            } else {
                return String.format("%.2f GB", value);
            }
        }
    }

    public static String formatShortDuration(int duration) {
        return formatDuration(duration, false);
    }

    public static String formatLongDuration(int duration) {
        return formatDuration(duration, true);
    }

    public static String formatDuration(int duration, boolean isLong) {
        int h = duration / 3600;
        int m = duration / 60 % 60;
        int s = duration % 60;
        if (h == 0) {
            if (isLong) {
                return String.format(Locale.US, "%02d:%02d", m, s);
            } else {
                return String.format(Locale.US, "%d:%02d", m, s);
            }
        } else {
            return String.format(Locale.US, "%d:%02d:%02d", h, m, s);
        }
    }

    public static String formatFullDuration(int duration) {
        int h = duration / 3600;
        int m = duration / 60 % 60;
        int s = duration % 60;
        if (duration < 0) {
            return String.format(Locale.US, "-%02d:%02d:%02d", Math.abs(h), Math.abs(m), Math.abs(s));
        } else {
            return String.format(Locale.US, "%02d:%02d:%02d", h, m, s);
        }
    }

    public static String formatDurationNoHours(int duration, boolean isLong) {
        int m = duration / 60;
        int s = duration % 60;
        if (isLong) {
            return String.format(Locale.US, "%02d:%02d", m, s);
        } else {
            return String.format(Locale.US, "%d:%02d", m, s);
        }
    }

    public static String formatShortDuration(int progress, int duration) {
        return formatDuration(progress, duration, false);
    }

    public static String formatLongDuration(int progress, int duration) {
        return formatDuration(progress, duration, true);
    }

    public static String formatDuration(int progress, int duration, boolean isLong) {
        int h = duration / 3600;
        int m = duration / 60 % 60;
        int s = duration % 60;

        int ph = progress / 3600;
        int pm = progress / 60 % 60;
        int ps = progress % 60;

        if (duration == 0) {
            if (ph == 0) {
                if (isLong) {
                    return String.format(Locale.US, "%02d:%02d / -:--", pm, ps);
                } else {
                    return String.format(Locale.US, "%d:%02d / -:--", pm, ps);
                }
            } else {
                return String.format(Locale.US, "%d:%02d:%02d / -:--", ph, pm, ps);
            }
        } else {
            if (ph == 0 && h == 0) {
                if (isLong) {
                    return String.format(Locale.US, "%02d:%02d / %02d:%02d", pm, ps, m, s);
                } else {
                    return String.format(Locale.US, "%d:%02d / %d:%02d", pm, ps, m, s);
                }
            } else {
                return String.format(Locale.US, "%d:%02d:%02d / %d:%02d:%02d", ph, pm, ps, h, m, s);
            }
        }
    }

    public static String formatVideoDuration(int progress, int duration) {
        int h = duration / 3600;
        int m = duration / 60 % 60;
        int s = duration % 60;

        int ph = progress / 3600;
        int pm = progress / 60 % 60;
        int ps = progress % 60;

        if (ph == 0 && h == 0) {
            return String.format(Locale.US, "%02d:%02d / %02d:%02d", pm, ps, m, s);
        } else {
            if (h == 0) {
                return String.format(Locale.US, "%d:%02d:%02d / %02d:%02d", ph, pm, ps, m, s);
            } else if (ph == 0) {
                return String.format(Locale.US, "%02d:%02d / %d:%02d:%02d", pm, ps, h, m, s);
            } else {
                return String.format(Locale.US, "%d:%02d:%02d / %d:%02d:%02d", ph, pm, ps, h, m, s);
            }
        }
    }

    public static String formatCount(int count) {
        if (count < 1000) return Integer.toString(count);

        ArrayList<String> strings = new ArrayList<>();
        while (count != 0) {
            int mod = count % 1000;
            count /= 1000;
            if (count > 0) {
                strings.add(String.format(Locale.ENGLISH, "%03d", mod));
            } else {
                strings.add(Integer.toString(mod));
            }
        }
        StringBuilder stringBuilder = new StringBuilder();
        for (int i = strings.size() - 1; i >= 0; i--) {
            stringBuilder.append(strings.get(i));
            if (i != 0) {
                stringBuilder.append(",");
            }
        }

        return stringBuilder.toString();
    }

    public static final String[] numbersSignatureArray = {"", "K", "M", "G", "T", "P"};

    public static String formatWholeNumber(int v, int dif) {
        if (v == 0) {
            return "0";
        }
        float num_ = v;
        int count = 0;
        if (dif == 0) dif = v;
        if (dif < 1000) {
            return AndroidUtilities.formatCount(v);
        }
        while (dif >= 1000 && count < numbersSignatureArray.length - 1) {
            dif /= 1000;
            num_ /= 1000;
            count++;
        }
        if (num_ < 0.1) {
            return "0";
        } else {
            if ((num_ * 10) == (int) (num_ * 10)) {
                return String.format(Locale.ENGLISH, "%s%s", AndroidUtilities.formatCount((int) num_), numbersSignatureArray[count]);
            } else {
                return String.format(Locale.ENGLISH, "%.1f%s", (int) (num_ * 10) / 10f, numbersSignatureArray[count]);
            }
        }
    }

    public static byte[] decodeQuotedPrintable(final byte[] bytes) {
        if (bytes == null) {
            return null;
        }
        final ByteArrayOutputStream buffer = new ByteArrayOutputStream();
        for (int i = 0; i < bytes.length; i++) {
            final int b = bytes[i];
            if (b == '=') {
                try {
                    final int u = Character.digit((char) bytes[++i], 16);
                    final int l = Character.digit((char) bytes[++i], 16);
                    buffer.write((char) ((u << 4) + l));
                } catch (Exception e) {
                    FileLog.e(e);
                    return null;
                }
            } else {
                buffer.write(b);
            }
        }
        byte[] array = buffer.toByteArray();
        try {
            buffer.close();
        } catch (Exception e) {
            FileLog.e(e);
        }
        return array;
    }

    public static boolean copyFile(InputStream sourceFile, File destFile) throws IOException {
        return copyFile(sourceFile, new FileOutputStream(destFile));
    }

    public static boolean copyFile(InputStream sourceFile, OutputStream out) throws IOException {
        byte[] buf = new byte[4096];
        int len;
        while ((len = sourceFile.read(buf)) > 0) {
            Thread.yield();
            out.write(buf, 0, len);
        }
        out.close();
        return true;
    }

    public static boolean copyFile(File sourceFile, File destFile) throws IOException {
        if (sourceFile.equals(destFile)) {
            return true;
        }
        if (!destFile.exists()) {
            destFile.createNewFile();
        }
        try (FileInputStream source = new FileInputStream(sourceFile); FileOutputStream destination = new FileOutputStream(destFile)) {
            destination.getChannel().transferFrom(source.getChannel(), 0, source.getChannel().size());
        } catch (Exception e) {
            FileLog.e(e);
            return false;
        }
        return true;
    }

    public static byte[] calcAuthKeyHash(byte[] auth_key) {
        byte[] sha1 = Utilities.computeSHA1(auth_key);
        byte[] key_hash = new byte[16];
        System.arraycopy(sha1, 0, key_hash, 0, 16);
        return key_hash;
    }

    public static void openDocument(MessageObject message, Activity activity, BaseFragment parentFragment) {
        if (message == null) {
            return;
        }
        TLRPC.Document document = message.getDocument();
        if (document == null) {
            return;
        }
        File f = null;
        String fileName = message.messageOwner.media != null ? FileLoader.getAttachFileName(document) : "";
        if (message.messageOwner.attachPath != null && message.messageOwner.attachPath.length() != 0) {
            f = new File(message.messageOwner.attachPath);
        }
        if (f == null || f != null && !f.exists()) {
            f = FileLoader.getInstance(UserConfig.selectedAccount).getPathToMessage(message.messageOwner);
        }
        if (f != null && f.exists()) {
            if (parentFragment != null && f.getName().toLowerCase().endsWith("attheme")) {
                Theme.ThemeInfo themeInfo = Theme.applyThemeFile(f, message.getDocumentName(), null, true);
                if (themeInfo != null) {
                    parentFragment.presentFragment(new ThemePreviewActivity(themeInfo));
                } else {
                    AlertDialog.Builder builder = new AlertDialog.Builder(activity);
                    Map<String, Integer> colorsReplacement = new HashMap<>();
                    colorsReplacement.put("info1.**", parentFragment.getThemedColor(Theme.key_dialogTopBackground));
                    colorsReplacement.put("info2.**", parentFragment.getThemedColor(Theme.key_dialogTopBackground));
                    builder.setTopAnimation(R.raw.not_available, AlertsCreator.NEW_DENY_DIALOG_TOP_ICON_SIZE, false, parentFragment.getThemedColor(Theme.key_dialogTopBackground), colorsReplacement);
                    builder.setTopAnimationIsNew(true);
//                    builder.setTitle(LocaleController.getString("NekoX", R.string.NekoX));
                    builder.setMessage(LocaleController.getString("IncorrectTheme", R.string.IncorrectTheme));
                    builder.setPositiveButton(LocaleController.getString("OK", R.string.OK), null);
                    parentFragment.showDialog(builder.create());
                }
            } else {
                String realMimeType = null;
                try {
                    Intent intent = new Intent(Intent.ACTION_VIEW);
                    intent.setFlags(Intent.FLAG_GRANT_READ_URI_PERMISSION);
                    MimeTypeMap myMime = MimeTypeMap.getSingleton();
                    int idx = fileName.lastIndexOf('.');
                    if (idx != -1) {
                        String ext = fileName.substring(idx + 1);
                        realMimeType = myMime.getMimeTypeFromExtension(ext.toLowerCase());
                        if (realMimeType == null) {
                            realMimeType = document.mime_type;
                            if (realMimeType == null || realMimeType.length() == 0) {
                                realMimeType = null;
                            }
                        }
                    }
                    if (Build.VERSION.SDK_INT >= 24) {
                        intent.setDataAndType(FileProvider.getUriForFile(activity, ApplicationLoader.getApplicationId() + ".provider", f), realMimeType != null ? realMimeType : "*/*");
                    } else {
                        intent.setDataAndType(Uri.fromFile(f), realMimeType != null ? realMimeType : "*/*");
                    }
                    if (realMimeType != null) {
                        try {
                            activity.startActivityForResult(intent, 500);
                        } catch (Exception e) {
                            if (Build.VERSION.SDK_INT >= 24) {
                                intent.setDataAndType(FileProvider.getUriForFile(activity, ApplicationLoader.getApplicationId() + ".provider", f), "*/*");
                            } else {
                                intent.setDataAndType(Uri.fromFile(f), "*/*");
                            }
                            activity.startActivityForResult(intent, 500);
                        }
                    } else {
                        activity.startActivityForResult(intent, 500);
                    }
                } catch (Exception e) {
                    if (activity == null) {
                        return;
                    }
                    AlertDialog.Builder builder = new AlertDialog.Builder(activity);
                    Map<String, Integer> colorsReplacement = new HashMap<>();
                    colorsReplacement.put("info1.**", parentFragment.getThemedColor(Theme.key_dialogTopBackground));
                    colorsReplacement.put("info2.**", parentFragment.getThemedColor(Theme.key_dialogTopBackground));
                    builder.setTopAnimation(R.raw.not_available, AlertsCreator.NEW_DENY_DIALOG_TOP_ICON_SIZE, false, parentFragment.getThemedColor(Theme.key_dialogTopBackground), colorsReplacement);
                    builder.setTopAnimationIsNew(true);
//                    builder.setTitle(LocaleController.getString("NekoX", R.string.NekoX));
                    builder.setPositiveButton(LocaleController.getString("OK", R.string.OK), null);
                    builder.setMessage(LocaleController.formatString("NoHandleAppInstalled", R.string.NoHandleAppInstalled, message.getDocument().mime_type));
                    if (parentFragment != null) {
                        parentFragment.showDialog(builder.create());
                    } else {
                        builder.show();
                    }
                }
            }
        }
    }

    public static boolean openForView(File f, String fileName, String mimeType, final Activity activity, Theme.ResourcesProvider resourcesProvider) {
        if (f != null && f.exists()) {
            String realMimeType = null;
            Intent intent = new Intent(Intent.ACTION_VIEW);
            intent.setFlags(Intent.FLAG_GRANT_READ_URI_PERMISSION);
            MimeTypeMap myMime = MimeTypeMap.getSingleton();
            int idx = fileName.lastIndexOf('.');
            if (idx != -1) {
                String ext = fileName.substring(idx + 1);
                realMimeType = myMime.getMimeTypeFromExtension(ext.toLowerCase());
                if (realMimeType == null) {
                    realMimeType = mimeType;
                    if (realMimeType == null || realMimeType.length() == 0) {
                        realMimeType = null;
                    }
                }
            }
            if (Build.VERSION.SDK_INT >= Build.VERSION_CODES.O && realMimeType != null && realMimeType.equals("application/vnd.android.package-archive") && !ApplicationLoader.applicationContext.getPackageManager().canRequestPackageInstalls()) {
                AlertsCreator.createApkRestrictedDialog(activity, resourcesProvider).show();
                return true;
            }
            if (Build.VERSION.SDK_INT >= Build.VERSION_CODES.N) {
                intent.setDataAndType(FileProvider.getUriForFile(activity, ApplicationLoader.getApplicationId() + ".provider", f), realMimeType != null ? realMimeType : "text/plain");
            } else {
                intent.setDataAndType(Uri.fromFile(f), realMimeType != null ? realMimeType : "text/plain");
            }
            if (realMimeType != null) {
                try {
                    activity.startActivityForResult(intent, 500);
                } catch (Exception e) {
                    if (Build.VERSION.SDK_INT >= Build.VERSION_CODES.N) {
                        intent.setDataAndType(FileProvider.getUriForFile(activity, ApplicationLoader.getApplicationId() + ".provider", f), "text/plain");
                    } else {
                        intent.setDataAndType(Uri.fromFile(f), "text/plain");
                    }
                    activity.startActivityForResult(intent, 500);
                }
            } else {
                activity.startActivityForResult(intent, 500);
            }
            return true;
        }
        return false;
    }

    public static boolean openForView(MessageObject message, Activity activity) {
        return openForView(message, activity, null);
    }

    public static boolean openForView(MessageObject message, Activity activity, Theme.ResourcesProvider resourcesProvider) {
        File f = null;
        if (message.messageOwner.attachPath != null && message.messageOwner.attachPath.length() != 0) {
            f = new File(message.messageOwner.attachPath);
        }
        if (f == null || !f.exists()) {
            f = FileLoader.getInstance(message.currentAccount).getPathToMessage(message.messageOwner);
        }
        String mimeType = message.type == MessageObject.TYPE_FILE || message.type == MessageObject.TYPE_TEXT ? message.getMimeType() : null;
        return openForView(f, message.getFileName(), mimeType, activity, resourcesProvider);
    }

    public static boolean openForView(TLRPC.Document document, boolean forceCache, Activity activity) {
        String fileName = FileLoader.getAttachFileName(document);
        File f = FileLoader.getInstance(UserConfig.selectedAccount).getPathToAttach(document, true);
        return openForView(f, fileName, document.mime_type, activity, null);
    }

    public static SpannableStringBuilder formatSpannableSimple(String format, CharSequence... cs) {
        return formatSpannable(format, i -> "%s", cs);
    }

    public static SpannableStringBuilder formatSpannable(String format, CharSequence... cs) {
        if (format.contains("%s"))
            return formatSpannableSimple(format, cs);
        return formatSpannable(format, i -> "%" + (i + 1) + "$s", cs);
    }

    public static SpannableStringBuilder formatSpannable(String format, GenericProvider<Integer, String> keysProvider, CharSequence... cs) {
        SpannableStringBuilder stringBuilder = new SpannableStringBuilder(format);
        for (int i = 0; i < cs.length; i++) {
            String key = keysProvider.provide(i);
            int j = format.indexOf(key);
            if (j != -1) {
                stringBuilder.replace(j, j + key.length(), cs[i]);
                format = format.substring(0, j) + cs[i].toString() + format.substring(j + key.length());
            }
        }
        return stringBuilder;
    }

    public static CharSequence replaceTwoNewLinesToOne(CharSequence original) {
        char[] buf = new char[2];
        if (original instanceof StringBuilder) {
            StringBuilder stringBuilder = (StringBuilder) original;
            for (int a = 0, N = original.length(); a < N - 2; a++) {
                stringBuilder.getChars(a, a + 2, buf, 0);
                if (buf[0] == '\n' && buf[1] == '\n') {
                    stringBuilder = stringBuilder.replace(a, a + 2, "\n");
                    a--;
                    N--;
                }
            }
            return original;
        } else if (original instanceof SpannableStringBuilder) {
            SpannableStringBuilder stringBuilder = (SpannableStringBuilder) original;
            for (int a = 0, N = original.length(); a < N - 2; a++) {
                stringBuilder.getChars(a, a + 2, buf, 0);
                if (buf[0] == '\n' && buf[1] == '\n') {
                    stringBuilder = stringBuilder.replace(a, a + 2, "\n");
                    a--;
                    N--;
                }
            }
            return original;
        }
        return original.toString().replace("\n\n", "\n");
    }

    public static CharSequence replaceNewLines(CharSequence original) {
        if (original instanceof StringBuilder) {
            StringBuilder stringBuilder = (StringBuilder) original;
            for (int a = 0, N = original.length(); a < N; a++) {
                if (original.charAt(a) == '\n') {
                    stringBuilder.setCharAt(a, ' ');
                }
            }
            return original;
        } else if (original instanceof SpannableStringBuilder) {
            SpannableStringBuilder stringBuilder = (SpannableStringBuilder) original;
            for (int a = 0, N = original.length(); a < N; a++) {
                if (original.charAt(a) == '\n') {
                    stringBuilder.replace(a, a + 1, " ");
                }
            }
            return original;
        }
        return original.toString().replace('\n', ' ');
    }

    public static boolean openForView(TLObject media, Activity activity) {
        if (media == null || activity == null) {
            return false;
        }
        String fileName = FileLoader.getAttachFileName(media);
        File f = FileLoader.getInstance(UserConfig.selectedAccount).getPathToAttach(media, true);
        if (f != null && f.exists()) {
            String realMimeType = null;
            Intent intent = new Intent(Intent.ACTION_VIEW);
            intent.setFlags(Intent.FLAG_GRANT_READ_URI_PERMISSION);
            MimeTypeMap myMime = MimeTypeMap.getSingleton();
            int idx = fileName.lastIndexOf('.');
            if (idx != -1) {
                String ext = fileName.substring(idx + 1);
                realMimeType = myMime.getMimeTypeFromExtension(ext.toLowerCase());
                if (realMimeType == null) {
                    if (media instanceof TLRPC.TL_document) {
                        realMimeType = ((TLRPC.TL_document) media).mime_type;
                    }
                    if (realMimeType == null || realMimeType.length() == 0) {
                        realMimeType = null;
                    }
                }
            }
            if (Build.VERSION.SDK_INT >= 24) {
                intent.setDataAndType(FileProvider.getUriForFile(activity, ApplicationLoader.getApplicationId() + ".provider", f), realMimeType != null ? realMimeType : "text/plain");
            } else {
                intent.setDataAndType(Uri.fromFile(f), realMimeType != null ? realMimeType : "text/plain");
            }
            if (realMimeType != null) {
                try {
                    activity.startActivityForResult(intent, 500);
                } catch (Exception e) {
                    if (Build.VERSION.SDK_INT >= 24) {
                        intent.setDataAndType(FileProvider.getUriForFile(activity, ApplicationLoader.getApplicationId() + ".provider", f), "text/plain");
                    } else {
                        intent.setDataAndType(Uri.fromFile(f), "text/plain");
                    }
                    activity.startActivityForResult(intent, 500);
                }
            } else {
                activity.startActivityForResult(intent, 500);
            }
            return true;
        } else {
            return false;
        }
    }

    public static boolean isBannedForever(TLRPC.TL_chatBannedRights rights) {
        return rights == null || Math.abs(rights.until_date - System.currentTimeMillis() / 1000) > 5 * 365 * 24 * 60 * 60;
    }

    public static void setRectToRect(Matrix matrix, RectF src, RectF dst, int rotation, boolean translate) {
        float tx, sx;
        float ty, sy;
        boolean xLarger = false;
        if (rotation == 90 || rotation == 270) {
            sx = dst.height() / src.width();
            sy = dst.width() / src.height();
        } else {
            sx = dst.width() / src.width();
            sy = dst.height() / src.height();
        }
        if (sx < sy) {
            sx = sy;
            xLarger = true;
        } else {
            sy = sx;
        }
        if (translate) {
            matrix.setTranslate(dst.left, dst.top);
        }
        if (rotation == 90) {
            matrix.preRotate(90);
            matrix.preTranslate(0, -dst.width());
        } else if (rotation == 180) {
            matrix.preRotate(180);
            matrix.preTranslate(-dst.width(), -dst.height());
        } else if (rotation == 270) {
            matrix.preRotate(270);
            matrix.preTranslate(-dst.height(), 0);
        }

        if (translate) {
            tx = -src.left * sx;
            ty = -src.top * sy;
        } else {
            tx = dst.left - src.left * sx;
            ty = dst.top - src.top * sy;
        }

        float diff;
        if (xLarger) {
            diff = dst.width() - src.width() * sy;
        } else {
            diff = dst.height() - src.height() * sy;
        }
        diff = diff / 2.0f;
        if (xLarger) {
            tx += diff;
        } else {
            ty += diff;
        }

        matrix.preScale(sx, sy);
        if (translate) {
            matrix.preTranslate(tx, ty);
        }
    }

    public static Vibrator getVibrator() {
        if (vibrator == null) {
            vibrator = (Vibrator) ApplicationLoader.applicationContext.getSystemService(Context.VIBRATOR_SERVICE);
        }
        return vibrator;
    }

    public static boolean isAccessibilityTouchExplorationEnabled() {
        if (accessibilityManager == null) {
            accessibilityManager = (AccessibilityManager) ApplicationLoader.applicationContext.getSystemService(Context.ACCESSIBILITY_SERVICE);
        }
        return accessibilityManager.isEnabled() && accessibilityManager.isTouchExplorationEnabled();
    }

    public static boolean handleProxyIntent(Activity activity, Intent intent) {
        if (intent == null) {
            return false;
        }
        if ((intent.getFlags() & Intent.FLAG_ACTIVITY_LAUNCHED_FROM_HISTORY) != 0) {
            return false;
        }
        Uri data = intent.getData();
        if (data == null) return false;
        String link = data.toString();
        if (link.startsWith("tg://proxy") ||
                link.startsWith("tg://socks") ||
                link.startsWith("http://t.me/proxy?") ||
                link.startsWith("http://t.me/socks?") ||
                link.startsWith("https://t.me/proxy?") ||
                link.startsWith("https://t.me/socks?") ||
                link.startsWith(VMESS_PROTOCOL) ||
                link.startsWith(VMESS1_PROTOCOL) ||
                link.startsWith(SS_PROTOCOL) ||
                link.startsWith(SSR_PROTOCOL) ||
                link.startsWith(WS_PROTOCOL) ||
                link.startsWith(WSS_PROTOCOL) ||
                link.startsWith(TROJAN_PROTOCOL)/*||
                data.startsWith(RB_PROTOCOL)*/) {
            return ProxyUtil.importProxy(activity, link);
        }
        return false;
    }

    public static boolean shouldEnableAnimation() {
        if (Build.VERSION.SDK_INT < 26 || Build.VERSION.SDK_INT >= 28) {
            return true;
        }
        PowerManager powerManager = (PowerManager) ApplicationLoader.applicationContext.getSystemService(Context.POWER_SERVICE);
        if (powerManager.isPowerSaveMode()) {
            return false;
        }
        float scale = Settings.Global.getFloat(ApplicationLoader.applicationContext.getContentResolver(), Settings.Global.ANIMATOR_DURATION_SCALE, 1.0f);
        if (scale <= 0.0f) {
            return false;
        }
        return true;
    }

    public static void showProxyAlert(Context activity, final String address, final String port, final String user, final String password, final String secret, final String remarks) {
        BottomSheet.Builder builder = new BottomSheet.Builder(activity);
        final Runnable dismissRunnable = builder.getDismissRunnable();

        builder.setApplyTopPadding(false);
        builder.setApplyBottomPadding(false);
        LinearLayout linearLayout = new LinearLayout(activity);
        builder.setCustomView(linearLayout);
        linearLayout.setOrientation(LinearLayout.VERTICAL);
        if (!TextUtils.isEmpty(secret)) {
            TextView titleTextView = new TextView(activity);
            titleTextView.setText(LocaleController.getString("UseProxyTelegramInfo2", R.string.UseProxyTelegramInfo2));
            titleTextView.setTextColor(Theme.getColor(Theme.key_dialogTextGray4));
            titleTextView.setTextSize(TypedValue.COMPLEX_UNIT_DIP, 14);
            titleTextView.setGravity(Gravity.TOP | Gravity.CENTER_HORIZONTAL);
            linearLayout.addView(titleTextView, LayoutHelper.createLinear(LayoutHelper.WRAP_CONTENT, LayoutHelper.WRAP_CONTENT, (LocaleController.isRTL ? Gravity.RIGHT : Gravity.LEFT) | Gravity.TOP, 17, 8, 17, 8));

            View lineView = new View(activity);
            lineView.setBackgroundColor(Theme.getColor(Theme.key_divider));
            linearLayout.addView(lineView, new LinearLayout.LayoutParams(ViewGroup.LayoutParams.MATCH_PARENT, 1));
        }
        for (int a = 0; a < 6; a++) {
            String text = null;
            String detail = null;
            if (a == 0) {
                text = address;
                detail = LocaleController.getString("UseProxyAddress", R.string.UseProxyAddress);
            } else if (a == 1) {
                text = "" + port;
                detail = LocaleController.getString("UseProxyPort", R.string.UseProxyPort);
            } else if (a == 2) {
                text = secret;
                detail = LocaleController.getString("UseProxySecret", R.string.UseProxySecret);
            } else if (a == 3) {
                text = user;
                detail = LocaleController.getString("UseProxyUsername", R.string.UseProxyUsername);
            } else if (a == 4) {
                text = password;
                detail = LocaleController.getString("UseProxyPassword", R.string.UseProxyPassword);
            } else {
                text = LocaleController.getString("Checking", R.string.Checking);
                detail = LocaleController.getString("Checking", R.string.Checking);
            }
            if (TextUtils.isEmpty(text)) {
                continue;
            }
            TextDetailSettingsCell cell = new TextDetailSettingsCell(activity);
            cell.setTextAndValue(text, detail, true);
            cell.getTextView().setTextColor(Theme.getColor(Theme.key_dialogTextBlack));
            cell.getValueTextView().setTextColor(Theme.getColor(Theme.key_dialogTextGray3));
            linearLayout.addView(cell, LayoutHelper.createLinear(LayoutHelper.MATCH_PARENT, LayoutHelper.WRAP_CONTENT));
            if (a == 5) {
                ConnectionsManager.getInstance(UserConfig.selectedAccount).checkProxy(address, Utilities.parseInt(port), user, password, secret, time -> AndroidUtilities.runOnUIThread(() -> {
                    String colorKey;
                    if (time != -1) {
                        cell.setTextAndValue(LocaleController.getString("Available", R.string.Available), LocaleController.formatString("Ping", R.string.Ping, time), true);
                        colorKey = Theme.key_windowBackgroundWhiteGreenText;
                    } else {
                        cell.setTextAndValue(LocaleController.getString("Unavailable", R.string.Unavailable), LocaleController.getString("Unavailable", R.string.Unavailable), true);
                        colorKey = Theme.key_windowBackgroundWhiteRedText4;
                    }
                    cell.getValueTextView().setTextColor(Theme.getColor(colorKey));
                }));
            }
        }

        PickerBottomLayout pickerBottomLayout = new PickerBottomLayout(activity, false);
        pickerBottomLayout.setBackgroundColor(Theme.getColor(Theme.key_dialogBackground));
        linearLayout.addView(pickerBottomLayout, LayoutHelper.createFrame(LayoutHelper.MATCH_PARENT, 48, Gravity.LEFT | Gravity.BOTTOM));
        pickerBottomLayout.cancelButton.setPadding(AndroidUtilities.dp(18), 0, AndroidUtilities.dp(18), 0);
        pickerBottomLayout.cancelButton.setTextColor(Theme.getColor(Theme.key_dialogTextBlue2));
        pickerBottomLayout.cancelButton.setText(LocaleController.getString("Cancel", R.string.Cancel).toUpperCase());
        pickerBottomLayout.cancelButton.setOnClickListener(view -> dismissRunnable.run());

        pickerBottomLayout.doneButtonTextView.setTextColor(Theme.getColor(Theme.key_dialogTextBlue2));
        pickerBottomLayout.doneButton.setPadding(AndroidUtilities.dp(18), 0, AndroidUtilities.dp(18), 0);

        pickerBottomLayout.doneButtonBadgeTextView.setVisibility(View.GONE);
        pickerBottomLayout.middleButtonTextView.setText(LocaleController.getString("Save", R.string.Save).toUpperCase());
        pickerBottomLayout.middleButton.setVisibility(View.VISIBLE);
        pickerBottomLayout.middleButton.setOnClickListener((it) -> {

            int p = Utilities.parseInt(port);

            SharedConfig.ProxyInfo info;

            if (TextUtils.isEmpty(secret)) {

                info = new SharedConfig.ProxyInfo(address, p, user, password, "");

            } else {

                info = new SharedConfig.ProxyInfo(address, p, "", "", secret);

            }

            info.setRemarks(remarks);

            SharedConfig.addProxy(info);

            NotificationCenter.getGlobalInstance().postNotificationName(NotificationCenter.proxySettingsChanged);

            dismissRunnable.run();

        });

        pickerBottomLayout.doneButtonTextView.setText(LocaleController.getString("ConnectingConnectProxy", R.string.ConnectingConnectProxy).toUpperCase());
        pickerBottomLayout.doneButton.setOnClickListener(v -> {
            int p = Utilities.parseInt(port);

            SharedConfig.ProxyInfo info;

            if (TextUtils.isEmpty(secret)) {

                info = new SharedConfig.ProxyInfo(address, p, user, password, "");

            } else {

                info = new SharedConfig.ProxyInfo(address, p, "", "", secret);

            }

            info.setRemarks(remarks);

            SharedConfig.setCurrentProxy(SharedConfig.addProxy(info));

            NotificationCenter.getGlobalInstance().postNotificationName(NotificationCenter.proxySettingsChanged);

            dismissRunnable.run();
        });
        builder.show();
    }

    public static void showVmessAlert(Context activity, final SharedConfig.VmessProxy info) {
        BottomSheet.Builder builder = new BottomSheet.Builder(activity);
        final Runnable dismissRunnable = builder.getDismissRunnable();

        builder.setApplyTopPadding(false);
        builder.setApplyBottomPadding(false);
        LinearLayout linearLayout = new LinearLayout(activity);
        builder.setCustomView(linearLayout);
        linearLayout.setOrientation(LinearLayout.VERTICAL);
        for (int a = 0; a < 8; a++) {
            String text = null;
            String detail = null;
            if (a == 0) {
                text = info.bean.getAddress();
                detail = LocaleController.getString("UseProxyAddress", R.string.UseProxyAddress);
            } else if (a == 1) {
                text = "" + info.bean.getPort();
                detail = LocaleController.getString("UseProxyPort", R.string.UseProxyPort);
            } else if (a == 2) {
                text = info.bean.getId();
                detail = LocaleController.getString("VmessUserId", R.string.VmessUserId);
            } else if (a == 3) {
                text = info.bean.getSecurity();
                if ("none".equals(text)) continue;
                detail = LocaleController.getString("VmessSecurity", R.string.VmessSecurity);
            } else if (a == 4) {
                text = info.bean.getNetwork() + (StrUtil.isBlank(info.bean.getStreamSecurity()) ? "" : ", tls");
                detail = LocaleController.getString("VmessNetwork", R.string.VmessNetwork);
            } else if (a == 5) {
                text = info.bean.getHeaderType();
                if ("none".equals(text)) continue;
                detail = LocaleController.getString("VmessHeadType", R.string.VmessHeadType);
            } else if (a == 6) {
                text = info.bean.getRequestHost();
                detail = LocaleController.getString("VmessRequestHost", R.string.VmessRequestHost);
            } else {
                text = LocaleController.getString("Checking", R.string.Checking);
                detail = LocaleController.getString("Checking", R.string.Checking);
            }
            if (TextUtils.isEmpty(text)) {
                continue;
            }
            TextDetailSettingsCell cell = new TextDetailSettingsCell(activity);
            cell.setTextAndValue(text, detail, true);
            cell.getTextView().setTextColor(Theme.getColor(Theme.key_dialogTextBlack));
            cell.getValueTextView().setTextColor(Theme.getColor(Theme.key_dialogTextGray3));
            linearLayout.addView(cell, LayoutHelper.createLinear(LayoutHelper.MATCH_PARENT, LayoutHelper.WRAP_CONTENT));
            AtomicInteger count = new AtomicInteger();
            if (a == 7) {

                RequestTimeDelegate callback = new RequestTimeDelegate() {
                    @Override
                    public void run(long time) {
                        int c = count.getAndIncrement();
                        String colorKey;
                        if (time != -1) {
                            info.stop();
                            cell.setTextAndValue(LocaleController.getString("Available", R.string.Available), LocaleController.formatString("Ping", R.string.Ping, time), true);
                            colorKey = Theme.key_windowBackgroundWhiteGreenText;
                        } else if (c < 2) {
                            ConnectionsManager.getInstance(UserConfig.selectedAccount).checkProxy(info.address, info.port, "", "", "", t -> AndroidUtilities.runOnUIThread(() -> run(t), 500));
                            colorKey = Theme.key_windowBackgroundWhiteGreenText;
                        } else {
                            info.stop();
                            cell.setTextAndValue(LocaleController.getString("Unavailable", R.string.Unavailable), LocaleController.getString("Unavailable", R.string.Unavailable), true);
                            colorKey = Theme.key_windowBackgroundWhiteRedText4;
                        }
                        cell.getValueTextView().setTextColor(Theme.getColor(colorKey));
                    }

                };


                UIUtil.runOnIoDispatcher(() -> {

                    try {
                        info.start();
                        ConnectionsManager.getInstance(UserConfig.selectedAccount).checkProxy(info.address, info.port, "", "", "", time -> AndroidUtilities.runOnUIThread(() -> callback.run(time)));
                    } catch (Exception e) {
                        FileLog.e(e);
                        AlertUtil.showToast(e);
                    }

                });

            }
        }

        PickerBottomLayout pickerBottomLayout = new PickerBottomLayout(activity, false);
        pickerBottomLayout.setBackgroundColor(Theme.getColor(Theme.key_dialogBackground));
        linearLayout.addView(pickerBottomLayout, LayoutHelper.createFrame(LayoutHelper.MATCH_PARENT, 48, Gravity.LEFT | Gravity.BOTTOM));
        pickerBottomLayout.cancelButton.setPadding(AndroidUtilities.dp(18), 0, AndroidUtilities.dp(18), 0);
        pickerBottomLayout.cancelButton.setTextColor(Theme.getColor(Theme.key_dialogTextBlue2));
        pickerBottomLayout.cancelButton.setText(LocaleController.getString("Cancel", R.string.Cancel).toUpperCase());
        pickerBottomLayout.cancelButton.setOnClickListener(view -> {
            info.stop();
            dismissRunnable.run();
        });
        pickerBottomLayout.doneButtonTextView.setTextColor(Theme.getColor(Theme.key_dialogTextBlue2));
        pickerBottomLayout.doneButton.setPadding(AndroidUtilities.dp(18), 0, AndroidUtilities.dp(18), 0);
        pickerBottomLayout.doneButtonBadgeTextView.setVisibility(View.GONE);
        pickerBottomLayout.middleButtonTextView.setText(LocaleController.getString("Save", R.string.Save).toUpperCase());
        pickerBottomLayout.middleButton.setVisibility(View.VISIBLE);
        pickerBottomLayout.middleButton.setOnClickListener((it) -> {
            SharedConfig.addProxy(info);

            NotificationCenter.getGlobalInstance().postNotificationName(NotificationCenter.proxySettingsChanged);

            dismissRunnable.run();

        });
        pickerBottomLayout.doneButtonTextView.setText(LocaleController.getString("ConnectingConnectProxy", R.string.ConnectingConnectProxy).toUpperCase());
        pickerBottomLayout.doneButton.setOnClickListener(v -> {

            SharedConfig.setCurrentProxy(SharedConfig.addProxy(info));

            NotificationCenter.getGlobalInstance().postNotificationName(NotificationCenter.proxySettingsChanged);

            dismissRunnable.run();

        });
        builder.show();
    }

    public static void showTrojanAlert(Context activity, final SharedConfig.VmessProxy info) {
        BottomSheet.Builder builder = new BottomSheet.Builder(activity);
        final Runnable dismissRunnable = builder.getDismissRunnable();

        builder.setApplyTopPadding(false);
        builder.setApplyBottomPadding(false);
        LinearLayout linearLayout = new LinearLayout(activity);
        builder.setCustomView(linearLayout);
        linearLayout.setOrientation(LinearLayout.VERTICAL);
        for (int a = 0; a < 4; a++) {
            String text = null;
            String detail = null;
            if (a == 0) {
                text = info.bean.getAddress();
                detail = LocaleController.getString("UseProxyAddress", R.string.UseProxyAddress);
            } else if (a == 1) {
                text = "" + info.bean.getPort();
                detail = LocaleController.getString("UseProxyPort", R.string.UseProxyPort);
            } else if (a == 2) {
                text = info.bean.getId();
                detail = LocaleController.getString("SSPassword", R.string.SSPassword);
            } else {
                text = LocaleController.getString("Checking", R.string.Checking);
                detail = LocaleController.getString("Checking", R.string.Checking);
            }
            if (TextUtils.isEmpty(text)) {
                continue;
            }
            TextDetailSettingsCell cell = new TextDetailSettingsCell(activity);
            cell.setTextAndValue(text, detail, true);
            cell.getTextView().setTextColor(Theme.getColor(Theme.key_dialogTextBlack));
            cell.getValueTextView().setTextColor(Theme.getColor(Theme.key_dialogTextGray3));
            linearLayout.addView(cell, LayoutHelper.createLinear(LayoutHelper.MATCH_PARENT, LayoutHelper.WRAP_CONTENT));
            AtomicInteger count = new AtomicInteger();
            if (a == 3) {

                RequestTimeDelegate callback = new RequestTimeDelegate() {
                    @Override
                    public void run(long time) {
                        int c = count.getAndIncrement();
                        String colorKey;
                        if (time != -1) {
                            info.stop();
                            cell.setTextAndValue(LocaleController.getString("Available", R.string.Available), LocaleController.formatString("Ping", R.string.Ping, time), true);
                            colorKey = Theme.key_windowBackgroundWhiteGreenText;
                        } else if (c < 2) {
                            ConnectionsManager.getInstance(UserConfig.selectedAccount).checkProxy(info.address, info.port, "", "", "", t -> AndroidUtilities.runOnUIThread(() -> run(t), 500));
                            colorKey = Theme.key_windowBackgroundWhiteGreenText;
                        } else {
                            info.stop();
                            cell.setTextAndValue(LocaleController.getString("Unavailable", R.string.Unavailable), LocaleController.getString("Unavailable", R.string.Unavailable), true);
                            colorKey = Theme.key_windowBackgroundWhiteRedText4;
                        }
                        cell.getValueTextView().setTextColor(Theme.getColor(colorKey));
                    }

                };


                UIUtil.runOnIoDispatcher(() -> {

                    try {
                        info.start();
                        ConnectionsManager.getInstance(UserConfig.selectedAccount).checkProxy(info.address, info.port, "", "", "", time -> AndroidUtilities.runOnUIThread(() -> callback.run(time)));
                    } catch (Exception e) {
                        FileLog.e(e);
                        AlertUtil.showToast(e);
                    }

                });

            }
        }

        PickerBottomLayout pickerBottomLayout = new PickerBottomLayout(activity, false);
        pickerBottomLayout.setBackgroundColor(Theme.getColor(Theme.key_dialogBackground));
        linearLayout.addView(pickerBottomLayout, LayoutHelper.createFrame(LayoutHelper.MATCH_PARENT, 48, Gravity.LEFT | Gravity.BOTTOM));
        pickerBottomLayout.cancelButton.setPadding(AndroidUtilities.dp(18), 0, AndroidUtilities.dp(18), 0);
        pickerBottomLayout.cancelButton.setTextColor(Theme.getColor(Theme.key_dialogTextBlue2));
        pickerBottomLayout.cancelButton.setText(LocaleController.getString("Cancel", R.string.Cancel).toUpperCase());
        pickerBottomLayout.cancelButton.setOnClickListener(view -> {
            info.stop();
            dismissRunnable.run();
        });
        pickerBottomLayout.doneButtonTextView.setTextColor(Theme.getColor(Theme.key_dialogTextBlue2));
        pickerBottomLayout.doneButton.setPadding(AndroidUtilities.dp(18), 0, AndroidUtilities.dp(18), 0);
        pickerBottomLayout.doneButtonBadgeTextView.setVisibility(View.GONE);
        pickerBottomLayout.middleButtonTextView.setText(LocaleController.getString("Save", R.string.Save).toUpperCase());
        pickerBottomLayout.middleButton.setVisibility(View.VISIBLE);
        pickerBottomLayout.middleButton.setOnClickListener((it) -> {
            SharedConfig.addProxy(info);

            NotificationCenter.getGlobalInstance().postNotificationName(NotificationCenter.proxySettingsChanged);

            dismissRunnable.run();

        });
        pickerBottomLayout.doneButtonTextView.setText(LocaleController.getString("ConnectingConnectProxy", R.string.ConnectingConnectProxy).toUpperCase());
        pickerBottomLayout.doneButton.setOnClickListener(v -> {

            SharedConfig.setCurrentProxy(SharedConfig.addProxy(info));

            NotificationCenter.getGlobalInstance().postNotificationName(NotificationCenter.proxySettingsChanged);

            dismissRunnable.run();

        });
        builder.show();
    }


    public static void showShadowsocksAlert(Context activity, final SharedConfig.ShadowsocksProxy info) {
        try {
            BottomSheet.Builder builder = new BottomSheet.Builder(activity);
            final Runnable dismissRunnable = builder.getDismissRunnable();

            builder.setApplyTopPadding(false);
            builder.setApplyBottomPadding(false);
            LinearLayout linearLayout = new LinearLayout(activity);
            builder.setCustomView(linearLayout);
            linearLayout.setOrientation(LinearLayout.VERTICAL);
            for (int a = 0; a < 5; a++) {
                String text = null;
                String detail = null;
                if (a == 0) {
                    text = info.bean.getHost();
                    detail = LocaleController.getString("UseProxyAddress", R.string.UseProxyAddress);
                } else if (a == 1) {
                    text = "" + info.bean.getRemotePort();
                    detail = LocaleController.getString("UseProxyPort", R.string.UseProxyPort);
                } else if (a == 2) {
                    text = info.bean.getPassword();
                    detail = LocaleController.getString("UseProxyPassword", R.string.UseProxyPassword);
                } else if (a == 3) {
                    text = info.bean.getMethod();
                    detail = LocaleController.getString("SSMethod", R.string.SSMethod);
                } else {
                    text = LocaleController.getString("Checking", R.string.Checking);
                    detail = LocaleController.getString("Checking", R.string.Checking);
                }
                if (TextUtils.isEmpty(text)) {
                    continue;
                }
                TextDetailSettingsCell cell = new TextDetailSettingsCell(activity);
                cell.setTextAndValue(text, detail, true);
                cell.getTextView().setTextColor(Theme.getColor(Theme.key_dialogTextBlack));
                cell.getValueTextView().setTextColor(Theme.getColor(Theme.key_dialogTextGray3));
                linearLayout.addView(cell, LayoutHelper.createLinear(LayoutHelper.MATCH_PARENT, LayoutHelper.WRAP_CONTENT));
                AtomicInteger count = new AtomicInteger();
                if (a == 4) {

                    RequestTimeDelegate callback = new RequestTimeDelegate() {
                        @Override
                        public void run(long time) {
                            int c = count.getAndIncrement();
                            String colorKey;
                            if (time != -1) {
                                info.stop();
                                cell.setTextAndValue(LocaleController.getString("Available", R.string.Available), LocaleController.formatString("Ping", R.string.Ping, time), true);
                                colorKey = Theme.key_windowBackgroundWhiteGreenText;
                            } else if (c < 2) {
                                ConnectionsManager.getInstance(UserConfig.selectedAccount).checkProxy(info.address, info.port, "", "", "", t -> AndroidUtilities.runOnUIThread(() -> run(t), 500));
                                colorKey = Theme.key_windowBackgroundWhiteGreenText;
                            } else {
                                info.stop();
                                cell.setTextAndValue(LocaleController.getString("Unavailable", R.string.Unavailable), LocaleController.getString("Unavailable", R.string.Unavailable), true);
                                colorKey = Theme.key_windowBackgroundWhiteRedText4;
                            }
                            cell.getValueTextView().setTextColor(Theme.getColor(colorKey));
                        }

                    };

                    UIUtil.runOnIoDispatcher(() -> {

                        try {
                            info.start();
                            ConnectionsManager.getInstance(UserConfig.selectedAccount).checkProxy(info.address, info.port, "", "", "", time -> AndroidUtilities.runOnUIThread(() -> callback.run(time)));
                        } catch (Exception e) {
                            FileLog.e(e);
                            AlertUtil.showToast(e);
                        }

                    });

                }
            }

            PickerBottomLayout pickerBottomLayout = new PickerBottomLayout(activity, false);
            pickerBottomLayout.setBackgroundColor(Theme.getColor(Theme.key_dialogBackground));
            linearLayout.addView(pickerBottomLayout, LayoutHelper.createFrame(LayoutHelper.MATCH_PARENT, 48, Gravity.LEFT | Gravity.BOTTOM));
            pickerBottomLayout.cancelButton.setPadding(AndroidUtilities.dp(18), 0, AndroidUtilities.dp(18), 0);
            pickerBottomLayout.cancelButton.setTextColor(Theme.getColor(Theme.key_dialogTextBlue2));
            pickerBottomLayout.cancelButton.setText(LocaleController.getString("Cancel", R.string.Cancel).toUpperCase());
            pickerBottomLayout.cancelButton.setOnClickListener(view -> {
                info.stop();
                dismissRunnable.run();
            });
            pickerBottomLayout.doneButtonTextView.setTextColor(Theme.getColor(Theme.key_dialogTextBlue2));
            pickerBottomLayout.doneButton.setPadding(AndroidUtilities.dp(18), 0, AndroidUtilities.dp(18), 0);
            pickerBottomLayout.doneButtonBadgeTextView.setVisibility(View.GONE);
            pickerBottomLayout.middleButtonTextView.setText(LocaleController.getString("Save", R.string.Save).toUpperCase());
            pickerBottomLayout.middleButton.setVisibility(View.VISIBLE);
            pickerBottomLayout.middleButton.setOnClickListener((it) -> {
                SharedConfig.addProxy(info);

                NotificationCenter.getGlobalInstance().postNotificationName(NotificationCenter.proxySettingsChanged);

                dismissRunnable.run();

            });
            pickerBottomLayout.doneButtonTextView.setText(LocaleController.getString("ConnectingConnectProxy", R.string.ConnectingConnectProxy).toUpperCase());
            pickerBottomLayout.doneButton.setOnClickListener(v -> {

                SharedConfig.setCurrentProxy(SharedConfig.addProxy(info));

                NotificationCenter.getGlobalInstance().postNotificationName(NotificationCenter.proxySettingsChanged);

                dismissRunnable.run();

            });
            builder.show();
        } catch (Exception e) {
            FileLog.e(e);
            AlertUtil.showToast(e);
        }
    }

    public static void showShadowsocksRAlert(Context activity, final SharedConfig.ShadowsocksRProxy info) {
        BottomSheet.Builder builder = new BottomSheet.Builder(activity);
        final Runnable dismissRunnable = builder.getDismissRunnable();

        builder.setApplyTopPadding(false);
        builder.setApplyBottomPadding(false);
        LinearLayout linearLayout = new LinearLayout(activity);
        builder.setCustomView(linearLayout);
        linearLayout.setOrientation(LinearLayout.VERTICAL);
        for (int a = 0; a < 7; a++) {
            String text = null;
            String detail = null;
            if (a == 0) {
                text = info.bean.getHost();
                detail = LocaleController.getString("UseProxyAddress", R.string.UseProxyAddress);
            } else if (a == 1) {
                text = "" + info.bean.getRemotePort();
                detail = LocaleController.getString("UseProxyPort", R.string.UseProxyPort);
            } else if (a == 2) {
                text = info.bean.getPassword();
                detail = LocaleController.getString("SSPassword", R.string.SSPassword);
            } else if (a == 3) {
                text = info.bean.getMethod();
                detail = LocaleController.getString("SSMethod", R.string.SSMethod);
            } else if (a == 4) {
                text = info.bean.getProtocol();
                if (!StrUtil.isBlank(info.bean.getProtocol_param())) {
                    text += ", " + info.bean.getProtocol_param();
                }
                detail = LocaleController.getString("SSRProtocol", R.string.SSRProtocol);
            } else if (a == 5) {
                text = info.bean.getObfs();
                if (!StrUtil.isBlank(info.bean.getObfs_param())) {
                    text += ", " + info.bean.getObfs_param();
                }
                detail = LocaleController.getString("SSRObfs", R.string.SSRObfs);
            } else {
                text = LocaleController.getString("Checking", R.string.Checking);
                detail = LocaleController.getString("Checking", R.string.Checking);
            }
            if (TextUtils.isEmpty(text)) {
                continue;
            }
            TextDetailSettingsCell cell = new TextDetailSettingsCell(activity);
            cell.setTextAndValue(text, detail, true);
            cell.getTextView().setTextColor(Theme.getColor(Theme.key_dialogTextBlack));
            cell.getValueTextView().setTextColor(Theme.getColor(Theme.key_dialogTextGray3));
            linearLayout.addView(cell, LayoutHelper.createLinear(LayoutHelper.MATCH_PARENT, LayoutHelper.WRAP_CONTENT));
            AtomicInteger count = new AtomicInteger();
            if (a == 6) {

                RequestTimeDelegate callback = new RequestTimeDelegate() {
                    @Override
                    public void run(long time) {
                        int c = count.getAndIncrement();
                        String colorKey;
                        if (time != -1) {
                            info.stop();
                            cell.setTextAndValue(LocaleController.getString("Available", R.string.Available), LocaleController.formatString("Ping", R.string.Ping, time), true);
                            colorKey = Theme.key_windowBackgroundWhiteGreenText;
                        } else if (c < 2) {
                            ConnectionsManager.getInstance(UserConfig.selectedAccount).checkProxy(info.address, info.port, "", "", "", t -> AndroidUtilities.runOnUIThread(() -> run(t), 500));
                            colorKey = Theme.key_windowBackgroundWhiteGreenText;
                        } else {
                            info.stop();
                            cell.setTextAndValue(LocaleController.getString("Unavailable", R.string.Unavailable), LocaleController.getString("Unavailable", R.string.Unavailable), true);
                            colorKey = Theme.key_windowBackgroundWhiteRedText4;
                        }
                        cell.getValueTextView().setTextColor(Theme.getColor(colorKey));
                    }

                };

                UIUtil.runOnIoDispatcher(() -> {

                    try {
                        info.start();
                        ConnectionsManager.getInstance(UserConfig.selectedAccount).checkProxy(info.address, info.port, "", "", "", time -> AndroidUtilities.runOnUIThread(() -> callback.run(time)));
                    } catch (Exception e) {
                        FileLog.e(e);
                        AlertUtil.showToast(e);
                    }

                });

            }
        }

        PickerBottomLayout pickerBottomLayout = new PickerBottomLayout(activity, false);
        pickerBottomLayout.setBackgroundColor(Theme.getColor(Theme.key_dialogBackground));
        linearLayout.addView(pickerBottomLayout, LayoutHelper.createFrame(LayoutHelper.MATCH_PARENT, 48, Gravity.LEFT | Gravity.BOTTOM));
        pickerBottomLayout.cancelButton.setPadding(AndroidUtilities.dp(18), 0, AndroidUtilities.dp(18), 0);
        pickerBottomLayout.cancelButton.setTextColor(Theme.getColor(Theme.key_dialogTextBlue2));
        pickerBottomLayout.cancelButton.setText(LocaleController.getString("Cancel", R.string.Cancel).toUpperCase());
        pickerBottomLayout.cancelButton.setOnClickListener(view -> {
            info.stop();
            dismissRunnable.run();
        });
        pickerBottomLayout.doneButtonTextView.setTextColor(Theme.getColor(Theme.key_dialogTextBlue2));
        pickerBottomLayout.doneButton.setPadding(AndroidUtilities.dp(18), 0, AndroidUtilities.dp(18), 0);
        pickerBottomLayout.doneButtonBadgeTextView.setVisibility(View.GONE);
        pickerBottomLayout.middleButtonTextView.setText(LocaleController.getString("Save", R.string.Save).toUpperCase());
        pickerBottomLayout.middleButton.setVisibility(View.VISIBLE);
        pickerBottomLayout.middleButton.setOnClickListener((it) -> {
            SharedConfig.addProxy(info);

            NotificationCenter.getGlobalInstance().postNotificationName(NotificationCenter.proxySettingsChanged);

            dismissRunnable.run();

        });
        pickerBottomLayout.doneButtonTextView.setText(LocaleController.getString("ConnectingConnectProxy", R.string.ConnectingConnectProxy).toUpperCase());
        pickerBottomLayout.doneButton.setOnClickListener(v -> {

            SharedConfig.setCurrentProxy(SharedConfig.addProxy(info));

            NotificationCenter.getGlobalInstance().postNotificationName(NotificationCenter.proxySettingsChanged);

            dismissRunnable.run();

        });
        builder.show();
    }

    public static void showWsAlert(Context activity, final SharedConfig.WsProxy info) {
        BottomSheet.Builder builder = new BottomSheet.Builder(activity);
        final Runnable dismissRunnable = builder.getDismissRunnable();

        builder.setApplyTopPadding(false);
        builder.setApplyBottomPadding(false);
        LinearLayout linearLayout = new LinearLayout(activity);
        builder.setCustomView(linearLayout);
        linearLayout.setOrientation(LinearLayout.VERTICAL);
        for (int a = 0; a < 4; a++) {
            String text = null;
            String detail = null;
            if (a == 0) {
                text = info.bean.getServer();
                detail = LocaleController.getString("UseProxyAddress", R.string.UseProxyAddress);
            } else if (a == 1) {
                text = info.bean.getTls() ? "Y" : "N";
                detail = LocaleController.getString("VmessTls", R.string.VmessTls);
            } else {
                text = LocaleController.getString("Checking", R.string.Checking);
                detail = LocaleController.getString("Checking", R.string.Checking);
            }
            if (TextUtils.isEmpty(text)) {
                continue;
            }
            TextDetailSettingsCell cell = new TextDetailSettingsCell(activity);
            cell.setTextAndValue(text, detail, true);
            cell.getTextView().setTextColor(Theme.getColor(Theme.key_dialogTextBlack));
            cell.getValueTextView().setTextColor(Theme.getColor(Theme.key_dialogTextGray3));
            linearLayout.addView(cell, LayoutHelper.createLinear(LayoutHelper.MATCH_PARENT, LayoutHelper.WRAP_CONTENT));
            AtomicInteger count = new AtomicInteger();
            if (a == 3) {

                RequestTimeDelegate callback = new RequestTimeDelegate() {
                    @Override
                    public void run(long time) {
                        int c = count.getAndIncrement();
                        String colorKey;
                        if (time != -1) {
                            info.stop();
                            cell.setTextAndValue(LocaleController.getString("Available", R.string.Available), LocaleController.formatString("Ping", R.string.Ping, time), true);
                            colorKey = Theme.key_windowBackgroundWhiteGreenText;
                        } else if (c < 2) {
                            ConnectionsManager.getInstance(UserConfig.selectedAccount).checkProxy(info.address, info.port, "", "", "", t -> AndroidUtilities.runOnUIThread(() -> run(t), 500));
                            colorKey = Theme.key_windowBackgroundWhiteGreenText;
                        } else {
                            info.stop();
                            cell.setTextAndValue(LocaleController.getString("Unavailable", R.string.Unavailable), LocaleController.getString("Unavailable", R.string.Unavailable), true);
                            colorKey = Theme.key_windowBackgroundWhiteRedText4;
                        }
                        cell.getValueTextView().setTextColor(Theme.getColor(colorKey));
                    }

                };

                UIUtil.runOnIoDispatcher(() -> {

                    try {
                        info.start();
                        ConnectionsManager.getInstance(UserConfig.selectedAccount).checkProxy(info.address, info.port, "", "", "", time -> AndroidUtilities.runOnUIThread(() -> callback.run(time)));
                    } catch (Exception e) {
                        FileLog.e(e);
                        AlertUtil.showToast(e);
                    }

                });

            }
        }

        PickerBottomLayout pickerBottomLayout = new PickerBottomLayout(activity, false);
        pickerBottomLayout.setBackgroundColor(Theme.getColor(Theme.key_dialogBackground));
        linearLayout.addView(pickerBottomLayout, LayoutHelper.createFrame(LayoutHelper.MATCH_PARENT, 48, Gravity.LEFT | Gravity.BOTTOM));
        pickerBottomLayout.cancelButton.setPadding(AndroidUtilities.dp(18), 0, AndroidUtilities.dp(18), 0);
        pickerBottomLayout.cancelButton.setTextColor(Theme.getColor(Theme.key_dialogTextBlue2));
        pickerBottomLayout.cancelButton.setText(LocaleController.getString("Cancel", R.string.Cancel).toUpperCase());
        pickerBottomLayout.cancelButton.setOnClickListener(view -> {
            info.stop();
            dismissRunnable.run();
        });
        pickerBottomLayout.doneButtonTextView.setTextColor(Theme.getColor(Theme.key_dialogTextBlue2));
        pickerBottomLayout.doneButton.setPadding(AndroidUtilities.dp(18), 0, AndroidUtilities.dp(18), 0);
        pickerBottomLayout.doneButtonBadgeTextView.setVisibility(View.GONE);
        pickerBottomLayout.middleButtonTextView.setText(LocaleController.getString("Save", R.string.Save).toUpperCase());
        pickerBottomLayout.middleButton.setVisibility(View.VISIBLE);
        pickerBottomLayout.middleButton.setOnClickListener((it) -> {
            SharedConfig.addProxy(info);

            NotificationCenter.getGlobalInstance().postNotificationName(NotificationCenter.proxySettingsChanged);

            dismissRunnable.run();

        });
        pickerBottomLayout.doneButtonTextView.setText(LocaleController.getString("ConnectingConnectProxy", R.string.ConnectingConnectProxy).toUpperCase());
        pickerBottomLayout.doneButton.setOnClickListener(v -> {

            SharedConfig.setCurrentProxy(SharedConfig.addProxy(info));

            NotificationCenter.getGlobalInstance().postNotificationName(NotificationCenter.proxySettingsChanged);

            dismissRunnable.run();

        });
        builder.show();
    }

    @SuppressLint("PrivateApi")
    public static String getSystemProperty(String key) {
        try {
            Class props = Class.forName("android.os.SystemProperties");
            return (String) props.getMethod("get", String.class).invoke(null, key);
        } catch (Exception ignore) {
        }
        return null;
    }

    public static void fixGoogleMapsBug() {/* //https://issuetracker.google.com/issues/154855417#comment301
        SharedPreferences googleBug = ApplicationLoader.applicationContext.getSharedPreferences("google_bug_154855417", Context.MODE_PRIVATE);
        if (!googleBug.contains("fixed")) {
            File corruptedZoomTables = new File(ApplicationLoader.getFilesDirFixed(), "ZoomTables.data");
            corruptedZoomTables.delete();
            googleBug.edit().putBoolean("fixed", true).apply();
        }*/
    }

    public static CharSequence concat(CharSequence... text) {
        if (text.length == 0) {
            return "";
        }

        if (text.length == 1) {
            return text[0];
        }

        boolean spanned = false;
        for (CharSequence piece : text) {
            if (piece instanceof Spanned) {
                spanned = true;
                break;
            }
        }

        if (spanned) {
            final SpannableStringBuilder ssb = new SpannableStringBuilder();
            for (CharSequence piece : text) {
                // If a piece is null, we append the string "null" for compatibility with the
                // behavior of StringBuilder and the behavior of the concat() method in earlier
                // versions of Android.
                ssb.append(piece == null ? "null" : piece);
            }
            return new SpannedString(ssb);
        } else {
            final StringBuilder sb = new StringBuilder();
            for (CharSequence piece : text) {
                sb.append(piece);
            }
            return sb.toString();
        }
    }

    public static float[] RGBtoHSB(int r, int g, int b) {
        float hue, saturation, brightness;
        float[] hsbvals = new float[3];
        int cmax = Math.max(r, g);
        if (b > cmax) {
            cmax = b;
        }
        int cmin = Math.min(r, g);
        if (b < cmin) {
            cmin = b;
        }

        brightness = ((float) cmax) / 255.0f;
        if (cmax != 0) {
            saturation = ((float) (cmax - cmin)) / ((float) cmax);
        } else {
            saturation = 0;
        }
        if (saturation == 0) {
            hue = 0;
        } else {
            float redc = ((float) (cmax - r)) / ((float) (cmax - cmin));
            float greenc = ((float) (cmax - g)) / ((float) (cmax - cmin));
            float bluec = ((float) (cmax - b)) / ((float) (cmax - cmin));
            if (r == cmax) {
                hue = bluec - greenc;
            } else if (g == cmax) {
                hue = 2.0f + redc - bluec;
            } else {
                hue = 4.0f + greenc - redc;
            }
            hue = hue / 6.0f;
            if (hue < 0) {
                hue = hue + 1.0f;
            }
        }
        hsbvals[0] = hue;
        hsbvals[1] = saturation;
        hsbvals[2] = brightness;
        return hsbvals;
    }

    public static int HSBtoRGB(float hue, float saturation, float brightness) {
        int r = 0, g = 0, b = 0;
        if (saturation == 0) {
            r = g = b = (int) (brightness * 255.0f + 0.5f);
        } else {
            float h = (hue - (float) Math.floor(hue)) * 6.0f;
            float f = h - (float) java.lang.Math.floor(h);
            float p = brightness * (1.0f - saturation);
            float q = brightness * (1.0f - saturation * f);
            float t = brightness * (1.0f - (saturation * (1.0f - f)));
            switch ((int) h) {
                case 0:
                    r = (int) (brightness * 255.0f + 0.5f);
                    g = (int) (t * 255.0f + 0.5f);
                    b = (int) (p * 255.0f + 0.5f);
                    break;
                case 1:
                    r = (int) (q * 255.0f + 0.5f);
                    g = (int) (brightness * 255.0f + 0.5f);
                    b = (int) (p * 255.0f + 0.5f);
                    break;
                case 2:
                    r = (int) (p * 255.0f + 0.5f);
                    g = (int) (brightness * 255.0f + 0.5f);
                    b = (int) (t * 255.0f + 0.5f);
                    break;
                case 3:
                    r = (int) (p * 255.0f + 0.5f);
                    g = (int) (q * 255.0f + 0.5f);
                    b = (int) (brightness * 255.0f + 0.5f);
                    break;
                case 4:
                    r = (int) (t * 255.0f + 0.5f);
                    g = (int) (p * 255.0f + 0.5f);
                    b = (int) (brightness * 255.0f + 0.5f);
                    break;
                case 5:
                    r = (int) (brightness * 255.0f + 0.5f);
                    g = (int) (p * 255.0f + 0.5f);
                    b = (int) (q * 255.0f + 0.5f);
                    break;
            }
        }
        return 0xff000000 | ((r & 0xff) << 16) | ((g & 0xff) << 8) | (b & 0xff);
    }

    public static float computePerceivedBrightness(int color) {
        return (Color.red(color) * 0.2126f + Color.green(color) * 0.7152f + Color.blue(color) * 0.0722f) / 255f;
    }

    public static int getPatternColor(int color) {
        return getPatternColor(color, false);
    }

    public static int getPatternColor(int color, boolean alwaysDark) {
        float[] hsb = RGBtoHSB(Color.red(color), Color.green(color), Color.blue(color));
        if (hsb[1] > 0.0f || (hsb[2] < 1.0f && hsb[2] > 0.0f)) {
            hsb[1] = Math.min(1.0f, hsb[1] + (alwaysDark ? 0.15f : 0.05f) + 0.1f * (1.0f - hsb[1]));
        }
        if (alwaysDark || hsb[2] > 0.5f) {
            hsb[2] = Math.max(0.0f, hsb[2] * 0.65f);
        } else {
            hsb[2] = Math.max(0.0f, Math.min(1.0f, 1.0f - hsb[2] * 0.65f));
        }
        return HSBtoRGB(hsb[0], hsb[1], hsb[2]) & (alwaysDark ? 0x99ffffff : 0x66ffffff);
    }

    public static int getPatternSideColor(int color) {
        float[] hsb = RGBtoHSB(Color.red(color), Color.green(color), Color.blue(color));
        hsb[1] = Math.min(1.0f, hsb[1] + 0.05f);
        if (hsb[2] > 0.5f) {
            hsb[2] = Math.max(0.0f, hsb[2] * 0.90f);
        } else {
            hsb[2] = Math.max(0.0f, hsb[2] * 0.90f);
        }
        return HSBtoRGB(hsb[0], hsb[1], hsb[2]) | 0xff000000;
    }

    public static int getWallpaperRotation(int angle, boolean iOS) {
        if (iOS) {
            angle += 180;
        } else {
            angle -= 180;
        }
        while (angle >= 360) {
            angle -= 360;
        }
        while (angle < 0) {
            angle += 360;
        }
        return angle;
    }

    public static String getWallPaperUrl(Object object) {
        String link;
        if (object instanceof TLRPC.TL_wallPaper) {
            TLRPC.TL_wallPaper wallPaper = (TLRPC.TL_wallPaper) object;
            link = "https://" + MessagesController.getInstance(UserConfig.selectedAccount).linkPrefix + "/bg/" + wallPaper.slug;
            StringBuilder modes = new StringBuilder();
            if (wallPaper.settings != null) {
                if (wallPaper.settings.blur) {
                    modes.append("blur");
                }
                if (wallPaper.settings.motion) {
                    if (modes.length() > 0) {
                        modes.append("+");
                    }
                    modes.append("motion");
                }
            }
            if (modes.length() > 0) {
                link += "?mode=" + modes.toString();
            }
        } else if (object instanceof WallpapersListActivity.ColorWallpaper) {
            WallpapersListActivity.ColorWallpaper wallPaper = (WallpapersListActivity.ColorWallpaper) object;
            link = wallPaper.getUrl();
        } else {
            link = null;
        }
        return link;
    }

    public static float distanceInfluenceForSnapDuration(float f) {
        f -= 0.5F;
        f *= 0.47123894F;
        return (float) Math.sin(f);
    }

    public static void makeAccessibilityAnnouncement(CharSequence what) {
        AccessibilityManager am = (AccessibilityManager) ApplicationLoader.applicationContext.getSystemService(Context.ACCESSIBILITY_SERVICE);
        if (am.isEnabled()) {
            AccessibilityEvent ev = AccessibilityEvent.obtain();
            ev.setEventType(AccessibilityEvent.TYPE_ANNOUNCEMENT);
            ev.getText().add(what);
            am.sendAccessibilityEvent(ev);
        }
    }

    public static int getOffsetColor(int color1, int color2, float offset, float alpha) {
        int rF = Color.red(color2);
        int gF = Color.green(color2);
        int bF = Color.blue(color2);
        int aF = Color.alpha(color2);
        int rS = Color.red(color1);
        int gS = Color.green(color1);
        int bS = Color.blue(color1);
        int aS = Color.alpha(color1);
        return Color.argb((int) ((aS + (aF - aS) * offset) * alpha), (int) (rS + (rF - rS) * offset), (int) (gS + (gF - gS) * offset), (int) (bS + (bF - bS) * offset));
    }

    public static int indexOfIgnoreCase(final String origin, final String searchStr) {
        if (searchStr.isEmpty() || origin.isEmpty()) {
            return origin.indexOf(searchStr);
        }

        for (int i = 0; i < origin.length(); i++) {
            if (i + searchStr.length() > origin.length()) {
                return -1;
            }
            int j = 0;
            int ii = i;
            while (ii < origin.length() && j < searchStr.length()) {
                char c = Character.toLowerCase(origin.charAt(ii));
                char c2 = Character.toLowerCase(searchStr.charAt(j));
                if (c != c2) {
                    break;
                }
                j++;
                ii++;
            }
            if (j == searchStr.length()) {
                return i;
            }
        }

        return -1;
    }

    public static int lerp(int a, int b, float f) {
        return (int) (a + f * (b - a));
    }

    public static float lerp(float a, float b, float f) {
        return a + f * (b - a);
    }

    public static float lerp(float[] ab, float f) {
        return lerp(ab[0], ab[1], f);
    }

    public static void lerp(RectF a, RectF b, float f, RectF to) {
        if (to != null) {
            to.set(
                    AndroidUtilities.lerp(a.left, b.left, f),
                    AndroidUtilities.lerp(a.top, b.top, f),
                    AndroidUtilities.lerp(a.right, b.right, f),
                    AndroidUtilities.lerp(a.bottom, b.bottom, f)
            );
        }
    }

    public static void lerp(Rect a, Rect b, float f, Rect to) {
        if (to != null) {
            to.set(
                    AndroidUtilities.lerp(a.left, b.left, f),
                    AndroidUtilities.lerp(a.top, b.top, f),
                    AndroidUtilities.lerp(a.right, b.right, f),
                    AndroidUtilities.lerp(a.bottom, b.bottom, f)
            );
        }
    }

    public static float cascade(float fullAnimationT, float position, float count, float waveLength) {
        final float waveDuration = 1f / count * waveLength;
        final float waveOffset = position / count * (1f - waveDuration);
        return MathUtils.clamp((fullAnimationT - waveOffset) / waveDuration, 0, 1);
    }

    public static int multiplyAlphaComponent(int color, float k) {
        return ColorUtils.setAlphaComponent(color, (int) (Color.alpha(color) * k));
    }

    public static float computeDampingRatio(float tension /* stiffness */, float friction /* damping */, float mass) {
        return friction / (2f * (float) Math.sqrt(mass * tension));
    }

    private static WeakReference<BaseFragment> flagSecureFragment;

    public static boolean hasFlagSecureFragment() {
        return flagSecureFragment != null;
    }

    public static void setFlagSecure(BaseFragment parentFragment, boolean set) {
        if (parentFragment == null || parentFragment.getParentActivity() == null) {
            return;
        }
        if (set && !NekoXConfig.disableFlagSecure) {
            try {
                parentFragment.getParentActivity().getWindow().setFlags(WindowManager.LayoutParams.FLAG_SECURE, WindowManager.LayoutParams.FLAG_SECURE);
                flagSecureFragment = new WeakReference<>(parentFragment);
            } catch (Exception ignore) {

            }
        } else if (flagSecureFragment != null && flagSecureFragment.get() == parentFragment) {
            try {
                parentFragment.getParentActivity().getWindow().clearFlags(WindowManager.LayoutParams.FLAG_SECURE);
            } catch (Exception ignore) {

            }
            flagSecureFragment = null;
        }
    }

    private static final HashMap<Window, ArrayList<Long>> flagSecureReasons = new HashMap<>();

    // Sets FLAG_SECURE to true, until it gets unregistered (when returned callback is run)
    // Useful for having multiple reasons to have this flag on.
    public static Runnable registerFlagSecure(Window window) {
        if (NekoXConfig.disableFlagSecure) return () -> {};
        final long reasonId = (long) (Math.random() * 999999999);
        final ArrayList<Long> reasonIds;
        if (flagSecureReasons.containsKey(window)) {
            reasonIds = flagSecureReasons.get(window);
        } else {
            reasonIds = new ArrayList<>();
            flagSecureReasons.put(window, reasonIds);
        }
        reasonIds.add(reasonId);
        updateFlagSecure(window);
        return () -> {
            reasonIds.remove(reasonId);
            updateFlagSecure(window);
        };
    }

    private static void updateFlagSecure(Window window) {
        if (Build.VERSION.SDK_INT >= 23) {
            if (window == null) {
                return;
            }
            final boolean value = flagSecureReasons.containsKey(window) && flagSecureReasons.get(window).size() > 0;
            try {
                if (value && !NekoXConfig.disableFlagSecure) {
                    window.addFlags(WindowManager.LayoutParams.FLAG_SECURE);
                } else {
                    window.clearFlags(WindowManager.LayoutParams.FLAG_SECURE);
                }
            } catch (Exception ignore) {
            }
        }
    }

    public static void openSharing(BaseFragment fragment, String url) {
        if (fragment == null || fragment.getParentActivity() == null) {
            return;
        }
        fragment.showDialog(new ShareAlert(fragment.getParentActivity(), null, url, false, url, false));
    }

    public static boolean allowScreenCapture() {
        return SharedConfig.passcodeHash.length() == 0 || SharedConfig.allowScreenCapture;
    }

    public static File getSharingDirectory() {
        return new File(FileLoader.getDirectory(FileLoader.MEDIA_DIR_CACHE), "sharing/");
    }

    public static String getCertificateSHA256Fingerprint() {
        PackageManager pm = ApplicationLoader.applicationContext.getPackageManager();
        String packageName = ApplicationLoader.applicationContext.getPackageName();
        try {
            PackageInfo packageInfo = pm.getPackageInfo(packageName, PackageManager.GET_SIGNATURES);
            Signature[] signatures = packageInfo.signatures;
            byte[] cert = signatures[0].toByteArray();
            InputStream input = new ByteArrayInputStream(cert);
            CertificateFactory cf = CertificateFactory.getInstance("X509");
            X509Certificate c = (X509Certificate) cf.generateCertificate(input);
            return Utilities.bytesToHex(Utilities.computeSHA256(c.getEncoded()));
        } catch (Throwable ignore) {

        }
        return "";
    }

    private static char[] characters = new char[]{' ', ' ', '!', '"', '#', '%', '&', '\'', '(', ')', '*', ',', '-', '.', '/', ':', ';', '?', '@', '[', '\\', ']', '_', '{', '}', '¡', '§', '«', '¶', '·', '»', '¿', ';', '·', '՚', '՛', '՜', '՝', '՞', '՟', '։', '֊', '־', '׀', '׃', '׆', '׳', '״', '؉', '؊', '،', '؍', '؛', '؞', '؟', '٪', '٫', '٬', '٭', '۔', '܀', '܁', '܂', '܃', '܄', '܅', '܆', '܇', '܈', '܉', '܊', '܋', '܌', '܍', '߷', '߸', '߹', '࠰', '࠱', '࠲', '࠳', '࠴', '࠵', '࠶', '࠷', '࠸', '࠹', '࠺', '࠻', '࠼', '࠽', '࠾', '࡞', '।', '॥', '॰', '৽', '੶', '૰', '౷', '಄', '෴', '๏', '๚', '๛', '༄', '༅', '༆', '༇', '༈', '༉', '༊', '་', '༌', '།', '༎', '༏', '༐', '༑', '༒', '༔', '༺', '༻', '༼', '༽', '྅', '࿐', '࿑', '࿒', '࿓', '࿔', '࿙', '࿚', '၊', '။', '၌', '၍', '၎', '၏', '჻', '፠', '፡', '።', '፣', '፤', '፥', '፦', '፧', '፨', '᐀', '᙮', '᚛', '᚜', '᛫', '᛬', '᛭', '᜵', '᜶', '។', '៕', '៖', '៘', '៙', '៚', '᠀', '᠁', '᠂', '᠃', '᠄', '᠅', '᠆', '᠇', '᠈', '᠉', '᠊', '᥄', '᥅', '᨞', '᨟', '᪠', '᪡', '᪢', '᪣', '᪤', '᪥', '᪦', '᪨', '᪩', '᪪', '᪫', '᪬', '᪭', '᭚', '᭛', '᭜', '᭝', '᭞', '᭟', '᭠', '᯼', '᯽', '᯾', '᯿', '᰻', '᰼', '᰽', '᰾', '᰿', '᱾', '᱿', '᳀', '᳁', '᳂', '᳃', '᳄', '᳅', '᳆', '᳇', '᳓', '‐', '‑', '‒', '–', '—', '―', '‖', '‗', '‘', '’', '‚', '‛', '“', '”', '„', '‟', '†', '‡', '•', '‣', '․', '‥', '…', '‧', '‰', '‱', '′', '″', '‴', '‵', '‶', '‷', '‸', '‹', '›', '※', '‼', '‽', '‾', '‿', '⁀', '⁁', '⁂', '⁃', '⁅', '⁆', '⁇', '⁈', '⁉', '⁊', '⁋', '⁌', '⁍', '⁎', '⁏', '⁐', '⁑', '⁓', '⁔', '⁕', '⁖', '⁗', '⁘', '⁙', '⁚', '⁛', '⁜', '⁝', '⁞', '⁽', '⁾', '₍', '₎', '⌈', '⌉', '⌊', '⌋', '〈', '〉', '❨', '❩', '❪', '❫', '❬', '❭', '❮', '❯', '❰', '❱', '❲', '❳', '❴', '❵', '⟅', '⟆', '⟦', '⟧', '⟨', '⟩', '⟪', '⟫', '⟬', '⟭', '⟮', '⟯', '⦃', '⦄', '⦅', '⦆', '⦇', '⦈', '⦉', '⦊', '⦋', '⦌', '⦍', '⦎', '⦏', '⦐', '⦑', '⦒', '⦓', '⦔', '⦕', '⦖', '⦗', '⦘', '⧘', '⧙', '⧚', '⧛', '⧼', '⧽', '⳹', '⳺', '⳻', '⳼', '⳾', '⳿', '⵰', '⸀', '⸁', '⸂', '⸃', '⸄', '⸅', '⸆', '⸇', '⸈', '⸉', '⸊', '⸋', '⸌', '⸍', '⸎', '⸏', '⸐', '⸑', '⸒', '⸓', '⸔', '⸕', '⸖', '⸗', '⸘', '⸙', '⸚', '⸛', '⸜', '⸝', '⸞', '⸟', '⸠', '⸡', '⸢', '⸣', '⸤', '⸥', '⸦', '⸧', '⸨', '⸩', '⸪', '⸫', '⸬', '⸭', '⸮', '⸰', '⸱', '⸲', '⸳', '⸴', '⸵', '⸶', '⸷', '⸸', '⸹', '⸺', '⸻', '⸼', '⸽', '⸾', '⸿', '⹀', '⹁', '⹂', '⹃', '⹄', '⹅', '⹆', '⹇', '⹈', '⹉', '⹊', '⹋', '⹌', '⹍', '⹎', '⹏', '、', '。', '〃', '〈', '〉', '《', '》', '「', '」', '『', '』', '【', '】', '〔', '〕', '〖', '〗', '〘', '〙', '〚', '〛', '〜', '〝', '〞', '〟', '〰', '〽', '゠', '・', '꓾', '꓿', '꘍', '꘎', '꘏', '꙳', '꙾', '꛲', '꛳', '꛴', '꛵', '꛶', '꛷', '꡴', '꡵', '꡶', '꡷', '꣎', '꣏', '꣸', '꣹', '꣺', '꣼', '꤮', '꤯', '꥟', '꧁', '꧂', '꧃', '꧄', '꧅', '꧆', '꧇', '꧈', '꧉', '꧊', '꧋', '꧌', '꧍', '꧞', '꧟', '꩜', '꩝', '꩞', '꩟', '꫞', '꫟', '꫰', '꫱', '꯫', '﴾', '﴿', '︐', '︑', '︒', '︓', '︔', '︕', '︖', '︗', '︘', '︙', '︰', '︱', '︲', '︳', '︴', '︵', '︶', '︷', '︸', '︹', '︺', '︻', '︼', '︽', '︾', '︿', '﹀', '﹁', '﹂', '﹃', '﹄', '﹅', '﹆', '﹇', '﹈', '﹉', '﹊', '﹋', '﹌', '﹍', '﹎', '﹏', '﹐', '﹑', '﹒', '﹔', '﹕', '﹖', '﹗', '﹘', '﹙', '﹚', '﹛', '﹜', '﹝', '﹞', '﹟', '﹠', '﹡', '﹣', '﹨', '﹪', '﹫', '！', '＂', '＃', '％', '＆', '＇', '（', '）', '＊', '，', '－', '．', '／', '：', '；', '？', '＠', '［', '＼', '］', '＿', '｛', '｝', '｟', '｠', '｡', '｢', '｣', '､', '･'};
    //private static String[] longCharacters = new String[] {"𐄀", "𐄁", "𐄂", "𐎟", "𐏐", "𐕯", "𐡗", "𐤟", "𐤿", "𐩐", "𐩑", "𐩒", "𐩓", "𐩔", "𐩕", "𐩖", "𐩗", "𐩘", "𐩿", "𐫰", "𐫱", "𐫲", "𐫳", "𐫴", "𐫵", "𐫶", "𐬹", "𐬺", "𐬻", "𐬼", "𐬽", "𐬾", "𐬿", "𐮙", "𐮚", "𐮛", "𐮜", "𐽕", "𐽖", "𐽗", "𐽘", "𐽙", "𑁇", "𑁈", "𑁉", "𑁊", "𑁋", "𑁌", "𑁍", "𑂻", "𑂼", "𑂾", "𑂿", "𑃀", "𑃁", "𑅀", "𑅁", "𑅂", "𑅃", "𑅴", "𑅵", "𑇅", "𑇆", "𑇇", "𑇈", "𑇍", "𑇛", "𑇝", "𑇞", "𑇟", "𑈸", "𑈹", "𑈺", "𑈻", "𑈼", "𑈽", "𑊩", "𑑋", "𑑌", "𑑍", "𑑎", "𑑏", "𑑛", "𑑝", "𑓆", "𑗁", "𑗂", "𑗃", "𑗄", "𑗅", "𑗆", "𑗇", "𑗈", "𑗉", "𑗊", "𑗋", "𑗌", "𑗍", "𑗎", "𑗏", "𑗐", "𑗑", "𑗒", "𑗓", "𑗔", "𑗕", "𑗖", "𑗗", "𑙁", "𑙂", "𑙃", "𑙠", "𑙡", "𑙢", "𑙣", "𑙤", "𑙥", "𑙦", "𑙧", "𑙨", "𑙩", "𑙪", "𑙫", "𑙬", "𑜼", "𑜽", "𑜾", "𑠻", "𑧢", "𑨿", "𑩀", "𑩁", "𑩂", "𑩃", "𑩄", "𑩅", "𑩆", "𑪚", "𑪛", "𑪜", "𑪞", "𑪟", "𑪠", "𑪡", "𑪢", "𑱁", "𑱂", "𑱃", "𑱄", "𑱅", "𑱰", "𑱱", "𑻷", "𑻸", "𑿿", "𒑰", "𒑱", "𒑲", "𒑳", "𒑴", "𖩮", "𖩯", "𖫵", "𖬷", "𖬸", "𖬹", "𖬺", "𖬻", "𖭄", "𖺗", "𖺘", "𖺙", "𖺚", "𖿢", "𛲟", "𝪇", "𝪈", "𝪉", "𝪊", "𝪋", "𞥞", "𞥟"};
    private static HashSet<Character> charactersMap;

    public static boolean isPunctuationCharacter(char ch) {
        if (charactersMap == null) {
            charactersMap = new HashSet<>();
            for (int a = 0; a < characters.length; a++) {
                charactersMap.add(characters[a]);
            }
        }
        //int len = longCharacters[0].length();
        return charactersMap.contains(ch);
    }

    public static int getColorDistance(int color1, int color2) {
        int r1 = Color.red(color1);
        int g1 = Color.green(color1);
        int b1 = Color.blue(color1);

        int r2 = Color.red(color2);
        int g2 = Color.green(color2);
        int b2 = Color.blue(color2);

        int rMean = (r1 + r2) / 2;
        int r = r1 - r2;
        int g = g1 - g2;
        int b = b1 - b2;
        return (((512 + rMean) * r * r) >> 8) + (4 * g * g) + (((767 - rMean) * b * b) >> 8);
    }

    public static int getAverageColor(int color1, int color2) {
        int r1 = Color.red(color1);
        int r2 = Color.red(color2);
        int g1 = Color.green(color1);
        int g2 = Color.green(color2);
        int b1 = Color.blue(color1);
        int b2 = Color.blue(color2);
        return Color.argb(255, (r1 / 2 + r2 / 2), (g1 / 2 + g2 / 2), (b1 / 2 + b2 / 2));
    }

    public static void setLightStatusBar(Window window, boolean enable) {
        setLightStatusBar(window, enable, false);
    }

    public static void setLightStatusBar(Window window, boolean enable, boolean forceTransparentStatusbar) {
        if (Build.VERSION.SDK_INT >= Build.VERSION_CODES.M) {
            final View decorView = window.getDecorView();
            int flags = decorView.getSystemUiVisibility();
            if (enable) {
                if ((flags & View.SYSTEM_UI_FLAG_LIGHT_STATUS_BAR) == 0) {
                    flags |= View.SYSTEM_UI_FLAG_LIGHT_STATUS_BAR;
                    decorView.setSystemUiVisibility(flags);
                }
                if (!SharedConfig.noStatusBar && !forceTransparentStatusbar) {
                    window.setStatusBarColor(LIGHT_STATUS_BAR_OVERLAY);
                } else {
                    window.setStatusBarColor(Color.TRANSPARENT);
                }
            } else {
                if ((flags & View.SYSTEM_UI_FLAG_LIGHT_STATUS_BAR) != 0) {
                    flags &= ~View.SYSTEM_UI_FLAG_LIGHT_STATUS_BAR;
                    decorView.setSystemUiVisibility(flags);
                }
                if (!SharedConfig.noStatusBar && !forceTransparentStatusbar) {
                    window.setStatusBarColor(DARK_STATUS_BAR_OVERLAY);
                } else {
                    window.setStatusBarColor(Color.TRANSPARENT);
                }
            }
        }
    }

    public static boolean getLightNavigationBar(Window window) {
        if (Build.VERSION.SDK_INT >= Build.VERSION_CODES.O) {
            final View decorView = window.getDecorView();
            int flags = decorView.getSystemUiVisibility();
            return (flags & View.SYSTEM_UI_FLAG_LIGHT_NAVIGATION_BAR) > 0;
        }
        return false;
    }

    public static void setLightNavigationBar(View view, boolean enable) {
        if (view != null && Build.VERSION.SDK_INT >= Build.VERSION_CODES.O) {
            int flags = view.getSystemUiVisibility();
            if (enable) {
                flags |= View.SYSTEM_UI_FLAG_LIGHT_NAVIGATION_BAR;
            } else {
                flags &= ~View.SYSTEM_UI_FLAG_LIGHT_NAVIGATION_BAR;
            }
            view.setSystemUiVisibility(flags);
        }
    }

    public static void setLightNavigationBar(Window window, boolean enable) {
        if (window != null) {
            setLightNavigationBar(window.getDecorView(), enable);
        }
    }

    private static HashMap<Window, ValueAnimator> navigationBarColorAnimators;

    public interface IntColorCallback {
        public void run(int color);
    }

    public static void setNavigationBarColor(Window window, int color) {
        setNavigationBarColor(window, color, true);
    }

    public static void setNavigationBarColor(Window window, int color, boolean animated) {
        setNavigationBarColor(window, color, animated, null);
    }

    public static void setNavigationBarColor(Window window, int color, boolean animated, IntColorCallback onUpdate) {
        if (Build.VERSION.SDK_INT >= Build.VERSION_CODES.LOLLIPOP) {
            if (navigationBarColorAnimators != null) {
                ValueAnimator animator = navigationBarColorAnimators.get(window);
                if (animator != null) {
                    animator.cancel();
                    navigationBarColorAnimators.remove(window);
                }
            }

            if (!animated) {
                if (onUpdate != null) {
                    onUpdate.run(color);
                }
                try {
                    window.setNavigationBarColor(color);
                } catch (Exception ignore) {
                }
            } else {
                ValueAnimator animator = ValueAnimator.ofArgb(window.getNavigationBarColor(), color);
                animator.addUpdateListener(a -> {
                    int tcolor = (int) a.getAnimatedValue();
                    if (onUpdate != null) {
                        onUpdate.run(tcolor);
                    }
                    try {
                        window.setNavigationBarColor(tcolor);
                    } catch (Exception ignore) {
                    }
                });
                animator.addListener(new AnimatorListenerAdapter() {
                    @Override
                    public void onAnimationEnd(Animator animation) {
                        if (navigationBarColorAnimators != null) {
                            navigationBarColorAnimators.remove(window);
                        }
                    }
                });
                animator.setDuration(200);
                animator.setInterpolator(CubicBezierInterpolator.DEFAULT);
                animator.start();
                if (navigationBarColorAnimators == null) {
                    navigationBarColorAnimators = new HashMap<>();
                }
                navigationBarColorAnimators.put(window, animator);
            }
        }
    }

    public static boolean checkHostForPunycode(String url) {
        if (url == null) {
            return false;
        }
        boolean hasLatin = false;
        boolean hasNonLatin = false;
        try {
            for (int a = 0, N = url.length(); a < N; a++) {
                char ch = url.charAt(a);
                if (ch == '.' || ch == '-' || ch == '/' || ch == '+' || ch >= '0' && ch <= '9') {
                    continue;
                }
                if (ch >= 'a' && ch <= 'z' || ch >= 'A' && ch <= 'Z') {
                    hasLatin = true;
                } else {
                    hasNonLatin = true;
                }
                if (hasLatin && hasNonLatin) {
                    break;
                }
            }
        } catch (Exception e) {
            FileLog.e(e);
        }
        return hasLatin && hasNonLatin;
    }

    public static boolean shouldShowUrlInAlert(String url) {
        try {
            Uri uri = Uri.parse(url);
            url = uri.getHost();
            return checkHostForPunycode(url);
        } catch (Exception e) {
            FileLog.e(e);
        }
        return false;
    }

    public static void scrollToFragmentRow(INavigationLayout parentLayout, String rowName) {
        if (parentLayout == null || rowName == null) {
            return;
        }
        BaseFragment openingFragment = parentLayout.getFragmentStack().get(parentLayout.getFragmentStack().size() - 1);
        try {
            Field listViewField = openingFragment.getClass().getDeclaredField("listView");
            listViewField.setAccessible(true);
            RecyclerListView listView = (RecyclerListView) listViewField.get(openingFragment);
            RecyclerListView.IntReturnCallback callback = () -> {
                int position = -1;
                try {
                    Field rowField = openingFragment.getClass().getDeclaredField(rowName);
                    rowField.setAccessible(true);
                    LinearLayoutManager layoutManager = (LinearLayoutManager) listView.getLayoutManager();
                    position = rowField.getInt(openingFragment);
                    layoutManager.scrollToPositionWithOffset(position, AndroidUtilities.dp(60));
                    rowField.setAccessible(false);
                    return position;
                } catch (Throwable ignore) {

                }
                return position;
            };
            listView.highlightRow(callback);
            listViewField.setAccessible(false);
        } catch (Throwable ignore) {

        }
    }

    public static boolean checkInlinePermissions(Context context) {
        return Build.VERSION.SDK_INT < Build.VERSION_CODES.M || Settings.canDrawOverlays(context);
    }

    public static void updateVisibleRows(RecyclerListView listView) {
        if (listView == null) {
            return;
        }
        RecyclerView.Adapter adapter = listView.getAdapter();
        if (adapter == null) {
            return;
        }
        for (int i = 0; i < listView.getChildCount(); i++) {
            View child = listView.getChildAt(i);
            int p = listView.getChildAdapterPosition(child);
            if (p >= 0) {
                RecyclerView.ViewHolder holder = listView.getChildViewHolder(child);
                if (holder == null || holder.shouldIgnore()) {
                    continue;
                }
                adapter.onBindViewHolder(holder, p);
            }
        }
    }

    public static void updateImageViewImageAnimated(ImageView imageView, int newIcon) {
        updateImageViewImageAnimated(imageView, ContextCompat.getDrawable(imageView.getContext(), newIcon));
    }

    public static void updateImageViewImageAnimated(ImageView imageView, Drawable newIcon) {
        if (imageView.getDrawable() == newIcon) {
            return;
        }
        ValueAnimator animator = ValueAnimator.ofFloat(0, 1).setDuration(150);
        AtomicBoolean changed = new AtomicBoolean();
        animator.addUpdateListener(animation -> {
            float val = (float) animation.getAnimatedValue();
            float scale = 0.5f + Math.abs(val - 0.5f);
            imageView.setScaleX(scale);
            imageView.setScaleY(scale);
            if (val >= 0.5f && !changed.get()) {
                changed.set(true);
                imageView.setImageDrawable(newIcon);
            }
        });
        animator.start();
    }

    public static void updateViewVisibilityAnimated(View view, boolean show) {
        updateViewVisibilityAnimated(view, show, 1f, true);
    }

    public static void updateViewVisibilityAnimated(View view, boolean show, float scaleFactor, boolean animated) {
        if (view == null) {
            return;
        }
        if (view.getParent() == null) {
            animated = false;
        }

        if (!animated) {
            view.animate().setListener(null).cancel();
            view.setVisibility(show ? View.VISIBLE : View.GONE);
            view.setTag(show ? 1 : null);
            view.setAlpha(1f);
            view.setScaleX(1f);
            view.setScaleY(1f);
        } else if (show && view.getTag() == null) {
            view.animate().setListener(null).cancel();
            if (view.getVisibility() != View.VISIBLE) {
                view.setVisibility(View.VISIBLE);
                view.setAlpha(0f);
                view.setScaleX(scaleFactor);
                view.setScaleY(scaleFactor);
            }
            view.animate().alpha(1f).scaleY(1f).scaleX(1f).setDuration(150).start();
            view.setTag(1);
        } else if (!show && view.getTag() != null) {
            view.animate().setListener(null).cancel();
            view.animate().alpha(0).scaleY(scaleFactor).scaleX(scaleFactor).setListener(new HideViewAfterAnimation(view)).setDuration(150).start();
            view.setTag(null);
        }
    }

    public static void updateViewShow(View view, boolean show) {
        updateViewShow(view, show, true, true);
    }

    public static void updateViewShow(View view, boolean show, boolean scale, boolean animated) {
        updateViewShow(view, show, scale, animated, null);
    }

    public static void updateViewShow(View view, boolean show, boolean scale, boolean animated, Runnable onDone) {
        if (view == null) {
            return;
        }
        if (view.getParent() == null) {
            animated = false;
        }

        view.animate().setListener(null).cancel();
        if (!animated) {
            view.setVisibility(show ? View.VISIBLE : View.GONE);
            view.setTag(show ? 1 : null);
            view.setAlpha(1f);
            view.setScaleX(scale && !show ? 0f : 1f);
            view.setScaleY(scale && !show ? 0f : 1f);
            if (onDone != null) {
                onDone.run();
            }
        } else if (show) {
            if (view.getVisibility() != View.VISIBLE) {
                view.setVisibility(View.VISIBLE);
                view.setAlpha(0f);
                view.setScaleX(scale ? 0 : 1);
                view.setScaleY(scale ? 0 : 1);
            }
            view.animate().alpha(1f).scaleY(1f).scaleX(1f).setInterpolator(CubicBezierInterpolator.EASE_OUT_QUINT).setDuration(340).withEndAction(onDone).start();
        } else {
            view.animate().alpha(0).scaleY(scale ? 0 : 1).scaleX(scale ? 0 : 1).setListener(new HideViewAfterAnimation(view)).setInterpolator(CubicBezierInterpolator.EASE_OUT_QUINT).setDuration(340).withEndAction(onDone).start();
        }
    }

    public static long getPrefIntOrLong(SharedPreferences preferences, String key, long defaultValue) {
        try {
            return preferences.getLong(key, defaultValue);
        } catch (Exception e) {
            return preferences.getInt(key, (int) defaultValue);
        }
    }

    public static Bitmap getScaledBitmap(float w, float h, String path, String streamPath, int streamOffset) {
        FileInputStream stream = null;
        try {
            BitmapFactory.Options options = new BitmapFactory.Options();
            options.inJustDecodeBounds = true;

            if (path != null) {
                BitmapFactory.decodeFile(path, options);
            } else {
                stream = new FileInputStream(streamPath);
                stream.getChannel().position(streamOffset);
                BitmapFactory.decodeStream(stream, null, options);
            }
            if (options.outWidth > 0 && options.outHeight > 0) {
                if (w > h && options.outWidth < options.outHeight) {
                    float temp = w;
                    w = h;
                    h = temp;
                }
                float scale = Math.min(options.outWidth / w, options.outHeight / h);
                options.inSampleSize = 1;
                if (scale > 1.0f) {
                    do {
                        options.inSampleSize *= 2;
                    } while (options.inSampleSize < scale);
                }
                options.inJustDecodeBounds = false;
                Bitmap wallpaper;
                if (path != null) {
                    wallpaper = BitmapFactory.decodeFile(path, options);
                } else {
                    stream.getChannel().position(streamOffset);
                    wallpaper = BitmapFactory.decodeStream(stream, null, options);
                }
                return wallpaper;
            }
        } catch (Throwable e) {
            FileLog.e(e);
        } finally {
            try {
                if (stream != null) {
                    stream.close();
                }
            } catch (Exception e2) {
                FileLog.e(e2);
            }
        }
        return null;
    }

    public static Uri getBitmapShareUri(Bitmap bitmap, String fileName, Bitmap.CompressFormat format) {
        File cachePath = AndroidUtilities.getCacheDir();
        if (!cachePath.isDirectory()) {
            try {
                cachePath.mkdirs();
            } catch (Exception e) {
                FileLog.e(e);
                return null;
            }
        }
        File file = new File(cachePath, fileName);
        try (FileOutputStream out = new FileOutputStream(file)) {
            bitmap.compress(format, 100, out);
            out.close();
            return FileProvider.getUriForFile(ApplicationLoader.applicationContext, ApplicationLoader.getApplicationId() + ".provider", file);
        } catch (Exception e) {
            FileLog.e(e);
        }
        return null;
    }

    public static boolean isNumeric(String str) {
        try {
            Double.parseDouble(str);
            return true;
        } catch (NumberFormatException e) {
            return false;
        }
    }

    public static boolean isAccessibilityScreenReaderEnabled() {
        return false;
//        try {
//            AccessibilityManager am = (AccessibilityManager) ApplicationLoader.applicationContext.getSystemService(Context.ACCESSIBILITY_SERVICE);
//            return (am != null && am.isEnabled() && !am.isTouchExplorationEnabled());
//        } catch (Exception ignroe) {
//            return false;
//        }
    }

    public static CharSequence trim(CharSequence text, int[] newStart) {
        if (text == null) {
            return null;
        }
        int len = text.length();
        int st = 0;

        while (st < len && text.charAt(st) <= ' ') {
            st++;
        }
        while (st < len && text.charAt(len - 1) <= ' ') {
            len--;
        }
        if (newStart != null) {
            newStart[0] = st;
        }
        return (st > 0 || len < text.length()) ? text.subSequence(st, len) : text;
    }

<<<<<<< HEAD
    public static int getTransparentColor(int color, float opacity){
        int alpha = Color.alpha(color);
        int red = Color.red(color);
        int green = Color.green(color);
        int blue = Color.blue(color);
        alpha *= opacity;
        return Color.argb(alpha, red, green, blue);
=======
    // detect Error NO SPaCe left on device :(
    public static boolean isENOSPC(Exception e) {
        return (
                Build.VERSION.SDK_INT >= Build.VERSION_CODES.LOLLIPOP &&
                        e instanceof IOException &&
                        (e.getCause() instanceof ErrnoException &&
                                ((ErrnoException) e.getCause()).errno == OsConstants.ENOSPC) ||
                        (e.getMessage() != null && e.getMessage().equalsIgnoreCase("no space left on device"))
        );
    }

    public static CharSequence replaceCharSequence(String what, CharSequence from, CharSequence obj) {
        SpannableStringBuilder spannableStringBuilder;
        if (from instanceof SpannableStringBuilder) {
            spannableStringBuilder = (SpannableStringBuilder) from;
        } else {
            spannableStringBuilder = new SpannableStringBuilder(from);
        }
        int index = TextUtils.indexOf(from, what);
        if (index >= 0) {
            spannableStringBuilder.replace(index, index + what.length(), obj);
        }
        return spannableStringBuilder;
>>>>>>> 8c043db2
    }
}<|MERGE_RESOLUTION|>--- conflicted
+++ resolved
@@ -5166,15 +5166,6 @@
         return (st > 0 || len < text.length()) ? text.subSequence(st, len) : text;
     }
 
-<<<<<<< HEAD
-    public static int getTransparentColor(int color, float opacity){
-        int alpha = Color.alpha(color);
-        int red = Color.red(color);
-        int green = Color.green(color);
-        int blue = Color.blue(color);
-        alpha *= opacity;
-        return Color.argb(alpha, red, green, blue);
-=======
     // detect Error NO SPaCe left on device :(
     public static boolean isENOSPC(Exception e) {
         return (
@@ -5198,6 +5189,5 @@
             spannableStringBuilder.replace(index, index + what.length(), obj);
         }
         return spannableStringBuilder;
->>>>>>> 8c043db2
     }
 }