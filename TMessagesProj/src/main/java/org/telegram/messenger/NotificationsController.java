/*
 * This is the source code of Telegram for Android v. 5.x.x.
 * It is licensed under GNU GPL v. 2 or later.
 * You should have received a copy of the license in this archive (see LICENSE).
 *
 * Copyright Nikolai Kudashov, 2013-2018.
 */

package org.telegram.messenger;

import android.annotation.SuppressLint;
import android.annotation.TargetApi;
import android.app.Activity;
import android.app.ActivityManager;
import android.app.AlarmManager;
import android.app.Notification;
import android.app.NotificationChannel;
import android.app.NotificationChannelGroup;
import android.app.NotificationManager;
import android.app.PendingIntent;
import android.content.Context;
import android.content.Intent;
import android.content.SharedPreferences;
import android.content.res.Configuration;
import android.graphics.Bitmap;
import android.graphics.BitmapFactory;
import android.graphics.Color;
import android.graphics.ImageDecoder;
import android.graphics.Paint;
import android.graphics.Path;
import android.graphics.PixelFormat;
import android.graphics.Point;
import android.graphics.PorterDuff;
import android.graphics.PorterDuffXfermode;
import android.graphics.drawable.BitmapDrawable;
import android.media.AudioAttributes;
import android.media.AudioManager;
import android.media.Ringtone;
import android.media.RingtoneManager;
import android.media.SoundPool;
import android.net.Uri;
import android.os.Build;
import android.os.PowerManager;
import android.os.SystemClock;
import android.provider.Settings;
<<<<<<< HEAD
import android.text.TextUtils;
import android.util.LongSparseArray;
import android.util.SparseArray;
import android.util.SparseIntArray;

=======

import androidx.collection.LongSparseArray;
>>>>>>> 418f478a
import androidx.core.app.NotificationCompat;
import androidx.core.app.NotificationManagerCompat;
import androidx.core.app.Person;
import androidx.core.app.RemoteInput;
import androidx.core.content.FileProvider;
import androidx.core.content.LocusIdCompat;
import androidx.core.content.pm.ShortcutInfoCompat;
import androidx.core.content.pm.ShortcutManagerCompat;
import androidx.core.graphics.drawable.IconCompat;
<<<<<<< HEAD
=======
import android.text.TextUtils;
import android.util.SparseArray;
>>>>>>> 418f478a

import org.telegram.messenger.support.LongSparseIntArray;
import org.telegram.tgnet.ConnectionsManager;
import org.telegram.tgnet.TLRPC;
import org.telegram.ui.ActionBar.Theme;
import org.telegram.ui.BubbleActivity;
import org.telegram.ui.LaunchActivity;
import org.telegram.ui.PopupNotificationActivity;

import java.io.File;
import java.util.ArrayList;
import java.util.Calendar;
import java.util.HashSet;
import java.util.List;
import java.util.Map;
import java.util.concurrent.CountDownLatch;

import tw.nekomimi.nekogram.NekoConfig;

public class NotificationsController extends BaseController {

    public static final String EXTRA_VOICE_REPLY = "extra_voice_reply";
    public static String OTHER_NOTIFICATIONS_CHANNEL = null;

    private static DispatchQueue notificationsQueue = new DispatchQueue("notificationsQueue");
    private ArrayList<MessageObject> pushMessages = new ArrayList<>();
    private ArrayList<MessageObject> delayedPushMessages = new ArrayList<>();
    private LongSparseArray<SparseArray<MessageObject>> pushMessagesDict = new LongSparseArray<>();
    private LongSparseArray<MessageObject> fcmRandomMessagesDict = new LongSparseArray<>();
    private LongSparseArray<Point> smartNotificationsDialogs = new LongSparseArray<>();
    private static NotificationManagerCompat notificationManager = null;
    private static NotificationManager systemNotificationManager = null;
    private LongSparseArray<Integer> pushDialogs = new LongSparseArray<>();
    private LongSparseArray<Integer> wearNotificationsIds = new LongSparseArray<>();
    private LongSparseArray<Integer> lastWearNotifiedMessageId = new LongSparseArray<>();
    private LongSparseArray<Integer> pushDialogsOverrideMention = new LongSparseArray<>();
    public ArrayList<MessageObject> popupMessages = new ArrayList<>();
    public ArrayList<MessageObject> popupReplyMessages = new ArrayList<>();
    private HashSet<Long> openedInBubbleDialogs = new HashSet<>();
    private long openedDialogId = 0;
    private int lastButtonId = 5000;
    private int total_unread_count = 0;
    private int personalCount = 0;
    private boolean notifyCheck = false;
    private int lastOnlineFromOtherDevice = 0;
    private boolean inChatSoundEnabled;
    private int lastBadgeCount = -1;
    private String launcherClassName;

    public long lastNotificationChannelCreateTime;

    private Boolean groupsCreated;
    private boolean channelGroupsCreated;

    public static long globalSecretChatId = DialogObject.makeEncryptedDialogId(1);

    public boolean showBadgeNumber;
    public boolean showBadgeMuted;
    public boolean showBadgeMessages;

    private Runnable notificationDelayRunnable;
    private PowerManager.WakeLock notificationDelayWakelock;

    private long lastSoundPlay;
    private long lastSoundOutPlay;
    private SoundPool soundPool;
    private int soundIn;
    private int soundOut;
    private int soundRecord;
    private boolean soundInLoaded;
    private boolean soundOutLoaded;
    private boolean soundRecordLoaded;
    protected static AudioManager audioManager;
    private AlarmManager alarmManager;

    private int notificationId;
    private String notificationGroup;

    private int lastInternalNotificationId;

    static {
        if (Build.VERSION.SDK_INT >= 26 && ApplicationLoader.applicationContext != null) {
            notificationManager = NotificationManagerCompat.from(ApplicationLoader.applicationContext);
            systemNotificationManager = (NotificationManager) ApplicationLoader.applicationContext.getSystemService(Context.NOTIFICATION_SERVICE);
            checkOtherNotificationsChannel();
        }
        audioManager = (AudioManager) ApplicationLoader.applicationContext.getSystemService(Context.AUDIO_SERVICE);
    }

    private static SparseArray<NotificationsController> Instance = new SparseArray<>();

    public static NotificationsController getInstance(int num) {
        NotificationsController localInstance = Instance.get(num);
        if (localInstance == null) {
            synchronized (NotificationsController.class) {
                localInstance = Instance.get(num);
                if (localInstance == null) {
                    Instance.put(num, localInstance = new NotificationsController(num));
                }
            }
        }
        return localInstance;
    }

    public NotificationsController(int instance) {
        super(instance);

<<<<<<< HEAD
=======
        lastInternalNotificationId = instance * 1000000 + 5000;
>>>>>>> 418f478a
        notificationId = currentAccount + 1;
        notificationGroup = "messages" + (currentAccount == 0 ? "" : currentAccount);
        SharedPreferences preferences = getAccountInstance().getNotificationsSettings();
        inChatSoundEnabled = preferences.getBoolean("EnableInChatSound", true);
        showBadgeNumber = preferences.getBoolean("badgeNumber", true);
        showBadgeMuted = preferences.getBoolean("badgeNumberMuted", false);
        showBadgeMessages = preferences.getBoolean("badgeNumberMessages", true);

        notificationManager = NotificationManagerCompat.from(ApplicationLoader.applicationContext);
        systemNotificationManager = (NotificationManager) ApplicationLoader.applicationContext.getSystemService(Context.NOTIFICATION_SERVICE);

        try {
            audioManager = (AudioManager) ApplicationLoader.applicationContext.getSystemService(Context.AUDIO_SERVICE);
        } catch (Exception e) {
            FileLog.e(e);
        }
        try {
            alarmManager = (AlarmManager) ApplicationLoader.applicationContext.getSystemService(Context.ALARM_SERVICE);
        } catch (Exception e) {
            FileLog.e(e);
        }

        try {
            PowerManager pm = (PowerManager) ApplicationLoader.applicationContext.getSystemService(Context.POWER_SERVICE);
            notificationDelayWakelock = pm.newWakeLock(PowerManager.PARTIAL_WAKE_LOCK, "telegram:notification_delay_lock");
            notificationDelayWakelock.setReferenceCounted(false);
        } catch (Exception e) {
            FileLog.e(e);
        }

        notificationDelayRunnable = () -> {
            if (BuildVars.LOGS_ENABLED) {
                FileLog.d("delay reached");
            }
            if (!delayedPushMessages.isEmpty()) {
                showOrUpdateNotification(true);
                delayedPushMessages.clear();
            }
            try {
                if (notificationDelayWakelock.isHeld()) {
                    notificationDelayWakelock.release();
                }
            } catch (Exception e) {
                FileLog.e(e);
            }
        };
    }

    public static void checkOtherNotificationsChannel() {
        if (Build.VERSION.SDK_INT < 26) {
            return;
        }
        SharedPreferences preferences = null;
        if (OTHER_NOTIFICATIONS_CHANNEL == null) {
            preferences = ApplicationLoader.applicationContext.getSharedPreferences("Notifications", Activity.MODE_PRIVATE);
            OTHER_NOTIFICATIONS_CHANNEL = preferences.getString("OtherKey", "Other3");
        }
        NotificationChannel notificationChannel = systemNotificationManager.getNotificationChannel(OTHER_NOTIFICATIONS_CHANNEL);
        if (notificationChannel != null && notificationChannel.getImportance() == NotificationManager.IMPORTANCE_NONE) {
            systemNotificationManager.deleteNotificationChannel(OTHER_NOTIFICATIONS_CHANNEL);
            OTHER_NOTIFICATIONS_CHANNEL = null;
            notificationChannel = null;
        }
        if (OTHER_NOTIFICATIONS_CHANNEL == null) {
            if (preferences == null) {
                preferences = ApplicationLoader.applicationContext.getSharedPreferences("Notifications", Activity.MODE_PRIVATE);
            }
            OTHER_NOTIFICATIONS_CHANNEL = "Other" + Utilities.random.nextLong();
            preferences.edit().putString("OtherKey", OTHER_NOTIFICATIONS_CHANNEL).commit();
        }
        if (notificationChannel == null) {
            notificationChannel = new NotificationChannel(OTHER_NOTIFICATIONS_CHANNEL, "Internal notifications", NotificationManager.IMPORTANCE_DEFAULT);
            notificationChannel.enableLights(false);
            notificationChannel.enableVibration(false);
            notificationChannel.setSound(null, null);
            try {
                systemNotificationManager.createNotificationChannel(notificationChannel);
            } catch (Exception e) {
                FileLog.e(e);
            }
        }
    }

    public void cleanup() {
        popupMessages.clear();
        popupReplyMessages.clear();
        channelGroupsCreated = false;
        notificationsQueue.postRunnable(() -> {
            openedDialogId = 0;
            total_unread_count = 0;
            personalCount = 0;
            pushMessages.clear();
            pushMessagesDict.clear();
            fcmRandomMessagesDict.clear();
            pushDialogs.clear();
            wearNotificationsIds.clear();
            lastWearNotifiedMessageId.clear();
            openedInBubbleDialogs.clear();
            delayedPushMessages.clear();
            notifyCheck = false;
            lastBadgeCount = 0;
            try {
                if (notificationDelayWakelock.isHeld()) {
                    notificationDelayWakelock.release();
                }
            } catch (Exception e) {
                FileLog.e(e);
            }
            dismissNotification();
            setBadge(getTotalAllUnreadCount());
            SharedPreferences preferences = getAccountInstance().getNotificationsSettings();
            SharedPreferences.Editor editor = preferences.edit();
            editor.clear();
            editor.commit();

            if (Build.VERSION.SDK_INT >= 26) {
                try {
                    systemNotificationManager.deleteNotificationChannelGroup("channels" + currentAccount);
                    systemNotificationManager.deleteNotificationChannelGroup("groups" + currentAccount);
                    systemNotificationManager.deleteNotificationChannelGroup("private" + currentAccount);
                    systemNotificationManager.deleteNotificationChannelGroup("other" + currentAccount);

                    String keyStart = currentAccount + "channel";
                    List<NotificationChannel> list = systemNotificationManager.getNotificationChannels();
                    int count = list.size();
                    for (int a = 0; a < count; a++) {
                        NotificationChannel channel = list.get(a);
                        String id = channel.getId();
                        if (id.startsWith(keyStart)) {
                            try {
                                systemNotificationManager.deleteNotificationChannel(id);
                            } catch (Exception e) {
                                FileLog.e(e);
                            }
                            if (BuildVars.LOGS_ENABLED) {
                                FileLog.d("delete channel cleanup " + id);
                            }
                        }
                    }
                } catch (Throwable e) {
                    FileLog.e(e);
                }
                try {
                    String keyGroup = currentAccount + "group";
                    List<NotificationChannelGroup> list = systemNotificationManager.getNotificationChannelGroups();
                    for (NotificationChannelGroup group : list) {
                        String id = group.getId();
                        if (id.equals(keyGroup)) {
                            systemNotificationManager.deleteNotificationChannelGroup(id);
                        }
                    }
                } catch (Throwable e) {
                    FileLog.e(e);
                }
            }
        });
    }

    public void setInChatSoundEnabled(boolean value) {
        inChatSoundEnabled = value;
    }

    public void setOpenedDialogId(long dialog_id) {
        notificationsQueue.postRunnable(() -> openedDialogId = dialog_id);
    }

    public void setOpenedInBubble(long dialogId, boolean opened) {
        notificationsQueue.postRunnable(() -> {
            if (opened) {
                openedInBubbleDialogs.add(dialogId);
            } else {
                openedInBubbleDialogs.remove(dialogId);
            }
        });
    }

    public void setLastOnlineFromOtherDevice(int time) {
        notificationsQueue.postRunnable(() -> {
            if (BuildVars.LOGS_ENABLED) {
                FileLog.d("set last online from other device = " + time);
            }
            lastOnlineFromOtherDevice = time;
        });
    }

    public void removeNotificationsForDialog(long did) {
        processReadMessages(null, did, 0, Integer.MAX_VALUE, false);
        LongSparseIntArray dialogsToUpdate = new LongSparseIntArray();
        dialogsToUpdate.put(did, 0);
        processDialogsUpdateRead(dialogsToUpdate);
    }

    public boolean hasMessagesToReply() {
        for (int a = 0; a < pushMessages.size(); a++) {
            MessageObject messageObject = pushMessages.get(a);
            long dialog_id = messageObject.getDialogId();
            if (messageObject.messageOwner.mentioned && messageObject.messageOwner.action instanceof TLRPC.TL_messageActionPinMessage ||
                    DialogObject.isEncryptedDialog(dialog_id) || messageObject.messageOwner.peer_id.channel_id != 0 && !messageObject.isSupergroup()) {
                continue;
            }
            return true;
        }
        return false;
    }

    protected void forceShowPopupForReply() {
        notificationsQueue.postRunnable(() -> {
            ArrayList<MessageObject> popupArray = new ArrayList<>();
            for (int a = 0; a < pushMessages.size(); a++) {
                MessageObject messageObject = pushMessages.get(a);
                long dialog_id = messageObject.getDialogId();
                if (messageObject.messageOwner.mentioned && messageObject.messageOwner.action instanceof TLRPC.TL_messageActionPinMessage ||
                        DialogObject.isEncryptedDialog(dialog_id) || messageObject.messageOwner.peer_id.channel_id != 0 && !messageObject.isSupergroup()) {
                    continue;
                }
                popupArray.add(0, messageObject);
            }
            if (!popupArray.isEmpty() && !AndroidUtilities.needShowPasscode() && !SharedConfig.isWaitingForPasscodeEnter) {
                AndroidUtilities.runOnUIThread(() -> {
                    popupReplyMessages = popupArray;
                    Intent popupIntent = new Intent(ApplicationLoader.applicationContext, PopupNotificationActivity.class);
                    popupIntent.putExtra("force", true);
                    popupIntent.putExtra("currentAccount", currentAccount);
                    popupIntent.setFlags(Intent.FLAG_ACTIVITY_NEW_TASK | Intent.FLAG_ACTIVITY_NO_ANIMATION | Intent.FLAG_ACTIVITY_NO_USER_ACTION | Intent.FLAG_FROM_BACKGROUND);
                    ApplicationLoader.applicationContext.startActivity(popupIntent);
                    Intent it = new Intent(Intent.ACTION_CLOSE_SYSTEM_DIALOGS);
                    ApplicationLoader.applicationContext.sendBroadcast(it);
                });
            }
        });
    }

    public void removeDeletedMessagesFromNotifications(LongSparseArray<ArrayList<Integer>> deletedMessages) {
        ArrayList<MessageObject> popupArrayRemove = new ArrayList<>(0);
        notificationsQueue.postRunnable(() -> {
            int old_unread_count = total_unread_count;
            SharedPreferences preferences = getAccountInstance().getNotificationsSettings();
            for (int a = 0; a < deletedMessages.size(); a++) {
                long key = deletedMessages.keyAt(a);
                SparseArray<MessageObject> sparseArray = pushMessagesDict.get(key);
                if (sparseArray == null) {
                    continue;
                }
                ArrayList<Integer> mids = deletedMessages.get(key);
                for (int b = 0, N = mids.size(); b < N; b++) {
                    int mid = mids.get(b);
                    MessageObject messageObject = sparseArray.get(mid);
                    if (messageObject != null) {
                        long dialogId = messageObject.getDialogId();
                        Integer currentCount = pushDialogs.get(dialogId);
                        if (currentCount == null) {
                            currentCount = 0;
                        }
                        Integer newCount = currentCount - 1;
                        if (newCount <= 0) {
                            newCount = 0;
                            smartNotificationsDialogs.remove(dialogId);
                        }
                        if (!newCount.equals(currentCount)) {
                            total_unread_count -= currentCount;
                            total_unread_count += newCount;
                            pushDialogs.put(dialogId, newCount);
                        }
                        if (newCount == 0) {
                            pushDialogs.remove(dialogId);
                            pushDialogsOverrideMention.remove(dialogId);
                        }

                        sparseArray.remove(mid);
                        delayedPushMessages.remove(messageObject);
                        pushMessages.remove(messageObject);
                        if (isPersonalMessage(messageObject)) {
                            personalCount--;
                        }
                        popupArrayRemove.add(messageObject);
                    }
                }
                if (sparseArray.size() == 0) {
                    pushMessagesDict.remove(key);
                }
            }
            if (!popupArrayRemove.isEmpty()) {
                AndroidUtilities.runOnUIThread(() -> {
                    for (int a = 0, size = popupArrayRemove.size(); a < size; a++) {
                        popupMessages.remove(popupArrayRemove.get(a));
                    }
                    NotificationCenter.getGlobalInstance().postNotificationName(NotificationCenter.pushMessagesUpdated);
                });
            }
            if (old_unread_count != total_unread_count) {
                if (!notifyCheck) {
                    delayedPushMessages.clear();
                    showOrUpdateNotification(notifyCheck);
                } else {
                    scheduleNotificationDelay(lastOnlineFromOtherDevice > getConnectionsManager().getCurrentTime());
                }
                int pushDialogsCount = pushDialogs.size();
                AndroidUtilities.runOnUIThread(() -> {
                    NotificationCenter.getGlobalInstance().postNotificationName(NotificationCenter.notificationsCountUpdated, currentAccount);
                    getNotificationCenter().postNotificationName(NotificationCenter.dialogsUnreadCounterChanged, pushDialogsCount);
                });
            }
            notifyCheck = false;
            if (showBadgeNumber) {
                setBadge(getTotalAllUnreadCount());
            }
        });
    }

    public void removeDeletedHisoryFromNotifications(LongSparseIntArray deletedMessages) {
        ArrayList<MessageObject> popupArrayRemove = new ArrayList<>(0);
        notificationsQueue.postRunnable(() -> {
            int old_unread_count = total_unread_count;
            SharedPreferences preferences = getAccountInstance().getNotificationsSettings();

            for (int a = 0; a < deletedMessages.size(); a++) {
                long key = deletedMessages.keyAt(a);
                long dialogId = -key;
                long id = deletedMessages.get(key);
                Integer currentCount = pushDialogs.get(dialogId);
                if (currentCount == null) {
                    currentCount = 0;
                }
                Integer newCount = currentCount;

                for (int c = 0; c < pushMessages.size(); c++) {
                    MessageObject messageObject = pushMessages.get(c);
                    if (messageObject.getDialogId() == dialogId && messageObject.getId() <= id) {
                        SparseArray<MessageObject> sparseArray = pushMessagesDict.get(dialogId);
                        if (sparseArray != null) {
                            sparseArray.remove(messageObject.getId());
                            if (sparseArray.size() == 0) {
                                pushMessagesDict.remove(dialogId);
                            }
                        }
                        delayedPushMessages.remove(messageObject);
                        pushMessages.remove(messageObject);
                        c--;
                        if (isPersonalMessage(messageObject)) {
                            personalCount--;
                        }
                        popupArrayRemove.add(messageObject);
                        newCount--;
                    }
                }

                if (newCount <= 0) {
                    newCount = 0;
                    smartNotificationsDialogs.remove(dialogId);
                }
                if (!newCount.equals(currentCount)) {
                    total_unread_count -= currentCount;
                    total_unread_count += newCount;
                    pushDialogs.put(dialogId, newCount);
                }
                if (newCount == 0) {
                    pushDialogs.remove(dialogId);
                    pushDialogsOverrideMention.remove(dialogId);
                }
            }
            if (popupArrayRemove.isEmpty()) {
                AndroidUtilities.runOnUIThread(() -> {
                    for (int a = 0, size = popupArrayRemove.size(); a < size; a++) {
                        popupMessages.remove(popupArrayRemove.get(a));
                    }
                    NotificationCenter.getGlobalInstance().postNotificationName(NotificationCenter.pushMessagesUpdated);
                });
            }
            if (old_unread_count != total_unread_count) {
                if (!notifyCheck) {
                    delayedPushMessages.clear();
                    showOrUpdateNotification(notifyCheck);
                } else {
                    scheduleNotificationDelay(lastOnlineFromOtherDevice > getConnectionsManager().getCurrentTime());
                }
                int pushDialogsCount = pushDialogs.size();
                AndroidUtilities.runOnUIThread(() -> {
                    NotificationCenter.getGlobalInstance().postNotificationName(NotificationCenter.notificationsCountUpdated, currentAccount);
                    getNotificationCenter().postNotificationName(NotificationCenter.dialogsUnreadCounterChanged, pushDialogsCount);
                });
            }
            notifyCheck = false;
            if (showBadgeNumber) {
                setBadge(getTotalAllUnreadCount());
            }
        });
    }

    public void processReadMessages(LongSparseIntArray inbox, long dialogId, int maxDate, int maxId, boolean isPopup) {
        ArrayList<MessageObject> popupArrayRemove = new ArrayList<>(0);
        notificationsQueue.postRunnable(() -> {
            if (inbox != null) {
                for (int b = 0; b < inbox.size(); b++) {
                    long key = inbox.keyAt(b);
                    int messageId = inbox.get(key);
                    for (int a = 0; a < pushMessages.size(); a++) {
                        MessageObject messageObject = pushMessages.get(a);
                        if (!messageObject.messageOwner.from_scheduled && messageObject.getDialogId() == key && messageObject.getId() <= messageId) {
                            if (isPersonalMessage(messageObject)) {
                                personalCount--;
                            }
                            popupArrayRemove.add(messageObject);
                            long did;
                            if (messageObject.messageOwner.peer_id.channel_id != 0) {
                                did = -messageObject.messageOwner.peer_id.channel_id;
                            } else {
                                did = 0;
                            }
                            SparseArray<MessageObject> sparseArray = pushMessagesDict.get(did);
                            if (sparseArray != null) {
                                sparseArray.remove(messageObject.getId());
                                if (sparseArray.size() == 0) {
                                    pushMessagesDict.remove(did);
                                }
                            }
                            delayedPushMessages.remove(messageObject);
                            pushMessages.remove(a);
                            a--;
                        }
                    }
                }
            }
            if (dialogId != 0 && (maxId != 0 || maxDate != 0)) {
                for (int a = 0; a < pushMessages.size(); a++) {
                    MessageObject messageObject = pushMessages.get(a);
                    if (messageObject.getDialogId() == dialogId) {
                        boolean remove = false;
                        if (maxDate != 0) {
                            if (messageObject.messageOwner.date <= maxDate) {
                                remove = true;
                            }
                        } else {
                            if (!isPopup) {
                                if (messageObject.getId() <= maxId || maxId < 0) {
                                    remove = true;
                                }
                            } else {
                                if (messageObject.getId() == maxId || maxId < 0) {
                                    remove = true;
                                }
                            }
                        }
                        if (remove) {
                            if (isPersonalMessage(messageObject)) {
                                personalCount--;
                            }
                            long did;
                            if (messageObject.messageOwner.peer_id.channel_id != 0) {
                                did = -messageObject.messageOwner.peer_id.channel_id;
                            } else {
                                did = 0;
                            }
                            SparseArray<MessageObject> sparseArray = pushMessagesDict.get(did);
                            if (sparseArray != null) {
                                sparseArray.remove(messageObject.getId());
                                if (sparseArray.size() == 0) {
                                    pushMessagesDict.remove(did);
                                }
                            }
                            pushMessages.remove(a);
                            delayedPushMessages.remove(messageObject);
                            popupArrayRemove.add(messageObject);
                            a--;
                        }
                    }
                }
            }
            if (!popupArrayRemove.isEmpty()) {
                AndroidUtilities.runOnUIThread(() -> {
                    for (int a = 0, size = popupArrayRemove.size(); a < size; a++) {
                        popupMessages.remove(popupArrayRemove.get(a));
                    }
                    NotificationCenter.getGlobalInstance().postNotificationName(NotificationCenter.pushMessagesUpdated);
                });
            }
        });
    }

    private int addToPopupMessages(ArrayList<MessageObject> popupArrayAdd, MessageObject messageObject, long dialogId, boolean isChannel, SharedPreferences preferences) {
        int popup = 0;
        if (!DialogObject.isEncryptedDialog(dialogId)) {
            if (preferences.getBoolean("custom_" + dialogId, false)) {
                popup = preferences.getInt("popup_" + dialogId, 0);
            }
            if (popup == 0) {
                if (isChannel) {
                    popup = preferences.getInt("popupChannel", 0);
                } else {
                    popup = preferences.getInt(DialogObject.isChatDialog(dialogId) ? "popupGroup" : "popupAll", 0);
                }
            } else if (popup == 1) {
                popup = 3;
            } else if (popup == 2) {
                popup = 0;
            }
        }
        if (popup != 0 && messageObject.messageOwner.peer_id.channel_id != 0 && !messageObject.isSupergroup()) {
            popup = 0;
        }
        if (popup != 0) {
            popupArrayAdd.add(0, messageObject);
        }
        return popup;
    }

    public void processEditedMessages(LongSparseArray<ArrayList<MessageObject>> editedMessages) {
        if (editedMessages.size() == 0) {
            return;
        }
        ArrayList<MessageObject> popupArrayAdd = new ArrayList<>(0);
        notificationsQueue.postRunnable(() -> {
            boolean updated = false;
            for (int a = 0, N = editedMessages.size(); a < N; a++) {
                long dialogId = editedMessages.keyAt(a);
                if (pushDialogs.indexOfKey(dialogId) < 0) {
                    continue;
                }
                ArrayList<MessageObject> messages = editedMessages.valueAt(a);
                for (int b = 0, N2 = messages.size(); b < N2; b++) {
                    MessageObject messageObject = messages.get(b);
                    long did;
                    if (messageObject.messageOwner.peer_id.channel_id != 0) {
                        did = -messageObject.messageOwner.peer_id.channel_id;
                    } else {
                        did = 0;
                    }
                    SparseArray<MessageObject> sparseArray = pushMessagesDict.get(did);
                    if (sparseArray == null) {
                        break;
                    }
                    MessageObject oldMessage = sparseArray.get(messageObject.getId());
                    if (oldMessage != null) {
                        updated = true;
                        sparseArray.put(messageObject.getId(), messageObject);
                        int idx = pushMessages.indexOf(oldMessage);
                        if (idx >= 0) {
                            pushMessages.set(idx, messageObject);
                        }
                        idx = delayedPushMessages.indexOf(oldMessage);
                        if (idx >= 0) {
                            delayedPushMessages.set(idx, messageObject);
                        }
                    }
                }
            }
            if (updated) {
                showOrUpdateNotification(false);
            }
        });
    }

    public void processNewMessages(ArrayList<MessageObject> messageObjects, boolean isLast, boolean isFcm, CountDownLatch countDownLatch) {
        if (messageObjects.isEmpty()) {
            if (countDownLatch != null) {
                countDownLatch.countDown();
            }
            return;
        }
        ArrayList<MessageObject> popupArrayAdd = new ArrayList<>(0);
        notificationsQueue.postRunnable(() -> {
            boolean added = false;
            boolean edited = false;

            LongSparseArray<Boolean> settingsCache = new LongSparseArray<>();
            SharedPreferences preferences = getAccountInstance().getNotificationsSettings();
            boolean allowPinned = preferences.getBoolean("PinnedMessages", true);
            int popup = 0;
            boolean hasScheduled = false;

            for (int a = 0; a < messageObjects.size(); a++) {
                MessageObject messageObject = messageObjects.get(a);
                if (messageObject.messageOwner != null && (messageObject.isImportedForward() ||
                        messageObject.messageOwner.action instanceof TLRPC.TL_messageActionSetMessagesTTL ||
                        messageObject.messageOwner.silent && (messageObject.messageOwner.action instanceof TLRPC.TL_messageActionContactSignUp || messageObject.messageOwner.action instanceof TLRPC.TL_messageActionUserJoined))) {
                    continue;
                }
<<<<<<< HEAD
                if (NekoConfig.ignoreBlocked && getMessagesController().blockePeers.indexOfKey(messageObject.getSenderId()) >= 0) {
                    continue;
                }

                long mid = messageObject.getId();
                long random_id = messageObject.isFcmMessage() ? messageObject.messageOwner.random_id : 0;
                long dialog_id = messageObject.getDialogId();
                int lower_id = (int) dialog_id;
=======
                int mid = messageObject.getId();
                long randomId = messageObject.isFcmMessage() ? messageObject.messageOwner.random_id : 0;
                long dialogId = messageObject.getDialogId();
>>>>>>> 418f478a
                boolean isChannel;
                if (messageObject.isFcmMessage()) {
                    isChannel = messageObject.localChannel;
                } else if (DialogObject.isChatDialog(dialogId)) {
                    TLRPC.Chat chat = getMessagesController().getChat(-dialogId);
                    isChannel = ChatObject.isChannel(chat) && !chat.megagroup;
                } else {
                    isChannel = false;
                }
                long did;
                if (messageObject.messageOwner.peer_id.channel_id != 0) {
                    did = -messageObject.messageOwner.peer_id.channel_id;
                } else {
                    did = 0;
                }
                SparseArray<MessageObject> sparseArray = pushMessagesDict.get(did);
                MessageObject oldMessageObject = sparseArray != null ? sparseArray.get(mid) : null;
                if (oldMessageObject == null && messageObject.messageOwner.random_id != 0) {
                    oldMessageObject = fcmRandomMessagesDict.get(messageObject.messageOwner.random_id);
                    if (oldMessageObject != null) {
                        fcmRandomMessagesDict.remove(messageObject.messageOwner.random_id);
                    }
                }
                if (oldMessageObject != null) {
                    if (oldMessageObject.isFcmMessage()) {
                        if (sparseArray == null) {
                            sparseArray = new SparseArray<>();
                            pushMessagesDict.put(did, sparseArray);
                        }
                        sparseArray.put(mid, messageObject);
                        int idxOld = pushMessages.indexOf(oldMessageObject);
                        if (idxOld >= 0) {
                            pushMessages.set(idxOld, messageObject);
                            popup = addToPopupMessages(popupArrayAdd, messageObject, dialogId, isChannel, preferences);
                        }
                        if (isFcm && (edited = messageObject.localEdit)) {
                            getMessagesStorage().putPushMessage(messageObject);
                        }
                    }
                    continue;
                }
                if (edited) {
                    continue;
                }
                if (isFcm) {
                    getMessagesStorage().putPushMessage(messageObject);
                }

                long originalDialogId = dialogId;
                if (dialogId == openedDialogId && ApplicationLoader.isScreenOn) {
                    if (!isFcm) {
                        playInChatSound();
                    }
                    continue;
                }
                if (messageObject.messageOwner.mentioned) {
                    if (!allowPinned && messageObject.messageOwner.action instanceof TLRPC.TL_messageActionPinMessage) {
                        continue;
                    }
                    dialogId = messageObject.getFromChatId();
                }
                if (isPersonalMessage(messageObject)) {
                    personalCount++;
                }
                added = true;

                boolean isChat = DialogObject.isChatDialog(dialogId);
                int index = settingsCache.indexOfKey(dialogId);
                boolean value;
                if (index >= 0) {
                    value = settingsCache.valueAt(index);
                } else {
                    int notifyOverride = getNotifyOverride(preferences, dialogId);
                    if (notifyOverride == -1) {
                        value = isGlobalNotificationsEnabled(dialogId, isChannel);
                        /*if (BuildVars.DEBUG_PRIVATE_VERSION && BuildVars.LOGS_ENABLED) {
                            FileLog.d("global notify settings for " + dialog_id + " = " + value);
                        }*/
                    } else {
                        value = notifyOverride != 2;
                    }

                    settingsCache.put(dialogId, value);
                }

                if (value) {
                    if (!isFcm) {
                        popup = addToPopupMessages(popupArrayAdd, messageObject, dialogId, isChannel, preferences);
                    }
                    if (!hasScheduled) {
                        hasScheduled = messageObject.messageOwner.from_scheduled;
                    }
                    delayedPushMessages.add(messageObject);
                    pushMessages.add(0, messageObject);
                    if (mid != 0) {
                        if (sparseArray == null) {
                            sparseArray = new SparseArray<>();
                            pushMessagesDict.put(did, sparseArray);
                        }
                        sparseArray.put(mid, messageObject);
                    } else if (randomId != 0) {
                        fcmRandomMessagesDict.put(randomId, messageObject);
                    }
                    if (originalDialogId != dialogId) {
                        Integer current = pushDialogsOverrideMention.get(originalDialogId);
                        pushDialogsOverrideMention.put(originalDialogId, current == null ? 1 : current + 1);
                    }
                }
            }

            if (added) {
                notifyCheck = isLast;
            }

            if (!popupArrayAdd.isEmpty() && !AndroidUtilities.needShowPasscode() && !SharedConfig.isWaitingForPasscodeEnter) {
                int popupFinal = popup;
                AndroidUtilities.runOnUIThread(() -> {
                    popupMessages.addAll(0, popupArrayAdd);
                    if (ApplicationLoader.mainInterfacePaused || !ApplicationLoader.isScreenOn) {
                        if (popupFinal == 3 || popupFinal == 1 && ApplicationLoader.isScreenOn || popupFinal == 2 && !ApplicationLoader.isScreenOn) {
                            Intent popupIntent = new Intent(ApplicationLoader.applicationContext, PopupNotificationActivity.class);
                            popupIntent.setFlags(Intent.FLAG_ACTIVITY_NEW_TASK | Intent.FLAG_ACTIVITY_NO_ANIMATION | Intent.FLAG_ACTIVITY_NO_USER_ACTION | Intent.FLAG_FROM_BACKGROUND);
                            try {
                                ApplicationLoader.applicationContext.startActivity(popupIntent);
                            } catch (Throwable ignore) {

                            }
                        }
                    }
                });
            }
            if (isFcm || hasScheduled) {
                if (edited) {
                    delayedPushMessages.clear();
                    showOrUpdateNotification(notifyCheck);
                } else if (added) {
                    MessageObject messageObject = messageObjects.get(0);
                    long dialog_id = messageObject.getDialogId();
                    Boolean isChannel;
                    if (messageObject.isFcmMessage()) {
                        isChannel = messageObject.localChannel;
                    } else {
                        isChannel = null;
                    }
                    int old_unread_count = total_unread_count;

                    int notifyOverride = getNotifyOverride(preferences, dialog_id);
                    boolean canAddValue;
                    if (notifyOverride == -1) {
                        canAddValue = isGlobalNotificationsEnabled(dialog_id, isChannel);
                        /*if (BuildVars.DEBUG_PRIVATE_VERSION && BuildVars.LOGS_ENABLED) {
                            FileLog.d("global notify settings for " + dialog_id + " = " + canAddValue);
                        }*/
                    } else {
                        canAddValue = notifyOverride != 2;
                    }

                    Integer currentCount = pushDialogs.get(dialog_id);
                    int newCount = currentCount != null ? currentCount + 1 : 1;

                    if (notifyCheck && !canAddValue) {
                        Integer override = pushDialogsOverrideMention.get(dialog_id);
                        if (override != null && override != 0) {
                            canAddValue = true;
                            newCount = override;
                        }
                    }

                    if (canAddValue) {
                        if (currentCount != null) {
                            total_unread_count -= currentCount;
                        }
                        total_unread_count += newCount;
                        pushDialogs.put(dialog_id, newCount);
                    }
                    if (old_unread_count != total_unread_count) {
                        delayedPushMessages.clear();
                        showOrUpdateNotification(notifyCheck);
                        int pushDialogsCount = pushDialogs.size();
                        AndroidUtilities.runOnUIThread(() -> {
                            NotificationCenter.getGlobalInstance().postNotificationName(NotificationCenter.notificationsCountUpdated, currentAccount);
                            getNotificationCenter().postNotificationName(NotificationCenter.dialogsUnreadCounterChanged, pushDialogsCount);
                        });
                    }
                    notifyCheck = false;
                    if (showBadgeNumber) {
                        setBadge(getTotalAllUnreadCount());
                    }
                }
            }
            if (countDownLatch != null) {
                countDownLatch.countDown();
            }
        });
    }

    public int getTotalUnreadCount() {
        return total_unread_count;
    }

    public void processDialogsUpdateRead(LongSparseIntArray dialogsToUpdate) {
        ArrayList<MessageObject> popupArrayToRemove = new ArrayList<>();
        notificationsQueue.postRunnable(() -> {
            int old_unread_count = total_unread_count;
            SharedPreferences preferences = getAccountInstance().getNotificationsSettings();
            for (int b = 0; b < dialogsToUpdate.size(); b++) {
                long dialogId = dialogsToUpdate.keyAt(b);
                Integer currentCount = pushDialogs.get(dialogId);
                int newCount = dialogsToUpdate.get(dialogId);

                if (DialogObject.isChatDialog(dialogId)) {
                    TLRPC.Chat chat = getMessagesController().getChat(-dialogId);
                    if (chat == null || chat.min || ChatObject.isNotInChat(chat)) {
                        newCount = 0;
                    }
                }

                int notifyOverride = getNotifyOverride(preferences, dialogId);
                boolean canAddValue;
                if (notifyOverride == -1) {
                    canAddValue = isGlobalNotificationsEnabled(dialogId);
                } else {
                    canAddValue = notifyOverride != 2;
                }

                if (notifyCheck && !canAddValue) {
                    Integer override = pushDialogsOverrideMention.get(dialogId);
                    if (override != null && override != 0) {
                        canAddValue = true;
                        newCount = override;
                    }
                }

                if (newCount == 0) {
                    smartNotificationsDialogs.remove(dialogId);
                }

                if (newCount < 0) {
                    if (currentCount == null) {
                        continue;
                    }
                    newCount = currentCount + newCount;
                }
                if (canAddValue || newCount == 0) {
                    if (currentCount != null) {
                        total_unread_count -= currentCount;
                    }
                }
                if (newCount == 0) {
                    pushDialogs.remove(dialogId);
                    pushDialogsOverrideMention.remove(dialogId);
                    for (int a = 0; a < pushMessages.size(); a++) {
                        MessageObject messageObject = pushMessages.get(a);
                        if (!messageObject.messageOwner.from_scheduled && messageObject.getDialogId() == dialogId) {
                            if (isPersonalMessage(messageObject)) {
                                personalCount--;
                            }
                            pushMessages.remove(a);
                            a--;
                            delayedPushMessages.remove(messageObject);
                            long did;
                            if (messageObject.messageOwner.peer_id.channel_id != 0) {
                                did = -messageObject.messageOwner.peer_id.channel_id;
                            } else {
                                did = 0;
                            }
                            SparseArray<MessageObject> sparseArray = pushMessagesDict.get(did);
                            if (sparseArray != null) {
                                sparseArray.remove(messageObject.getId());
                                if (sparseArray.size() == 0) {
                                    pushMessagesDict.remove(did);
                                }
                            }
                            popupArrayToRemove.add(messageObject);
                        }
                    }
                } else if (canAddValue) {
                    total_unread_count += newCount;
                    pushDialogs.put(dialogId, newCount);
                }
            }
            if (!popupArrayToRemove.isEmpty()) {
                AndroidUtilities.runOnUIThread(() -> {
                    for (int a = 0, size = popupArrayToRemove.size(); a < size; a++) {
                        popupMessages.remove(popupArrayToRemove.get(a));
                    }
                    NotificationCenter.getGlobalInstance().postNotificationName(NotificationCenter.pushMessagesUpdated);
                });
            }
            if (old_unread_count != total_unread_count) {
                if (!notifyCheck) {
                    delayedPushMessages.clear();
                    showOrUpdateNotification(notifyCheck);
                } else {
                    scheduleNotificationDelay(lastOnlineFromOtherDevice > getConnectionsManager().getCurrentTime());
                }
                int pushDialogsCount = pushDialogs.size();
                AndroidUtilities.runOnUIThread(() -> {
                    NotificationCenter.getGlobalInstance().postNotificationName(NotificationCenter.notificationsCountUpdated, currentAccount);
                    getNotificationCenter().postNotificationName(NotificationCenter.dialogsUnreadCounterChanged, pushDialogsCount);
                });
            }
            notifyCheck = false;
            if (showBadgeNumber) {
                setBadge(getTotalAllUnreadCount());
            }
        });
    }

    public void processLoadedUnreadMessages(LongSparseArray<Integer> dialogs, ArrayList<TLRPC.Message> messages, ArrayList<MessageObject> push, ArrayList<TLRPC.User> users, ArrayList<TLRPC.Chat> chats, ArrayList<TLRPC.EncryptedChat> encryptedChats) {
        getMessagesController().putUsers(users, true);
        getMessagesController().putChats(chats, true);
        getMessagesController().putEncryptedChats(encryptedChats, true);

        notificationsQueue.postRunnable(() -> {
            pushDialogs.clear();
            pushMessages.clear();
            pushMessagesDict.clear();
            total_unread_count = 0;
            personalCount = 0;
            SharedPreferences preferences = getAccountInstance().getNotificationsSettings();
            LongSparseArray<Boolean> settingsCache = new LongSparseArray<>();

            if (messages != null) {
                for (int a = 0; a < messages.size(); a++) {
                    TLRPC.Message message = messages.get(a);
                    if (message == null) {
                        continue;
                    }
                    if (message.fwd_from != null && message.fwd_from.imported ||
                            message.action instanceof TLRPC.TL_messageActionSetMessagesTTL ||
                            message.silent && (message.action instanceof TLRPC.TL_messageActionContactSignUp || message.action instanceof TLRPC.TL_messageActionUserJoined)) {
                        continue;
                    }
                    long did;
                    if (message.peer_id.channel_id != 0) {
                        did = -message.peer_id.channel_id;
                    } else {
                        did = 0;
                    }
                    SparseArray<MessageObject> sparseArray = pushMessagesDict.get(did);
                    if (sparseArray != null && sparseArray.indexOfKey(message.id) >= 0) {
                        continue;
                    }
                    MessageObject messageObject = new MessageObject(currentAccount, message, false, false);
                    if (isPersonalMessage(messageObject)) {
                        personalCount++;
                    }
                    long dialog_id = messageObject.getDialogId();
                    long original_dialog_id = dialog_id;
                    if (messageObject.messageOwner.mentioned) {
                        dialog_id = messageObject.getFromChatId();
                    }
                    int index = settingsCache.indexOfKey(dialog_id);
                    boolean value;
                    if (index >= 0) {
                        value = settingsCache.valueAt(index);
                    } else {
                        int notifyOverride = getNotifyOverride(preferences, dialog_id);
                        if (notifyOverride == -1) {
                            value = isGlobalNotificationsEnabled(dialog_id);
                        } else {
                            value = notifyOverride != 2;
                        }
                        settingsCache.put(dialog_id, value);
                    }
                    if (!value || dialog_id == openedDialogId && ApplicationLoader.isScreenOn) {
                        continue;
                    }
                    if (sparseArray == null) {
                        sparseArray = new SparseArray<>();
                        pushMessagesDict.put(did, sparseArray);
                    }
                    sparseArray.put(message.id, messageObject);
                    pushMessages.add(0, messageObject);
                    if (original_dialog_id != dialog_id) {
                        Integer current = pushDialogsOverrideMention.get(original_dialog_id);
                        pushDialogsOverrideMention.put(original_dialog_id, current == null ? 1 : current + 1);
                    }
                }
            }
            for (int a = 0; a < dialogs.size(); a++) {
                long dialog_id = dialogs.keyAt(a);
                int index = settingsCache.indexOfKey(dialog_id);
                boolean value;
                if (index >= 0) {
                    value = settingsCache.valueAt(index);
                } else {
                    int notifyOverride = getNotifyOverride(preferences, dialog_id);
                    if (notifyOverride == -1) {
                        value = isGlobalNotificationsEnabled(dialog_id);
                    } else {
                        value = notifyOverride != 2;
                    }

                    settingsCache.put(dialog_id, value);
                }
                if (!value) {
                    continue;
                }
                int count = dialogs.valueAt(a);
                pushDialogs.put(dialog_id, count);
                total_unread_count += count;
            }

            if (push != null) {
                for (int a = 0; a < push.size(); a++) {
                    MessageObject messageObject = push.get(a);
                    int mid = messageObject.getId();
                    if (pushMessagesDict.indexOfKey(mid) >= 0) {
                        continue;
                    }
                    if (isPersonalMessage(messageObject)) {
                        personalCount++;
                    }
                    long dialogId = messageObject.getDialogId();
                    long originalDialogId = dialogId;
                    long randomId = messageObject.messageOwner.random_id;
                    if (messageObject.messageOwner.mentioned) {
                        dialogId = messageObject.getFromChatId();
                    }
                    int index = settingsCache.indexOfKey(dialogId);
                    boolean value;
                    if (index >= 0) {
                        value = settingsCache.valueAt(index);
                    } else {
                        int notifyOverride = getNotifyOverride(preferences, dialogId);
                        if (notifyOverride == -1) {
                            value = isGlobalNotificationsEnabled(dialogId);
                        } else {
                            value = notifyOverride != 2;
                        }
                        settingsCache.put(dialogId, value);
                    }
                    if (!value || dialogId == openedDialogId && ApplicationLoader.isScreenOn) {
                        continue;
                    }
                    if (mid != 0) {
                        long did;
                        if (messageObject.messageOwner.peer_id.channel_id != 0) {
                            did = -messageObject.messageOwner.peer_id.channel_id;
                        } else {
                            did = 0;
                        }
                        SparseArray<MessageObject> sparseArray = pushMessagesDict.get(did);
                        if (sparseArray == null) {
                            sparseArray = new SparseArray<>();
                            pushMessagesDict.put(did, sparseArray);
                        }
                        sparseArray.put(mid, messageObject);
                    } else if (randomId != 0) {
                        fcmRandomMessagesDict.put(randomId, messageObject);
                    }
                    pushMessages.add(0, messageObject);
                    if (originalDialogId != dialogId) {
                        Integer current = pushDialogsOverrideMention.get(originalDialogId);
                        pushDialogsOverrideMention.put(originalDialogId, current == null ? 1 : current + 1);
                    }

                    Integer currentCount = pushDialogs.get(dialogId);
                    int newCount = currentCount != null ? currentCount + 1 : 1;

                    if (currentCount != null) {
                        total_unread_count -= currentCount;
                    }
                    total_unread_count += newCount;
                    pushDialogs.put(dialogId, newCount);
                }
            }

            int pushDialogsCount = pushDialogs.size();
            AndroidUtilities.runOnUIThread(() -> {
                if (total_unread_count == 0) {
                    popupMessages.clear();
                    NotificationCenter.getGlobalInstance().postNotificationName(NotificationCenter.pushMessagesUpdated);
                }
                NotificationCenter.getGlobalInstance().postNotificationName(NotificationCenter.notificationsCountUpdated, currentAccount);
                getNotificationCenter().postNotificationName(NotificationCenter.dialogsUnreadCounterChanged, pushDialogsCount);
            });
            showOrUpdateNotification(SystemClock.elapsedRealtime() / 1000 < 60);

            if (showBadgeNumber) {
                setBadge(getTotalAllUnreadCount());
            }
        });
    }

    private int getTotalAllUnreadCount() {
        int count = 0;
        for (int a : SharedConfig.activeAccounts) {
            if (UserConfig.getInstance(a).isClientActivated()) {
                NotificationsController controller = getInstance(a);
                if (controller.showBadgeNumber) {
                    if (controller.showBadgeMessages) {
                        if (controller.showBadgeMuted) {
                            try {
                                for (int i = 0, N = MessagesController.getInstance(a).allDialogs.size(); i < N; i++) {
                                    TLRPC.Dialog dialog = MessagesController.getInstance(a).allDialogs.get(i);
                                    if (DialogObject.isChatDialog(dialog.id)) {
                                        TLRPC.Chat chat = getMessagesController().getChat(-dialog.id);
                                        if (ChatObject.isNotInChat(chat)) {
                                            continue;
                                        }
                                    }
                                    if (dialog.unread_count != 0) {
                                        count += dialog.unread_count;
                                    }
                                }
                            } catch (Exception e) {
                                FileLog.e(e);
                            }
                        } else {
                            count += controller.total_unread_count;
                        }
                    } else {
                        if (controller.showBadgeMuted) {
                            try {
                                for (int i = 0, N = MessagesController.getInstance(a).allDialogs.size(); i < N; i++) {
                                    TLRPC.Dialog dialog = MessagesController.getInstance(a).allDialogs.get(i);
                                    if (DialogObject.isChatDialog(dialog.id)) {
                                        TLRPC.Chat chat = getMessagesController().getChat(-dialog.id);
                                        if (ChatObject.isNotInChat(chat)) {
                                            continue;
                                        }
                                    }
                                    if (dialog.unread_count != 0) {
                                        count++;
                                    }
                                }
                            } catch (Exception e) {
                                FileLog.e(e);
                            }
                        } else {
                            count += controller.pushDialogs.size();
                        }
                    }
                }
            }
        }
        return count;
    }

    public void updateBadge() {
        notificationsQueue.postRunnable(() -> setBadge(getTotalAllUnreadCount()));
    }

    private void setBadge(int count) {
        if (lastBadgeCount == count) {
            return;
        }
        lastBadgeCount = count;
        NotificationBadge.applyCount(count);
    }

    private String getShortStringForMessage(MessageObject messageObject, String[] userName, boolean[] preview) {
        if (AndroidUtilities.needShowPasscode() || SharedConfig.isWaitingForPasscodeEnter) {
            return LocaleController.getString("NotificationHiddenMessage", R.string.NotificationHiddenMessage);
        }
        long dialogId = messageObject.messageOwner.dialog_id;
        long chat_id = messageObject.messageOwner.peer_id.chat_id != 0 ? messageObject.messageOwner.peer_id.chat_id : messageObject.messageOwner.peer_id.channel_id;
        long fromId = messageObject.messageOwner.peer_id.user_id;
        if (preview != null) {
            preview[0] = true;
        }
        SharedPreferences preferences = getAccountInstance().getNotificationsSettings();
        boolean dialogPreviewEnabled = preferences.getBoolean("content_preview_" + dialogId, true);
        if (messageObject.isFcmMessage()) {
            if (chat_id == 0 && fromId != 0) {
                if (Build.VERSION.SDK_INT > Build.VERSION_CODES.O_MR1) {
                    userName[0] = messageObject.localName;
                }
                if (!dialogPreviewEnabled || !preferences.getBoolean("EnablePreviewAll", true)) {
                    if (preview != null) {
                        preview[0] = false;
                    }
                    return LocaleController.getString("Message", R.string.Message);
                }
            } else if (chat_id != 0) {
                if (messageObject.messageOwner.peer_id.channel_id == 0 || messageObject.isSupergroup()) {
                    userName[0] = messageObject.localUserName;
                } else if (Build.VERSION.SDK_INT > Build.VERSION_CODES.O_MR1) {
                    userName[0] = messageObject.localName;
                }
                if (!dialogPreviewEnabled || !messageObject.localChannel && !preferences.getBoolean("EnablePreviewGroup", true) || messageObject.localChannel && !preferences.getBoolean("EnablePreviewChannel", true)) {
                    if (preview != null) {
                        preview[0] = false;
                    }
                    if (messageObject.messageOwner.peer_id.channel_id != 0 && !messageObject.isSupergroup()) {
                        return LocaleController.formatString("ChannelMessageNoText", R.string.ChannelMessageNoText, messageObject.localName);
                    } else {
                        return LocaleController.formatString("NotificationMessageGroupNoText", R.string.NotificationMessageGroupNoText, messageObject.localUserName, messageObject.localName);
                    }
                }
            }
            return messageObject.messageOwner.message;
        }
        long selfUsedId = getUserConfig().getClientUserId();
        if (fromId == 0) {
            fromId = messageObject.getFromChatId();
            if (fromId == 0) {
                fromId = -chat_id;
            }
        } else if (fromId == selfUsedId) {
            fromId = messageObject.getFromChatId();
        }

        if (dialogId == 0) {
            if (chat_id != 0) {
                dialogId = -chat_id;
            } else if (fromId != 0) {
                dialogId = fromId;
            }
        }

        String name = null;
        if (UserObject.isReplyUser(dialogId) && messageObject.messageOwner.fwd_from != null && messageObject.messageOwner.fwd_from.from_id != null) {
            fromId = MessageObject.getPeerId(messageObject.messageOwner.fwd_from.from_id);
        }
        if (fromId > 0) {
            TLRPC.User user = getMessagesController().getUser(fromId);
            if (user != null) {
                name = UserObject.getUserName(user);
                if (chat_id != 0) {
                    userName[0] = name;
                } else {
                    if (Build.VERSION.SDK_INT > Build.VERSION_CODES.O_MR1) {
                        userName[0] = name;
                    } else {
                        userName[0] = null;
                    }
                }
            }
        } else {
            TLRPC.Chat chat = getMessagesController().getChat(-fromId);
            if (chat != null) {
                name = chat.title;
                userName[0] = name;
            }
        }
        if (name != null && fromId > 0 && UserObject.isReplyUser(dialogId) && messageObject.messageOwner.fwd_from != null && messageObject.messageOwner.fwd_from.saved_from_peer != null) {
            long id = MessageObject.getPeerId(messageObject.messageOwner.fwd_from.saved_from_peer);
            if (DialogObject.isChatDialog(id)) {
                TLRPC.Chat chat = getMessagesController().getChat(-id);
                if (chat != null) {
                    name += " @ " + chat.title;
                    if (userName[0] != null) {
                        userName[0] = name;
                    }
                }
            }
        }

        if (name == null) {
            return null;
        }
        TLRPC.Chat chat = null;
        if (chat_id != 0) {
            chat = getMessagesController().getChat(chat_id);
            if (chat == null) {
                return null;
            } else if (ChatObject.isChannel(chat) && !chat.megagroup) {
                if (Build.VERSION.SDK_INT <= Build.VERSION_CODES.O_MR1) {
                    userName[0] = null;
                }
            }
        }

        String msg = null;
        if (DialogObject.isEncryptedDialog(dialogId)) {
            userName[0] = null;
            return LocaleController.getString("NotificationHiddenMessage", R.string.NotificationHiddenMessage);
        } else {
            boolean isChannel = ChatObject.isChannel(chat) && !chat.megagroup;
            if (dialogPreviewEnabled && (chat_id == 0 && fromId != 0 && preferences.getBoolean("EnablePreviewAll", true) || chat_id != 0 && (!isChannel && preferences.getBoolean("EnablePreviewGroup", true) || isChannel && preferences.getBoolean("EnablePreviewChannel", true)))) {
                if (messageObject.messageOwner instanceof TLRPC.TL_messageService) {
                    userName[0] = null;
                    if (messageObject.messageOwner.action instanceof TLRPC.TL_messageActionGeoProximityReached) {
                        return messageObject.messageText.toString();
                    } else if (messageObject.messageOwner.action instanceof TLRPC.TL_messageActionUserJoined || messageObject.messageOwner.action instanceof TLRPC.TL_messageActionContactSignUp) {
                        return LocaleController.formatString("NotificationContactJoined", R.string.NotificationContactJoined, name);
                    } else if (messageObject.messageOwner.action instanceof TLRPC.TL_messageActionUserUpdatedPhoto) {
                        return LocaleController.formatString("NotificationContactNewPhoto", R.string.NotificationContactNewPhoto, name);
                    } else if (messageObject.messageOwner.action instanceof TLRPC.TL_messageActionLoginUnknownLocation) {
                        String date = LocaleController.formatString("formatDateAtTime", R.string.formatDateAtTime, LocaleController.getInstance().formatterYear.format(((long) messageObject.messageOwner.date) * 1000), LocaleController.getInstance().formatterDay.format(((long) messageObject.messageOwner.date) * 1000));
                        return LocaleController.formatString("NotificationUnrecognizedDevice", R.string.NotificationUnrecognizedDevice, getUserConfig().getCurrentUser().first_name, date, messageObject.messageOwner.action.title, messageObject.messageOwner.action.address);
                    } else if (messageObject.messageOwner.action instanceof TLRPC.TL_messageActionGameScore || messageObject.messageOwner.action instanceof TLRPC.TL_messageActionPaymentSent) {
                        return messageObject.messageText.toString();
                    } else if (messageObject.messageOwner.action instanceof TLRPC.TL_messageActionPhoneCall) {
                        if (messageObject.messageOwner.action.video) {
                            return LocaleController.getString("CallMessageVideoIncomingMissed", R.string.CallMessageVideoIncomingMissed);
                        } else {
                            return LocaleController.getString("CallMessageIncomingMissed", R.string.CallMessageIncomingMissed);
                        }
                    } else if (messageObject.messageOwner.action instanceof TLRPC.TL_messageActionChatAddUser) {
                        long singleUserId = messageObject.messageOwner.action.user_id;
                        if (singleUserId == 0 && messageObject.messageOwner.action.users.size() == 1) {
                            singleUserId = messageObject.messageOwner.action.users.get(0);
                        }
                        if (singleUserId != 0) {
                            if (messageObject.messageOwner.peer_id.channel_id != 0 && !chat.megagroup) {
                                return LocaleController.formatString("ChannelAddedByNotification", R.string.ChannelAddedByNotification, name, chat.title);
                            } else {
                                if (singleUserId == selfUsedId) {
                                    return LocaleController.formatString("NotificationInvitedToGroup", R.string.NotificationInvitedToGroup, name, chat.title);
                                } else {
                                    TLRPC.User u2 = getMessagesController().getUser(singleUserId);
                                    if (u2 == null) {
                                        return null;
                                    }
                                    if (fromId == u2.id) {
                                        if (chat.megagroup) {
                                            return LocaleController.formatString("NotificationGroupAddSelfMega", R.string.NotificationGroupAddSelfMega, name, chat.title);
                                        } else {
                                            return LocaleController.formatString("NotificationGroupAddSelf", R.string.NotificationGroupAddSelf, name, chat.title);
                                        }
                                    } else {
                                        return LocaleController.formatString("NotificationGroupAddMember", R.string.NotificationGroupAddMember, name, chat.title, UserObject.getUserName(u2));
                                    }
                                }
                            }
                        } else {
                            StringBuilder names = new StringBuilder();
                            for (int a = 0; a < messageObject.messageOwner.action.users.size(); a++) {
                                TLRPC.User user = getMessagesController().getUser(messageObject.messageOwner.action.users.get(a));
                                if (user != null) {
                                    String name2 = UserObject.getUserName(user);
                                    if (names.length() != 0) {
                                        names.append(", ");
                                    }
                                    names.append(name2);
                                }
                            }
                            return LocaleController.formatString("NotificationGroupAddMember", R.string.NotificationGroupAddMember, name, chat.title, names.toString());
                        }
                    } else if (messageObject.messageOwner.action instanceof TLRPC.TL_messageActionGroupCall) {
                        return LocaleController.formatString("NotificationGroupCreatedCall", R.string.NotificationGroupCreatedCall, name, chat.title);
                    } else if (messageObject.messageOwner.action instanceof TLRPC.TL_messageActionGroupCallScheduled) {
                        return messageObject.messageText.toString();
                    } else if (messageObject.messageOwner.action instanceof TLRPC.TL_messageActionInviteToGroupCall) {
                        long singleUserId = messageObject.messageOwner.action.user_id;
                        if (singleUserId == 0 && messageObject.messageOwner.action.users.size() == 1) {
                            singleUserId = messageObject.messageOwner.action.users.get(0);
                        }
                        if (singleUserId != 0) {
                            if (singleUserId == selfUsedId) {
                                return LocaleController.formatString("NotificationGroupInvitedYouToCall", R.string.NotificationGroupInvitedYouToCall, name, chat.title);
                            } else {
                                TLRPC.User u2 = getMessagesController().getUser(singleUserId);
                                if (u2 == null) {
                                    return null;
                                }
                                return LocaleController.formatString("NotificationGroupInvitedToCall", R.string.NotificationGroupInvitedToCall, name, chat.title, UserObject.getUserName(u2));
                            }
                        } else {
                            StringBuilder names = new StringBuilder();
                            for (int a = 0; a < messageObject.messageOwner.action.users.size(); a++) {
                                TLRPC.User user = getMessagesController().getUser(messageObject.messageOwner.action.users.get(a));
                                if (user != null) {
                                    String name2 = UserObject.getUserName(user);
                                    if (names.length() != 0) {
                                        names.append(", ");
                                    }
                                    names.append(name2);
                                }
                            }
                            return LocaleController.formatString("NotificationGroupInvitedToCall", R.string.NotificationGroupInvitedToCall, name, chat.title, names.toString());
                        }
                    } else if (messageObject.messageOwner.action instanceof TLRPC.TL_messageActionChatJoinedByLink) {
                        return LocaleController.formatString("NotificationInvitedToGroupByLink", R.string.NotificationInvitedToGroupByLink, name, chat.title);
                    } else if (messageObject.messageOwner.action instanceof TLRPC.TL_messageActionChatEditTitle) {
                        return LocaleController.formatString("NotificationEditedGroupName", R.string.NotificationEditedGroupName, name, messageObject.messageOwner.action.title);
                    } else if (messageObject.messageOwner.action instanceof TLRPC.TL_messageActionChatEditPhoto || messageObject.messageOwner.action instanceof TLRPC.TL_messageActionChatDeletePhoto) {
                        if (messageObject.messageOwner.peer_id.channel_id != 0 && !chat.megagroup) {
                            if (messageObject.isVideoAvatar()) {
                                return LocaleController.formatString("ChannelVideoEditNotification", R.string.ChannelVideoEditNotification, chat.title);
                            } else {
                                return LocaleController.formatString("ChannelPhotoEditNotification", R.string.ChannelPhotoEditNotification, chat.title);
                            }
                        } else {
                            if (messageObject.isVideoAvatar()) {
                                return LocaleController.formatString("NotificationEditedGroupVideo", R.string.NotificationEditedGroupVideo, name, chat.title);
                            } else {
                                return LocaleController.formatString("NotificationEditedGroupPhoto", R.string.NotificationEditedGroupPhoto, name, chat.title);
                            }
                        }
                    } else if (messageObject.messageOwner.action instanceof TLRPC.TL_messageActionChatDeleteUser) {
                        if (messageObject.messageOwner.action.user_id == selfUsedId) {
                            return LocaleController.formatString("NotificationGroupKickYou", R.string.NotificationGroupKickYou, name, chat.title);
                        } else if (messageObject.messageOwner.action.user_id == fromId) {
                            return LocaleController.formatString("NotificationGroupLeftMember", R.string.NotificationGroupLeftMember, name, chat.title);
                        } else {
                            TLRPC.User u2 = getMessagesController().getUser(messageObject.messageOwner.action.user_id);
                            if (u2 == null) {
                                return null;
                            }
                            return LocaleController.formatString("NotificationGroupKickMember", R.string.NotificationGroupKickMember, name, chat.title, UserObject.getUserName(u2));
                        }
                    } else if (messageObject.messageOwner.action instanceof TLRPC.TL_messageActionChatCreate) {
                        return messageObject.messageText.toString();
                    } else if (messageObject.messageOwner.action instanceof TLRPC.TL_messageActionChannelCreate) {
                        return messageObject.messageText.toString();
                    } else if (messageObject.messageOwner.action instanceof TLRPC.TL_messageActionChatMigrateTo) {
                        return LocaleController.formatString("ActionMigrateFromGroupNotify", R.string.ActionMigrateFromGroupNotify, chat.title);
                    } else if (messageObject.messageOwner.action instanceof TLRPC.TL_messageActionChannelMigrateFrom) {
                        return LocaleController.formatString("ActionMigrateFromGroupNotify", R.string.ActionMigrateFromGroupNotify, messageObject.messageOwner.action.title);
                    } else if (messageObject.messageOwner.action instanceof TLRPC.TL_messageActionScreenshotTaken) {
                        return messageObject.messageText.toString();
                    } else if (messageObject.messageOwner.action instanceof TLRPC.TL_messageActionPinMessage) {
                        if (chat != null && (!ChatObject.isChannel(chat) || chat.megagroup)) {
                            if (messageObject.replyMessageObject == null) {
                                return LocaleController.formatString("NotificationActionPinnedNoText", R.string.NotificationActionPinnedNoText, name, chat.title);
                            } else {
                                MessageObject object = messageObject.replyMessageObject;
                                if (object.isMusic()) {
                                    return LocaleController.formatString("NotificationActionPinnedMusic", R.string.NotificationActionPinnedMusic, name, chat.title);
                                } else if (object.isVideo()) {
                                    if (Build.VERSION.SDK_INT >= 19 && !TextUtils.isEmpty(object.messageOwner.message)) {
                                        String message = "\uD83D\uDCF9 " + object.messageOwner.message;
                                        return LocaleController.formatString("NotificationActionPinnedText", R.string.NotificationActionPinnedText, name, message, chat.title);
                                    } else {
                                        return LocaleController.formatString("NotificationActionPinnedVideo", R.string.NotificationActionPinnedVideo, name, chat.title);
                                    }
                                } else if (object.isGif()) {
                                    if (Build.VERSION.SDK_INT >= 19 && !TextUtils.isEmpty(object.messageOwner.message)) {
                                        String message = "\uD83C\uDFAC " + object.messageOwner.message;
                                        return LocaleController.formatString("NotificationActionPinnedText", R.string.NotificationActionPinnedText, name, message, chat.title);
                                    } else {
                                        return LocaleController.formatString("NotificationActionPinnedGif", R.string.NotificationActionPinnedGif, name, chat.title);
                                    }
                                } else if (object.isVoice()) {
                                    return LocaleController.formatString("NotificationActionPinnedVoice", R.string.NotificationActionPinnedVoice, name, chat.title);
                                } else if (object.isRoundVideo()) {
                                    return LocaleController.formatString("NotificationActionPinnedRound", R.string.NotificationActionPinnedRound, name, chat.title);
                                } else if (object.isSticker() || object.isAnimatedSticker()) {
                                    String emoji = object.getStickerEmoji();
                                    if (emoji != null) {
                                        return LocaleController.formatString("NotificationActionPinnedStickerEmoji", R.string.NotificationActionPinnedStickerEmoji, name, chat.title, emoji);
                                    } else {
                                        return LocaleController.formatString("NotificationActionPinnedSticker", R.string.NotificationActionPinnedSticker, name, chat.title);
                                    }
                                } else if (object.messageOwner.media instanceof TLRPC.TL_messageMediaDocument) {
                                    if (Build.VERSION.SDK_INT >= 19 && !TextUtils.isEmpty(object.messageOwner.message)) {
                                        String message = "\uD83D\uDCCE " + object.messageOwner.message;
                                        return LocaleController.formatString("NotificationActionPinnedText", R.string.NotificationActionPinnedText, name, message, chat.title);
                                    } else {
                                        return LocaleController.formatString("NotificationActionPinnedFile", R.string.NotificationActionPinnedFile, name, chat.title);
                                    }
                                } else if (object.messageOwner.media instanceof TLRPC.TL_messageMediaGeo || object.messageOwner.media instanceof TLRPC.TL_messageMediaVenue) {
                                    return LocaleController.formatString("NotificationActionPinnedGeo", R.string.NotificationActionPinnedGeo, name, chat.title);
                                } else if (object.messageOwner.media instanceof TLRPC.TL_messageMediaGeoLive) {
                                    return LocaleController.formatString("NotificationActionPinnedGeoLive", R.string.NotificationActionPinnedGeoLive, name, chat.title);
                                } else if (object.messageOwner.media instanceof TLRPC.TL_messageMediaContact) {
                                    TLRPC.TL_messageMediaContact mediaContact = (TLRPC.TL_messageMediaContact) object.messageOwner.media;
                                    return LocaleController.formatString("NotificationActionPinnedContact2", R.string.NotificationActionPinnedContact2, name, chat.title, ContactsController.formatName(mediaContact.first_name, mediaContact.last_name));
                                } else if (object.messageOwner.media instanceof TLRPC.TL_messageMediaPoll) {
                                    TLRPC.TL_messageMediaPoll mediaPoll = (TLRPC.TL_messageMediaPoll) object.messageOwner.media;
                                    if (mediaPoll.poll.quiz) {
                                        return LocaleController.formatString("NotificationActionPinnedQuiz2", R.string.NotificationActionPinnedQuiz2, name, chat.title, mediaPoll.poll.question);
                                    } else {
                                        return LocaleController.formatString("NotificationActionPinnedPoll2", R.string.NotificationActionPinnedPoll2, name, chat.title, mediaPoll.poll.question);
                                    }
                                } else if (object.messageOwner.media instanceof TLRPC.TL_messageMediaPhoto) {
                                    if (Build.VERSION.SDK_INT >= 19 && !TextUtils.isEmpty(object.messageOwner.message)) {
                                        String message = "\uD83D\uDDBC " + object.messageOwner.message;
                                        return LocaleController.formatString("NotificationActionPinnedText", R.string.NotificationActionPinnedText, name, message, chat.title);
                                    } else {
                                        return LocaleController.formatString("NotificationActionPinnedPhoto", R.string.NotificationActionPinnedPhoto, name, chat.title);
                                    }
                                } else if (object.messageOwner.media instanceof TLRPC.TL_messageMediaGame) {
                                    return LocaleController.formatString("NotificationActionPinnedGame", R.string.NotificationActionPinnedGame, name, chat.title);
                                } else if (object.messageText != null && object.messageText.length() > 0) {
                                    CharSequence message = object.messageText;
                                    if (message.length() > 20) {
                                        message = message.subSequence(0, 20) + "...";
                                    }
                                    return LocaleController.formatString("NotificationActionPinnedText", R.string.NotificationActionPinnedText, name, message, chat.title);
                                } else {
                                    return LocaleController.formatString("NotificationActionPinnedNoText", R.string.NotificationActionPinnedNoText, name, chat.title);
                                }
                            }
                        } else if (chat != null) {
                            if (messageObject.replyMessageObject == null) {
                                return LocaleController.formatString("NotificationActionPinnedNoTextChannel", R.string.NotificationActionPinnedNoTextChannel, chat.title);
                            } else {
                                MessageObject object = messageObject.replyMessageObject;
                                if (object.isMusic()) {
                                    return LocaleController.formatString("NotificationActionPinnedMusicChannel", R.string.NotificationActionPinnedMusicChannel, chat.title);
                                } else if (object.isVideo()) {
                                    if (Build.VERSION.SDK_INT >= 19 && !TextUtils.isEmpty(object.messageOwner.message)) {
                                        String message = "\uD83D\uDCF9 " + object.messageOwner.message;
                                        return LocaleController.formatString("NotificationActionPinnedTextChannel", R.string.NotificationActionPinnedTextChannel, chat.title, message);
                                    } else {
                                        return LocaleController.formatString("NotificationActionPinnedVideoChannel", R.string.NotificationActionPinnedVideoChannel, chat.title);
                                    }
                                } else if (object.isGif()) {
                                    if (Build.VERSION.SDK_INT >= 19 && !TextUtils.isEmpty(object.messageOwner.message)) {
                                        String message = "\uD83C\uDFAC " + object.messageOwner.message;
                                        return LocaleController.formatString("NotificationActionPinnedTextChannel", R.string.NotificationActionPinnedTextChannel, chat.title, message);
                                    } else {
                                        return LocaleController.formatString("NotificationActionPinnedGifChannel", R.string.NotificationActionPinnedGifChannel, chat.title);
                                    }
                                } else if (object.isVoice()) {
                                    return LocaleController.formatString("NotificationActionPinnedVoiceChannel", R.string.NotificationActionPinnedVoiceChannel, chat.title);
                                } else if (object.isRoundVideo()) {
                                    return LocaleController.formatString("NotificationActionPinnedRoundChannel", R.string.NotificationActionPinnedRoundChannel, chat.title);
                                } else if (object.isSticker() || object.isAnimatedSticker()) {
                                    String emoji = object.getStickerEmoji();
                                    if (emoji != null) {
                                        return LocaleController.formatString("NotificationActionPinnedStickerEmojiChannel", R.string.NotificationActionPinnedStickerEmojiChannel, chat.title, emoji);
                                    } else {
                                        return LocaleController.formatString("NotificationActionPinnedStickerChannel", R.string.NotificationActionPinnedStickerChannel, chat.title);
                                    }
                                } else if (object.messageOwner.media instanceof TLRPC.TL_messageMediaDocument) {
                                    if (Build.VERSION.SDK_INT >= 19 && !TextUtils.isEmpty(object.messageOwner.message)) {
                                        String message = "\uD83D\uDCCE " + object.messageOwner.message;
                                        return LocaleController.formatString("NotificationActionPinnedTextChannel", R.string.NotificationActionPinnedTextChannel, chat.title, message);
                                    } else {
                                        return LocaleController.formatString("NotificationActionPinnedFileChannel", R.string.NotificationActionPinnedFileChannel, chat.title);
                                    }
                                } else if (object.messageOwner.media instanceof TLRPC.TL_messageMediaGeo || object.messageOwner.media instanceof TLRPC.TL_messageMediaVenue) {
                                    return LocaleController.formatString("NotificationActionPinnedGeoChannel", R.string.NotificationActionPinnedGeoChannel, chat.title);
                                } else if (object.messageOwner.media instanceof TLRPC.TL_messageMediaGeoLive) {
                                    return LocaleController.formatString("NotificationActionPinnedGeoLiveChannel", R.string.NotificationActionPinnedGeoLiveChannel, chat.title);
                                } else if (object.messageOwner.media instanceof TLRPC.TL_messageMediaContact) {
                                    TLRPC.TL_messageMediaContact mediaContact = (TLRPC.TL_messageMediaContact) object.messageOwner.media;
                                    return LocaleController.formatString("NotificationActionPinnedContactChannel2", R.string.NotificationActionPinnedContactChannel2, chat.title, ContactsController.formatName(mediaContact.first_name, mediaContact.last_name));
                                } else if (object.messageOwner.media instanceof TLRPC.TL_messageMediaPoll) {
                                    TLRPC.TL_messageMediaPoll mediaPoll = (TLRPC.TL_messageMediaPoll) object.messageOwner.media;
                                    if (mediaPoll.poll.quiz) {
                                        return LocaleController.formatString("NotificationActionPinnedQuizChannel2", R.string.NotificationActionPinnedQuizChannel2, chat.title, mediaPoll.poll.question);
                                    } else {
                                        return LocaleController.formatString("NotificationActionPinnedPollChannel2", R.string.NotificationActionPinnedPollChannel2, chat.title, mediaPoll.poll.question);
                                    }
                                } else if (object.messageOwner.media instanceof TLRPC.TL_messageMediaPhoto) {
                                    if (Build.VERSION.SDK_INT >= 19 && !TextUtils.isEmpty(object.messageOwner.message)) {
                                        String message = "\uD83D\uDDBC " + object.messageOwner.message;
                                        return LocaleController.formatString("NotificationActionPinnedTextChannel", R.string.NotificationActionPinnedTextChannel, chat.title, message);
                                    } else {
                                        return LocaleController.formatString("NotificationActionPinnedPhotoChannel", R.string.NotificationActionPinnedPhotoChannel, chat.title);
                                    }
                                } else if (object.messageOwner.media instanceof TLRPC.TL_messageMediaGame) {
                                    return LocaleController.formatString("NotificationActionPinnedGameChannel", R.string.NotificationActionPinnedGameChannel, chat.title);
                                } else if (object.messageText != null && object.messageText.length() > 0) {
                                    CharSequence message = object.messageText;
                                    if (message.length() > 20) {
                                        message = message.subSequence(0, 20) + "...";
                                    }
                                    return LocaleController.formatString("NotificationActionPinnedTextChannel", R.string.NotificationActionPinnedTextChannel, chat.title, message);
                                } else {
                                    return LocaleController.formatString("NotificationActionPinnedNoTextChannel", R.string.NotificationActionPinnedNoTextChannel, chat.title);
                                }
                            }
                        } else {
                            if (messageObject.replyMessageObject == null) {
                                return LocaleController.formatString("NotificationActionPinnedNoTextUser", R.string.NotificationActionPinnedNoTextUser, name);
                            } else {
                                MessageObject object = messageObject.replyMessageObject;
                                if (object.isMusic()) {
                                    return LocaleController.formatString("NotificationActionPinnedMusicUser", R.string.NotificationActionPinnedMusicUser, name);
                                } else if (object.isVideo()) {
                                    if (Build.VERSION.SDK_INT >= 19 && !TextUtils.isEmpty(object.messageOwner.message)) {
                                        String message = "\uD83D\uDCF9 " + object.messageOwner.message;
                                        return LocaleController.formatString("NotificationActionPinnedTextUser", R.string.NotificationActionPinnedTextUser, name, message);
                                    } else {
                                        return LocaleController.formatString("NotificationActionPinnedVideoUser", R.string.NotificationActionPinnedVideoUser, name);
                                    }
                                } else if (object.isGif()) {
                                    if (Build.VERSION.SDK_INT >= 19 && !TextUtils.isEmpty(object.messageOwner.message)) {
                                        String message = "\uD83C\uDFAC " + object.messageOwner.message;
                                        return LocaleController.formatString("NotificationActionPinnedTextUser", R.string.NotificationActionPinnedTextUser, name, message);
                                    } else {
                                        return LocaleController.formatString("NotificationActionPinnedGifUser", R.string.NotificationActionPinnedGifUser, name);
                                    }
                                } else if (object.isVoice()) {
                                    return LocaleController.formatString("NotificationActionPinnedVoiceUser", R.string.NotificationActionPinnedVoiceUser, name);
                                } else if (object.isRoundVideo()) {
                                    return LocaleController.formatString("NotificationActionPinnedRoundUser", R.string.NotificationActionPinnedRoundUser, name);
                                } else if (object.isSticker() || object.isAnimatedSticker()) {
                                    String emoji = object.getStickerEmoji();
                                    if (emoji != null) {
                                        return LocaleController.formatString("NotificationActionPinnedStickerEmojiUser", R.string.NotificationActionPinnedStickerEmojiUser, name, emoji);
                                    } else {
                                        return LocaleController.formatString("NotificationActionPinnedStickerUser", R.string.NotificationActionPinnedStickerUser, name);
                                    }
                                } else if (object.messageOwner.media instanceof TLRPC.TL_messageMediaDocument) {
                                    if (Build.VERSION.SDK_INT >= 19 && !TextUtils.isEmpty(object.messageOwner.message)) {
                                        String message = "\uD83D\uDCCE " + object.messageOwner.message;
                                        return LocaleController.formatString("NotificationActionPinnedTextUser", R.string.NotificationActionPinnedTextUser, name, message);
                                    } else {
                                        return LocaleController.formatString("NotificationActionPinnedFileUser", R.string.NotificationActionPinnedFileUser, name);
                                    }
                                } else if (object.messageOwner.media instanceof TLRPC.TL_messageMediaGeo || object.messageOwner.media instanceof TLRPC.TL_messageMediaVenue) {
                                    return LocaleController.formatString("NotificationActionPinnedGeoUser", R.string.NotificationActionPinnedGeoUser, name);
                                } else if (object.messageOwner.media instanceof TLRPC.TL_messageMediaGeoLive) {
                                    return LocaleController.formatString("NotificationActionPinnedGeoLiveUser", R.string.NotificationActionPinnedGeoLiveUser, name);
                                } else if (object.messageOwner.media instanceof TLRPC.TL_messageMediaContact) {
                                    TLRPC.TL_messageMediaContact mediaContact = (TLRPC.TL_messageMediaContact) object.messageOwner.media;
                                    return LocaleController.formatString("NotificationActionPinnedContactUser", R.string.NotificationActionPinnedContactUser, name, ContactsController.formatName(mediaContact.first_name, mediaContact.last_name));
                                } else if (object.messageOwner.media instanceof TLRPC.TL_messageMediaPoll) {
                                    TLRPC.TL_messageMediaPoll mediaPoll = (TLRPC.TL_messageMediaPoll) object.messageOwner.media;
                                    if (mediaPoll.poll.quiz) {
                                        return LocaleController.formatString("NotificationActionPinnedQuizUser", R.string.NotificationActionPinnedQuizUser, name, mediaPoll.poll.question);
                                    } else {
                                        return LocaleController.formatString("NotificationActionPinnedPollUser", R.string.NotificationActionPinnedPollUser, name, mediaPoll.poll.question);
                                    }
                                } else if (object.messageOwner.media instanceof TLRPC.TL_messageMediaPhoto) {
                                    if (Build.VERSION.SDK_INT >= 19 && !TextUtils.isEmpty(object.messageOwner.message)) {
                                        String message = "\uD83D\uDDBC " + object.messageOwner.message;
                                        return LocaleController.formatString("NotificationActionPinnedTextUser", R.string.NotificationActionPinnedTextUser, name, message);
                                    } else {
                                        return LocaleController.formatString("NotificationActionPinnedPhotoUser", R.string.NotificationActionPinnedPhotoUser, name);
                                    }
                                } else if (object.messageOwner.media instanceof TLRPC.TL_messageMediaGame) {
                                    return LocaleController.formatString("NotificationActionPinnedGameUser", R.string.NotificationActionPinnedGameUser, name);
                                } else if (object.messageText != null && object.messageText.length() > 0) {
                                    CharSequence message = object.messageText;
                                    if (message.length() > 20) {
                                        message = message.subSequence(0, 20) + "...";
                                    }
                                    return LocaleController.formatString("NotificationActionPinnedTextUser", R.string.NotificationActionPinnedTextUser, name, message);
                                } else {
                                    return LocaleController.formatString("NotificationActionPinnedNoTextUser", R.string.NotificationActionPinnedNoTextUser, name);
                                }
                            }
                        }
                    } else if (messageObject.messageOwner.action instanceof TLRPC.TL_messageActionSetChatTheme) {
                        String emoticon = ((TLRPC.TL_messageActionSetChatTheme) messageObject.messageOwner.action).emoticon;
                        if (TextUtils.isEmpty(emoticon)) {
                            msg = dialogId == selfUsedId
                                    ? LocaleController.formatString("ChatThemeDisabledYou", R.string.ChatThemeDisabledYou)
                                    : LocaleController.formatString("ChatThemeDisabled", R.string.ChatThemeDisabled, name, emoticon);
                        } else {
                            msg = dialogId == selfUsedId
                                    ? LocaleController.formatString("ChangedChatThemeYou", R.string.ChatThemeChangedYou, emoticon)
                                    : LocaleController.formatString("ChangedChatThemeTo", R.string.ChatThemeChangedTo, name, emoticon);
                        }
                        return msg;
                    }
                } else {
                    if (messageObject.isMediaEmpty()) {
                        if (!TextUtils.isEmpty(messageObject.messageOwner.message)) {
                            return messageObject.messageOwner.message;
                        } else {
                            return LocaleController.getString("Message", R.string.Message);
                        }
                    } else if (messageObject.messageOwner.media instanceof TLRPC.TL_messageMediaPhoto) {
                        if (Build.VERSION.SDK_INT >= 19 && !TextUtils.isEmpty(messageObject.messageOwner.message)) {
                            return "\uD83D\uDDBC " + messageObject.messageOwner.message;
                        } else if (messageObject.messageOwner.media.ttl_seconds != 0) {
                            return LocaleController.getString("AttachDestructingPhoto", R.string.AttachDestructingPhoto);
                        } else {
                            return LocaleController.getString("AttachPhoto", R.string.AttachPhoto);
                        }
                    } else if (messageObject.isVideo()) {
                        if (Build.VERSION.SDK_INT >= 19 && !TextUtils.isEmpty(messageObject.messageOwner.message)) {
                            return "\uD83D\uDCF9 " + messageObject.messageOwner.message;
                        } else if (messageObject.messageOwner.media.ttl_seconds != 0) {
                            return LocaleController.getString("AttachDestructingVideo", R.string.AttachDestructingVideo);
                        } else {
                            return LocaleController.getString("AttachVideo", R.string.AttachVideo);
                        }
                    } else if (messageObject.isGame()) {
                        return LocaleController.getString("AttachGame", R.string.AttachGame);
                    } else if (messageObject.isVoice()) {
                        return LocaleController.getString("AttachAudio", R.string.AttachAudio);
                    } else if (messageObject.isRoundVideo()) {
                        return LocaleController.getString("AttachRound", R.string.AttachRound);
                    } else if (messageObject.isMusic()) {
                        return LocaleController.getString("AttachMusic", R.string.AttachMusic);
                    } else if (messageObject.messageOwner.media instanceof TLRPC.TL_messageMediaContact) {
                        return LocaleController.getString("AttachContact", R.string.AttachContact);
                    } else if (messageObject.messageOwner.media instanceof TLRPC.TL_messageMediaPoll) {
                        if (((TLRPC.TL_messageMediaPoll) messageObject.messageOwner.media).poll.quiz) {
                            return LocaleController.getString("QuizPoll", R.string.QuizPoll);
                        } else {
                            return LocaleController.getString("Poll", R.string.Poll);
                        }
                    } else if (messageObject.messageOwner.media instanceof TLRPC.TL_messageMediaGeo || messageObject.messageOwner.media instanceof TLRPC.TL_messageMediaVenue) {
                        return LocaleController.getString("AttachLocation", R.string.AttachLocation);
                    } else if (messageObject.messageOwner.media instanceof TLRPC.TL_messageMediaGeoLive) {
                        return LocaleController.getString("AttachLiveLocation", R.string.AttachLiveLocation);
                    } else if (messageObject.messageOwner.media instanceof TLRPC.TL_messageMediaDocument) {
                        if (messageObject.isSticker() || messageObject.isAnimatedSticker()) {
                            String emoji = messageObject.getStickerEmoji();
                            if (emoji != null) {
                                return emoji + " " + LocaleController.getString("AttachSticker", R.string.AttachSticker);
                            } else {
                                return LocaleController.getString("AttachSticker", R.string.AttachSticker);
                            }
                        } else if (messageObject.isGif()) {
                            if (Build.VERSION.SDK_INT >= 19 && !TextUtils.isEmpty(messageObject.messageOwner.message)) {
                                return "\uD83C\uDFAC " + messageObject.messageOwner.message;
                            } else {
                                return LocaleController.getString("AttachGif", R.string.AttachGif);
                            }
                        } else {
                            if (Build.VERSION.SDK_INT >= 19 && !TextUtils.isEmpty(messageObject.messageOwner.message)) {
                                return "\uD83D\uDCCE " + messageObject.messageOwner.message;
                            } else {
                                return LocaleController.getString("AttachDocument", R.string.AttachDocument);
                            }
                        }
                    } else if (!TextUtils.isEmpty(messageObject.messageText)) {
                        return messageObject.messageText.toString();
                    } else {
                        return LocaleController.getString("Message", R.string.Message);
                    }
                }
            } else {
                if (preview != null) {
                    preview[0] = false;
                }
                return LocaleController.getString("Message", R.string.Message);
            }
        }
        return null;
    }

    private String getStringForMessage(MessageObject messageObject, boolean shortMessage, boolean[] text, boolean[] preview) {
        if (AndroidUtilities.needShowPasscode() || SharedConfig.isWaitingForPasscodeEnter) {
            return LocaleController.getString("YouHaveNewMessage", R.string.YouHaveNewMessage);
        }
        long dialogId = messageObject.messageOwner.dialog_id;
        long chatId = messageObject.messageOwner.peer_id.chat_id != 0 ? messageObject.messageOwner.peer_id.chat_id : messageObject.messageOwner.peer_id.channel_id;
        long fromId = messageObject.messageOwner.peer_id.user_id;
        if (preview != null) {
            preview[0] = true;
        }
        SharedPreferences preferences = getAccountInstance().getNotificationsSettings();
        boolean dialogPreviewEnabled = preferences.getBoolean("content_preview_" + dialogId, true);
        if (messageObject.isFcmMessage()) {
            if (chatId == 0 && fromId != 0) {
                if (!dialogPreviewEnabled || !preferences.getBoolean("EnablePreviewAll", true)) {
                    if (preview != null) {
                        preview[0] = false;
                    }
                    return LocaleController.formatString("NotificationMessageNoText", R.string.NotificationMessageNoText, messageObject.localName);
                }
            } else if (chatId != 0) {
                if (!dialogPreviewEnabled || !messageObject.localChannel && !preferences.getBoolean("EnablePreviewGroup", true) || messageObject.localChannel && !preferences.getBoolean("EnablePreviewChannel", true)) {
                    if (preview != null) {
                        preview[0] = false;
                    }
                    if (messageObject.messageOwner.peer_id.channel_id != 0 && !messageObject.isSupergroup()) {
                        return LocaleController.formatString("ChannelMessageNoText", R.string.ChannelMessageNoText, messageObject.localName);
                    } else {
                        return LocaleController.formatString("NotificationMessageGroupNoText", R.string.NotificationMessageGroupNoText, messageObject.localUserName, messageObject.localName);
                    }
                }
            }
            text[0] = true;
            return (String) messageObject.messageText;
        }
        long selfUsedId = getUserConfig().getClientUserId();
        if (fromId == 0) {
            fromId = messageObject.getFromChatId();
            if (fromId == 0) {
                fromId = -chatId;
            }
        } else if (fromId == selfUsedId) {
            fromId = messageObject.getFromChatId();
        }

        if (dialogId == 0) {
            if (chatId != 0) {
                dialogId = -chatId;
            } else if (fromId != 0) {
                dialogId = fromId;
            }
        }

        String name = null;
        if (fromId > 0) {
            if (messageObject.messageOwner.from_scheduled) {
                if (dialogId == selfUsedId) {
                    name = LocaleController.getString("MessageScheduledReminderNotification", R.string.MessageScheduledReminderNotification);
                } else {
                    name = LocaleController.getString("NotificationMessageScheduledName", R.string.NotificationMessageScheduledName);
                }
            } else {
                TLRPC.User user = getMessagesController().getUser(fromId);
                if (user != null) {
                    name = UserObject.getUserName(user);
                }
            }
        } else {
            TLRPC.Chat chat = getMessagesController().getChat(-fromId);
            if (chat != null) {
                name = chat.title;
            }
        }

        if (name == null) {
            return null;
        }
        TLRPC.Chat chat = null;
        if (chatId != 0) {
            chat = getMessagesController().getChat(chatId);
            if (chat == null) {
                return null;
            }
        }

        String msg = null;
        if (DialogObject.isEncryptedDialog(dialogId)) {
            msg = LocaleController.getString("YouHaveNewMessage", R.string.YouHaveNewMessage);
        } else {
            if (chatId == 0 && fromId != 0) {
                if (dialogPreviewEnabled && preferences.getBoolean("EnablePreviewAll", true)) {
                    if (messageObject.messageOwner instanceof TLRPC.TL_messageService) {
                        if (messageObject.messageOwner.action instanceof TLRPC.TL_messageActionGeoProximityReached) {
                            msg = messageObject.messageText.toString();
                        } else if (messageObject.messageOwner.action instanceof TLRPC.TL_messageActionUserJoined || messageObject.messageOwner.action instanceof TLRPC.TL_messageActionContactSignUp) {
                            msg = LocaleController.formatString("NotificationContactJoined", R.string.NotificationContactJoined, name);
                        } else if (messageObject.messageOwner.action instanceof TLRPC.TL_messageActionUserUpdatedPhoto) {
                            msg = LocaleController.formatString("NotificationContactNewPhoto", R.string.NotificationContactNewPhoto, name);
                        } else if (messageObject.messageOwner.action instanceof TLRPC.TL_messageActionLoginUnknownLocation) {
                            String date = LocaleController.formatString("formatDateAtTime", R.string.formatDateAtTime, LocaleController.getInstance().formatterYear.format(((long) messageObject.messageOwner.date) * 1000), LocaleController.getInstance().formatterDay.format(((long) messageObject.messageOwner.date) * 1000));
                            msg = LocaleController.formatString("NotificationUnrecognizedDevice", R.string.NotificationUnrecognizedDevice, getUserConfig().getCurrentUser().first_name, date, messageObject.messageOwner.action.title, messageObject.messageOwner.action.address);
                        } else if (messageObject.messageOwner.action instanceof TLRPC.TL_messageActionGameScore || messageObject.messageOwner.action instanceof TLRPC.TL_messageActionPaymentSent) {
                            msg = messageObject.messageText.toString();
                        } else if (messageObject.messageOwner.action instanceof TLRPC.TL_messageActionPhoneCall) {
                            if (messageObject.messageOwner.action.video) {
                                msg = LocaleController.getString("CallMessageVideoIncomingMissed", R.string.CallMessageVideoIncomingMissed);
                            } else {
                                msg = LocaleController.getString("CallMessageIncomingMissed", R.string.CallMessageIncomingMissed);
                            }
                        } else if (messageObject.messageOwner.action instanceof TLRPC.TL_messageActionSetChatTheme) {
                            String emoticon = ((TLRPC.TL_messageActionSetChatTheme) messageObject.messageOwner.action).emoticon;
                            if (TextUtils.isEmpty(emoticon)) {
                                msg = dialogId == selfUsedId
                                        ? LocaleController.formatString("ChatThemeDisabledYou", R.string.ChatThemeDisabledYou)
                                        : LocaleController.formatString("ChatThemeDisabled", R.string.ChatThemeDisabled, name, emoticon);
                            } else {
                                msg = dialogId == selfUsedId
                                        ? LocaleController.formatString("ChangedChatThemeYou", R.string.ChatThemeChangedYou, emoticon)
                                        : LocaleController.formatString("ChangedChatThemeTo", R.string.ChatThemeChangedTo, name, emoticon);
                            }
                            text[0] = true;
                        }
                    } else {
                        if (messageObject.isMediaEmpty()) {
                            if (!shortMessage) {
                                if (!TextUtils.isEmpty(messageObject.messageOwner.message)) {
                                    msg = LocaleController.formatString("NotificationMessageText", R.string.NotificationMessageText, name, messageObject.messageOwner.message);
                                    text[0] = true;
                                } else {
                                    msg = LocaleController.formatString("NotificationMessageNoText", R.string.NotificationMessageNoText, name);
                                }
                            } else {
                                msg = LocaleController.formatString("NotificationMessageNoText", R.string.NotificationMessageNoText, name);
                            }
                        } else if (messageObject.messageOwner.media instanceof TLRPC.TL_messageMediaPhoto) {
                            if (!shortMessage && Build.VERSION.SDK_INT >= 19 && !TextUtils.isEmpty(messageObject.messageOwner.message)) {
                                msg = LocaleController.formatString("NotificationMessageText", R.string.NotificationMessageText, name, "\uD83D\uDDBC " + messageObject.messageOwner.message);
                                text[0] = true;
                            } else {
                                if (messageObject.messageOwner.media.ttl_seconds != 0) {
                                    msg = LocaleController.formatString("NotificationMessageSDPhoto", R.string.NotificationMessageSDPhoto, name);
                                } else {
                                    msg = LocaleController.formatString("NotificationMessagePhoto", R.string.NotificationMessagePhoto, name);
                                }
                            }
                        } else if (messageObject.isVideo()) {
                            if (!shortMessage && Build.VERSION.SDK_INT >= 19 && !TextUtils.isEmpty(messageObject.messageOwner.message)) {
                                msg = LocaleController.formatString("NotificationMessageText", R.string.NotificationMessageText, name, "\uD83D\uDCF9 " + messageObject.messageOwner.message);
                                text[0] = true;
                            } else {
                                if (messageObject.messageOwner.media.ttl_seconds != 0) {
                                    msg = LocaleController.formatString("NotificationMessageSDVideo", R.string.NotificationMessageSDVideo, name);
                                } else {
                                    msg = LocaleController.formatString("NotificationMessageVideo", R.string.NotificationMessageVideo, name);
                                }
                            }
                        } else if (messageObject.isGame()) {
                            msg = LocaleController.formatString("NotificationMessageGame", R.string.NotificationMessageGame, name, messageObject.messageOwner.media.game.title);
                        } else if (messageObject.isVoice()) {
                            msg = LocaleController.formatString("NotificationMessageAudio", R.string.NotificationMessageAudio, name);
                        } else if (messageObject.isRoundVideo()) {
                            msg = LocaleController.formatString("NotificationMessageRound", R.string.NotificationMessageRound, name);
                        } else if (messageObject.isMusic()) {
                            msg = LocaleController.formatString("NotificationMessageMusic", R.string.NotificationMessageMusic, name);
                        } else if (messageObject.messageOwner.media instanceof TLRPC.TL_messageMediaContact) {
                            TLRPC.TL_messageMediaContact mediaContact = (TLRPC.TL_messageMediaContact) messageObject.messageOwner.media;
                            msg = LocaleController.formatString("NotificationMessageContact2", R.string.NotificationMessageContact2, name, ContactsController.formatName(mediaContact.first_name, mediaContact.last_name));
                        } else if (messageObject.messageOwner.media instanceof TLRPC.TL_messageMediaPoll) {
                            TLRPC.TL_messageMediaPoll mediaPoll = (TLRPC.TL_messageMediaPoll) messageObject.messageOwner.media;
                            if (mediaPoll.poll.quiz) {
                                msg = LocaleController.formatString("NotificationMessageQuiz2", R.string.NotificationMessageQuiz2, name, mediaPoll.poll.question);
                            } else {
                                msg = LocaleController.formatString("NotificationMessagePoll2", R.string.NotificationMessagePoll2, name, mediaPoll.poll.question);
                            }
                        } else if (messageObject.messageOwner.media instanceof TLRPC.TL_messageMediaGeo || messageObject.messageOwner.media instanceof TLRPC.TL_messageMediaVenue) {
                            msg = LocaleController.formatString("NotificationMessageMap", R.string.NotificationMessageMap, name);
                        } else if (messageObject.messageOwner.media instanceof TLRPC.TL_messageMediaGeoLive) {
                            msg = LocaleController.formatString("NotificationMessageLiveLocation", R.string.NotificationMessageLiveLocation, name);
                        } else if (messageObject.messageOwner.media instanceof TLRPC.TL_messageMediaDocument) {
                            if (messageObject.isSticker() || messageObject.isAnimatedSticker()) {
                                String emoji = messageObject.getStickerEmoji();
                                if (emoji != null) {
                                    msg = LocaleController.formatString("NotificationMessageStickerEmoji", R.string.NotificationMessageStickerEmoji, name, emoji);
                                } else {
                                    msg = LocaleController.formatString("NotificationMessageSticker", R.string.NotificationMessageSticker, name);
                                }
                            } else if (messageObject.isGif()) {
                                if (!shortMessage && Build.VERSION.SDK_INT >= 19 && !TextUtils.isEmpty(messageObject.messageOwner.message)) {
                                    msg = LocaleController.formatString("NotificationMessageText", R.string.NotificationMessageText, name, "\uD83C\uDFAC " + messageObject.messageOwner.message);
                                    text[0] = true;
                                } else {
                                    msg = LocaleController.formatString("NotificationMessageGif", R.string.NotificationMessageGif, name);
                                }
                            } else {
                                if (!shortMessage && Build.VERSION.SDK_INT >= 19 && !TextUtils.isEmpty(messageObject.messageOwner.message)) {
                                    msg = LocaleController.formatString("NotificationMessageText", R.string.NotificationMessageText, name, "\uD83D\uDCCE " + messageObject.messageOwner.message);
                                    text[0] = true;
                                } else {
                                    msg = LocaleController.formatString("NotificationMessageDocument", R.string.NotificationMessageDocument, name);
                                }
                            }
                        } else {
                            if (!shortMessage && !TextUtils.isEmpty(messageObject.messageText)) {
                                msg = LocaleController.formatString("NotificationMessageText", R.string.NotificationMessageText, name, messageObject.messageText);
                                text[0] = true;
                            } else {
                                msg = LocaleController.formatString("NotificationMessageNoText", R.string.NotificationMessageNoText, name);
                            }
                        }
                    }
                } else {
                    if (preview != null) {
                        preview[0] = false;
                    }
                    msg = LocaleController.formatString("NotificationMessageNoText", R.string.NotificationMessageNoText, name);
                }
            } else if (chatId != 0) {
                boolean isChannel = ChatObject.isChannel(chat) && !chat.megagroup;
                if (dialogPreviewEnabled && (!isChannel && preferences.getBoolean("EnablePreviewGroup", true) || isChannel && preferences.getBoolean("EnablePreviewChannel", true))) {
                    if (messageObject.messageOwner instanceof TLRPC.TL_messageService) {
                        if (messageObject.messageOwner.action instanceof TLRPC.TL_messageActionChatAddUser) {
                            long singleUserId = messageObject.messageOwner.action.user_id;
                            if (singleUserId == 0 && messageObject.messageOwner.action.users.size() == 1) {
                                singleUserId = messageObject.messageOwner.action.users.get(0);
                            }
                            if (singleUserId != 0) {
                                if (messageObject.messageOwner.peer_id.channel_id != 0 && !chat.megagroup) {
                                    msg = LocaleController.formatString("ChannelAddedByNotification", R.string.ChannelAddedByNotification, name, chat.title);
                                } else {
                                    if (singleUserId == selfUsedId) {
                                        msg = LocaleController.formatString("NotificationInvitedToGroup", R.string.NotificationInvitedToGroup, name, chat.title);
                                    } else {
                                        TLRPC.User u2 = getMessagesController().getUser(singleUserId);
                                        if (u2 == null) {
                                            return null;
                                        }
                                        if (fromId == u2.id) {
                                            if (chat.megagroup) {
                                                msg = LocaleController.formatString("NotificationGroupAddSelfMega", R.string.NotificationGroupAddSelfMega, name, chat.title);
                                            } else {
                                                msg = LocaleController.formatString("NotificationGroupAddSelf", R.string.NotificationGroupAddSelf, name, chat.title);
                                            }
                                        } else {
                                            msg = LocaleController.formatString("NotificationGroupAddMember", R.string.NotificationGroupAddMember, name, chat.title, UserObject.getUserName(u2));
                                        }
                                    }
                                }
                            } else {
                                StringBuilder names = new StringBuilder();
                                for (int a = 0; a < messageObject.messageOwner.action.users.size(); a++) {
                                    TLRPC.User user = getMessagesController().getUser(messageObject.messageOwner.action.users.get(a));
                                    if (user != null) {
                                        String name2 = UserObject.getUserName(user);
                                        if (names.length() != 0) {
                                            names.append(", ");
                                        }
                                        names.append(name2);
                                    }
                                }
                                msg = LocaleController.formatString("NotificationGroupAddMember", R.string.NotificationGroupAddMember, name, chat.title, names.toString());
                            }
                        } else if (messageObject.messageOwner.action instanceof TLRPC.TL_messageActionGroupCall) {
                            msg = LocaleController.formatString("NotificationGroupCreatedCall", R.string.NotificationGroupCreatedCall, name, chat.title);
                        } else if (messageObject.messageOwner.action instanceof TLRPC.TL_messageActionGroupCallScheduled) {
                            msg = messageObject.messageText.toString();
                        } else if (messageObject.messageOwner.action instanceof TLRPC.TL_messageActionInviteToGroupCall) {
                            long singleUserId = messageObject.messageOwner.action.user_id;
                            if (singleUserId == 0 && messageObject.messageOwner.action.users.size() == 1) {
                                singleUserId = messageObject.messageOwner.action.users.get(0);
                            }
                            if (singleUserId != 0) {
                                if (singleUserId == selfUsedId) {
                                    msg = LocaleController.formatString("NotificationGroupInvitedYouToCall", R.string.NotificationGroupInvitedYouToCall, name, chat.title);
                                } else {
                                    TLRPC.User u2 = getMessagesController().getUser(singleUserId);
                                    if (u2 == null) {
                                        return null;
                                    }
                                    msg = LocaleController.formatString("NotificationGroupInvitedToCall", R.string.NotificationGroupInvitedToCall, name, chat.title, UserObject.getUserName(u2));
                                }
                            } else {
                                StringBuilder names = new StringBuilder();
                                for (int a = 0; a < messageObject.messageOwner.action.users.size(); a++) {
                                    TLRPC.User user = getMessagesController().getUser(messageObject.messageOwner.action.users.get(a));
                                    if (user != null) {
                                        String name2 = UserObject.getUserName(user);
                                        if (names.length() != 0) {
                                            names.append(", ");
                                        }
                                        names.append(name2);
                                    }
                                }
                                msg = LocaleController.formatString("NotificationGroupInvitedToCall", R.string.NotificationGroupInvitedToCall, name, chat.title, names.toString());
                            }
                        } else if (messageObject.messageOwner.action instanceof TLRPC.TL_messageActionChatJoinedByLink) {
                            msg = LocaleController.formatString("NotificationInvitedToGroupByLink", R.string.NotificationInvitedToGroupByLink, name, chat.title);
                        } else if (messageObject.messageOwner.action instanceof TLRPC.TL_messageActionChatEditTitle) {
                            msg = LocaleController.formatString("NotificationEditedGroupName", R.string.NotificationEditedGroupName, name, messageObject.messageOwner.action.title);
                        } else if (messageObject.messageOwner.action instanceof TLRPC.TL_messageActionChatEditPhoto || messageObject.messageOwner.action instanceof TLRPC.TL_messageActionChatDeletePhoto) {
                            if (messageObject.messageOwner.peer_id.channel_id != 0 && !chat.megagroup) {
                                if (messageObject.isVideoAvatar()) {
                                    msg = LocaleController.formatString("ChannelVideoEditNotification", R.string.ChannelVideoEditNotification, chat.title);
                                } else {
                                    msg = LocaleController.formatString("ChannelPhotoEditNotification", R.string.ChannelPhotoEditNotification, chat.title);
                                }
                            } else {
                                if (messageObject.isVideoAvatar()) {
                                    msg = LocaleController.formatString("NotificationEditedGroupVideo", R.string.NotificationEditedGroupVideo, name, chat.title);
                                } else {
                                    msg = LocaleController.formatString("NotificationEditedGroupPhoto", R.string.NotificationEditedGroupPhoto, name, chat.title);
                                }
                            }
                        } else if (messageObject.messageOwner.action instanceof TLRPC.TL_messageActionChatDeleteUser) {
                            if (messageObject.messageOwner.action.user_id == selfUsedId) {
                                msg = LocaleController.formatString("NotificationGroupKickYou", R.string.NotificationGroupKickYou, name, chat.title);
                            } else if (messageObject.messageOwner.action.user_id == fromId) {
                                msg = LocaleController.formatString("NotificationGroupLeftMember", R.string.NotificationGroupLeftMember, name, chat.title);
                            } else {
                                TLRPC.User u2 = getMessagesController().getUser(messageObject.messageOwner.action.user_id);
                                if (u2 == null) {
                                    return null;
                                }
                                msg = LocaleController.formatString("NotificationGroupKickMember", R.string.NotificationGroupKickMember, name, chat.title, UserObject.getUserName(u2));
                            }
                        } else if (messageObject.messageOwner.action instanceof TLRPC.TL_messageActionChatCreate) {
                            msg = messageObject.messageText.toString();
                        } else if (messageObject.messageOwner.action instanceof TLRPC.TL_messageActionChannelCreate) {
                            msg = messageObject.messageText.toString();
                        } else if (messageObject.messageOwner.action instanceof TLRPC.TL_messageActionChatMigrateTo) {
                            msg = LocaleController.formatString("ActionMigrateFromGroupNotify", R.string.ActionMigrateFromGroupNotify, chat.title);
                        } else if (messageObject.messageOwner.action instanceof TLRPC.TL_messageActionChannelMigrateFrom) {
                            msg = LocaleController.formatString("ActionMigrateFromGroupNotify", R.string.ActionMigrateFromGroupNotify, messageObject.messageOwner.action.title);
                        } else if (messageObject.messageOwner.action instanceof TLRPC.TL_messageActionScreenshotTaken) {
                            msg = messageObject.messageText.toString();
                        } else if (messageObject.messageOwner.action instanceof TLRPC.TL_messageActionPinMessage) {
                            if (!ChatObject.isChannel(chat) || chat.megagroup) {
                                if (messageObject.replyMessageObject == null) {
                                    msg = LocaleController.formatString("NotificationActionPinnedNoText", R.string.NotificationActionPinnedNoText, name, chat.title);
                                } else {
                                    MessageObject object = messageObject.replyMessageObject;
                                    if (object.isMusic()) {
                                        msg = LocaleController.formatString("NotificationActionPinnedMusic", R.string.NotificationActionPinnedMusic, name, chat.title);
                                    } else if (object.isVideo()) {
                                        if (Build.VERSION.SDK_INT >= 19 && !TextUtils.isEmpty(object.messageOwner.message)) {
                                            String message = "\uD83D\uDCF9 " + object.messageOwner.message;
                                            msg = LocaleController.formatString("NotificationActionPinnedText", R.string.NotificationActionPinnedText, name, message, chat.title);
                                        } else {
                                            msg = LocaleController.formatString("NotificationActionPinnedVideo", R.string.NotificationActionPinnedVideo, name, chat.title);
                                        }
                                    } else if (object.isGif()) {
                                        if (Build.VERSION.SDK_INT >= 19 && !TextUtils.isEmpty(object.messageOwner.message)) {
                                            String message = "\uD83C\uDFAC " + object.messageOwner.message;
                                            msg = LocaleController.formatString("NotificationActionPinnedText", R.string.NotificationActionPinnedText, name, message, chat.title);
                                        } else {
                                            msg = LocaleController.formatString("NotificationActionPinnedGif", R.string.NotificationActionPinnedGif, name, chat.title);
                                        }
                                    } else if (object.isVoice()) {
                                        msg = LocaleController.formatString("NotificationActionPinnedVoice", R.string.NotificationActionPinnedVoice, name, chat.title);
                                    } else if (object.isRoundVideo()) {
                                        msg = LocaleController.formatString("NotificationActionPinnedRound", R.string.NotificationActionPinnedRound, name, chat.title);
                                    } else if (object.isSticker() || object.isAnimatedSticker()) {
                                        String emoji = object.getStickerEmoji();
                                        if (emoji != null) {
                                            msg = LocaleController.formatString("NotificationActionPinnedStickerEmoji", R.string.NotificationActionPinnedStickerEmoji, name, chat.title, emoji);
                                        } else {
                                            msg = LocaleController.formatString("NotificationActionPinnedSticker", R.string.NotificationActionPinnedSticker, name, chat.title);
                                        }
                                    } else if (object.messageOwner.media instanceof TLRPC.TL_messageMediaDocument) {
                                        if (Build.VERSION.SDK_INT >= 19 && !TextUtils.isEmpty(object.messageOwner.message)) {
                                            String message = "\uD83D\uDCCE " + object.messageOwner.message;
                                            msg = LocaleController.formatString("NotificationActionPinnedText", R.string.NotificationActionPinnedText, name, message, chat.title);
                                        } else {
                                            msg = LocaleController.formatString("NotificationActionPinnedFile", R.string.NotificationActionPinnedFile, name, chat.title);
                                        }
                                    } else if (object.messageOwner.media instanceof TLRPC.TL_messageMediaGeo || object.messageOwner.media instanceof TLRPC.TL_messageMediaVenue) {
                                        msg = LocaleController.formatString("NotificationActionPinnedGeo", R.string.NotificationActionPinnedGeo, name, chat.title);
                                    } else if (object.messageOwner.media instanceof TLRPC.TL_messageMediaGeoLive) {
                                        msg = LocaleController.formatString("NotificationActionPinnedGeoLive", R.string.NotificationActionPinnedGeoLive, name, chat.title);
                                    } else if (object.messageOwner.media instanceof TLRPC.TL_messageMediaContact) {
                                        TLRPC.TL_messageMediaContact mediaContact = (TLRPC.TL_messageMediaContact) messageObject.messageOwner.media;
                                        msg = LocaleController.formatString("NotificationActionPinnedContact2", R.string.NotificationActionPinnedContact2, name, chat.title, ContactsController.formatName(mediaContact.first_name, mediaContact.last_name));
                                    } else if (object.messageOwner.media instanceof TLRPC.TL_messageMediaPoll) {
                                        TLRPC.TL_messageMediaPoll mediaPoll = (TLRPC.TL_messageMediaPoll) object.messageOwner.media;
                                        if (mediaPoll.poll.quiz) {
                                            msg = LocaleController.formatString("NotificationActionPinnedQuiz2", R.string.NotificationActionPinnedQuiz2, name, chat.title, mediaPoll.poll.question);
                                        } else {
                                            msg = LocaleController.formatString("NotificationActionPinnedPoll2", R.string.NotificationActionPinnedPoll2, name, chat.title, mediaPoll.poll.question);
                                        }
                                    } else if (object.messageOwner.media instanceof TLRPC.TL_messageMediaPhoto) {
                                        if (Build.VERSION.SDK_INT >= 19 && !TextUtils.isEmpty(object.messageOwner.message)) {
                                            String message = "\uD83D\uDDBC " + object.messageOwner.message;
                                            msg = LocaleController.formatString("NotificationActionPinnedText", R.string.NotificationActionPinnedText, name, message, chat.title);
                                        } else {
                                            msg = LocaleController.formatString("NotificationActionPinnedPhoto", R.string.NotificationActionPinnedPhoto, name, chat.title);
                                        }
                                    } else if (object.messageOwner.media instanceof TLRPC.TL_messageMediaGame) {
                                        msg = LocaleController.formatString("NotificationActionPinnedGame", R.string.NotificationActionPinnedGame, name, chat.title);
                                    } else if (object.messageText != null && object.messageText.length() > 0) {
                                        CharSequence message = object.messageText;
                                        if (message.length() > 20) {
                                            message = message.subSequence(0, 20) + "...";
                                        }
                                        msg = LocaleController.formatString("NotificationActionPinnedText", R.string.NotificationActionPinnedText, name, message, chat.title);
                                    } else {
                                        msg = LocaleController.formatString("NotificationActionPinnedNoText", R.string.NotificationActionPinnedNoText, name, chat.title);
                                    }
                                }
                            } else {
                                if (messageObject.replyMessageObject == null) {
                                    msg = LocaleController.formatString("NotificationActionPinnedNoTextChannel", R.string.NotificationActionPinnedNoTextChannel, chat.title);
                                } else {
                                    MessageObject object = messageObject.replyMessageObject;
                                    if (object.isMusic()) {
                                        msg = LocaleController.formatString("NotificationActionPinnedMusicChannel", R.string.NotificationActionPinnedMusicChannel, chat.title);
                                    } else if (object.isVideo()) {
                                        if (Build.VERSION.SDK_INT >= 19 && !TextUtils.isEmpty(object.messageOwner.message)) {
                                            String message = "\uD83D\uDCF9 " + object.messageOwner.message;
                                            msg = LocaleController.formatString("NotificationActionPinnedTextChannel", R.string.NotificationActionPinnedTextChannel, chat.title, message);
                                        } else {
                                            msg = LocaleController.formatString("NotificationActionPinnedVideoChannel", R.string.NotificationActionPinnedVideoChannel, chat.title);
                                        }
                                    } else if (object.isGif()) {
                                        if (Build.VERSION.SDK_INT >= 19 && !TextUtils.isEmpty(object.messageOwner.message)) {
                                            String message = "\uD83C\uDFAC " + object.messageOwner.message;
                                            msg = LocaleController.formatString("NotificationActionPinnedTextChannel", R.string.NotificationActionPinnedTextChannel, chat.title, message);
                                        } else {
                                            msg = LocaleController.formatString("NotificationActionPinnedGifChannel", R.string.NotificationActionPinnedGifChannel, chat.title);
                                        }
                                    } else if (object.isVoice()) {
                                        msg = LocaleController.formatString("NotificationActionPinnedVoiceChannel", R.string.NotificationActionPinnedVoiceChannel, chat.title);
                                    } else if (object.isRoundVideo()) {
                                        msg = LocaleController.formatString("NotificationActionPinnedRoundChannel", R.string.NotificationActionPinnedRoundChannel, chat.title);
                                    } else if (object.isSticker() || object.isAnimatedSticker()) {
                                        String emoji = object.getStickerEmoji();
                                        if (emoji != null) {
                                            msg = LocaleController.formatString("NotificationActionPinnedStickerEmojiChannel", R.string.NotificationActionPinnedStickerEmojiChannel, chat.title, emoji);
                                        } else {
                                            msg = LocaleController.formatString("NotificationActionPinnedStickerChannel", R.string.NotificationActionPinnedStickerChannel, chat.title);
                                        }
                                    } else if (object.messageOwner.media instanceof TLRPC.TL_messageMediaDocument) {
                                        if (Build.VERSION.SDK_INT >= 19 && !TextUtils.isEmpty(object.messageOwner.message)) {
                                            String message = "\uD83D\uDCCE " + object.messageOwner.message;
                                            msg = LocaleController.formatString("NotificationActionPinnedTextChannel", R.string.NotificationActionPinnedTextChannel, chat.title, message);
                                        } else {
                                            msg = LocaleController.formatString("NotificationActionPinnedFileChannel", R.string.NotificationActionPinnedFileChannel, chat.title);
                                        }
                                    } else if (object.messageOwner.media instanceof TLRPC.TL_messageMediaGeo || object.messageOwner.media instanceof TLRPC.TL_messageMediaVenue) {
                                        msg = LocaleController.formatString("NotificationActionPinnedGeoChannel", R.string.NotificationActionPinnedGeoChannel, chat.title);
                                    } else if (object.messageOwner.media instanceof TLRPC.TL_messageMediaGeoLive) {
                                        msg = LocaleController.formatString("NotificationActionPinnedGeoLiveChannel", R.string.NotificationActionPinnedGeoLiveChannel, chat.title);
                                    } else if (object.messageOwner.media instanceof TLRPC.TL_messageMediaContact) {
                                        TLRPC.TL_messageMediaContact mediaContact = (TLRPC.TL_messageMediaContact) messageObject.messageOwner.media;
                                        msg = LocaleController.formatString("NotificationActionPinnedContactChannel2", R.string.NotificationActionPinnedContactChannel2, chat.title, ContactsController.formatName(mediaContact.first_name, mediaContact.last_name));
                                    } else if (object.messageOwner.media instanceof TLRPC.TL_messageMediaPoll) {
                                        TLRPC.TL_messageMediaPoll mediaPoll = (TLRPC.TL_messageMediaPoll) object.messageOwner.media;
                                        if (mediaPoll.poll.quiz) {
                                            msg = LocaleController.formatString("NotificationActionPinnedQuizChannel2", R.string.NotificationActionPinnedQuizChannel2, chat.title, mediaPoll.poll.question);
                                        } else {
                                            msg = LocaleController.formatString("NotificationActionPinnedPollChannel2", R.string.NotificationActionPinnedPollChannel2, chat.title, mediaPoll.poll.question);
                                        }
                                    } else if (object.messageOwner.media instanceof TLRPC.TL_messageMediaPhoto) {
                                        if (Build.VERSION.SDK_INT >= 19 && !TextUtils.isEmpty(object.messageOwner.message)) {
                                            String message = "\uD83D\uDDBC " + object.messageOwner.message;
                                            msg = LocaleController.formatString("NotificationActionPinnedTextChannel", R.string.NotificationActionPinnedTextChannel, chat.title, message);
                                        } else {
                                            msg = LocaleController.formatString("NotificationActionPinnedPhotoChannel", R.string.NotificationActionPinnedPhotoChannel, chat.title);
                                        }
                                    } else if (object.messageOwner.media instanceof TLRPC.TL_messageMediaGame) {
                                        msg = LocaleController.formatString("NotificationActionPinnedGameChannel", R.string.NotificationActionPinnedGameChannel, chat.title);
                                    } else if (object.messageText != null && object.messageText.length() > 0) {
                                        CharSequence message = object.messageText;
                                        if (message.length() > 20) {
                                            message = message.subSequence(0, 20) + "...";
                                        }
                                        msg = LocaleController.formatString("NotificationActionPinnedTextChannel", R.string.NotificationActionPinnedTextChannel, chat.title, message);
                                    } else {
                                        msg = LocaleController.formatString("NotificationActionPinnedNoTextChannel", R.string.NotificationActionPinnedNoTextChannel, chat.title);
                                    }
                                }
                            }
                        } else if (messageObject.messageOwner.action instanceof TLRPC.TL_messageActionGameScore) {
                            msg = messageObject.messageText.toString();
                        } else if (messageObject.messageOwner.action instanceof TLRPC.TL_messageActionSetChatTheme) {
                            String emoticon = ((TLRPC.TL_messageActionSetChatTheme) messageObject.messageOwner.action).emoticon;
                            if (TextUtils.isEmpty(emoticon)) {
                                msg = dialogId == selfUsedId
                                        ? LocaleController.formatString("ChatThemeDisabledYou", R.string.ChatThemeDisabledYou)
                                        : LocaleController.formatString("ChatThemeDisabled", R.string.ChatThemeDisabled, name, emoticon);
                            } else {
                                msg = dialogId == selfUsedId
                                        ? LocaleController.formatString("ChangedChatThemeYou", R.string.ChatThemeChangedYou, emoticon)
                                        : LocaleController.formatString("ChangedChatThemeTo", R.string.ChatThemeChangedTo, name, emoticon);
                            }
                        }
                    } else if (ChatObject.isChannel(chat) && !chat.megagroup) {
                        if (messageObject.isMediaEmpty()) {
                            if (!shortMessage && !TextUtils.isEmpty(messageObject.messageOwner.message)) {
                                msg = LocaleController.formatString("NotificationMessageText", R.string.NotificationMessageText, name, messageObject.messageOwner.message);
                                text[0] = true;
                            } else {
                                msg = LocaleController.formatString("ChannelMessageNoText", R.string.ChannelMessageNoText, name);
                            }
                        } else if (messageObject.messageOwner.media instanceof TLRPC.TL_messageMediaPhoto) {
                            if (!shortMessage && Build.VERSION.SDK_INT >= 19 && !TextUtils.isEmpty(messageObject.messageOwner.message)) {
                                msg = LocaleController.formatString("NotificationMessageText", R.string.NotificationMessageText, name, "\uD83D\uDDBC " + messageObject.messageOwner.message);
                                text[0] = true;
                            } else {
                                msg = LocaleController.formatString("ChannelMessagePhoto", R.string.ChannelMessagePhoto, name);
                            }
                        } else if (messageObject.isVideo()) {
                            if (!shortMessage && Build.VERSION.SDK_INT >= 19 && !TextUtils.isEmpty(messageObject.messageOwner.message)) {
                                msg = LocaleController.formatString("NotificationMessageText", R.string.NotificationMessageText, name, "\uD83D\uDCF9 " + messageObject.messageOwner.message);
                                text[0] = true;
                            } else {
                                msg = LocaleController.formatString("ChannelMessageVideo", R.string.ChannelMessageVideo, name);
                            }
                        } else if (messageObject.isVoice()) {
                            msg = LocaleController.formatString("ChannelMessageAudio", R.string.ChannelMessageAudio, name);
                        } else if (messageObject.isRoundVideo()) {
                            msg = LocaleController.formatString("ChannelMessageRound", R.string.ChannelMessageRound, name);
                        } else if (messageObject.isMusic()) {
                            msg = LocaleController.formatString("ChannelMessageMusic", R.string.ChannelMessageMusic, name);
                        } else if (messageObject.messageOwner.media instanceof TLRPC.TL_messageMediaContact) {
                            TLRPC.TL_messageMediaContact mediaContact = (TLRPC.TL_messageMediaContact) messageObject.messageOwner.media;
                            msg = LocaleController.formatString("ChannelMessageContact2", R.string.ChannelMessageContact2, name, ContactsController.formatName(mediaContact.first_name, mediaContact.last_name));
                        } else if (messageObject.messageOwner.media instanceof TLRPC.TL_messageMediaPoll) {
                            TLRPC.TL_messageMediaPoll mediaPoll = (TLRPC.TL_messageMediaPoll) messageObject.messageOwner.media;
                            if (mediaPoll.poll.quiz) {
                                msg = LocaleController.formatString("ChannelMessageQuiz2", R.string.ChannelMessageQuiz2, name, mediaPoll.poll.question);
                            } else {
                                msg = LocaleController.formatString("ChannelMessagePoll2", R.string.ChannelMessagePoll2, name, mediaPoll.poll.question);
                            }
                        } else if (messageObject.messageOwner.media instanceof TLRPC.TL_messageMediaGeo || messageObject.messageOwner.media instanceof TLRPC.TL_messageMediaVenue) {
                            msg = LocaleController.formatString("ChannelMessageMap", R.string.ChannelMessageMap, name);
                        } else if (messageObject.messageOwner.media instanceof TLRPC.TL_messageMediaGeoLive) {
                            msg = LocaleController.formatString("ChannelMessageLiveLocation", R.string.ChannelMessageLiveLocation, name);
                        } else if (messageObject.messageOwner.media instanceof TLRPC.TL_messageMediaDocument) {
                            if (messageObject.isSticker() || messageObject.isAnimatedSticker()) {
                                String emoji = messageObject.getStickerEmoji();
                                if (emoji != null) {
                                    msg = LocaleController.formatString("ChannelMessageStickerEmoji", R.string.ChannelMessageStickerEmoji, name, emoji);
                                } else {
                                    msg = LocaleController.formatString("ChannelMessageSticker", R.string.ChannelMessageSticker, name);
                                }
                            } else if (messageObject.isGif()) {
                                if (!shortMessage && Build.VERSION.SDK_INT >= 19 && !TextUtils.isEmpty(messageObject.messageOwner.message)) {
                                    msg = LocaleController.formatString("NotificationMessageText", R.string.NotificationMessageText, name, "\uD83C\uDFAC " + messageObject.messageOwner.message);
                                    text[0] = true;
                                } else {
                                    msg = LocaleController.formatString("ChannelMessageGIF", R.string.ChannelMessageGIF, name);
                                }
                            } else {
                                if (!shortMessage && Build.VERSION.SDK_INT >= 19 && !TextUtils.isEmpty(messageObject.messageOwner.message)) {
                                    msg = LocaleController.formatString("NotificationMessageText", R.string.NotificationMessageText, name, "\uD83D\uDCCE " + messageObject.messageOwner.message);
                                    text[0] = true;
                                } else {
                                    msg = LocaleController.formatString("ChannelMessageDocument", R.string.ChannelMessageDocument, name);
                                }
                            }
                        } else {
                            if (!shortMessage && !TextUtils.isEmpty(messageObject.messageText)) {
                                msg = LocaleController.formatString("NotificationMessageText", R.string.NotificationMessageText, name, messageObject.messageText);
                                text[0] = true;
                            } else {
                                msg = LocaleController.formatString("ChannelMessageNoText", R.string.ChannelMessageNoText, name);
                            }
                        }
                    } else {
                        if (messageObject.isMediaEmpty()) {
                            if (!shortMessage && !TextUtils.isEmpty(messageObject.messageOwner.message)) {
                                msg = LocaleController.formatString("NotificationMessageGroupText", R.string.NotificationMessageGroupText, name, chat.title, messageObject.messageOwner.message);
                            } else {
                                msg = LocaleController.formatString("NotificationMessageGroupNoText", R.string.NotificationMessageGroupNoText, name, chat.title);
                            }
                        } else if (messageObject.messageOwner.media instanceof TLRPC.TL_messageMediaPhoto) {
                            if (!shortMessage && Build.VERSION.SDK_INT >= 19 && !TextUtils.isEmpty(messageObject.messageOwner.message)) {
                                msg = LocaleController.formatString("NotificationMessageGroupText", R.string.NotificationMessageGroupText, name, chat.title, "\uD83D\uDDBC " + messageObject.messageOwner.message);
                            } else {
                                msg = LocaleController.formatString("NotificationMessageGroupPhoto", R.string.NotificationMessageGroupPhoto, name, chat.title);
                            }
                        } else if (messageObject.isVideo()) {
                            if (!shortMessage && Build.VERSION.SDK_INT >= 19 && !TextUtils.isEmpty(messageObject.messageOwner.message)) {
                                msg = LocaleController.formatString("NotificationMessageGroupText", R.string.NotificationMessageGroupText, name, chat.title, "\uD83D\uDCF9 " + messageObject.messageOwner.message);
                            } else {
                                msg = LocaleController.formatString(" ", R.string.NotificationMessageGroupVideo, name, chat.title);
                            }
                        } else if (messageObject.isVoice()) {
                            msg = LocaleController.formatString("NotificationMessageGroupAudio", R.string.NotificationMessageGroupAudio, name, chat.title);
                        } else if (messageObject.isRoundVideo()) {
                            msg = LocaleController.formatString("NotificationMessageGroupRound", R.string.NotificationMessageGroupRound, name, chat.title);
                        } else if (messageObject.isMusic()) {
                            msg = LocaleController.formatString("NotificationMessageGroupMusic", R.string.NotificationMessageGroupMusic, name, chat.title);
                        } else if (messageObject.messageOwner.media instanceof TLRPC.TL_messageMediaContact) {
                            TLRPC.TL_messageMediaContact mediaContact = (TLRPC.TL_messageMediaContact) messageObject.messageOwner.media;
                            msg = LocaleController.formatString("NotificationMessageGroupContact2", R.string.NotificationMessageGroupContact2, name, chat.title, ContactsController.formatName(mediaContact.first_name, mediaContact.last_name));
                        } else if (messageObject.messageOwner.media instanceof TLRPC.TL_messageMediaPoll) {
                            TLRPC.TL_messageMediaPoll mediaPoll = (TLRPC.TL_messageMediaPoll) messageObject.messageOwner.media;
                            if (mediaPoll.poll.quiz) {
                                msg = LocaleController.formatString("NotificationMessageGroupQuiz2", R.string.NotificationMessageGroupQuiz2, name, chat.title, mediaPoll.poll.question);
                            } else {
                                msg = LocaleController.formatString("NotificationMessageGroupPoll2", R.string.NotificationMessageGroupPoll2, name, chat.title, mediaPoll.poll.question);
                            }
                        } else if (messageObject.messageOwner.media instanceof TLRPC.TL_messageMediaGame) {
                            msg = LocaleController.formatString("NotificationMessageGroupGame", R.string.NotificationMessageGroupGame, name, chat.title, messageObject.messageOwner.media.game.title);
                        } else if (messageObject.messageOwner.media instanceof TLRPC.TL_messageMediaGeo || messageObject.messageOwner.media instanceof TLRPC.TL_messageMediaVenue) {
                            msg = LocaleController.formatString("NotificationMessageGroupMap", R.string.NotificationMessageGroupMap, name, chat.title);
                        } else if (messageObject.messageOwner.media instanceof TLRPC.TL_messageMediaGeoLive) {
                            msg = LocaleController.formatString("NotificationMessageGroupLiveLocation", R.string.NotificationMessageGroupLiveLocation, name, chat.title);
                        } else if (messageObject.messageOwner.media instanceof TLRPC.TL_messageMediaDocument) {
                            if (messageObject.isSticker() || messageObject.isAnimatedSticker()) {
                                String emoji = messageObject.getStickerEmoji();
                                if (emoji != null) {
                                    msg = LocaleController.formatString("NotificationMessageGroupStickerEmoji", R.string.NotificationMessageGroupStickerEmoji, name, chat.title, emoji);
                                } else {
                                    msg = LocaleController.formatString("NotificationMessageGroupSticker", R.string.NotificationMessageGroupSticker, name, chat.title);
                                }
                            } else if (messageObject.isGif()) {
                                if (!shortMessage && Build.VERSION.SDK_INT >= 19 && !TextUtils.isEmpty(messageObject.messageOwner.message)) {
                                    msg = LocaleController.formatString("NotificationMessageGroupText", R.string.NotificationMessageGroupText, name, chat.title, "\uD83C\uDFAC " + messageObject.messageOwner.message);
                                } else {
                                    msg = LocaleController.formatString("NotificationMessageGroupGif", R.string.NotificationMessageGroupGif, name, chat.title);
                                }
                            } else {
                                if (!shortMessage && Build.VERSION.SDK_INT >= 19 && !TextUtils.isEmpty(messageObject.messageOwner.message)) {
                                    msg = LocaleController.formatString("NotificationMessageGroupText", R.string.NotificationMessageGroupText, name, chat.title, "\uD83D\uDCCE " + messageObject.messageOwner.message);
                                } else {
                                    msg = LocaleController.formatString("NotificationMessageGroupDocument", R.string.NotificationMessageGroupDocument, name, chat.title);
                                }
                            }
                        } else {
                            if (!shortMessage && !TextUtils.isEmpty(messageObject.messageText)) {
                                msg = LocaleController.formatString("NotificationMessageGroupText", R.string.NotificationMessageGroupText, name, chat.title, messageObject.messageText);
                            } else {
                                msg = LocaleController.formatString("NotificationMessageGroupNoText", R.string.NotificationMessageGroupNoText, name, chat.title);
                            }
                        }
                    }
                } else {
                    if (preview != null) {
                        preview[0] = false;
                    }
                    if (ChatObject.isChannel(chat) && !chat.megagroup) {
                        msg = LocaleController.formatString("ChannelMessageNoText", R.string.ChannelMessageNoText, name);
                    } else {
                        msg = LocaleController.formatString("NotificationMessageGroupNoText", R.string.NotificationMessageGroupNoText, name, chat.title);
                    }
                }
            }
        }
        return msg;
    }

    private void scheduleNotificationRepeat() {
        try {
            Intent intent = new Intent(ApplicationLoader.applicationContext, NotificationRepeat.class);
            intent.putExtra("currentAccount", currentAccount);
            PendingIntent pintent = PendingIntent.getService(ApplicationLoader.applicationContext, 0, intent, 0);
            SharedPreferences preferences = getAccountInstance().getNotificationsSettings();
            int minutes = preferences.getInt("repeat_messages", 60);
            if (minutes > 0 && personalCount > 0) {
                alarmManager.set(AlarmManager.ELAPSED_REALTIME_WAKEUP, SystemClock.elapsedRealtime() + minutes * 60 * 1000, pintent);
            } else {
                alarmManager.cancel(pintent);
            }
        } catch (Exception e) {
            FileLog.e(e);
        }
    }

    private boolean isPersonalMessage(MessageObject messageObject) {
        return messageObject.messageOwner.peer_id != null && messageObject.messageOwner.peer_id.chat_id == 0 && messageObject.messageOwner.peer_id.channel_id == 0
                && (messageObject.messageOwner.action == null || messageObject.messageOwner.action instanceof TLRPC.TL_messageActionEmpty);
    }

    private int getNotifyOverride(SharedPreferences preferences, long dialog_id) {
        int notifyOverride = preferences.getInt("notify2_" + dialog_id, -1);
        if (notifyOverride == 3) {
            int muteUntil = preferences.getInt("notifyuntil_" + dialog_id, 0);
            if (muteUntil >= getConnectionsManager().getCurrentTime()) {
                notifyOverride = 2;
            }
        }
        /*if (BuildVars.LOGS_ENABLED && BuildVars.DEBUG_VERSION) {
            FileLog.d("notify override for " + dialog_id + " = " + notifyOverride);
        }*/
        return notifyOverride;
    }

    public void showNotifications() {
        notificationsQueue.postRunnable(() -> showOrUpdateNotification(false));
    }

    public void hideNotifications() {
        notificationsQueue.postRunnable(() -> {
            notificationManager.cancel(notificationId);
            lastWearNotifiedMessageId.clear();
            for (int a = 0; a < wearNotificationsIds.size(); a++) {
                notificationManager.cancel(wearNotificationsIds.valueAt(a));
            }
            wearNotificationsIds.clear();
        });
    }

    private void dismissNotification() {
        try {
            notificationManager.cancel(notificationId);
            pushMessages.clear();
            pushMessagesDict.clear();
            lastWearNotifiedMessageId.clear();
            for (int a = 0; a < wearNotificationsIds.size(); a++) {
                long did = wearNotificationsIds.keyAt(a);
                if (openedInBubbleDialogs.contains(did)) {
                    continue;
                }
                notificationManager.cancel(wearNotificationsIds.valueAt(a));
            }
            wearNotificationsIds.clear();
            AndroidUtilities.runOnUIThread(() -> NotificationCenter.getGlobalInstance().postNotificationName(NotificationCenter.pushMessagesUpdated));
        } catch (Exception e) {
            FileLog.e(e);
        }
    }

    private void playInChatSound() {
        if (!inChatSoundEnabled || MediaController.getInstance().isRecordingAudio()) {
            return;
        }
        try {
            if (audioManager.getRingerMode() == AudioManager.RINGER_MODE_SILENT) {
                return;
            }
        } catch (Exception e) {
            FileLog.e(e);
        }

        try {
            SharedPreferences preferences = getAccountInstance().getNotificationsSettings();
            int notifyOverride = getNotifyOverride(preferences, openedDialogId);
            if (notifyOverride == 2) {
                return;
            }
            notificationsQueue.postRunnable(() -> {
                if (Math.abs(SystemClock.elapsedRealtime() - lastSoundPlay) <= 500) {
                    return;
                }
                try {
                    if (soundPool == null) {
                        soundPool = new SoundPool(3, AudioManager.STREAM_SYSTEM, 0);
                        soundPool.setOnLoadCompleteListener((soundPool, sampleId, status) -> {
                            if (status == 0) {
                                try {
                                    soundPool.play(sampleId, 1.0f, 1.0f, 1, 0, 1.0f);
                                } catch (Exception e) {
                                    FileLog.e(e);
                                }
                            }
                        });
                    }
                    if (soundIn == 0 && !soundInLoaded) {
                        soundInLoaded = true;
                        soundIn = soundPool.load(ApplicationLoader.applicationContext, R.raw.sound_in, 1);
                    }
                    if (soundIn != 0) {
                        try {
                            soundPool.play(soundIn, 1.0f, 1.0f, 1, 0, 1.0f);
                        } catch (Exception e) {
                            FileLog.e(e);
                        }
                    }
                } catch (Exception e) {
                    FileLog.e(e);
                }
            });
        } catch (Exception e) {
            FileLog.e(e);
        }
    }

    private void scheduleNotificationDelay(boolean onlineReason) {
        try {
            if (BuildVars.LOGS_ENABLED) {
                FileLog.d("delay notification start, onlineReason = " + onlineReason);
            }
            notificationDelayWakelock.acquire(10000);
            notificationsQueue.cancelRunnable(notificationDelayRunnable);
            notificationsQueue.postRunnable(notificationDelayRunnable, (onlineReason ? 3 * 1000 : 1000));
        } catch (Exception e) {
            FileLog.e(e);
            showOrUpdateNotification(notifyCheck);
        }
    }

    protected void repeatNotificationMaybe() {
        notificationsQueue.postRunnable(() -> {
            int hour = Calendar.getInstance().get(Calendar.HOUR_OF_DAY);
            if (hour >= 11 && hour <= 22) {
                notificationManager.cancel(notificationId);
                showOrUpdateNotification(true);
            } else {
                scheduleNotificationRepeat();
            }
        });
    }

    private boolean isEmptyVibration(long[] pattern) {
        if (pattern == null || pattern.length == 0) {
            return false;
        }
        for (int a = 0; a < pattern.length; a++) {
            if (pattern[a] != 0) {
                return false;
            }
        }
        return true;
    }

    public void deleteNotificationChannel(long dialogId) {
        deleteNotificationChannel(dialogId, -1);
    }

    private void deleteNotificationChannelInternal(long dialogId, int what) {
        if (Build.VERSION.SDK_INT < 26) {
            return;
        }
        try {
            SharedPreferences preferences = getAccountInstance().getNotificationsSettings();
            SharedPreferences.Editor editor = preferences.edit();
            if (what == 0 || what == -1) {
                String key = "org.telegram.key" + dialogId;
                String channelId = preferences.getString(key, null);
                if (channelId != null) {
                    editor.remove(key).remove(key + "_s");
                    try {
                        systemNotificationManager.deleteNotificationChannel(channelId);
                    } catch (Exception e) {
                        FileLog.e(e);
                    }
                    if (BuildVars.LOGS_ENABLED) {
                        FileLog.d("delete channel internal " + channelId);
                    }
                }
            }
            if (what == 1 || what == -1) {
                String key = "org.telegram.keyia" + dialogId;
                String channelId = preferences.getString(key, null);
                if (channelId != null) {
                    editor.remove(key).remove(key + "_s");
                    try {
                        systemNotificationManager.deleteNotificationChannel(channelId);
                    } catch (Exception e) {
                        FileLog.e(e);
                    }
                    if (BuildVars.LOGS_ENABLED) {
                        FileLog.d("delete channel internal " + channelId);
                    }
                }
            }
            editor.commit();
        } catch (Exception e) {
            FileLog.e(e);
        }
    }

    public void deleteNotificationChannel(long dialogId, int what) {
        if (Build.VERSION.SDK_INT < 26) {
            return;
        }
        notificationsQueue.postRunnable(() -> deleteNotificationChannelInternal(dialogId, what));
    }

    public void deleteNotificationChannelGlobal(int type) {
        deleteNotificationChannelGlobal(type, -1);
    }

    public void deleteNotificationChannelGlobalInternal(int type, int what) {
        if (Build.VERSION.SDK_INT < 26) {
            return;
        }
        try {
            SharedPreferences preferences = getAccountInstance().getNotificationsSettings();
            SharedPreferences.Editor editor = preferences.edit();
            if (what == 0 || what == -1) {
                String key;
                if (type == TYPE_CHANNEL) {
                    key = "channels";
                } else if (type == TYPE_GROUP) {
                    key = "groups";
                } else {
                    key = "private";
                }
                String channelId = preferences.getString(key, null);
                if (channelId != null) {
                    editor.remove(key).remove(key + "_s");
                    try {
                        systemNotificationManager.deleteNotificationChannel(channelId);
                    } catch (Exception e) {
                        FileLog.e(e);
                    }
                    if (BuildVars.LOGS_ENABLED) {
                        FileLog.d("delete channel global internal " + channelId);
                    }
                }
            }

            if (what == 1 || what == -1) {
                String key;
                if (type == TYPE_CHANNEL) {
                    key = "channels_ia";
                } else if (type == TYPE_GROUP) {
                    key = "groups_ia";
                } else {
                    key = "private_ia";
                }
                String channelId = preferences.getString(key, null);
                if (channelId != null) {
                    editor.remove(key).remove(key + "_s");
                    try {
                        systemNotificationManager.deleteNotificationChannel(channelId);
                    } catch (Exception e) {
                        FileLog.e(e);
                    }
                    if (BuildVars.LOGS_ENABLED) {
                        FileLog.d("delete channel global internal " + channelId);
                    }
                }
            }
            String overwriteKey;
            if (type == TYPE_CHANNEL) {
                overwriteKey = "overwrite_channel";
            } else if (type == TYPE_GROUP) {
                overwriteKey = "overwrite_group";
            } else {
                overwriteKey = "overwrite_private";
            }
            editor.remove(overwriteKey);
            editor.commit();
        } catch (Exception e) {
            FileLog.e(e);
        }
    }

    public void deleteNotificationChannelGlobal(int type, int what) {
        if (Build.VERSION.SDK_INT < 26) {
            return;
        }
        notificationsQueue.postRunnable(() -> deleteNotificationChannelGlobalInternal(type, what));
    }

    public void deleteAllNotificationChannels() {
        if (Build.VERSION.SDK_INT < 26) {
            return;
        }
        notificationsQueue.postRunnable(() -> {
            try {
                SharedPreferences preferences = getAccountInstance().getNotificationsSettings();
                Map<String, ?> values = preferences.getAll();
                SharedPreferences.Editor editor = preferences.edit();
                for (Map.Entry<String, ?> entry : values.entrySet()) {
                    String key = entry.getKey();
                    if (key.startsWith("org.telegram.key")) {
                        if (!key.endsWith("_s")) {
                            String id = (String) entry.getValue();
                            systemNotificationManager.deleteNotificationChannel(id);
                            if (BuildVars.LOGS_ENABLED) {
                                FileLog.d("delete all channel " + id);
                            }
                        }
                        editor.remove(key);
                    }
                }
                editor.commit();
            } catch (Exception e) {
                FileLog.e(e);
            }
        });
    }

    private boolean unsupportedNotificationShortcut() {
        return Build.VERSION.SDK_INT < 29 || !SharedConfig.chatBubbles;
    }

    @SuppressLint("RestrictedApi")
    private String createNotificationShortcut(NotificationCompat.Builder builder, long did, String name, TLRPC.User user, TLRPC.Chat chat, Person person) {
        if (unsupportedNotificationShortcut() || ChatObject.isChannel(chat) && !chat.megagroup) {
            return null;
        }
        try {
            String id = "ndid_" + did;

            Intent shortcutIntent = new Intent(ApplicationLoader.applicationContext, OpenChatReceiver.class);
            shortcutIntent.setAction("com.tmessages.openchat" + Math.random() + Integer.MAX_VALUE);
            if (did > 0) {
                shortcutIntent.putExtra("userId", did);
            } else {
                shortcutIntent.putExtra("chatId", -did);
            }

            ShortcutInfoCompat.Builder shortcutBuilder = new ShortcutInfoCompat.Builder(ApplicationLoader.applicationContext, id)
                    .setShortLabel(chat != null ? name : UserObject.getFirstName(user))
                    .setLongLabel(name)
                    .setIntent(new Intent(Intent.ACTION_DEFAULT))
                    .setIntent(shortcutIntent)
                    .setLongLived(true)
                    .setLocusId(new LocusIdCompat(id));

            Bitmap avatar = null;
            if (person != null) {
                shortcutBuilder.setPerson(person);
                shortcutBuilder.setIcon(person.getIcon());
                if (person.getIcon() != null) {
                    avatar = person.getIcon().getBitmap();
                }
            }
            ShortcutInfoCompat shortcut = shortcutBuilder.build();
            ShortcutManagerCompat.pushDynamicShortcut(ApplicationLoader.applicationContext, shortcut);
            builder.setShortcutInfo(shortcut);
            Intent intent = new Intent(ApplicationLoader.applicationContext, BubbleActivity.class);
            intent.setAction("com.tmessages.openchat" + Math.random() + Integer.MAX_VALUE);
            if (DialogObject.isUserDialog(did)) {
                intent.putExtra("userId", did);
            } else {
                intent.putExtra("chatId", -did);
            }
            intent.putExtra("currentAccount", currentAccount);

            IconCompat icon;
            if (avatar != null) {
                icon = IconCompat.createWithAdaptiveBitmap(avatar);
            } else if (user != null) {
                icon = IconCompat.createWithResource(ApplicationLoader.applicationContext, user.bot ? R.drawable.book_bot : R.drawable.book_user);
            } else {
                icon = IconCompat.createWithResource(ApplicationLoader.applicationContext, R.drawable.book_group);
            }
            NotificationCompat.BubbleMetadata.Builder bubbleBuilder =
                    new NotificationCompat.BubbleMetadata.Builder(
                            PendingIntent.getActivity(ApplicationLoader.applicationContext, 0, intent, PendingIntent.FLAG_UPDATE_CURRENT),
                            icon);
            bubbleBuilder.setSuppressNotification(openedDialogId == did);
            bubbleBuilder.setAutoExpandBubble(false);
            bubbleBuilder.setDesiredHeight(AndroidUtilities.dp(640));
            builder.setBubbleMetadata(bubbleBuilder.build());
            return id;
        } catch (Exception e) {
            FileLog.e(e);
        }
        return null;
    }

    @TargetApi(26)
    protected void ensureGroupsCreated() {
        SharedPreferences preferences = getAccountInstance().getNotificationsSettings();
        if (groupsCreated == null) {
            groupsCreated = preferences.getBoolean("groupsCreated4", false);
        }
        if (!groupsCreated) {
            try {
                String keyStart = currentAccount + "channel";
                List<NotificationChannel> list = systemNotificationManager.getNotificationChannels();
                int count = list.size();
                SharedPreferences.Editor editor = null;
                for (int a = 0; a < count; a++) {
                    NotificationChannel channel = list.get(a);
                    String id = channel.getId();
                    if (id.startsWith(keyStart)) {
                        int importance = channel.getImportance();
                        if (importance != NotificationManager.IMPORTANCE_HIGH && importance != NotificationManager.IMPORTANCE_MAX) { //TODO remove after some time, 7.3.0 bug fix
                            if (id.contains("_ia_")) {
                                //do nothing
                            } else if (id.contains("_channels_")) {
                                if (editor == null) {
                                    editor = getAccountInstance().getNotificationsSettings().edit();
                                }
                                editor.remove("priority_channel").remove("vibrate_channel").remove("ChannelSoundPath").remove("ChannelSound");
                            } else if (id.contains("_groups_")) {
                                if (editor == null) {
                                    editor = getAccountInstance().getNotificationsSettings().edit();
                                }
                                editor.remove("priority_group").remove("vibrate_group").remove("GroupSoundPath").remove("GroupSound");
                            } else if (id.contains("_private_")) {
                                if (editor == null) {
                                    editor = getAccountInstance().getNotificationsSettings().edit();
                                }
                                editor.remove("priority_messages");
                                editor.remove("priority_group").remove("vibrate_messages").remove("GlobalSoundPath").remove("GlobalSound");
                            } else {
                                long dialogId = Utilities.parseLong(id.substring(9, id.indexOf('_', 9)));
                                if (dialogId != 0) {
                                    if (editor == null) {
                                        editor = getAccountInstance().getNotificationsSettings().edit();
                                    }
                                    editor.remove("priority_" + dialogId).remove("vibrate_" + dialogId).remove("sound_path_" + dialogId).remove("sound_" + dialogId);
                                }
                            }
                        }
                        systemNotificationManager.deleteNotificationChannel(id);
                    }
                }
                if (editor != null) {
                    editor.commit();
                }
            } catch (Exception e) {
                FileLog.e(e);
            }
            preferences.edit().putBoolean("groupsCreated4", true).commit();
            groupsCreated = true;
        }
        if (!channelGroupsCreated) {
            List<NotificationChannelGroup> list = systemNotificationManager.getNotificationChannelGroups();
            String channelsId = "channels" + currentAccount;
            String groupsId = "groups" + currentAccount;
            String privateId = "private" + currentAccount;
            String otherId = "other" + currentAccount;
            for (int a = 0, N = list.size(); a < N; a++) {
                String id = list.get(a).getId();
                if (channelsId != null && channelsId.equals(id)) {
                    channelsId = null;
                } else if (groupsId != null && groupsId.equals(id)) {
                    groupsId = null;
                } else if (privateId != null && privateId.equals(id)) {
                    privateId = null;
                } else if (otherId != null && otherId.equals(id)) {
                    otherId = null;
                }
                if (channelsId == null && groupsId == null && privateId == null && otherId == null) {
                    break;
                }
            }

            if (channelsId != null || groupsId != null || privateId != null || otherId != null) {
                TLRPC.User user = getMessagesController().getUser(getUserConfig().getClientUserId());
                if (user == null) {
                    getUserConfig().getCurrentUser();
                }
                String userName;
                if (user != null) {
                    userName = " (" + ContactsController.formatName(user.first_name, user.last_name) + ")";
                } else {
                    userName = "";
                }

                ArrayList<NotificationChannelGroup> channelGroups = new ArrayList<>();
                if (channelsId != null) {
                    channelGroups.add(new NotificationChannelGroup(channelsId, LocaleController.getString("NotificationsChannels", R.string.NotificationsChannels) + userName));
                }
                if (groupsId != null) {
                    channelGroups.add(new NotificationChannelGroup(groupsId, LocaleController.getString("NotificationsGroups", R.string.NotificationsGroups) + userName));
                }
                if (privateId != null) {
                    channelGroups.add(new NotificationChannelGroup(privateId, LocaleController.getString("NotificationsPrivateChats", R.string.NotificationsPrivateChats) + userName));
                }
                if (otherId != null) {
                    channelGroups.add(new NotificationChannelGroup(otherId, LocaleController.getString("NotificationsOther", R.string.NotificationsOther) + userName));
                }

                systemNotificationManager.createNotificationChannelGroups(channelGroups);
            }

            channelGroupsCreated = true;
        }
    }

    @TargetApi(26)
    private String validateChannelId(long dialogId, String name, long[] vibrationPattern, int ledColor, Uri sound, int importance, boolean isDefault, boolean isInApp, boolean isSilent, int type) {
        ensureGroupsCreated();

        SharedPreferences preferences = getAccountInstance().getNotificationsSettings();

        String key;
        String groupId;
        String overwriteKey;
        if (isSilent) {
            groupId = "other" + currentAccount;
            overwriteKey = null;
        } else {
            if (type == TYPE_CHANNEL) {
                groupId = "channels" + currentAccount;
                overwriteKey = "overwrite_channel";
            } else if (type == TYPE_GROUP) {
                groupId = "groups" + currentAccount;
                overwriteKey = "overwrite_group";
            } else {
                groupId = "private" + currentAccount;
                overwriteKey = "overwrite_private";
            }
        }

        boolean secretChat = !isDefault && DialogObject.isEncryptedDialog(dialogId);
        boolean shouldOverwrite = !isInApp && overwriteKey != null && preferences.getBoolean(overwriteKey, false);

        if (isSilent) {
            name = LocaleController.getString("NotificationsSilent", R.string.NotificationsSilent);
            key = "silent";
        } else if (isDefault) {
            name = isInApp ? LocaleController.getString("NotificationsInAppDefault", R.string.NotificationsInAppDefault) : LocaleController.getString("NotificationsDefault", R.string.NotificationsDefault);
            if (type == TYPE_CHANNEL) {
                key = isInApp ? "channels_ia" : "channels";
            } else if (type == TYPE_GROUP) {
                key = isInApp ? "groups_ia" : "groups";
            } else {
                key = isInApp ? "private_ia" : "private";
            }
        } else {
            if (isInApp) {
                name = LocaleController.formatString("NotificationsChatInApp", R.string.NotificationsChatInApp, name);
            }
            key = (isInApp ? "org.telegram.keyia" : "org.telegram.key") + dialogId;
        }
        String channelId = preferences.getString(key, null);
        String settings = preferences.getString(key + "_s", null);
        boolean edited = false;
        StringBuilder newSettings = new StringBuilder();
        String newSettingsHash = null;

        if (channelId != null) {
            NotificationChannel existingChannel = systemNotificationManager.getNotificationChannel(channelId);
            if (BuildVars.LOGS_ENABLED) {
                FileLog.d("current channel for " + channelId + " = " + existingChannel);
            }
            if (existingChannel != null) {
                if (!isSilent && !shouldOverwrite) {
                    int channelImportance = existingChannel.getImportance();
                    Uri channelSound = existingChannel.getSound();
                    long[] channelVibrationPattern = existingChannel.getVibrationPattern();
                    boolean vibrate = existingChannel.shouldVibrate();
                    if (!vibrate && channelVibrationPattern == null) {
                        channelVibrationPattern = new long[]{0, 0};
                    }
                    int channelLedColor = existingChannel.getLightColor();
                    if (channelVibrationPattern != null) {
                        for (int a = 0; a < channelVibrationPattern.length; a++) {
                            newSettings.append(channelVibrationPattern[a]);
                        }
                    }
                    newSettings.append(channelLedColor);
                    if (channelSound != null) {
                        newSettings.append(channelSound.toString());
                    }
                    newSettings.append(channelImportance);
                    if (!isDefault && secretChat) {
                        newSettings.append("secret");
                    }
                    if (BuildVars.LOGS_ENABLED) {
                        FileLog.d("current channel settings for " + channelId + " = " + newSettings + " old = " + settings);
                    }
                    newSettingsHash = Utilities.MD5(newSettings.toString());
                    newSettings.setLength(0);
                    if (!newSettingsHash.equals(settings)) {
                        SharedPreferences.Editor editor = null;
                        if (channelImportance == NotificationManager.IMPORTANCE_NONE) {
                            editor = preferences.edit();
                            if (isDefault) {
                                if (!isInApp) {
                                    editor.putInt(getGlobalNotificationsKey(type), Integer.MAX_VALUE);
                                    updateServerNotificationsSettings(type);
                                }
                            } else {
                                editor.putInt("notify2_" + dialogId, 2);
                                updateServerNotificationsSettings(dialogId, true);
                            }
                            edited = true;
                        } else if (channelImportance != importance) {
                            if (!isInApp) {
                                editor = preferences.edit();
                                int priority;
                                if (channelImportance == NotificationManager.IMPORTANCE_HIGH || channelImportance == NotificationManager.IMPORTANCE_MAX) {
                                    priority = 1;
                                } else if (channelImportance == NotificationManager.IMPORTANCE_MIN) {
                                    priority = 4;
                                } else if (channelImportance == NotificationManager.IMPORTANCE_LOW) {
                                    priority = 5;
                                } else {
                                    priority = 0;
                                }
                                if (isDefault) {
                                    editor.putInt(getGlobalNotificationsKey(type), 0).commit();
                                    if (type == TYPE_CHANNEL) {
                                        editor.putInt("priority_channel", priority);
                                    } else if (type == TYPE_GROUP) {
                                        editor.putInt("priority_group", priority);
                                    } else {
                                        editor.putInt("priority_messages", priority);
                                    }
                                } else {
                                    editor.putInt("notify2_" + dialogId, 0);
                                    editor.remove("notifyuntil_" + dialogId);
                                    editor.putInt("priority_" + dialogId, priority);
                                }
                            }
                            edited = true;
                        }
                        if (channelSound == null && sound != null || channelSound != null && (sound == null || !TextUtils.equals(channelSound.toString(), sound.toString()))) {
                            if (!isInApp) {
                                if (editor == null) {
                                    editor = preferences.edit();
                                }
                                String newSound;
                                if (channelSound == null) {
                                    newSound = "NoSound";
                                    if (isDefault) {
                                        if (type == TYPE_CHANNEL) {
                                            editor.putString("ChannelSound", "NoSound");
                                        } else if (type == TYPE_GROUP) {
                                            editor.putString("GroupSound", "NoSound");
                                        } else {
                                            editor.putString("GlobalSound", "NoSound");
                                        }
                                    } else {
                                        editor.putString("sound_" + dialogId, "NoSound");
                                    }
                                } else {
                                    newSound = channelSound.toString();
                                    Ringtone rng = RingtoneManager.getRingtone(ApplicationLoader.applicationContext, channelSound);
                                    String ringtoneName = null;
                                    if (rng != null) {
                                        if (channelSound.equals(Settings.System.DEFAULT_RINGTONE_URI)) {
                                            ringtoneName = LocaleController.getString("DefaultRingtone", R.string.DefaultRingtone);
                                        } else {
                                            ringtoneName = rng.getTitle(ApplicationLoader.applicationContext);
                                        }
                                        rng.stop();
                                    }
                                    if (ringtoneName != null) {
                                        if (isDefault) {
                                            if (type == TYPE_CHANNEL) {
                                                editor.putString("ChannelSound", ringtoneName);
                                            } else if (type == TYPE_GROUP) {
                                                editor.putString("GroupSound", ringtoneName);
                                            } else {
                                                editor.putString("GlobalSound", ringtoneName);
                                            }
                                        } else {
                                            editor.putString("sound_" + dialogId, ringtoneName);
                                        }
                                    }
                                }
                                if (isDefault) {
                                    if (type == TYPE_CHANNEL) {
                                        editor.putString("ChannelSoundPath", newSound);
                                    } else if (type == TYPE_GROUP) {
                                        editor.putString("GroupSoundPath", newSound);
                                    } else {
                                        editor.putString("GlobalSoundPath", newSound);
                                    }
                                } else {
                                    editor.putString("sound_path_" + dialogId, newSound);
                                }
                            }
                            sound = channelSound;
                            edited = true;
                        }
                        boolean hasVibration = !isEmptyVibration(vibrationPattern);
                        if (hasVibration != vibrate) {
                            if (!isInApp) {
                                if (editor == null) {
                                    editor = preferences.edit();
                                }
                                if (isDefault) {
                                    if (type == TYPE_CHANNEL) {
                                        editor.putInt("vibrate_channel", vibrate ? 0 : 2);
                                    } else if (type == TYPE_GROUP) {
                                        editor.putInt("vibrate_group", vibrate ? 0 : 2);
                                    } else {
                                        editor.putInt("vibrate_messages", vibrate ? 0 : 2);
                                    }
                                } else {
                                    editor.putInt("vibrate_" + dialogId, vibrate ? 0 : 2);
                                }
                            }
                            vibrationPattern = channelVibrationPattern;
                            edited = true;
                        }
                        if (channelLedColor != ledColor) {
                            if (!isInApp) {
                                if (editor == null) {
                                    editor = preferences.edit();
                                }
                                if (isDefault) {
                                    if (type == TYPE_CHANNEL) {
                                        editor.putInt("ChannelLed", channelLedColor);
                                    } else if (type == TYPE_GROUP) {
                                        editor.putInt("GroupLed", channelLedColor);
                                    } else {
                                        editor.putInt("MessagesLed", channelLedColor);
                                    }
                                } else {
                                    editor.putInt("color_" + dialogId, channelLedColor);
                                }
                            }
                            ledColor = channelLedColor;
                            edited = true;
                        }
                        if (editor != null) {
                            editor.commit();
                        }
                    }
                }
            } else {
                channelId = null;
                settings = null;
            }
        }

        if (edited && newSettingsHash != null) {
            preferences.edit().putString(key, channelId).putString(key + "_s", newSettingsHash).commit();
            if (BuildVars.LOGS_ENABLED) {
                FileLog.d("change edited channel " + channelId);
            }
        } else if (shouldOverwrite || newSettingsHash == null || !isInApp || !isDefault) {
            for (int a = 0; a < vibrationPattern.length; a++) {
                newSettings.append(vibrationPattern[a]);
            }
            newSettings.append(ledColor);
            if (sound != null) {
                newSettings.append(sound.toString());
            }
            newSettings.append(importance);
            if (!isDefault && secretChat) {
                newSettings.append("secret");
            }
            newSettingsHash = Utilities.MD5(newSettings.toString());

            if (!isSilent && channelId != null && (shouldOverwrite || !settings.equals(newSettingsHash))) {
                try {
                    systemNotificationManager.deleteNotificationChannel(channelId);
                } catch (Exception e) {
                    FileLog.e(e);
                }
                if (BuildVars.LOGS_ENABLED) {
                    FileLog.d("delete channel by settings change " + channelId);
                }
                channelId = null;
            }
        }
        if (channelId == null) {
            if (isDefault) {
                channelId = currentAccount + "channel_" + key + "_" + Utilities.random.nextLong();
            } else {
                channelId = currentAccount + "channel_" + dialogId + "_" + Utilities.random.nextLong();
            }
            NotificationChannel notificationChannel = new NotificationChannel(channelId, secretChat ? LocaleController.getString("SecretChatName", R.string.SecretChatName) : name, importance);
            notificationChannel.setGroup(groupId);
            if (ledColor != 0) {
                notificationChannel.enableLights(true);
                notificationChannel.setLightColor(ledColor);
            } else {
                notificationChannel.enableLights(false);
            }
            if (!isEmptyVibration(vibrationPattern)) {
                notificationChannel.enableVibration(true);
                if (vibrationPattern.length > 0) {
                    notificationChannel.setVibrationPattern(vibrationPattern);
                }
            } else {
                notificationChannel.enableVibration(false);
            }
            AudioAttributes.Builder builder = new AudioAttributes.Builder();
            builder.setContentType(AudioAttributes.CONTENT_TYPE_SONIFICATION);
            builder.setUsage(AudioAttributes.USAGE_NOTIFICATION);
            if (sound != null) {
                notificationChannel.setSound(sound, builder.build());
            } else {
                notificationChannel.setSound(null, builder.build());
            }
            TLRPC.User user = getUserConfig().getCurrentUser();
            String keyGroup = currentAccount + "group";
            NotificationChannelGroup notificationChannelGroup = new NotificationChannelGroup(keyGroup, UserObject.getUserName(user));
            notificationChannel.setGroup(keyGroup);
            systemNotificationManager.createNotificationChannelGroup(notificationChannelGroup);
            systemNotificationManager.createNotificationChannel(notificationChannel);
            if (BuildVars.LOGS_ENABLED) {
                FileLog.d("create new channel group " + keyGroup);
                FileLog.d("create new channel " + channelId);
            }
            lastNotificationChannelCreateTime = SystemClock.elapsedRealtime();
            systemNotificationManager.createNotificationChannel(notificationChannel);
            preferences.edit().putString(key, channelId).putString(key + "_s", newSettingsHash).commit();
        }
        return channelId;
    }

    private void showOrUpdateNotification(boolean notifyAboutLast) {
        if (!getUserConfig().isClientActivated() || pushMessages.isEmpty() || !SharedConfig.showNotificationsForAllAccounts && currentAccount != UserConfig.selectedAccount) {
            dismissNotification();
            return;
        }
        try {
            getConnectionsManager().resumeNetworkMaybe();

            MessageObject lastMessageObject = pushMessages.get(0);
            SharedPreferences preferences = getAccountInstance().getNotificationsSettings();
            int dismissDate = preferences.getInt("dismissDate", 0);
            if (lastMessageObject.messageOwner.date <= dismissDate) {
                dismissNotification();
                return;
            }

            long dialog_id = lastMessageObject.getDialogId();
            boolean isChannel = false;
            long override_dialog_id = dialog_id;
            if (lastMessageObject.messageOwner.mentioned) {
                override_dialog_id = lastMessageObject.getFromChatId();
            }
            int mid = lastMessageObject.getId();
            long chatId = lastMessageObject.messageOwner.peer_id.chat_id != 0 ? lastMessageObject.messageOwner.peer_id.chat_id : lastMessageObject.messageOwner.peer_id.channel_id;
            long userId = lastMessageObject.messageOwner.peer_id.user_id;
            if (lastMessageObject.isFromUser() && (userId == 0 || userId == getUserConfig().getClientUserId())) {
                userId = lastMessageObject.messageOwner.from_id.user_id;
            }

            TLRPC.User user = getMessagesController().getUser(userId);
            TLRPC.Chat chat = null;
            if (chatId != 0) {
                chat = getMessagesController().getChat(chatId);
                if (chat == null && lastMessageObject.isFcmMessage()) {
                    isChannel = lastMessageObject.localChannel;
                } else {
                    isChannel = ChatObject.isChannel(chat) && !chat.megagroup;
                }
            }
            TLRPC.FileLocation photoPath = null;

            boolean notifyDisabled = false;
            int vibrate = 0;
            String soundPath = null;
            int ledColor = 0xff0000ff;
            int importance = 0;

            int notifyOverride = getNotifyOverride(preferences, override_dialog_id);
            boolean value;
            if (notifyOverride == -1) {
                value = isGlobalNotificationsEnabled(dialog_id, isChannel);
            } else {
                value = notifyOverride != 2;
            }

            String name;
            String chatName;
            boolean replace = true;
            if (((chatId != 0 && chat == null) || user == null) && lastMessageObject.isFcmMessage()) {
                chatName = lastMessageObject.localName;
            } else if (chat != null) {
                chatName = chat.title;
            } else {
                chatName = UserObject.getUserName(user);
            }
            boolean passcode = AndroidUtilities.needShowPasscode() || SharedConfig.isWaitingForPasscodeEnter;
            if (DialogObject.isEncryptedDialog(dialog_id) || pushDialogs.size() > 1 || passcode) {
                if (passcode) {
                    if (chatId != 0) {
                        name = LocaleController.getString("NotificationHiddenChatName", R.string.NotificationHiddenChatName);
                    } else {
                        name = LocaleController.getString("NotificationHiddenName", R.string.NotificationHiddenName);
                    }
                } else {
                    name = LocaleController.getString("AppName", R.string.AppName);
                }
                replace = false;
            } else {
                name = chatName;
            }

            String detailText;
            if (UserConfig.getActivatedAccountsCount() > 1) {
                if (pushDialogs.size() == 1) {
                    detailText = UserObject.getFirstName(getUserConfig().getCurrentUser());
                } else {
                    detailText = UserObject.getFirstName(getUserConfig().getCurrentUser()) + "・";
                }
            } else {
                detailText = "";
            }
            if (pushDialogs.size() != 1 || Build.VERSION.SDK_INT < 23) {
                if (pushDialogs.size() == 1) {
                    detailText += LocaleController.formatPluralString("NewMessages", total_unread_count);
                } else {
                    detailText += LocaleController.formatString("NotificationMessagesPeopleDisplayOrder", R.string.NotificationMessagesPeopleDisplayOrder, LocaleController.formatPluralString("NewMessages", total_unread_count), LocaleController.formatPluralString("FromChats", pushDialogs.size()));
                }
            }

            NotificationCompat.Builder mBuilder = new NotificationCompat.Builder(ApplicationLoader.applicationContext);

            int silent = 2;
            String lastMessage = null;
            boolean hasNewMessages = false;
            if (pushMessages.size() == 1) {
                MessageObject messageObject = pushMessages.get(0);
                boolean[] text = new boolean[1];
                String message = lastMessage = getStringForMessage(messageObject, false, text, null);
                silent = messageObject.messageOwner.silent ? 1 : 0;
                if (message == null) {
                    return;
                }
                if (replace) {
                    if (chat != null) {
                        message = message.replace(" @ " + name, "");
                    } else {
                        if (text[0]) {
                            message = message.replace(name + ": ", "");
                        } else {
                            message = message.replace(name + " ", "");
                        }
                    }
                }
                mBuilder.setContentText(message);
                mBuilder.setStyle(new NotificationCompat.BigTextStyle().bigText(message));
            } else {
                mBuilder.setContentText(detailText);
                NotificationCompat.InboxStyle inboxStyle = new NotificationCompat.InboxStyle();
                inboxStyle.setBigContentTitle(name);
                int count = Math.min(10, pushMessages.size());
                boolean[] text = new boolean[1];
                for (int i = 0; i < count; i++) {
                    MessageObject messageObject = pushMessages.get(i);
                    String message = getStringForMessage(messageObject, false, text, null);
                    if (message == null || messageObject.messageOwner.date <= dismissDate) {
                        continue;
                    }
                    if (silent == 2) {
                        lastMessage = message;
                        silent = messageObject.messageOwner.silent ? 1 : 0;
                    }
                    if (pushDialogs.size() == 1) {
                        if (replace) {
                            if (chat != null) {
                                message = message.replace(" @ " + name, "");
                            } else {
                                if (text[0]) {
                                    message = message.replace(name + ": ", "");
                                } else {
                                    message = message.replace(name + " ", "");
                                }
                            }
                        }
                    }
                    inboxStyle.addLine(message);
                }
                inboxStyle.setSummaryText(detailText);
                mBuilder.setStyle(inboxStyle);
            }

            if (!notifyAboutLast || !value || MediaController.getInstance().isRecordingAudio() || silent == 1) {
                notifyDisabled = true;
            }

            if (!notifyDisabled && dialog_id == override_dialog_id && chat != null) {
                int notifyMaxCount;
                int notifyDelay;
                if (preferences.getBoolean("custom_" + dialog_id, false)) {
                    notifyMaxCount = preferences.getInt("smart_max_count_" + dialog_id, 2);
                    notifyDelay = preferences.getInt("smart_delay_" + dialog_id, 3 * 60);
                } else {
                    notifyMaxCount = 2;
                    notifyDelay = 3 * 60;
                }
                if (notifyMaxCount != 0) {
                    Point dialogInfo = smartNotificationsDialogs.get(dialog_id);
                    if (dialogInfo == null) {
                        dialogInfo = new Point(1, (int) (SystemClock.elapsedRealtime() / 1000));
                        smartNotificationsDialogs.put(dialog_id, dialogInfo);
                    } else {
                        int lastTime = dialogInfo.y;
                        if (lastTime + notifyDelay < SystemClock.elapsedRealtime() / 1000) {
                            dialogInfo.set(1, (int) (SystemClock.elapsedRealtime() / 1000));
                        } else {
                            int count = dialogInfo.x;
                            if (count < notifyMaxCount) {
                                dialogInfo.set(count + 1, (int) (SystemClock.elapsedRealtime() / 1000));
                            } else {
                                notifyDisabled = true;
                            }
                        }
                    }
                }
            }

            String defaultPath = Settings.System.DEFAULT_NOTIFICATION_URI.getPath();

            boolean isDefault = true;
            boolean isInApp = !ApplicationLoader.mainInterfacePaused;
            int chatType = TYPE_PRIVATE;

            String customSoundPath;
            int customVibrate;
            int customImportance;
            Integer customLedColor;
            if (preferences.getBoolean("custom_" + dialog_id, false)) {
                customVibrate = preferences.getInt("vibrate_" + dialog_id, 0);
                customImportance = preferences.getInt("priority_" + dialog_id, 3);
                customSoundPath = preferences.getString("sound_path_" + dialog_id, null);
                if (preferences.contains("color_" + dialog_id)) {
                    customLedColor = preferences.getInt("color_" + dialog_id, 0);
                } else {
                    customLedColor = null;
                }
            } else {
                customVibrate = 0;
                customImportance = 3;
                customSoundPath = null;
                customLedColor = null;
            }
            boolean vibrateOnlyIfSilent = false;

            if (chatId != 0) {
                if (isChannel) {
                    soundPath = preferences.getString("ChannelSoundPath", defaultPath);
                    vibrate = preferences.getInt("vibrate_channel", 0);
                    importance = preferences.getInt("priority_channel", 1);
                    ledColor = preferences.getInt("ChannelLed", 0xff0000ff);
                    chatType = TYPE_CHANNEL;
                } else {
                    soundPath = preferences.getString("GroupSoundPath", defaultPath);
                    vibrate = preferences.getInt("vibrate_group", 0);
                    importance = preferences.getInt("priority_group", 1);
                    ledColor = preferences.getInt("GroupLed", 0xff0000ff);
                    chatType = TYPE_GROUP;
                }
            } else if (userId != 0) {
                soundPath = preferences.getString("GlobalSoundPath", defaultPath);
                vibrate = preferences.getInt("vibrate_messages", 0);
                importance = preferences.getInt("priority_messages", 1);
                ledColor = preferences.getInt("MessagesLed", 0xff0000ff);
                chatType = TYPE_PRIVATE;
            }
            if (vibrate == 4) {
                vibrateOnlyIfSilent = true;
                vibrate = 0;
            }
            if (customSoundPath != null && !TextUtils.equals(soundPath, customSoundPath)) {
                soundPath = customSoundPath;
                isDefault = false;
            }
            if (customImportance != 3 && importance != customImportance) {
                importance = customImportance;
                isDefault = false;
            }
            if (customLedColor != null && customLedColor != ledColor) {
                ledColor = customLedColor;
                isDefault = false;
            }
            if (customVibrate != 0 && customVibrate != 4 && customVibrate != vibrate) {
                vibrate = customVibrate;
                isDefault = false;
            }
            if (isInApp) {
                if (!preferences.getBoolean("EnableInAppSounds", true)) {
                    soundPath = null;
                }
                if (!preferences.getBoolean("EnableInAppVibrate", true)) {
                    vibrate = 2;
                }
                if (!preferences.getBoolean("EnableInAppPriority", false)) {
                    importance = 0;
                } else if (importance == 2) {
                    importance = 1;
                }
            }
            if (vibrateOnlyIfSilent && vibrate != 2) {
                try {
                    int mode = audioManager.getRingerMode();
                    if (mode != AudioManager.RINGER_MODE_SILENT && mode != AudioManager.RINGER_MODE_VIBRATE) {
                        vibrate = 2;
                    }
                } catch (Exception e) {
                    FileLog.e(e);
                }
            }

            if (notifyDisabled) {
                vibrate = 0;
                importance = 0;
                ledColor = 0;
                soundPath = null;
            }

            Intent intent = new Intent(ApplicationLoader.applicationContext, LaunchActivity.class);
            intent.setAction("com.tmessages.openchat" + Math.random() + Integer.MAX_VALUE);
            intent.setFlags(Intent.FLAG_ACTIVITY_CLEAR_TOP);
            //intent.setFlags(Intent.FLAG_ACTIVITY_CLEAR_TASK);
            if (!DialogObject.isEncryptedDialog(dialog_id)) {
                if (pushDialogs.size() == 1) {
                    if (chatId != 0) {
                        intent.putExtra("chatId", chatId);
                    } else if (userId != 0) {
                        intent.putExtra("userId", userId);
                    }
                }
                if (AndroidUtilities.needShowPasscode() || SharedConfig.isWaitingForPasscodeEnter) {
                    photoPath = null;
                } else {
                    if (pushDialogs.size() == 1 && Build.VERSION.SDK_INT < 28) {
                        if (chat != null) {
                            if (chat.photo != null && chat.photo.photo_small != null && chat.photo.photo_small.volume_id != 0 && chat.photo.photo_small.local_id != 0) {
                                photoPath = chat.photo.photo_small;
                            }
                        } else if (user != null) {
                            if (user.photo != null && user.photo.photo_small != null && user.photo.photo_small.volume_id != 0 && user.photo.photo_small.local_id != 0) {
                                photoPath = user.photo.photo_small;
                            }
                        }
                    }
                }
            } else {
                if (pushDialogs.size() == 1 && dialog_id != globalSecretChatId) {
                    intent.putExtra("encId", DialogObject.getEncryptedChatId(dialog_id));
                }
            }
            intent.putExtra("currentAccount", currentAccount);
            PendingIntent contentIntent = PendingIntent.getActivity(ApplicationLoader.applicationContext, 0, intent, PendingIntent.FLAG_ONE_SHOT);

            mBuilder.setContentTitle(name)
                    .setSmallIcon(R.drawable.notification)
                    .setAutoCancel(true)
                    .setNumber(total_unread_count)
                    .setContentIntent(contentIntent)
                    .setGroup(notificationGroup)
                    .setGroupSummary(true)
                    .setShowWhen(true)
                    .setWhen(((long) lastMessageObject.messageOwner.date) * 1000)
                    .setColor(NekoConfig.getNotificationColor());

            long[] vibrationPattern = null;
            Uri sound = null;

            mBuilder.setCategory(NotificationCompat.CATEGORY_MESSAGE);
            if (chat == null && user != null && user.phone != null && user.phone.length() > 0) {
                mBuilder.addPerson("tel:+" + user.phone);
            }

            Intent dismissIntent = new Intent(ApplicationLoader.applicationContext, NotificationDismissReceiver.class);
            dismissIntent.putExtra("messageDate", lastMessageObject.messageOwner.date);
            dismissIntent.putExtra("currentAccount", currentAccount);
            mBuilder.setDeleteIntent(PendingIntent.getBroadcast(ApplicationLoader.applicationContext, 1, dismissIntent, PendingIntent.FLAG_UPDATE_CURRENT));

            if (photoPath != null) {
                BitmapDrawable img = ImageLoader.getInstance().getImageFromMemory(photoPath, null, "50_50");
                if (img != null) {
                    mBuilder.setLargeIcon(img.getBitmap());
                } else {
                    try {
                        File file = FileLoader.getPathToAttach(photoPath, true);
                        if (file.exists()) {
                            float scaleFactor = 160.0f / AndroidUtilities.dp(50);
                            BitmapFactory.Options options = new BitmapFactory.Options();
                            options.inSampleSize = scaleFactor < 1 ? 1 : (int) scaleFactor;
                            Bitmap bitmap = BitmapFactory.decodeFile(file.getAbsolutePath(), options);
                            if (bitmap != null) {
                                mBuilder.setLargeIcon(bitmap);
                            }
                        }
                    } catch (Throwable ignore) {

                    }
                }
            }

            int configImportance = 0;
            if (!notifyAboutLast || silent == 1) {
                mBuilder.setPriority(NotificationCompat.PRIORITY_LOW);
                if (Build.VERSION.SDK_INT >= 26) {
                    configImportance = NotificationManager.IMPORTANCE_LOW;
                }
            } else {
                if (importance == 0) {
                    mBuilder.setPriority(NotificationCompat.PRIORITY_DEFAULT);
                    if (Build.VERSION.SDK_INT >= 26) {
                        configImportance = NotificationManager.IMPORTANCE_DEFAULT;
                    }
                } else if (importance == 1 || importance == 2) {
                    mBuilder.setPriority(NotificationCompat.PRIORITY_HIGH);
                    if (Build.VERSION.SDK_INT >= 26) {
                        configImportance = NotificationManager.IMPORTANCE_HIGH;
                    }
                } else if (importance == 4) {
                    mBuilder.setPriority(NotificationCompat.PRIORITY_MIN);
                    if (Build.VERSION.SDK_INT >= 26) {
                        configImportance = NotificationManager.IMPORTANCE_MIN;
                    }
                } else if (importance == 5) {
                    mBuilder.setPriority(NotificationCompat.PRIORITY_LOW);
                    if (Build.VERSION.SDK_INT >= 26) {
                        configImportance = NotificationManager.IMPORTANCE_LOW;
                    }
                }
            }

            if (silent != 1 && !notifyDisabled) {
                if (!isInApp || preferences.getBoolean("EnableInAppPreview", true)) {
                    if (lastMessage.length() > 100) {
                        lastMessage = lastMessage.substring(0, 100).replace('\n', ' ').trim() + "...";
                    }
                    mBuilder.setTicker(lastMessage);
                }
                if (soundPath != null && !soundPath.equals("NoSound")) {
                    if (Build.VERSION.SDK_INT >= 26) {
                        if (soundPath.equals(defaultPath)) {
                            sound = Settings.System.DEFAULT_NOTIFICATION_URI;
                        } else {
                            sound = Uri.parse(soundPath);
                        }
                    } else {
                        if (soundPath.equals(defaultPath)) {
                            mBuilder.setSound(Settings.System.DEFAULT_NOTIFICATION_URI, AudioManager.STREAM_NOTIFICATION);
                        } else {
                            if (Build.VERSION.SDK_INT >= 24 && soundPath.startsWith("file://") && !AndroidUtilities.isInternalUri(Uri.parse(soundPath))) {
                                try {
                                    Uri uri = FileProvider.getUriForFile(ApplicationLoader.applicationContext, BuildConfig.APPLICATION_ID + ".provider", new File(soundPath.replace("file://", "")));
                                    ApplicationLoader.applicationContext.grantUriPermission("com.android.systemui", uri, Intent.FLAG_GRANT_READ_URI_PERMISSION);
                                    mBuilder.setSound(uri, AudioManager.STREAM_NOTIFICATION);
                                } catch (Exception e) {
                                    mBuilder.setSound(Uri.parse(soundPath), AudioManager.STREAM_NOTIFICATION);
                                }
                            } else {
                                mBuilder.setSound(Uri.parse(soundPath), AudioManager.STREAM_NOTIFICATION);
                            }
                        }
                    }
                }
                if (ledColor != 0) {
                    mBuilder.setLights(ledColor, 1000, 1000);
                }
                if (vibrate == 2) {
                    mBuilder.setVibrate(vibrationPattern = new long[]{0, 0});
                } else if (vibrate == 1) {
                    mBuilder.setVibrate(vibrationPattern = new long[]{0, 100, 0, 100});
                } else if (vibrate == 0 || vibrate == 4) {
                    mBuilder.setDefaults(NotificationCompat.DEFAULT_VIBRATE);
                    vibrationPattern = new long[]{};
                } else if (vibrate == 3) {
                    mBuilder.setVibrate(vibrationPattern = new long[]{0, 1000});
                }
            } else {
                mBuilder.setVibrate(vibrationPattern = new long[]{0, 0});
            }

            boolean hasCallback = false;
            if (!AndroidUtilities.needShowPasscode() && !SharedConfig.isWaitingForPasscodeEnter && lastMessageObject.getDialogId() == 777000) {
                if (lastMessageObject.messageOwner.reply_markup != null) {
                    ArrayList<TLRPC.TL_keyboardButtonRow> rows = lastMessageObject.messageOwner.reply_markup.rows;
                    for (int a = 0, size = rows.size(); a < size; a++) {
                        TLRPC.TL_keyboardButtonRow row = rows.get(a);
                        for (int b = 0, size2 = row.buttons.size(); b < size2; b++) {
                            TLRPC.KeyboardButton button = row.buttons.get(b);
                            if (button instanceof TLRPC.TL_keyboardButtonCallback) {
                                Intent callbackIntent = new Intent(ApplicationLoader.applicationContext, NotificationCallbackReceiver.class);
                                callbackIntent.putExtra("currentAccount", currentAccount);
                                callbackIntent.putExtra("did", dialog_id);
                                if (button.data != null) {
                                    callbackIntent.putExtra("data", button.data);
                                }
                                callbackIntent.putExtra("mid", lastMessageObject.getId());
                                mBuilder.addAction(0, button.text, PendingIntent.getBroadcast(ApplicationLoader.applicationContext, lastButtonId++, callbackIntent, PendingIntent.FLAG_UPDATE_CURRENT));
                                hasCallback = true;
                            }
                        }
                    }
                }
            }

            if (!hasCallback && Build.VERSION.SDK_INT < 24 && SharedConfig.passcodeHash.length() == 0 && hasMessagesToReply()) {
                Intent replyIntent = new Intent(ApplicationLoader.applicationContext, PopupReplyReceiver.class);
                replyIntent.putExtra("currentAccount", currentAccount);
                if (Build.VERSION.SDK_INT <= 19) {
                    mBuilder.addAction(R.drawable.ic_ab_reply2, LocaleController.getString("Reply", R.string.Reply), PendingIntent.getBroadcast(ApplicationLoader.applicationContext, 2, replyIntent, PendingIntent.FLAG_UPDATE_CURRENT));
                } else {
                    mBuilder.addAction(R.drawable.ic_ab_reply, LocaleController.getString("Reply", R.string.Reply), PendingIntent.getBroadcast(ApplicationLoader.applicationContext, 2, replyIntent, PendingIntent.FLAG_UPDATE_CURRENT));
                }
            }
            showExtraNotifications(mBuilder, detailText, dialog_id, chatName, vibrationPattern, ledColor, sound, configImportance, isDefault, isInApp, notifyDisabled, chatType);
            scheduleNotificationRepeat();
        } catch (Exception e) {
            FileLog.e(e);
        }
    }

    @SuppressLint("NewApi")
    private void setNotificationChannel(Notification mainNotification, NotificationCompat.Builder builder, boolean useSummaryNotification) {
        if (useSummaryNotification) {
            builder.setChannelId(OTHER_NOTIFICATIONS_CHANNEL);
        } else {
            builder.setChannelId(mainNotification.getChannelId());
        }
    }

    private void resetNotificationSound(NotificationCompat.Builder notificationBuilder, long dialogId, String chatName, long[] vibrationPattern, int ledColor, Uri sound, int importance, boolean isDefault, boolean isInApp, boolean isSilent, int chatType) {
        Uri defaultSound = Settings.System.DEFAULT_RINGTONE_URI;
        if (defaultSound != null && sound != null && !TextUtils.equals(defaultSound.toString(), sound.toString())) {
            SharedPreferences preferences = getAccountInstance().getNotificationsSettings();
            SharedPreferences.Editor editor = preferences.edit();

            String newSound = defaultSound.toString();
            String ringtoneName = LocaleController.getString("DefaultRingtone", R.string.DefaultRingtone);
            if (isDefault) {
                if (chatType == TYPE_CHANNEL) {
                    editor.putString("ChannelSound", ringtoneName);
                } else if (chatType == TYPE_GROUP) {
                    editor.putString("GroupSound", ringtoneName);
                } else {
                    editor.putString("GlobalSound", ringtoneName);
                }
                if (chatType == TYPE_CHANNEL) {
                    editor.putString("ChannelSoundPath", newSound);
                } else if (chatType == TYPE_GROUP) {
                    editor.putString("GroupSoundPath", newSound);
                } else {
                    editor.putString("GlobalSoundPath", newSound);
                }
                getNotificationsController().deleteNotificationChannelGlobalInternal(chatType, -1);
            } else {
                editor.putString("sound_" + dialogId, ringtoneName);
                editor.putString("sound_path_" + dialogId, newSound);
                deleteNotificationChannelInternal(dialogId, -1);
            }
            editor.commit();
            sound = Settings.System.DEFAULT_RINGTONE_URI;
            notificationBuilder.setChannelId(validateChannelId(dialogId, chatName, vibrationPattern, ledColor, sound, importance, isDefault, isInApp, isSilent, chatType));
            notificationManager.notify(notificationId, notificationBuilder.build());
        }
    }

    @SuppressLint("InlinedApi")
    private void showExtraNotifications(NotificationCompat.Builder notificationBuilder, String summary, long lastDialogId, String chatName, long[] vibrationPattern, int ledColor, Uri sound, int importance, boolean isDefault, boolean isInApp, boolean isSilent, int chatType) {
        if (Build.VERSION.SDK_INT >= 26) {
            notificationBuilder.setChannelId(validateChannelId(lastDialogId, chatName, vibrationPattern, ledColor, sound, importance, isDefault, isInApp, isSilent, chatType));
        }
        Notification mainNotification = notificationBuilder.build();
        if (Build.VERSION.SDK_INT < 18) {
            notificationManager.notify(notificationId, mainNotification);
            if (BuildVars.LOGS_ENABLED) {
                FileLog.d("show summary notification by SDK check");
            }
            return;
        }

        SharedPreferences preferences = getAccountInstance().getNotificationsSettings();

        ArrayList<Long> sortedDialogs = new ArrayList<>();
        LongSparseArray<ArrayList<MessageObject>> messagesByDialogs = new LongSparseArray<>();
        for (int a = 0; a < pushMessages.size(); a++) {
            MessageObject messageObject = pushMessages.get(a);
            long dialog_id = messageObject.getDialogId();
            int dismissDate = preferences.getInt("dismissDate" + dialog_id, 0);
            if (messageObject.messageOwner.date <= dismissDate) {
                continue;
            }

            ArrayList<MessageObject> arrayList = messagesByDialogs.get(dialog_id);
            if (arrayList == null) {
                arrayList = new ArrayList<>();
                messagesByDialogs.put(dialog_id, arrayList);
                sortedDialogs.add(dialog_id);
            }
            arrayList.add(messageObject);
        }

        LongSparseArray<Integer> oldIdsWear = wearNotificationsIds.clone();
        wearNotificationsIds.clear();

        class NotificationHolder {
            int id;
            long dialogId;
            String name;
            TLRPC.User user;
            TLRPC.Chat chat;
            NotificationCompat.Builder notification;

            NotificationHolder(int i, long li, String n, TLRPC.User u, TLRPC.Chat c, NotificationCompat.Builder builder) {
                id = i;
                name = n;
                user = u;
                chat = c;
                notification = builder;
                dialogId = li;
            }

            void call() {
                if (BuildVars.LOGS_ENABLED) {
                    FileLog.w("show dialog notification with id " + id);
                }
                try {
                    notificationManager.notify(id, notification.build());
                } catch (SecurityException e) {
                    FileLog.e(e);
                    resetNotificationSound(notification, dialogId, chatName, vibrationPattern, ledColor, sound, importance, isDefault, isInApp, isSilent, chatType);
                }
            }
        }

        ArrayList<NotificationHolder> holders = new ArrayList<>();
<<<<<<< HEAD
        JSONArray serializedNotifications = null;
=======
>>>>>>> 418f478a

        boolean useSummaryNotification = Build.VERSION.SDK_INT <= Build.VERSION_CODES.O_MR1 || sortedDialogs.size() > 1;
        if (useSummaryNotification && Build.VERSION.SDK_INT >= 26) {
            checkOtherNotificationsChannel();
        }

        long selfUserId = getUserConfig().getClientUserId();
        boolean waitingForPasscode = AndroidUtilities.needShowPasscode() || SharedConfig.isWaitingForPasscodeEnter;

        int maxCount = 7;
        LongSparseArray<Person> personCache = new LongSparseArray<>();
        for (int b = 0, size = sortedDialogs.size(); b < size; b++) {
            if (holders.size() >= maxCount) {
                break;
            }
            long dialogId = sortedDialogs.get(b);
            ArrayList<MessageObject> messageObjects = messagesByDialogs.get(dialogId);
            int maxId = messageObjects.get(0).getId();

            Integer internalId = oldIdsWear.get(dialogId);
            if (internalId == null) {
                internalId = lastInternalNotificationId++;
            } else {
                oldIdsWear.remove(dialogId);
            }

            MessageObject lastMessageObject = messageObjects.get(0);
            int maxDate = lastMessageObject.messageOwner.date;
            TLRPC.Chat chat = null;
            TLRPC.User user = null;
            boolean isChannel = false;
            boolean isSupergroup = false;
            String name;
            TLRPC.FileLocation photoPath = null;
            Bitmap avatarBitmap = null;
            File avatalFile = null;
            boolean canReply;

            if (!DialogObject.isEncryptedDialog(dialogId)) {
                canReply = dialogId != 777000;
                if (DialogObject.isUserDialog(dialogId)) {
                    user = getMessagesController().getUser(dialogId);
                    if (user == null) {
                        if (lastMessageObject.isFcmMessage()) {
                            name = lastMessageObject.localName;
                        } else {
                            if (BuildVars.LOGS_ENABLED) {
                                FileLog.w("not found user to show dialog notification " + dialogId);
                            }
                            continue;
                        }
                    } else {
                        name = UserObject.getUserName(user);
                        if (user.photo != null && user.photo.photo_small != null && user.photo.photo_small.volume_id != 0 && user.photo.photo_small.local_id != 0) {
                            photoPath = user.photo.photo_small;
                        }
                    }
                    if (UserObject.isReplyUser(dialogId)) {
                        name = LocaleController.getString("RepliesTitle", R.string.RepliesTitle);
                    } else if (dialogId == selfUserId) {
                        name = LocaleController.getString("MessageScheduledReminderNotification", R.string.MessageScheduledReminderNotification);
                    }
                } else {
                    chat = getMessagesController().getChat(-dialogId);
                    if (chat == null) {
                        if (lastMessageObject.isFcmMessage()) {
                            isSupergroup = lastMessageObject.isSupergroup();
                            name = lastMessageObject.localName;
                            isChannel = lastMessageObject.localChannel;
                        } else {
                            if (BuildVars.LOGS_ENABLED) {
                                FileLog.w("not found chat to show dialog notification " + dialogId);
                            }
                            continue;
                        }
                    } else {
                        isSupergroup = chat.megagroup;
                        isChannel = ChatObject.isChannel(chat) && !chat.megagroup;
                        name = chat.title;
                        if (chat.photo != null && chat.photo.photo_small != null && chat.photo.photo_small.volume_id != 0 && chat.photo.photo_small.local_id != 0) {
                            photoPath = chat.photo.photo_small;
                        }
                    }
                }
            } else {
                canReply = false;
                if (dialogId != globalSecretChatId) {
                    int encryptedChatId = DialogObject.getEncryptedChatId(dialogId);
                    TLRPC.EncryptedChat encryptedChat = getMessagesController().getEncryptedChat(encryptedChatId);
                    if (encryptedChat == null) {
                        if (BuildVars.LOGS_ENABLED) {
                            FileLog.w("not found secret chat to show dialog notification " + encryptedChatId);
                        }
                        continue;
                    }
                    user = getMessagesController().getUser(encryptedChat.user_id);
                    if (user == null) {
                        if (BuildVars.LOGS_ENABLED) {
                            FileLog.w("not found secret chat user to show dialog notification " + encryptedChat.user_id);
                        }
                        continue;
                    }
                }
                name = LocaleController.getString("SecretChatName", R.string.SecretChatName);
                photoPath = null;
            }

            if (waitingForPasscode) {
                if (DialogObject.isChatDialog(dialogId)) {
                    name = LocaleController.getString("NotificationHiddenChatName", R.string.NotificationHiddenChatName);
                } else {
                    name = LocaleController.getString("NotificationHiddenName", R.string.NotificationHiddenName);
                }
                photoPath = null;
                canReply = false;
            }

            if (photoPath != null) {
                avatalFile = FileLoader.getPathToAttach(photoPath, true);
                if (Build.VERSION.SDK_INT < 28) {
                    BitmapDrawable img = ImageLoader.getInstance().getImageFromMemory(photoPath, null, "50_50");
                    if (img != null) {
                        avatarBitmap = img.getBitmap();
                    } else {
                        try {
                            if (avatalFile.exists()) {
                                float scaleFactor = 160.0f / AndroidUtilities.dp(50);
                                BitmapFactory.Options options = new BitmapFactory.Options();
                                options.inSampleSize = scaleFactor < 1 ? 1 : (int) scaleFactor;
                                avatarBitmap = BitmapFactory.decodeFile(avatalFile.getAbsolutePath(), options);
                            }
                        } catch (Throwable ignore) {

                        }
                    }
                }
            }

            if (chat != null) {
                Person.Builder personBuilder = new Person.Builder().setName(name);
                if (avatalFile != null && avatalFile.exists() && Build.VERSION.SDK_INT >= 28) {
                    loadRoundAvatar(avatalFile, personBuilder);
                }
                personCache.put(-chat.id, personBuilder.build());
            }

            NotificationCompat.Action wearReplyAction = null;

            if ((!isChannel || isSupergroup) && canReply && !SharedConfig.isWaitingForPasscodeEnter && selfUserId != dialogId && !UserObject.isReplyUser(dialogId)) {
                Intent replyIntent = new Intent(ApplicationLoader.applicationContext, WearReplyReceiver.class);
                replyIntent.putExtra("dialog_id", dialogId);
                replyIntent.putExtra("max_id", maxId);
                replyIntent.putExtra("currentAccount", currentAccount);
                PendingIntent replyPendingIntent = PendingIntent.getBroadcast(ApplicationLoader.applicationContext, internalId, replyIntent, PendingIntent.FLAG_UPDATE_CURRENT);
                RemoteInput remoteInputWear = new RemoteInput.Builder(EXTRA_VOICE_REPLY).setLabel(LocaleController.getString("Reply", R.string.Reply)).build();
                String replyToString;
                if (DialogObject.isChatDialog(dialogId)) {
                    replyToString = LocaleController.formatString("ReplyToGroup", R.string.ReplyToGroup, name);
                } else {
                    replyToString = LocaleController.formatString("ReplyToUser", R.string.ReplyToUser, name);
                }
                wearReplyAction = new NotificationCompat.Action.Builder(R.drawable.ic_reply_icon, replyToString, replyPendingIntent)
                        .setAllowGeneratedReplies(true)
                        .setSemanticAction(NotificationCompat.Action.SEMANTIC_ACTION_REPLY)
                        .addRemoteInput(remoteInputWear)
                        .setShowsUserInterface(false)
                        .build();
            }

            Integer count = pushDialogs.get(dialogId);
            if (count == null) {
                count = 0;
            }
            int n = Math.max(count, messageObjects.size());
            String conversationName;
            if (n <= 1 || Build.VERSION.SDK_INT >= 28) {
                conversationName = name;
            } else {
                conversationName = String.format("%1$s (%2$d)", name, n);
            }

            Person selfPerson = personCache.get(selfUserId);
            if (Build.VERSION.SDK_INT >= 28 && selfPerson == null) {
                TLRPC.User sender = getMessagesController().getUser(selfUserId);
                if (sender == null) {
                    sender = getUserConfig().getCurrentUser();
                }
                try {
                    if (sender != null && sender.photo != null && sender.photo.photo_small != null && sender.photo.photo_small.volume_id != 0 && sender.photo.photo_small.local_id != 0) {
                        Person.Builder personBuilder = new Person.Builder().setName(LocaleController.getString("FromYou", R.string.FromYou));
                        File avatar = FileLoader.getPathToAttach(sender.photo.photo_small, true);
                        loadRoundAvatar(avatar, personBuilder);
                        selfPerson = personBuilder.build();
                        personCache.put(selfUserId, selfPerson);
                    }
                } catch (Throwable e) {
                    FileLog.e(e);
                }
            }

            NotificationCompat.MessagingStyle messagingStyle;
            if (selfPerson != null) {
                messagingStyle = new NotificationCompat.MessagingStyle(selfPerson);
            } else {
                messagingStyle = new NotificationCompat.MessagingStyle("");
            }
            if (Build.VERSION.SDK_INT < 28 || DialogObject.isChatDialog(dialogId) && !isChannel || UserObject.isReplyUser(dialogId)) {
                messagingStyle.setConversationTitle(conversationName);
            }
            messagingStyle.setGroupConversation(Build.VERSION.SDK_INT < 28 || !isChannel && DialogObject.isChatDialog(dialogId) || UserObject.isReplyUser(dialogId));

            StringBuilder text = new StringBuilder();
            String[] senderName = new String[1];
            boolean[] preview = new boolean[1];
            ArrayList<TLRPC.TL_keyboardButtonRow> rows = null;
            int rowsMid = 0;
            for (int a = messageObjects.size() - 1; a >= 0; a--) {
                MessageObject messageObject = messageObjects.get(a);
                if (NekoConfig.ignoreBlocked && getMessagesController().blockePeers.indexOfKey(messageObject.getSenderId()) >= 0) {
                    continue;
                }
                String message = getShortStringForMessage(messageObject, senderName, preview);
                if (dialogId == selfUserId) {
                    senderName[0] = name;
                } else if (DialogObject.isChatDialog(dialogId) && messageObject.messageOwner.from_scheduled) {
                    senderName[0] = LocaleController.getString("NotificationMessageScheduledName", R.string.NotificationMessageScheduledName);
                }
                if (message == null) {
                    if (BuildVars.LOGS_ENABLED) {
                        FileLog.w("message text is null for " + messageObject.getId() + " did = " + messageObject.getDialogId());
                    }
                    continue;
                }
                if (text.length() > 0) {
                    text.append("\n\n");
                }
                if (dialogId != selfUserId && messageObject.messageOwner.from_scheduled && DialogObject.isUserDialog(dialogId)) {
                    message = String.format("%1$s: %2$s", LocaleController.getString("NotificationMessageScheduledName", R.string.NotificationMessageScheduledName), message);
                    text.append(message);
                } else {
                    if (senderName[0] != null) {
                        text.append(String.format("%1$s: %2$s", senderName[0], message));
                    } else {
                        text.append(message);
                    }
                }

                long uid;
                if (DialogObject.isUserDialog(dialogId)) {
                    uid = dialogId;
                } else if (isChannel) {
                    uid = -dialogId;
                } else if (DialogObject.isChatDialog(dialogId)) {
                    uid = messageObject.getSenderId();
                } else {
                    uid = dialogId;
                }
                Person person = personCache.get(uid);
                String personName = "";
                if (senderName[0] == null) {
                    if (waitingForPasscode) {
                        if (DialogObject.isChatDialog(dialogId)) {
                            if (isChannel) {
                                if (Build.VERSION.SDK_INT > Build.VERSION_CODES.O_MR1) {
                                    personName = LocaleController.getString("NotificationHiddenChatName", R.string.NotificationHiddenChatName);
                                }
                            } else {
                                personName = LocaleController.getString("NotificationHiddenChatUserName", R.string.NotificationHiddenChatUserName);
                            }
                        } else if (Build.VERSION.SDK_INT > Build.VERSION_CODES.O_MR1) {
                            personName = LocaleController.getString("NotificationHiddenName", R.string.NotificationHiddenName);
                        }
                    }
                } else {
                    personName = senderName[0];
                }
                if (person == null || !TextUtils.equals(person.getName(), personName)) {
                    Person.Builder personBuilder = new Person.Builder().setName(personName);
                    if (preview[0] && !DialogObject.isEncryptedDialog(dialogId) && Build.VERSION.SDK_INT >= 28) {
                        File avatar = null;
                        if (DialogObject.isUserDialog(dialogId) || isChannel) {
                            avatar = avatalFile;
                        } else {
                            long fromId = messageObject.getSenderId();
                            TLRPC.User sender = getMessagesController().getUser(fromId);
                            if (sender == null) {
                                sender = getMessagesStorage().getUserSync(fromId);
                                if (sender != null) {
                                    getMessagesController().putUser(sender, true);
                                }
                            }
                            if (sender != null && sender.photo != null && sender.photo.photo_small != null && sender.photo.photo_small.volume_id != 0 && sender.photo.photo_small.local_id != 0) {
                                avatar = FileLoader.getPathToAttach(sender.photo.photo_small, true);
                            }
                        }
                        loadRoundAvatar(avatar, personBuilder);
                    }
                    person = personBuilder.build();
                    personCache.put(uid, person);
                }

                if (!DialogObject.isEncryptedDialog(dialogId)) {
                    boolean setPhoto = false;
                    if (preview[0] && Build.VERSION.SDK_INT >= Build.VERSION_CODES.P && !((ActivityManager) ApplicationLoader.applicationContext.getSystemService(Context.ACTIVITY_SERVICE)).isLowRamDevice()) {
                        if (!waitingForPasscode && !messageObject.isSecretMedia() && (messageObject.type == 1 || messageObject.isSticker())) {
                            File attach = FileLoader.getPathToMessage(messageObject.messageOwner);
                            NotificationCompat.MessagingStyle.Message msg = new NotificationCompat.MessagingStyle.Message(message, ((long) messageObject.messageOwner.date) * 1000L, person);
                            String mimeType = messageObject.isSticker() ? "image/webp" : "image/jpeg";
                            Uri uri;
                            if (attach.exists()) {
                                try {
                                    uri = FileProvider.getUriForFile(ApplicationLoader.applicationContext, BuildConfig.APPLICATION_ID + ".provider", attach);
                                } catch (Exception e) {
                                    FileLog.e(e);
                                    uri = null;
                                }
                            } else if (getFileLoader().isLoadingFile(attach.getName())) {
                                Uri.Builder _uri = new Uri.Builder()
                                        .scheme("content")
                                        .authority(NotificationImageProvider.AUTHORITY)
                                        .appendPath("msg_media_raw")
                                        .appendPath(currentAccount + "")
                                        .appendPath(attach.getName())
                                        .appendQueryParameter("final_path", attach.getAbsolutePath());
                                uri = _uri.build();
                            } else {
                                uri = null;
                            }
                            if (uri != null) {
                                msg.setData(mimeType, uri);
                                messagingStyle.addMessage(msg);
                                Uri uriFinal = uri;
                                ApplicationLoader.applicationContext.grantUriPermission("com.android.systemui", uri, Intent.FLAG_GRANT_READ_URI_PERMISSION);
                                AndroidUtilities.runOnUIThread(() -> ApplicationLoader.applicationContext.revokeUriPermission(uriFinal, Intent.FLAG_GRANT_READ_URI_PERMISSION), 20000);

                                if (!TextUtils.isEmpty(messageObject.caption)) {
                                    messagingStyle.addMessage(messageObject.caption, ((long) messageObject.messageOwner.date) * 1000, person);
                                }
                                setPhoto = true;
                            }
                        }
                    }
                    if (!setPhoto) {
                        messagingStyle.addMessage(message, ((long) messageObject.messageOwner.date) * 1000, person);
                    }
                    if (preview[0] && !waitingForPasscode && messageObject.isVoice()) {
                        List<NotificationCompat.MessagingStyle.Message> messages = messagingStyle.getMessages();
                        if (!messages.isEmpty()) {
                            File f = FileLoader.getPathToMessage(messageObject.messageOwner);
                            Uri uri;
                            if (Build.VERSION.SDK_INT >= 24) {
                                try {
                                    uri = FileProvider.getUriForFile(ApplicationLoader.applicationContext, BuildConfig.APPLICATION_ID + ".provider", f);
                                } catch (Exception ignore) {
                                    uri = null;
                                }
                            } else {
                                uri = Uri.fromFile(f);
                            }
                            if (uri != null) {
                                NotificationCompat.MessagingStyle.Message addedMessage = messages.get(messages.size() - 1);
                                addedMessage.setData("audio/ogg", uri);
                            }
                        }
                    }
                } else {
                    messagingStyle.addMessage(message, ((long) messageObject.messageOwner.date) * 1000, person);
                }

                if (dialogId == 777000 && messageObject.messageOwner.reply_markup != null) {
                    rows = messageObject.messageOwner.reply_markup.rows;
                    rowsMid = messageObject.getId();
                }
            }

            Intent intent = new Intent(ApplicationLoader.applicationContext, LaunchActivity.class);
            intent.setAction("com.tmessages.openchat" + Math.random() + Integer.MAX_VALUE);
            intent.setFlags(Intent.FLAG_ACTIVITY_CLEAR_TOP);
            intent.addCategory(Intent.CATEGORY_LAUNCHER);
            if (DialogObject.isEncryptedDialog(dialogId)) {
                intent.putExtra("encId", DialogObject.getEncryptedChatId(dialogId));
            } else if (DialogObject.isUserDialog(dialogId)) {
                intent.putExtra("userId", dialogId);
            } else {
                intent.putExtra("chatId", -dialogId);
            }
            intent.putExtra("currentAccount", currentAccount);
            PendingIntent contentIntent = PendingIntent.getActivity(ApplicationLoader.applicationContext, 0, intent, PendingIntent.FLAG_ONE_SHOT);

            NotificationCompat.WearableExtender wearableExtender = new NotificationCompat.WearableExtender();
            if (wearReplyAction != null) {
                wearableExtender.addAction(wearReplyAction);
            }
            Intent msgHeardIntent = new Intent(ApplicationLoader.applicationContext, AutoMessageHeardReceiver.class);
            msgHeardIntent.addFlags(Intent.FLAG_INCLUDE_STOPPED_PACKAGES);
            msgHeardIntent.setAction("org.telegram.messenger.ACTION_MESSAGE_HEARD");
            msgHeardIntent.putExtra("dialog_id", dialogId);
            msgHeardIntent.putExtra("max_id", maxId);
            msgHeardIntent.putExtra("currentAccount", currentAccount);
            PendingIntent readPendingIntent = PendingIntent.getBroadcast(ApplicationLoader.applicationContext, internalId, msgHeardIntent, PendingIntent.FLAG_UPDATE_CURRENT);
            NotificationCompat.Action readAction = new NotificationCompat.Action.Builder(R.drawable.baseline_done_all_24, LocaleController.getString("MarkAsRead", R.string.MarkAsRead), readPendingIntent)
                    .setSemanticAction(NotificationCompat.Action.SEMANTIC_ACTION_MARK_AS_READ)
                    .setShowsUserInterface(false)
                    .build();

            String dismissalID;
            if (!DialogObject.isEncryptedDialog(dialogId)) {
                if (DialogObject.isUserDialog(dialogId)) {
                    dismissalID = "tguser" + dialogId + "_" + maxId;
                } else {
                    dismissalID = "tgchat" + (-dialogId) + "_" + maxId;
                }
            } else if (dialogId != globalSecretChatId) {
                dismissalID = "tgenc" + DialogObject.getEncryptedChatId(dialogId) + "_" + maxId;
            } else {
                dismissalID = null;
            }

            if (dismissalID != null) {
                wearableExtender.setDismissalId(dismissalID);
                NotificationCompat.WearableExtender summaryExtender = new NotificationCompat.WearableExtender();
                summaryExtender.setDismissalId("summary_" + dismissalID);
                notificationBuilder.extend(summaryExtender);
            }
            wearableExtender.setBridgeTag("tgaccount" + selfUserId);

            long date = ((long) messageObjects.get(0).messageOwner.date) * 1000;

            NotificationCompat.Builder builder = new NotificationCompat.Builder(ApplicationLoader.applicationContext)
                    .setContentTitle(name)
                    .setSmallIcon(R.drawable.notification)
                    .setContentText(text.toString())
                    .setAutoCancel(true)
                    .setNumber(messageObjects.size())
                    .setColor(NekoConfig.getNotificationColor())
                    .setGroupSummary(false)
                    .setWhen(date)
                    .setShowWhen(true)
                    .setStyle(messagingStyle)
                    .setContentIntent(contentIntent)
                    .extend(wearableExtender)
                    .setSortKey(String.valueOf(Long.MAX_VALUE - date))
                    .setCategory(NotificationCompat.CATEGORY_MESSAGE);

            Intent dismissIntent = new Intent(ApplicationLoader.applicationContext, NotificationDismissReceiver.class);
            dismissIntent.putExtra("messageDate", maxDate);
            dismissIntent.putExtra("dialogId", dialogId);
            dismissIntent.putExtra("currentAccount", currentAccount);
            builder.setDeleteIntent(PendingIntent.getBroadcast(ApplicationLoader.applicationContext, internalId, dismissIntent, PendingIntent.FLAG_UPDATE_CURRENT));

            if (useSummaryNotification) {
                builder.setGroup(notificationGroup);
                builder.setGroupAlertBehavior(NotificationCompat.GROUP_ALERT_SUMMARY);
            }

            if (wearReplyAction != null) {
                builder.addAction(wearReplyAction);
            }
            if (!waitingForPasscode) {
                builder.addAction(readAction);
            }
            if (sortedDialogs.size() == 1 && !TextUtils.isEmpty(summary)) {
                builder.setSubText(summary);
            }
            if (DialogObject.isEncryptedDialog(dialogId)) {
                builder.setLocalOnly(true);
            }
            if (avatarBitmap != null) {
                builder.setLargeIcon(avatarBitmap);
            }

            if (!AndroidUtilities.needShowPasscode(false) && !SharedConfig.isWaitingForPasscodeEnter) {
                if (rows != null) {
                    for (int r = 0, rc = rows.size(); r < rc; r++) {
                        TLRPC.TL_keyboardButtonRow row = rows.get(r);
                        for (int c = 0, cc = row.buttons.size(); c < cc; c++) {
                            TLRPC.KeyboardButton button = row.buttons.get(c);
                            if (button instanceof TLRPC.TL_keyboardButtonCallback) {
                                Intent callbackIntent = new Intent(ApplicationLoader.applicationContext, NotificationCallbackReceiver.class);
                                callbackIntent.putExtra("currentAccount", currentAccount);
                                callbackIntent.putExtra("did", dialogId);
                                if (button.data != null) {
                                    callbackIntent.putExtra("data", button.data);
                                }
                                callbackIntent.putExtra("mid", rowsMid);
                                builder.addAction(0, button.text, PendingIntent.getBroadcast(ApplicationLoader.applicationContext, lastButtonId++, callbackIntent, PendingIntent.FLAG_UPDATE_CURRENT));
                            }
                        }
                    }
                }
            }

            if (chat == null && user != null && user.phone != null && user.phone.length() > 0) {
                builder.addPerson("tel:+" + user.phone);
            }

            if (Build.VERSION.SDK_INT >= 26) {
                setNotificationChannel(mainNotification, builder, useSummaryNotification);
            }
            holders.add(new NotificationHolder(internalId, dialogId, name, user, chat, builder));
            wearNotificationsIds.put(dialogId, internalId);
        }

        if (useSummaryNotification) {
            if (BuildVars.LOGS_ENABLED) {
                FileLog.d("show summary with id " + notificationId);
            }
            try {
                notificationManager.notify(notificationId, mainNotification);
            } catch (SecurityException e) {
                FileLog.e(e);
                resetNotificationSound(notificationBuilder, lastDialogId, chatName, vibrationPattern, ledColor, sound, importance, isDefault, isInApp, isSilent, chatType);
            }
        } else {
            if (openedInBubbleDialogs.isEmpty()) {
                notificationManager.cancel(notificationId);
            }
        }

        for (int a = 0; a < oldIdsWear.size(); a++) {
            long did = oldIdsWear.keyAt(a);
            if (openedInBubbleDialogs.contains(did)) {
                continue;
            }
            Integer id = oldIdsWear.valueAt(a);
            if (BuildVars.LOGS_ENABLED) {
                FileLog.d("cancel notification id " + id);
            }
            notificationManager.cancel(id);
        }

        ArrayList<String> ids = new ArrayList<>(holders.size());
        for (int a = 0, size = holders.size(); a < size; a++) {
            NotificationHolder holder = holders.get(a);
            ids.clear();
            if (Build.VERSION.SDK_INT >= 29 && !DialogObject.isEncryptedDialog(holder.dialogId)) {
                String shortcutId = createNotificationShortcut(holder.notification, holder.dialogId, holder.name, holder.user, holder.chat, personCache.get(holder.dialogId));
                if (shortcutId != null) {
                    ids.add(shortcutId);
                }
            }
            holder.call();
            if (!unsupportedNotificationShortcut() && !ids.isEmpty()) {
                ShortcutManagerCompat.removeDynamicShortcuts(ApplicationLoader.applicationContext, ids);
            }
        }
<<<<<<< HEAD

        if (serializedNotifications != null) {
            try {
                JSONObject s = new JSONObject();
                s.put("id", selfUserId);
                s.put("n", serializedNotifications);
            } catch (Exception ignore) {
            }
        }
=======
>>>>>>> 418f478a
    }

    @TargetApi(Build.VERSION_CODES.P)
    private void loadRoundAvatar(File avatar, Person.Builder personBuilder) {
        if (avatar != null) {
            try {
                Bitmap bitmap = ImageDecoder.decodeBitmap(ImageDecoder.createSource(avatar), (decoder, info, src) -> decoder.setPostProcessor((canvas) -> {
                    Path path = new Path();
                    path.setFillType(Path.FillType.INVERSE_EVEN_ODD);
                    int width = canvas.getWidth();
                    int height = canvas.getHeight();
                    path.addRoundRect(0, 0, width, height, width / 2, width / 2, Path.Direction.CW);
                    Paint paint = new Paint();
                    paint.setAntiAlias(true);
                    paint.setColor(Color.TRANSPARENT);
                    paint.setXfermode(new PorterDuffXfermode(PorterDuff.Mode.SRC));
                    canvas.drawPath(path, paint);
                    return PixelFormat.TRANSLUCENT;
                }));
                IconCompat icon = IconCompat.createWithBitmap(bitmap);
                personBuilder.setIcon(icon);
            } catch (Throwable ignore) {

            }
        }
    }

    public void playOutChatSound() {
        if (!inChatSoundEnabled || MediaController.getInstance().isRecordingAudio()) {
            return;
        }
        try {
            if (audioManager.getRingerMode() == AudioManager.RINGER_MODE_SILENT) {
                return;
            }
        } catch (Exception e) {
            FileLog.e(e);
        }
        notificationsQueue.postRunnable(() -> {
            try {
                if (Math.abs(SystemClock.elapsedRealtime() - lastSoundOutPlay) <= 100) {
                    return;
                }
                lastSoundOutPlay = SystemClock.elapsedRealtime();
                if (soundPool == null) {
                    soundPool = new SoundPool(3, AudioManager.STREAM_SYSTEM, 0);
                    soundPool.setOnLoadCompleteListener((soundPool, sampleId, status) -> {
                        if (status == 0) {
                            try {
                                soundPool.play(sampleId, 1.0f, 1.0f, 1, 0, 1.0f);
                            } catch (Exception e) {
                                FileLog.e(e);
                            }
                        }
                    });
                }
                if (soundOut == 0 && !soundOutLoaded) {
                    soundOutLoaded = true;
                    soundOut = soundPool.load(ApplicationLoader.applicationContext, R.raw.sound_out, 1);
                }
                if (soundOut != 0) {
                    try {
                        soundPool.play(soundOut, 1.0f, 1.0f, 1, 0, 1.0f);
                    } catch (Exception e) {
                        FileLog.e(e);
                    }
                }
            } catch (Exception e) {
                FileLog.e(e);
            }
        });
    }

    public static final int SETTING_MUTE_HOUR = 0;
    public static final int SETTING_MUTE_8_HOURS = 1;
    public static final int SETTING_MUTE_2_DAYS = 2;
    public static final int SETTING_MUTE_FOREVER = 3;
    public static final int SETTING_MUTE_UNMUTE = 4;

    public void clearDialogNotificationsSettings(long did) {
        SharedPreferences preferences = getAccountInstance().getNotificationsSettings();
        SharedPreferences.Editor editor = preferences.edit();
        editor.remove("notify2_" + did).remove("custom_" + did);
        getMessagesStorage().setDialogFlags(did, 0);
        TLRPC.Dialog dialog = getMessagesController().dialogs_dict.get(did);
        if (dialog != null) {
            dialog.notify_settings = new TLRPC.TL_peerNotifySettings();
        }
        editor.commit();
        getNotificationsController().updateServerNotificationsSettings(did, true);
    }

    public void setDialogNotificationsSettings(long dialog_id, int setting) {
        SharedPreferences preferences = getAccountInstance().getNotificationsSettings();
        SharedPreferences.Editor editor = preferences.edit();
        TLRPC.Dialog dialog = MessagesController.getInstance(UserConfig.selectedAccount).dialogs_dict.get(dialog_id);
        if (setting == SETTING_MUTE_UNMUTE) {
            boolean defaultEnabled = isGlobalNotificationsEnabled(dialog_id);
            if (defaultEnabled) {
                editor.remove("notify2_" + dialog_id);
            } else {
                editor.putInt("notify2_" + dialog_id, 0);
            }
            getMessagesStorage().setDialogFlags(dialog_id, 0);
            if (dialog != null) {
                dialog.notify_settings = new TLRPC.TL_peerNotifySettings();
            }
        } else {
            int untilTime = ConnectionsManager.getInstance(UserConfig.selectedAccount).getCurrentTime();
            if (setting == SETTING_MUTE_HOUR) {
                untilTime += 60 * 60;
            } else if (setting == SETTING_MUTE_8_HOURS) {
                untilTime += 60 * 60 * 8;
            } else if (setting == SETTING_MUTE_2_DAYS) {
                untilTime += 60 * 60 * 48;
            } else if (setting == SETTING_MUTE_FOREVER) {
                untilTime = Integer.MAX_VALUE;
            }
            long flags;
            if (setting == SETTING_MUTE_FOREVER) {
                editor.putInt("notify2_" + dialog_id, 2);
                flags = 1;
            } else {
                editor.putInt("notify2_" + dialog_id, 3);
                editor.putInt("notifyuntil_" + dialog_id, untilTime);
                flags = ((long) untilTime << 32) | 1;
            }
            NotificationsController.getInstance(UserConfig.selectedAccount).removeNotificationsForDialog(dialog_id);
            MessagesStorage.getInstance(UserConfig.selectedAccount).setDialogFlags(dialog_id, flags);
            if (dialog != null) {
                dialog.notify_settings = new TLRPC.TL_peerNotifySettings();
                dialog.notify_settings.mute_until = untilTime;
            }
        }
        editor.commit();
        updateServerNotificationsSettings(dialog_id);
    }

    public void updateServerNotificationsSettings(long dialog_id) {
        updateServerNotificationsSettings(dialog_id, true);
    }

    public void updateServerNotificationsSettings(long dialogId, boolean post) {
        if (post) {
            getNotificationCenter().postNotificationName(NotificationCenter.notificationsSettingsUpdated);
        }
        if (DialogObject.isEncryptedDialog(dialogId)) {
            return;
        }
        SharedPreferences preferences = getAccountInstance().getNotificationsSettings();
        TLRPC.TL_account_updateNotifySettings req = new TLRPC.TL_account_updateNotifySettings();
        req.settings = new TLRPC.TL_inputPeerNotifySettings();

        req.settings.flags |= 1;
        req.settings.show_previews = preferences.getBoolean("content_preview_" + dialogId, true);

        req.settings.flags |= 2;
        req.settings.silent = preferences.getBoolean("silent_" + dialogId, false);

        int mute_type = preferences.getInt("notify2_" + dialogId, -1);
        if (mute_type != -1) {
            req.settings.flags |= 4;
            if (mute_type == 3) {
                req.settings.mute_until = preferences.getInt("notifyuntil_" + dialogId, 0);
            } else {
                req.settings.mute_until = mute_type != 2 ? 0 : Integer.MAX_VALUE;
            }
        }

        req.peer = new TLRPC.TL_inputNotifyPeer();
        ((TLRPC.TL_inputNotifyPeer) req.peer).peer = getMessagesController().getInputPeer(dialogId);
        getConnectionsManager().sendRequest(req, (response, error) -> {

        });
    }

    public final static int TYPE_GROUP = 0;
    public final static int TYPE_PRIVATE = 1;
    public final static int TYPE_CHANNEL = 2;

    public void updateServerNotificationsSettings(int type) {
        SharedPreferences preferences = getAccountInstance().getNotificationsSettings();
        TLRPC.TL_account_updateNotifySettings req = new TLRPC.TL_account_updateNotifySettings();
        req.settings = new TLRPC.TL_inputPeerNotifySettings();
        req.settings.flags = 5;
        if (type == TYPE_GROUP) {
            req.peer = new TLRPC.TL_inputNotifyChats();
            req.settings.mute_until = preferences.getInt("EnableGroup2", 0);
            req.settings.show_previews = preferences.getBoolean("EnablePreviewGroup", true);
        } else if (type == TYPE_PRIVATE) {
            req.peer = new TLRPC.TL_inputNotifyUsers();
            req.settings.mute_until = preferences.getInt("EnableAll2", 0);
            req.settings.show_previews = preferences.getBoolean("EnablePreviewAll", true);
        } else {
            req.peer = new TLRPC.TL_inputNotifyBroadcasts();
            req.settings.mute_until = preferences.getInt("EnableChannel2", 0);
            req.settings.show_previews = preferences.getBoolean("EnablePreviewChannel", true);
        }
        getConnectionsManager().sendRequest(req, (response, error) -> {

        });
    }

    public boolean isGlobalNotificationsEnabled(long dialogId) {
        return isGlobalNotificationsEnabled(dialogId, null);
    }

    public boolean isGlobalNotificationsEnabled(long dialogId, Boolean forceChannel) {
        int type;
        if (DialogObject.isChatDialog(dialogId)) {
            if (forceChannel != null) {
                if (forceChannel) {
                    type = TYPE_CHANNEL;
                } else {
                    type = TYPE_GROUP;
                }
            } else {
                TLRPC.Chat chat = getMessagesController().getChat(-dialogId);
                if (ChatObject.isChannel(chat) && !chat.megagroup) {
                    type = TYPE_CHANNEL;
                } else {
                    type = TYPE_GROUP;
                }
            }
        } else {
            type = TYPE_PRIVATE;
        }
        return isGlobalNotificationsEnabled(type);
    }

    public boolean isGlobalNotificationsEnabled(int type) {
        return getAccountInstance().getNotificationsSettings().getInt(getGlobalNotificationsKey(type), 0) < getConnectionsManager().getCurrentTime();
    }

    public void setGlobalNotificationsEnabled(int type, int time) {
        getAccountInstance().getNotificationsSettings().edit().putInt(getGlobalNotificationsKey(type), time).commit();
        updateServerNotificationsSettings(type);
        getMessagesStorage().updateMutedDialogsFiltersCounters();
        deleteNotificationChannelGlobal(type);
    }

    public static String getGlobalNotificationsKey(int type) {
        if (type == TYPE_GROUP) {
            return "EnableGroup2";
        } else if (type == TYPE_PRIVATE) {
            return "EnableAll2";
        } else {
            return "EnableChannel2";
        }
    }

}<|MERGE_RESOLUTION|>--- conflicted
+++ resolved
@@ -43,16 +43,12 @@
 import android.os.PowerManager;
 import android.os.SystemClock;
 import android.provider.Settings;
-<<<<<<< HEAD
 import android.text.TextUtils;
-import android.util.LongSparseArray;
 import android.util.SparseArray;
 import android.util.SparseIntArray;
 
-=======
 
 import androidx.collection.LongSparseArray;
->>>>>>> 418f478a
 import androidx.core.app.NotificationCompat;
 import androidx.core.app.NotificationManagerCompat;
 import androidx.core.app.Person;
@@ -62,12 +58,10 @@
 import androidx.core.content.pm.ShortcutInfoCompat;
 import androidx.core.content.pm.ShortcutManagerCompat;
 import androidx.core.graphics.drawable.IconCompat;
-<<<<<<< HEAD
-=======
 import android.text.TextUtils;
 import android.util.SparseArray;
->>>>>>> 418f478a
-
+
+import org.json.JSONArray;
 import org.telegram.messenger.support.LongSparseIntArray;
 import org.telegram.tgnet.ConnectionsManager;
 import org.telegram.tgnet.TLRPC;
@@ -173,11 +167,7 @@
 
     public NotificationsController(int instance) {
         super(instance);
-
-<<<<<<< HEAD
-=======
-        lastInternalNotificationId = instance * 1000000 + 5000;
->>>>>>> 418f478a
+lastInternalNotificationId = instance * 1000000 + 5000;
         notificationId = currentAccount + 1;
         notificationGroup = "messages" + (currentAccount == 0 ? "" : currentAccount);
         SharedPreferences preferences = getAccountInstance().getNotificationsSettings();
@@ -754,20 +744,13 @@
                         messageObject.messageOwner.silent && (messageObject.messageOwner.action instanceof TLRPC.TL_messageActionContactSignUp || messageObject.messageOwner.action instanceof TLRPC.TL_messageActionUserJoined))) {
                     continue;
                 }
-<<<<<<< HEAD
                 if (NekoConfig.ignoreBlocked && getMessagesController().blockePeers.indexOfKey(messageObject.getSenderId()) >= 0) {
                     continue;
                 }
 
-                long mid = messageObject.getId();
-                long random_id = messageObject.isFcmMessage() ? messageObject.messageOwner.random_id : 0;
-                long dialog_id = messageObject.getDialogId();
-                int lower_id = (int) dialog_id;
-=======
                 int mid = messageObject.getId();
                 long randomId = messageObject.isFcmMessage() ? messageObject.messageOwner.random_id : 0;
                 long dialogId = messageObject.getDialogId();
->>>>>>> 418f478a
                 boolean isChannel;
                 if (messageObject.isFcmMessage()) {
                     isChannel = messageObject.localChannel;
@@ -3974,10 +3957,6 @@
         }
 
         ArrayList<NotificationHolder> holders = new ArrayList<>();
-<<<<<<< HEAD
-        JSONArray serializedNotifications = null;
-=======
->>>>>>> 418f478a
 
         boolean useSummaryNotification = Build.VERSION.SDK_INT <= Build.VERSION_CODES.O_MR1 || sortedDialogs.size() > 1;
         if (useSummaryNotification && Build.VERSION.SDK_INT >= 26) {
@@ -4524,18 +4503,6 @@
                 ShortcutManagerCompat.removeDynamicShortcuts(ApplicationLoader.applicationContext, ids);
             }
         }
-<<<<<<< HEAD
-
-        if (serializedNotifications != null) {
-            try {
-                JSONObject s = new JSONObject();
-                s.put("id", selfUserId);
-                s.put("n", serializedNotifications);
-            } catch (Exception ignore) {
-            }
-        }
-=======
->>>>>>> 418f478a
     }
 
     @TargetApi(Build.VERSION_CODES.P)
