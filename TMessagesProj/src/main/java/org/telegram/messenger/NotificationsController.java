--- conflicted
+++ resolved
@@ -3172,18 +3172,16 @@
             } else {
                 notificationChannel.setSound(null, builder.build());
             }
-<<<<<<< HEAD
             TLRPC.User user = getUserConfig().getCurrentUser();
             String keyGroup = currentAccount + "group";
             NotificationChannelGroup notificationChannelGroup = new NotificationChannelGroup(keyGroup, UserObject.getUserName(user));
             notificationChannel.setGroup(keyGroup);
             systemNotificationManager.createNotificationChannelGroup(notificationChannelGroup);
-=======
+            systemNotificationManager.createNotificationChannel(notificationChannel);
             if (BuildVars.LOGS_ENABLED) {
+                FileLog.d("create new channel group " + keyGroup);
                 FileLog.d("create new channel " + channelId);
             }
->>>>>>> eb2bbd32
-            systemNotificationManager.createNotificationChannel(notificationChannel);
             preferences.edit().putString(key, channelId).putString(key + "_s", newSettingsHash).commit();
         }
         return channelId;
