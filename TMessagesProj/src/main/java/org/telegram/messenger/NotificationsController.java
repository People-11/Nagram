/*
 * This is the source code of Telegram for Android v. 5.x.x.
 * It is licensed under GNU GPL v. 2 or later.
 * You should have received a copy of the license in this archive (see LICENSE).
 *
 * Copyright Nikolai Kudashov, 2013-2018.
 */

package org.telegram.messenger;

import android.annotation.SuppressLint;
import android.annotation.TargetApi;
import android.app.Activity;
import android.app.ActivityManager;
import android.app.AlarmManager;
import android.app.Notification;
import android.app.NotificationChannel;
import android.app.NotificationChannelGroup;
import android.app.NotificationManager;
import android.app.PendingIntent;
import android.content.Context;
import android.content.Intent;
import android.content.SharedPreferences;
import android.graphics.Bitmap;
import android.graphics.BitmapFactory;
import android.graphics.Color;
import android.graphics.ImageDecoder;
import android.graphics.Paint;
import android.graphics.Path;
import android.graphics.PixelFormat;
import android.graphics.Point;
import android.graphics.PorterDuff;
import android.graphics.PorterDuffXfermode;
import android.graphics.drawable.BitmapDrawable;
import android.media.AudioAttributes;
import android.media.AudioManager;
import android.media.SoundPool;
import android.net.Uri;
import android.os.Build;
import android.os.PowerManager;
import android.os.SystemClock;
import android.provider.Settings;
import android.text.TextUtils;
import android.util.SparseArray;
import android.util.SparseBooleanArray;
import android.text.TextUtils;
import android.util.SparseArray;


import androidx.collection.LongSparseArray;
import androidx.core.app.NotificationCompat;
import androidx.core.app.NotificationManagerCompat;
import androidx.core.app.Person;
import androidx.core.app.RemoteInput;
import androidx.core.content.FileProvider;
import androidx.core.content.LocusIdCompat;
import androidx.core.content.pm.ShortcutInfoCompat;
import androidx.core.content.pm.ShortcutManagerCompat;
import androidx.core.graphics.drawable.IconCompat;

import org.telegram.messenger.support.LongSparseIntArray;
import org.telegram.tgnet.ConnectionsManager;
import org.telegram.tgnet.TLRPC;
import org.telegram.ui.BubbleActivity;
import org.telegram.ui.LaunchActivity;
import org.telegram.ui.PopupNotificationActivity;

import java.io.File;
import java.util.ArrayList;
import java.util.Calendar;
import java.util.HashSet;
import java.util.List;
import java.util.Map;
import java.util.concurrent.CountDownLatch;

import tw.nekomimi.nekogram.NekoXConfig;
import tw.nekomimi.nekogram.NekoConfig;

public class NotificationsController extends BaseController {

    public static final String EXTRA_VOICE_REPLY = "extra_voice_reply";
    public static String OTHER_NOTIFICATIONS_CHANNEL = null;

    private static DispatchQueue notificationsQueue = new DispatchQueue("notificationsQueue");
    private ArrayList<MessageObject> pushMessages = new ArrayList<>();
    private ArrayList<MessageObject> delayedPushMessages = new ArrayList<>();
    private LongSparseArray<SparseArray<MessageObject>> pushMessagesDict = new LongSparseArray<>();
    private LongSparseArray<MessageObject> fcmRandomMessagesDict = new LongSparseArray<>();
    private LongSparseArray<Point> smartNotificationsDialogs = new LongSparseArray<>();
    private static NotificationManagerCompat notificationManager = null;
    private static NotificationManager systemNotificationManager = null;
    private LongSparseArray<Integer> pushDialogs = new LongSparseArray<>();
    private LongSparseArray<Integer> wearNotificationsIds = new LongSparseArray<>();
    private LongSparseArray<Integer> lastWearNotifiedMessageId = new LongSparseArray<>();
    private LongSparseArray<Integer> pushDialogsOverrideMention = new LongSparseArray<>();
    public ArrayList<MessageObject> popupMessages = new ArrayList<>();
    public ArrayList<MessageObject> popupReplyMessages = new ArrayList<>();
    private HashSet<Long> openedInBubbleDialogs = new HashSet<>();
    private long openedDialogId = 0;
    private int lastButtonId = 5000;
    private int total_unread_count = 0;
    private int personalCount = 0;
    private boolean notifyCheck = false;
    private int lastOnlineFromOtherDevice = 0;
    private boolean inChatSoundEnabled;
    private int lastBadgeCount = -1;
    private String launcherClassName;

    public long lastNotificationChannelCreateTime;

    private Boolean groupsCreated;
    private boolean channelGroupsCreated;

    public static long globalSecretChatId = DialogObject.makeEncryptedDialogId(1);

    public boolean showBadgeNumber;
    public boolean showBadgeMuted;
    public boolean showBadgeMessages;

    private Runnable notificationDelayRunnable;
    private PowerManager.WakeLock notificationDelayWakelock;

    private long lastSoundPlay;
    private long lastSoundOutPlay;
    private SoundPool soundPool;
    private int soundIn;
    private int soundOut;
    private int soundRecord;
    private boolean soundInLoaded;
    private boolean soundOutLoaded;
    private boolean soundRecordLoaded;
    protected static AudioManager audioManager;
    private AlarmManager alarmManager;

    private int notificationId;
    private String notificationGroup;

    public static final int SETTING_SOUND_ON = 0;
    public static final int SETTING_SOUND_OFF = 1;

    static {
        if (Build.VERSION.SDK_INT >= 26 && ApplicationLoader.applicationContext != null) {
            notificationManager = NotificationManagerCompat.from(ApplicationLoader.applicationContext);
            systemNotificationManager = (NotificationManager) ApplicationLoader.applicationContext.getSystemService(Context.NOTIFICATION_SERVICE);
            checkOtherNotificationsChannel();
        }
        audioManager = (AudioManager) ApplicationLoader.applicationContext.getSystemService(Context.AUDIO_SERVICE);
    }
<<<<<<< HEAD

    private static SparseArray<NotificationsController> Instance = new SparseArray<>();
=======
    
    private static volatile NotificationsController[] Instance = new NotificationsController[UserConfig.MAX_ACCOUNT_COUNT];
    private static final Object[] lockObjects = new Object[UserConfig.MAX_ACCOUNT_COUNT];
    static {
        for (int i = 0; i < UserConfig.MAX_ACCOUNT_COUNT; i++) {
            lockObjects[i] = new Object();
        }
    }
>>>>>>> 43401a51

    public static NotificationsController getInstance(int num) {
        NotificationsController localInstance = Instance.get(num);
        if (localInstance == null) {
<<<<<<< HEAD
            synchronized (NotificationsController.class) {
                localInstance = Instance.get(num);
=======
            synchronized (lockObjects[num]) {
                localInstance = Instance[num];
>>>>>>> 43401a51
                if (localInstance == null) {
                    Instance.put(num, localInstance = new NotificationsController(num));
                }
            }
        }
        return localInstance;
    }

    public NotificationsController(int instance) {
        super(instance);

        notificationId = currentAccount + 1;
        notificationGroup = "messages" + (currentAccount == 0 ? "" : currentAccount);
        SharedPreferences preferences = getAccountInstance().getNotificationsSettings();
        inChatSoundEnabled = preferences.getBoolean("EnableInChatSound", true);
        showBadgeNumber = preferences.getBoolean("badgeNumber", true);
        showBadgeMuted = preferences.getBoolean("badgeNumberMuted", false);
        showBadgeMessages = preferences.getBoolean("badgeNumberMessages", true);

        notificationManager = NotificationManagerCompat.from(ApplicationLoader.applicationContext);
        systemNotificationManager = (NotificationManager) ApplicationLoader.applicationContext.getSystemService(Context.NOTIFICATION_SERVICE);

        try {
            audioManager = (AudioManager) ApplicationLoader.applicationContext.getSystemService(Context.AUDIO_SERVICE);
        } catch (Exception e) {
            FileLog.e(e);
        }
        try {
            alarmManager = (AlarmManager) ApplicationLoader.applicationContext.getSystemService(Context.ALARM_SERVICE);
        } catch (Exception e) {
            FileLog.e(e);
        }

        try {
            PowerManager pm = (PowerManager) ApplicationLoader.applicationContext.getSystemService(Context.POWER_SERVICE);
            notificationDelayWakelock = pm.newWakeLock(PowerManager.PARTIAL_WAKE_LOCK, "telegram:notification_delay_lock");
            notificationDelayWakelock.setReferenceCounted(false);
        } catch (Exception e) {
            FileLog.e(e);
        }

        notificationDelayRunnable = () -> {
            if (BuildVars.LOGS_ENABLED) {
                FileLog.d("delay reached");
            }
            if (!delayedPushMessages.isEmpty()) {
                showOrUpdateNotification(true);
                delayedPushMessages.clear();
            }
            try {
                if (notificationDelayWakelock.isHeld()) {
                    notificationDelayWakelock.release();
                }
            } catch (Exception e) {
                FileLog.e(e);
            }
        };
    }

    public static void checkOtherNotificationsChannel() {
        if (Build.VERSION.SDK_INT < 26) {
            return;
        }
        SharedPreferences preferences = null;
        if (OTHER_NOTIFICATIONS_CHANNEL == null) {
            preferences = ApplicationLoader.applicationContext.getSharedPreferences("Notifications", Activity.MODE_PRIVATE);
            OTHER_NOTIFICATIONS_CHANNEL = preferences.getString("OtherKey", "Other3");
        }
        NotificationChannel notificationChannel = systemNotificationManager.getNotificationChannel(OTHER_NOTIFICATIONS_CHANNEL);
        if (notificationChannel != null && notificationChannel.getImportance() == NotificationManager.IMPORTANCE_NONE) {
            systemNotificationManager.deleteNotificationChannel(OTHER_NOTIFICATIONS_CHANNEL);
            OTHER_NOTIFICATIONS_CHANNEL = null;
            notificationChannel = null;
        }
        if (OTHER_NOTIFICATIONS_CHANNEL == null) {
            if (preferences == null) {
                preferences = ApplicationLoader.applicationContext.getSharedPreferences("Notifications", Activity.MODE_PRIVATE);
            }
            OTHER_NOTIFICATIONS_CHANNEL = "Other" + Utilities.random.nextLong();
            preferences.edit().putString("OtherKey", OTHER_NOTIFICATIONS_CHANNEL).commit();
        }
        if (notificationChannel == null) {
            notificationChannel = new NotificationChannel(OTHER_NOTIFICATIONS_CHANNEL, "Internal notifications", NotificationManager.IMPORTANCE_DEFAULT);
            notificationChannel.enableLights(false);
            notificationChannel.enableVibration(false);
            notificationChannel.setSound(null, null);
            try {
                systemNotificationManager.createNotificationChannel(notificationChannel);
            } catch (Exception e) {
                FileLog.e(e);
            }
        }
    }

    public void muteUntil(long did, int selectedTimeInSeconds) {
        if (did != 0) {
            SharedPreferences preferences = MessagesController.getNotificationsSettings(currentAccount);
            SharedPreferences.Editor editor = preferences.edit();
            long flags;
            boolean defaultEnabled = NotificationsController.getInstance(currentAccount).isGlobalNotificationsEnabled(did);

            if (selectedTimeInSeconds == Integer.MAX_VALUE) {
                if (!defaultEnabled) {
                    editor.remove("notify2_" + did);
                    flags = 0;
                } else {
                    editor.putInt("notify2_" + did, 2);
                    flags = 1;
                }
            } else {
                editor.putInt("notify2_" + did, 3);
                editor.putInt("notifyuntil_" + did,  getConnectionsManager().getCurrentTime() + selectedTimeInSeconds);
                flags = ((long) selectedTimeInSeconds << 32) | 1;
            }
            NotificationsController.getInstance(currentAccount).removeNotificationsForDialog(did);
            MessagesStorage.getInstance(currentAccount).setDialogFlags(did, flags);
            editor.commit();
            TLRPC.Dialog dialog = MessagesController.getInstance(currentAccount).dialogs_dict.get(did);
            if (dialog != null) {
                dialog.notify_settings = new TLRPC.TL_peerNotifySettings();
                if (selectedTimeInSeconds != Integer.MAX_VALUE || defaultEnabled) {
                    dialog.notify_settings.mute_until = selectedTimeInSeconds;
                }
            }
            NotificationsController.getInstance(currentAccount).updateServerNotificationsSettings(did);
        }
    }

    public void cleanup() {
        popupMessages.clear();
        popupReplyMessages.clear();
        channelGroupsCreated = false;
        notificationsQueue.postRunnable(() -> {
            openedDialogId = 0;
            total_unread_count = 0;
            personalCount = 0;
            pushMessages.clear();
            pushMessagesDict.clear();
            fcmRandomMessagesDict.clear();
            pushDialogs.clear();
            wearNotificationsIds.clear();
            lastWearNotifiedMessageId.clear();
            openedInBubbleDialogs.clear();
            delayedPushMessages.clear();
            notifyCheck = false;
            lastBadgeCount = 0;
            try {
                if (notificationDelayWakelock.isHeld()) {
                    notificationDelayWakelock.release();
                }
            } catch (Exception e) {
                FileLog.e(e);
            }
            dismissNotification();
            setBadge(getTotalAllUnreadCount());
            SharedPreferences preferences = getAccountInstance().getNotificationsSettings();
            SharedPreferences.Editor editor = preferences.edit();
            editor.clear();
            editor.commit();

            if (Build.VERSION.SDK_INT >= 26) {
                try {
                    systemNotificationManager.deleteNotificationChannelGroup("channels" + currentAccount);
                    systemNotificationManager.deleteNotificationChannelGroup("groups" + currentAccount);
                    systemNotificationManager.deleteNotificationChannelGroup("private" + currentAccount);
                    systemNotificationManager.deleteNotificationChannelGroup("other" + currentAccount);

                    String keyStart = currentAccount + "channel";
                    List<NotificationChannel> list = systemNotificationManager.getNotificationChannels();
                    int count = list.size();
                    for (int a = 0; a < count; a++) {
                        NotificationChannel channel = list.get(a);
                        String id = channel.getId();
                        if (id.startsWith(keyStart)) {
                            try {
                                systemNotificationManager.deleteNotificationChannel(id);
                            } catch (Exception e) {
                                FileLog.e(e);
                            }
                            if (BuildVars.LOGS_ENABLED) {
                                FileLog.d("delete channel cleanup " + id);
                            }
                        }
                    }
                } catch (Throwable e) {
                    FileLog.e(e);
                }
                try {
                    String keyGroup = currentAccount + "group";
                    List<NotificationChannelGroup> list = systemNotificationManager.getNotificationChannelGroups();
                    for (NotificationChannelGroup group : list) {
                        String id = group.getId();
                        if (id.equals(keyGroup)) {
                            systemNotificationManager.deleteNotificationChannelGroup(id);
                        }
                    }
                } catch (Throwable e) {
                    FileLog.e(e);
                }
            }
        });
    }

    public void cleanupNotificationChannels() {
        notificationsQueue.postRunnable(() -> {
            if (Build.VERSION.SDK_INT >= 26) {
                try {
                    String keyStart = currentAccount + "channel";
                    List<NotificationChannel> list = systemNotificationManager.getNotificationChannels();
                    int count = list.size();
                    for (int a = 0; a < count; a++) {
                        NotificationChannel channel = list.get(a);
                        String id = channel.getId();
                        if (id.startsWith(keyStart)) {
                            try {
                                systemNotificationManager.deleteNotificationChannel(id);
                            } catch (Exception e) {
                                FileLog.e(e);
                            }
                            if (BuildVars.LOGS_ENABLED) {
                                FileLog.d("delete channel cleanup " + id);
                            }
                        }
                    }
                } catch (Throwable e) {
                    FileLog.e(e);
                }
                // Remove shits from 0552bcdc
                try {
                    String keyGroup = currentAccount + "group";
                    List<NotificationChannelGroup> list = systemNotificationManager.getNotificationChannelGroups();
                    for (NotificationChannelGroup group : list) {
                        String id = group.getId();
                        if (id.equals(keyGroup)) {
                            systemNotificationManager.deleteNotificationChannelGroup(id);
                        }
                    }
                } catch (Throwable e) {
                    FileLog.e(e);
                }
            }
        });
    }

    public void setInChatSoundEnabled(boolean value) {
        inChatSoundEnabled = value;
    }

    public void setOpenedDialogId(long dialog_id) {
        notificationsQueue.postRunnable(() -> openedDialogId = dialog_id);
    }

    public void setOpenedInBubble(long dialogId, boolean opened) {
        notificationsQueue.postRunnable(() -> {
            if (opened) {
                openedInBubbleDialogs.add(dialogId);
            } else {
                openedInBubbleDialogs.remove(dialogId);
            }
        });
    }

    public void setLastOnlineFromOtherDevice(int time) {
        notificationsQueue.postRunnable(() -> {
            if (BuildVars.LOGS_ENABLED) {
                FileLog.d("set last online from other device = " + time);
            }
            lastOnlineFromOtherDevice = time;
        });
    }

    public void removeNotificationsForDialog(long did) {
        processReadMessages(null, did, 0, Integer.MAX_VALUE, false);
        LongSparseIntArray dialogsToUpdate = new LongSparseIntArray();
        dialogsToUpdate.put(did, 0);
        processDialogsUpdateRead(dialogsToUpdate);
    }

    public boolean hasMessagesToReply() {
        for (int a = 0; a < pushMessages.size(); a++) {
            MessageObject messageObject = pushMessages.get(a);
            long dialog_id = messageObject.getDialogId();
            if (messageObject.messageOwner.mentioned && messageObject.messageOwner.action instanceof TLRPC.TL_messageActionPinMessage ||
                    DialogObject.isEncryptedDialog(dialog_id) || messageObject.messageOwner.peer_id.channel_id != 0 && !messageObject.isSupergroup()) {
                continue;
            }
            return true;
        }
        return false;
    }

    protected void forceShowPopupForReply() {
        notificationsQueue.postRunnable(() -> {
            ArrayList<MessageObject> popupArray = new ArrayList<>();
            for (int a = 0; a < pushMessages.size(); a++) {
                MessageObject messageObject = pushMessages.get(a);
                long dialog_id = messageObject.getDialogId();
                if (messageObject.messageOwner.mentioned && messageObject.messageOwner.action instanceof TLRPC.TL_messageActionPinMessage ||
                        DialogObject.isEncryptedDialog(dialog_id) || messageObject.messageOwner.peer_id.channel_id != 0 && !messageObject.isSupergroup()) {
                    continue;
                }
                popupArray.add(0, messageObject);
            }
            if (!popupArray.isEmpty() && !AndroidUtilities.needShowPasscode() && !SharedConfig.isWaitingForPasscodeEnter) {
                AndroidUtilities.runOnUIThread(() -> {
                    popupReplyMessages = popupArray;
                    Intent popupIntent = new Intent(ApplicationLoader.applicationContext, PopupNotificationActivity.class);
                    popupIntent.putExtra("force", true);
                    popupIntent.putExtra("currentAccount", currentAccount);
                    popupIntent.setFlags(Intent.FLAG_ACTIVITY_NEW_TASK | Intent.FLAG_ACTIVITY_NO_ANIMATION | Intent.FLAG_ACTIVITY_NO_USER_ACTION | Intent.FLAG_FROM_BACKGROUND);
                    ApplicationLoader.applicationContext.startActivity(popupIntent);
                    Intent it = new Intent(Intent.ACTION_CLOSE_SYSTEM_DIALOGS);
                    ApplicationLoader.applicationContext.sendBroadcast(it);
                });
            }
        });
    }

    public void removeDeletedMessagesFromNotifications(LongSparseArray<ArrayList<Integer>> deletedMessages) {
        ArrayList<MessageObject> popupArrayRemove = new ArrayList<>(0);
        notificationsQueue.postRunnable(() -> {
            int old_unread_count = total_unread_count;
            SharedPreferences preferences = getAccountInstance().getNotificationsSettings();
            for (int a = 0; a < deletedMessages.size(); a++) {
                long key = deletedMessages.keyAt(a);
                SparseArray<MessageObject> sparseArray = pushMessagesDict.get(key);
                if (sparseArray == null) {
                    continue;
                }
                ArrayList<Integer> mids = deletedMessages.get(key);
                for (int b = 0, N = mids.size(); b < N; b++) {
                    int mid = mids.get(b);
                    MessageObject messageObject = sparseArray.get(mid);
                    if (messageObject != null) {
                        long dialogId = messageObject.getDialogId();
                        Integer currentCount = pushDialogs.get(dialogId);
                        if (currentCount == null) {
                            currentCount = 0;
                        }
                        Integer newCount = currentCount - 1;
                        if (newCount <= 0) {
                            newCount = 0;
                            smartNotificationsDialogs.remove(dialogId);
                        }
                        if (!newCount.equals(currentCount)) {
                            total_unread_count -= currentCount;
                            total_unread_count += newCount;
                            pushDialogs.put(dialogId, newCount);
                        }
                        if (newCount == 0) {
                            pushDialogs.remove(dialogId);
                            pushDialogsOverrideMention.remove(dialogId);
                        }

                        sparseArray.remove(mid);
                        delayedPushMessages.remove(messageObject);
                        pushMessages.remove(messageObject);
                        if (isPersonalMessage(messageObject)) {
                            personalCount--;
                        }
                        popupArrayRemove.add(messageObject);
                    }
                }
                if (sparseArray.size() == 0) {
                    pushMessagesDict.remove(key);
                }
            }
            if (!popupArrayRemove.isEmpty()) {
                AndroidUtilities.runOnUIThread(() -> {
                    for (int a = 0, size = popupArrayRemove.size(); a < size; a++) {
                        popupMessages.remove(popupArrayRemove.get(a));
                    }
                    NotificationCenter.getGlobalInstance().postNotificationName(NotificationCenter.pushMessagesUpdated);
                });
            }
            if (old_unread_count != total_unread_count) {
                if (!notifyCheck) {
                    delayedPushMessages.clear();
                    showOrUpdateNotification(notifyCheck);
                } else {
                    scheduleNotificationDelay(lastOnlineFromOtherDevice > getConnectionsManager().getCurrentTime());
                }
                int pushDialogsCount = pushDialogs.size();
                AndroidUtilities.runOnUIThread(() -> {
                    NotificationCenter.getGlobalInstance().postNotificationName(NotificationCenter.notificationsCountUpdated, currentAccount);
                    getNotificationCenter().postNotificationName(NotificationCenter.dialogsUnreadCounterChanged, pushDialogsCount);
                });
            }
            notifyCheck = false;
            if (showBadgeNumber) {
                setBadge(getTotalAllUnreadCount());
            }
        });
    }

    public void removeDeletedHisoryFromNotifications(LongSparseIntArray deletedMessages) {
        ArrayList<MessageObject> popupArrayRemove = new ArrayList<>(0);
        notificationsQueue.postRunnable(() -> {
            int old_unread_count = total_unread_count;
            SharedPreferences preferences = getAccountInstance().getNotificationsSettings();

            for (int a = 0; a < deletedMessages.size(); a++) {
                long key = deletedMessages.keyAt(a);
                long dialogId = -key;
                long id = deletedMessages.get(key);
                Integer currentCount = pushDialogs.get(dialogId);
                if (currentCount == null) {
                    currentCount = 0;
                }
                Integer newCount = currentCount;

                for (int c = 0; c < pushMessages.size(); c++) {
                    MessageObject messageObject = pushMessages.get(c);
                    if (messageObject.getDialogId() == dialogId && messageObject.getId() <= id) {
                        SparseArray<MessageObject> sparseArray = pushMessagesDict.get(dialogId);
                        if (sparseArray != null) {
                            sparseArray.remove(messageObject.getId());
                            if (sparseArray.size() == 0) {
                                pushMessagesDict.remove(dialogId);
                            }
                        }
                        delayedPushMessages.remove(messageObject);
                        pushMessages.remove(messageObject);
                        c--;
                        if (isPersonalMessage(messageObject)) {
                            personalCount--;
                        }
                        popupArrayRemove.add(messageObject);
                        newCount--;
                    }
                }

                if (newCount <= 0) {
                    newCount = 0;
                    smartNotificationsDialogs.remove(dialogId);
                }
                if (!newCount.equals(currentCount)) {
                    total_unread_count -= currentCount;
                    total_unread_count += newCount;
                    pushDialogs.put(dialogId, newCount);
                }
                if (newCount == 0) {
                    pushDialogs.remove(dialogId);
                    pushDialogsOverrideMention.remove(dialogId);
                }
            }
            if (popupArrayRemove.isEmpty()) {
                AndroidUtilities.runOnUIThread(() -> {
                    for (int a = 0, size = popupArrayRemove.size(); a < size; a++) {
                        popupMessages.remove(popupArrayRemove.get(a));
                    }
                    NotificationCenter.getGlobalInstance().postNotificationName(NotificationCenter.pushMessagesUpdated);
                });
            }
            if (old_unread_count != total_unread_count) {
                if (!notifyCheck) {
                    delayedPushMessages.clear();
                    showOrUpdateNotification(notifyCheck);
                } else {
                    scheduleNotificationDelay(lastOnlineFromOtherDevice > getConnectionsManager().getCurrentTime());
                }
                int pushDialogsCount = pushDialogs.size();
                AndroidUtilities.runOnUIThread(() -> {
                    NotificationCenter.getGlobalInstance().postNotificationName(NotificationCenter.notificationsCountUpdated, currentAccount);
                    getNotificationCenter().postNotificationName(NotificationCenter.dialogsUnreadCounterChanged, pushDialogsCount);
                });
            }
            notifyCheck = false;
            if (showBadgeNumber) {
                setBadge(getTotalAllUnreadCount());
            }
        });
    }

    public void processReadMessages(LongSparseIntArray inbox, long dialogId, int maxDate, int maxId, boolean isPopup) {
        ArrayList<MessageObject> popupArrayRemove = new ArrayList<>(0);
        notificationsQueue.postRunnable(() -> {
            if (inbox != null) {
                for (int b = 0; b < inbox.size(); b++) {
                    long key = inbox.keyAt(b);
                    int messageId = inbox.get(key);
                    for (int a = 0; a < pushMessages.size(); a++) {
                        MessageObject messageObject = pushMessages.get(a);
                        if (!messageObject.messageOwner.from_scheduled && messageObject.getDialogId() == key && messageObject.getId() <= messageId) {
                            if (isPersonalMessage(messageObject)) {
                                personalCount--;
                            }
                            popupArrayRemove.add(messageObject);
                            long did;
                            if (messageObject.messageOwner.peer_id.channel_id != 0) {
                                did = -messageObject.messageOwner.peer_id.channel_id;
                            } else {
                                did = 0;
                            }
                            SparseArray<MessageObject> sparseArray = pushMessagesDict.get(did);
                            if (sparseArray != null) {
                                sparseArray.remove(messageObject.getId());
                                if (sparseArray.size() == 0) {
                                    pushMessagesDict.remove(did);
                                }
                            }
                            delayedPushMessages.remove(messageObject);
                            pushMessages.remove(a);
                            a--;
                        }
                    }
                }
            }
            if (dialogId != 0 && (maxId != 0 || maxDate != 0)) {
                for (int a = 0; a < pushMessages.size(); a++) {
                    MessageObject messageObject = pushMessages.get(a);
                    if (messageObject.getDialogId() == dialogId) {
                        boolean remove = false;
                        if (maxDate != 0) {
                            if (messageObject.messageOwner.date <= maxDate) {
                                remove = true;
                            }
                        } else {
                            if (!isPopup) {
                                if (messageObject.getId() <= maxId || maxId < 0) {
                                    remove = true;
                                }
                            } else {
                                if (messageObject.getId() == maxId || maxId < 0) {
                                    remove = true;
                                }
                            }
                        }
                        if (remove) {
                            if (isPersonalMessage(messageObject)) {
                                personalCount--;
                            }
                            long did;
                            if (messageObject.messageOwner.peer_id.channel_id != 0) {
                                did = -messageObject.messageOwner.peer_id.channel_id;
                            } else {
                                did = 0;
                            }
                            SparseArray<MessageObject> sparseArray = pushMessagesDict.get(did);
                            if (sparseArray != null) {
                                sparseArray.remove(messageObject.getId());
                                if (sparseArray.size() == 0) {
                                    pushMessagesDict.remove(did);
                                }
                            }
                            pushMessages.remove(a);
                            delayedPushMessages.remove(messageObject);
                            popupArrayRemove.add(messageObject);
                            a--;
                        }
                    }
                }
            }
            if (!popupArrayRemove.isEmpty()) {
                AndroidUtilities.runOnUIThread(() -> {
                    for (int a = 0, size = popupArrayRemove.size(); a < size; a++) {
                        popupMessages.remove(popupArrayRemove.get(a));
                    }
                    NotificationCenter.getGlobalInstance().postNotificationName(NotificationCenter.pushMessagesUpdated);
                });
            }
        });
    }

    private int addToPopupMessages(ArrayList<MessageObject> popupArrayAdd, MessageObject messageObject, long dialogId, boolean isChannel, SharedPreferences preferences) {
        int popup = 0;
        if (!DialogObject.isEncryptedDialog(dialogId)) {
            if (preferences.getBoolean("custom_" + dialogId, false)) {
                popup = preferences.getInt("popup_" + dialogId, 0);
            }
            if (popup == 0) {
                if (isChannel) {
                    popup = preferences.getInt("popupChannel", 0);
                } else {
                    popup = preferences.getInt(DialogObject.isChatDialog(dialogId) ? "popupGroup" : "popupAll", 0);
                }
            } else if (popup == 1) {
                popup = 3;
            } else if (popup == 2) {
                popup = 0;
            }
        }
        if (popup != 0 && messageObject.messageOwner.peer_id.channel_id != 0 && !messageObject.isSupergroup()) {
            popup = 0;
        }
        if (popup != 0) {
            popupArrayAdd.add(0, messageObject);
        }
        return popup;
    }

    public void processEditedMessages(LongSparseArray<ArrayList<MessageObject>> editedMessages) {
        if (editedMessages.size() == 0) {
            return;
        }
        ArrayList<MessageObject> popupArrayAdd = new ArrayList<>(0);
        notificationsQueue.postRunnable(() -> {
            boolean updated = false;
            for (int a = 0, N = editedMessages.size(); a < N; a++) {
                long dialogId = editedMessages.keyAt(a);
                if (pushDialogs.indexOfKey(dialogId) < 0) {
                    continue;
                }
                ArrayList<MessageObject> messages = editedMessages.valueAt(a);
                for (int b = 0, N2 = messages.size(); b < N2; b++) {
                    MessageObject messageObject = messages.get(b);
                    long did;
                    if (messageObject.messageOwner.peer_id.channel_id != 0) {
                        did = -messageObject.messageOwner.peer_id.channel_id;
                    } else {
                        did = 0;
                    }
                    SparseArray<MessageObject> sparseArray = pushMessagesDict.get(did);
                    if (sparseArray == null) {
                        break;
                    }
                    MessageObject oldMessage = sparseArray.get(messageObject.getId());
                    if (oldMessage != null && oldMessage.isReactionPush) {
                        oldMessage = null;
                    }
                    if (oldMessage != null) {
                        updated = true;
                        sparseArray.put(messageObject.getId(), messageObject);
                        int idx = pushMessages.indexOf(oldMessage);
                        if (idx >= 0) {
                            pushMessages.set(idx, messageObject);
                        }
                        idx = delayedPushMessages.indexOf(oldMessage);
                        if (idx >= 0) {
                            delayedPushMessages.set(idx, messageObject);
                        }
                    }
                }
            }
            if (updated) {
                showOrUpdateNotification(false);
            }
        });
    }

    public void processNewMessages(ArrayList<MessageObject> messageObjects, boolean isLast, boolean isFcm, CountDownLatch countDownLatch) {
        if (messageObjects.isEmpty()) {
            if (countDownLatch != null) {
                countDownLatch.countDown();
            }
            return;
        }
        ArrayList<MessageObject> popupArrayAdd = new ArrayList<>(0);
        notificationsQueue.postRunnable(() -> {
            boolean added = false;
            boolean edited = false;

            LongSparseArray<Boolean> settingsCache = new LongSparseArray<>();
            SharedPreferences preferences = getAccountInstance().getNotificationsSettings();
            boolean allowPinned = preferences.getBoolean("PinnedMessages", true);
            int popup = 0;
            boolean hasScheduled = false;

            for (int a = 0; a < messageObjects.size(); a++) {
                MessageObject messageObject = messageObjects.get(a);
                if (messageObject.messageOwner != null && (messageObject.isImportedForward() ||
                        messageObject.messageOwner.action instanceof TLRPC.TL_messageActionSetMessagesTTL ||
                        messageObject.messageOwner.silent && (messageObject.messageOwner.action instanceof TLRPC.TL_messageActionContactSignUp || messageObject.messageOwner.action instanceof TLRPC.TL_messageActionUserJoined))) {
                    continue;
                }
                if (NekoConfig.ignoreBlocked.Bool() && getMessagesController().blockePeers.indexOfKey(messageObject.getSenderId()) >= 0) {
                    continue;
                }

                int mid = messageObject.getId();
                long randomId = messageObject.isFcmMessage() ? messageObject.messageOwner.random_id : 0;
                long dialogId = messageObject.getDialogId();
                boolean isChannel;
                if (messageObject.isFcmMessage()) {
                    isChannel = messageObject.localChannel;
                } else if (DialogObject.isChatDialog(dialogId)) {
                    TLRPC.Chat chat = getMessagesController().getChat(-dialogId);
                    isChannel = ChatObject.isChannel(chat) && !chat.megagroup;
                } else {
                    isChannel = false;
                }
                long did;
                if (messageObject.messageOwner.peer_id.channel_id != 0) {
                    did = -messageObject.messageOwner.peer_id.channel_id;
                } else {
                    did = 0;
                }
                SparseArray<MessageObject> sparseArray = pushMessagesDict.get(did);
                MessageObject oldMessageObject = sparseArray != null ? sparseArray.get(mid) : null;
                if (oldMessageObject == null && messageObject.messageOwner.random_id != 0) {
                    oldMessageObject = fcmRandomMessagesDict.get(messageObject.messageOwner.random_id);
                    if (oldMessageObject != null) {
                        fcmRandomMessagesDict.remove(messageObject.messageOwner.random_id);
                    }
                }
                if (oldMessageObject != null) {
                    if (oldMessageObject.isFcmMessage()) {
                        if (sparseArray == null) {
                            sparseArray = new SparseArray<>();
                            pushMessagesDict.put(did, sparseArray);
                        }
                        sparseArray.put(mid, messageObject);
                        int idxOld = pushMessages.indexOf(oldMessageObject);
                        if (idxOld >= 0) {
                            pushMessages.set(idxOld, messageObject);
                            popup = addToPopupMessages(popupArrayAdd, messageObject, dialogId, isChannel, preferences);
                        }
                        if (isFcm && (edited = messageObject.localEdit)) {
                            getMessagesStorage().putPushMessage(messageObject);
                        }
                    }
                    continue;
                }
                if (edited) {
                    continue;
                }
                if (isFcm) {
                    getMessagesStorage().putPushMessage(messageObject);
                }

                long originalDialogId = dialogId;
                if (dialogId == openedDialogId && ApplicationLoader.isScreenOn) {
                    if (!isFcm) {
                        playInChatSound();
                    }
                    continue;
                }
                if (messageObject.messageOwner.mentioned) {
                    if (!allowPinned && messageObject.messageOwner.action instanceof TLRPC.TL_messageActionPinMessage) {
                        continue;
                    }
                    dialogId = messageObject.getFromChatId();
                }
                if (isPersonalMessage(messageObject)) {
                    personalCount++;
                }
                added = true;

                boolean isChat = DialogObject.isChatDialog(dialogId);
                int index = settingsCache.indexOfKey(dialogId);
                boolean value;
                if (index >= 0) {
                    value = settingsCache.valueAt(index);
                } else {
                    int notifyOverride = getNotifyOverride(preferences, dialogId);
                    if (notifyOverride == -1) {
                        value = isGlobalNotificationsEnabled(dialogId, isChannel);
                        /*if (BuildVars.DEBUG_PRIVATE_VERSION && BuildVars.LOGS_ENABLED) {
                            FileLog.d("global notify settings for " + dialog_id + " = " + value);
                        }*/
                    } else {
                        value = notifyOverride != 2;
                    }

                    settingsCache.put(dialogId, value);
                }

                if (value) {
                    if (!isFcm) {
                        popup = addToPopupMessages(popupArrayAdd, messageObject, dialogId, isChannel, preferences);
                    }
                    if (!hasScheduled) {
                        hasScheduled = messageObject.messageOwner.from_scheduled;
                    }
                    delayedPushMessages.add(messageObject);
                    pushMessages.add(0, messageObject);
                    if (mid != 0) {
                        if (sparseArray == null) {
                            sparseArray = new SparseArray<>();
                            pushMessagesDict.put(did, sparseArray);
                        }
                        sparseArray.put(mid, messageObject);
                    } else if (randomId != 0) {
                        fcmRandomMessagesDict.put(randomId, messageObject);
                    }
                    if (originalDialogId != dialogId) {
                        Integer current = pushDialogsOverrideMention.get(originalDialogId);
                        pushDialogsOverrideMention.put(originalDialogId, current == null ? 1 : current + 1);
                    }
                }
                if (messageObject.isReactionPush) {
                    SparseBooleanArray sparseBooleanArray = new SparseBooleanArray();
                    sparseBooleanArray.put(mid, true);
                    getMessagesController().checkUnreadReactions(dialogId, sparseBooleanArray);
                }
            }

            if (added) {
                notifyCheck = isLast;
            }

            if (!popupArrayAdd.isEmpty() && !AndroidUtilities.needShowPasscode() && !SharedConfig.isWaitingForPasscodeEnter) {
                int popupFinal = popup;
                AndroidUtilities.runOnUIThread(() -> {
                    popupMessages.addAll(0, popupArrayAdd);
                    if (ApplicationLoader.mainInterfacePaused || !ApplicationLoader.isScreenOn) {
                        if (popupFinal == 3 || popupFinal == 1 && ApplicationLoader.isScreenOn || popupFinal == 2 && !ApplicationLoader.isScreenOn) {
                            Intent popupIntent = new Intent(ApplicationLoader.applicationContext, PopupNotificationActivity.class);
                            popupIntent.setFlags(Intent.FLAG_ACTIVITY_NEW_TASK | Intent.FLAG_ACTIVITY_NO_ANIMATION | Intent.FLAG_ACTIVITY_NO_USER_ACTION | Intent.FLAG_FROM_BACKGROUND);
                            try {
                                ApplicationLoader.applicationContext.startActivity(popupIntent);
                            } catch (Throwable ignore) {

                            }
                        }
                    }
                });
            }
            if (isFcm || hasScheduled) {
                if (edited) {
                    delayedPushMessages.clear();
                    showOrUpdateNotification(notifyCheck);
                } else if (added) {
                    MessageObject messageObject = messageObjects.get(0);
                    long dialog_id = messageObject.getDialogId();
                    Boolean isChannel;
                    if (messageObject.isFcmMessage()) {
                        isChannel = messageObject.localChannel;
                    } else {
                        isChannel = null;
                    }
                    int old_unread_count = total_unread_count;

                    int notifyOverride = getNotifyOverride(preferences, dialog_id);
                    boolean canAddValue;
                    if (notifyOverride == -1) {
                        canAddValue = isGlobalNotificationsEnabled(dialog_id, isChannel);
                    } else {
                        canAddValue = notifyOverride != 2;
                    }

                    Integer currentCount = pushDialogs.get(dialog_id);
                    int newCount = currentCount != null ? currentCount + 1 : 1;

                    if (notifyCheck && !canAddValue) {
                        Integer override = pushDialogsOverrideMention.get(dialog_id);
                        if (override != null && override != 0) {
                            canAddValue = true;
                            newCount = override;
                        }
                    }

                    if (canAddValue) {
                        if (currentCount != null) {
                            total_unread_count -= currentCount;
                        }
                        total_unread_count += newCount;
                        pushDialogs.put(dialog_id, newCount);
                    }
                    if (old_unread_count != total_unread_count) {
                        delayedPushMessages.clear();
                        showOrUpdateNotification(notifyCheck);
                        int pushDialogsCount = pushDialogs.size();
                        AndroidUtilities.runOnUIThread(() -> {
                            NotificationCenter.getGlobalInstance().postNotificationName(NotificationCenter.notificationsCountUpdated, currentAccount);
                            getNotificationCenter().postNotificationName(NotificationCenter.dialogsUnreadCounterChanged, pushDialogsCount);
                        });
                    }
                    notifyCheck = false;
                    if (showBadgeNumber) {
                        setBadge(getTotalAllUnreadCount());
                    }
                }
            }
            if (countDownLatch != null) {
                countDownLatch.countDown();
            }
        });
    }

    public int getTotalUnreadCount() {
        return total_unread_count;
    }

    public void processDialogsUpdateRead(LongSparseIntArray dialogsToUpdate) {
        ArrayList<MessageObject> popupArrayToRemove = new ArrayList<>();
        notificationsQueue.postRunnable(() -> {
            int old_unread_count = total_unread_count;
            SharedPreferences preferences = getAccountInstance().getNotificationsSettings();
            for (int b = 0; b < dialogsToUpdate.size(); b++) {
                long dialogId = dialogsToUpdate.keyAt(b);
                Integer currentCount = pushDialogs.get(dialogId);
                int newCount = dialogsToUpdate.get(dialogId);

                if (DialogObject.isChatDialog(dialogId)) {
                    TLRPC.Chat chat = getMessagesController().getChat(-dialogId);
                    if (chat == null || chat.min || ChatObject.isNotInChat(chat)) {
                        newCount = 0;
                    }
                }

                int notifyOverride = getNotifyOverride(preferences, dialogId);
                boolean canAddValue;
                if (notifyOverride == -1) {
                    canAddValue = isGlobalNotificationsEnabled(dialogId);
                } else {
                    canAddValue = notifyOverride != 2;
                }

                if (notifyCheck && !canAddValue) {
                    Integer override = pushDialogsOverrideMention.get(dialogId);
                    if (override != null && override != 0) {
                        canAddValue = true;
                        newCount = override;
                    }
                }

                if (newCount == 0) {
                    smartNotificationsDialogs.remove(dialogId);
                }

                if (newCount < 0) {
                    if (currentCount == null) {
                        continue;
                    }
                    newCount = currentCount + newCount;
                }
                if (canAddValue || newCount == 0) {
                    if (currentCount != null) {
                        total_unread_count -= currentCount;
                    }
                }
                if (newCount == 0) {
                    pushDialogs.remove(dialogId);
                    pushDialogsOverrideMention.remove(dialogId);
                    for (int a = 0; a < pushMessages.size(); a++) {
                        MessageObject messageObject = pushMessages.get(a);
                        if (!messageObject.messageOwner.from_scheduled && messageObject.getDialogId() == dialogId) {
                            if (isPersonalMessage(messageObject)) {
                                personalCount--;
                            }
                            pushMessages.remove(a);
                            a--;
                            delayedPushMessages.remove(messageObject);
                            long did;
                            if (messageObject.messageOwner.peer_id.channel_id != 0) {
                                did = -messageObject.messageOwner.peer_id.channel_id;
                            } else {
                                did = 0;
                            }
                            SparseArray<MessageObject> sparseArray = pushMessagesDict.get(did);
                            if (sparseArray != null) {
                                sparseArray.remove(messageObject.getId());
                                if (sparseArray.size() == 0) {
                                    pushMessagesDict.remove(did);
                                }
                            }
                            popupArrayToRemove.add(messageObject);
                        }
                    }
                } else if (canAddValue) {
                    total_unread_count += newCount;
                    pushDialogs.put(dialogId, newCount);
                }
            }
            if (!popupArrayToRemove.isEmpty()) {
                AndroidUtilities.runOnUIThread(() -> {
                    for (int a = 0, size = popupArrayToRemove.size(); a < size; a++) {
                        popupMessages.remove(popupArrayToRemove.get(a));
                    }
                    NotificationCenter.getGlobalInstance().postNotificationName(NotificationCenter.pushMessagesUpdated);
                });
            }
            if (old_unread_count != total_unread_count) {
                if (!notifyCheck) {
                    delayedPushMessages.clear();
                    showOrUpdateNotification(notifyCheck);
                } else {
                    scheduleNotificationDelay(lastOnlineFromOtherDevice > getConnectionsManager().getCurrentTime());
                }
                int pushDialogsCount = pushDialogs.size();
                AndroidUtilities.runOnUIThread(() -> {
                    NotificationCenter.getGlobalInstance().postNotificationName(NotificationCenter.notificationsCountUpdated, currentAccount);
                    getNotificationCenter().postNotificationName(NotificationCenter.dialogsUnreadCounterChanged, pushDialogsCount);
                });
            }
            notifyCheck = false;
            if (showBadgeNumber) {
                setBadge(getTotalAllUnreadCount());
            }
        });
    }

    public void processLoadedUnreadMessages(LongSparseArray<Integer> dialogs, ArrayList<TLRPC.Message> messages, ArrayList<MessageObject> push, ArrayList<TLRPC.User> users, ArrayList<TLRPC.Chat> chats, ArrayList<TLRPC.EncryptedChat> encryptedChats) {
        getMessagesController().putUsers(users, true);
        getMessagesController().putChats(chats, true);
        getMessagesController().putEncryptedChats(encryptedChats, true);

        notificationsQueue.postRunnable(() -> {
            pushDialogs.clear();
            pushMessages.clear();
            pushMessagesDict.clear();
            total_unread_count = 0;
            personalCount = 0;
            SharedPreferences preferences = getAccountInstance().getNotificationsSettings();
            LongSparseArray<Boolean> settingsCache = new LongSparseArray<>();

            if (messages != null) {
                for (int a = 0; a < messages.size(); a++) {
                    TLRPC.Message message = messages.get(a);
                    if (message == null) {
                        continue;
                    }
                    if (message.fwd_from != null && message.fwd_from.imported ||
                            message.action instanceof TLRPC.TL_messageActionSetMessagesTTL ||
                            message.silent && (message.action instanceof TLRPC.TL_messageActionContactSignUp || message.action instanceof TLRPC.TL_messageActionUserJoined)) {
                        continue;
                    }
                    long did;
                    if (message.peer_id.channel_id != 0) {
                        did = -message.peer_id.channel_id;
                    } else {
                        did = 0;
                    }
                    SparseArray<MessageObject> sparseArray = pushMessagesDict.get(did);
                    if (sparseArray != null && sparseArray.indexOfKey(message.id) >= 0) {
                        continue;
                    }
                    MessageObject messageObject = new MessageObject(currentAccount, message, false, false);
                    if (isPersonalMessage(messageObject)) {
                        personalCount++;
                    }
                    long dialog_id = messageObject.getDialogId();
                    long original_dialog_id = dialog_id;
                    if (messageObject.messageOwner.mentioned) {
                        dialog_id = messageObject.getFromChatId();
                    }
                    int index = settingsCache.indexOfKey(dialog_id);
                    boolean value;
                    if (index >= 0) {
                        value = settingsCache.valueAt(index);
                    } else {
                        int notifyOverride = getNotifyOverride(preferences, dialog_id);
                        if (notifyOverride == -1) {
                            value = isGlobalNotificationsEnabled(dialog_id);
                        } else {
                            value = notifyOverride != 2;
                        }
                        settingsCache.put(dialog_id, value);
                    }
                    if (!value || dialog_id == openedDialogId && ApplicationLoader.isScreenOn) {
                        continue;
                    }
                    if (sparseArray == null) {
                        sparseArray = new SparseArray<>();
                        pushMessagesDict.put(did, sparseArray);
                    }
                    sparseArray.put(message.id, messageObject);
                    pushMessages.add(0, messageObject);
                    if (original_dialog_id != dialog_id) {
                        Integer current = pushDialogsOverrideMention.get(original_dialog_id);
                        pushDialogsOverrideMention.put(original_dialog_id, current == null ? 1 : current + 1);
                    }
                }
            }
            for (int a = 0; a < dialogs.size(); a++) {
                long dialog_id = dialogs.keyAt(a);
                int index = settingsCache.indexOfKey(dialog_id);
                boolean value;
                if (index >= 0) {
                    value = settingsCache.valueAt(index);
                } else {
                    int notifyOverride = getNotifyOverride(preferences, dialog_id);
                    if (notifyOverride == -1) {
                        value = isGlobalNotificationsEnabled(dialog_id);
                    } else {
                        value = notifyOverride != 2;
                    }

                    settingsCache.put(dialog_id, value);
                }
                if (!value) {
                    continue;
                }
                int count = dialogs.valueAt(a);
                pushDialogs.put(dialog_id, count);
                total_unread_count += count;
            }

            if (push != null) {
                for (int a = 0; a < push.size(); a++) {
                    MessageObject messageObject = push.get(a);
                    int mid = messageObject.getId();
                    if (pushMessagesDict.indexOfKey(mid) >= 0) {
                        continue;
                    }
                    if (isPersonalMessage(messageObject)) {
                        personalCount++;
                    }
                    long dialogId = messageObject.getDialogId();
                    long originalDialogId = dialogId;
                    long randomId = messageObject.messageOwner.random_id;
                    if (messageObject.messageOwner.mentioned) {
                        dialogId = messageObject.getFromChatId();
                    }
                    int index = settingsCache.indexOfKey(dialogId);
                    boolean value;
                    if (index >= 0) {
                        value = settingsCache.valueAt(index);
                    } else {
                        int notifyOverride = getNotifyOverride(preferences, dialogId);
                        if (notifyOverride == -1) {
                            value = isGlobalNotificationsEnabled(dialogId);
                        } else {
                            value = notifyOverride != 2;
                        }
                        settingsCache.put(dialogId, value);
                    }
                    if (!value || dialogId == openedDialogId && ApplicationLoader.isScreenOn) {
                        continue;
                    }
                    if (mid != 0) {
                        long did;
                        if (messageObject.messageOwner.peer_id.channel_id != 0) {
                            did = -messageObject.messageOwner.peer_id.channel_id;
                        } else {
                            did = 0;
                        }
                        SparseArray<MessageObject> sparseArray = pushMessagesDict.get(did);
                        if (sparseArray == null) {
                            sparseArray = new SparseArray<>();
                            pushMessagesDict.put(did, sparseArray);
                        }
                        sparseArray.put(mid, messageObject);
                    } else if (randomId != 0) {
                        fcmRandomMessagesDict.put(randomId, messageObject);
                    }
                    pushMessages.add(0, messageObject);
                    if (originalDialogId != dialogId) {
                        Integer current = pushDialogsOverrideMention.get(originalDialogId);
                        pushDialogsOverrideMention.put(originalDialogId, current == null ? 1 : current + 1);
                    }

                    Integer currentCount = pushDialogs.get(dialogId);
                    int newCount = currentCount != null ? currentCount + 1 : 1;

                    if (currentCount != null) {
                        total_unread_count -= currentCount;
                    }
                    total_unread_count += newCount;
                    pushDialogs.put(dialogId, newCount);
                }
            }

            int pushDialogsCount = pushDialogs.size();
            AndroidUtilities.runOnUIThread(() -> {
                if (total_unread_count == 0) {
                    popupMessages.clear();
                    NotificationCenter.getGlobalInstance().postNotificationName(NotificationCenter.pushMessagesUpdated);
                }
                NotificationCenter.getGlobalInstance().postNotificationName(NotificationCenter.notificationsCountUpdated, currentAccount);
                getNotificationCenter().postNotificationName(NotificationCenter.dialogsUnreadCounterChanged, pushDialogsCount);
            });
            showOrUpdateNotification(SystemClock.elapsedRealtime() / 1000 < 60);

            if (showBadgeNumber) {
                setBadge(getTotalAllUnreadCount());
            }
        });
    }

    private int getTotalAllUnreadCount() {
        int count = 0;
        for (int a : SharedConfig.activeAccounts) {
            if (UserConfig.getInstance(a).isClientActivated()) {
                NotificationsController controller = getInstance(a);
                if (controller.showBadgeNumber) {
                    if (controller.showBadgeMessages) {
                        if (controller.showBadgeMuted) {
                            try {
                                final ArrayList<TLRPC.Dialog> dialogs = new ArrayList<>(MessagesController.getInstance(a).allDialogs);
                                for (int i = 0, N = dialogs.size(); i < N; i++) {
                                    TLRPC.Dialog dialog = dialogs.get(i);
                                    if (dialog != null && DialogObject.isChatDialog(dialog.id)) {
                                        TLRPC.Chat chat = getMessagesController().getChat(-dialog.id);
                                        if (ChatObject.isNotInChat(chat)) {
                                            continue;
                                        }
                                    }
                                    if (dialog != null && dialog.unread_count != 0) {
                                        count += dialog.unread_count;
                                    }
                                }
                            } catch (Exception e) {
                                FileLog.e(e);
                            }
                        } else {
                            count += controller.total_unread_count;
                        }
                    } else {
                        if (controller.showBadgeMuted) {
                            try {
                                for (int i = 0, N = MessagesController.getInstance(a).allDialogs.size(); i < N; i++) {
                                    TLRPC.Dialog dialog = MessagesController.getInstance(a).allDialogs.get(i);
                                    if (DialogObject.isChatDialog(dialog.id)) {
                                        TLRPC.Chat chat = getMessagesController().getChat(-dialog.id);
                                        if (ChatObject.isNotInChat(chat)) {
                                            continue;
                                        }
                                    }
                                    if (dialog.unread_count != 0) {
                                        count++;
                                    }
                                }
                            } catch (Exception e) {
                                FileLog.e(e);
                            }
                        } else {
                            count += controller.pushDialogs.size();
                        }
                    }
                }
            }
        }
        return count;
    }

    public void updateBadge() {
        notificationsQueue.postRunnable(() -> setBadge(getTotalAllUnreadCount()));
    }

    private void setBadge(int count) {
        if (lastBadgeCount == count) {
            return;
        }
        lastBadgeCount = count;
        NotificationBadge.applyCount(count);
    }

    private String getShortStringForMessage(MessageObject messageObject, String[] userName, boolean[] preview) {
        if (AndroidUtilities.needShowPasscode() || SharedConfig.isWaitingForPasscodeEnter) {
            return LocaleController.getString("NotificationHiddenMessage", R.string.NotificationHiddenMessage);
        }
        long dialogId = messageObject.messageOwner.dialog_id;
        long chat_id = messageObject.messageOwner.peer_id.chat_id != 0 ? messageObject.messageOwner.peer_id.chat_id : messageObject.messageOwner.peer_id.channel_id;
        long fromId = messageObject.messageOwner.peer_id.user_id;
        if (preview != null) {
            preview[0] = true;
        }
        SharedPreferences preferences = getAccountInstance().getNotificationsSettings();
        boolean dialogPreviewEnabled = preferences.getBoolean("content_preview_" + dialogId, true);
        if (messageObject.isFcmMessage()) {
            if (chat_id == 0 && fromId != 0) {
                if (Build.VERSION.SDK_INT > Build.VERSION_CODES.O_MR1) {
                    userName[0] = messageObject.localName;
                }
                if (!dialogPreviewEnabled || !preferences.getBoolean("EnablePreviewAll", true)) {
                    if (preview != null) {
                        preview[0] = false;
                    }
                    return LocaleController.getString("Message", R.string.Message);
                }
            } else if (chat_id != 0) {
                if (messageObject.messageOwner.peer_id.channel_id == 0 || messageObject.isSupergroup()) {
                    userName[0] = messageObject.localUserName;
                } else if (Build.VERSION.SDK_INT > Build.VERSION_CODES.O_MR1) {
                    userName[0] = messageObject.localName;
                }
                if (!dialogPreviewEnabled || !messageObject.localChannel && !preferences.getBoolean("EnablePreviewGroup", true) || messageObject.localChannel && !preferences.getBoolean("EnablePreviewChannel", true)) {
                    if (preview != null) {
                        preview[0] = false;
                    }
                    if (messageObject.messageOwner.peer_id.channel_id != 0 && !messageObject.isSupergroup()) {
                        return LocaleController.formatString("ChannelMessageNoText", R.string.ChannelMessageNoText, messageObject.localName);
                    } else {
                        return LocaleController.formatString("NotificationMessageGroupNoText", R.string.NotificationMessageGroupNoText, messageObject.localUserName, messageObject.localName);
                    }
                }
            }
            return replaceSpoilers(messageObject);
        }
        long selfUsedId = getUserConfig().getClientUserId();
        if (fromId == 0) {
            fromId = messageObject.getFromChatId();
            if (fromId == 0) {
                fromId = -chat_id;
            }
        } else if (fromId == selfUsedId) {
            fromId = messageObject.getFromChatId();
        }

        if (dialogId == 0) {
            if (chat_id != 0) {
                dialogId = -chat_id;
            } else if (fromId != 0) {
                dialogId = fromId;
            }
        }

        String name = null;
        if (UserObject.isReplyUser(dialogId) && messageObject.messageOwner.fwd_from != null && messageObject.messageOwner.fwd_from.from_id != null) {
            fromId = MessageObject.getPeerId(messageObject.messageOwner.fwd_from.from_id);
        }
        if (fromId > 0) {
            TLRPC.User user = getMessagesController().getUser(fromId);
            if (user != null) {
                name = UserObject.getUserName(user);
                if (chat_id != 0) {
                    userName[0] = name;
                } else {
                    if (Build.VERSION.SDK_INT > Build.VERSION_CODES.O_MR1) {
                        userName[0] = name;
                    } else {
                        userName[0] = null;
                    }
                }
            }
        } else {
            TLRPC.Chat chat = getMessagesController().getChat(-fromId);
            if (chat != null) {
                name = chat.title;
                userName[0] = name;
            }
        }
        if (name != null && fromId > 0 && UserObject.isReplyUser(dialogId) && messageObject.messageOwner.fwd_from != null && messageObject.messageOwner.fwd_from.saved_from_peer != null) {
            long id = MessageObject.getPeerId(messageObject.messageOwner.fwd_from.saved_from_peer);
            if (DialogObject.isChatDialog(id)) {
                TLRPC.Chat chat = getMessagesController().getChat(-id);
                if (chat != null) {
                    name += " @ " + chat.title;
                    if (userName[0] != null) {
                        userName[0] = name;
                    }
                }
            }
        }

        if (name == null) {
            return null;
        }
        TLRPC.Chat chat = null;
        if (chat_id != 0) {
            chat = getMessagesController().getChat(chat_id);
            if (chat == null) {
                return null;
            } else if (ChatObject.isChannel(chat) && !chat.megagroup) {
                if (Build.VERSION.SDK_INT <= Build.VERSION_CODES.O_MR1) {
                    userName[0] = null;
                }
            }
        }

        String msg = null;
        if (DialogObject.isEncryptedDialog(dialogId)) {
            userName[0] = null;
            return LocaleController.getString("NotificationHiddenMessage", R.string.NotificationHiddenMessage);
        } else {
            boolean isChannel = ChatObject.isChannel(chat) && !chat.megagroup;
            if (dialogPreviewEnabled && (chat_id == 0 && fromId != 0 && preferences.getBoolean("EnablePreviewAll", true) || chat_id != 0 && (!isChannel && preferences.getBoolean("EnablePreviewGroup", true) || isChannel && preferences.getBoolean("EnablePreviewChannel", true)))) {
                if (messageObject.messageOwner instanceof TLRPC.TL_messageService) {
                    userName[0] = null;
                    if (messageObject.messageOwner.action instanceof TLRPC.TL_messageActionGeoProximityReached) {
                        return messageObject.messageText.toString();
                    } else if (messageObject.messageOwner.action instanceof TLRPC.TL_messageActionUserJoined || messageObject.messageOwner.action instanceof TLRPC.TL_messageActionContactSignUp) {
                        return LocaleController.formatString("NotificationContactJoined", R.string.NotificationContactJoined, name);
                    } else if (messageObject.messageOwner.action instanceof TLRPC.TL_messageActionUserUpdatedPhoto) {
                        return LocaleController.formatString("NotificationContactNewPhoto", R.string.NotificationContactNewPhoto, name);
                    } else if (messageObject.messageOwner.action instanceof TLRPC.TL_messageActionLoginUnknownLocation) {
                        String date = LocaleController.formatString("formatDateAtTime", R.string.formatDateAtTime, LocaleController.getInstance().formatterYear.format(((long) messageObject.messageOwner.date) * 1000), LocaleController.getInstance().formatterDay.format(((long) messageObject.messageOwner.date) * 1000));
                        return LocaleController.formatString("NotificationUnrecognizedDevice", R.string.NotificationUnrecognizedDevice, getUserConfig().getCurrentUser().first_name, date, messageObject.messageOwner.action.title, messageObject.messageOwner.action.address);
                    } else if (messageObject.messageOwner.action instanceof TLRPC.TL_messageActionGameScore || messageObject.messageOwner.action instanceof TLRPC.TL_messageActionPaymentSent) {
                        return messageObject.messageText.toString();
                    } else if (messageObject.messageOwner.action instanceof TLRPC.TL_messageActionPhoneCall) {
                        if (messageObject.messageOwner.action.video) {
                            return LocaleController.getString("CallMessageVideoIncomingMissed", R.string.CallMessageVideoIncomingMissed);
                        } else {
                            return LocaleController.getString("CallMessageIncomingMissed", R.string.CallMessageIncomingMissed);
                        }
                    } else if (messageObject.messageOwner.action instanceof TLRPC.TL_messageActionChatAddUser) {
                        long singleUserId = messageObject.messageOwner.action.user_id;
                        if (singleUserId == 0 && messageObject.messageOwner.action.users.size() == 1) {
                            singleUserId = messageObject.messageOwner.action.users.get(0);
                        }
                        if (singleUserId != 0) {
                            if (messageObject.messageOwner.peer_id.channel_id != 0 && !chat.megagroup) {
                                return LocaleController.formatString("ChannelAddedByNotification", R.string.ChannelAddedByNotification, name, chat.title);
                            } else {
                                if (singleUserId == selfUsedId) {
                                    return LocaleController.formatString("NotificationInvitedToGroup", R.string.NotificationInvitedToGroup, name, chat.title);
                                } else {
                                    TLRPC.User u2 = getMessagesController().getUser(singleUserId);
                                    if (u2 == null) {
                                        return null;
                                    }
                                    if (fromId == u2.id) {
                                        if (chat.megagroup) {
                                            return LocaleController.formatString("NotificationGroupAddSelfMega", R.string.NotificationGroupAddSelfMega, name, chat.title);
                                        } else {
                                            return LocaleController.formatString("NotificationGroupAddSelf", R.string.NotificationGroupAddSelf, name, chat.title);
                                        }
                                    } else {
                                        return LocaleController.formatString("NotificationGroupAddMember", R.string.NotificationGroupAddMember, name, chat.title, UserObject.getUserName(u2));
                                    }
                                }
                            }
                        } else {
                            StringBuilder names = new StringBuilder();
                            for (int a = 0; a < messageObject.messageOwner.action.users.size(); a++) {
                                TLRPC.User user = getMessagesController().getUser(messageObject.messageOwner.action.users.get(a));
                                if (user != null) {
                                    String name2 = UserObject.getUserName(user);
                                    if (names.length() != 0) {
                                        names.append(", ");
                                    }
                                    names.append(name2);
                                }
                            }
                            return LocaleController.formatString("NotificationGroupAddMember", R.string.NotificationGroupAddMember, name, chat.title, names.toString());
                        }
                    } else if (messageObject.messageOwner.action instanceof TLRPC.TL_messageActionGroupCall) {
                        return LocaleController.formatString("NotificationGroupCreatedCall", R.string.NotificationGroupCreatedCall, name, chat.title);
                    } else if (messageObject.messageOwner.action instanceof TLRPC.TL_messageActionGroupCallScheduled) {
                        return messageObject.messageText.toString();
                    } else if (messageObject.messageOwner.action instanceof TLRPC.TL_messageActionInviteToGroupCall) {
                        long singleUserId = messageObject.messageOwner.action.user_id;
                        if (singleUserId == 0 && messageObject.messageOwner.action.users.size() == 1) {
                            singleUserId = messageObject.messageOwner.action.users.get(0);
                        }
                        if (singleUserId != 0) {
                            if (singleUserId == selfUsedId) {
                                return LocaleController.formatString("NotificationGroupInvitedYouToCall", R.string.NotificationGroupInvitedYouToCall, name, chat.title);
                            } else {
                                TLRPC.User u2 = getMessagesController().getUser(singleUserId);
                                if (u2 == null) {
                                    return null;
                                }
                                return LocaleController.formatString("NotificationGroupInvitedToCall", R.string.NotificationGroupInvitedToCall, name, chat.title, UserObject.getUserName(u2));
                            }
                        } else {
                            StringBuilder names = new StringBuilder();
                            for (int a = 0; a < messageObject.messageOwner.action.users.size(); a++) {
                                TLRPC.User user = getMessagesController().getUser(messageObject.messageOwner.action.users.get(a));
                                if (user != null) {
                                    String name2 = UserObject.getUserName(user);
                                    if (names.length() != 0) {
                                        names.append(", ");
                                    }
                                    names.append(name2);
                                }
                            }
                            return LocaleController.formatString("NotificationGroupInvitedToCall", R.string.NotificationGroupInvitedToCall, name, chat.title, names.toString());
                        }
                    } else if (messageObject.messageOwner.action instanceof TLRPC.TL_messageActionChatJoinedByLink) {
                        return LocaleController.formatString("NotificationInvitedToGroupByLink", R.string.NotificationInvitedToGroupByLink, name, chat.title);
                    } else if (messageObject.messageOwner.action instanceof TLRPC.TL_messageActionChatEditTitle) {
                        return LocaleController.formatString("NotificationEditedGroupName", R.string.NotificationEditedGroupName, name, messageObject.messageOwner.action.title);
                    } else if (messageObject.messageOwner.action instanceof TLRPC.TL_messageActionChatEditPhoto || messageObject.messageOwner.action instanceof TLRPC.TL_messageActionChatDeletePhoto) {
                        if (messageObject.messageOwner.peer_id.channel_id != 0 && !chat.megagroup) {
                            if (messageObject.isVideoAvatar()) {
                                return LocaleController.formatString("ChannelVideoEditNotification", R.string.ChannelVideoEditNotification, chat.title);
                            } else {
                                return LocaleController.formatString("ChannelPhotoEditNotification", R.string.ChannelPhotoEditNotification, chat.title);
                            }
                        } else {
                            if (messageObject.isVideoAvatar()) {
                                return LocaleController.formatString("NotificationEditedGroupVideo", R.string.NotificationEditedGroupVideo, name, chat.title);
                            } else {
                                return LocaleController.formatString("NotificationEditedGroupPhoto", R.string.NotificationEditedGroupPhoto, name, chat.title);
                            }
                        }
                    } else if (messageObject.messageOwner.action instanceof TLRPC.TL_messageActionChatDeleteUser) {
                        if (messageObject.messageOwner.action.user_id == selfUsedId) {
                            return LocaleController.formatString("NotificationGroupKickYou", R.string.NotificationGroupKickYou, name, chat.title);
                        } else if (messageObject.messageOwner.action.user_id == fromId) {
                            return LocaleController.formatString("NotificationGroupLeftMember", R.string.NotificationGroupLeftMember, name, chat.title);
                        } else {
                            TLRPC.User u2 = getMessagesController().getUser(messageObject.messageOwner.action.user_id);
                            if (u2 == null) {
                                return null;
                            }
                            return LocaleController.formatString("NotificationGroupKickMember", R.string.NotificationGroupKickMember, name, chat.title, UserObject.getUserName(u2));
                        }
                    } else if (messageObject.messageOwner.action instanceof TLRPC.TL_messageActionChatCreate) {
                        return messageObject.messageText.toString();
                    } else if (messageObject.messageOwner.action instanceof TLRPC.TL_messageActionChannelCreate) {
                        return messageObject.messageText.toString();
                    } else if (messageObject.messageOwner.action instanceof TLRPC.TL_messageActionChatMigrateTo) {
                        return LocaleController.formatString("ActionMigrateFromGroupNotify", R.string.ActionMigrateFromGroupNotify, chat.title);
                    } else if (messageObject.messageOwner.action instanceof TLRPC.TL_messageActionChannelMigrateFrom) {
                        return LocaleController.formatString("ActionMigrateFromGroupNotify", R.string.ActionMigrateFromGroupNotify, messageObject.messageOwner.action.title);
                    } else if (messageObject.messageOwner.action instanceof TLRPC.TL_messageActionScreenshotTaken) {
                        return messageObject.messageText.toString();
                    } else if (messageObject.messageOwner.action instanceof TLRPC.TL_messageActionPinMessage) {
                        if (chat != null && (!ChatObject.isChannel(chat) || chat.megagroup)) {
                            if (messageObject.replyMessageObject == null) {
                                return LocaleController.formatString("NotificationActionPinnedNoText", R.string.NotificationActionPinnedNoText, name, chat.title);
                            } else {
                                MessageObject object = messageObject.replyMessageObject;
                                if (object.isMusic()) {
                                    return LocaleController.formatString("NotificationActionPinnedMusic", R.string.NotificationActionPinnedMusic, name, chat.title);
                                } else if (object.isVideo()) {
                                    if (Build.VERSION.SDK_INT >= 19 && !TextUtils.isEmpty(object.messageOwner.message)) {
                                        String message = "\uD83D\uDCF9 " + object.messageOwner.message;
                                        return LocaleController.formatString("NotificationActionPinnedText", R.string.NotificationActionPinnedText, name, message, chat.title);
                                    } else {
                                        return LocaleController.formatString("NotificationActionPinnedVideo", R.string.NotificationActionPinnedVideo, name, chat.title);
                                    }
                                } else if (object.isGif()) {
                                    if (Build.VERSION.SDK_INT >= 19 && !TextUtils.isEmpty(object.messageOwner.message)) {
                                        String message = "\uD83C\uDFAC " + object.messageOwner.message;
                                        return LocaleController.formatString("NotificationActionPinnedText", R.string.NotificationActionPinnedText, name, message, chat.title);
                                    } else {
                                        return LocaleController.formatString("NotificationActionPinnedGif", R.string.NotificationActionPinnedGif, name, chat.title);
                                    }
                                } else if (object.isVoice()) {
                                    return LocaleController.formatString("NotificationActionPinnedVoice", R.string.NotificationActionPinnedVoice, name, chat.title);
                                } else if (object.isRoundVideo()) {
                                    return LocaleController.formatString("NotificationActionPinnedRound", R.string.NotificationActionPinnedRound, name, chat.title);
                                } else if (object.isSticker() || object.isAnimatedSticker()) {
                                    String emoji = object.getStickerEmoji();
                                    if (emoji != null) {
                                        return LocaleController.formatString("NotificationActionPinnedStickerEmoji", R.string.NotificationActionPinnedStickerEmoji, name, chat.title, emoji);
                                    } else {
                                        return LocaleController.formatString("NotificationActionPinnedSticker", R.string.NotificationActionPinnedSticker, name, chat.title);
                                    }
                                } else if (object.messageOwner.media instanceof TLRPC.TL_messageMediaDocument) {
                                    if (Build.VERSION.SDK_INT >= 19 && !TextUtils.isEmpty(object.messageOwner.message)) {
                                        String message = "\uD83D\uDCCE " + object.messageOwner.message;
                                        return LocaleController.formatString("NotificationActionPinnedText", R.string.NotificationActionPinnedText, name, message, chat.title);
                                    } else {
                                        return LocaleController.formatString("NotificationActionPinnedFile", R.string.NotificationActionPinnedFile, name, chat.title);
                                    }
                                } else if (object.messageOwner.media instanceof TLRPC.TL_messageMediaGeo || object.messageOwner.media instanceof TLRPC.TL_messageMediaVenue) {
                                    return LocaleController.formatString("NotificationActionPinnedGeo", R.string.NotificationActionPinnedGeo, name, chat.title);
                                } else if (object.messageOwner.media instanceof TLRPC.TL_messageMediaGeoLive) {
                                    return LocaleController.formatString("NotificationActionPinnedGeoLive", R.string.NotificationActionPinnedGeoLive, name, chat.title);
                                } else if (object.messageOwner.media instanceof TLRPC.TL_messageMediaContact) {
                                    TLRPC.TL_messageMediaContact mediaContact = (TLRPC.TL_messageMediaContact) object.messageOwner.media;
                                    return LocaleController.formatString("NotificationActionPinnedContact2", R.string.NotificationActionPinnedContact2, name, chat.title, ContactsController.formatName(mediaContact.first_name, mediaContact.last_name));
                                } else if (object.messageOwner.media instanceof TLRPC.TL_messageMediaPoll) {
                                    TLRPC.TL_messageMediaPoll mediaPoll = (TLRPC.TL_messageMediaPoll) object.messageOwner.media;
                                    if (mediaPoll.poll.quiz) {
                                        return LocaleController.formatString("NotificationActionPinnedQuiz2", R.string.NotificationActionPinnedQuiz2, name, chat.title, mediaPoll.poll.question);
                                    } else {
                                        return LocaleController.formatString("NotificationActionPinnedPoll2", R.string.NotificationActionPinnedPoll2, name, chat.title, mediaPoll.poll.question);
                                    }
                                } else if (object.messageOwner.media instanceof TLRPC.TL_messageMediaPhoto) {
                                    if (Build.VERSION.SDK_INT >= 19 && !TextUtils.isEmpty(object.messageOwner.message)) {
                                        String message = "\uD83D\uDDBC " + object.messageOwner.message;
                                        return LocaleController.formatString("NotificationActionPinnedText", R.string.NotificationActionPinnedText, name, message, chat.title);
                                    } else {
                                        return LocaleController.formatString("NotificationActionPinnedPhoto", R.string.NotificationActionPinnedPhoto, name, chat.title);
                                    }
                                } else if (object.messageOwner.media instanceof TLRPC.TL_messageMediaGame) {
                                    return LocaleController.formatString("NotificationActionPinnedGame", R.string.NotificationActionPinnedGame, name, chat.title);
                                } else if (object.messageText != null && object.messageText.length() > 0) {
                                    CharSequence message = object.messageText;
                                    if (message.length() > 20) {
                                        message = message.subSequence(0, 20) + "...";
                                    }
                                    return LocaleController.formatString("NotificationActionPinnedText", R.string.NotificationActionPinnedText, name, message, chat.title);
                                } else {
                                    return LocaleController.formatString("NotificationActionPinnedNoText", R.string.NotificationActionPinnedNoText, name, chat.title);
                                }
                            }
                        } else if (chat != null) {
                            if (messageObject.replyMessageObject == null) {
                                return LocaleController.formatString("NotificationActionPinnedNoTextChannel", R.string.NotificationActionPinnedNoTextChannel, chat.title);
                            } else {
                                MessageObject object = messageObject.replyMessageObject;
                                if (object.isMusic()) {
                                    return LocaleController.formatString("NotificationActionPinnedMusicChannel", R.string.NotificationActionPinnedMusicChannel, chat.title);
                                } else if (object.isVideo()) {
                                    if (Build.VERSION.SDK_INT >= 19 && !TextUtils.isEmpty(object.messageOwner.message)) {
                                        String message = "\uD83D\uDCF9 " + object.messageOwner.message;
                                        return LocaleController.formatString("NotificationActionPinnedTextChannel", R.string.NotificationActionPinnedTextChannel, chat.title, message);
                                    } else {
                                        return LocaleController.formatString("NotificationActionPinnedVideoChannel", R.string.NotificationActionPinnedVideoChannel, chat.title);
                                    }
                                } else if (object.isGif()) {
                                    if (Build.VERSION.SDK_INT >= 19 && !TextUtils.isEmpty(object.messageOwner.message)) {
                                        String message = "\uD83C\uDFAC " + object.messageOwner.message;
                                        return LocaleController.formatString("NotificationActionPinnedTextChannel", R.string.NotificationActionPinnedTextChannel, chat.title, message);
                                    } else {
                                        return LocaleController.formatString("NotificationActionPinnedGifChannel", R.string.NotificationActionPinnedGifChannel, chat.title);
                                    }
                                } else if (object.isVoice()) {
                                    return LocaleController.formatString("NotificationActionPinnedVoiceChannel", R.string.NotificationActionPinnedVoiceChannel, chat.title);
                                } else if (object.isRoundVideo()) {
                                    return LocaleController.formatString("NotificationActionPinnedRoundChannel", R.string.NotificationActionPinnedRoundChannel, chat.title);
                                } else if (object.isSticker() || object.isAnimatedSticker()) {
                                    String emoji = object.getStickerEmoji();
                                    if (emoji != null) {
                                        return LocaleController.formatString("NotificationActionPinnedStickerEmojiChannel", R.string.NotificationActionPinnedStickerEmojiChannel, chat.title, emoji);
                                    } else {
                                        return LocaleController.formatString("NotificationActionPinnedStickerChannel", R.string.NotificationActionPinnedStickerChannel, chat.title);
                                    }
                                } else if (object.messageOwner.media instanceof TLRPC.TL_messageMediaDocument) {
                                    if (Build.VERSION.SDK_INT >= 19 && !TextUtils.isEmpty(object.messageOwner.message)) {
                                        String message = "\uD83D\uDCCE " + object.messageOwner.message;
                                        return LocaleController.formatString("NotificationActionPinnedTextChannel", R.string.NotificationActionPinnedTextChannel, chat.title, message);
                                    } else {
                                        return LocaleController.formatString("NotificationActionPinnedFileChannel", R.string.NotificationActionPinnedFileChannel, chat.title);
                                    }
                                } else if (object.messageOwner.media instanceof TLRPC.TL_messageMediaGeo || object.messageOwner.media instanceof TLRPC.TL_messageMediaVenue) {
                                    return LocaleController.formatString("NotificationActionPinnedGeoChannel", R.string.NotificationActionPinnedGeoChannel, chat.title);
                                } else if (object.messageOwner.media instanceof TLRPC.TL_messageMediaGeoLive) {
                                    return LocaleController.formatString("NotificationActionPinnedGeoLiveChannel", R.string.NotificationActionPinnedGeoLiveChannel, chat.title);
                                } else if (object.messageOwner.media instanceof TLRPC.TL_messageMediaContact) {
                                    TLRPC.TL_messageMediaContact mediaContact = (TLRPC.TL_messageMediaContact) object.messageOwner.media;
                                    return LocaleController.formatString("NotificationActionPinnedContactChannel2", R.string.NotificationActionPinnedContactChannel2, chat.title, ContactsController.formatName(mediaContact.first_name, mediaContact.last_name));
                                } else if (object.messageOwner.media instanceof TLRPC.TL_messageMediaPoll) {
                                    TLRPC.TL_messageMediaPoll mediaPoll = (TLRPC.TL_messageMediaPoll) object.messageOwner.media;
                                    if (mediaPoll.poll.quiz) {
                                        return LocaleController.formatString("NotificationActionPinnedQuizChannel2", R.string.NotificationActionPinnedQuizChannel2, chat.title, mediaPoll.poll.question);
                                    } else {
                                        return LocaleController.formatString("NotificationActionPinnedPollChannel2", R.string.NotificationActionPinnedPollChannel2, chat.title, mediaPoll.poll.question);
                                    }
                                } else if (object.messageOwner.media instanceof TLRPC.TL_messageMediaPhoto) {
                                    if (Build.VERSION.SDK_INT >= 19 && !TextUtils.isEmpty(object.messageOwner.message)) {
                                        String message = "\uD83D\uDDBC " + object.messageOwner.message;
                                        return LocaleController.formatString("NotificationActionPinnedTextChannel", R.string.NotificationActionPinnedTextChannel, chat.title, message);
                                    } else {
                                        return LocaleController.formatString("NotificationActionPinnedPhotoChannel", R.string.NotificationActionPinnedPhotoChannel, chat.title);
                                    }
                                } else if (object.messageOwner.media instanceof TLRPC.TL_messageMediaGame) {
                                    return LocaleController.formatString("NotificationActionPinnedGameChannel", R.string.NotificationActionPinnedGameChannel, chat.title);
                                } else if (object.messageText != null && object.messageText.length() > 0) {
                                    CharSequence message = object.messageText;
                                    if (message.length() > 20) {
                                        message = message.subSequence(0, 20) + "...";
                                    }
                                    return LocaleController.formatString("NotificationActionPinnedTextChannel", R.string.NotificationActionPinnedTextChannel, chat.title, message);
                                } else {
                                    return LocaleController.formatString("NotificationActionPinnedNoTextChannel", R.string.NotificationActionPinnedNoTextChannel, chat.title);
                                }
                            }
                        } else {
                            if (messageObject.replyMessageObject == null) {
                                return LocaleController.formatString("NotificationActionPinnedNoTextUser", R.string.NotificationActionPinnedNoTextUser, name);
                            } else {
                                MessageObject object = messageObject.replyMessageObject;
                                if (object.isMusic()) {
                                    return LocaleController.formatString("NotificationActionPinnedMusicUser", R.string.NotificationActionPinnedMusicUser, name);
                                } else if (object.isVideo()) {
                                    if (Build.VERSION.SDK_INT >= 19 && !TextUtils.isEmpty(object.messageOwner.message)) {
                                        String message = "\uD83D\uDCF9 " + object.messageOwner.message;
                                        return LocaleController.formatString("NotificationActionPinnedTextUser", R.string.NotificationActionPinnedTextUser, name, message);
                                    } else {
                                        return LocaleController.formatString("NotificationActionPinnedVideoUser", R.string.NotificationActionPinnedVideoUser, name);
                                    }
                                } else if (object.isGif()) {
                                    if (Build.VERSION.SDK_INT >= 19 && !TextUtils.isEmpty(object.messageOwner.message)) {
                                        String message = "\uD83C\uDFAC " + object.messageOwner.message;
                                        return LocaleController.formatString("NotificationActionPinnedTextUser", R.string.NotificationActionPinnedTextUser, name, message);
                                    } else {
                                        return LocaleController.formatString("NotificationActionPinnedGifUser", R.string.NotificationActionPinnedGifUser, name);
                                    }
                                } else if (object.isVoice()) {
                                    return LocaleController.formatString("NotificationActionPinnedVoiceUser", R.string.NotificationActionPinnedVoiceUser, name);
                                } else if (object.isRoundVideo()) {
                                    return LocaleController.formatString("NotificationActionPinnedRoundUser", R.string.NotificationActionPinnedRoundUser, name);
                                } else if (object.isSticker() || object.isAnimatedSticker()) {
                                    String emoji = object.getStickerEmoji();
                                    if (emoji != null) {
                                        return LocaleController.formatString("NotificationActionPinnedStickerEmojiUser", R.string.NotificationActionPinnedStickerEmojiUser, name, emoji);
                                    } else {
                                        return LocaleController.formatString("NotificationActionPinnedStickerUser", R.string.NotificationActionPinnedStickerUser, name);
                                    }
                                } else if (object.messageOwner.media instanceof TLRPC.TL_messageMediaDocument) {
                                    if (Build.VERSION.SDK_INT >= 19 && !TextUtils.isEmpty(object.messageOwner.message)) {
                                        String message = "\uD83D\uDCCE " + object.messageOwner.message;
                                        return LocaleController.formatString("NotificationActionPinnedTextUser", R.string.NotificationActionPinnedTextUser, name, message);
                                    } else {
                                        return LocaleController.formatString("NotificationActionPinnedFileUser", R.string.NotificationActionPinnedFileUser, name);
                                    }
                                } else if (object.messageOwner.media instanceof TLRPC.TL_messageMediaGeo || object.messageOwner.media instanceof TLRPC.TL_messageMediaVenue) {
                                    return LocaleController.formatString("NotificationActionPinnedGeoUser", R.string.NotificationActionPinnedGeoUser, name);
                                } else if (object.messageOwner.media instanceof TLRPC.TL_messageMediaGeoLive) {
                                    return LocaleController.formatString("NotificationActionPinnedGeoLiveUser", R.string.NotificationActionPinnedGeoLiveUser, name);
                                } else if (object.messageOwner.media instanceof TLRPC.TL_messageMediaContact) {
                                    TLRPC.TL_messageMediaContact mediaContact = (TLRPC.TL_messageMediaContact) object.messageOwner.media;
                                    return LocaleController.formatString("NotificationActionPinnedContactUser", R.string.NotificationActionPinnedContactUser, name, ContactsController.formatName(mediaContact.first_name, mediaContact.last_name));
                                } else if (object.messageOwner.media instanceof TLRPC.TL_messageMediaPoll) {
                                    TLRPC.TL_messageMediaPoll mediaPoll = (TLRPC.TL_messageMediaPoll) object.messageOwner.media;
                                    if (mediaPoll.poll.quiz) {
                                        return LocaleController.formatString("NotificationActionPinnedQuizUser", R.string.NotificationActionPinnedQuizUser, name, mediaPoll.poll.question);
                                    } else {
                                        return LocaleController.formatString("NotificationActionPinnedPollUser", R.string.NotificationActionPinnedPollUser, name, mediaPoll.poll.question);
                                    }
                                } else if (object.messageOwner.media instanceof TLRPC.TL_messageMediaPhoto) {
                                    if (Build.VERSION.SDK_INT >= 19 && !TextUtils.isEmpty(object.messageOwner.message)) {
                                        String message = "\uD83D\uDDBC " + object.messageOwner.message;
                                        return LocaleController.formatString("NotificationActionPinnedTextUser", R.string.NotificationActionPinnedTextUser, name, message);
                                    } else {
                                        return LocaleController.formatString("NotificationActionPinnedPhotoUser", R.string.NotificationActionPinnedPhotoUser, name);
                                    }
                                } else if (object.messageOwner.media instanceof TLRPC.TL_messageMediaGame) {
                                    return LocaleController.formatString("NotificationActionPinnedGameUser", R.string.NotificationActionPinnedGameUser, name);
                                } else if (object.messageText != null && object.messageText.length() > 0) {
                                    CharSequence message = object.messageText;
                                    if (message.length() > 20) {
                                        message = message.subSequence(0, 20) + "...";
                                    }
                                    return LocaleController.formatString("NotificationActionPinnedTextUser", R.string.NotificationActionPinnedTextUser, name, message);
                                } else {
                                    return LocaleController.formatString("NotificationActionPinnedNoTextUser", R.string.NotificationActionPinnedNoTextUser, name);
                                }
                            }
                        }
                    } else if (messageObject.messageOwner.action instanceof TLRPC.TL_messageActionSetChatTheme) {
                        String emoticon = ((TLRPC.TL_messageActionSetChatTheme) messageObject.messageOwner.action).emoticon;
                        if (TextUtils.isEmpty(emoticon)) {
                            msg = dialogId == selfUsedId
                                    ? LocaleController.formatString("ChatThemeDisabledYou", R.string.ChatThemeDisabledYou)
                                    : LocaleController.formatString("ChatThemeDisabled", R.string.ChatThemeDisabled, name, emoticon);
                        } else {
                            msg = dialogId == selfUsedId
                                    ? LocaleController.formatString("ChangedChatThemeYou", R.string.ChatThemeChangedYou, emoticon)
                                    : LocaleController.formatString("ChangedChatThemeTo", R.string.ChatThemeChangedTo, name, emoticon);
                        }
                        return msg;
                    } else if (messageObject.messageOwner.action instanceof TLRPC.TL_messageActionChatJoinedByRequest) {
                        return messageObject.messageText.toString();
                    }
                } else {
                    if (messageObject.isMediaEmpty()) {
                        if (!TextUtils.isEmpty(messageObject.messageOwner.message)) {
                            return replaceSpoilers(messageObject);
                        } else {
                            return LocaleController.getString("Message", R.string.Message);
                        }
                    } else if (messageObject.messageOwner.media instanceof TLRPC.TL_messageMediaPhoto) {
                        if (Build.VERSION.SDK_INT >= 19 && !TextUtils.isEmpty(messageObject.messageOwner.message)) {
                            return "\uD83D\uDDBC " + replaceSpoilers(messageObject);
                        } else if (messageObject.messageOwner.media.ttl_seconds != 0) {
                            return LocaleController.getString("AttachDestructingPhoto", R.string.AttachDestructingPhoto);
                        } else {
                            return LocaleController.getString("AttachPhoto", R.string.AttachPhoto);
                        }
                    } else if (messageObject.isVideo()) {
                        if (Build.VERSION.SDK_INT >= 19 && !TextUtils.isEmpty(messageObject.messageOwner.message)) {
                            return "\uD83D\uDCF9 " + replaceSpoilers(messageObject);
                        } else if (messageObject.messageOwner.media.ttl_seconds != 0) {
                            return LocaleController.getString("AttachDestructingVideo", R.string.AttachDestructingVideo);
                        } else {
                            return LocaleController.getString("AttachVideo", R.string.AttachVideo);
                        }
                    } else if (messageObject.isGame()) {
                        return LocaleController.getString("AttachGame", R.string.AttachGame);
                    } else if (messageObject.isVoice()) {
                        return LocaleController.getString("AttachAudio", R.string.AttachAudio);
                    } else if (messageObject.isRoundVideo()) {
                        return LocaleController.getString("AttachRound", R.string.AttachRound);
                    } else if (messageObject.isMusic()) {
                        return LocaleController.getString("AttachMusic", R.string.AttachMusic);
                    } else if (messageObject.messageOwner.media instanceof TLRPC.TL_messageMediaContact) {
                        return LocaleController.getString("AttachContact", R.string.AttachContact);
                    } else if (messageObject.messageOwner.media instanceof TLRPC.TL_messageMediaPoll) {
                        if (((TLRPC.TL_messageMediaPoll) messageObject.messageOwner.media).poll.quiz) {
                            return LocaleController.getString("QuizPoll", R.string.QuizPoll);
                        } else {
                            return LocaleController.getString("Poll", R.string.Poll);
                        }
                    } else if (messageObject.messageOwner.media instanceof TLRPC.TL_messageMediaGeo || messageObject.messageOwner.media instanceof TLRPC.TL_messageMediaVenue) {
                        return LocaleController.getString("AttachLocation", R.string.AttachLocation);
                    } else if (messageObject.messageOwner.media instanceof TLRPC.TL_messageMediaGeoLive) {
                        return LocaleController.getString("AttachLiveLocation", R.string.AttachLiveLocation);
                    } else if (messageObject.messageOwner.media instanceof TLRPC.TL_messageMediaDocument) {
                        if (messageObject.isSticker() || messageObject.isAnimatedSticker()) {
                            String emoji = messageObject.getStickerEmoji();
                            if (emoji != null) {
                                return emoji + " " + LocaleController.getString("AttachSticker", R.string.AttachSticker);
                            } else {
                                return LocaleController.getString("AttachSticker", R.string.AttachSticker);
                            }
                        } else if (messageObject.isGif()) {
                            if (Build.VERSION.SDK_INT >= 19 && !TextUtils.isEmpty(messageObject.messageOwner.message)) {
                                return "\uD83C\uDFAC " + replaceSpoilers(messageObject);
                            } else {
                                return LocaleController.getString("AttachGif", R.string.AttachGif);
                            }
                        } else {
                            if (Build.VERSION.SDK_INT >= 19 && !TextUtils.isEmpty(messageObject.messageOwner.message)) {
                                return "\uD83D\uDCCE " + replaceSpoilers(messageObject);
                            } else {
                                return LocaleController.getString("AttachDocument", R.string.AttachDocument);
                            }
                        }
                    } else if (!TextUtils.isEmpty(messageObject.messageText)) {
                        return replaceSpoilers(messageObject);
                    } else {
                        return LocaleController.getString("Message", R.string.Message);
                    }
                }
            } else {
                if (preview != null) {
                    preview[0] = false;
                }
                return LocaleController.getString("Message", R.string.Message);
            }
        }
        return null;
    }

    char[] spoilerChars = new char[] {
            '⠌', '⡢', '⢑','⠨',
    };

    private String replaceSpoilers(MessageObject messageObject) {
        String text = messageObject.messageOwner.message;
        if (text == null || messageObject == null || messageObject.messageOwner == null || messageObject.messageOwner.entities == null) {
            return null;
        }
        StringBuilder stringBuilder = new StringBuilder(text);
        if (NekoConfig.showSpoilersDirectly.Bool())
            return stringBuilder.toString();
        for (int i = 0; i < messageObject.messageOwner.entities.size(); i++) {
            if (messageObject.messageOwner.entities.get(i) instanceof TLRPC.TL_messageEntitySpoiler) {
                TLRPC.TL_messageEntitySpoiler spoiler = (TLRPC.TL_messageEntitySpoiler) messageObject.messageOwner.entities.get(i);
                for (int j = 0; j < spoiler.length; j++) {
                    stringBuilder.setCharAt(spoiler.offset + j, spoilerChars[j % spoilerChars.length]);
                }
            }
        }
        return stringBuilder.toString();
    }

    private String getStringForMessage(MessageObject messageObject, boolean shortMessage, boolean[] text, boolean[] preview) {
        if (AndroidUtilities.needShowPasscode() || SharedConfig.isWaitingForPasscodeEnter) {
            return LocaleController.getString("YouHaveNewMessage", R.string.YouHaveNewMessage);
        }
        long dialogId = messageObject.messageOwner.dialog_id;
        long chatId = messageObject.messageOwner.peer_id.chat_id != 0 ? messageObject.messageOwner.peer_id.chat_id : messageObject.messageOwner.peer_id.channel_id;
        long fromId = messageObject.messageOwner.peer_id.user_id;
        if (preview != null) {
            preview[0] = true;
        }
        SharedPreferences preferences = getAccountInstance().getNotificationsSettings();
        boolean dialogPreviewEnabled = preferences.getBoolean("content_preview_" + dialogId, true);
        if (messageObject.isFcmMessage()) {
            if (chatId == 0 && fromId != 0) {
                if (!dialogPreviewEnabled || !preferences.getBoolean("EnablePreviewAll", true)) {
                    if (preview != null) {
                        preview[0] = false;
                    }
                    return LocaleController.formatString("NotificationMessageNoText", R.string.NotificationMessageNoText, messageObject.localName);
                }
            } else if (chatId != 0) {
                if (!dialogPreviewEnabled || !messageObject.localChannel && !preferences.getBoolean("EnablePreviewGroup", true) || messageObject.localChannel && !preferences.getBoolean("EnablePreviewChannel", true)) {
                    if (preview != null) {
                        preview[0] = false;
                    }
                    if (messageObject.messageOwner.peer_id.channel_id != 0 && !messageObject.isSupergroup()) {
                        return LocaleController.formatString("ChannelMessageNoText", R.string.ChannelMessageNoText, messageObject.localName);
                    } else {
                        return LocaleController.formatString("NotificationMessageGroupNoText", R.string.NotificationMessageGroupNoText, messageObject.localUserName, messageObject.localName);
                    }
                }
            }
            text[0] = true;
            return (String) messageObject.messageText;
        }
        long selfUsedId = getUserConfig().getClientUserId();
        if (fromId == 0) {
            fromId = messageObject.getFromChatId();
            if (fromId == 0) {
                fromId = -chatId;
            }
        } else if (fromId == selfUsedId) {
            fromId = messageObject.getFromChatId();
        }

        if (dialogId == 0) {
            if (chatId != 0) {
                dialogId = -chatId;
            } else if (fromId != 0) {
                dialogId = fromId;
            }
        }

        String name = null;
        if (fromId > 0) {
            if (messageObject.messageOwner.from_scheduled) {
                if (dialogId == selfUsedId) {
                    name = LocaleController.getString("MessageScheduledReminderNotification", R.string.MessageScheduledReminderNotification);
                } else {
                    name = LocaleController.getString("NotificationMessageScheduledName", R.string.NotificationMessageScheduledName);
                }
            } else {
                TLRPC.User user = getMessagesController().getUser(fromId);
                if (user != null) {
                    name = UserObject.getUserName(user);
                }
            }
        } else {
            TLRPC.Chat chat = getMessagesController().getChat(-fromId);
            if (chat != null) {
                name = chat.title;
            }
        }

        if (name == null) {
            return null;
        }
        TLRPC.Chat chat = null;
        if (chatId != 0) {
            chat = getMessagesController().getChat(chatId);
            if (chat == null) {
                return null;
            }
        }

        String msg = null;
        if (DialogObject.isEncryptedDialog(dialogId)) {
            msg = LocaleController.getString("YouHaveNewMessage", R.string.YouHaveNewMessage);
        } else {
            if (chatId == 0 && fromId != 0) {
                if (dialogPreviewEnabled && preferences.getBoolean("EnablePreviewAll", true)) {
                    if (messageObject.messageOwner instanceof TLRPC.TL_messageService) {
                        if (messageObject.messageOwner.action instanceof TLRPC.TL_messageActionGeoProximityReached) {
                            msg = messageObject.messageText.toString();
                        } else if (messageObject.messageOwner.action instanceof TLRPC.TL_messageActionUserJoined || messageObject.messageOwner.action instanceof TLRPC.TL_messageActionContactSignUp) {
                            msg = LocaleController.formatString("NotificationContactJoined", R.string.NotificationContactJoined, name);
                        } else if (messageObject.messageOwner.action instanceof TLRPC.TL_messageActionUserUpdatedPhoto) {
                            msg = LocaleController.formatString("NotificationContactNewPhoto", R.string.NotificationContactNewPhoto, name);
                        } else if (messageObject.messageOwner.action instanceof TLRPC.TL_messageActionLoginUnknownLocation) {
                            String date = LocaleController.formatString("formatDateAtTime", R.string.formatDateAtTime, LocaleController.getInstance().formatterYear.format(((long) messageObject.messageOwner.date) * 1000), LocaleController.getInstance().formatterDay.format(((long) messageObject.messageOwner.date) * 1000));
                            msg = LocaleController.formatString("NotificationUnrecognizedDevice", R.string.NotificationUnrecognizedDevice, getUserConfig().getCurrentUser().first_name, date, messageObject.messageOwner.action.title, messageObject.messageOwner.action.address);
                        } else if (messageObject.messageOwner.action instanceof TLRPC.TL_messageActionGameScore || messageObject.messageOwner.action instanceof TLRPC.TL_messageActionPaymentSent) {
                            msg = messageObject.messageText.toString();
                        } else if (messageObject.messageOwner.action instanceof TLRPC.TL_messageActionPhoneCall) {
                            if (messageObject.messageOwner.action.video) {
                                msg = LocaleController.getString("CallMessageVideoIncomingMissed", R.string.CallMessageVideoIncomingMissed);
                            } else {
                                msg = LocaleController.getString("CallMessageIncomingMissed", R.string.CallMessageIncomingMissed);
                            }
                        } else if (messageObject.messageOwner.action instanceof TLRPC.TL_messageActionSetChatTheme) {
                            String emoticon = ((TLRPC.TL_messageActionSetChatTheme) messageObject.messageOwner.action).emoticon;
                            if (TextUtils.isEmpty(emoticon)) {
                                msg = dialogId == selfUsedId
                                        ? LocaleController.formatString("ChatThemeDisabledYou", R.string.ChatThemeDisabledYou)
                                        : LocaleController.formatString("ChatThemeDisabled", R.string.ChatThemeDisabled, name, emoticon);
                            } else {
                                msg = dialogId == selfUsedId
                                        ? LocaleController.formatString("ChangedChatThemeYou", R.string.ChatThemeChangedYou, emoticon)
                                        : LocaleController.formatString("ChangedChatThemeTo", R.string.ChatThemeChangedTo, name, emoticon);
                            }
                            text[0] = true;
                        }
                    } else {
                        if (messageObject.isMediaEmpty()) {
                            if (!shortMessage) {
                                if (!TextUtils.isEmpty(messageObject.messageOwner.message)) {
                                    msg = LocaleController.formatString("NotificationMessageText", R.string.NotificationMessageText, name, messageObject.messageOwner.message);
                                    text[0] = true;
                                } else {
                                    msg = LocaleController.formatString("NotificationMessageNoText", R.string.NotificationMessageNoText, name);
                                }
                            } else {
                                msg = LocaleController.formatString("NotificationMessageNoText", R.string.NotificationMessageNoText, name);
                            }
                        } else if (messageObject.messageOwner.media instanceof TLRPC.TL_messageMediaPhoto) {
                            if (!shortMessage && Build.VERSION.SDK_INT >= 19 && !TextUtils.isEmpty(messageObject.messageOwner.message)) {
                                msg = LocaleController.formatString("NotificationMessageText", R.string.NotificationMessageText, name, "\uD83D\uDDBC " + messageObject.messageOwner.message);
                                text[0] = true;
                            } else {
                                if (messageObject.messageOwner.media.ttl_seconds != 0) {
                                    msg = LocaleController.formatString("NotificationMessageSDPhoto", R.string.NotificationMessageSDPhoto, name);
                                } else {
                                    msg = LocaleController.formatString("NotificationMessagePhoto", R.string.NotificationMessagePhoto, name);
                                }
                            }
                        } else if (messageObject.isVideo()) {
                            if (!shortMessage && Build.VERSION.SDK_INT >= 19 && !TextUtils.isEmpty(messageObject.messageOwner.message)) {
                                msg = LocaleController.formatString("NotificationMessageText", R.string.NotificationMessageText, name, "\uD83D\uDCF9 " + messageObject.messageOwner.message);
                                text[0] = true;
                            } else {
                                if (messageObject.messageOwner.media.ttl_seconds != 0) {
                                    msg = LocaleController.formatString("NotificationMessageSDVideo", R.string.NotificationMessageSDVideo, name);
                                } else {
                                    msg = LocaleController.formatString("NotificationMessageVideo", R.string.NotificationMessageVideo, name);
                                }
                            }
                        } else if (messageObject.isGame()) {
                            msg = LocaleController.formatString("NotificationMessageGame", R.string.NotificationMessageGame, name, messageObject.messageOwner.media.game.title);
                        } else if (messageObject.isVoice()) {
                            msg = LocaleController.formatString("NotificationMessageAudio", R.string.NotificationMessageAudio, name);
                        } else if (messageObject.isRoundVideo()) {
                            msg = LocaleController.formatString("NotificationMessageRound", R.string.NotificationMessageRound, name);
                        } else if (messageObject.isMusic()) {
                            msg = LocaleController.formatString("NotificationMessageMusic", R.string.NotificationMessageMusic, name);
                        } else if (messageObject.messageOwner.media instanceof TLRPC.TL_messageMediaContact) {
                            TLRPC.TL_messageMediaContact mediaContact = (TLRPC.TL_messageMediaContact) messageObject.messageOwner.media;
                            msg = LocaleController.formatString("NotificationMessageContact2", R.string.NotificationMessageContact2, name, ContactsController.formatName(mediaContact.first_name, mediaContact.last_name));
                        } else if (messageObject.messageOwner.media instanceof TLRPC.TL_messageMediaPoll) {
                            TLRPC.TL_messageMediaPoll mediaPoll = (TLRPC.TL_messageMediaPoll) messageObject.messageOwner.media;
                            if (mediaPoll.poll.quiz) {
                                msg = LocaleController.formatString("NotificationMessageQuiz2", R.string.NotificationMessageQuiz2, name, mediaPoll.poll.question);
                            } else {
                                msg = LocaleController.formatString("NotificationMessagePoll2", R.string.NotificationMessagePoll2, name, mediaPoll.poll.question);
                            }
                        } else if (messageObject.messageOwner.media instanceof TLRPC.TL_messageMediaGeo || messageObject.messageOwner.media instanceof TLRPC.TL_messageMediaVenue) {
                            msg = LocaleController.formatString("NotificationMessageMap", R.string.NotificationMessageMap, name);
                        } else if (messageObject.messageOwner.media instanceof TLRPC.TL_messageMediaGeoLive) {
                            msg = LocaleController.formatString("NotificationMessageLiveLocation", R.string.NotificationMessageLiveLocation, name);
                        } else if (messageObject.messageOwner.media instanceof TLRPC.TL_messageMediaDocument) {
                            if (messageObject.isSticker() || messageObject.isAnimatedSticker()) {
                                String emoji = messageObject.getStickerEmoji();
                                if (emoji != null) {
                                    msg = LocaleController.formatString("NotificationMessageStickerEmoji", R.string.NotificationMessageStickerEmoji, name, emoji);
                                } else {
                                    msg = LocaleController.formatString("NotificationMessageSticker", R.string.NotificationMessageSticker, name);
                                }
                            } else if (messageObject.isGif()) {
                                if (!shortMessage && Build.VERSION.SDK_INT >= 19 && !TextUtils.isEmpty(messageObject.messageOwner.message)) {
                                    msg = LocaleController.formatString("NotificationMessageText", R.string.NotificationMessageText, name, "\uD83C\uDFAC " + messageObject.messageOwner.message);
                                    text[0] = true;
                                } else {
                                    msg = LocaleController.formatString("NotificationMessageGif", R.string.NotificationMessageGif, name);
                                }
                            } else {
                                if (!shortMessage && Build.VERSION.SDK_INT >= 19 && !TextUtils.isEmpty(messageObject.messageOwner.message)) {
                                    msg = LocaleController.formatString("NotificationMessageText", R.string.NotificationMessageText, name, "\uD83D\uDCCE " + messageObject.messageOwner.message);
                                    text[0] = true;
                                } else {
                                    msg = LocaleController.formatString("NotificationMessageDocument", R.string.NotificationMessageDocument, name);
                                }
                            }
                        } else {
                            if (!shortMessage && !TextUtils.isEmpty(messageObject.messageText)) {
                                msg = LocaleController.formatString("NotificationMessageText", R.string.NotificationMessageText, name, messageObject.messageText);
                                text[0] = true;
                            } else {
                                msg = LocaleController.formatString("NotificationMessageNoText", R.string.NotificationMessageNoText, name);
                            }
                        }
                    }
                } else {
                    if (preview != null) {
                        preview[0] = false;
                    }
                    msg = LocaleController.formatString("NotificationMessageNoText", R.string.NotificationMessageNoText, name);
                }
            } else if (chatId != 0) {
                boolean isChannel = ChatObject.isChannel(chat) && !chat.megagroup;
                if (dialogPreviewEnabled && (!isChannel && preferences.getBoolean("EnablePreviewGroup", true) || isChannel && preferences.getBoolean("EnablePreviewChannel", true))) {
                    if (messageObject.messageOwner instanceof TLRPC.TL_messageService) {
                        if (messageObject.messageOwner.action instanceof TLRPC.TL_messageActionChatAddUser) {
                            long singleUserId = messageObject.messageOwner.action.user_id;
                            if (singleUserId == 0 && messageObject.messageOwner.action.users.size() == 1) {
                                singleUserId = messageObject.messageOwner.action.users.get(0);
                            }
                            if (singleUserId != 0) {
                                if (messageObject.messageOwner.peer_id.channel_id != 0 && !chat.megagroup) {
                                    msg = LocaleController.formatString("ChannelAddedByNotification", R.string.ChannelAddedByNotification, name, chat.title);
                                } else {
                                    if (singleUserId == selfUsedId) {
                                        msg = LocaleController.formatString("NotificationInvitedToGroup", R.string.NotificationInvitedToGroup, name, chat.title);
                                    } else {
                                        TLRPC.User u2 = getMessagesController().getUser(singleUserId);
                                        if (u2 == null) {
                                            return null;
                                        }
                                        if (fromId == u2.id) {
                                            if (chat.megagroup) {
                                                msg = LocaleController.formatString("NotificationGroupAddSelfMega", R.string.NotificationGroupAddSelfMega, name, chat.title);
                                            } else {
                                                msg = LocaleController.formatString("NotificationGroupAddSelf", R.string.NotificationGroupAddSelf, name, chat.title);
                                            }
                                        } else {
                                            msg = LocaleController.formatString("NotificationGroupAddMember", R.string.NotificationGroupAddMember, name, chat.title, UserObject.getUserName(u2));
                                        }
                                    }
                                }
                            } else {
                                StringBuilder names = new StringBuilder();
                                for (int a = 0; a < messageObject.messageOwner.action.users.size(); a++) {
                                    TLRPC.User user = getMessagesController().getUser(messageObject.messageOwner.action.users.get(a));
                                    if (user != null) {
                                        String name2 = UserObject.getUserName(user);
                                        if (names.length() != 0) {
                                            names.append(", ");
                                        }
                                        names.append(name2);
                                    }
                                }
                                msg = LocaleController.formatString("NotificationGroupAddMember", R.string.NotificationGroupAddMember, name, chat.title, names.toString());
                            }
                        } else if (messageObject.messageOwner.action instanceof TLRPC.TL_messageActionGroupCall) {
                            msg = LocaleController.formatString("NotificationGroupCreatedCall", R.string.NotificationGroupCreatedCall, name, chat.title);
                        } else if (messageObject.messageOwner.action instanceof TLRPC.TL_messageActionGroupCallScheduled) {
                            msg = messageObject.messageText.toString();
                        } else if (messageObject.messageOwner.action instanceof TLRPC.TL_messageActionInviteToGroupCall) {
                            long singleUserId = messageObject.messageOwner.action.user_id;
                            if (singleUserId == 0 && messageObject.messageOwner.action.users.size() == 1) {
                                singleUserId = messageObject.messageOwner.action.users.get(0);
                            }
                            if (singleUserId != 0) {
                                if (singleUserId == selfUsedId) {
                                    msg = LocaleController.formatString("NotificationGroupInvitedYouToCall", R.string.NotificationGroupInvitedYouToCall, name, chat.title);
                                } else {
                                    TLRPC.User u2 = getMessagesController().getUser(singleUserId);
                                    if (u2 == null) {
                                        return null;
                                    }
                                    msg = LocaleController.formatString("NotificationGroupInvitedToCall", R.string.NotificationGroupInvitedToCall, name, chat.title, UserObject.getUserName(u2));
                                }
                            } else {
                                StringBuilder names = new StringBuilder();
                                for (int a = 0; a < messageObject.messageOwner.action.users.size(); a++) {
                                    TLRPC.User user = getMessagesController().getUser(messageObject.messageOwner.action.users.get(a));
                                    if (user != null) {
                                        String name2 = UserObject.getUserName(user);
                                        if (names.length() != 0) {
                                            names.append(", ");
                                        }
                                        names.append(name2);
                                    }
                                }
                                msg = LocaleController.formatString("NotificationGroupInvitedToCall", R.string.NotificationGroupInvitedToCall, name, chat.title, names.toString());
                            }
                        } else if (messageObject.messageOwner.action instanceof TLRPC.TL_messageActionChatJoinedByLink) {
                            msg = LocaleController.formatString("NotificationInvitedToGroupByLink", R.string.NotificationInvitedToGroupByLink, name, chat.title);
                        } else if (messageObject.messageOwner.action instanceof TLRPC.TL_messageActionChatEditTitle) {
                            msg = LocaleController.formatString("NotificationEditedGroupName", R.string.NotificationEditedGroupName, name, messageObject.messageOwner.action.title);
                        } else if (messageObject.messageOwner.action instanceof TLRPC.TL_messageActionChatEditPhoto || messageObject.messageOwner.action instanceof TLRPC.TL_messageActionChatDeletePhoto) {
                            if (messageObject.messageOwner.peer_id.channel_id != 0 && !chat.megagroup) {
                                if (messageObject.isVideoAvatar()) {
                                    msg = LocaleController.formatString("ChannelVideoEditNotification", R.string.ChannelVideoEditNotification, chat.title);
                                } else {
                                    msg = LocaleController.formatString("ChannelPhotoEditNotification", R.string.ChannelPhotoEditNotification, chat.title);
                                }
                            } else {
                                if (messageObject.isVideoAvatar()) {
                                    msg = LocaleController.formatString("NotificationEditedGroupVideo", R.string.NotificationEditedGroupVideo, name, chat.title);
                                } else {
                                    msg = LocaleController.formatString("NotificationEditedGroupPhoto", R.string.NotificationEditedGroupPhoto, name, chat.title);
                                }
                            }
                        } else if (messageObject.messageOwner.action instanceof TLRPC.TL_messageActionChatDeleteUser) {
                            if (messageObject.messageOwner.action.user_id == selfUsedId) {
                                msg = LocaleController.formatString("NotificationGroupKickYou", R.string.NotificationGroupKickYou, name, chat.title);
                            } else if (messageObject.messageOwner.action.user_id == fromId) {
                                msg = LocaleController.formatString("NotificationGroupLeftMember", R.string.NotificationGroupLeftMember, name, chat.title);
                            } else {
                                TLRPC.User u2 = getMessagesController().getUser(messageObject.messageOwner.action.user_id);
                                if (u2 == null) {
                                    return null;
                                }
                                msg = LocaleController.formatString("NotificationGroupKickMember", R.string.NotificationGroupKickMember, name, chat.title, UserObject.getUserName(u2));
                            }
                        } else if (messageObject.messageOwner.action instanceof TLRPC.TL_messageActionChatCreate) {
                            msg = messageObject.messageText.toString();
                        } else if (messageObject.messageOwner.action instanceof TLRPC.TL_messageActionChannelCreate) {
                            msg = messageObject.messageText.toString();
                        } else if (messageObject.messageOwner.action instanceof TLRPC.TL_messageActionChatMigrateTo) {
                            msg = LocaleController.formatString("ActionMigrateFromGroupNotify", R.string.ActionMigrateFromGroupNotify, chat.title);
                        } else if (messageObject.messageOwner.action instanceof TLRPC.TL_messageActionChannelMigrateFrom) {
                            msg = LocaleController.formatString("ActionMigrateFromGroupNotify", R.string.ActionMigrateFromGroupNotify, messageObject.messageOwner.action.title);
                        } else if (messageObject.messageOwner.action instanceof TLRPC.TL_messageActionScreenshotTaken) {
                            msg = messageObject.messageText.toString();
                        } else if (messageObject.messageOwner.action instanceof TLRPC.TL_messageActionPinMessage) {
                            if (!ChatObject.isChannel(chat) || chat.megagroup) {
                                if (messageObject.replyMessageObject == null) {
                                    msg = LocaleController.formatString("NotificationActionPinnedNoText", R.string.NotificationActionPinnedNoText, name, chat.title);
                                } else {
                                    MessageObject object = messageObject.replyMessageObject;
                                    if (object.isMusic()) {
                                        msg = LocaleController.formatString("NotificationActionPinnedMusic", R.string.NotificationActionPinnedMusic, name, chat.title);
                                    } else if (object.isVideo()) {
                                        if (Build.VERSION.SDK_INT >= 19 && !TextUtils.isEmpty(object.messageOwner.message)) {
                                            String message = "\uD83D\uDCF9 " + object.messageOwner.message;
                                            msg = LocaleController.formatString("NotificationActionPinnedText", R.string.NotificationActionPinnedText, name, message, chat.title);
                                        } else {
                                            msg = LocaleController.formatString("NotificationActionPinnedVideo", R.string.NotificationActionPinnedVideo, name, chat.title);
                                        }
                                    } else if (object.isGif()) {
                                        if (Build.VERSION.SDK_INT >= 19 && !TextUtils.isEmpty(object.messageOwner.message)) {
                                            String message = "\uD83C\uDFAC " + object.messageOwner.message;
                                            msg = LocaleController.formatString("NotificationActionPinnedText", R.string.NotificationActionPinnedText, name, message, chat.title);
                                        } else {
                                            msg = LocaleController.formatString("NotificationActionPinnedGif", R.string.NotificationActionPinnedGif, name, chat.title);
                                        }
                                    } else if (object.isVoice()) {
                                        msg = LocaleController.formatString("NotificationActionPinnedVoice", R.string.NotificationActionPinnedVoice, name, chat.title);
                                    } else if (object.isRoundVideo()) {
                                        msg = LocaleController.formatString("NotificationActionPinnedRound", R.string.NotificationActionPinnedRound, name, chat.title);
                                    } else if (object.isSticker() || object.isAnimatedSticker()) {
                                        String emoji = object.getStickerEmoji();
                                        if (emoji != null) {
                                            msg = LocaleController.formatString("NotificationActionPinnedStickerEmoji", R.string.NotificationActionPinnedStickerEmoji, name, chat.title, emoji);
                                        } else {
                                            msg = LocaleController.formatString("NotificationActionPinnedSticker", R.string.NotificationActionPinnedSticker, name, chat.title);
                                        }
                                    } else if (object.messageOwner.media instanceof TLRPC.TL_messageMediaDocument) {
                                        if (Build.VERSION.SDK_INT >= 19 && !TextUtils.isEmpty(object.messageOwner.message)) {
                                            String message = "\uD83D\uDCCE " + object.messageOwner.message;
                                            msg = LocaleController.formatString("NotificationActionPinnedText", R.string.NotificationActionPinnedText, name, message, chat.title);
                                        } else {
                                            msg = LocaleController.formatString("NotificationActionPinnedFile", R.string.NotificationActionPinnedFile, name, chat.title);
                                        }
                                    } else if (object.messageOwner.media instanceof TLRPC.TL_messageMediaGeo || object.messageOwner.media instanceof TLRPC.TL_messageMediaVenue) {
                                        msg = LocaleController.formatString("NotificationActionPinnedGeo", R.string.NotificationActionPinnedGeo, name, chat.title);
                                    } else if (object.messageOwner.media instanceof TLRPC.TL_messageMediaGeoLive) {
                                        msg = LocaleController.formatString("NotificationActionPinnedGeoLive", R.string.NotificationActionPinnedGeoLive, name, chat.title);
                                    } else if (object.messageOwner.media instanceof TLRPC.TL_messageMediaContact) {
                                        TLRPC.TL_messageMediaContact mediaContact = (TLRPC.TL_messageMediaContact) messageObject.messageOwner.media;
                                        msg = LocaleController.formatString("NotificationActionPinnedContact2", R.string.NotificationActionPinnedContact2, name, chat.title, ContactsController.formatName(mediaContact.first_name, mediaContact.last_name));
                                    } else if (object.messageOwner.media instanceof TLRPC.TL_messageMediaPoll) {
                                        TLRPC.TL_messageMediaPoll mediaPoll = (TLRPC.TL_messageMediaPoll) object.messageOwner.media;
                                        if (mediaPoll.poll.quiz) {
                                            msg = LocaleController.formatString("NotificationActionPinnedQuiz2", R.string.NotificationActionPinnedQuiz2, name, chat.title, mediaPoll.poll.question);
                                        } else {
                                            msg = LocaleController.formatString("NotificationActionPinnedPoll2", R.string.NotificationActionPinnedPoll2, name, chat.title, mediaPoll.poll.question);
                                        }
                                    } else if (object.messageOwner.media instanceof TLRPC.TL_messageMediaPhoto) {
                                        if (Build.VERSION.SDK_INT >= 19 && !TextUtils.isEmpty(object.messageOwner.message)) {
                                            String message = "\uD83D\uDDBC " + object.messageOwner.message;
                                            msg = LocaleController.formatString("NotificationActionPinnedText", R.string.NotificationActionPinnedText, name, message, chat.title);
                                        } else {
                                            msg = LocaleController.formatString("NotificationActionPinnedPhoto", R.string.NotificationActionPinnedPhoto, name, chat.title);
                                        }
                                    } else if (object.messageOwner.media instanceof TLRPC.TL_messageMediaGame) {
                                        msg = LocaleController.formatString("NotificationActionPinnedGame", R.string.NotificationActionPinnedGame, name, chat.title);
                                    } else if (object.messageText != null && object.messageText.length() > 0) {
                                        CharSequence message = object.messageText;
                                        if (message.length() > 20) {
                                            message = message.subSequence(0, 20) + "...";
                                        }
                                        msg = LocaleController.formatString("NotificationActionPinnedText", R.string.NotificationActionPinnedText, name, message, chat.title);
                                    } else {
                                        msg = LocaleController.formatString("NotificationActionPinnedNoText", R.string.NotificationActionPinnedNoText, name, chat.title);
                                    }
                                }
                            } else {
                                if (messageObject.replyMessageObject == null) {
                                    msg = LocaleController.formatString("NotificationActionPinnedNoTextChannel", R.string.NotificationActionPinnedNoTextChannel, chat.title);
                                } else {
                                    MessageObject object = messageObject.replyMessageObject;
                                    if (object.isMusic()) {
                                        msg = LocaleController.formatString("NotificationActionPinnedMusicChannel", R.string.NotificationActionPinnedMusicChannel, chat.title);
                                    } else if (object.isVideo()) {
                                        if (Build.VERSION.SDK_INT >= 19 && !TextUtils.isEmpty(object.messageOwner.message)) {
                                            String message = "\uD83D\uDCF9 " + object.messageOwner.message;
                                            msg = LocaleController.formatString("NotificationActionPinnedTextChannel", R.string.NotificationActionPinnedTextChannel, chat.title, message);
                                        } else {
                                            msg = LocaleController.formatString("NotificationActionPinnedVideoChannel", R.string.NotificationActionPinnedVideoChannel, chat.title);
                                        }
                                    } else if (object.isGif()) {
                                        if (Build.VERSION.SDK_INT >= 19 && !TextUtils.isEmpty(object.messageOwner.message)) {
                                            String message = "\uD83C\uDFAC " + object.messageOwner.message;
                                            msg = LocaleController.formatString("NotificationActionPinnedTextChannel", R.string.NotificationActionPinnedTextChannel, chat.title, message);
                                        } else {
                                            msg = LocaleController.formatString("NotificationActionPinnedGifChannel", R.string.NotificationActionPinnedGifChannel, chat.title);
                                        }
                                    } else if (object.isVoice()) {
                                        msg = LocaleController.formatString("NotificationActionPinnedVoiceChannel", R.string.NotificationActionPinnedVoiceChannel, chat.title);
                                    } else if (object.isRoundVideo()) {
                                        msg = LocaleController.formatString("NotificationActionPinnedRoundChannel", R.string.NotificationActionPinnedRoundChannel, chat.title);
                                    } else if (object.isSticker() || object.isAnimatedSticker()) {
                                        String emoji = object.getStickerEmoji();
                                        if (emoji != null) {
                                            msg = LocaleController.formatString("NotificationActionPinnedStickerEmojiChannel", R.string.NotificationActionPinnedStickerEmojiChannel, chat.title, emoji);
                                        } else {
                                            msg = LocaleController.formatString("NotificationActionPinnedStickerChannel", R.string.NotificationActionPinnedStickerChannel, chat.title);
                                        }
                                    } else if (object.messageOwner.media instanceof TLRPC.TL_messageMediaDocument) {
                                        if (Build.VERSION.SDK_INT >= 19 && !TextUtils.isEmpty(object.messageOwner.message)) {
                                            String message = "\uD83D\uDCCE " + object.messageOwner.message;
                                            msg = LocaleController.formatString("NotificationActionPinnedTextChannel", R.string.NotificationActionPinnedTextChannel, chat.title, message);
                                        } else {
                                            msg = LocaleController.formatString("NotificationActionPinnedFileChannel", R.string.NotificationActionPinnedFileChannel, chat.title);
                                        }
                                    } else if (object.messageOwner.media instanceof TLRPC.TL_messageMediaGeo || object.messageOwner.media instanceof TLRPC.TL_messageMediaVenue) {
                                        msg = LocaleController.formatString("NotificationActionPinnedGeoChannel", R.string.NotificationActionPinnedGeoChannel, chat.title);
                                    } else if (object.messageOwner.media instanceof TLRPC.TL_messageMediaGeoLive) {
                                        msg = LocaleController.formatString("NotificationActionPinnedGeoLiveChannel", R.string.NotificationActionPinnedGeoLiveChannel, chat.title);
                                    } else if (object.messageOwner.media instanceof TLRPC.TL_messageMediaContact) {
                                        TLRPC.TL_messageMediaContact mediaContact = (TLRPC.TL_messageMediaContact) messageObject.messageOwner.media;
                                        msg = LocaleController.formatString("NotificationActionPinnedContactChannel2", R.string.NotificationActionPinnedContactChannel2, chat.title, ContactsController.formatName(mediaContact.first_name, mediaContact.last_name));
                                    } else if (object.messageOwner.media instanceof TLRPC.TL_messageMediaPoll) {
                                        TLRPC.TL_messageMediaPoll mediaPoll = (TLRPC.TL_messageMediaPoll) object.messageOwner.media;
                                        if (mediaPoll.poll.quiz) {
                                            msg = LocaleController.formatString("NotificationActionPinnedQuizChannel2", R.string.NotificationActionPinnedQuizChannel2, chat.title, mediaPoll.poll.question);
                                        } else {
                                            msg = LocaleController.formatString("NotificationActionPinnedPollChannel2", R.string.NotificationActionPinnedPollChannel2, chat.title, mediaPoll.poll.question);
                                        }
                                    } else if (object.messageOwner.media instanceof TLRPC.TL_messageMediaPhoto) {
                                        if (Build.VERSION.SDK_INT >= 19 && !TextUtils.isEmpty(object.messageOwner.message)) {
                                            String message = "\uD83D\uDDBC " + object.messageOwner.message;
                                            msg = LocaleController.formatString("NotificationActionPinnedTextChannel", R.string.NotificationActionPinnedTextChannel, chat.title, message);
                                        } else {
                                            msg = LocaleController.formatString("NotificationActionPinnedPhotoChannel", R.string.NotificationActionPinnedPhotoChannel, chat.title);
                                        }
                                    } else if (object.messageOwner.media instanceof TLRPC.TL_messageMediaGame) {
                                        msg = LocaleController.formatString("NotificationActionPinnedGameChannel", R.string.NotificationActionPinnedGameChannel, chat.title);
                                    } else if (object.messageText != null && object.messageText.length() > 0) {
                                        CharSequence message = object.messageText;
                                        if (message.length() > 20) {
                                            message = message.subSequence(0, 20) + "...";
                                        }
                                        msg = LocaleController.formatString("NotificationActionPinnedTextChannel", R.string.NotificationActionPinnedTextChannel, chat.title, message);
                                    } else {
                                        msg = LocaleController.formatString("NotificationActionPinnedNoTextChannel", R.string.NotificationActionPinnedNoTextChannel, chat.title);
                                    }
                                }
                            }
                        } else if (messageObject.messageOwner.action instanceof TLRPC.TL_messageActionGameScore) {
                            msg = messageObject.messageText.toString();
                        } else if (messageObject.messageOwner.action instanceof TLRPC.TL_messageActionSetChatTheme) {
                            String emoticon = ((TLRPC.TL_messageActionSetChatTheme) messageObject.messageOwner.action).emoticon;
                            if (TextUtils.isEmpty(emoticon)) {
                                msg = dialogId == selfUsedId
                                        ? LocaleController.formatString("ChatThemeDisabledYou", R.string.ChatThemeDisabledYou)
                                        : LocaleController.formatString("ChatThemeDisabled", R.string.ChatThemeDisabled, name, emoticon);
                            } else {
                                msg = dialogId == selfUsedId
                                        ? LocaleController.formatString("ChangedChatThemeYou", R.string.ChatThemeChangedYou, emoticon)
                                        : LocaleController.formatString("ChangedChatThemeTo", R.string.ChatThemeChangedTo, name, emoticon);
                            }
                        } else if (messageObject.messageOwner.action instanceof TLRPC.TL_messageActionChatJoinedByRequest) {
                            msg = messageObject.messageText.toString();
                        }
                    } else if (ChatObject.isChannel(chat) && !chat.megagroup) {
                        if (messageObject.isMediaEmpty()) {
                            if (!shortMessage && !TextUtils.isEmpty(messageObject.messageOwner.message)) {
                                msg = LocaleController.formatString("NotificationMessageText", R.string.NotificationMessageText, name, messageObject.messageOwner.message);
                                text[0] = true;
                            } else {
                                msg = LocaleController.formatString("ChannelMessageNoText", R.string.ChannelMessageNoText, name);
                            }
                        } else if (messageObject.messageOwner.media instanceof TLRPC.TL_messageMediaPhoto) {
                            if (!shortMessage && Build.VERSION.SDK_INT >= 19 && !TextUtils.isEmpty(messageObject.messageOwner.message)) {
                                msg = LocaleController.formatString("NotificationMessageText", R.string.NotificationMessageText, name, "\uD83D\uDDBC " + messageObject.messageOwner.message);
                                text[0] = true;
                            } else {
                                msg = LocaleController.formatString("ChannelMessagePhoto", R.string.ChannelMessagePhoto, name);
                            }
                        } else if (messageObject.isVideo()) {
                            if (!shortMessage && Build.VERSION.SDK_INT >= 19 && !TextUtils.isEmpty(messageObject.messageOwner.message)) {
                                msg = LocaleController.formatString("NotificationMessageText", R.string.NotificationMessageText, name, "\uD83D\uDCF9 " + messageObject.messageOwner.message);
                                text[0] = true;
                            } else {
                                msg = LocaleController.formatString("ChannelMessageVideo", R.string.ChannelMessageVideo, name);
                            }
                        } else if (messageObject.isVoice()) {
                            msg = LocaleController.formatString("ChannelMessageAudio", R.string.ChannelMessageAudio, name);
                        } else if (messageObject.isRoundVideo()) {
                            msg = LocaleController.formatString("ChannelMessageRound", R.string.ChannelMessageRound, name);
                        } else if (messageObject.isMusic()) {
                            msg = LocaleController.formatString("ChannelMessageMusic", R.string.ChannelMessageMusic, name);
                        } else if (messageObject.messageOwner.media instanceof TLRPC.TL_messageMediaContact) {
                            TLRPC.TL_messageMediaContact mediaContact = (TLRPC.TL_messageMediaContact) messageObject.messageOwner.media;
                            msg = LocaleController.formatString("ChannelMessageContact2", R.string.ChannelMessageContact2, name, ContactsController.formatName(mediaContact.first_name, mediaContact.last_name));
                        } else if (messageObject.messageOwner.media instanceof TLRPC.TL_messageMediaPoll) {
                            TLRPC.TL_messageMediaPoll mediaPoll = (TLRPC.TL_messageMediaPoll) messageObject.messageOwner.media;
                            if (mediaPoll.poll.quiz) {
                                msg = LocaleController.formatString("ChannelMessageQuiz2", R.string.ChannelMessageQuiz2, name, mediaPoll.poll.question);
                            } else {
                                msg = LocaleController.formatString("ChannelMessagePoll2", R.string.ChannelMessagePoll2, name, mediaPoll.poll.question);
                            }
                        } else if (messageObject.messageOwner.media instanceof TLRPC.TL_messageMediaGeo || messageObject.messageOwner.media instanceof TLRPC.TL_messageMediaVenue) {
                            msg = LocaleController.formatString("ChannelMessageMap", R.string.ChannelMessageMap, name);
                        } else if (messageObject.messageOwner.media instanceof TLRPC.TL_messageMediaGeoLive) {
                            msg = LocaleController.formatString("ChannelMessageLiveLocation", R.string.ChannelMessageLiveLocation, name);
                        } else if (messageObject.messageOwner.media instanceof TLRPC.TL_messageMediaDocument) {
                            if (messageObject.isSticker() || messageObject.isAnimatedSticker()) {
                                String emoji = messageObject.getStickerEmoji();
                                if (emoji != null) {
                                    msg = LocaleController.formatString("ChannelMessageStickerEmoji", R.string.ChannelMessageStickerEmoji, name, emoji);
                                } else {
                                    msg = LocaleController.formatString("ChannelMessageSticker", R.string.ChannelMessageSticker, name);
                                }
                            } else if (messageObject.isGif()) {
                                if (!shortMessage && Build.VERSION.SDK_INT >= 19 && !TextUtils.isEmpty(messageObject.messageOwner.message)) {
                                    msg = LocaleController.formatString("NotificationMessageText", R.string.NotificationMessageText, name, "\uD83C\uDFAC " + messageObject.messageOwner.message);
                                    text[0] = true;
                                } else {
                                    msg = LocaleController.formatString("ChannelMessageGIF", R.string.ChannelMessageGIF, name);
                                }
                            } else {
                                if (!shortMessage && Build.VERSION.SDK_INT >= 19 && !TextUtils.isEmpty(messageObject.messageOwner.message)) {
                                    msg = LocaleController.formatString("NotificationMessageText", R.string.NotificationMessageText, name, "\uD83D\uDCCE " + messageObject.messageOwner.message);
                                    text[0] = true;
                                } else {
                                    msg = LocaleController.formatString("ChannelMessageDocument", R.string.ChannelMessageDocument, name);
                                }
                            }
                        } else {
                            if (!shortMessage && !TextUtils.isEmpty(messageObject.messageText)) {
                                msg = LocaleController.formatString("NotificationMessageText", R.string.NotificationMessageText, name, messageObject.messageText);
                                text[0] = true;
                            } else {
                                msg = LocaleController.formatString("ChannelMessageNoText", R.string.ChannelMessageNoText, name);
                            }
                        }
                    } else {
                        if (messageObject.isMediaEmpty()) {
                            if (!shortMessage && !TextUtils.isEmpty(messageObject.messageOwner.message)) {
                                msg = LocaleController.formatString("NotificationMessageGroupText", R.string.NotificationMessageGroupText, name, chat.title, messageObject.messageOwner.message);
                            } else {
                                msg = LocaleController.formatString("NotificationMessageGroupNoText", R.string.NotificationMessageGroupNoText, name, chat.title);
                            }
                        } else if (messageObject.messageOwner.media instanceof TLRPC.TL_messageMediaPhoto) {
                            if (!shortMessage && Build.VERSION.SDK_INT >= 19 && !TextUtils.isEmpty(messageObject.messageOwner.message)) {
                                msg = LocaleController.formatString("NotificationMessageGroupText", R.string.NotificationMessageGroupText, name, chat.title, "\uD83D\uDDBC " + messageObject.messageOwner.message);
                            } else {
                                msg = LocaleController.formatString("NotificationMessageGroupPhoto", R.string.NotificationMessageGroupPhoto, name, chat.title);
                            }
                        } else if (messageObject.isVideo()) {
                            if (!shortMessage && Build.VERSION.SDK_INT >= 19 && !TextUtils.isEmpty(messageObject.messageOwner.message)) {
                                msg = LocaleController.formatString("NotificationMessageGroupText", R.string.NotificationMessageGroupText, name, chat.title, "\uD83D\uDCF9 " + messageObject.messageOwner.message);
                            } else {
                                msg = LocaleController.formatString(" ", R.string.NotificationMessageGroupVideo, name, chat.title);
                            }
                        } else if (messageObject.isVoice()) {
                            msg = LocaleController.formatString("NotificationMessageGroupAudio", R.string.NotificationMessageGroupAudio, name, chat.title);
                        } else if (messageObject.isRoundVideo()) {
                            msg = LocaleController.formatString("NotificationMessageGroupRound", R.string.NotificationMessageGroupRound, name, chat.title);
                        } else if (messageObject.isMusic()) {
                            msg = LocaleController.formatString("NotificationMessageGroupMusic", R.string.NotificationMessageGroupMusic, name, chat.title);
                        } else if (messageObject.messageOwner.media instanceof TLRPC.TL_messageMediaContact) {
                            TLRPC.TL_messageMediaContact mediaContact = (TLRPC.TL_messageMediaContact) messageObject.messageOwner.media;
                            msg = LocaleController.formatString("NotificationMessageGroupContact2", R.string.NotificationMessageGroupContact2, name, chat.title, ContactsController.formatName(mediaContact.first_name, mediaContact.last_name));
                        } else if (messageObject.messageOwner.media instanceof TLRPC.TL_messageMediaPoll) {
                            TLRPC.TL_messageMediaPoll mediaPoll = (TLRPC.TL_messageMediaPoll) messageObject.messageOwner.media;
                            if (mediaPoll.poll.quiz) {
                                msg = LocaleController.formatString("NotificationMessageGroupQuiz2", R.string.NotificationMessageGroupQuiz2, name, chat.title, mediaPoll.poll.question);
                            } else {
                                msg = LocaleController.formatString("NotificationMessageGroupPoll2", R.string.NotificationMessageGroupPoll2, name, chat.title, mediaPoll.poll.question);
                            }
                        } else if (messageObject.messageOwner.media instanceof TLRPC.TL_messageMediaGame) {
                            msg = LocaleController.formatString("NotificationMessageGroupGame", R.string.NotificationMessageGroupGame, name, chat.title, messageObject.messageOwner.media.game.title);
                        } else if (messageObject.messageOwner.media instanceof TLRPC.TL_messageMediaGeo || messageObject.messageOwner.media instanceof TLRPC.TL_messageMediaVenue) {
                            msg = LocaleController.formatString("NotificationMessageGroupMap", R.string.NotificationMessageGroupMap, name, chat.title);
                        } else if (messageObject.messageOwner.media instanceof TLRPC.TL_messageMediaGeoLive) {
                            msg = LocaleController.formatString("NotificationMessageGroupLiveLocation", R.string.NotificationMessageGroupLiveLocation, name, chat.title);
                        } else if (messageObject.messageOwner.media instanceof TLRPC.TL_messageMediaDocument) {
                            if (messageObject.isSticker() || messageObject.isAnimatedSticker()) {
                                String emoji = messageObject.getStickerEmoji();
                                if (emoji != null) {
                                    msg = LocaleController.formatString("NotificationMessageGroupStickerEmoji", R.string.NotificationMessageGroupStickerEmoji, name, chat.title, emoji);
                                } else {
                                    msg = LocaleController.formatString("NotificationMessageGroupSticker", R.string.NotificationMessageGroupSticker, name, chat.title);
                                }
                            } else if (messageObject.isGif()) {
                                if (!shortMessage && Build.VERSION.SDK_INT >= 19 && !TextUtils.isEmpty(messageObject.messageOwner.message)) {
                                    msg = LocaleController.formatString("NotificationMessageGroupText", R.string.NotificationMessageGroupText, name, chat.title, "\uD83C\uDFAC " + messageObject.messageOwner.message);
                                } else {
                                    msg = LocaleController.formatString("NotificationMessageGroupGif", R.string.NotificationMessageGroupGif, name, chat.title);
                                }
                            } else {
                                if (!shortMessage && Build.VERSION.SDK_INT >= 19 && !TextUtils.isEmpty(messageObject.messageOwner.message)) {
                                    msg = LocaleController.formatString("NotificationMessageGroupText", R.string.NotificationMessageGroupText, name, chat.title, "\uD83D\uDCCE " + messageObject.messageOwner.message);
                                } else {
                                    msg = LocaleController.formatString("NotificationMessageGroupDocument", R.string.NotificationMessageGroupDocument, name, chat.title);
                                }
                            }
                        } else {
                            if (!shortMessage && !TextUtils.isEmpty(messageObject.messageText)) {
                                msg = LocaleController.formatString("NotificationMessageGroupText", R.string.NotificationMessageGroupText, name, chat.title, messageObject.messageText);
                            } else {
                                msg = LocaleController.formatString("NotificationMessageGroupNoText", R.string.NotificationMessageGroupNoText, name, chat.title);
                            }
                        }
                    }
                } else {
                    if (preview != null) {
                        preview[0] = false;
                    }
                    if (ChatObject.isChannel(chat) && !chat.megagroup) {
                        msg = LocaleController.formatString("ChannelMessageNoText", R.string.ChannelMessageNoText, name);
                    } else {
                        msg = LocaleController.formatString("NotificationMessageGroupNoText", R.string.NotificationMessageGroupNoText, name, chat.title);
                    }
                }
            }
        }
        return msg;
    }

    private void scheduleNotificationRepeat() {
        try {
            Intent intent = new Intent(ApplicationLoader.applicationContext, NotificationRepeat.class);
            intent.putExtra("currentAccount", currentAccount);
            PendingIntent pintent = PendingIntent.getService(ApplicationLoader.applicationContext, 0, intent, 0);
            SharedPreferences preferences = getAccountInstance().getNotificationsSettings();
            int minutes = preferences.getInt("repeat_messages", 60);
            if (minutes > 0 && personalCount > 0) {
                alarmManager.set(AlarmManager.ELAPSED_REALTIME_WAKEUP, SystemClock.elapsedRealtime() + minutes * 60 * 1000, pintent);
            } else {
                alarmManager.cancel(pintent);
            }
        } catch (Exception e) {
            FileLog.e(e);
        }
    }

    private boolean isPersonalMessage(MessageObject messageObject) {
        return messageObject.messageOwner.peer_id != null && messageObject.messageOwner.peer_id.chat_id == 0 && messageObject.messageOwner.peer_id.channel_id == 0
                && (messageObject.messageOwner.action == null || messageObject.messageOwner.action instanceof TLRPC.TL_messageActionEmpty);
    }

    private int getNotifyOverride(SharedPreferences preferences, long dialog_id) {
        int notifyOverride = preferences.getInt("notify2_" + dialog_id, -1);
        if (notifyOverride == 3) {
            int muteUntil = preferences.getInt("notifyuntil_" + dialog_id, 0);
            if (muteUntil >= getConnectionsManager().getCurrentTime()) {
                notifyOverride = 2;
            }
        }
        /*if (BuildVars.LOGS_ENABLED && BuildVars.DEBUG_VERSION) {
            FileLog.d("notify override for " + dialog_id + " = " + notifyOverride);
        }*/
        return notifyOverride;
    }

    public void showNotifications() {
        notificationsQueue.postRunnable(() -> showOrUpdateNotification(false));
    }

    public void hideNotifications() {
        notificationsQueue.postRunnable(() -> {
            notificationManager.cancel(notificationId);
            lastWearNotifiedMessageId.clear();
            for (int a = 0; a < wearNotificationsIds.size(); a++) {
                notificationManager.cancel(wearNotificationsIds.valueAt(a));
            }
            wearNotificationsIds.clear();
        });
    }

    private void dismissNotification() {
        try {
            notificationManager.cancel(notificationId);
            pushMessages.clear();
            pushMessagesDict.clear();
            lastWearNotifiedMessageId.clear();
            for (int a = 0; a < wearNotificationsIds.size(); a++) {
                long did = wearNotificationsIds.keyAt(a);
                if (openedInBubbleDialogs.contains(did)) {
                    continue;
                }
                notificationManager.cancel(wearNotificationsIds.valueAt(a));
            }
            wearNotificationsIds.clear();
            AndroidUtilities.runOnUIThread(() -> NotificationCenter.getGlobalInstance().postNotificationName(NotificationCenter.pushMessagesUpdated));
        } catch (Exception e) {
            FileLog.e(e);
        }
    }

    private void playInChatSound() {
        if (!inChatSoundEnabled || MediaController.getInstance().isRecordingAudio()) {
            return;
        }
        try {
            if (audioManager.getRingerMode() == AudioManager.RINGER_MODE_SILENT) {
                return;
            }
        } catch (Exception e) {
            FileLog.e(e);
        }

        try {
            SharedPreferences preferences = getAccountInstance().getNotificationsSettings();
            int notifyOverride = getNotifyOverride(preferences, openedDialogId);
            if (notifyOverride == 2) {
                return;
            }
            notificationsQueue.postRunnable(() -> {
                if (Math.abs(SystemClock.elapsedRealtime() - lastSoundPlay) <= 500) {
                    return;
                }
                try {
                    if (soundPool == null) {
                        soundPool = new SoundPool(3, AudioManager.STREAM_SYSTEM, 0);
                        soundPool.setOnLoadCompleteListener((soundPool, sampleId, status) -> {
                            if (status == 0) {
                                try {
                                    soundPool.play(sampleId, 1.0f, 1.0f, 1, 0, 1.0f);
                                } catch (Exception e) {
                                    FileLog.e(e);
                                }
                            }
                        });
                    }
                    if (soundIn == 0 && !soundInLoaded) {
                        soundInLoaded = true;
                        soundIn = soundPool.load(ApplicationLoader.applicationContext, R.raw.sound_in, 1);
                    }
                    if (soundIn != 0) {
                        try {
                            soundPool.play(soundIn, 1.0f, 1.0f, 1, 0, 1.0f);
                        } catch (Exception e) {
                            FileLog.e(e);
                        }
                    }
                } catch (Exception e) {
                    FileLog.e(e);
                }
            });
        } catch (Exception e) {
            FileLog.e(e);
        }
    }

    private void scheduleNotificationDelay(boolean onlineReason) {
        try {
            if (BuildVars.LOGS_ENABLED) {
                FileLog.d("delay notification start, onlineReason = " + onlineReason);
            }
            notificationDelayWakelock.acquire(10000);
            notificationsQueue.cancelRunnable(notificationDelayRunnable);
            notificationsQueue.postRunnable(notificationDelayRunnable, (onlineReason ? 3 * 1000 : 1000));
        } catch (Exception e) {
            FileLog.e(e);
            showOrUpdateNotification(notifyCheck);
        }
    }

    protected void repeatNotificationMaybe() {
        notificationsQueue.postRunnable(() -> {
            int hour = Calendar.getInstance().get(Calendar.HOUR_OF_DAY);
            if (hour >= 11 && hour <= 22) {
                notificationManager.cancel(notificationId);
                showOrUpdateNotification(true);
            } else {
                scheduleNotificationRepeat();
            }
        });
    }

    private boolean isEmptyVibration(long[] pattern) {
        if (pattern == null || pattern.length == 0) {
            return false;
        }
        for (int a = 0; a < pattern.length; a++) {
            if (pattern[a] != 0) {
                return false;
            }
        }
        return true;
    }

    public void deleteNotificationChannel(long dialogId) {
        deleteNotificationChannel(dialogId, -1);
    }

    private void deleteNotificationChannelInternal(long dialogId, int what) {
        if (Build.VERSION.SDK_INT < 26) {
            return;
        }
        try {
            SharedPreferences preferences = getAccountInstance().getNotificationsSettings();
            SharedPreferences.Editor editor = preferences.edit();
            if (what == 0 || what == -1) {
                String key = "org.telegram.key" + dialogId;
                String channelId = preferences.getString(key, null);
                if (channelId != null) {
                    editor.remove(key).remove(key + "_s");
                    try {
                        systemNotificationManager.deleteNotificationChannel(channelId);
                    } catch (Exception e) {
                        FileLog.e(e);
                    }
                    if (BuildVars.LOGS_ENABLED) {
                        FileLog.d("delete channel internal " + channelId);
                    }
                }
            }
            if (what == 1 || what == -1) {
                String key = "org.telegram.keyia" + dialogId;
                String channelId = preferences.getString(key, null);
                if (channelId != null) {
                    editor.remove(key).remove(key + "_s");
                    try {
                        systemNotificationManager.deleteNotificationChannel(channelId);
                    } catch (Exception e) {
                        FileLog.e(e);
                    }
                    if (BuildVars.LOGS_ENABLED) {
                        FileLog.d("delete channel internal " + channelId);
                    }
                }
            }
            editor.commit();
        } catch (Exception e) {
            FileLog.e(e);
        }
    }

    public void deleteNotificationChannel(long dialogId, int what) {
        if (Build.VERSION.SDK_INT < 26) {
            return;
        }
        notificationsQueue.postRunnable(() -> deleteNotificationChannelInternal(dialogId, what));
    }

    public void deleteNotificationChannelGlobal(int type) {
        deleteNotificationChannelGlobal(type, -1);
    }

    public void deleteNotificationChannelGlobalInternal(int type, int what) {
        if (Build.VERSION.SDK_INT < 26) {
            return;
        }
        try {
            SharedPreferences preferences = getAccountInstance().getNotificationsSettings();
            SharedPreferences.Editor editor = preferences.edit();
            if (what == 0 || what == -1) {
                String key;
                if (type == TYPE_CHANNEL) {
                    key = "channels";
                } else if (type == TYPE_GROUP) {
                    key = "groups";
                } else {
                    key = "private";
                }
                String channelId = preferences.getString(key, null);
                if (channelId != null) {
                    editor.remove(key).remove(key + "_s");
                    try {
                        systemNotificationManager.deleteNotificationChannel(channelId);
                    } catch (Exception e) {
                        FileLog.e(e);
                    }
                    if (BuildVars.LOGS_ENABLED) {
                        FileLog.d("delete channel global internal " + channelId);
                    }
                }
            }

            if (what == 1 || what == -1) {
                String key;
                if (type == TYPE_CHANNEL) {
                    key = "channels_ia";
                } else if (type == TYPE_GROUP) {
                    key = "groups_ia";
                } else {
                    key = "private_ia";
                }
                String channelId = preferences.getString(key, null);
                if (channelId != null) {
                    editor.remove(key).remove(key + "_s");
                    try {
                        systemNotificationManager.deleteNotificationChannel(channelId);
                    } catch (Exception e) {
                        FileLog.e(e);
                    }
                    if (BuildVars.LOGS_ENABLED) {
                        FileLog.d("delete channel global internal " + channelId);
                    }
                }
            }
            String overwriteKey;
            if (type == TYPE_CHANNEL) {
                overwriteKey = "overwrite_channel";
            } else if (type == TYPE_GROUP) {
                overwriteKey = "overwrite_group";
            } else {
                overwriteKey = "overwrite_private";
            }
            editor.remove(overwriteKey);
            editor.commit();
        } catch (Exception e) {
            FileLog.e(e);
        }
    }

    public void deleteNotificationChannelGlobal(int type, int what) {
        if (Build.VERSION.SDK_INT < 26) {
            return;
        }
        notificationsQueue.postRunnable(() -> deleteNotificationChannelGlobalInternal(type, what));
    }

    public void deleteAllNotificationChannels() {
        if (Build.VERSION.SDK_INT < 26) {
            return;
        }
        notificationsQueue.postRunnable(() -> {
            try {
                SharedPreferences preferences = getAccountInstance().getNotificationsSettings();
                Map<String, ?> values = preferences.getAll();
                SharedPreferences.Editor editor = preferences.edit();
                for (Map.Entry<String, ?> entry : values.entrySet()) {
                    String key = entry.getKey();
                    if (key.startsWith("org.telegram.key")) {
                        if (!key.endsWith("_s")) {
                            String id = (String) entry.getValue();
                            systemNotificationManager.deleteNotificationChannel(id);
                            if (BuildVars.LOGS_ENABLED) {
                                FileLog.d("delete all channel " + id);
                            }
                        }
                        editor.remove(key);
                    }
                }
                editor.commit();
            } catch (Exception e) {
                FileLog.e(e);
            }
        });
    }

    private boolean unsupportedNotificationShortcut() {
        return Build.VERSION.SDK_INT < 29 || !SharedConfig.chatBubbles;
    }

    @SuppressLint("RestrictedApi")
    private String createNotificationShortcut(NotificationCompat.Builder builder, long did, String name, TLRPC.User user, TLRPC.Chat chat, Person person) {
        if (unsupportedNotificationShortcut() || ChatObject.isChannel(chat) && !chat.megagroup) {
            return null;
        }
        try {
            String id = "ndid_" + did;

            Intent shortcutIntent = new Intent(ApplicationLoader.applicationContext, OpenChatReceiver.class);
            shortcutIntent.setAction("com.tmessages.openchat" + Math.random() + Integer.MAX_VALUE);
            if (did > 0) {
                shortcutIntent.putExtra("userId", did);
            } else {
                shortcutIntent.putExtra("chatId", -did);
            }

            ShortcutInfoCompat.Builder shortcutBuilder = new ShortcutInfoCompat.Builder(ApplicationLoader.applicationContext, id)
                    .setShortLabel(chat != null ? name : UserObject.getFirstName(user))
                    .setLongLabel(name)
                    .setIntent(new Intent(Intent.ACTION_DEFAULT))
                    .setIntent(shortcutIntent)
                    .setLongLived(true)
                    .setLocusId(new LocusIdCompat(id));

            Bitmap avatar = null;
            if (person != null) {
                shortcutBuilder.setPerson(person);
                shortcutBuilder.setIcon(person.getIcon());
                if (person.getIcon() != null) {
                    avatar = person.getIcon().getBitmap();
                }
            }
            ShortcutInfoCompat shortcut = shortcutBuilder.build();
            ShortcutManagerCompat.pushDynamicShortcut(ApplicationLoader.applicationContext, shortcut);
            builder.setShortcutInfo(shortcut);
            Intent intent = new Intent(ApplicationLoader.applicationContext, BubbleActivity.class);
            intent.setAction("com.tmessages.openchat" + Math.random() + Integer.MAX_VALUE);
            if (DialogObject.isUserDialog(did)) {
                intent.putExtra("userId", did);
            } else {
                intent.putExtra("chatId", -did);
            }
            intent.putExtra("currentAccount", currentAccount);

            IconCompat icon;
            if (avatar != null) {
                icon = IconCompat.createWithAdaptiveBitmap(avatar);
            } else if (user != null) {
                icon = IconCompat.createWithResource(ApplicationLoader.applicationContext, user.bot ? R.drawable.book_bot : R.drawable.book_user);
            } else {
                icon = IconCompat.createWithResource(ApplicationLoader.applicationContext, R.drawable.book_group);
            }
            if (!NekoConfig.disableNotificationBubbles.Bool()) {
                NotificationCompat.BubbleMetadata.Builder bubbleBuilder =
                        new NotificationCompat.BubbleMetadata.Builder(
                                PendingIntent.getActivity(ApplicationLoader.applicationContext, 0, intent, PendingIntent.FLAG_UPDATE_CURRENT),
                                icon);
                bubbleBuilder.setSuppressNotification(openedDialogId == did);
                bubbleBuilder.setAutoExpandBubble(false);
                bubbleBuilder.setDesiredHeight(AndroidUtilities.dp(640));
                builder.setBubbleMetadata(bubbleBuilder.build());
            }
            return id;
        } catch (Exception e) {
            FileLog.e(e);
        }
        return null;
    }

    @TargetApi(26)
    protected void ensureGroupsCreated() {
        SharedPreferences preferences = getAccountInstance().getNotificationsSettings();
        if (groupsCreated == null) {
            groupsCreated = preferences.getBoolean("groupsCreated4", false);
        }
        if (!groupsCreated) {
            try {
                String keyStart = currentAccount + "channel";
                List<NotificationChannel> list = systemNotificationManager.getNotificationChannels();
                int count = list.size();
                SharedPreferences.Editor editor = null;
                for (int a = 0; a < count; a++) {
                    NotificationChannel channel = list.get(a);
                    String id = channel.getId();
                    if (id.startsWith(keyStart)) {
                        int importance = channel.getImportance();
                        if (importance != NotificationManager.IMPORTANCE_HIGH && importance != NotificationManager.IMPORTANCE_MAX) { //TODO remove after some time, 7.3.0 bug fix
                            if (id.contains("_ia_")) {
                                //do nothing
                            } else if (id.contains("_channels_")) {
                                if (editor == null) {
                                    editor = getAccountInstance().getNotificationsSettings().edit();
                                }
                                editor.remove("priority_channel").remove("vibrate_channel").remove("ChannelSoundPath").remove("ChannelSound");
                            } else if (id.contains("_groups_")) {
                                if (editor == null) {
                                    editor = getAccountInstance().getNotificationsSettings().edit();
                                }
                                editor.remove("priority_group").remove("vibrate_group").remove("GroupSoundPath").remove("GroupSound");
                            } else if (id.contains("_private_")) {
                                if (editor == null) {
                                    editor = getAccountInstance().getNotificationsSettings().edit();
                                }
                                editor.remove("priority_messages");
                                editor.remove("priority_group").remove("vibrate_messages").remove("GlobalSoundPath").remove("GlobalSound");
                            } else {
                                long dialogId = Utilities.parseLong(id.substring(9, id.indexOf('_', 9)));
                                if (dialogId != 0) {
                                    if (editor == null) {
                                        editor = getAccountInstance().getNotificationsSettings().edit();
                                    }
                                    editor.remove("priority_" + dialogId).remove("vibrate_" + dialogId).remove("sound_path_" + dialogId).remove("sound_" + dialogId);
                                }
                            }
                        }
                        systemNotificationManager.deleteNotificationChannel(id);
                    }
                }
                if (editor != null) {
                    editor.commit();
                }
            } catch (Exception e) {
                FileLog.e(e);
            }
            preferences.edit().putBoolean("groupsCreated4", true).commit();
            groupsCreated = true;
        }
        if (!channelGroupsCreated) {
            List<NotificationChannelGroup> list = systemNotificationManager.getNotificationChannelGroups();
            String channelsId = "channels" + currentAccount;
            String groupsId = "groups" + currentAccount;
            String privateId = "private" + currentAccount;
            String otherId = "other" + currentAccount;
            for (int a = 0, N = list.size(); a < N; a++) {
                String id = list.get(a).getId();
                if (channelsId != null && channelsId.equals(id)) {
                    channelsId = null;
                } else if (groupsId != null && groupsId.equals(id)) {
                    groupsId = null;
                } else if (privateId != null && privateId.equals(id)) {
                    privateId = null;
                } else if (otherId != null && otherId.equals(id)) {
                    otherId = null;
                }
                if (channelsId == null && groupsId == null && privateId == null && otherId == null) {
                    break;
                }
            }

            if (channelsId != null || groupsId != null || privateId != null || otherId != null) {
                TLRPC.User user = getMessagesController().getUser(getUserConfig().getClientUserId());
                if (user == null) {
                    getUserConfig().getCurrentUser();
                }
                String userName;
                if (user != null) {
                    userName = " (" + ContactsController.formatName(user.first_name, user.last_name) + ")";
                } else {
                    userName = "";
                }

                ArrayList<NotificationChannelGroup> channelGroups = new ArrayList<>();
                if (channelsId != null) {
                    channelGroups.add(new NotificationChannelGroup(channelsId, LocaleController.getString("NotificationsChannels", R.string.NotificationsChannels) + userName));
                }
                if (groupsId != null) {
                    channelGroups.add(new NotificationChannelGroup(groupsId, LocaleController.getString("NotificationsGroups", R.string.NotificationsGroups) + userName));
                }
                if (privateId != null) {
                    channelGroups.add(new NotificationChannelGroup(privateId, LocaleController.getString("NotificationsPrivateChats", R.string.NotificationsPrivateChats) + userName));
                }
                if (otherId != null) {
                    channelGroups.add(new NotificationChannelGroup(otherId, LocaleController.getString("NotificationsOther", R.string.NotificationsOther) + userName));
                }

                systemNotificationManager.createNotificationChannelGroups(channelGroups);
            }

            channelGroupsCreated = true;
        }
    }

    @TargetApi(26)
    private String validateChannelId(long dialogId, String name, long[] vibrationPattern, int ledColor, Uri sound, int importance, boolean isDefault, boolean isInApp, boolean isSilent, int type) {
        ensureGroupsCreated();

        SharedPreferences preferences = getAccountInstance().getNotificationsSettings();

        String key;
        String groupId;
        String overwriteKey;
        if (isSilent) {
            groupId = "other" + currentAccount;
            overwriteKey = null;
        } else {
            if (type == TYPE_CHANNEL) {
                groupId = "channels" + currentAccount;
                overwriteKey = "overwrite_channel";
            } else if (type == TYPE_GROUP) {
                groupId = "groups" + currentAccount;
                overwriteKey = "overwrite_group";
            } else {
                groupId = "private" + currentAccount;
                overwriteKey = "overwrite_private";
            }
        }

        boolean secretChat = !isDefault && DialogObject.isEncryptedDialog(dialogId);
        boolean shouldOverwrite = !isInApp && overwriteKey != null && preferences.getBoolean(overwriteKey, false);

        String soundHash = Utilities.MD5(sound == null ? "NoSound" : sound.toString());
        if (soundHash != null && soundHash.length() > 5) {
            soundHash = soundHash.substring(0, 5);
        }
        if (isSilent) {
            name = LocaleController.getString("NotificationsSilent", R.string.NotificationsSilent);
            key = "silent";
        } else if (isDefault) {
            name = isInApp ? LocaleController.getString("NotificationsInAppDefault", R.string.NotificationsInAppDefault) : LocaleController.getString("NotificationsDefault", R.string.NotificationsDefault);
            if (type == TYPE_CHANNEL) {
                key = isInApp ? "channels_ia" : "channels";
            } else if (type == TYPE_GROUP) {
                key = isInApp ? "groups_ia" : "groups";
            } else {
                key = isInApp ? "private_ia" : "private";
            }
        } else {
            if (isInApp) {
                name = LocaleController.formatString("NotificationsChatInApp", R.string.NotificationsChatInApp, name);
            }
            key = (isInApp ? "org.telegram.keyia" : "org.telegram.key") + dialogId;
        }
        key += "_" + soundHash;
        String channelId = preferences.getString(key, null);
        String settings = preferences.getString(key + "_s", null);
        boolean edited = false;
        StringBuilder newSettings = new StringBuilder();
        String newSettingsHash = null;

        if (channelId != null) {
            NotificationChannel existingChannel = systemNotificationManager.getNotificationChannel(channelId);
            if (BuildVars.LOGS_ENABLED) {
                FileLog.d("current channel for " + channelId + " = " + existingChannel);
            }
            if (existingChannel != null) {
                if (!isSilent && !shouldOverwrite) {
                    int channelImportance = existingChannel.getImportance();
                    Uri channelSound = existingChannel.getSound();
                    long[] channelVibrationPattern = existingChannel.getVibrationPattern();
                    boolean vibrate = existingChannel.shouldVibrate();
                    if (!vibrate && channelVibrationPattern == null) {
                        channelVibrationPattern = new long[]{0, 0};
                    }
                    int channelLedColor = existingChannel.getLightColor();
                    if (channelVibrationPattern != null) {
                        for (int a = 0; a < channelVibrationPattern.length; a++) {
                            newSettings.append(channelVibrationPattern[a]);
                        }
                    }
                    newSettings.append(channelLedColor);
                    if (channelSound != null) {
                        newSettings.append(channelSound.toString());
                    }
                    newSettings.append(channelImportance);
                    if (!isDefault && secretChat) {
                        newSettings.append("secret");
                    }
                    if (BuildVars.LOGS_ENABLED) {
                        FileLog.d("current channel settings for " + channelId + " = " + newSettings + " old = " + settings);
                    }
                    newSettingsHash = Utilities.MD5(newSettings.toString());
                    newSettings.setLength(0);
                    if (!newSettingsHash.equals(settings)) {
                        SharedPreferences.Editor editor = null;
                        if (channelImportance == NotificationManager.IMPORTANCE_NONE) {
                            editor = preferences.edit();
                            if (isDefault) {
                                if (!isInApp) {
                                    editor.putInt(getGlobalNotificationsKey(type), Integer.MAX_VALUE);
                                    updateServerNotificationsSettings(type);
                                }
                            } else {
                                editor.putInt("notify2_" + dialogId, 2);
                                updateServerNotificationsSettings(dialogId, true);
                            }
                            edited = true;
                        } else if (channelImportance != importance) {
                            if (!isInApp) {
                                editor = preferences.edit();
                                int priority;
                                if (channelImportance == NotificationManager.IMPORTANCE_HIGH || channelImportance == NotificationManager.IMPORTANCE_MAX) {
                                    priority = 1;
                                } else if (channelImportance == NotificationManager.IMPORTANCE_MIN) {
                                    priority = 4;
                                } else if (channelImportance == NotificationManager.IMPORTANCE_LOW) {
                                    priority = 5;
                                } else {
                                    priority = 0;
                                }
                                if (isDefault) {
                                    editor.putInt(getGlobalNotificationsKey(type), 0).commit();
                                    if (type == TYPE_CHANNEL) {
                                        editor.putInt("priority_channel", priority);
                                    } else if (type == TYPE_GROUP) {
                                        editor.putInt("priority_group", priority);
                                    } else {
                                        editor.putInt("priority_messages", priority);
                                    }
                                } else {
                                    editor.putInt("notify2_" + dialogId, 0);
                                    editor.remove("notifyuntil_" + dialogId);
                                    editor.putInt("priority_" + dialogId, priority);
                                }
                            }
                            edited = true;
                        }
                        boolean hasVibration = !isEmptyVibration(vibrationPattern);
                        if (hasVibration != vibrate) {
                            if (!isInApp) {
                                if (editor == null) {
                                    editor = preferences.edit();
                                }
                                if (isDefault) {
                                    if (type == TYPE_CHANNEL) {
                                        editor.putInt("vibrate_channel", vibrate ? 0 : 2);
                                    } else if (type == TYPE_GROUP) {
                                        editor.putInt("vibrate_group", vibrate ? 0 : 2);
                                    } else {
                                        editor.putInt("vibrate_messages", vibrate ? 0 : 2);
                                    }
                                } else {
                                    editor.putInt("vibrate_" + dialogId, vibrate ? 0 : 2);
                                }
                            }
                            vibrationPattern = channelVibrationPattern;
                            edited = true;
                        }
                        if (channelLedColor != ledColor) {
                            if (!isInApp) {
                                if (editor == null) {
                                    editor = preferences.edit();
                                }
                                if (isDefault) {
                                    if (type == TYPE_CHANNEL) {
                                        editor.putInt("ChannelLed", channelLedColor);
                                    } else if (type == TYPE_GROUP) {
                                        editor.putInt("GroupLed", channelLedColor);
                                    } else {
                                        editor.putInt("MessagesLed", channelLedColor);
                                    }
                                } else {
                                    editor.putInt("color_" + dialogId, channelLedColor);
                                }
                            }
                            ledColor = channelLedColor;
                            edited = true;
                        }
                        if (editor != null) {
                            editor.commit();
                        }
                    }
                }
            } else {
                channelId = null;
                settings = null;
            }
        }

        if (edited && newSettingsHash != null) {
            preferences.edit().putString(key, channelId).putString(key + "_s", newSettingsHash).commit();
            if (BuildVars.LOGS_ENABLED) {
                FileLog.d("change edited channel " + channelId);
            }
        } else if (shouldOverwrite || newSettingsHash == null || !isInApp || !isDefault) {
            for (int a = 0; a < vibrationPattern.length; a++) {
                newSettings.append(vibrationPattern[a]);
            }
            newSettings.append(ledColor);
            if (sound != null) {
                newSettings.append(sound.toString());
            }
            newSettings.append(importance);
            if (!isDefault && secretChat) {
                newSettings.append("secret");
            }
            newSettingsHash = Utilities.MD5(newSettings.toString());

            if (!isSilent && channelId != null && (shouldOverwrite || !settings.equals(newSettingsHash))) {
                try {
                    systemNotificationManager.deleteNotificationChannel(channelId);
                } catch (Exception e) {
                    FileLog.e(e);
                }
                if (BuildVars.LOGS_ENABLED) {
                    FileLog.d("delete channel by settings change " + channelId);
                }
                channelId = null;
            }
        }
        if (channelId == null) {
            if (isDefault) {
                channelId = currentAccount + "channel_" + key + "_" + Utilities.random.nextLong();
            } else {
                channelId = currentAccount + "channel_" + dialogId + "_" + Utilities.random.nextLong();
            }
            NotificationChannel notificationChannel = new NotificationChannel(channelId, secretChat ? LocaleController.getString("SecretChatName", R.string.SecretChatName) : name, importance);
            notificationChannel.setGroup(groupId);
            if (ledColor != 0) {
                notificationChannel.enableLights(true);
                notificationChannel.setLightColor(ledColor);
            } else {
                notificationChannel.enableLights(false);
            }
            if (!isEmptyVibration(vibrationPattern)) {
                notificationChannel.enableVibration(true);
                if (vibrationPattern.length > 0) {
                    notificationChannel.setVibrationPattern(vibrationPattern);
                }
            } else {
                notificationChannel.enableVibration(false);
            }
            AudioAttributes.Builder builder = new AudioAttributes.Builder();
            builder.setContentType(AudioAttributes.CONTENT_TYPE_SONIFICATION);
            builder.setUsage(AudioAttributes.USAGE_NOTIFICATION);
            if (sound != null) {
                notificationChannel.setSound(sound, builder.build());
            } else {
                notificationChannel.setSound(null, null);
            }
            systemNotificationManager.createNotificationChannel(notificationChannel);
            if (BuildVars.LOGS_ENABLED) {
                FileLog.d("create new channel " + channelId);
            }
            lastNotificationChannelCreateTime = SystemClock.elapsedRealtime();
            systemNotificationManager.createNotificationChannel(notificationChannel);
            preferences.edit().putString(key, channelId).putString(key + "_s", newSettingsHash).commit();
        }
        return channelId;
    }

    private void showOrUpdateNotification(boolean notifyAboutLast) {
        if (!getUserConfig().isClientActivated() || pushMessages.isEmpty() || !SharedConfig.showNotificationsForAllAccounts && currentAccount != UserConfig.selectedAccount) {
            dismissNotification();
            return;
        }
        try {
            getConnectionsManager().resumeNetworkMaybe();

            MessageObject lastMessageObject = pushMessages.get(0);
            SharedPreferences preferences = getAccountInstance().getNotificationsSettings();
            int dismissDate = preferences.getInt("dismissDate", 0);
            if (lastMessageObject.messageOwner.date <= dismissDate) {
                dismissNotification();
                return;
            }

            long dialog_id = lastMessageObject.getDialogId();
            boolean isChannel = false;
            long override_dialog_id = dialog_id;
            if (lastMessageObject.messageOwner.mentioned) {
                override_dialog_id = lastMessageObject.getFromChatId();
            }
            int mid = lastMessageObject.getId();
            long chatId = lastMessageObject.messageOwner.peer_id.chat_id != 0 ? lastMessageObject.messageOwner.peer_id.chat_id : lastMessageObject.messageOwner.peer_id.channel_id;
            long userId = lastMessageObject.messageOwner.peer_id.user_id;
            if (lastMessageObject.isFromUser() && (userId == 0 || userId == getUserConfig().getClientUserId())) {
                userId = lastMessageObject.messageOwner.from_id.user_id;
            }

            TLRPC.User user = getMessagesController().getUser(userId);
            TLRPC.Chat chat = null;
            if (chatId != 0) {
                chat = getMessagesController().getChat(chatId);
                if (chat == null && lastMessageObject.isFcmMessage()) {
                    isChannel = lastMessageObject.localChannel;
                } else {
                    isChannel = ChatObject.isChannel(chat) && !chat.megagroup;
                }
            }
            TLRPC.FileLocation photoPath = null;

            boolean notifyDisabled = false;
            int vibrate = 0;
            String soundPath = null;
            boolean isInternalSoundFile = false;
            int ledColor = 0xff0000ff;
            int importance = 0;

            int notifyOverride = getNotifyOverride(preferences, override_dialog_id);
            boolean value;
            if (notifyOverride == -1) {
                value = isGlobalNotificationsEnabled(dialog_id, isChannel);
            } else {
                value = notifyOverride != 2;
            }

            String name;
            String chatName;
            boolean replace = true;
            if (((chatId != 0 && chat == null) || user == null) && lastMessageObject.isFcmMessage()) {
                chatName = lastMessageObject.localName;
            } else if (chat != null) {
                chatName = chat.title;
            } else {
                chatName = UserObject.getUserName(user);
            }
            boolean passcode = AndroidUtilities.needShowPasscode() || SharedConfig.isWaitingForPasscodeEnter;
            if (DialogObject.isEncryptedDialog(dialog_id) || pushDialogs.size() > 1 || passcode) {
                if (passcode) {
                    if (chatId != 0) {
                        name = LocaleController.getString("NotificationHiddenChatName", R.string.NotificationHiddenChatName);
                    } else {
                        name = LocaleController.getString("NotificationHiddenName", R.string.NotificationHiddenName);
                    }
                } else {
                    name = LocaleController.getString("AppName", R.string.AppName);
                }
                replace = false;
            } else {
                name = chatName;
            }

            String detailText;
            if (UserConfig.getActivatedAccountsCount() > 1) {
                if (pushDialogs.size() == 1) {
                    detailText = UserObject.getFirstName(getUserConfig().getCurrentUser());
                } else {
                    detailText = UserObject.getFirstName(getUserConfig().getCurrentUser()) + "・";
                }
            } else {
                detailText = "";
            }
            if (pushDialogs.size() != 1 || Build.VERSION.SDK_INT < 23) {
                if (pushDialogs.size() == 1) {
                    detailText += LocaleController.formatPluralString("NewMessages", total_unread_count);
                } else {
                    detailText += LocaleController.formatString("NotificationMessagesPeopleDisplayOrder", R.string.NotificationMessagesPeopleDisplayOrder, LocaleController.formatPluralString("NewMessages", total_unread_count), LocaleController.formatPluralString("FromChats", pushDialogs.size()));
                }
            }

            NotificationCompat.Builder mBuilder = new NotificationCompat.Builder(ApplicationLoader.applicationContext);

            int silent = 2;
            String lastMessage = null;
            boolean hasNewMessages = false;
            if (pushMessages.size() == 1) {
                MessageObject messageObject = pushMessages.get(0);
                boolean[] text = new boolean[1];
                String message = lastMessage = getStringForMessage(messageObject, false, text, null);
                silent = isSilentMessage(messageObject) ? 1 : 0;
                if (message == null) {
                    return;
                }
                if (replace) {
                    if (chat != null) {
                        message = message.replace(" @ " + name, "");
                    } else {
                        if (text[0]) {
                            message = message.replace(name + ": ", "");
                        } else {
                            message = message.replace(name + " ", "");
                        }
                    }
                }
                mBuilder.setContentText(message);
                mBuilder.setStyle(new NotificationCompat.BigTextStyle().bigText(message));
            } else {
                mBuilder.setContentText(detailText);
                NotificationCompat.InboxStyle inboxStyle = new NotificationCompat.InboxStyle();
                inboxStyle.setBigContentTitle(name);
                int count = Math.min(10, pushMessages.size());
                boolean[] text = new boolean[1];
                for (int i = 0; i < count; i++) {
                    MessageObject messageObject = pushMessages.get(i);
                    String message = getStringForMessage(messageObject, false, text, null);
                    if (message == null || messageObject.messageOwner.date <= dismissDate) {
                        continue;
                    }
                    if (silent == 2) {
                        lastMessage = message;
                        silent = isSilentMessage(messageObject) ? 1 : 0;
                    }
                    if (pushDialogs.size() == 1) {
                        if (replace) {
                            if (chat != null) {
                                message = message.replace(" @ " + name, "");
                            } else {
                                if (text[0]) {
                                    message = message.replace(name + ": ", "");
                                } else {
                                    message = message.replace(name + " ", "");
                                }
                            }
                        }
                    }
                    inboxStyle.addLine(message);
                }
                inboxStyle.setSummaryText(detailText);
                mBuilder.setStyle(inboxStyle);
            }

            if (!notifyAboutLast || !value || MediaController.getInstance().isRecordingAudio() || silent == 1) {
                notifyDisabled = true;
            }

            if (!notifyDisabled && dialog_id == override_dialog_id && chat != null) {
                int notifyMaxCount;
                int notifyDelay;
                if (preferences.getBoolean("custom_" + dialog_id, false)) {
                    notifyMaxCount = preferences.getInt("smart_max_count_" + dialog_id, 2);
                    notifyDelay = preferences.getInt("smart_delay_" + dialog_id, 3 * 60);
                } else {
                    notifyMaxCount = 2;
                    notifyDelay = 3 * 60;
                }
                if (notifyMaxCount != 0) {
                    Point dialogInfo = smartNotificationsDialogs.get(dialog_id);
                    if (dialogInfo == null) {
                        dialogInfo = new Point(1, (int) (SystemClock.elapsedRealtime() / 1000));
                        smartNotificationsDialogs.put(dialog_id, dialogInfo);
                    } else {
                        int lastTime = dialogInfo.y;
                        if (lastTime + notifyDelay < SystemClock.elapsedRealtime() / 1000) {
                            dialogInfo.set(1, (int) (SystemClock.elapsedRealtime() / 1000));
                        } else {
                            int count = dialogInfo.x;
                            if (count < notifyMaxCount) {
                                dialogInfo.set(count + 1, (int) (SystemClock.elapsedRealtime() / 1000));
                            } else {
                                notifyDisabled = true;
                            }
                        }
                    }
                }
            }

            if (!notifyDisabled && !preferences.getBoolean("sound_enabled_" + dialog_id, true)) {
                notifyDisabled = true;
            }

            String defaultPath = Settings.System.DEFAULT_NOTIFICATION_URI.getPath();

            boolean isDefault = true;
            boolean isInApp = !ApplicationLoader.mainInterfacePaused;
            int chatType = TYPE_PRIVATE;

            String customSoundPath;
            boolean customIsInternalSound = false;
            int customVibrate;
            int customImportance;
            Integer customLedColor;
            if (preferences.getBoolean("custom_" + dialog_id, false)) {
                customVibrate = preferences.getInt("vibrate_" + dialog_id, 0);
                customImportance = preferences.getInt("priority_" + dialog_id, 3);
                long soundDocumentId = preferences.getLong("sound_document_id_" + dialog_id, 0);
                if (soundDocumentId != 0) {
                    customIsInternalSound = true;
                    customSoundPath = getMediaDataController().ringtoneDataStore.getSoundPath(soundDocumentId);
                } else {
                    customSoundPath = preferences.getString("sound_path_" + dialog_id, null);
                }
                if (preferences.contains("color_" + dialog_id)) {
                    customLedColor = preferences.getInt("color_" + dialog_id, 0);
                } else {
                    customLedColor = null;
                }
            } else {
                customVibrate = 0;
                customImportance = 3;
                customSoundPath = null;
                customLedColor = null;
            }
            boolean vibrateOnlyIfSilent = false;

            if (chatId != 0) {
                if (isChannel) {
                    long soundDocumentId = preferences.getLong("ChannelSoundDocId", 0);
                    if (soundDocumentId != 0) {
                        isInternalSoundFile = true;
                        soundPath = getMediaDataController().ringtoneDataStore.getSoundPath(soundDocumentId);
                    } else {
                        soundPath = preferences.getString("ChannelSoundPath", defaultPath);
                    }
                    vibrate = preferences.getInt("vibrate_channel", 0);
                    importance = preferences.getInt("priority_channel", 1);
                    ledColor = preferences.getInt("ChannelLed", 0xff0000ff);
                    chatType = TYPE_CHANNEL;
                } else {
                    long soundDocumentId = preferences.getLong("GroupSoundDocId", 0);
                    if (soundDocumentId != 0) {
                        isInternalSoundFile = true;
                        soundPath = getMediaDataController().ringtoneDataStore.getSoundPath(soundDocumentId);
                    } else {
                        soundPath = preferences.getString("GroupSoundPath", defaultPath);
                    }
                    vibrate = preferences.getInt("vibrate_group", 0);
                    importance = preferences.getInt("priority_group", 1);
                    ledColor = preferences.getInt("GroupLed", 0xff0000ff);
                    chatType = TYPE_GROUP;
                }
            } else if (userId != 0) {
                long soundDocumentId = preferences.getLong("GlobalSoundDocId", 0);
                if (soundDocumentId != 0) {
                    isInternalSoundFile = true;
                    soundPath = getMediaDataController().ringtoneDataStore.getSoundPath(soundDocumentId);
                } else {
                    soundPath = preferences.getString("GlobalSoundPath", defaultPath);
                }
                vibrate = preferences.getInt("vibrate_messages", 0);
                importance = preferences.getInt("priority_messages", 1);
                ledColor = preferences.getInt("MessagesLed", 0xff0000ff);
                chatType = TYPE_PRIVATE;
            }
            if (vibrate == 4) {
                vibrateOnlyIfSilent = true;
                vibrate = 0;
            }
            if (!TextUtils.isEmpty(customSoundPath) && !TextUtils.equals(soundPath, customSoundPath)) {
                isInternalSoundFile = customIsInternalSound;
                soundPath = customSoundPath;
                isDefault = false;
            }
            if (customImportance != 3 && importance != customImportance) {
                importance = customImportance;
                isDefault = false;
            }
            if (customLedColor != null && customLedColor != ledColor) {
                ledColor = customLedColor;
                isDefault = false;
            }
            if (customVibrate != 0 && customVibrate != 4 && customVibrate != vibrate) {
                vibrate = customVibrate;
                isDefault = false;
            }
            if (isInApp) {
                if (!preferences.getBoolean("EnableInAppSounds", true)) {
                    soundPath = null;
                }
                if (!preferences.getBoolean("EnableInAppVibrate", true)) {
                    vibrate = 2;
                }
                if (!preferences.getBoolean("EnableInAppPriority", false)) {
                    importance = 0;
                } else if (importance == 2) {
                    importance = 1;
                }
            }
            if (vibrateOnlyIfSilent && vibrate != 2) {
                try {
                    int mode = audioManager.getRingerMode();
                    if (mode != AudioManager.RINGER_MODE_SILENT && mode != AudioManager.RINGER_MODE_VIBRATE) {
                        vibrate = 2;
                    }
                } catch (Exception e) {
                    FileLog.e(e);
                }
            }

            if (notifyDisabled) {
                vibrate = 0;
                importance = 0;
                ledColor = 0;
                soundPath = null;
            }

            Intent intent = new Intent(ApplicationLoader.applicationContext, LaunchActivity.class);
            intent.setAction("com.tmessages.openchat" + Math.random() + Integer.MAX_VALUE);
            intent.setFlags(Intent.FLAG_ACTIVITY_CLEAR_TOP);
            //intent.setFlags(Intent.FLAG_ACTIVITY_CLEAR_TASK);
            if (!DialogObject.isEncryptedDialog(dialog_id)) {
                if (pushDialogs.size() == 1) {
                    if (chatId != 0) {
                        intent.putExtra("chatId", chatId);
                    } else if (userId != 0) {
                        intent.putExtra("userId", userId);
                    }
                }
                if (AndroidUtilities.needShowPasscode() || SharedConfig.isWaitingForPasscodeEnter) {
                    photoPath = null;
                } else {
                    if (pushDialogs.size() == 1 && Build.VERSION.SDK_INT < 28) {
                        if (chat != null) {
                            if (chat.photo != null && chat.photo.photo_small != null && chat.photo.photo_small.volume_id != 0 && chat.photo.photo_small.local_id != 0) {
                                photoPath = chat.photo.photo_small;
                            }
                        } else if (user != null) {
                            if (user.photo != null && user.photo.photo_small != null && user.photo.photo_small.volume_id != 0 && user.photo.photo_small.local_id != 0) {
                                photoPath = user.photo.photo_small;
                            }
                        }
                    }
                }
            } else {
                if (pushDialogs.size() == 1 && dialog_id != globalSecretChatId) {
                    intent.putExtra("encId", DialogObject.getEncryptedChatId(dialog_id));
                }
            }
            intent.putExtra("currentAccount", currentAccount);
            PendingIntent contentIntent = PendingIntent.getActivity(ApplicationLoader.applicationContext, 0, intent, PendingIntent.FLAG_ONE_SHOT);

            mBuilder.setContentTitle(name)
                    .setSmallIcon(R.drawable.notification)
                    .setAutoCancel(true)
                    .setNumber(total_unread_count)
                    .setContentIntent(contentIntent)
                    .setGroup(notificationGroup)
                    .setGroupSummary(true)
                    .setShowWhen(true)
                    .setWhen(((long) lastMessageObject.messageOwner.date) * 1000)
                    .setColor(NekoXConfig.getNotificationColor());

            long[] vibrationPattern = null;
            Uri sound = null;

            mBuilder.setCategory(NotificationCompat.CATEGORY_MESSAGE);
            if (chat == null && user != null && user.phone != null && user.phone.length() > 0) {
                mBuilder.addPerson("tel:+" + user.phone);
            }

            Intent dismissIntent = new Intent(ApplicationLoader.applicationContext, NotificationDismissReceiver.class);
            dismissIntent.putExtra("messageDate", lastMessageObject.messageOwner.date);
            dismissIntent.putExtra("currentAccount", currentAccount);
            mBuilder.setDeleteIntent(PendingIntent.getBroadcast(ApplicationLoader.applicationContext, 1, dismissIntent, PendingIntent.FLAG_UPDATE_CURRENT));

            if (photoPath != null) {
                BitmapDrawable img = ImageLoader.getInstance().getImageFromMemory(photoPath, null, "50_50");
                if (img != null) {
                    mBuilder.setLargeIcon(img.getBitmap());
                } else {
                    try {
                        File file = getFileLoader().getPathToAttach(photoPath, true);
                        if (file.exists()) {
                            float scaleFactor = 160.0f / AndroidUtilities.dp(50);
                            BitmapFactory.Options options = new BitmapFactory.Options();
                            options.inSampleSize = scaleFactor < 1 ? 1 : (int) scaleFactor;
                            Bitmap bitmap = BitmapFactory.decodeFile(file.getAbsolutePath(), options);
                            if (bitmap != null) {
                                mBuilder.setLargeIcon(bitmap);
                            }
                        }
                    } catch (Throwable ignore) {

                    }
                }
            }

            int configImportance = 0;
            if (!notifyAboutLast || silent == 1) {
                mBuilder.setPriority(NotificationCompat.PRIORITY_LOW);
                if (Build.VERSION.SDK_INT >= 26) {
                    configImportance = NotificationManager.IMPORTANCE_LOW;
                }
            } else {
                if (importance == 0) {
                    mBuilder.setPriority(NotificationCompat.PRIORITY_DEFAULT);
                    if (Build.VERSION.SDK_INT >= 26) {
                        configImportance = NotificationManager.IMPORTANCE_DEFAULT;
                    }
                } else if (importance == 1 || importance == 2) {
                    mBuilder.setPriority(NotificationCompat.PRIORITY_HIGH);
                    if (Build.VERSION.SDK_INT >= 26) {
                        configImportance = NotificationManager.IMPORTANCE_HIGH;
                    }
                } else if (importance == 4) {
                    mBuilder.setPriority(NotificationCompat.PRIORITY_MIN);
                    if (Build.VERSION.SDK_INT >= 26) {
                        configImportance = NotificationManager.IMPORTANCE_MIN;
                    }
                } else if (importance == 5) {
                    mBuilder.setPriority(NotificationCompat.PRIORITY_LOW);
                    if (Build.VERSION.SDK_INT >= 26) {
                        configImportance = NotificationManager.IMPORTANCE_LOW;
                    }
                }
            }

            if (silent != 1 && !notifyDisabled) {
                if (!isInApp || preferences.getBoolean("EnableInAppPreview", true)) {
                    if (lastMessage.length() > 100) {
                        lastMessage = lastMessage.substring(0, 100).replace('\n', ' ').trim() + "...";
                    }
                    mBuilder.setTicker(lastMessage);
                }
                if (soundPath != null && !soundPath.equals("NoSound")) {
                    if (Build.VERSION.SDK_INT >= 26) {
                        if (soundPath.equals("Default") || soundPath.equals(defaultPath)) {
                            sound = Settings.System.DEFAULT_NOTIFICATION_URI;
                        } else {
                            if (isInternalSoundFile) {
                                sound = FileProvider.getUriForFile(ApplicationLoader.applicationContext, BuildConfig.APPLICATION_ID + ".provider", new File(soundPath));
                                ApplicationLoader.applicationContext.grantUriPermission("com.android.systemui", sound, Intent.FLAG_GRANT_READ_URI_PERMISSION);
                            } else {
                                sound = Uri.parse(soundPath);
                            }
                        }
                    } else {
                        if (soundPath.equals(defaultPath)) {
                            mBuilder.setSound(Settings.System.DEFAULT_NOTIFICATION_URI, AudioManager.STREAM_NOTIFICATION);
                        } else {
                            if (Build.VERSION.SDK_INT >= 24 && soundPath.startsWith("file://") && !AndroidUtilities.isInternalUri(Uri.parse(soundPath))) {
                                try {
                                    Uri uri = FileProvider.getUriForFile(ApplicationLoader.applicationContext, BuildConfig.APPLICATION_ID + ".provider", new File(soundPath.replace("file://", "")));
                                    ApplicationLoader.applicationContext.grantUriPermission("com.android.systemui", uri, Intent.FLAG_GRANT_READ_URI_PERMISSION);
                                    mBuilder.setSound(uri, AudioManager.STREAM_NOTIFICATION);
                                } catch (Exception e) {
                                    mBuilder.setSound(Uri.parse(soundPath), AudioManager.STREAM_NOTIFICATION);
                                }
                            } else {
                                mBuilder.setSound(Uri.parse(soundPath), AudioManager.STREAM_NOTIFICATION);
                            }
                        }
                    }
                }
                if (ledColor != 0) {
                    mBuilder.setLights(ledColor, 1000, 1000);
                }
                if (vibrate == 2) {
                    mBuilder.setVibrate(vibrationPattern = new long[]{0, 0});
                } else if (vibrate == 1) {
                    mBuilder.setVibrate(vibrationPattern = new long[]{0, 100, 0, 100});
                } else if (vibrate == 0 || vibrate == 4) {
                    mBuilder.setDefaults(NotificationCompat.DEFAULT_VIBRATE);
                    vibrationPattern = new long[]{};
                } else if (vibrate == 3) {
                    mBuilder.setVibrate(vibrationPattern = new long[]{0, 1000});
                }
            } else {
                mBuilder.setVibrate(vibrationPattern = new long[]{0, 0});
            }

            boolean hasCallback = false;
            if (!AndroidUtilities.needShowPasscode() && !SharedConfig.isWaitingForPasscodeEnter && lastMessageObject.getDialogId() == 777000) {
                if (lastMessageObject.messageOwner.reply_markup != null) {
                    ArrayList<TLRPC.TL_keyboardButtonRow> rows = lastMessageObject.messageOwner.reply_markup.rows;
                    for (int a = 0, size = rows.size(); a < size; a++) {
                        TLRPC.TL_keyboardButtonRow row = rows.get(a);
                        for (int b = 0, size2 = row.buttons.size(); b < size2; b++) {
                            TLRPC.KeyboardButton button = row.buttons.get(b);
                            if (button instanceof TLRPC.TL_keyboardButtonCallback) {
                                Intent callbackIntent = new Intent(ApplicationLoader.applicationContext, NotificationCallbackReceiver.class);
                                callbackIntent.putExtra("currentAccount", currentAccount);
                                callbackIntent.putExtra("did", dialog_id);
                                if (button.data != null) {
                                    callbackIntent.putExtra("data", button.data);
                                }
                                callbackIntent.putExtra("mid", lastMessageObject.getId());
                                mBuilder.addAction(0, button.text, PendingIntent.getBroadcast(ApplicationLoader.applicationContext, lastButtonId++, callbackIntent, PendingIntent.FLAG_UPDATE_CURRENT));
                                hasCallback = true;
                            }
                        }
                    }
                }
            }

            if (!hasCallback && Build.VERSION.SDK_INT < 24 && SharedConfig.passcodeHash.length() == 0 && hasMessagesToReply()) {
                Intent replyIntent = new Intent(ApplicationLoader.applicationContext, PopupReplyReceiver.class);
                replyIntent.putExtra("currentAccount", currentAccount);
                if (Build.VERSION.SDK_INT <= 19) {
                    mBuilder.addAction(R.drawable.ic_ab_reply2, LocaleController.getString("Reply", R.string.Reply), PendingIntent.getBroadcast(ApplicationLoader.applicationContext, 2, replyIntent, PendingIntent.FLAG_UPDATE_CURRENT));
                } else {
                    mBuilder.addAction(R.drawable.ic_ab_reply, LocaleController.getString("Reply", R.string.Reply), PendingIntent.getBroadcast(ApplicationLoader.applicationContext, 2, replyIntent, PendingIntent.FLAG_UPDATE_CURRENT));
                }
            }
            showExtraNotifications(mBuilder, detailText, dialog_id, chatName, vibrationPattern, ledColor, sound, configImportance, isDefault, isInApp, notifyDisabled, chatType);
            scheduleNotificationRepeat();
        } catch (Exception e) {
            FileLog.e(e);
        }
    }

    private boolean isSilentMessage(MessageObject messageObject) {
        return messageObject.messageOwner.silent || messageObject.isReactionPush;
    }

    @SuppressLint("NewApi")
    private void setNotificationChannel(Notification mainNotification, NotificationCompat.Builder builder, boolean useSummaryNotification) {
        if (useSummaryNotification) {
            builder.setChannelId(OTHER_NOTIFICATIONS_CHANNEL);
        } else {
            builder.setChannelId(mainNotification.getChannelId());
        }
    }

    private void resetNotificationSound(NotificationCompat.Builder notificationBuilder, long dialogId, String chatName, long[] vibrationPattern, int ledColor, Uri sound, int importance, boolean isDefault, boolean isInApp, boolean isSilent, int chatType) {
        Uri defaultSound = Settings.System.DEFAULT_RINGTONE_URI;
        if (defaultSound != null && sound != null && !TextUtils.equals(defaultSound.toString(), sound.toString())) {
            SharedPreferences preferences = getAccountInstance().getNotificationsSettings();
            SharedPreferences.Editor editor = preferences.edit();

            String newSound = defaultSound.toString();
            String ringtoneName = LocaleController.getString("DefaultRingtone", R.string.DefaultRingtone);
            if (isDefault) {
                if (chatType == TYPE_CHANNEL) {
                    editor.putString("ChannelSound", ringtoneName);
                } else if (chatType == TYPE_GROUP) {
                    editor.putString("GroupSound", ringtoneName);
                } else {
                    editor.putString("GlobalSound", ringtoneName);
                }
                if (chatType == TYPE_CHANNEL) {
                    editor.putString("ChannelSoundPath", newSound);
                } else if (chatType == TYPE_GROUP) {
                    editor.putString("GroupSoundPath", newSound);
                } else {
                    editor.putString("GlobalSoundPath", newSound);
                }
                getNotificationsController().deleteNotificationChannelGlobalInternal(chatType, -1);
            } else {
                editor.putString("sound_" + dialogId, ringtoneName);
                editor.putString("sound_path_" + dialogId, newSound);
                deleteNotificationChannelInternal(dialogId, -1);
            }
            editor.commit();
            sound = Settings.System.DEFAULT_RINGTONE_URI;
            notificationBuilder.setChannelId(validateChannelId(dialogId, chatName, vibrationPattern, ledColor, sound, importance, isDefault, isInApp, isSilent, chatType));
            notificationManager.notify(notificationId, notificationBuilder.build());
        }
    }

    @SuppressLint("InlinedApi")
    private void showExtraNotifications(NotificationCompat.Builder notificationBuilder, String summary, long lastDialogId, String chatName, long[] vibrationPattern, int ledColor, Uri sound, int importance, boolean isDefault, boolean isInApp, boolean isSilent, int chatType) {
        if (Build.VERSION.SDK_INT >= 26) {
            notificationBuilder.setChannelId(validateChannelId(lastDialogId, chatName, vibrationPattern, ledColor, sound, importance, isDefault, isInApp, isSilent, chatType));
        }
        Notification mainNotification = notificationBuilder.build();
        if (Build.VERSION.SDK_INT < 18) {
            notificationManager.notify(notificationId, mainNotification);
            if (BuildVars.LOGS_ENABLED) {
                FileLog.d("show summary notification by SDK check");
            }
            return;
        }

        SharedPreferences preferences = getAccountInstance().getNotificationsSettings();

        ArrayList<Long> sortedDialogs = new ArrayList<>();
        LongSparseArray<ArrayList<MessageObject>> messagesByDialogs = new LongSparseArray<>();
        for (int a = 0; a < pushMessages.size(); a++) {
            MessageObject messageObject = pushMessages.get(a);
            long dialog_id = messageObject.getDialogId();
            int dismissDate = preferences.getInt("dismissDate" + dialog_id, 0);
            if (messageObject.messageOwner.date <= dismissDate) {
                continue;
            }

            ArrayList<MessageObject> arrayList = messagesByDialogs.get(dialog_id);
            if (arrayList == null) {
                arrayList = new ArrayList<>();
                messagesByDialogs.put(dialog_id, arrayList);
                sortedDialogs.add(dialog_id);
            }
            arrayList.add(messageObject);
        }

        LongSparseArray<Integer> oldIdsWear = new LongSparseArray<>();
        for (int i = 0; i < wearNotificationsIds.size(); i++) {
            oldIdsWear.put(wearNotificationsIds.keyAt(i), wearNotificationsIds.valueAt(i));
        }
        wearNotificationsIds.clear();

        class NotificationHolder {
            int id;
            long dialogId;
            String name;
            TLRPC.User user;
            TLRPC.Chat chat;
            NotificationCompat.Builder notification;

            NotificationHolder(int i, long li, String n, TLRPC.User u, TLRPC.Chat c, NotificationCompat.Builder builder) {
                id = i;
                name = n;
                user = u;
                chat = c;
                notification = builder;
                dialogId = li;
            }

            void call() {
                if (BuildVars.LOGS_ENABLED) {
                    FileLog.w("show dialog notification with id " + id + " " + dialogId +  " user=" + user + " chat=" + chat);
                }
                try {
                    notificationManager.notify(id, notification.build());
                } catch (SecurityException e) {
                    FileLog.e(e);
                    resetNotificationSound(notification, dialogId, chatName, vibrationPattern, ledColor, sound, importance, isDefault, isInApp, isSilent, chatType);
                }
            }
        }

        ArrayList<NotificationHolder> holders = new ArrayList<>();

        boolean useSummaryNotification = Build.VERSION.SDK_INT <= Build.VERSION_CODES.O_MR1 || sortedDialogs.size() > 1;
        if (useSummaryNotification && Build.VERSION.SDK_INT >= 26) {
            checkOtherNotificationsChannel();
        }

        long selfUserId = getUserConfig().getClientUserId();
        boolean waitingForPasscode = AndroidUtilities.needShowPasscode() || SharedConfig.isWaitingForPasscodeEnter;

        int maxCount = 7;
        LongSparseArray<Person> personCache = new LongSparseArray<>();
        for (int b = 0, size = sortedDialogs.size(); b < size; b++) {
            if (holders.size() >= maxCount) {
                break;
            }
            long dialogId = sortedDialogs.get(b);
            ArrayList<MessageObject> messageObjects = messagesByDialogs.get(dialogId);
            int maxId = messageObjects.get(0).getId();

            Integer internalId = oldIdsWear.get(dialogId);
            if (internalId == null) {
                internalId = (int) dialogId + (int) (dialogId >> 32);
            } else {
                oldIdsWear.remove(dialogId);
            }

            MessageObject lastMessageObject = messageObjects.get(0);
            int maxDate = 0;
            for (int i = 0; i < messageObjects.size(); i++) {
                if (maxDate < messageObjects.get(i).messageOwner.date) {
                    maxDate = messageObjects.get(i).messageOwner.date;

                }
            }
            TLRPC.Chat chat = null;
            TLRPC.User user = null;
            boolean isChannel = false;
            boolean isSupergroup = false;
            String name;
            TLRPC.FileLocation photoPath = null;
            Bitmap avatarBitmap = null;
            File avatalFile = null;
            boolean canReply;

            if (!DialogObject.isEncryptedDialog(dialogId)) {
                canReply = dialogId != 777000;
                if (DialogObject.isUserDialog(dialogId)) {
                    user = getMessagesController().getUser(dialogId);
                    if (user == null) {
                        if (lastMessageObject.isFcmMessage()) {
                            name = lastMessageObject.localName;
                        } else {
                            if (BuildVars.LOGS_ENABLED) {
                                FileLog.w("not found user to show dialog notification " + dialogId);
                            }
                            continue;
                        }
                    } else {
                        name = UserObject.getUserName(user);
                        if (user.photo != null && user.photo.photo_small != null && user.photo.photo_small.volume_id != 0 && user.photo.photo_small.local_id != 0) {
                            photoPath = user.photo.photo_small;
                        }
                    }
                    if (UserObject.isReplyUser(dialogId)) {
                        name = LocaleController.getString("RepliesTitle", R.string.RepliesTitle);
                    } else if (dialogId == selfUserId) {
                        name = LocaleController.getString("MessageScheduledReminderNotification", R.string.MessageScheduledReminderNotification);
                    }
                } else {
                    chat = getMessagesController().getChat(-dialogId);
                    if (chat == null) {
                        if (lastMessageObject.isFcmMessage()) {
                            isSupergroup = lastMessageObject.isSupergroup();
                            name = lastMessageObject.localName;
                            isChannel = lastMessageObject.localChannel;
                        } else {
                            if (BuildVars.LOGS_ENABLED) {
                                FileLog.w("not found chat to show dialog notification " + dialogId);
                            }
                            continue;
                        }
                    } else {
                        isSupergroup = chat.megagroup;
                        isChannel = ChatObject.isChannel(chat) && !chat.megagroup;
                        name = chat.title;
                        if (chat.photo != null && chat.photo.photo_small != null && chat.photo.photo_small.volume_id != 0 && chat.photo.photo_small.local_id != 0) {
                            photoPath = chat.photo.photo_small;
                        }
                    }
                }
            } else {
                canReply = false;
                if (dialogId != globalSecretChatId) {
                    int encryptedChatId = DialogObject.getEncryptedChatId(dialogId);
                    TLRPC.EncryptedChat encryptedChat = getMessagesController().getEncryptedChat(encryptedChatId);
                    if (encryptedChat == null) {
                        if (BuildVars.LOGS_ENABLED) {
                            FileLog.w("not found secret chat to show dialog notification " + encryptedChatId);
                        }
                        continue;
                    }
                    user = getMessagesController().getUser(encryptedChat.user_id);
                    if (user == null) {
                        if (BuildVars.LOGS_ENABLED) {
                            FileLog.w("not found secret chat user to show dialog notification " + encryptedChat.user_id);
                        }
                        continue;
                    }
                }
                name = LocaleController.getString("SecretChatName", R.string.SecretChatName);
                photoPath = null;
            }

            if (waitingForPasscode) {
                if (DialogObject.isChatDialog(dialogId)) {
                    name = LocaleController.getString("NotificationHiddenChatName", R.string.NotificationHiddenChatName);
                } else {
                    name = LocaleController.getString("NotificationHiddenName", R.string.NotificationHiddenName);
                }
                photoPath = null;
                canReply = false;
            }

            if (photoPath != null) {
                avatalFile = getFileLoader().getPathToAttach(photoPath, true);
                if (Build.VERSION.SDK_INT < 28) {
                    BitmapDrawable img = ImageLoader.getInstance().getImageFromMemory(photoPath, null, "50_50");
                    if (img != null) {
                        avatarBitmap = img.getBitmap();
                    } else {
                        try {
                            if (avatalFile.exists()) {
                                float scaleFactor = 160.0f / AndroidUtilities.dp(50);
                                BitmapFactory.Options options = new BitmapFactory.Options();
                                options.inSampleSize = scaleFactor < 1 ? 1 : (int) scaleFactor;
                                avatarBitmap = BitmapFactory.decodeFile(avatalFile.getAbsolutePath(), options);
                            }
                        } catch (Throwable ignore) {

                        }
                    }
                }
            }

            if (chat != null) {
                Person.Builder personBuilder = new Person.Builder().setName(name);
                if (avatalFile != null && avatalFile.exists() && Build.VERSION.SDK_INT >= 28) {
                    loadRoundAvatar(avatalFile, personBuilder);
                }
                personCache.put(-chat.id, personBuilder.build());
            }

            NotificationCompat.Action wearReplyAction = null;

            if ((!isChannel || isSupergroup) && canReply && !SharedConfig.isWaitingForPasscodeEnter && selfUserId != dialogId && !UserObject.isReplyUser(dialogId)) {
                Intent replyIntent = new Intent(ApplicationLoader.applicationContext, WearReplyReceiver.class);
                replyIntent.putExtra("dialog_id", dialogId);
                replyIntent.putExtra("max_id", maxId);
                replyIntent.putExtra("currentAccount", currentAccount);
                PendingIntent replyPendingIntent = PendingIntent.getBroadcast(ApplicationLoader.applicationContext, internalId, replyIntent, PendingIntent.FLAG_UPDATE_CURRENT);
                RemoteInput remoteInputWear = new RemoteInput.Builder(EXTRA_VOICE_REPLY).setLabel(LocaleController.getString("Reply", R.string.Reply)).build();
                String replyToString;
                if (DialogObject.isChatDialog(dialogId)) {
                    replyToString = LocaleController.formatString("ReplyToGroup", R.string.ReplyToGroup, name);
                } else {
                    replyToString = LocaleController.formatString("ReplyToUser", R.string.ReplyToUser, name);
                }
                wearReplyAction = new NotificationCompat.Action.Builder(R.drawable.ic_reply_icon, replyToString, replyPendingIntent)
                        .setAllowGeneratedReplies(true)
                        .setSemanticAction(NotificationCompat.Action.SEMANTIC_ACTION_REPLY)
                        .addRemoteInput(remoteInputWear)
                        .setShowsUserInterface(false)
                        .build();
            }

            Integer count = pushDialogs.get(dialogId);
            if (count == null) {
                count = 0;
            }
            int n = Math.max(count, messageObjects.size());
            String conversationName;
            if (n <= 1 || Build.VERSION.SDK_INT >= 28) {
                conversationName = name;
            } else {
                conversationName = String.format("%1$s (%2$d)", name, n);
            }

            Person selfPerson = personCache.get(selfUserId);
            if (Build.VERSION.SDK_INT >= 28 && selfPerson == null) {
                TLRPC.User sender = getMessagesController().getUser(selfUserId);
                if (sender == null) {
                    sender = getUserConfig().getCurrentUser();
                }
                try {
                    if (sender != null && sender.photo != null && sender.photo.photo_small != null && sender.photo.photo_small.volume_id != 0 && sender.photo.photo_small.local_id != 0) {
                        Person.Builder personBuilder = new Person.Builder().setName(LocaleController.getString("FromYou", R.string.FromYou));
                        File avatar = getFileLoader().getPathToAttach(sender.photo.photo_small, true);
                        loadRoundAvatar(avatar, personBuilder);
                        selfPerson = personBuilder.build();
                        personCache.put(selfUserId, selfPerson);
                    }
                } catch (Throwable e) {
                    FileLog.e(e);
                }
            }

            boolean needAddPerson = !(lastMessageObject.messageOwner.action instanceof TLRPC.TL_messageActionChatJoinedByRequest);
            NotificationCompat.MessagingStyle messagingStyle;
            if (selfPerson != null && needAddPerson) {
                messagingStyle = new NotificationCompat.MessagingStyle(selfPerson);
            } else {
                messagingStyle = new NotificationCompat.MessagingStyle("");
            }
            if (Build.VERSION.SDK_INT < 28 || DialogObject.isChatDialog(dialogId) && !isChannel || UserObject.isReplyUser(dialogId)) {
                messagingStyle.setConversationTitle(conversationName);
            }
            messagingStyle.setGroupConversation(Build.VERSION.SDK_INT < 28 || !isChannel && DialogObject.isChatDialog(dialogId) || UserObject.isReplyUser(dialogId));

            StringBuilder text = new StringBuilder();
            String[] senderName = new String[1];
            boolean[] preview = new boolean[1];
            ArrayList<TLRPC.TL_keyboardButtonRow> rows = null;
            int rowsMid = 0;
            for (int a = messageObjects.size() - 1; a >= 0; a--) {
                MessageObject messageObject = messageObjects.get(a);
                if (NekoConfig.ignoreBlocked.Bool() && getMessagesController().blockePeers.indexOfKey(messageObject.getSenderId()) >= 0) {
                    continue;
                }
                String message = getShortStringForMessage(messageObject, senderName, preview);
                if (dialogId == selfUserId) {
                    senderName[0] = name;
                } else if (DialogObject.isChatDialog(dialogId) && messageObject.messageOwner.from_scheduled) {
                    senderName[0] = LocaleController.getString("NotificationMessageScheduledName", R.string.NotificationMessageScheduledName);
                }
                if (message == null) {
                    if (BuildVars.LOGS_ENABLED) {
                        FileLog.w("message text is null for " + messageObject.getId() + " did = " + messageObject.getDialogId());
                    }
                    continue;
                }
                if (text.length() > 0) {
                    text.append("\n\n");
                }
                if (dialogId != selfUserId && messageObject.messageOwner.from_scheduled && DialogObject.isUserDialog(dialogId)) {
                    message = String.format("%1$s: %2$s", LocaleController.getString("NotificationMessageScheduledName", R.string.NotificationMessageScheduledName), message);
                    text.append(message);
                } else {
                    if (senderName[0] != null) {
                        text.append(String.format("%1$s: %2$s", senderName[0], message));
                    } else {
                        text.append(message);
                    }
                }

                long uid;
                if (DialogObject.isUserDialog(dialogId)) {
                    uid = dialogId;
                } else if (isChannel) {
                    uid = -dialogId;
                } else if (DialogObject.isChatDialog(dialogId)) {
                    uid = messageObject.getSenderId();
                } else {
                    uid = dialogId;
                }
                Person person = personCache.get(uid);
                String personName = "";
                if (senderName[0] == null) {
                    if (waitingForPasscode) {
                        if (DialogObject.isChatDialog(dialogId)) {
                            if (isChannel) {
                                if (Build.VERSION.SDK_INT > Build.VERSION_CODES.O_MR1) {
                                    personName = LocaleController.getString("NotificationHiddenChatName", R.string.NotificationHiddenChatName);
                                }
                            } else {
                                personName = LocaleController.getString("NotificationHiddenChatUserName", R.string.NotificationHiddenChatUserName);
                            }
                        } else if (Build.VERSION.SDK_INT > Build.VERSION_CODES.O_MR1) {
                            personName = LocaleController.getString("NotificationHiddenName", R.string.NotificationHiddenName);
                        }
                    }
                } else {
                    personName = senderName[0];
                }
                if (person == null || !TextUtils.equals(person.getName(), personName)) {
                    Person.Builder personBuilder = new Person.Builder().setName(personName);
                    if (preview[0] && !DialogObject.isEncryptedDialog(dialogId) && Build.VERSION.SDK_INT >= 28) {
                        File avatar = null;
                        if (DialogObject.isUserDialog(dialogId) || isChannel) {
                            avatar = avatalFile;
                        } else {
                            long fromId = messageObject.getSenderId();
                            TLRPC.User sender = getMessagesController().getUser(fromId);
                            if (sender == null) {
                                sender = getMessagesStorage().getUserSync(fromId);
                                if (sender != null) {
                                    getMessagesController().putUser(sender, true);
                                }
                            }
                            if (sender != null && sender.photo != null && sender.photo.photo_small != null && sender.photo.photo_small.volume_id != 0 && sender.photo.photo_small.local_id != 0) {
                                avatar = getFileLoader().getPathToAttach(sender.photo.photo_small, true);
                            }
                        }
                        loadRoundAvatar(avatar, personBuilder);
                    }
                    person = personBuilder.build();
                    personCache.put(uid, person);
                }

                if (!DialogObject.isEncryptedDialog(dialogId)) {
                    boolean setPhoto = false;
                    if (preview[0] && Build.VERSION.SDK_INT >= Build.VERSION_CODES.P && !((ActivityManager) ApplicationLoader.applicationContext.getSystemService(Context.ACTIVITY_SERVICE)).isLowRamDevice()) {
                        if (!waitingForPasscode && !messageObject.isSecretMedia() && (messageObject.type == 1 || messageObject.isSticker())) {
                            File attach = getFileLoader().getPathToMessage(messageObject.messageOwner);
                            NotificationCompat.MessagingStyle.Message msg = new NotificationCompat.MessagingStyle.Message(message, ((long) messageObject.messageOwner.date) * 1000L, person);
                            String mimeType = messageObject.isSticker() ? "image/webp" : "image/jpeg";
                            Uri uri;
                            if (attach.exists()) {
                                try {
                                    uri = FileProvider.getUriForFile(ApplicationLoader.applicationContext, BuildConfig.APPLICATION_ID + ".provider", attach);
                                } catch (Exception e) {
                                    FileLog.e(e);
                                    uri = null;
                                }
                            } else if (getFileLoader().isLoadingFile(attach.getName())) {
                                Uri.Builder _uri = new Uri.Builder()
                                        .scheme("content")
                                        .authority(NotificationImageProvider.AUTHORITY)
                                        .appendPath("msg_media_raw")
                                        .appendPath(currentAccount + "")
                                        .appendPath(attach.getName())
                                        .appendQueryParameter("final_path", attach.getAbsolutePath());
                                uri = _uri.build();
                            } else {
                                uri = null;
                            }
                            if (uri != null) {
                                msg.setData(mimeType, uri);
                                messagingStyle.addMessage(msg);
                                Uri uriFinal = uri;
                                ApplicationLoader.applicationContext.grantUriPermission("com.android.systemui", uri, Intent.FLAG_GRANT_READ_URI_PERMISSION);
                                AndroidUtilities.runOnUIThread(() -> ApplicationLoader.applicationContext.revokeUriPermission(uriFinal, Intent.FLAG_GRANT_READ_URI_PERMISSION), 20000);

                                if (!TextUtils.isEmpty(messageObject.caption)) {
                                    messagingStyle.addMessage(messageObject.caption, ((long) messageObject.messageOwner.date) * 1000, person);
                                }
                                setPhoto = true;
                            }
                        }
                    }
                    if (!setPhoto) {
                        messagingStyle.addMessage(message, ((long) messageObject.messageOwner.date) * 1000, person);
                    }
                    if (preview[0] && !waitingForPasscode && messageObject.isVoice()) {
                        List<NotificationCompat.MessagingStyle.Message> messages = messagingStyle.getMessages();
                        if (!messages.isEmpty()) {
                            File f = getFileLoader().getPathToMessage(messageObject.messageOwner);
                            Uri uri;
                            if (Build.VERSION.SDK_INT >= 24) {
                                try {
                                    uri = FileProvider.getUriForFile(ApplicationLoader.applicationContext, BuildConfig.APPLICATION_ID + ".provider", f);
                                } catch (Exception ignore) {
                                    uri = null;
                                }
                            } else {
                                uri = Uri.fromFile(f);
                            }
                            if (uri != null) {
                                NotificationCompat.MessagingStyle.Message addedMessage = messages.get(messages.size() - 1);
                                addedMessage.setData("audio/ogg", uri);
                            }
                        }
                    }
                } else {
                    messagingStyle.addMessage(message, ((long) messageObject.messageOwner.date) * 1000, person);
                }

                if (dialogId == 777000 && messageObject.messageOwner.reply_markup != null) {
                    rows = messageObject.messageOwner.reply_markup.rows;
                    rowsMid = messageObject.getId();
                }
            }

            Intent intent = new Intent(ApplicationLoader.applicationContext, LaunchActivity.class);
            intent.setAction("com.tmessages.openchat" + Math.random() + Integer.MAX_VALUE);
            intent.setFlags(Intent.FLAG_ACTIVITY_CLEAR_TOP);
            intent.addCategory(Intent.CATEGORY_LAUNCHER);
            if (DialogObject.isEncryptedDialog(dialogId)) {
                intent.putExtra("encId", DialogObject.getEncryptedChatId(dialogId));
            } else if (DialogObject.isUserDialog(dialogId)) {
                intent.putExtra("userId", dialogId);
            } else {
                intent.putExtra("chatId", -dialogId);
            }
            intent.putExtra("currentAccount", currentAccount);
            PendingIntent contentIntent = PendingIntent.getActivity(ApplicationLoader.applicationContext, 0, intent, PendingIntent.FLAG_ONE_SHOT);

            NotificationCompat.WearableExtender wearableExtender = new NotificationCompat.WearableExtender();
            if (wearReplyAction != null) {
                wearableExtender.addAction(wearReplyAction);
            }
            Intent msgHeardIntent = new Intent(ApplicationLoader.applicationContext, AutoMessageHeardReceiver.class);
            msgHeardIntent.addFlags(Intent.FLAG_INCLUDE_STOPPED_PACKAGES);
            msgHeardIntent.setAction("org.telegram.messenger.ACTION_MESSAGE_HEARD");
            msgHeardIntent.putExtra("dialog_id", dialogId);
            msgHeardIntent.putExtra("max_id", maxId);
            msgHeardIntent.putExtra("currentAccount", currentAccount);
            PendingIntent readPendingIntent = PendingIntent.getBroadcast(ApplicationLoader.applicationContext, internalId, msgHeardIntent, PendingIntent.FLAG_UPDATE_CURRENT);
            NotificationCompat.Action readAction = new NotificationCompat.Action.Builder(R.drawable.baseline_done_all_24, LocaleController.getString("MarkAsRead", R.string.MarkAsRead), readPendingIntent)
                    .setSemanticAction(NotificationCompat.Action.SEMANTIC_ACTION_MARK_AS_READ)
                    .setShowsUserInterface(false)
                    .build();

            String dismissalID;
            if (!DialogObject.isEncryptedDialog(dialogId)) {
                if (DialogObject.isUserDialog(dialogId)) {
                    dismissalID = "tguser" + dialogId + "_" + maxId;
                } else {
                    dismissalID = "tgchat" + (-dialogId) + "_" + maxId;
                }
            } else if (dialogId != globalSecretChatId) {
                dismissalID = "tgenc" + DialogObject.getEncryptedChatId(dialogId) + "_" + maxId;
            } else {
                dismissalID = null;
            }

            if (dismissalID != null) {
                wearableExtender.setDismissalId(dismissalID);
                NotificationCompat.WearableExtender summaryExtender = new NotificationCompat.WearableExtender();
                summaryExtender.setDismissalId("summary_" + dismissalID);
                notificationBuilder.extend(summaryExtender);
            }
            wearableExtender.setBridgeTag("tgaccount" + selfUserId);

            long date = ((long) messageObjects.get(0).messageOwner.date) * 1000;

            NotificationCompat.Builder builder = new NotificationCompat.Builder(ApplicationLoader.applicationContext)
                    .setContentTitle(name)
                    .setSmallIcon(R.drawable.notification)
                    .setContentText(text.toString())
                    .setAutoCancel(true)
                    .setNumber(messageObjects.size())
                    .setColor(NekoXConfig.getNotificationColor())
                    .setGroupSummary(false)
                    .setWhen(date)
                    .setShowWhen(true)
                    .setStyle(messagingStyle)
                    .setContentIntent(contentIntent)
                    .extend(wearableExtender)
                    .setSortKey(String.valueOf(Long.MAX_VALUE - date))
                    .setCategory(NotificationCompat.CATEGORY_MESSAGE);

            Intent dismissIntent = new Intent(ApplicationLoader.applicationContext, NotificationDismissReceiver.class);
            dismissIntent.putExtra("messageDate", maxDate);
            dismissIntent.putExtra("dialogId", dialogId);
            dismissIntent.putExtra("currentAccount", currentAccount);
            builder.setDeleteIntent(PendingIntent.getBroadcast(ApplicationLoader.applicationContext, internalId, dismissIntent, PendingIntent.FLAG_UPDATE_CURRENT));

            if (useSummaryNotification) {
                builder.setGroup(notificationGroup);
                builder.setGroupAlertBehavior(NotificationCompat.GROUP_ALERT_SUMMARY);
            }

            if (wearReplyAction != null) {
                builder.addAction(wearReplyAction);
            }
            if (!waitingForPasscode) {
                builder.addAction(readAction);
            }
            if (sortedDialogs.size() == 1 && !TextUtils.isEmpty(summary)) {
                builder.setSubText(summary);
            }
            if (DialogObject.isEncryptedDialog(dialogId)) {
                builder.setLocalOnly(true);
            }
            if (avatarBitmap != null) {
                builder.setLargeIcon(avatarBitmap);
            }

            if (!AndroidUtilities.needShowPasscode(false) && !SharedConfig.isWaitingForPasscodeEnter) {
                if (rows != null) {
                    for (int r = 0, rc = rows.size(); r < rc; r++) {
                        TLRPC.TL_keyboardButtonRow row = rows.get(r);
                        for (int c = 0, cc = row.buttons.size(); c < cc; c++) {
                            TLRPC.KeyboardButton button = row.buttons.get(c);
                            if (button instanceof TLRPC.TL_keyboardButtonCallback) {
                                Intent callbackIntent = new Intent(ApplicationLoader.applicationContext, NotificationCallbackReceiver.class);
                                callbackIntent.putExtra("currentAccount", currentAccount);
                                callbackIntent.putExtra("did", dialogId);
                                if (button.data != null) {
                                    callbackIntent.putExtra("data", button.data);
                                }
                                callbackIntent.putExtra("mid", rowsMid);
                                builder.addAction(0, button.text, PendingIntent.getBroadcast(ApplicationLoader.applicationContext, lastButtonId++, callbackIntent, PendingIntent.FLAG_UPDATE_CURRENT));
                            }
                        }
                    }
                }
            }

            if (chat == null && user != null && user.phone != null && user.phone.length() > 0) {
                builder.addPerson("tel:+" + user.phone);
            }

            if (Build.VERSION.SDK_INT >= 26) {
                setNotificationChannel(mainNotification, builder, useSummaryNotification);
            }
            holders.add(new NotificationHolder(internalId, dialogId, name, user, chat, builder));
            wearNotificationsIds.put(dialogId, internalId);
        }

        if (useSummaryNotification) {
            if (BuildVars.LOGS_ENABLED) {
                FileLog.d("show summary with id " + notificationId);
            }
            try {
                notificationManager.notify(notificationId, mainNotification);
            } catch (SecurityException e) {
                FileLog.e(e);
                resetNotificationSound(notificationBuilder, lastDialogId, chatName, vibrationPattern, ledColor, sound, importance, isDefault, isInApp, isSilent, chatType);
            }
        } else {
            if (openedInBubbleDialogs.isEmpty()) {
                notificationManager.cancel(notificationId);
            }
        }

        for (int a = 0; a < oldIdsWear.size(); a++) {
            long did = oldIdsWear.keyAt(a);
            if (openedInBubbleDialogs.contains(did)) {
                continue;
            }
            Integer id = oldIdsWear.valueAt(a);
            if (BuildVars.LOGS_ENABLED) {
                FileLog.d("cancel notification id " + id);
            }
            notificationManager.cancel(id);
        }

        ArrayList<String> ids = new ArrayList<>(holders.size());
        for (int a = 0, size = holders.size(); a < size; a++) {
            NotificationHolder holder = holders.get(a);
            ids.clear();
            if (Build.VERSION.SDK_INT >= 29 && !DialogObject.isEncryptedDialog(holder.dialogId)) {
                String shortcutId = createNotificationShortcut(holder.notification, holder.dialogId, holder.name, holder.user, holder.chat, personCache.get(holder.dialogId));
                if (shortcutId != null) {
                    ids.add(shortcutId);
                }
            }
            holder.call();
            if (!unsupportedNotificationShortcut() && !ids.isEmpty()) {
                ShortcutManagerCompat.removeDynamicShortcuts(ApplicationLoader.applicationContext, ids);
            }
        }
    }

    @TargetApi(Build.VERSION_CODES.P)
    private void loadRoundAvatar(File avatar, Person.Builder personBuilder) {
        if (avatar != null) {
            try {
                Bitmap bitmap = ImageDecoder.decodeBitmap(ImageDecoder.createSource(avatar), (decoder, info, src) -> decoder.setPostProcessor((canvas) -> {
                    Path path = new Path();
                    path.setFillType(Path.FillType.INVERSE_EVEN_ODD);
                    int width = canvas.getWidth();
                    int height = canvas.getHeight();
                    path.addRoundRect(0, 0, width, height, width / 2, width / 2, Path.Direction.CW);
                    Paint paint = new Paint();
                    paint.setAntiAlias(true);
                    paint.setColor(Color.TRANSPARENT);
                    paint.setXfermode(new PorterDuffXfermode(PorterDuff.Mode.SRC));
                    canvas.drawPath(path, paint);
                    return PixelFormat.TRANSLUCENT;
                }));
                IconCompat icon = IconCompat.createWithBitmap(bitmap);
                personBuilder.setIcon(icon);
            } catch (Throwable ignore) {

            }
        }
    }

    public void playOutChatSound() {
        if (!inChatSoundEnabled || MediaController.getInstance().isRecordingAudio()) {
            return;
        }
        try {
            if (audioManager.getRingerMode() == AudioManager.RINGER_MODE_SILENT) {
                return;
            }
        } catch (Exception e) {
            FileLog.e(e);
        }
        notificationsQueue.postRunnable(() -> {
            try {
                if (Math.abs(SystemClock.elapsedRealtime() - lastSoundOutPlay) <= 100) {
                    return;
                }
                lastSoundOutPlay = SystemClock.elapsedRealtime();
                if (soundPool == null) {
                    soundPool = new SoundPool(3, AudioManager.STREAM_SYSTEM, 0);
                    soundPool.setOnLoadCompleteListener((soundPool, sampleId, status) -> {
                        if (status == 0) {
                            try {
                                soundPool.play(sampleId, 1.0f, 1.0f, 1, 0, 1.0f);
                            } catch (Exception e) {
                                FileLog.e(e);
                            }
                        }
                    });
                }
                if (soundOut == 0 && !soundOutLoaded) {
                    soundOutLoaded = true;
                    soundOut = soundPool.load(ApplicationLoader.applicationContext, R.raw.sound_out, 1);
                }
                if (soundOut != 0) {
                    try {
                        soundPool.play(soundOut, 1.0f, 1.0f, 1, 0, 1.0f);
                    } catch (Exception e) {
                        FileLog.e(e);
                    }
                }
            } catch (Exception e) {
                FileLog.e(e);
            }
        });
    }

    public static final int SETTING_MUTE_HOUR = 0;
    public static final int SETTING_MUTE_8_HOURS = 1;
    public static final int SETTING_MUTE_2_DAYS = 2;
    public static final int SETTING_MUTE_FOREVER = 3;
    public static final int SETTING_MUTE_UNMUTE = 4;
    public static final int SETTING_MUTE_CUSTOM = 5;

    public void clearDialogNotificationsSettings(long did) {
        SharedPreferences preferences = getAccountInstance().getNotificationsSettings();
        SharedPreferences.Editor editor = preferences.edit();
        editor.remove("notify2_" + did).remove("custom_" + did);
        getMessagesStorage().setDialogFlags(did, 0);
        TLRPC.Dialog dialog = getMessagesController().dialogs_dict.get(did);
        if (dialog != null) {
            dialog.notify_settings = new TLRPC.TL_peerNotifySettings();
        }
        editor.commit();
        getNotificationsController().updateServerNotificationsSettings(did, true);
    }

    public void setDialogNotificationsSettings(long dialog_id, int setting) {
        SharedPreferences preferences = getAccountInstance().getNotificationsSettings();
        SharedPreferences.Editor editor = preferences.edit();
        TLRPC.Dialog dialog = MessagesController.getInstance(UserConfig.selectedAccount).dialogs_dict.get(dialog_id);
        if (setting == SETTING_MUTE_UNMUTE) {
            boolean defaultEnabled = isGlobalNotificationsEnabled(dialog_id);
            if (defaultEnabled) {
                editor.remove("notify2_" + dialog_id);
            } else {
                editor.putInt("notify2_" + dialog_id, 0);
            }
            getMessagesStorage().setDialogFlags(dialog_id, 0);
            if (dialog != null) {
                dialog.notify_settings = new TLRPC.TL_peerNotifySettings();
            }
        } else {
            int untilTime = ConnectionsManager.getInstance(UserConfig.selectedAccount).getCurrentTime();
            if (setting == SETTING_MUTE_HOUR) {
                untilTime += 60 * 60;
            } else if (setting == SETTING_MUTE_8_HOURS) {
                untilTime += 60 * 60 * 8;
            } else if (setting == SETTING_MUTE_2_DAYS) {
                untilTime += 60 * 60 * 48;
            } else if (setting == SETTING_MUTE_FOREVER) {
                untilTime = Integer.MAX_VALUE;
            }
            long flags;
            if (setting == SETTING_MUTE_FOREVER) {
                editor.putInt("notify2_" + dialog_id, 2);
                flags = 1;
            } else {
                editor.putInt("notify2_" + dialog_id, 3);
                editor.putInt("notifyuntil_" + dialog_id, untilTime);
                flags = ((long) untilTime << 32) | 1;
            }
            NotificationsController.getInstance(UserConfig.selectedAccount).removeNotificationsForDialog(dialog_id);
            MessagesStorage.getInstance(UserConfig.selectedAccount).setDialogFlags(dialog_id, flags);
            if (dialog != null) {
                dialog.notify_settings = new TLRPC.TL_peerNotifySettings();
                dialog.notify_settings.mute_until = untilTime;
            }
        }
        editor.commit();
        updateServerNotificationsSettings(dialog_id);
    }

    public void updateServerNotificationsSettings(long dialog_id) {
        updateServerNotificationsSettings(dialog_id, true);
    }

    public void updateServerNotificationsSettings(long dialogId, boolean post) {
        if (post) {
            getNotificationCenter().postNotificationName(NotificationCenter.notificationsSettingsUpdated);
        }
        if (DialogObject.isEncryptedDialog(dialogId)) {
            return;
        }
        SharedPreferences preferences = getAccountInstance().getNotificationsSettings();
        TLRPC.TL_account_updateNotifySettings req = new TLRPC.TL_account_updateNotifySettings();
        req.settings = new TLRPC.TL_inputPeerNotifySettings();

        req.settings.flags |= 1;
        req.settings.show_previews = preferences.getBoolean("content_preview_" + dialogId, true);

        req.settings.flags |= 2;
        req.settings.silent = preferences.getBoolean("silent_" + dialogId, false);

        int mute_type = preferences.getInt("notify2_" + dialogId, -1);
        if (mute_type != -1) {
            req.settings.flags |= 4;
            if (mute_type == 3) {
                req.settings.mute_until = preferences.getInt("notifyuntil_" + dialogId, 0);
            } else {
                req.settings.mute_until = mute_type != 2 ? 0 : Integer.MAX_VALUE;
            }
        }

        long soundDocumentId = preferences.getLong("sound_document_id_" + dialogId, 0);
        String soundPath =  preferences.getString("sound_path_" + dialogId, null);
        req.settings.flags |= 8;
        if (soundDocumentId != 0) {
            TLRPC.TL_notificationSoundRingtone ringtoneSound = new TLRPC.TL_notificationSoundRingtone();
            ringtoneSound.id = soundDocumentId;
            req.settings.sound = ringtoneSound;
        } else if (soundPath != null) {
            if (soundPath.equals("NoSound")){
                req.settings.sound = new TLRPC.TL_notificationSoundNone();
            } else {
                TLRPC.TL_notificationSoundLocal localSound = new TLRPC.TL_notificationSoundLocal();
                localSound.title = preferences.getString("sound_" + dialogId, null);
                localSound.data = soundPath;
                req.settings.sound = localSound;
            }
        } else {
            req.settings.sound = new TLRPC.TL_notificationSoundDefault();
        }

        req.peer = new TLRPC.TL_inputNotifyPeer();

        ((TLRPC.TL_inputNotifyPeer) req.peer).peer = getMessagesController().getInputPeer(dialogId);
        getConnectionsManager().sendRequest(req, (response, error) -> {

        });
    }

    public final static int TYPE_GROUP = 0;
    public final static int TYPE_PRIVATE = 1;
    public final static int TYPE_CHANNEL = 2;

    public void updateServerNotificationsSettings(int type) {
        SharedPreferences preferences = getAccountInstance().getNotificationsSettings();
        TLRPC.TL_account_updateNotifySettings req = new TLRPC.TL_account_updateNotifySettings();
        req.settings = new TLRPC.TL_inputPeerNotifySettings();
        req.settings.flags = 5;
        String soundDocumentIdPref;
        String soundPathPref;
        String soundNamePref;
        if (type == TYPE_GROUP) {
            req.peer = new TLRPC.TL_inputNotifyChats();
            req.settings.mute_until = preferences.getInt("EnableGroup2", 0);
            req.settings.show_previews = preferences.getBoolean("EnablePreviewGroup", true);
            soundNamePref = "GroupSound";
            soundDocumentIdPref = "GroupSoundDocId";
            soundPathPref = "GroupSoundPath";
        } else if (type == TYPE_PRIVATE) {
            req.peer = new TLRPC.TL_inputNotifyUsers();
            req.settings.mute_until = preferences.getInt("EnableAll2", 0);
            req.settings.show_previews = preferences.getBoolean("EnablePreviewAll", true);
            soundNamePref = "GlobalSound";
            soundDocumentIdPref = "GlobalSoundDocId";
            soundPathPref = "GlobalSoundPath";
        } else {
            req.peer = new TLRPC.TL_inputNotifyBroadcasts();
            req.settings.mute_until = preferences.getInt("EnableChannel2", 0);
            req.settings.show_previews = preferences.getBoolean("EnablePreviewChannel", true);
            soundNamePref = "ChannelSound";
            soundDocumentIdPref = "ChannelSoundDocId";
            soundPathPref = "ChannelSoundPath";
        }

        req.settings.flags |= 8;
        long soundDocumentId = preferences.getLong(soundDocumentIdPref, 0);
        String soundPath =  preferences.getString(soundPathPref, "NoSound");

        if (soundDocumentId != 0) {
            TLRPC.TL_notificationSoundRingtone ringtoneSound = new TLRPC.TL_notificationSoundRingtone();
            ringtoneSound.id = soundDocumentId;
            req.settings.sound = ringtoneSound;
        } else if (soundPath != null) {
            if (soundPath.equals("NoSound")){
                req.settings.sound = new TLRPC.TL_notificationSoundNone();
            } else {
                TLRPC.TL_notificationSoundLocal localSound = new TLRPC.TL_notificationSoundLocal();
                localSound.title = preferences.getString(soundNamePref, null);
                localSound.data = soundPath;
                req.settings.sound = localSound;
            }
        } else {
            req.settings.sound = new TLRPC.TL_notificationSoundDefault();
        }
        getConnectionsManager().sendRequest(req, (response, error) -> {

        });
    }

    public boolean isGlobalNotificationsEnabled(long dialogId) {
        return isGlobalNotificationsEnabled(dialogId, null);
    }

    public boolean isGlobalNotificationsEnabled(long dialogId, Boolean forceChannel) {
        int type;
        if (DialogObject.isChatDialog(dialogId)) {
            if (forceChannel != null) {
                if (forceChannel) {
                    type = TYPE_CHANNEL;
                } else {
                    type = TYPE_GROUP;
                }
            } else {
                TLRPC.Chat chat = getMessagesController().getChat(-dialogId);
                if (ChatObject.isChannel(chat) && !chat.megagroup) {
                    type = TYPE_CHANNEL;
                } else {
                    type = TYPE_GROUP;
                }
            }
        } else {
            type = TYPE_PRIVATE;
        }
        return isGlobalNotificationsEnabled(type);
    }

    public boolean isGlobalNotificationsEnabled(int type) {
        return getAccountInstance().getNotificationsSettings().getInt(getGlobalNotificationsKey(type), 0) < getConnectionsManager().getCurrentTime();
    }

    public void setGlobalNotificationsEnabled(int type, int time) {
        getAccountInstance().getNotificationsSettings().edit().putInt(getGlobalNotificationsKey(type), time).commit();
        updateServerNotificationsSettings(type);
        getMessagesStorage().updateMutedDialogsFiltersCounters();
        deleteNotificationChannelGlobal(type);
    }

    public static String getGlobalNotificationsKey(int type) {
        if (type == TYPE_GROUP) {
            return "EnableGroup2";
        } else if (type == TYPE_PRIVATE) {
            return "EnableAll2";
        } else {
            return "EnableChannel2";
        }
    }

    public void muteDialog(long dialog_id, boolean mute) {
        if (mute) {
            NotificationsController.getInstance(currentAccount).muteUntil(dialog_id, Integer.MAX_VALUE);
        } else {
            boolean defaultEnabled = NotificationsController.getInstance(currentAccount).isGlobalNotificationsEnabled(dialog_id);
            SharedPreferences preferences = MessagesController.getNotificationsSettings(currentAccount);
            SharedPreferences.Editor editor = preferences.edit();
            if (defaultEnabled) {
                editor.remove("notify2_" + dialog_id);
            } else {
                editor.putInt("notify2_" + dialog_id, 0);
            }
            getMessagesStorage().setDialogFlags(dialog_id, 0);
            editor.apply();
            TLRPC.Dialog dialog = getMessagesController().dialogs_dict.get(dialog_id);
            if (dialog != null) {
                dialog.notify_settings = new TLRPC.TL_peerNotifySettings();
            }
            updateServerNotificationsSettings(dialog_id);
        }
    }
}<|MERGE_RESOLUTION|>--- conflicted
+++ resolved
@@ -146,30 +146,20 @@
         }
         audioManager = (AudioManager) ApplicationLoader.applicationContext.getSystemService(Context.AUDIO_SERVICE);
     }
-<<<<<<< HEAD
 
     private static SparseArray<NotificationsController> Instance = new SparseArray<>();
-=======
-    
-    private static volatile NotificationsController[] Instance = new NotificationsController[UserConfig.MAX_ACCOUNT_COUNT];
     private static final Object[] lockObjects = new Object[UserConfig.MAX_ACCOUNT_COUNT];
     static {
         for (int i = 0; i < UserConfig.MAX_ACCOUNT_COUNT; i++) {
             lockObjects[i] = new Object();
         }
     }
->>>>>>> 43401a51
 
     public static NotificationsController getInstance(int num) {
         NotificationsController localInstance = Instance.get(num);
         if (localInstance == null) {
-<<<<<<< HEAD
-            synchronized (NotificationsController.class) {
+            synchronized (lockObjects[num]) {
                 localInstance = Instance.get(num);
-=======
-            synchronized (lockObjects[num]) {
-                localInstance = Instance[num];
->>>>>>> 43401a51
                 if (localInstance == null) {
                     Instance.put(num, localInstance = new NotificationsController(num));
                 }
