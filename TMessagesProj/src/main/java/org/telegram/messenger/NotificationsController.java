--- conflicted
+++ resolved
@@ -3852,11 +3852,7 @@
                 }
             }
             intent.putExtra("currentAccount", currentAccount);
-<<<<<<< HEAD
-            PendingIntent contentIntent = PendingIntent.getActivity(ApplicationLoader.applicationContext, 0, intent, PendingIntent.FLAG_MUTABLE | PendingIntent.FLAG_ONE_SHOT | PendingIntent.FLAG_MUTABLE);
-=======
-            PendingIntent contentIntent = PendingIntent.getActivity(ApplicationLoader.applicationContext, 0, intent, PendingIntent.FLAG_IMMUTABLE | PendingIntent.FLAG_ONE_SHOT);
->>>>>>> 07a2c9a3
+            PendingIntent contentIntent = PendingIntent.getActivity(ApplicationLoader.applicationContext, 0, intent, PendingIntent.FLAG_IMMUTABLE | PendingIntent.FLAG_ONE_SHOT | PendingIntent.FLAG_MUTABLE);
 
             mBuilder.setContentTitle(name)
                     .setSmallIcon(R.drawable.notification)
