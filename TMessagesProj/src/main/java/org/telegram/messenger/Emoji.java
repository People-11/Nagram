/*
 * This is the source code of Telegram for Android v. 5.x.x.
 * It is licensed under GNU GPL v. 2 or later.
 * You should have received a copy of the license in this archive (see LICENSE).
 *
 * Copyright Nikolai Kudashov, 2013-2018.
 */

package org.telegram.messenger;

import android.content.SharedPreferences;
import android.graphics.Bitmap;
import android.graphics.BitmapFactory;
import android.graphics.Canvas;
import android.graphics.ColorFilter;
import android.graphics.Paint;
import android.graphics.PixelFormat;
import android.graphics.Rect;
import android.graphics.drawable.Drawable;
import android.os.Build;
import android.text.Spannable;
import android.text.Spanned;
import android.text.TextPaint;
import android.text.TextUtils;
import android.text.style.DynamicDrawableSpan;
import android.text.style.ImageSpan;
import android.view.View;
import android.view.ViewGroup;
import android.widget.TextView;

import java.io.File;

import java.io.InputStream;
import java.util.ArrayList;
import java.util.Collections;
import java.util.HashMap;
import java.util.Locale;

import java.io.File;
import java.io.FileInputStream;
import java.io.InputStream;
import java.util.ArrayList;
import java.util.Collections;
import java.util.HashMap;
import java.util.Locale;

import org.telegram.ui.Components.AnimatedEmojiSpan;
import tw.nekomimi.nekogram.NekoXConfig;
import tw.nekomimi.nekogram.NekoConfig;
import xyz.nextalone.nagram.NaConfig;

public class Emoji {

    private static HashMap<CharSequence, DrawableInfo> rects = new HashMap<>();
    private static int drawImgSize;
    private static int bigImgSize;
    private static boolean inited = false;
    private static Paint placeholderPaint;
    private static int[] emojiCounts = new int[]{
        EmojiData.data[0].length,
        EmojiData.data[1].length,
        EmojiData.data[2].length,
        EmojiData.data[3].length,
        EmojiData.data[4].length,
        EmojiData.data[5].length,
        EmojiData.data[6].length,
        EmojiData.data[7].length
    };
    private static Bitmap[][] emojiBmp = new Bitmap[8][];
    private static boolean[][] loadingEmoji = new boolean[8][];

    public static HashMap<String, Integer> emojiUseHistory = new HashMap<>();
    public static ArrayList<String> recentEmoji = new ArrayList<>();
    public static HashMap<String, String> emojiColor = new HashMap<>();
    private static boolean recentEmojiLoaded;
    private static Runnable invalidateUiRunnable = () -> NotificationCenter.getGlobalInstance().postNotificationName(NotificationCenter.emojiLoaded);
    public static float emojiDrawingYOffset;
    public static boolean emojiDrawingUseAlpha = true;

    private final static int MAX_RECENT_EMOJI_COUNT = 48;

    static {
        drawImgSize = AndroidUtilities.dp(20);
        bigImgSize = AndroidUtilities.dp(AndroidUtilities.isTablet() ? 40 : 34);
        for (int a = 0; a < emojiBmp.length; a++) {
            emojiBmp[a] = new Bitmap[emojiCounts[a]];
            loadingEmoji[a] = new boolean[emojiCounts[a]];
        }

        for (int j = 0; j < EmojiData.data.length; j++) {
            int position;
            for (int i = 0; i < EmojiData.data[j].length; i++) {
                rects.put(EmojiData.data[j][i], new DrawableInfo((byte) j, (short) i, i));
            }
        }
        placeholderPaint = new Paint();
        placeholderPaint.setColor(0x00000000);
    }

    public static void preloadEmoji(CharSequence code) {
        final DrawableInfo info = getDrawableInfo(code);
        if (info != null) {
            loadEmoji(info.page, info.page2);
        }
    }

    private static void loadEmoji(final byte page, final short page2) {
        if (emojiBmp[page][page2] == null) {
            if (loadingEmoji[page][page2]) {
                return;
            }
            loadingEmoji[page][page2] = true;
            Utilities.globalQueue.postRunnable(() -> {
                loadEmojiInternal(page, page2);
                loadingEmoji[page][page2] = false;
            });
        }
    }

    private static void loadEmojiInternal(final byte page, final short page2) {
        try {
            float scale;
            int imageResize = 1;
            if (AndroidUtilities.density <= 1.0f) {
                scale = 2.0f;
                imageResize = 2;
            } else if (AndroidUtilities.density <= 1.5f) {
                scale = 2.0f;
            } else if (AndroidUtilities.density <= 2.0f) {
                scale = 2.0f;
            } else {
                scale = 2.0f;
            }

            Bitmap bitmap = null;
            try {
                InputStream is;
                String entry = "emoji/" + String.format(Locale.US, "%d_%d.png", page, page2);
                if (NekoConfig.useCustomEmoji.Bool()) {
                    entry = "custom_emoji/" + entry;
                    is = new FileInputStream(new File(ApplicationLoader.applicationContext.getFilesDir(), entry));
                } else {
                    is = ApplicationLoader.applicationContext.getAssets().open(entry);
                }
                BitmapFactory.Options opts = new BitmapFactory.Options();
                opts.inJustDecodeBounds = false;
                opts.inSampleSize = imageResize;
                bitmap = BitmapFactory.decodeStream(is, null, opts);
                is.close();
            } catch (Throwable e) {
                FileLog.e(e);
            }

            final Bitmap finalBitmap = bitmap;
            emojiBmp[page][page2] = finalBitmap;
            AndroidUtilities.cancelRunOnUIThread(invalidateUiRunnable);
            AndroidUtilities.runOnUIThread(invalidateUiRunnable);
        } catch (Throwable x) {
            if (BuildVars.LOGS_ENABLED) {
                FileLog.e("Error loading emoji", x);
            }
        }
    }

    public static void invalidateAll(View view) {
        if (view instanceof ViewGroup) {
            ViewGroup g = (ViewGroup) view;
            for (int i = 0; i < g.getChildCount(); i++) {
                invalidateAll(g.getChildAt(i));
            }
        } else if (view instanceof TextView) {
            view.invalidate();
        }
    }

    public static String fixEmoji(String emoji) {
        char ch;
        int length = emoji.length();
        for (int a = 0; a < length; a++) {
            ch = emoji.charAt(a);
            if (ch >= 0xD83C && ch <= 0xD83E) {
                if (ch == 0xD83C && a < length - 1) {
                    ch = emoji.charAt(a + 1);
                    if (ch == 0xDE2F || ch == 0xDC04 || ch == 0xDE1A || ch == 0xDD7F ||
                            ch == 0xDFF3 || ch == 0xDF2B || ch == 0xDC41 || ch == 0xDD75 || ch == 0xDFCC || ch == 0xDFCB) {
                        emoji = emoji.substring(0, a + 2) + "\uFE0F" + emoji.substring(a + 2);
                        length++;
                        a += 2;
                    } else {
                        a++;
                    }
                } else {
                    a++;
                }
            } else if (ch == 0x20E3) {
                return emoji;
            } else if (ch >= 0x0023 && ch <= 0x3299) {
                if (EmojiData.emojiToFE0FMap.containsKey(ch)) {
                    emoji = emoji.substring(0, a + 1) + "\uFE0F" + emoji.substring(a + 1);
                    length++;
                    a++;
                }
            }
        }
        return emoji;
    }

    public static EmojiDrawable getEmojiDrawable(CharSequence code) {
        DrawableInfo info = getDrawableInfo(code);
        if (info == null) {
            return null;
        }
        EmojiDrawable ed = new EmojiDrawable(info);
        ed.setBounds(0, 0, drawImgSize, drawImgSize);
        return ed;
    }

    private static DrawableInfo getDrawableInfo(CharSequence code) {
        DrawableInfo info = rects.get(code);
        if (info == null) {
            CharSequence newCode = EmojiData.emojiAliasMap.get(code);
            if (newCode != null) {
                info = Emoji.rects.get(newCode);
            }
        }
        return info;
    }

    public static boolean isValidEmoji(CharSequence code) {
        if (TextUtils.isEmpty(code)) {
            return false;
        }
        DrawableInfo info = rects.get(code);
        if (info == null) {
            CharSequence newCode = EmojiData.emojiAliasMap.get(code);
            if (newCode != null) {
                info = Emoji.rects.get(newCode);
            }
        }
        return info != null;
    }

    public static Drawable getEmojiBigDrawable(String code) {
        EmojiDrawable ed = getEmojiDrawable(code);
        if (ed == null) {
            CharSequence newCode = EmojiData.emojiAliasMap.get(code);
            if (newCode != null) {
                ed = Emoji.getEmojiDrawable(newCode);
            }
        }
        if (ed == null) {
            return null;
        }
        ed.setBounds(0, 0, bigImgSize, bigImgSize);
        ed.fullSize = true;
        return ed;
    }

    public static class EmojiDrawable extends Drawable {
        private DrawableInfo info;
        private boolean fullSize = false;
        private static final Paint paint = new Paint(Paint.FILTER_BITMAP_FLAG);
        private static final Rect rect = new Rect();
        private static final TextPaint textPaint = new TextPaint(Paint.ANTI_ALIAS_FLAG);
        public int placeholderColor = 0x10000000;

        public EmojiDrawable(DrawableInfo i) {
            info = i;
        }

        public DrawableInfo getDrawableInfo() {
            return info;
        }

        public Rect getDrawRect() {
            Rect original = getBounds();
            int cX = original.centerX(), cY = original.centerY();
            rect.left = cX - (fullSize ? bigImgSize : drawImgSize) / 2;
            rect.right = cX + (fullSize ? bigImgSize : drawImgSize) / 2;
            rect.top = cY - (fullSize ? bigImgSize : drawImgSize) / 2;
            rect.bottom = cY + (fullSize ? bigImgSize : drawImgSize) / 2;
            return rect;
        }

        @Override
        public void draw(Canvas canvas) {
            if (!NekoConfig.useSystemEmoji.Bool() && !isLoaded()) {
                loadEmoji(info.page, info.page2);
                placeholderPaint.setColor(placeholderColor);
                Rect bounds = getBounds();
                canvas.drawCircle(bounds.centerX(), bounds.centerY(), bounds.width() * .4f, placeholderPaint);
                return;
            }

            Rect b;
            if (fullSize) {
                b = getDrawRect();
            } else {
                b = getBounds();
            }

            if (NekoConfig.useSystemEmoji.Bool()) {
                String emoji = fixEmoji(EmojiData.data[info.page][info.emojiIndex]);
                textPaint.setTextSize(b.height() * 0.8f);
                textPaint.setTypeface(NekoXConfig.getSystemEmojiTypeface());
                if (Build.VERSION.SDK_INT >= Build.VERSION_CODES.M) {
                    if (!textPaint.hasGlyph(emoji)) {
                        if (!isLoaded()) {
                            loadEmoji(info.page, info.page2);
                            placeholderPaint.setColor(placeholderColor);
                            Rect bounds = getBounds();
                            canvas.drawCircle(bounds.centerX(), bounds.centerY(), bounds.width() * .4f, placeholderPaint);
                        } else {
                            canvas.drawBitmap(emojiBmp[info.page][info.page2], null, b, paint);
                        }
                        return;
                    }
                }
                canvas.drawText(emoji, 0, emoji.length(), b.left, b.bottom - b.height() * 0.225f, textPaint);
            } else {
                canvas.drawBitmap(emojiBmp[info.page][info.page2], null, b, paint);
            }
        }

        @Override
        public int getOpacity() {
            return PixelFormat.TRANSPARENT;
        }

        @Override
        public void setAlpha(int alpha) {
            paint.setAlpha(alpha);
        }

        @Override
        public void setColorFilter(ColorFilter cf) {

        }

        public boolean isLoaded() {
            return emojiBmp[info.page][info.page2] != null;
        }

        public void preload() {
            if (!isLoaded()) {
                loadEmoji(info.page, info.page2);
            }
        }
    }

    private static class DrawableInfo {
        public byte page;
        public short page2;
        public int emojiIndex;

        public DrawableInfo(byte p, short p2, int index) {
            page = p;
            page2 = p2;
            emojiIndex = index;
        }
    }

    private static boolean inArray(char c, char[] a) {
        for (char cc : a) {
            if (cc == c) {
                return true;
            }
        }
        return false;
    }

    public static class EmojiSpanRange {
        public EmojiSpanRange(int start, int end, CharSequence code) {
            this.start = start;
            this.end = end;
            this.code = code;
        }
        public int start;
        public int end;
        public CharSequence code;
    }

    public static boolean fullyConsistsOfEmojis(CharSequence cs) {
        int[] emojiOnly = new int[1];
        parseEmojis(cs, emojiOnly);
        return emojiOnly[0] > 0;
    }

    public static ArrayList<EmojiSpanRange> parseEmojis(CharSequence cs) {
        return parseEmojis(cs, null);
    }

    public static ArrayList<EmojiSpanRange> parseEmojis(CharSequence cs, int[] emojiOnly) {
        ArrayList<EmojiSpanRange> emojis = new ArrayList<>();
        if (cs == null || cs.length() <= 0) {
            return emojis;
        }
        long buf = 0;
        char c;
        int startIndex = -1;
        int startLength = 0;
        int previousGoodIndex = 0;
        StringBuilder emojiCode = new StringBuilder(16);
        int length = cs.length();
        boolean doneEmoji = false;
        boolean notOnlyEmoji;

        try {
            for (int i = 0; i < length; i++) {
                c = cs.charAt(i);
                notOnlyEmoji = false;
                if (c >= 0xD83C && c <= 0xD83E || (buf != 0 && (buf & 0xFFFFFFFF00000000L) == 0 && (buf & 0xFFFF) == 0xD83C && (c >= 0xDDE6 && c <= 0xDDFF))) {
                    if (startIndex == -1) {
                        startIndex = i;
                    }
                    emojiCode.append(c);
                    startLength++;
                    buf <<= 16;
                    buf |= c;
                } else if (emojiCode.length() > 0 && (c == 0x2640 || c == 0x2642 || c == 0x2695)) {
                    emojiCode.append(c);
                    startLength++;
                    buf = 0;
                    doneEmoji = true;
                } else if (buf > 0 && (c & 0xF000) == 0xD000) {
                    emojiCode.append(c);
                    startLength++;
                    buf = 0;
                    doneEmoji = true;
                } else if (c == 0x20E3) {
                    if (i > 0) {
                        char c2 = cs.charAt(previousGoodIndex);
                        if ((c2 >= '0' && c2 <= '9') || c2 == '#' || c2 == '*') {
                            startIndex = previousGoodIndex;
                            startLength = i - previousGoodIndex + 1;
                            emojiCode.append(c2);
                            emojiCode.append(c);
                            doneEmoji = true;
                        }
                    }
                } else if ((c == 0x00A9 || c == 0x00AE || c >= 0x203C && c <= 0x3299) && EmojiData.dataCharsMap.containsKey(c)) {
                    if (startIndex == -1) {
                        startIndex = i;
                    }
                    startLength++;
                    emojiCode.append(c);
                    doneEmoji = true;
                } else if (startIndex != -1) {
                    emojiCode.setLength(0);
                    startIndex = -1;
                    startLength = 0;
                    doneEmoji = false;
                } else if (c != 0xfe0f && c != '\n' && c != ' ' && c != '\t') {
                    notOnlyEmoji = true;
                }
                if (doneEmoji && i + 2 < length) {
                    char next = cs.charAt(i + 1);
                    if (next == 0xD83C) {
                        next = cs.charAt(i + 2);
                        if (next >= 0xDFFB && next <= 0xDFFF) {
                            emojiCode.append(cs.subSequence(i + 1, i + 3));
                            startLength += 2;
                            i += 2;
                        }
                    } else if (emojiCode.length() >= 2 && emojiCode.charAt(0) == 0xD83C && emojiCode.charAt(1) == 0xDFF4 && next == 0xDB40) {
                        i++;
                        while (true) {
                            emojiCode.append(cs.charAt(i)).append(cs.charAt(i + 1));
                            startLength += 2;
                            i += 2;
                            if (i >= cs.length() || cs.charAt(i) != 0xDB40) {
                                i--;
                                break;
                            }
                        }
                    }
                }
                previousGoodIndex = i;
                char prevCh = c;
                for (int a = 0; a < 3; a++) {
                    if (i + 1 < length) {
                        c = cs.charAt(i + 1);
                        if (a == 1) {
                            if (c == 0x200D && emojiCode.length() > 0) {
                                notOnlyEmoji = false;
                                emojiCode.append(c);
                                i++;
                                startLength++;
                                doneEmoji = false;
                            }
                        } else if (startIndex != -1 || prevCh == '*' || prevCh == '#' || prevCh >= '0' && prevCh <= '9') {
                            if (c >= 0xFE00 && c <= 0xFE0F) {
                                i++;
                                startLength++;
                                if (!doneEmoji) {
                                    doneEmoji = i + 1 >= length;
                                }
                            }
                        }
                    }
                }
                if (notOnlyEmoji && emojiOnly != null) {
                    emojiOnly[0] = 0;
                    emojiOnly = null;
                }
                if (doneEmoji && i + 2 < length && cs.charAt(i + 1) == 0xD83C) {
                    char next = cs.charAt(i + 2);
                    if (next >= 0xDFFB && next <= 0xDFFF) {
                        emojiCode.append(cs.subSequence(i + 1, i + 3));
                        startLength += 2;
                        i += 2;
                    }
                }
                if (doneEmoji) {
                    if (emojiOnly != null) {
                        emojiOnly[0]++;
                    }
                    emojis.add(new EmojiSpanRange(startIndex, startIndex + startLength, emojiCode.subSequence(0, emojiCode.length())));
                    startLength = 0;
                    startIndex = -1;
                    emojiCode.setLength(0);
                    doneEmoji = false;
                }
            }
        } catch (Exception e) {
            FileLog.e(e);
        }
        if (emojiOnly != null && emojiCode.length() != 0) {
            emojiOnly[0] = 0;
        }
        return emojis;
    }

    public static CharSequence replaceEmoji(CharSequence cs, Paint.FontMetricsInt fontMetrics, boolean createNew) {
        return replaceEmoji(cs, fontMetrics, AndroidUtilities.dp(16), createNew, null);
    }

    public static CharSequence replaceEmoji(CharSequence cs, Paint.FontMetricsInt fontMetrics, int size, boolean createNew) {
        return replaceEmoji(cs, fontMetrics, size, createNew, null);
    }

    public static CharSequence replaceEmoji(CharSequence cs, Paint.FontMetricsInt fontMetrics, int size, boolean createNew, int[] emojiOnly) {
        return replaceEmoji(cs, fontMetrics, createNew, emojiOnly, DynamicDrawableSpan.ALIGN_BOTTOM);
    }

<<<<<<< HEAD
    public static CharSequence replaceEmoji(CharSequence cs, Paint.FontMetricsInt fontMetrics, int size, boolean createNew, int[] emojiOnly, boolean limit) {
        if (cs == null || cs.length() == 0) {
=======
    public static CharSequence replaceEmoji(CharSequence cs, Paint.FontMetricsInt fontMetrics, boolean createNew, int[] emojiOnly, int alignment) {
        if (SharedConfig.useSystemEmoji || cs == null || cs.length() == 0) {
>>>>>>> 5a31f93e
            return cs;
        }
        Spannable s;
        if (!createNew && cs instanceof Spannable) {
            s = (Spannable) cs;
        } else {
            s = Spannable.Factory.getInstance().newSpannable(cs.toString());
        }
        ArrayList<EmojiSpanRange> emojis = parseEmojis(s, emojiOnly);
        if (emojis.isEmpty()) {
            return cs;
        }

        AnimatedEmojiSpan[] animatedEmojiSpans = s.getSpans(0, s.length(), AnimatedEmojiSpan.class);
        EmojiSpan span;
        Drawable drawable;
        int limitCount = SharedConfig.getDevicePerformanceClass() >= SharedConfig.PERFORMANCE_CLASS_HIGH ? 100 : 50;
        for (int i = 0; i < emojis.size(); ++i) {
            try {
                EmojiSpanRange emojiRange = emojis.get(i);
                if (animatedEmojiSpans != null) {
                    boolean hasAnimated = false;
                    for (int j = 0; j < animatedEmojiSpans.length; ++j) {
                        AnimatedEmojiSpan animatedSpan = animatedEmojiSpans[j];
                        if (animatedSpan != null && s.getSpanStart(animatedSpan) == emojiRange.start && s.getSpanEnd(animatedSpan) == emojiRange.end) {
                            hasAnimated = true;
                            break;
                        }
                    }
                    if (hasAnimated) {
                        continue;
                    }
                }
                drawable = Emoji.getEmojiDrawable(emojiRange.code);
                if (drawable != null) {
                    span = new EmojiSpan(drawable, alignment, fontMetrics);
                    span.emoji = emojiRange.code == null ? null : emojiRange.code.toString();
                    s.setSpan(span, emojiRange.start, emojiRange.end, Spanned.SPAN_EXCLUSIVE_EXCLUSIVE);
                }
            } catch (Exception e) {
                FileLog.e(e);
            }
            if (!NaConfig.INSTANCE.getDisableEmojiDrawLimit().Bool()) {
                if ((Build.VERSION.SDK_INT < 23 || Build.VERSION.SDK_INT >= 29)/* && !BuildVars.DEBUG_PRIVATE_VERSION*/ && (i + 1) >= limitCount) {
                    break;
                }
            }
        }
        return s;
    }

    public static class EmojiSpan extends ImageSpan {
        public Paint.FontMetricsInt fontMetrics;
        public int size = AndroidUtilities.dp(20);
        public String emoji;

        public EmojiSpan(Drawable d, int verticalAlignment, Paint.FontMetricsInt original) {
            super(d, verticalAlignment);
            fontMetrics = original;
            if (original != null) {
                size = Math.abs(fontMetrics.descent) + Math.abs(fontMetrics.ascent);
                if (size == 0) {
                    size = AndroidUtilities.dp(20);
                }
            }
        }

        public void replaceFontMetrics(Paint.FontMetricsInt newMetrics, int newSize) {
            fontMetrics = newMetrics;
            size = newSize;
        }

        public void replaceFontMetrics(Paint.FontMetricsInt newMetrics) {
            fontMetrics = newMetrics;
            if (fontMetrics != null) {
                size = Math.abs(fontMetrics.descent) + Math.abs(fontMetrics.ascent);
                if (size == 0) {
                    size = AndroidUtilities.dp(20);
                }
            }
        }

        @Override
        public int getSize(Paint paint, CharSequence text, int start, int end, Paint.FontMetricsInt fm) {
            if (fm == null) {
                fm = new Paint.FontMetricsInt();
            }

            if (fontMetrics == null) {
                int sz = super.getSize(paint, text, start, end, fm);

                int offset = AndroidUtilities.dp(8);
                int w = AndroidUtilities.dp(10);
                fm.top = -w - offset;
                fm.bottom = w - offset;
                fm.ascent = -w - offset;
                fm.leading = 0;
                fm.descent = w - offset;

                return sz;
            } else {
                if (fm != null) {
                    fm.ascent = fontMetrics.ascent;
                    fm.descent = fontMetrics.descent;

                    fm.top = fontMetrics.top;
                    fm.bottom = fontMetrics.bottom;
                }
                if (getDrawable() != null) {
                    getDrawable().setBounds(0, 0, size, size);
                }
                return size;
            }
        }

        public boolean drawn;
        public float lastDrawX, lastDrawY;

        @Override
        public void draw(Canvas canvas, CharSequence text, int start, int end, float x, int top, int y, int bottom, Paint paint) {
            lastDrawX = x + size / 2f;
            lastDrawY = top + (bottom - top) / 2f;
            drawn = true;

            boolean restoreAlpha = false;
            if (paint.getAlpha() != 255 && emojiDrawingUseAlpha) {
                restoreAlpha = true;
                getDrawable().setAlpha(paint.getAlpha());
            }
            boolean needRestore = false;
            if (emojiDrawingYOffset != 0) {
                needRestore = true;
                canvas.save();
                canvas.translate(0, emojiDrawingYOffset);
            }
            super.draw(canvas, text, start, end, x, top, y, bottom, paint);
            if (needRestore) {
                canvas.restore();
            }
            if (restoreAlpha) {
                getDrawable().setAlpha(255);
            }
        }

        @Override
        public void updateDrawState(TextPaint ds) {
            if (getDrawable() instanceof EmojiDrawable) {
                ((EmojiDrawable) getDrawable()).placeholderColor = 0x10ffffff & ds.getColor();
            }
            super.updateDrawState(ds);
        }
    }

    public static void addRecentEmoji(String code) {
        Integer count = emojiUseHistory.get(code);
        if (count == null) {
            count = 0;
        }
        if (count == 0 && emojiUseHistory.size() >= MAX_RECENT_EMOJI_COUNT) {
            String emoji = recentEmoji.get(recentEmoji.size() - 1);
            emojiUseHistory.remove(emoji);
            recentEmoji.set(recentEmoji.size() - 1, code);
        }
        emojiUseHistory.put(code, ++count);
    }

    public static void sortEmoji() {
        recentEmoji.clear();
        for (HashMap.Entry<String, Integer> entry : emojiUseHistory.entrySet()) {
            recentEmoji.add(entry.getKey());
        }
        Collections.sort(recentEmoji, (lhs, rhs) -> {
            Integer count1 = emojiUseHistory.get(lhs);
            Integer count2 = emojiUseHistory.get(rhs);
            if (count1 == null) {
                count1 = 0;
            }
            if (count2 == null) {
                count2 = 0;
            }
            if (count1 > count2) {
                return -1;
            } else if (count1 < count2) {
                return 1;
            }
            return 0;
        });
        while (recentEmoji.size() > MAX_RECENT_EMOJI_COUNT) {
            recentEmoji.remove(recentEmoji.size() - 1);
        }
    }

    public static void saveRecentEmoji() {
        SharedPreferences preferences = MessagesController.getGlobalEmojiSettings();
        StringBuilder stringBuilder = new StringBuilder();
        for (HashMap.Entry<String, Integer> entry : emojiUseHistory.entrySet()) {
            if (stringBuilder.length() != 0) {
                stringBuilder.append(",");
            }
            stringBuilder.append(entry.getKey());
            stringBuilder.append("=");
            stringBuilder.append(entry.getValue());
        }
        preferences.edit().putString("emojis2", stringBuilder.toString()).commit();
    }

    public static void clearRecentEmoji() {
        SharedPreferences preferences = MessagesController.getGlobalEmojiSettings();
        preferences.edit().putBoolean("filled_default", true).commit();
        emojiUseHistory.clear();
        recentEmoji.clear();
        saveRecentEmoji();
    }

    public static void loadRecentEmoji() {
        if (recentEmojiLoaded) {
            return;
        }
        recentEmojiLoaded = true;
        SharedPreferences preferences = MessagesController.getGlobalEmojiSettings();

        String str;
        try {
            emojiUseHistory.clear();
            if (preferences.contains("emojis")) {
                str = preferences.getString("emojis", "");
                if (str != null && str.length() > 0) {
                    String[] args = str.split(",");
                    for (String arg : args) {
                        String[] args2 = arg.split("=");
                        long value = Utilities.parseLong(args2[0]);
                        StringBuilder string = new StringBuilder();
                        for (int a = 0; a < 4; a++) {
                            char ch = (char) value;
                            string.insert(0, ch);
                            value >>= 16;
                            if (value == 0) {
                                break;
                            }
                        }
                        if (string.length() > 0) {
                            emojiUseHistory.put(string.toString(), Utilities.parseInt(args2[1]));
                        }
                    }
                }
                preferences.edit().remove("emojis").commit();
                saveRecentEmoji();
            } else {
                str = preferences.getString("emojis2", "");
                if (str != null && str.length() > 0) {
                    String[] args = str.split(",");
                    for (String arg : args) {
                        String[] args2 = arg.split("=");
                        emojiUseHistory.put(args2[0], Utilities.parseInt(args2[1]));
                    }
                }
            }
            if (emojiUseHistory.isEmpty()) {
                if (!preferences.getBoolean("filled_default", false)) {
                    String[] newRecent = new String[]{
                            "\uD83D\uDE02", "\uD83D\uDE18", "\u2764", "\uD83D\uDE0D", "\uD83D\uDE0A", "\uD83D\uDE01",
                            "\uD83D\uDC4D", "\u263A", "\uD83D\uDE14", "\uD83D\uDE04", "\uD83D\uDE2D", "\uD83D\uDC8B",
                            "\uD83D\uDE12", "\uD83D\uDE33", "\uD83D\uDE1C", "\uD83D\uDE48", "\uD83D\uDE09", "\uD83D\uDE03",
                            "\uD83D\uDE22", "\uD83D\uDE1D", "\uD83D\uDE31", "\uD83D\uDE21", "\uD83D\uDE0F", "\uD83D\uDE1E",
                            "\uD83D\uDE05", "\uD83D\uDE1A", "\uD83D\uDE4A", "\uD83D\uDE0C", "\uD83D\uDE00", "\uD83D\uDE0B",
                            "\uD83D\uDE06", "\uD83D\uDC4C", "\uD83D\uDE10", "\uD83D\uDE15"};
                    for (int i = 0; i < newRecent.length; i++) {
                        emojiUseHistory.put(newRecent[i], newRecent.length - i);
                    }
                    preferences.edit().putBoolean("filled_default", true).commit();
                    saveRecentEmoji();
                }
            }
            sortEmoji();
        } catch (Exception e) {
            FileLog.e(e);
        }

        try {
            str = preferences.getString("color", "");
            if (str != null && str.length() > 0) {
                String[] args = str.split(",");
                for (int a = 0; a < args.length; a++) {
                    String arg = args[a];
                    String[] args2 = arg.split("=");
                    emojiColor.put(args2[0], args2[1]);
                }
            }
        } catch (Exception e) {
            FileLog.e(e);
        }
    }

    public static void saveEmojiColors() {
        SharedPreferences preferences = MessagesController.getGlobalEmojiSettings();
        StringBuilder stringBuilder = new StringBuilder();
        for (HashMap.Entry<String, String> entry : emojiColor.entrySet()) {
            if (stringBuilder.length() != 0) {
                stringBuilder.append(",");
            }
            stringBuilder.append(entry.getKey());
            stringBuilder.append("=");
            stringBuilder.append(entry.getValue());
        }
        preferences.edit().putString("color", stringBuilder.toString()).commit();
    }

    /**
     * NekoX: This function tries to fix incomplete emoji display shown in AvatarDrawable
     * In AvatarDrawable, only the first char is used to draw "avatar".
     *
     * @return The first char or the first emoji
     */
    public static String getFirstCharSafely(String source) {
        source = source.trim();
        if (source.length() <= 1)
            return source;
        StringBuilder sb = new StringBuilder();
        boolean nextEmoji = false;
        int code = source.codePointAt(0);
        sb.appendCodePoint(code); // append the first "char"
        for (int offset = code > 0xFFFF ? 2 : 1; offset < source.length(); offset++) {
            code = source.codePointAt(offset);
            if (code > 0xFFFF) offset++;
            if (nextEmoji || code == 0xFE0F || code == 0x20E3 || (code >= 0x1F3FB && code <= 0x1F3FF)) {
                // 0xFE0F: VARIATION SELECTOR-16, 20E3: Keycap,  0x1F3FB ~ 0x1F3FF: skin tone
                sb.appendCodePoint(code);
                nextEmoji = false;
                continue;
            } else if ((code >= 0x1F1E6 && code <= 0x1F1FF)) {
                sb.appendCodePoint(code);
                break;
                // 0x1F1E6 ~ 0x1F1FF: regional indicator symbol letter a to z
                // These unicode are also used in the first "char" of country flag emoji, so break immediately to prevent appending two emoji
            } else if (code == 0x200D) {
                // 0x200D: ZWJ
                sb.appendCodePoint(code);
                nextEmoji = true;
                continue;
            }
            if (!nextEmoji)
                break;
        }
        return sb.toString();
    }

}<|MERGE_RESOLUTION|>--- conflicted
+++ resolved
@@ -543,13 +543,8 @@
         return replaceEmoji(cs, fontMetrics, createNew, emojiOnly, DynamicDrawableSpan.ALIGN_BOTTOM);
     }
 
-<<<<<<< HEAD
-    public static CharSequence replaceEmoji(CharSequence cs, Paint.FontMetricsInt fontMetrics, int size, boolean createNew, int[] emojiOnly, boolean limit) {
+    public static CharSequence replaceEmoji(CharSequence cs, Paint.FontMetricsInt fontMetrics, boolean createNew, int[] emojiOnly, int alignment) {
         if (cs == null || cs.length() == 0) {
-=======
-    public static CharSequence replaceEmoji(CharSequence cs, Paint.FontMetricsInt fontMetrics, boolean createNew, int[] emojiOnly, int alignment) {
-        if (SharedConfig.useSystemEmoji || cs == null || cs.length() == 0) {
->>>>>>> 5a31f93e
             return cs;
         }
         Spannable s;
