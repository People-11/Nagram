/*
 * This is the source code of Telegram for Android v. 5.x.x.
 * It is licensed under GNU GPL v. 2 or later.
 * You should have received a copy of the license in this archive (see LICENSE).
 *
 * Copyright Nikolai Kudashov, 2013-2018.
 */

package org.telegram.messenger;

import android.content.SharedPreferences;
import android.graphics.Bitmap;
import android.graphics.BitmapFactory;
import android.graphics.Canvas;
import android.graphics.ColorFilter;
import android.graphics.Paint;
import android.graphics.PixelFormat;
import android.graphics.Rect;
import android.graphics.drawable.Drawable;
import android.os.Build;
import android.text.Spannable;
import android.text.Spanned;
import android.text.TextPaint;
import android.text.TextUtils;
import android.text.style.DynamicDrawableSpan;
import android.text.style.ImageSpan;
import android.util.Log;
import android.view.View;
import android.view.ViewGroup;
import android.widget.TextView;

import java.io.File;

import java.io.InputStream;
import java.util.ArrayList;
import java.util.Collections;
import java.util.HashMap;
import java.util.Locale;

import java.io.File;
import java.io.FileInputStream;
import java.io.InputStream;
import java.util.ArrayList;
import java.util.Collections;
import java.util.HashMap;
import java.util.Locale;

import org.telegram.ui.Components.AnimatedEmojiSpan;
import tw.nekomimi.nekogram.NekoXConfig;
import tw.nekomimi.nekogram.NekoConfig;
import xyz.nextalone.nagram.NaConfig;

public class Emoji {

    private static HashMap<CharSequence, DrawableInfo> rects = new HashMap<>();
    private static int drawImgSize;
    private static int bigImgSize;
    private static boolean inited = false;
    private static Paint placeholderPaint;
    private static int[] emojiCounts = new int[]{
        EmojiData.data[0].length,
        EmojiData.data[1].length,
        EmojiData.data[2].length,
        EmojiData.data[3].length,
        EmojiData.data[4].length,
        EmojiData.data[5].length,
        EmojiData.data[6].length,
        EmojiData.data[7].length
    };
    private static Bitmap[][] emojiBmp = new Bitmap[8][];
    private static boolean[][] loadingEmoji = new boolean[8][];

    public static HashMap<String, Integer> emojiUseHistory = new HashMap<>();
    public static ArrayList<String> recentEmoji = new ArrayList<>();
    public static HashMap<String, String> emojiColor = new HashMap<>();
    private static boolean recentEmojiLoaded;
    private static Runnable invalidateUiRunnable = () -> NotificationCenter.getGlobalInstance().postNotificationName(NotificationCenter.emojiLoaded);
    public static float emojiDrawingYOffset;
    public static boolean emojiDrawingUseAlpha = true;

    private final static int MAX_RECENT_EMOJI_COUNT = 48;

    static {
        drawImgSize = AndroidUtilities.dp(20);
        bigImgSize = AndroidUtilities.dp(AndroidUtilities.isTablet() ? 40 : 34);
        for (int a = 0; a < emojiBmp.length; a++) {
            emojiBmp[a] = new Bitmap[emojiCounts[a]];
            loadingEmoji[a] = new boolean[emojiCounts[a]];
        }

        for (int j = 0; j < EmojiData.data.length; j++) {
            int position;
            for (int i = 0; i < EmojiData.data[j].length; i++) {
                rects.put(EmojiData.data[j][i], new DrawableInfo((byte) j, (short) i, i));
            }
        }
        placeholderPaint = new Paint();
        placeholderPaint.setColor(0x00000000);
    }

    public static void preloadEmoji(CharSequence code) {
        final DrawableInfo info = getDrawableInfo(code);
        if (info != null) {
            loadEmoji(info.page, info.page2);
        }
    }

    private static void loadEmoji(final byte page, final short page2) {
        if (emojiBmp[page][page2] == null) {
            if (loadingEmoji[page][page2]) {
                return;
            }
            loadingEmoji[page][page2] = true;
            Utilities.globalQueue.postRunnable(() -> {
                loadEmojiInternal(page, page2);
                loadingEmoji[page][page2] = false;
            });
        }
    }

    private static void loadEmojiInternal(final byte page, final short page2) {
        try {
            float scale;
            int imageResize = 1;
            if (AndroidUtilities.density <= 1.0f) {
                scale = 2.0f;
                imageResize = 2;
            } else if (AndroidUtilities.density <= 1.5f) {
                scale = 2.0f;
            } else if (AndroidUtilities.density <= 2.0f) {
                scale = 2.0f;
            } else {
                scale = 2.0f;
            }

            Bitmap bitmap = null;
            try {
                InputStream is;
                String entry = "emoji/" + String.format(Locale.US, "%d_%d.png", page, page2);
                if (NekoConfig.useCustomEmoji.Bool()) {
                    entry = "custom_emoji/" + entry;
                    is = new FileInputStream(new File(ApplicationLoader.applicationContext.getFilesDir(), entry));
                } else {
                    is = ApplicationLoader.applicationContext.getAssets().open(entry);
                }
                BitmapFactory.Options opts = new BitmapFactory.Options();
                opts.inJustDecodeBounds = false;
                opts.inSampleSize = imageResize;
                bitmap = BitmapFactory.decodeStream(is, null, opts);
                is.close();
            } catch (Throwable e) {
                FileLog.e(e);
            }

            final Bitmap finalBitmap = bitmap;
            emojiBmp[page][page2] = finalBitmap;
            AndroidUtilities.cancelRunOnUIThread(invalidateUiRunnable);
            AndroidUtilities.runOnUIThread(invalidateUiRunnable);
        } catch (Throwable x) {
            if (BuildVars.LOGS_ENABLED) {
                FileLog.e("Error loading emoji", x);
            }
        }
    }

    public static void invalidateAll(View view) {
        if (view instanceof ViewGroup) {
            ViewGroup g = (ViewGroup) view;
            for (int i = 0; i < g.getChildCount(); i++) {
                invalidateAll(g.getChildAt(i));
            }
        } else if (view instanceof TextView) {
            view.invalidate();
        }
    }

    public static String fixEmoji(String emoji) {
        char ch;
        int length = emoji.length();
        for (int a = 0; a < length; a++) {
            ch = emoji.charAt(a);
            if (ch >= 0xD83C && ch <= 0xD83E) {
                if (ch == 0xD83C && a < length - 1) {
                    ch = emoji.charAt(a + 1);
                    if (ch == 0xDE2F || ch == 0xDC04 || ch == 0xDE1A || ch == 0xDD7F ||
                            ch == 0xDFF3 || ch == 0xDF2B || ch == 0xDC41 || ch == 0xDD75 || ch == 0xDFCC || ch == 0xDFCB) {
                        emoji = emoji.substring(0, a + 2) + "\uFE0F" + emoji.substring(a + 2);
                        length++;
                        a += 2;
                    } else {
                        a++;
                    }
                } else {
                    a++;
                }
            } else if (ch == 0x20E3) {
                return emoji;
            } else if (ch >= 0x0023 && ch <= 0x3299) {
                if (EmojiData.emojiToFE0FMap.containsKey(ch)) {
                    emoji = emoji.substring(0, a + 1) + "\uFE0F" + emoji.substring(a + 1);
                    length++;
                    a++;
                }
            }
        }
        return emoji;
    }

    public static EmojiDrawable getEmojiDrawable(CharSequence code) {
        DrawableInfo info = getDrawableInfo(code);
        if (info == null) {
            return null;
        }
        EmojiDrawable ed = new EmojiDrawable(info);
        ed.setBounds(0, 0, drawImgSize, drawImgSize);
        return ed;
    }

    private static DrawableInfo getDrawableInfo(CharSequence code) {
        DrawableInfo info = rects.get(code);
        if (info == null) {
            CharSequence newCode = EmojiData.emojiAliasMap.get(code);
            if (newCode != null) {
                info = Emoji.rects.get(newCode);
            }
        }
        return info;
    }

    public static boolean isValidEmoji(CharSequence code) {
        if (TextUtils.isEmpty(code)) {
            return false;
        }
        DrawableInfo info = rects.get(code);
        if (info == null) {
            CharSequence newCode = EmojiData.emojiAliasMap.get(code);
            if (newCode != null) {
                info = Emoji.rects.get(newCode);
            }
        }
        return info != null;
    }

    public static Drawable getEmojiBigDrawable(String code) {
        EmojiDrawable ed = getEmojiDrawable(code);
        if (ed == null) {
            CharSequence newCode = EmojiData.emojiAliasMap.get(code);
            if (newCode != null) {
                ed = Emoji.getEmojiDrawable(newCode);
            }
        }
        if (ed == null) {
            return null;
        }
        ed.setBounds(0, 0, bigImgSize, bigImgSize);
        ed.fullSize = true;
        return ed;
    }

    public static class EmojiDrawable extends Drawable {
        private DrawableInfo info;
        private boolean fullSize = false;
        private static final Paint paint = new Paint(Paint.FILTER_BITMAP_FLAG);
        private static final Rect rect = new Rect();
        private static final TextPaint textPaint = new TextPaint(Paint.ANTI_ALIAS_FLAG);
        public int placeholderColor = 0x10000000;

        public EmojiDrawable(DrawableInfo i) {
            info = i;
        }

        public DrawableInfo getDrawableInfo() {
            return info;
        }

        public Rect getDrawRect() {
            Rect original = getBounds();
            int cX = original.centerX(), cY = original.centerY();
            rect.left = cX - (fullSize ? bigImgSize : drawImgSize) / 2;
            rect.right = cX + (fullSize ? bigImgSize : drawImgSize) / 2;
            rect.top = cY - (fullSize ? bigImgSize : drawImgSize) / 2;
            rect.bottom = cY + (fullSize ? bigImgSize : drawImgSize) / 2;
            return rect;
        }

        @Override
        public void draw(Canvas canvas) {
            if (!NekoConfig.useSystemEmoji.Bool() && !isLoaded()) {
                loadEmoji(info.page, info.page2);
                placeholderPaint.setColor(placeholderColor);
                Rect bounds = getBounds();
                canvas.drawCircle(bounds.centerX(), bounds.centerY(), bounds.width() * .4f, placeholderPaint);
                return;
            }

            Rect b;
            if (fullSize) {
                b = getDrawRect();
            } else {
                b = getBounds();
            }

            if (NekoConfig.useSystemEmoji.Bool()) {
                String emoji = fixEmoji(EmojiData.data[info.page][info.emojiIndex]);
                textPaint.setTextSize(b.height() * 0.8f);
                textPaint.setTypeface(NekoXConfig.getSystemEmojiTypeface());
<<<<<<< HEAD
                canvas.drawText(emoji,  0, emoji.length(), b.left, b.bottom - b.height() * 0.225f, textPaint);
                return;
            }

            if (!canvas.quickReject(b.left, b.top, b.right, b.bottom, Canvas.EdgeType.AA)) {
=======
                if (Build.VERSION.SDK_INT >= Build.VERSION_CODES.M) {
                    if (!textPaint.hasGlyph(emoji)) {
                        if (!isLoaded()) {
                            loadEmoji(info.page, info.page2);
                            placeholderPaint.setColor(placeholderColor);
                            Rect bounds = getBounds();
                            canvas.drawCircle(bounds.centerX(), bounds.centerY(), bounds.width() * .4f, placeholderPaint);
                        } else {
                            canvas.drawBitmap(emojiBmp[info.page][info.page2], null, b, paint);
                        }
                        return;
                    }
                }
                canvas.drawText(emoji, 0, emoji.length(), b.left, b.bottom - b.height() * 0.225f, textPaint);
            } else {
>>>>>>> 079b3bb3
                canvas.drawBitmap(emojiBmp[info.page][info.page2], null, b, paint);
            }
        }

        @Override
        public int getOpacity() {
            return PixelFormat.TRANSPARENT;
        }

        @Override
        public void setAlpha(int alpha) {
            paint.setAlpha(alpha);
        }

        @Override
        public void setColorFilter(ColorFilter cf) {

        }

        public boolean isLoaded() {
            return emojiBmp[info.page][info.page2] != null;
        }

        public void preload() {
            if (!isLoaded()) {
                loadEmoji(info.page, info.page2);
            }
        }
    }

    private static class DrawableInfo {
        public byte page;
        public short page2;
        public int emojiIndex;

        public DrawableInfo(byte p, short p2, int index) {
            page = p;
            page2 = p2;
            emojiIndex = index;
        }
    }

    private static boolean inArray(char c, char[] a) {
        for (char cc : a) {
            if (cc == c) {
                return true;
            }
        }
        return false;
    }

    public static class EmojiSpanRange {
        public EmojiSpanRange(int start, int end, CharSequence code) {
            this.start = start;
            this.end = end;
            this.code = code;
        }

        int start;
        int end;
        CharSequence code;
    }

    public static boolean fullyConsistsOfEmojis(CharSequence cs) {
        int[] emojiOnly = new int[1];
        parseEmojis(cs, emojiOnly);
        return emojiOnly[0] > 0;
    }

    public static ArrayList<EmojiSpanRange> parseEmojis(CharSequence cs) {
        return parseEmojis(cs, null);
    }

    public static ArrayList<EmojiSpanRange> parseEmojis(CharSequence cs, int[] emojiOnly) {
        ArrayList<EmojiSpanRange> emojis = new ArrayList<>();
        if (cs == null || cs.length() <= 0) {
            return emojis;
        }
        long buf = 0;
        char c;
        int startIndex = -1;
        int startLength = 0;
        int previousGoodIndex = 0;
        StringBuilder emojiCode = new StringBuilder(16);
        int length = cs.length();
        boolean doneEmoji = false;
        boolean notOnlyEmoji;

        try {
            for (int i = 0; i < length; i++) {
                c = cs.charAt(i);
                notOnlyEmoji = false;
                if (c >= 0xD83C && c <= 0xD83E || (buf != 0 && (buf & 0xFFFFFFFF00000000L) == 0 && (buf & 0xFFFF) == 0xD83C && (c >= 0xDDE6 && c <= 0xDDFF))) {
                    if (startIndex == -1) {
                        startIndex = i;
                    }
                    emojiCode.append(c);
                    startLength++;
                    buf <<= 16;
                    buf |= c;
                } else if (emojiCode.length() > 0 && (c == 0x2640 || c == 0x2642 || c == 0x2695)) {
                    emojiCode.append(c);
                    startLength++;
                    buf = 0;
                    doneEmoji = true;
                } else if (buf > 0 && (c & 0xF000) == 0xD000) {
                    emojiCode.append(c);
                    startLength++;
                    buf = 0;
                    doneEmoji = true;
                } else if (c == 0x20E3) {
                    if (i > 0) {
                        char c2 = cs.charAt(previousGoodIndex);
                        if ((c2 >= '0' && c2 <= '9') || c2 == '#' || c2 == '*') {
                            startIndex = previousGoodIndex;
                            startLength = i - previousGoodIndex + 1;
                            emojiCode.append(c2);
                            emojiCode.append(c);
                            doneEmoji = true;
                        }
                    }
                } else if ((c == 0x00A9 || c == 0x00AE || c >= 0x203C && c <= 0x3299) && EmojiData.dataCharsMap.containsKey(c)) {
                    if (startIndex == -1) {
                        startIndex = i;
                    }
                    startLength++;
                    emojiCode.append(c);
                    doneEmoji = true;
                } else if (startIndex != -1) {
                    emojiCode.setLength(0);
                    startIndex = -1;
                    startLength = 0;
                    doneEmoji = false;
                } else if (c != 0xfe0f && c != '\n' && c != ' ' && c != '\t') {
                    notOnlyEmoji = true;
                }
                if (doneEmoji && i + 2 < length) {
                    char next = cs.charAt(i + 1);
                    if (next == 0xD83C) {
                        next = cs.charAt(i + 2);
                        if (next >= 0xDFFB && next <= 0xDFFF) {
                            emojiCode.append(cs.subSequence(i + 1, i + 3));
                            startLength += 2;
                            i += 2;
                        }
                    } else if (emojiCode.length() >= 2 && emojiCode.charAt(0) == 0xD83C && emojiCode.charAt(1) == 0xDFF4 && next == 0xDB40) {
                        i++;
                        while (true) {
                            emojiCode.append(cs.charAt(i)).append(cs.charAt(i + 1));
                            startLength += 2;
                            i += 2;
                            if (i >= cs.length() || cs.charAt(i) != 0xDB40) {
                                i--;
                                break;
                            }
                        }
                    }
                }
                previousGoodIndex = i;
                char prevCh = c;
                for (int a = 0; a < 3; a++) {
                    if (i + 1 < length) {
                        c = cs.charAt(i + 1);
                        if (a == 1) {
                            if (c == 0x200D && emojiCode.length() > 0) {
                                notOnlyEmoji = false;
                                emojiCode.append(c);
                                i++;
                                startLength++;
                                doneEmoji = false;
                            }
                        } else if (startIndex != -1 || prevCh == '*' || prevCh == '#' || prevCh >= '0' && prevCh <= '9') {
                            if (c >= 0xFE00 && c <= 0xFE0F) {
                                i++;
                                startLength++;
                                if (!doneEmoji) {
                                    doneEmoji = i + 1 >= length;
                                }
                            }
                        }
                    }
                }
                if (notOnlyEmoji && emojiOnly != null) {
                    emojiOnly[0] = 0;
                    emojiOnly = null;
                }
                if (doneEmoji && i + 2 < length && cs.charAt(i + 1) == 0xD83C) {
                    char next = cs.charAt(i + 2);
                    if (next >= 0xDFFB && next <= 0xDFFF) {
                        emojiCode.append(cs.subSequence(i + 1, i + 3));
                        startLength += 2;
                        i += 2;
                    }
                }
                if (doneEmoji) {
                    if (emojiOnly != null) {
                        emojiOnly[0]++;
                    }
                    emojis.add(new EmojiSpanRange(startIndex, startIndex + startLength, emojiCode.subSequence(0, emojiCode.length())));
                    startLength = 0;
                    startIndex = -1;
                    emojiCode.setLength(0);
                    doneEmoji = false;
                }
            }
        } catch (Exception e) {
            FileLog.e(e);
        }
        if (emojiOnly != null && emojiCode.length() != 0) {
            emojiOnly[0] = 0;
        }
        return emojis;
    }

    public static CharSequence replaceEmoji(CharSequence cs, Paint.FontMetricsInt fontMetrics, int size, boolean createNew) {
        return replaceEmoji(cs, fontMetrics, size, createNew, null);
    }

    public static CharSequence replaceEmoji(CharSequence cs, Paint.FontMetricsInt fontMetrics, int size, boolean createNew, int[] emojiOnly) {
        return replaceEmoji(cs, fontMetrics, size, createNew, emojiOnly, false);
    }

    public static CharSequence replaceEmoji(CharSequence cs, Paint.FontMetricsInt fontMetrics, int size, boolean createNew, int[] emojiOnly, boolean limit) {
        if (cs == null || cs.length() == 0) {
<<<<<<< HEAD
            return cs;
=======
            return Spannable.Factory.getInstance().newSpannable(cs.toString());
>>>>>>> 079b3bb3
        }
        Spannable s;
        if (!createNew && cs instanceof Spannable) {
            s = (Spannable) cs;
        } else {
            s = Spannable.Factory.getInstance().newSpannable(cs.toString());
        }
        ArrayList<EmojiSpanRange> emojis = parseEmojis(s, emojiOnly);

        AnimatedEmojiSpan[] animatedEmojiSpans = s.getSpans(0, s.length(), AnimatedEmojiSpan.class);
        EmojiSpan span;
        Drawable drawable;
        for (int i = 0; i < emojis.size(); ++i) {
            try {
                EmojiSpanRange emojiRange = emojis.get(i);
                if (animatedEmojiSpans != null) {
                    boolean hasAnimated = false;
                    for (int j = 0; j < animatedEmojiSpans.length; ++j) {
                        AnimatedEmojiSpan animatedSpan = animatedEmojiSpans[j];
                        if (animatedSpan != null && s.getSpanStart(animatedSpan) == emojiRange.start && s.getSpanEnd(animatedSpan) == emojiRange.end) {
                            hasAnimated = true;
                            break;
                        }
                    }
                    if (hasAnimated) {
                        continue;
                    }
                }
                drawable = Emoji.getEmojiDrawable(emojiRange.code);
                if (drawable != null) {
                    span = new EmojiSpan(drawable, DynamicDrawableSpan.ALIGN_BOTTOM, size, fontMetrics);
                    span.emoji = emojiRange.code == null ? null : emojiRange.code.toString();
                    s.setSpan(span, emojiRange.start, emojiRange.end, Spanned.SPAN_EXCLUSIVE_EXCLUSIVE);
                }
            } catch (Exception e) {
                FileLog.e(e);
            }
            if (!NaConfig.INSTANCE.getDisableEmojiDrawLimit().Bool()) {
                int limitCount = SharedConfig.getDevicePerformanceClass() >= SharedConfig.PERFORMANCE_CLASS_HIGH ? 100 : 50;
                if ((Build.VERSION.SDK_INT < 23 || Build.VERSION.SDK_INT >= 29)/* && !BuildVars.DEBUG_PRIVATE_VERSION*/ && (i + 1) >= limitCount) {
                    break;
                }
            }
        }
        return s;
    }

    public static class EmojiSpan extends ImageSpan {
        public Paint.FontMetricsInt fontMetrics;
        public int size = AndroidUtilities.dp(20);
        public String emoji;

        public EmojiSpan(Drawable d, int verticalAlignment, int s, Paint.FontMetricsInt original) {
            super(d, verticalAlignment);
            fontMetrics = original;
            if (original != null) {
                size = Math.abs(fontMetrics.descent) + Math.abs(fontMetrics.ascent);
                if (size == 0) {
                    size = AndroidUtilities.dp(20);
                }
            }
        }

        public void replaceFontMetrics(Paint.FontMetricsInt newMetrics, int newSize) {
            fontMetrics = newMetrics;
            size = newSize;
        }

        @Override
        public int getSize(Paint paint, CharSequence text, int start, int end, Paint.FontMetricsInt fm) {
            if (fm == null) {
                fm = new Paint.FontMetricsInt();
            }

            if (fontMetrics == null) {
                int sz = super.getSize(paint, text, start, end, fm);

                int offset = AndroidUtilities.dp(8);
                int w = AndroidUtilities.dp(10);
                fm.top = -w - offset;
                fm.bottom = w - offset;
                fm.ascent = -w - offset;
                fm.leading = 0;
                fm.descent = w - offset;

                return sz;
            } else {
                if (fm != null) {
                    fm.ascent = fontMetrics.ascent;
                    fm.descent = fontMetrics.descent;

                    fm.top = fontMetrics.top;
                    fm.bottom = fontMetrics.bottom;
                }
                if (getDrawable() != null) {
                    getDrawable().setBounds(0, 0, size, size);
                }
                return size;
            }
        }

        public boolean drawn;
        public float lastDrawX, lastDrawY;

        @Override
        public void draw(Canvas canvas, CharSequence text, int start, int end, float x, int top, int y, int bottom, Paint paint) {
            lastDrawX = x + size / 2f;
            lastDrawY = top + (bottom - top) / 2f;
            drawn = true;

            boolean restoreAlpha = false;
            if (paint.getAlpha() != 255 && emojiDrawingUseAlpha) {
                restoreAlpha = true;
                getDrawable().setAlpha(paint.getAlpha());
            }
            boolean needRestore = false;
            if (emojiDrawingYOffset != 0) {
                needRestore = true;
                canvas.save();
                canvas.translate(0, emojiDrawingYOffset);
            }
            super.draw(canvas, text, start, end, x, top, y, bottom, paint);
            if (needRestore) {
                canvas.restore();
            }
            if (restoreAlpha) {
                getDrawable().setAlpha(255);
            }
        }

        @Override
        public void updateDrawState(TextPaint ds) {
            if (getDrawable() instanceof EmojiDrawable) {
                ((EmojiDrawable) getDrawable()).placeholderColor = 0x10ffffff & ds.getColor();
            }
            super.updateDrawState(ds);
        }
    }

    public static void addRecentEmoji(String code) {
        Integer count = emojiUseHistory.get(code);
        if (count == null) {
            count = 0;
        }
        if (count == 0 && emojiUseHistory.size() >= MAX_RECENT_EMOJI_COUNT) {
            String emoji = recentEmoji.get(recentEmoji.size() - 1);
            emojiUseHistory.remove(emoji);
            recentEmoji.set(recentEmoji.size() - 1, code);
        }
        emojiUseHistory.put(code, ++count);
    }

    public static void sortEmoji() {
        recentEmoji.clear();
        for (HashMap.Entry<String, Integer> entry : emojiUseHistory.entrySet()) {
            recentEmoji.add(entry.getKey());
        }
        Collections.sort(recentEmoji, (lhs, rhs) -> {
            Integer count1 = emojiUseHistory.get(lhs);
            Integer count2 = emojiUseHistory.get(rhs);
            if (count1 == null) {
                count1 = 0;
            }
            if (count2 == null) {
                count2 = 0;
            }
            if (count1 > count2) {
                return -1;
            } else if (count1 < count2) {
                return 1;
            }
            return 0;
        });
        while (recentEmoji.size() > MAX_RECENT_EMOJI_COUNT) {
            recentEmoji.remove(recentEmoji.size() - 1);
        }
    }

    public static void saveRecentEmoji() {
        SharedPreferences preferences = MessagesController.getGlobalEmojiSettings();
        StringBuilder stringBuilder = new StringBuilder();
        for (HashMap.Entry<String, Integer> entry : emojiUseHistory.entrySet()) {
            if (stringBuilder.length() != 0) {
                stringBuilder.append(",");
            }
            stringBuilder.append(entry.getKey());
            stringBuilder.append("=");
            stringBuilder.append(entry.getValue());
        }
        preferences.edit().putString("emojis2", stringBuilder.toString()).commit();
    }

    public static void clearRecentEmoji() {
        SharedPreferences preferences = MessagesController.getGlobalEmojiSettings();
        preferences.edit().putBoolean("filled_default", true).commit();
        emojiUseHistory.clear();
        recentEmoji.clear();
        saveRecentEmoji();
    }

    public static void loadRecentEmoji() {
        if (recentEmojiLoaded) {
            return;
        }
        recentEmojiLoaded = true;
        SharedPreferences preferences = MessagesController.getGlobalEmojiSettings();

        String str;
        try {
            emojiUseHistory.clear();
            if (preferences.contains("emojis")) {
                str = preferences.getString("emojis", "");
                if (str != null && str.length() > 0) {
                    String[] args = str.split(",");
                    for (String arg : args) {
                        String[] args2 = arg.split("=");
                        long value = Utilities.parseLong(args2[0]);
                        StringBuilder string = new StringBuilder();
                        for (int a = 0; a < 4; a++) {
                            char ch = (char) value;
                            string.insert(0, ch);
                            value >>= 16;
                            if (value == 0) {
                                break;
                            }
                        }
                        if (string.length() > 0) {
                            emojiUseHistory.put(string.toString(), Utilities.parseInt(args2[1]));
                        }
                    }
                }
                preferences.edit().remove("emojis").commit();
                saveRecentEmoji();
            } else {
                str = preferences.getString("emojis2", "");
                if (str != null && str.length() > 0) {
                    String[] args = str.split(",");
                    for (String arg : args) {
                        String[] args2 = arg.split("=");
                        emojiUseHistory.put(args2[0], Utilities.parseInt(args2[1]));
                    }
                }
            }
            if (emojiUseHistory.isEmpty()) {
                if (!preferences.getBoolean("filled_default", false)) {
                    String[] newRecent = new String[]{
                            "\uD83D\uDE02", "\uD83D\uDE18", "\u2764", "\uD83D\uDE0D", "\uD83D\uDE0A", "\uD83D\uDE01",
                            "\uD83D\uDC4D", "\u263A", "\uD83D\uDE14", "\uD83D\uDE04", "\uD83D\uDE2D", "\uD83D\uDC8B",
                            "\uD83D\uDE12", "\uD83D\uDE33", "\uD83D\uDE1C", "\uD83D\uDE48", "\uD83D\uDE09", "\uD83D\uDE03",
                            "\uD83D\uDE22", "\uD83D\uDE1D", "\uD83D\uDE31", "\uD83D\uDE21", "\uD83D\uDE0F", "\uD83D\uDE1E",
                            "\uD83D\uDE05", "\uD83D\uDE1A", "\uD83D\uDE4A", "\uD83D\uDE0C", "\uD83D\uDE00", "\uD83D\uDE0B",
                            "\uD83D\uDE06", "\uD83D\uDC4C", "\uD83D\uDE10", "\uD83D\uDE15"};
                    for (int i = 0; i < newRecent.length; i++) {
                        emojiUseHistory.put(newRecent[i], newRecent.length - i);
                    }
                    preferences.edit().putBoolean("filled_default", true).commit();
                    saveRecentEmoji();
                }
            }
            sortEmoji();
        } catch (Exception e) {
            FileLog.e(e);
        }

        try {
            str = preferences.getString("color", "");
            if (str != null && str.length() > 0) {
                String[] args = str.split(",");
                for (int a = 0; a < args.length; a++) {
                    String arg = args[a];
                    String[] args2 = arg.split("=");
                    emojiColor.put(args2[0], args2[1]);
                }
            }
        } catch (Exception e) {
            FileLog.e(e);
        }
    }

    public static void saveEmojiColors() {
        SharedPreferences preferences = MessagesController.getGlobalEmojiSettings();
        StringBuilder stringBuilder = new StringBuilder();
        for (HashMap.Entry<String, String> entry : emojiColor.entrySet()) {
            if (stringBuilder.length() != 0) {
                stringBuilder.append(",");
            }
            stringBuilder.append(entry.getKey());
            stringBuilder.append("=");
            stringBuilder.append(entry.getValue());
        }
        preferences.edit().putString("color", stringBuilder.toString()).commit();
    }

    /**
     * NekoX: This function tries to fix incomplete emoji display shown in AvatarDrawable
     * In AvatarDrawable, only the first char is used to draw "avatar".
     *
     * @return The first char or the first emoji
     */
    public static String getFirstCharSafely(String source) {
        source = source.trim();
        if (source.length() <= 1)
            return source;
        StringBuilder sb = new StringBuilder();
        boolean nextEmoji = false;
        int code = source.codePointAt(0);
        sb.appendCodePoint(code); // append the first "char"
        for (int offset = code > 0xFFFF ? 2 : 1; offset < source.length(); offset++) {
            code = source.codePointAt(offset);
            if (code > 0xFFFF) offset++;
            if (nextEmoji || code == 0xFE0F || code == 0x20E3 || (code >= 0x1F3FB && code <= 0x1F3FF)) {
                // 0xFE0F: VARIATION SELECTOR-16, 20E3: Keycap,  0x1F3FB ~ 0x1F3FF: skin tone
                sb.appendCodePoint(code);
                nextEmoji = false;
                continue;
            } else if ((code >= 0x1F1E6 && code <= 0x1F1FF)) {
                sb.appendCodePoint(code);
                break;
                // 0x1F1E6 ~ 0x1F1FF: regional indicator symbol letter a to z
                // These unicode are also used in the first "char" of country flag emoji, so break immediately to prevent appending two emoji
            } else if (code == 0x200D) {
                // 0x200D: ZWJ
                sb.appendCodePoint(code);
                nextEmoji = true;
                continue;
            }
            if (!nextEmoji)
                break;
        }
        return sb.toString();
    }

}<|MERGE_RESOLUTION|>--- conflicted
+++ resolved
@@ -304,13 +304,6 @@
                 String emoji = fixEmoji(EmojiData.data[info.page][info.emojiIndex]);
                 textPaint.setTextSize(b.height() * 0.8f);
                 textPaint.setTypeface(NekoXConfig.getSystemEmojiTypeface());
-<<<<<<< HEAD
-                canvas.drawText(emoji,  0, emoji.length(), b.left, b.bottom - b.height() * 0.225f, textPaint);
-                return;
-            }
-
-            if (!canvas.quickReject(b.left, b.top, b.right, b.bottom, Canvas.EdgeType.AA)) {
-=======
                 if (Build.VERSION.SDK_INT >= Build.VERSION_CODES.M) {
                     if (!textPaint.hasGlyph(emoji)) {
                         if (!isLoaded()) {
@@ -326,7 +319,6 @@
                 }
                 canvas.drawText(emoji, 0, emoji.length(), b.left, b.bottom - b.height() * 0.225f, textPaint);
             } else {
->>>>>>> 079b3bb3
                 canvas.drawBitmap(emojiBmp[info.page][info.page2], null, b, paint);
             }
         }
@@ -551,11 +543,7 @@
 
     public static CharSequence replaceEmoji(CharSequence cs, Paint.FontMetricsInt fontMetrics, int size, boolean createNew, int[] emojiOnly, boolean limit) {
         if (cs == null || cs.length() == 0) {
-<<<<<<< HEAD
             return cs;
-=======
-            return Spannable.Factory.getInstance().newSpannable(cs.toString());
->>>>>>> 079b3bb3
         }
         Spannable s;
         if (!createNew && cs instanceof Spannable) {
