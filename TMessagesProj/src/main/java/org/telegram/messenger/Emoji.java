--- conflicted
+++ resolved
@@ -274,7 +274,6 @@
                 b = getBounds();
             }
 
-<<<<<<< HEAD
             if (!NekoConfig.useSystemEmoji && EmojiProvider.containsEmoji) {
                 if (!isLoaded()) {
                     loadEmoji(info.page, info.page2);
@@ -293,12 +292,6 @@
 
             textPaint.setTextSize(b.height() * 0.8f);
             canvas.drawText(emoji, 0, emoji.length(), b.left, b.bottom - b.height() * 0.225f, textPaint);
-
-=======
-            if (!canvas.quickReject(b.left, b.top, b.right, b.bottom, Canvas.EdgeType.AA)) {
-                canvas.drawBitmap(emojiBmp[info.page][info.page2], null, b, paint);
-            }
->>>>>>> d52b2c92
         }
 
         @Override
