--- conflicted
+++ resolved
@@ -34,12 +34,9 @@
 import org.telegram.ui.Components.AnimatedEmojiSpan;
 import org.telegram.ui.Components.ColoredImageSpan;
 
-<<<<<<< HEAD
 import java.io.File;
 import java.io.FileInputStream;
-=======
 import java.io.IOException;
->>>>>>> 9cbf0333
 import java.io.InputStream;
 import java.nio.ByteBuffer;
 import java.nio.ByteOrder;
@@ -150,8 +147,7 @@
             }
             loadingEmoji[page][page2] = true;
             Utilities.globalQueue.postRunnable(() -> {
-<<<<<<< HEAD
-                final Bitmap bitmap;
+                Bitmap bitmap;
                 if (NekoConfig.useSystemEmoji.Bool() || isSelectedEmojiPack) {
                     int emojiSize = 66;
                     bitmap = Bitmap.createBitmap(emojiSize, emojiSize, Bitmap.Config.ARGB_8888);
@@ -166,46 +162,44 @@
                     );
                 } else {
                     bitmap = loadBitmap("emoji/" + String.format(Locale.US, "%d_%d.png", page, page2));
-=======
-                Bitmap bitmap = loadBitmap("emoji/" + String.format(Locale.US, "%d_%d.png", page, page2));
-                try {
-                    if (emojiAlphaMasks == null) {
-                        emojiAlphaMasks = loadEmojiAlphaMasks();
-                    }
-
-                    int maskIndex = -1;
-                    if (emojiAlphaMasks != null) {
-                        maskIndex = emojiAlphaMasks.get(page * 4096 + page2, -1);
-                    }
-
-                    if (bitmap != null && maskIndex != -1) {
-                        final Bitmap alphaBitmap = loadBitmap("emoji/masks/" + String.format(Locale.US, "%d.png", maskIndex));
-                        if (alphaBitmap != null) {
-                            final int w = bitmap.getWidth();
-                            final int h = bitmap.getHeight();
-
-                            final int[] rgbPixels = new int[w * h];
-                            final int[] alphaPixels = new int[w * h];
-
-                            bitmap.getPixels(rgbPixels, 0, w, 0, 0, w, h);
-                            alphaBitmap.getPixels(alphaPixels, 0, w, 0, 0, w, h);
-                            alphaBitmap.recycle();
-
-                            for (int i = 0; i < rgbPixels.length; i++) {
-                                int c = rgbPixels[i];
-                                c = (c & 0x00FFFFFF) | ((alphaPixels[i] & 0xFF) << 24);
-
-                                rgbPixels[i] = c;
+                    try {
+                        if (emojiAlphaMasks == null) {
+                            emojiAlphaMasks = loadEmojiAlphaMasks();
+                        }
+
+                        int maskIndex = -1;
+                        if (emojiAlphaMasks != null) {
+                            maskIndex = emojiAlphaMasks.get(page * 4096 + page2, -1);
+                        }
+
+                        if (bitmap != null && maskIndex != -1) {
+                            final Bitmap alphaBitmap = loadBitmap("emoji/masks/" + String.format(Locale.US, "%d.png", maskIndex));
+                            if (alphaBitmap != null) {
+                                final int w = bitmap.getWidth();
+                                final int h = bitmap.getHeight();
+
+                                final int[] rgbPixels = new int[w * h];
+                                final int[] alphaPixels = new int[w * h];
+
+                                bitmap.getPixels(rgbPixels, 0, w, 0, 0, w, h);
+                                alphaBitmap.getPixels(alphaPixels, 0, w, 0, 0, w, h);
+                                alphaBitmap.recycle();
+
+                                for (int i = 0; i < rgbPixels.length; i++) {
+                                    int c = rgbPixels[i];
+                                    c = (c & 0x00FFFFFF) | ((alphaPixels[i] & 0xFF) << 24);
+
+                                    rgbPixels[i] = c;
+                                }
+
+                                bitmap.recycle();
+                                bitmap = Bitmap.createBitmap(w, h, Bitmap.Config.ARGB_8888);
+                                bitmap.setPixels(rgbPixels, 0, w, 0, 0, w, h);
                             }
-
-                            bitmap.recycle();
-                            bitmap = Bitmap.createBitmap(w, h, Bitmap.Config.ARGB_8888);
-                            bitmap.setPixels(rgbPixels, 0, w, 0, 0, w, h);
-                        }
-                    }
-                } catch (Exception e) {
-                    FileLog.e(e);
->>>>>>> 9cbf0333
+                        }
+                    } catch (Exception e) {
+                        FileLog.e(e);
+                    }
                 }
                 if (bitmap != null) {
                     emojiBmp[page][page2] = bitmap;
