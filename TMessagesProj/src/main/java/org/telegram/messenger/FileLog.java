/*
 * This is the source code of Telegram for Android v. 5.x.x.
 * It is licensed under GNU GPL v. 2 or later.
 * You should have received a copy of the license in this archive (see LICENSE).
 *
 * Copyright Nikolai Kudashov, 2013-2018.
 */

package org.telegram.messenger;

import android.util.Log;

<<<<<<< HEAD
import cn.hutool.core.util.StrUtil;
=======
import org.telegram.messenger.time.FastDateFormat;
import org.telegram.messenger.video.MediaCodecVideoConvertor;

import java.io.File;
import java.io.FileOutputStream;
import java.io.OutputStreamWriter;
import java.util.Locale;
>>>>>>> dcf1c6d4

public class FileLog {

    public static String getNetworkLogPath() {
        if (BuildVars.DEBUG_PRIVATE_VERSION) return "/dev/null";
        return "";
    }

    private static String mkTag() {

        final StackTraceElement[] stackTrace = Thread.currentThread().getStackTrace();
        return StrUtil.subAfter(stackTrace[4].getClassName(), ".", true);

    }

    private static String mkMessage(Throwable e) {
        String message = e.getMessage();
        if (message != null) return e.getClass().getSimpleName() + ": " + message;
        return e.getClass().getSimpleName();
    }

    public static void e(final String message, final Throwable exception) {
        Log.e(mkTag(), message, exception);
    }

    public static void e(final String message) {
        Log.e(mkTag(), message);
    }

    public static void e(final Throwable e) {
<<<<<<< HEAD
        Log.e(mkTag(), mkMessage(e), e);
=======
        e(e, true);
    }

    public static void e(final Throwable e, boolean logToAppCenter) {
        if (!BuildVars.LOGS_ENABLED) {
            return;
        }
        if (BuildVars.DEBUG_VERSION && needSent(e)) {
            AndroidUtilities.appCenterLog(e);
        }
        ensureInitied();
        e.printStackTrace();
        if (getInstance().streamWriter != null) {
            getInstance().logQueue.postRunnable(() -> {
                try {
                    getInstance().streamWriter.write(getInstance().dateFormat.format(System.currentTimeMillis()) + " E/tmessages: " + e + "\n");
                    StackTraceElement[] stack = e.getStackTrace();
                    for (int a = 0; a < stack.length; a++) {
                        getInstance().streamWriter.write(getInstance().dateFormat.format(System.currentTimeMillis()) + " E/tmessages: " + stack[a] + "\n");
                    }
                    getInstance().streamWriter.flush();
                } catch (Exception e1) {
                    e1.printStackTrace();
                }
            });
        } else {
            e.printStackTrace();
        }
>>>>>>> dcf1c6d4
    }

    private static boolean needSent(Throwable e) {
        if (e instanceof InterruptedException || e instanceof MediaCodecVideoConvertor.ConversionCanceledException) {
            return false;
        }
        return true;
    }

    public static void d(final String message) {
        if (!BuildVars.LOGS_ENABLED) return;
        Log.d(mkTag(), message);
    }

    public static void w(final String message) {
        if (!BuildVars.LOGS_ENABLED) return;
        Log.w(mkTag(), message);
    }

}<|MERGE_RESOLUTION|>--- conflicted
+++ resolved
@@ -10,9 +10,8 @@
 
 import android.util.Log;
 
-<<<<<<< HEAD
 import cn.hutool.core.util.StrUtil;
-=======
+
 import org.telegram.messenger.time.FastDateFormat;
 import org.telegram.messenger.video.MediaCodecVideoConvertor;
 
@@ -20,7 +19,6 @@
 import java.io.FileOutputStream;
 import java.io.OutputStreamWriter;
 import java.util.Locale;
->>>>>>> dcf1c6d4
 
 public class FileLog {
 
@@ -51,38 +49,11 @@
     }
 
     public static void e(final Throwable e) {
-<<<<<<< HEAD
         Log.e(mkTag(), mkMessage(e), e);
-=======
-        e(e, true);
     }
 
-    public static void e(final Throwable e, boolean logToAppCenter) {
-        if (!BuildVars.LOGS_ENABLED) {
-            return;
-        }
-        if (BuildVars.DEBUG_VERSION && needSent(e)) {
-            AndroidUtilities.appCenterLog(e);
-        }
-        ensureInitied();
-        e.printStackTrace();
-        if (getInstance().streamWriter != null) {
-            getInstance().logQueue.postRunnable(() -> {
-                try {
-                    getInstance().streamWriter.write(getInstance().dateFormat.format(System.currentTimeMillis()) + " E/tmessages: " + e + "\n");
-                    StackTraceElement[] stack = e.getStackTrace();
-                    for (int a = 0; a < stack.length; a++) {
-                        getInstance().streamWriter.write(getInstance().dateFormat.format(System.currentTimeMillis()) + " E/tmessages: " + stack[a] + "\n");
-                    }
-                    getInstance().streamWriter.flush();
-                } catch (Exception e1) {
-                    e1.printStackTrace();
-                }
-            });
-        } else {
-            e.printStackTrace();
-        }
->>>>>>> dcf1c6d4
+    public static void e(final Throwable e, boolean dummyException) {
+        e(e);
     }
 
     private static boolean needSent(Throwable e) {
