/*
 * This is the source code of Telegram for Android v. 5.x.x.
 * It is licensed under GNU GPL v. 2 or later.
 * You should have received a copy of the license in this archive (see LICENSE).
 *
 * Copyright Nikolai Kudashov, 2013-2018.
 */

package org.telegram.messenger;

import android.util.Log;

<<<<<<< HEAD
import cn.hutool.core.util.StrUtil;
=======
import com.google.gson.ExclusionStrategy;
import com.google.gson.FieldAttributes;
import com.google.gson.Gson;
import com.google.gson.GsonBuilder;
>>>>>>> 23118a4a

import org.telegram.messenger.time.FastDateFormat;
import org.telegram.messenger.video.MediaCodecVideoConvertor;
import org.telegram.tgnet.TLObject;
import org.telegram.tgnet.TLRPC;
import org.telegram.ui.LaunchActivity;

import java.io.File;
import java.io.FileOutputStream;
import java.io.OutputStreamWriter;
import java.util.HashSet;
import java.util.Locale;

public class FileLog {
<<<<<<< HEAD
=======
    private OutputStreamWriter streamWriter = null;
    private FastDateFormat dateFormat = null;
    private DispatchQueue logQueue = null;

    private File currentFile = null;
    private File networkFile = null;
    private File tonlibFile = null;
    private boolean initied;

    private OutputStreamWriter tlStreamWriter = null;
    private File tlRequestsFile = null;

    private final static String tag = "tmessages";
    private final static String mtproto_tag = "MTProto";
>>>>>>> 23118a4a

    public static String getNetworkLogPath() {
        if (BuildVars.DEBUG_PRIVATE_VERSION) return "/dev/null";
        return "";
    }

<<<<<<< HEAD
    private static String mkTag() {
=======

    private static Gson gson;
    private static HashSet<String> excludeRequests;

    public static void dumpResponseAndRequest(TLObject request, TLObject response, TLRPC.TL_error error, long requestMsgId, long startRequestTimeInMillis, int requestToken) {
        if (!BuildVars.DEBUG_PRIVATE_VERSION || !BuildVars.LOGS_ENABLED || request == null) {
            return;
        }
        String requestSimpleName = request.getClass().getSimpleName();
        checkGson();

        if (excludeRequests.contains(requestSimpleName)) {
            return;
        }
        try {
            String req = "req -> " + requestSimpleName + " : " + gson.toJson(request);
            String res = "null";
            if (response != null) {
                res = "res -> " + response.getClass().getSimpleName() + " : " + gson.toJson(response);
            } else if (error != null) {
                res = "err -> " + error.getClass().getSimpleName() + " : " + gson.toJson(error);
            }
            String finalRes = res;
            long time = System.currentTimeMillis();
            FileLog.getInstance().logQueue.postRunnable(() -> {
                try {
                    String metadata = "requestMsgId=" + requestMsgId + " requestingTime=" + (System.currentTimeMillis() - startRequestTimeInMillis) +  " request_token=" + requestToken;
                    FileLog.getInstance().tlStreamWriter.write(getInstance().dateFormat.format(time) + " " + metadata);
                    FileLog.getInstance().tlStreamWriter.write(req);
                    FileLog.getInstance().tlStreamWriter.write("\n");
                    FileLog.getInstance().tlStreamWriter.write(finalRes);
                    FileLog.getInstance().tlStreamWriter.write("\n\n");
                    FileLog.getInstance().tlStreamWriter.flush();

                    Log.d(mtproto_tag, metadata);
                    Log.d(mtproto_tag, req);
                    Log.d(mtproto_tag, finalRes);
                    Log.d(mtproto_tag, " ");
                } catch (Exception e) {
                    e.printStackTrace();
                }
            });
        } catch (Throwable e) {
            FileLog.e(e);
        }
    }

    public static void dumpUnparsedMessage(TLObject message, long messageId) {
        if (!BuildVars.DEBUG_PRIVATE_VERSION || !BuildVars.LOGS_ENABLED || message == null) {
            return;
        }
        try {
            getInstance().dateFormat.format(System.currentTimeMillis());
            String messageStr = "receive message -> " + message.getClass().getSimpleName() + " : " + gson.toJson(message);
            String res = "null";
            long time = System.currentTimeMillis();
            FileLog.getInstance().logQueue.postRunnable(() -> {
                try {
                    String metadata = getInstance().dateFormat.format(time);// + " msgId=" + messageId;

                    FileLog.getInstance().tlStreamWriter.write(metadata);
                    FileLog.getInstance().tlStreamWriter.write(messageStr);
                    FileLog.getInstance().tlStreamWriter.write("\n\n");
                    FileLog.getInstance().tlStreamWriter.flush();

                    Log.d(mtproto_tag, "msgId=" + messageId);
                    Log.d(mtproto_tag, messageStr);
                    Log.d(mtproto_tag, " ");
                } catch (Exception e) {
                    e.printStackTrace();
                }
            });
        } catch (Throwable e) {
            FileLog.e(e);
        }
    }

    private static void checkGson() {
        if (gson == null) {
            HashSet<String> privateFields = new HashSet<>();
            privateFields.add("message");
            privateFields.add("phone");
            privateFields.add("about");
            privateFields.add("status_text");
            privateFields.add("bytes");
            privateFields.add("secret");
            privateFields.add("stripped_thumb");

            privateFields.add("networkType");
            privateFields.add("disableFree");

            //exclude file loading
            excludeRequests = new HashSet<>();
            excludeRequests.add("TL_upload_getFile");
            excludeRequests.add("TL_upload_getWebFile");

            gson = new GsonBuilder().addSerializationExclusionStrategy(new ExclusionStrategy() {

                @Override
                public boolean shouldSkipField(FieldAttributes f) {
                    if (privateFields.contains(f.getName())) {
                        return true;
                    }
                    return false;
                }

                @Override
                public boolean shouldSkipClass(Class<?> clazz) {
                    return false;
                }
            }).create();
        }
    }



    public void init() {
        if (initied) {
            return;
        }
        dateFormat = FastDateFormat.getInstance("dd_MM_yyyy_HH_mm_ss", Locale.US);
        String date = dateFormat.format(System.currentTimeMillis());
        try {
            File sdCard = ApplicationLoader.applicationContext.getExternalFilesDir(null);
            if (sdCard == null) {
                return;
            }
            File dir = new File(sdCard.getAbsolutePath() + "/logs");
            dir.mkdirs();

            currentFile = new File(dir, date + ".txt");
            tlRequestsFile = new File(dir, date + "_mtproto.txt");
        } catch (Exception e) {
            e.printStackTrace();
        }
        try {
            logQueue = new DispatchQueue("logQueue");
            currentFile.createNewFile();
            FileOutputStream stream = new FileOutputStream(currentFile);
            streamWriter = new OutputStreamWriter(stream);
            streamWriter.write("-----start log " + date + "-----\n");
            streamWriter.flush();

            FileOutputStream tlStream = new FileOutputStream(tlRequestsFile);
            tlStreamWriter = new OutputStreamWriter(tlStream);
            tlStreamWriter.write("-----start log " + date + "-----\n");
            tlStreamWriter.flush();
        } catch (Exception e) {
            e.printStackTrace();
        }
        initied = true;
    }
>>>>>>> 23118a4a

        final StackTraceElement[] stackTrace = Thread.currentThread().getStackTrace();
        return StrUtil.subAfter(stackTrace[4].getClassName(), ".", true);

    }

    private static String mkMessage(Throwable e) {
        String message = e.getMessage();
        if (message != null) return e.getClass().getSimpleName() + ": " + message;
        return e.getClass().getSimpleName();
    }

    public static void e(final String message, final Throwable exception) {
        Log.e(mkTag(), message, exception);
    }

    public static void e(final String message) {
        Log.e(mkTag(), message);
    }

    public static void e(final Throwable e) {
        Log.e(mkTag(), mkMessage(e), e);
    }

    public static void e(final Throwable e, boolean dummyException) {
        e(e);
    }

    public static void fatal(final Throwable e) {
        fatal(e, true);
    }

    public static void fatal(final Throwable e, boolean logToAppCenter) {
        if (!BuildVars.LOGS_ENABLED) {
            return;
        }
//        if (BuildVars.DEBUG_VERSION && needSent(e) && logToAppCenter) {
//            AndroidUtilities.appCenterLog(e);
//        }
        Log.wtf(mkTag(), mkMessage(e), e);

    }

    private static boolean needSent(Throwable e) {
        if (e instanceof InterruptedException || e instanceof MediaCodecVideoConvertor.ConversionCanceledException || e instanceof IgnoreSentException) {
            return false;
        }
        return true;
    }

    public static void d(final String message) {
<<<<<<< HEAD
        if (!BuildVars.LOGS_ENABLED) return;
        Log.d(mkTag(), message);
=======
        if (!BuildVars.LOGS_ENABLED) {
            return;
        }
        ensureInitied();
        Log.d(tag, message);
        if (getInstance().streamWriter != null) {
            getInstance().logQueue.postRunnable(() -> {
                try {
                    getInstance().streamWriter.write(getInstance().dateFormat.format(System.currentTimeMillis()) + " D/tmessages: " + message + "\n");
                    getInstance().streamWriter.flush();
                } catch (Exception e) {
                    e.printStackTrace();
                    if (AndroidUtilities.isENOSPC(e)) {
                        LaunchActivity.checkFreeDiscSpaceStatic(1);
                    }
                }
            });
        }
>>>>>>> 23118a4a
    }

    public static void w(final String message) {
        if (!BuildVars.LOGS_ENABLED) return;
        Log.w(mkTag(), message);
    }

<<<<<<< HEAD
=======
    public static void cleanupLogs() {
        ensureInitied();
        File sdCard = ApplicationLoader.applicationContext.getExternalFilesDir(null);
        if (sdCard == null) {
            return;
        }
        File dir = new File (sdCard.getAbsolutePath() + "/logs");
        File[] files = dir.listFiles();
        if (files != null) {
            for (int a = 0; a < files.length; a++) {
                File file = files[a];
                if (getInstance().currentFile != null && file.getAbsolutePath().equals(getInstance().currentFile.getAbsolutePath())) {
                    continue;
                }
                if (getInstance().networkFile != null && file.getAbsolutePath().equals(getInstance().networkFile.getAbsolutePath())) {
                    continue;
                }
                if (getInstance().tonlibFile != null && file.getAbsolutePath().equals(getInstance().tonlibFile.getAbsolutePath())) {
                    continue;
                }
                file.delete();
            }
        }
    }

    public static class IgnoreSentException extends Exception{

        public IgnoreSentException(String e) {
            super(e);
        }

    }
>>>>>>> 23118a4a
}<|MERGE_RESOLUTION|>--- conflicted
+++ resolved
@@ -10,14 +10,12 @@
 
 import android.util.Log;
 
-<<<<<<< HEAD
 import cn.hutool.core.util.StrUtil;
-=======
+
 import com.google.gson.ExclusionStrategy;
 import com.google.gson.FieldAttributes;
 import com.google.gson.Gson;
 import com.google.gson.GsonBuilder;
->>>>>>> 23118a4a
 
 import org.telegram.messenger.time.FastDateFormat;
 import org.telegram.messenger.video.MediaCodecVideoConvertor;
@@ -32,8 +30,6 @@
 import java.util.Locale;
 
 public class FileLog {
-<<<<<<< HEAD
-=======
     private OutputStreamWriter streamWriter = null;
     private FastDateFormat dateFormat = null;
     private DispatchQueue logQueue = null;
@@ -48,16 +44,28 @@
 
     private final static String tag = "tmessages";
     private final static String mtproto_tag = "MTProto";
->>>>>>> 23118a4a
-
-    public static String getNetworkLogPath() {
-        if (BuildVars.DEBUG_PRIVATE_VERSION) return "/dev/null";
-        return "";
-    }
-
-<<<<<<< HEAD
-    private static String mkTag() {
-=======
+
+    private static volatile FileLog Instance = null;
+    public static FileLog getInstance() {
+        FileLog localInstance = Instance;
+        if (localInstance == null) {
+            synchronized (FileLog.class) {
+                localInstance = Instance;
+                if (localInstance == null) {
+                    Instance = localInstance = new FileLog();
+                }
+            }
+        }
+        return localInstance;
+    }
+
+    public FileLog() {
+        if (!BuildVars.LOGS_ENABLED) {
+            return;
+        }
+        init();
+    }
+
 
     private static Gson gson;
     private static HashSet<String> excludeRequests;
@@ -210,7 +218,17 @@
         }
         initied = true;
     }
->>>>>>> 23118a4a
+
+    public static void ensureInitied() {
+        getInstance().init();
+    }
+
+    public static String getNetworkLogPath() {
+        if (BuildVars.DEBUG_PRIVATE_VERSION) return "/dev/null";
+        return "";
+    }
+
+    private static String mkTag() {
 
         final StackTraceElement[] stackTrace = Thread.currentThread().getStackTrace();
         return StrUtil.subAfter(stackTrace[4].getClassName(), ".", true);
@@ -262,29 +280,8 @@
     }
 
     public static void d(final String message) {
-<<<<<<< HEAD
         if (!BuildVars.LOGS_ENABLED) return;
         Log.d(mkTag(), message);
-=======
-        if (!BuildVars.LOGS_ENABLED) {
-            return;
-        }
-        ensureInitied();
-        Log.d(tag, message);
-        if (getInstance().streamWriter != null) {
-            getInstance().logQueue.postRunnable(() -> {
-                try {
-                    getInstance().streamWriter.write(getInstance().dateFormat.format(System.currentTimeMillis()) + " D/tmessages: " + message + "\n");
-                    getInstance().streamWriter.flush();
-                } catch (Exception e) {
-                    e.printStackTrace();
-                    if (AndroidUtilities.isENOSPC(e)) {
-                        LaunchActivity.checkFreeDiscSpaceStatic(1);
-                    }
-                }
-            });
-        }
->>>>>>> 23118a4a
     }
 
     public static void w(final String message) {
@@ -292,39 +289,4 @@
         Log.w(mkTag(), message);
     }
 
-<<<<<<< HEAD
-=======
-    public static void cleanupLogs() {
-        ensureInitied();
-        File sdCard = ApplicationLoader.applicationContext.getExternalFilesDir(null);
-        if (sdCard == null) {
-            return;
-        }
-        File dir = new File (sdCard.getAbsolutePath() + "/logs");
-        File[] files = dir.listFiles();
-        if (files != null) {
-            for (int a = 0; a < files.length; a++) {
-                File file = files[a];
-                if (getInstance().currentFile != null && file.getAbsolutePath().equals(getInstance().currentFile.getAbsolutePath())) {
-                    continue;
-                }
-                if (getInstance().networkFile != null && file.getAbsolutePath().equals(getInstance().networkFile.getAbsolutePath())) {
-                    continue;
-                }
-                if (getInstance().tonlibFile != null && file.getAbsolutePath().equals(getInstance().tonlibFile.getAbsolutePath())) {
-                    continue;
-                }
-                file.delete();
-            }
-        }
-    }
-
-    public static class IgnoreSentException extends Exception{
-
-        public IgnoreSentException(String e) {
-            super(e);
-        }
-
-    }
->>>>>>> 23118a4a
 }