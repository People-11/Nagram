--- conflicted
+++ resolved
@@ -100,11 +100,7 @@
             long time = System.currentTimeMillis();
             FileLog.getInstance().logQueue.postRunnable(() -> {
                 try {
-<<<<<<< HEAD
-                    String metadata = "requestMsgId=" + requestMsgId + " requestingTime=" + (System.currentTimeMillis() - startRequestTimeInMillis) + " request_token=" + requestToken;
-=======
                     String metadata = "requestMsgId=" + requestMsgId + " requestingTime=" + (System.currentTimeMillis() - startRequestTimeInMillis) +  " request_token=" + requestToken + " account=" + account;
->>>>>>> 5dd64919
                     FileLog.getInstance().tlStreamWriter.write(getInstance().dateFormat.format(time) + " " + metadata);
                     FileLog.getInstance().tlStreamWriter.write("\n");
                     FileLog.getInstance().tlStreamWriter.write(req);
