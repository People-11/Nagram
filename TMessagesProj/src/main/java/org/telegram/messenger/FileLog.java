--- conflicted
+++ resolved
@@ -227,7 +227,6 @@
     }
 
     public static String getNetworkLogPath() {
-<<<<<<< HEAD
         if (BuildVars.DEBUG_PRIVATE_VERSION) return "/dev/null";
         return "";
     }
@@ -243,39 +242,6 @@
         String message = e.getMessage();
         if (message != null) return e.getClass().getSimpleName() + ": " + message;
         return e.getClass().getSimpleName();
-=======
-        if (!BuildVars.LOGS_ENABLED) {
-            return "";
-        }
-        try {
-            File dir = AndroidUtilities.getLogsDir();
-            if (dir == null) {
-                return "";
-            }
-            getInstance().networkFile = new File(dir, getInstance().dateFormat.format(System.currentTimeMillis()) + "_net.txt");
-            return getInstance().networkFile.getAbsolutePath();
-        } catch (Throwable e) {
-            e.printStackTrace();
-        }
-        return "";
-    }
-
-    public static String getTonlibLogPath() {
-        if (!BuildVars.LOGS_ENABLED) {
-            return "";
-        }
-        try {
-            File dir = AndroidUtilities.getLogsDir();
-            if (dir == null) {
-                return "";
-            }
-            getInstance().tonlibFile = new File(dir, getInstance().dateFormat.format(System.currentTimeMillis()) + "_tonlib.txt");
-            return getInstance().tonlibFile.getAbsolutePath();
-        } catch (Throwable e) {
-            e.printStackTrace();
-        }
-        return "";
->>>>>>> 07a2c9a3
     }
 
     public static void e(final String message, final Throwable exception) {
@@ -290,52 +256,8 @@
         Log.e(mkTag(), mkMessage(e), e);
     }
 
-<<<<<<< HEAD
     public static void e(final Throwable e, boolean dummyException) {
         e(e);
-=======
-    public static void e(final Throwable e, boolean logToAppCenter) {
-        if (!BuildVars.LOGS_ENABLED) {
-            return;
-        }
-        if (BuildVars.DEBUG_VERSION && needSent(e) && logToAppCenter) {
-            AndroidUtilities.appCenterLog(e);
-        }
-        if (BuildVars.DEBUG_VERSION && e.getMessage() != null && e.getMessage().contains("disk image is malformed") && !databaseIsMalformed) {
-            FileLog.d("copy malformed files");
-            databaseIsMalformed = true;
-            File filesDir = ApplicationLoader.getFilesDirFixed();
-            filesDir = new File(filesDir, "malformed_database/");
-            filesDir.mkdirs();
-            ArrayList<File> malformedFiles = MessagesStorage.getInstance(UserConfig.selectedAccount).getDatabaseFiles();
-            for (int i = 0; i < malformedFiles.size(); i++) {
-                try {
-                    AndroidUtilities.copyFile(malformedFiles.get(i), new File(filesDir, malformedFiles.get(i).getName()));
-                } catch (IOException ex) {
-                    FileLog.e(ex);
-                }
-            }
-        }
-        ensureInitied();
-        e.printStackTrace();
-        if (getInstance().streamWriter != null) {
-            getInstance().logQueue.postRunnable(() -> {
-
-                try {
-                    getInstance().streamWriter.write(getInstance().dateFormat.format(System.currentTimeMillis()) + " E/tmessages: " + e + "\n");
-                    StackTraceElement[] stack = e.getStackTrace();
-                    for (int a = 0; a < stack.length; a++) {
-                        getInstance().streamWriter.write(getInstance().dateFormat.format(System.currentTimeMillis()) + " E/tmessages: " + stack[a] + "\n");
-                    }
-                    getInstance().streamWriter.flush();
-                } catch (Exception e1) {
-                    e1.printStackTrace();
-                }
-            });
-        } else {
-            e.printStackTrace();
-        }
->>>>>>> 07a2c9a3
     }
 
     public static void fatal(final Throwable e) {
@@ -366,50 +288,8 @@
     }
 
     public static void w(final String message) {
-<<<<<<< HEAD
         if (!BuildVars.LOGS_ENABLED) return;
         Log.w(mkTag(), message);
-=======
-        if (!BuildVars.LOGS_ENABLED) {
-            return;
-        }
-        ensureInitied();
-        Log.w(tag, message);
-        if (getInstance().streamWriter != null) {
-            getInstance().logQueue.postRunnable(() -> {
-                try {
-                    getInstance().streamWriter.write(getInstance().dateFormat.format(System.currentTimeMillis()) + " W/tmessages: " + message + "\n");
-                    getInstance().streamWriter.flush();
-                } catch (Exception e) {
-                    e.printStackTrace();
-                }
-            });
-        }
-    }
-
-    public static void cleanupLogs() {
-        ensureInitied();
-        File dir = AndroidUtilities.getLogsDir();
-        if (dir == null) {
-            return;
-        }
-        File[] files = dir.listFiles();
-        if (files != null) {
-            for (int a = 0; a < files.length; a++) {
-                File file = files[a];
-                if (getInstance().currentFile != null && file.getAbsolutePath().equals(getInstance().currentFile.getAbsolutePath())) {
-                    continue;
-                }
-                if (getInstance().networkFile != null && file.getAbsolutePath().equals(getInstance().networkFile.getAbsolutePath())) {
-                    continue;
-                }
-                if (getInstance().tonlibFile != null && file.getAbsolutePath().equals(getInstance().tonlibFile.getAbsolutePath())) {
-                    continue;
-                }
-                file.delete();
-            }
-        }
->>>>>>> 07a2c9a3
     }
 
 }