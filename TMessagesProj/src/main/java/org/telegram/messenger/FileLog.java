/*
 * This is the source code of Telegram for Android v. 5.x.x.
 * It is licensed under GNU GPL v. 2 or later.
 * You should have received a copy of the license in this archive (see LICENSE).
 *
 * Copyright Nikolai Kudashov, 2013-2018.
 */

package org.telegram.messenger;

import android.util.Log;

import cn.hutool.core.util.StrUtil;

import com.google.gson.ExclusionStrategy;
import com.google.gson.FieldAttributes;
import com.google.gson.Gson;
import com.google.gson.GsonBuilder;

import org.telegram.SQLite.SQLiteException;
import org.telegram.messenger.time.FastDateFormat;
import org.telegram.messenger.video.MediaCodecVideoConvertor;
import org.telegram.tgnet.TLObject;
import org.telegram.tgnet.TLRPC;
import org.telegram.ui.LaunchActivity;

import java.io.File;
import java.io.FileOutputStream;
import java.io.OutputStreamWriter;
import java.util.HashSet;
import java.util.Locale;

public class FileLog {
    private OutputStreamWriter streamWriter = null;
    private FastDateFormat dateFormat = null;
    private DispatchQueue logQueue = null;

    private File currentFile = null;
    private File networkFile = null;
    private File tonlibFile = null;
    private boolean initied;

    private OutputStreamWriter tlStreamWriter = null;
    private File tlRequestsFile = null;

    private final static String tag = "tmessages";
    private final static String mtproto_tag = "MTProto";

    private static volatile FileLog Instance = null;
    public static FileLog getInstance() {
        FileLog localInstance = Instance;
        if (localInstance == null) {
            synchronized (FileLog.class) {
                localInstance = Instance;
                if (localInstance == null) {
                    Instance = localInstance = new FileLog();
                }
            }
        }
        return localInstance;
    }

    public FileLog() {
        if (!BuildVars.LOGS_ENABLED) {
            return;
        }
        init();
    }


    private static Gson gson;
    private static HashSet<String> excludeRequests;

    public static void dumpResponseAndRequest(TLObject request, TLObject response, TLRPC.TL_error error, long requestMsgId, long startRequestTimeInMillis, int requestToken) {
        if (!BuildVars.DEBUG_PRIVATE_VERSION || !BuildVars.LOGS_ENABLED || request == null) {
            return;
        }
        String requestSimpleName = request.getClass().getSimpleName();
        checkGson();

        if (excludeRequests.contains(requestSimpleName)) {
            return;
        }
        try {
            String req = "req -> " + requestSimpleName + " : " + gson.toJson(request);
            String res = "null";
            if (response != null) {
                res = "res -> " + response.getClass().getSimpleName() + " : " + gson.toJson(response);
            } else if (error != null) {
                res = "err -> " + error.getClass().getSimpleName() + " : " + gson.toJson(error);
            }
            String finalRes = res;
            long time = System.currentTimeMillis();
            FileLog.getInstance().logQueue.postRunnable(() -> {
                try {
                    String metadata = "requestMsgId=" + requestMsgId + " requestingTime=" + (System.currentTimeMillis() - startRequestTimeInMillis) +  " request_token=" + requestToken;
                    FileLog.getInstance().tlStreamWriter.write(getInstance().dateFormat.format(time) + " " + metadata);
                    FileLog.getInstance().tlStreamWriter.write("\n");
                    FileLog.getInstance().tlStreamWriter.write(req);
                    FileLog.getInstance().tlStreamWriter.write("\n");
                    FileLog.getInstance().tlStreamWriter.write(finalRes);
                    FileLog.getInstance().tlStreamWriter.write("\n\n");
                    FileLog.getInstance().tlStreamWriter.flush();

                    Log.d(mtproto_tag, metadata);
                    Log.d(mtproto_tag, req);
                    Log.d(mtproto_tag, finalRes);
                    Log.d(mtproto_tag, " ");
                } catch (Exception e) {
                    e.printStackTrace();
                }
            });
        } catch (Throwable e) {
            FileLog.e(e);
        }
    }

    public static void dumpUnparsedMessage(TLObject message, long messageId) {
        if (!BuildVars.DEBUG_PRIVATE_VERSION || !BuildVars.LOGS_ENABLED || message == null) {
            return;
        }
        try {
            getInstance().dateFormat.format(System.currentTimeMillis());
            String messageStr = "receive message -> " + message.getClass().getSimpleName() + " : " + gson.toJson(message);
            String res = "null";
            long time = System.currentTimeMillis();
            FileLog.getInstance().logQueue.postRunnable(() -> {
                try {
                    String metadata = getInstance().dateFormat.format(time);// + " msgId=" + messageId;

                    FileLog.getInstance().tlStreamWriter.write(metadata);
                    FileLog.getInstance().tlStreamWriter.write("\n");
                    FileLog.getInstance().tlStreamWriter.write(messageStr);
                    FileLog.getInstance().tlStreamWriter.write("\n\n");
                    FileLog.getInstance().tlStreamWriter.flush();

                    Log.d(mtproto_tag, "msgId=" + messageId);
                    Log.d(mtproto_tag, messageStr);
                    Log.d(mtproto_tag, " ");
                } catch (Exception e) {
                    e.printStackTrace();
                }
            });
        } catch (Throwable e) {
            FileLog.e(e);
        }
    }

    private static void checkGson() {
        if (gson == null) {
            HashSet<String> privateFields = new HashSet<>();
            privateFields.add("message");
            privateFields.add("phone");
            privateFields.add("about");
            privateFields.add("status_text");
            privateFields.add("bytes");
            privateFields.add("secret");
            privateFields.add("stripped_thumb");

            privateFields.add("networkType");
            privateFields.add("disableFree");

            //exclude file loading
            excludeRequests = new HashSet<>();
            excludeRequests.add("TL_upload_getFile");
            excludeRequests.add("TL_upload_getWebFile");

            gson = new GsonBuilder().addSerializationExclusionStrategy(new ExclusionStrategy() {

                @Override
                public boolean shouldSkipField(FieldAttributes f) {
                    if (privateFields.contains(f.getName())) {
                        return true;
                    }
                    return false;
                }

                @Override
                public boolean shouldSkipClass(Class<?> clazz) {
                    return false;
                }
            }).create();
        }
    }



    public void init() {
        if (initied) {
            return;
        }
        dateFormat = FastDateFormat.getInstance("dd_MM_yyyy_HH_mm_ss", Locale.US);
        String date = dateFormat.format(System.currentTimeMillis());
        try {
            File sdCard = ApplicationLoader.applicationContext.getExternalFilesDir(null);
            if (sdCard == null) {
                return;
            }
            File dir = new File(sdCard.getAbsolutePath() + "/logs");
            dir.mkdirs();

            currentFile = new File(dir, date + ".txt");
            tlRequestsFile = new File(dir, date + "_mtproto.txt");
        } catch (Exception e) {
            e.printStackTrace();
        }
        try {
            logQueue = new DispatchQueue("logQueue");
            currentFile.createNewFile();
            FileOutputStream stream = new FileOutputStream(currentFile);
            streamWriter = new OutputStreamWriter(stream);
            streamWriter.write("-----start log " + date + "-----\n");
            streamWriter.flush();

            FileOutputStream tlStream = new FileOutputStream(tlRequestsFile);
            tlStreamWriter = new OutputStreamWriter(tlStream);
            tlStreamWriter.write("-----start log " + date + "-----\n");
            tlStreamWriter.flush();
        } catch (Exception e) {
            e.printStackTrace();
        }
        initied = true;
    }

    public static void ensureInitied() {
        getInstance().init();
    }

    public static String getNetworkLogPath() {
        if (BuildVars.DEBUG_PRIVATE_VERSION) return "/dev/null";
        return "";
    }

    private static String mkTag() {

        final StackTraceElement[] stackTrace = Thread.currentThread().getStackTrace();
        return StrUtil.subAfter(stackTrace[4].getClassName(), ".", true);

    }

    private static String mkMessage(Throwable e) {
        String message = e.getMessage();
        if (message != null) return e.getClass().getSimpleName() + ": " + message;
        return e.getClass().getSimpleName();
    }

    public static void e(final String message, final Throwable exception) {
        Log.e(mkTag(), message, exception);
    }

    public static void e(final String message) {
        Log.e(mkTag(), message);
    }

    public static void e(final Throwable e) {
        Log.e(mkTag(), mkMessage(e), e);
    }

<<<<<<< HEAD
    public static void e(final Throwable e, boolean dummyException) {
        e(e);
=======
    public static void e(final Throwable e, boolean logToAppCenter) {
        if (!BuildVars.LOGS_ENABLED) {
            return;
        }
        if (BuildVars.DEBUG_VERSION && needSent(e) && logToAppCenter) {
            AndroidUtilities.appCenterLog(e);
        }
        if (BuildVars.DEBUG_VERSION && e instanceof SQLiteException && e.getMessage() != null && e.getMessage().contains("disk image is malformed")) {

        }
        ensureInitied();
        e.printStackTrace();
        if (getInstance().streamWriter != null) {
            getInstance().logQueue.postRunnable(() -> {
                try {
                    getInstance().streamWriter.write(getInstance().dateFormat.format(System.currentTimeMillis()) + " E/tmessages: " + e + "\n");
                    StackTraceElement[] stack = e.getStackTrace();
                    for (int a = 0; a < stack.length; a++) {
                        getInstance().streamWriter.write(getInstance().dateFormat.format(System.currentTimeMillis()) + " E/tmessages: " + stack[a] + "\n");
                    }
                    getInstance().streamWriter.flush();
                } catch (Exception e1) {
                    e1.printStackTrace();
                }
            });
        } else {
            e.printStackTrace();
        }
>>>>>>> 0e17caa7
    }

    public static void fatal(final Throwable e) {
        fatal(e, true);
    }

    public static void fatal(final Throwable e, boolean logToAppCenter) {
        if (!BuildVars.LOGS_ENABLED) {
            return;
        }
//        if (BuildVars.DEBUG_VERSION && needSent(e) && logToAppCenter) {
//            AndroidUtilities.appCenterLog(e);
//        }
        Log.wtf(mkTag(), mkMessage(e), e);

    }

    private static boolean needSent(Throwable e) {
        if (e instanceof InterruptedException || e instanceof MediaCodecVideoConvertor.ConversionCanceledException || e instanceof IgnoreSentException) {
            return false;
        }
        return true;
    }

    public static void d(final String message) {
        if (!BuildVars.LOGS_ENABLED) return;
        Log.d(mkTag(), message);
    }

    public static void w(final String message) {
        if (!BuildVars.LOGS_ENABLED) return;
        Log.w(mkTag(), message);
    }

}<|MERGE_RESOLUTION|>--- conflicted
+++ resolved
@@ -17,7 +17,6 @@
 import com.google.gson.Gson;
 import com.google.gson.GsonBuilder;
 
-import org.telegram.SQLite.SQLiteException;
 import org.telegram.messenger.time.FastDateFormat;
 import org.telegram.messenger.video.MediaCodecVideoConvertor;
 import org.telegram.tgnet.TLObject;
@@ -256,39 +255,8 @@
         Log.e(mkTag(), mkMessage(e), e);
     }
 
-<<<<<<< HEAD
     public static void e(final Throwable e, boolean dummyException) {
         e(e);
-=======
-    public static void e(final Throwable e, boolean logToAppCenter) {
-        if (!BuildVars.LOGS_ENABLED) {
-            return;
-        }
-        if (BuildVars.DEBUG_VERSION && needSent(e) && logToAppCenter) {
-            AndroidUtilities.appCenterLog(e);
-        }
-        if (BuildVars.DEBUG_VERSION && e instanceof SQLiteException && e.getMessage() != null && e.getMessage().contains("disk image is malformed")) {
-
-        }
-        ensureInitied();
-        e.printStackTrace();
-        if (getInstance().streamWriter != null) {
-            getInstance().logQueue.postRunnable(() -> {
-                try {
-                    getInstance().streamWriter.write(getInstance().dateFormat.format(System.currentTimeMillis()) + " E/tmessages: " + e + "\n");
-                    StackTraceElement[] stack = e.getStackTrace();
-                    for (int a = 0; a < stack.length; a++) {
-                        getInstance().streamWriter.write(getInstance().dateFormat.format(System.currentTimeMillis()) + " E/tmessages: " + stack[a] + "\n");
-                    }
-                    getInstance().streamWriter.flush();
-                } catch (Exception e1) {
-                    e1.printStackTrace();
-                }
-            });
-        } else {
-            e.printStackTrace();
-        }
->>>>>>> 0e17caa7
     }
 
     public static void fatal(final Throwable e) {
@@ -307,7 +275,7 @@
     }
 
     private static boolean needSent(Throwable e) {
-        if (e instanceof InterruptedException || e instanceof MediaCodecVideoConvertor.ConversionCanceledException || e instanceof IgnoreSentException) {
+        if (e instanceof InterruptedException || e instanceof MediaCodecVideoConvertor.ConversionCanceledException) {
             return false;
         }
         return true;
