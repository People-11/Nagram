--- conflicted
+++ resolved
@@ -256,39 +256,8 @@
         Log.e(mkTag(), mkMessage(e), e);
     }
 
-<<<<<<< HEAD
     public static void e(final Throwable e, boolean dummyException) {
         e(e);
-=======
-    public static void e(final Throwable e, boolean logToAppCenter) {
-        if (!BuildVars.LOGS_ENABLED) {
-            return;
-        }
-        if (BuildVars.DEBUG_VERSION && needSent(e) && logToAppCenter) {
-            AndroidUtilities.appCenterLog(e);
-        }
-        if (BuildVars.DEBUG_VERSION && e instanceof SQLiteException && e.getMessage() != null && e.getMessage().contains("disk image is malformed")) {
-            databaseIsMalformed = true;
-        }
-        ensureInitied();
-        e.printStackTrace();
-        if (getInstance().streamWriter != null) {
-            getInstance().logQueue.postRunnable(() -> {
-                try {
-                    getInstance().streamWriter.write(getInstance().dateFormat.format(System.currentTimeMillis()) + " E/tmessages: " + e + "\n");
-                    StackTraceElement[] stack = e.getStackTrace();
-                    for (int a = 0; a < stack.length; a++) {
-                        getInstance().streamWriter.write(getInstance().dateFormat.format(System.currentTimeMillis()) + " E/tmessages: " + stack[a] + "\n");
-                    }
-                    getInstance().streamWriter.flush();
-                } catch (Exception e1) {
-                    e1.printStackTrace();
-                }
-            });
-        } else {
-            e.printStackTrace();
-        }
->>>>>>> 2c71f6c9
     }
 
     public static void fatal(final Throwable e) {
