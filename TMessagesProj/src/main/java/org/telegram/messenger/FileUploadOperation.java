/*
 * This is the source code of Telegram for Android v. 5.x.x.
 * It is licensed under GNU GPL v. 2 or later.
 * You should have received a copy of the license in this archive (see LICENSE).
 *
 * Copyright Nikolai Kudashov, 2013-2018.
 */

package org.telegram.messenger;

import android.annotation.SuppressLint;
import android.app.Activity;
import android.content.SharedPreferences;
import android.net.Uri;
import android.util.SparseArray;
import android.util.SparseIntArray;

import org.telegram.tgnet.ConnectionsManager;
import org.telegram.tgnet.NativeByteBuffer;
import org.telegram.tgnet.TLObject;
import org.telegram.tgnet.TLRPC;

import java.io.File;
import java.io.FileDescriptor;
import java.io.RandomAccessFile;
import java.lang.reflect.Method;
import java.util.ArrayList;

import tw.nekomimi.nekogram.NekoConfig;

public class FileUploadOperation {

    private static class UploadCachedResult {
        private long bytesOffset;
        private byte[] iv;
    }

    private int currentAccount;
    private boolean isLastPart;
    private boolean nextPartFirst;
    private int operationGuid;
    private static final int minUploadChunkSize = 128;
    private static final int minUploadChunkSizeBoost = 512;
    private static final int minUploadChunkSlowNetworkSize = 32;
    private static final int initialRequestsCount = 8;
    private static final int initialRequestsSlowNetworkCount = 1;
    private static final int maxUploadingKBytes = 1024 * 2;
    private static final int maxUploadingSlowNetworkKBytes = 32;

    private int maxRequestsCount;
    private int uploadChunkSize = 64 * 1024;
    private boolean slowNetwork;
    private ArrayList<byte[]> freeRequestIvs;
    private int requestNum;
    private String uploadingFilePath;
    private int state;
    private byte[] readBuffer;
    private FileUploadOperationDelegate delegate;
    private SparseIntArray requestTokens = new SparseIntArray();
    private int currentPartNum;
    private long currentFileId;
    private long totalFileSize;
    private int totalPartsCount;
    private long readBytesCount;
    private long uploadedBytesCount;
    private int saveInfoTimes;
    private byte[] key;
    private byte[] iv;
    private byte[] ivChange;
    private boolean isEncrypted;
    private int fingerprint;
    private boolean isBigFile;
    private boolean forceSmallFile;
    private String fileKey;
    private long estimatedSize;
    private int uploadStartTime;
    private RandomAccessFile stream;
    private boolean started;
    private int currentUploadRequetsCount;
    private SharedPreferences preferences;
    private int currentType;
    private int lastSavedPartNum;
    private long availableSize;
    private boolean uploadFirstPartLater;
    private SparseArray<UploadCachedResult> cachedResults = new SparseArray<>();
    protected long lastProgressUpdateTime;

    public interface FileUploadOperationDelegate {
        void didFinishUploadingFile(FileUploadOperation operation, TLRPC.InputFile inputFile, TLRPC.InputEncryptedFile inputEncryptedFile, byte[] key, byte[] iv);
        void didFailedUploadingFile(FileUploadOperation operation);
        void didChangedUploadProgress(FileUploadOperation operation, long uploadedSize, long totalSize);
    }

    public FileUploadOperation(int instance, String location, boolean encrypted, long estimated, int type) {
        currentAccount = instance;
        uploadingFilePath = location;
        isEncrypted = encrypted;
        estimatedSize = estimated;
        currentType = type;
        uploadFirstPartLater = estimated != 0 && !isEncrypted;
    }

    public long getTotalFileSize() {
        return totalFileSize;
    }

    public void setDelegate(FileUploadOperationDelegate fileUploadOperationDelegate) {
        delegate = fileUploadOperationDelegate;
    }

    public void start() {
        if (state != 0) {
            return;
        }
        state = 1;
        Utilities.stageQueue.postRunnable(() -> {
            preferences = ApplicationLoader.applicationContext.getSharedPreferences("uploadinfo", Activity.MODE_PRIVATE);
            slowNetwork = ApplicationLoader.isConnectionSlow();
            if (BuildVars.LOGS_ENABLED) {
                FileLog.d("start upload on slow network = " + slowNetwork);
            }
            for (int a = 0, count = (slowNetwork ? initialRequestsSlowNetworkCount : initialRequestsCount); a < count; a++) {
                startUploadRequest();
            }
        });
    }

    protected void onNetworkChanged(final boolean slow) {
        if (state != 1) {
            return;
        }
        Utilities.stageQueue.postRunnable(() -> {
            if (slowNetwork != slow) {
                slowNetwork = slow;
                if (BuildVars.LOGS_ENABLED) {
                    FileLog.d("network changed to slow = " + slowNetwork);
                }
                for (int a = 0; a < requestTokens.size(); a++) {
                    ConnectionsManager.getInstance(currentAccount).cancelRequest(requestTokens.valueAt(a), true);
                }
                requestTokens.clear();
                cleanup();
                isLastPart = false;
                nextPartFirst = false;
                requestNum = 0;
                currentPartNum = 0;
                readBytesCount = 0;
                uploadedBytesCount = 0;
                saveInfoTimes = 0;
                key = null;
                iv = null;
                ivChange = null;
                currentUploadRequetsCount = 0;
                lastSavedPartNum = 0;
                uploadFirstPartLater = false;
                cachedResults.clear();

                operationGuid++;
                for (int a = 0, count = (slowNetwork ? initialRequestsSlowNetworkCount : initialRequestsCount); a < count; a++) {
                    startUploadRequest();
                }
            }
        });
    }

    public void cancel() {
        if (state == 3) {
            return;
        }
        state = 2;
        Utilities.stageQueue.postRunnable(() -> {
            for (int a = 0; a < requestTokens.size(); a++) {
                ConnectionsManager.getInstance(currentAccount).cancelRequest(requestTokens.valueAt(a), true);
            }
        });
        delegate.didFailedUploadingFile(this);
        cleanup();
    }

    private void cleanup() {
        if (preferences == null) {
            preferences = ApplicationLoader.applicationContext.getSharedPreferences("uploadinfo", Activity.MODE_PRIVATE);
        }
        preferences.edit().remove(fileKey + "_time").
                remove(fileKey + "_size").
                remove(fileKey + "_uploaded").
                remove(fileKey + "_id").
                remove(fileKey + "_iv").
                remove(fileKey + "_key").
                remove(fileKey + "_ivc").commit();
        try {
            if (stream != null) {
                stream.close();
                stream = null;
            }
        } catch (Exception e) {
            FileLog.e(e);
        }
    }

    protected void checkNewDataAvailable(final long newAvailableSize, final long finalSize) {
        Utilities.stageQueue.postRunnable(() -> {
            if (estimatedSize != 0 && finalSize != 0) {
                estimatedSize = 0;
                totalFileSize = finalSize;
                calcTotalPartsCount();
                if (!uploadFirstPartLater && started) {
                    storeFileUploadInfo();
                }
            }
            availableSize = finalSize > 0 ? finalSize : newAvailableSize;
            if (currentUploadRequetsCount < maxRequestsCount) {
                startUploadRequest();
            }
        });
    }

    private void storeFileUploadInfo() {
        SharedPreferences.Editor editor = preferences.edit();
        editor.putInt(fileKey + "_time", uploadStartTime);
        editor.putLong(fileKey + "_size", totalFileSize);
        editor.putLong(fileKey + "_id", currentFileId);
        editor.remove(fileKey + "_uploaded");
        if (isEncrypted) {
            editor.putString(fileKey + "_iv", Utilities.bytesToHex(iv));
            editor.putString(fileKey + "_ivc", Utilities.bytesToHex(ivChange));
            editor.putString(fileKey + "_key", Utilities.bytesToHex(key));
        }
        editor.commit();
    }

    private void calcTotalPartsCount() {
        if (uploadFirstPartLater) {
            if (isBigFile) {
                totalPartsCount = 1 + (int) (((totalFileSize - uploadChunkSize) + uploadChunkSize - 1) / uploadChunkSize);
            } else {
                totalPartsCount = 1 + (int) (((totalFileSize - 1024) + uploadChunkSize - 1) / uploadChunkSize);
            }
        } else {
            totalPartsCount = (int) ((totalFileSize + uploadChunkSize - 1) / uploadChunkSize);
        }
    }

    public void setForceSmallFile() {
        forceSmallFile = true;
    }

    private void startUploadRequest() {
        if (state != 1) {
            return;
        }

        final TLObject finalRequest;
        final int currentRequestPartNum;

        final int currentRequestBytes;
        final byte[] currentRequestIv;
        try {
            started = true;
            if (stream == null) {
                File cacheFile = new File(uploadingFilePath);
<<<<<<< HEAD
=======
                // NekoX: keep this checking?
                if (AndroidUtilities.isInternalUri(Uri.fromFile(cacheFile))) {
                    throw new Exception("trying to upload internal file");
                }
>>>>>>> c71626f8
                stream = new RandomAccessFile(cacheFile, "r");
                boolean isInternalFile = false;
                try {
                    @SuppressLint("DiscouragedPrivateApi") Method getInt = FileDescriptor.class.getDeclaredMethod("getInt$");
                    int fdint = (Integer) getInt.invoke(stream.getFD());
                    if (AndroidUtilities.isInternalUri(fdint)) {
                        isInternalFile = true;
                    }
                } catch (Throwable e) {
                    FileLog.e(e);
                }
                if (isInternalFile) {
                    throw new Exception("trying to upload internal file");
                }
                if (estimatedSize != 0) {
                    totalFileSize = estimatedSize;
                } else {
                    totalFileSize = cacheFile.length();
                }
                if (!forceSmallFile && totalFileSize > 10 * 1024 * 1024) {
                    isBigFile = true;
                }

                long maxUploadParts = MessagesController.getInstance(currentAccount).uploadMaxFileParts;
                if (AccountInstance.getInstance(currentAccount).getUserConfig().isPremium() && totalFileSize > FileLoader.DEFAULT_MAX_FILE_SIZE) {
                    maxUploadParts = MessagesController.getInstance(currentAccount).uploadMaxFilePartsPremium;
                }
                uploadChunkSize = (int) Math.max(slowNetwork ? minUploadChunkSlowNetworkSize : NekoConfig.enhancedFileLoader.Bool() ? minUploadChunkSizeBoost : minUploadChunkSize, (totalFileSize + 1024L * maxUploadParts - 1) / (1024L * maxUploadParts));
                if (1024 % uploadChunkSize != 0) {
                    int chunkSize = 64;
                    while (uploadChunkSize > chunkSize) {
                        chunkSize *= 2;
                    }
                    uploadChunkSize = chunkSize;
                }
                maxRequestsCount = Math.max(1, (slowNetwork ? maxUploadingSlowNetworkKBytes : maxUploadingKBytes) / uploadChunkSize);

                if (isEncrypted) {
                    freeRequestIvs = new ArrayList<>(maxRequestsCount);
                    for (int a = 0; a < maxRequestsCount; a++) {
                        freeRequestIvs.add(new byte[32]);
                    }
                }

                uploadChunkSize *= 1024;
                calcTotalPartsCount();
                readBuffer = new byte[uploadChunkSize];

                fileKey = Utilities.MD5(uploadingFilePath + (isEncrypted ? "enc" : ""));
                long fileSize = preferences.getLong(fileKey + "_size", 0);
                uploadStartTime = (int)(System.currentTimeMillis() / 1000);
                boolean rewrite = false;
                if (!uploadFirstPartLater && !nextPartFirst && estimatedSize == 0 && fileSize == totalFileSize) {
                    currentFileId = preferences.getLong(fileKey + "_id", 0);
                    int date = preferences.getInt(fileKey + "_time", 0);
                    long uploadedSize = preferences.getLong(fileKey + "_uploaded", 0);
                    if (isEncrypted) {
                        String ivString = preferences.getString(fileKey + "_iv", null);
                        String keyString = preferences.getString(fileKey + "_key", null);
                        if (ivString != null && keyString != null) {
                            key = Utilities.hexToBytes(keyString);
                            iv = Utilities.hexToBytes(ivString);
                            if (key != null && iv != null && key.length == 32 && iv.length == 32) {
                                ivChange = new byte[32];
                                System.arraycopy(iv, 0, ivChange, 0, 32);
                            } else {
                                rewrite = true;
                            }
                        } else {
                            rewrite = true;
                        }
                    }
                    if (!rewrite && date != 0) {
                        if (isBigFile && date < uploadStartTime - 60 * 60 * 24) {
                            date = 0;
                        } else if (!isBigFile && date < uploadStartTime - 60 * 60 * 1.5f) {
                            date = 0;
                        }
                        if (date != 0) {
                            if (uploadedSize > 0) {
                                readBytesCount = uploadedSize;
                                currentPartNum = (int) (uploadedSize / uploadChunkSize);
                                if (!isBigFile) {
                                    for (int b = 0; b < readBytesCount / uploadChunkSize; b++) {
                                        int bytesRead = stream.read(readBuffer);
                                        int toAdd = 0;
                                        if (isEncrypted && bytesRead % 16 != 0) {
                                            toAdd += 16 - bytesRead % 16;
                                        }
                                        NativeByteBuffer sendBuffer = new NativeByteBuffer(bytesRead + toAdd);
                                        if (bytesRead != uploadChunkSize || totalPartsCount == currentPartNum + 1) {
                                            isLastPart = true;
                                        }
                                        sendBuffer.writeBytes(readBuffer, 0, bytesRead);
                                        if (isEncrypted) {
                                            for (int a = 0; a < toAdd; a++) {
                                                sendBuffer.writeByte(0);
                                            }
                                            Utilities.aesIgeEncryption(sendBuffer.buffer, key, ivChange, true, true, 0, bytesRead + toAdd);
                                        }
                                        sendBuffer.reuse();
                                    }
                                } else {
                                    stream.seek(uploadedSize);
                                    if (isEncrypted) {
                                        String ivcString = preferences.getString(fileKey + "_ivc", null);
                                        if (ivcString != null) {
                                            ivChange = Utilities.hexToBytes(ivcString);
                                            if (ivChange == null || ivChange.length != 32) {
                                                rewrite = true;
                                                readBytesCount = 0;
                                                currentPartNum = 0;
                                            }
                                        } else {
                                            rewrite = true;
                                            readBytesCount = 0;
                                            currentPartNum = 0;
                                        }
                                    }
                                }
                            } else {
                                rewrite = true;
                            }
                        }
                    } else {
                        rewrite = true;
                    }
                } else {
                    rewrite = true;
                }
                if (rewrite) {
                    if (isEncrypted) {
                        iv = new byte[32];
                        key = new byte[32];
                        ivChange = new byte[32];
                        Utilities.random.nextBytes(iv);
                        Utilities.random.nextBytes(key);
                        System.arraycopy(iv, 0, ivChange, 0, 32);
                    }
                    currentFileId = Utilities.random.nextLong();
                    if (!nextPartFirst && !uploadFirstPartLater && estimatedSize == 0) {
                        storeFileUploadInfo();
                    }
                }

                if (isEncrypted) {
                    try {
                        java.security.MessageDigest md = java.security.MessageDigest.getInstance("MD5");
                        byte[] arr = new byte[64];
                        System.arraycopy(key, 0, arr, 0, 32);
                        System.arraycopy(iv, 0, arr, 32, 32);
                        byte[] digest = md.digest(arr);
                        for (int a = 0; a < 4; a++) {
                            fingerprint |= ((digest[a] ^ digest[a + 4]) & 0xFF) << (a * 8);
                        }
                    } catch (Exception e) {
                        FileLog.e(e);
                    }
                }
                uploadedBytesCount = readBytesCount;
                lastSavedPartNum = currentPartNum;

                if (uploadFirstPartLater) {
                    if (isBigFile) {
                        stream.seek(uploadChunkSize);
                        readBytesCount = uploadChunkSize;
                    } else {
                        stream.seek(1024);
                        readBytesCount = 1024;
                    }
                    currentPartNum = 1;
                }
            }

            if (estimatedSize != 0) {
                if (readBytesCount + uploadChunkSize > availableSize) {
                    return;
                }
            }

            if (nextPartFirst) {
                stream.seek(0);
                if (isBigFile) {
                    currentRequestBytes = stream.read(readBuffer);
                } else {
                    currentRequestBytes = stream.read(readBuffer, 0, 1024);
                }
                currentPartNum = 0;
            } else {
                currentRequestBytes = stream.read(readBuffer);
            }
            if (currentRequestBytes == -1) {
                return;
            }
            int toAdd = 0;
            if (isEncrypted && currentRequestBytes % 16 != 0) {
                toAdd += 16 - currentRequestBytes % 16;
            }
            NativeByteBuffer sendBuffer = new NativeByteBuffer(currentRequestBytes + toAdd);
            if (nextPartFirst || currentRequestBytes != uploadChunkSize || estimatedSize == 0 && totalPartsCount == currentPartNum + 1) {
                if (uploadFirstPartLater) {
                    nextPartFirst = true;
                    uploadFirstPartLater = false;
                } else {
                    isLastPart = true;
                }
            }
            sendBuffer.writeBytes(readBuffer, 0, currentRequestBytes);
            if (isEncrypted) {
                for (int a = 0; a < toAdd; a++) {
                    sendBuffer.writeByte(0);
                }
                Utilities.aesIgeEncryption(sendBuffer.buffer, key, ivChange, true, true, 0, currentRequestBytes + toAdd);
                currentRequestIv = freeRequestIvs.get(0);
                System.arraycopy(ivChange, 0, currentRequestIv, 0, 32);
                freeRequestIvs.remove(0);
            } else {
                currentRequestIv = null;
            }
            if (isBigFile) {
                TLRPC.TL_upload_saveBigFilePart req = new TLRPC.TL_upload_saveBigFilePart();
                req.file_part = currentRequestPartNum = currentPartNum;
                req.file_id = currentFileId;
                if (estimatedSize != 0) {
                    req.file_total_parts = -1;
                } else {
                    req.file_total_parts = totalPartsCount;
                }
                req.bytes = sendBuffer;
                finalRequest = req;
            } else {
                TLRPC.TL_upload_saveFilePart req = new TLRPC.TL_upload_saveFilePart();
                req.file_part = currentRequestPartNum = currentPartNum;
                req.file_id = currentFileId;
                req.bytes = sendBuffer;
                finalRequest = req;
            }
            if (isLastPart && nextPartFirst) {
                nextPartFirst = false;
                currentPartNum = totalPartsCount - 1;
                stream.seek(totalFileSize);
            }
            readBytesCount += currentRequestBytes;
        } catch (Exception e) {
            FileLog.e(e);
            state = 4;
            delegate.didFailedUploadingFile(this);
            cleanup();
            return;
        }
        currentPartNum++;
        currentUploadRequetsCount++;
        final int requestNumFinal = requestNum++;
        final long currentRequestBytesOffset = currentRequestPartNum + currentRequestBytes;
        final int requestSize = finalRequest.getObjectSize() + 4;
        final int currentOperationGuid = operationGuid;

        int connectionType;
        if (slowNetwork) {
            connectionType = ConnectionsManager.ConnectionTypeUpload;
        } else {
            connectionType = ConnectionsManager.ConnectionTypeUpload | ((requestNumFinal % 4) << 16);
        }

        int requestToken = ConnectionsManager.getInstance(currentAccount).sendRequest(finalRequest, (response, error) -> {
            if (currentOperationGuid != operationGuid) {
                return;
            }
            int networkType = response != null ? response.networkType : ApplicationLoader.getCurrentNetworkType();
            if (currentType == ConnectionsManager.FileTypeAudio) {
                StatsController.getInstance(currentAccount).incrementSentBytesCount(networkType, StatsController.TYPE_AUDIOS, requestSize);
            } else if (currentType == ConnectionsManager.FileTypeVideo) {
                StatsController.getInstance(currentAccount).incrementSentBytesCount(networkType, StatsController.TYPE_VIDEOS, requestSize);
            } else if (currentType == ConnectionsManager.FileTypePhoto) {
                StatsController.getInstance(currentAccount).incrementSentBytesCount(networkType, StatsController.TYPE_PHOTOS, requestSize);
            } else if (currentType == ConnectionsManager.FileTypeFile) {
                StatsController.getInstance(currentAccount).incrementSentBytesCount(networkType, StatsController.TYPE_FILES, requestSize);
            }
            if (currentRequestIv != null) {
                freeRequestIvs.add(currentRequestIv);
            }
            requestTokens.delete(requestNumFinal);
            if (response instanceof TLRPC.TL_boolTrue) {
                if (state != 1) {
                    return;
                }
                uploadedBytesCount += currentRequestBytes;
                long size;
                if (estimatedSize != 0) {
                    size = Math.max(availableSize, estimatedSize);
                } else {
                    size = totalFileSize;
                }
                delegate.didChangedUploadProgress(FileUploadOperation.this, uploadedBytesCount, size);
                currentUploadRequetsCount--;
                if (isLastPart && currentUploadRequetsCount == 0 && state == 1) {
                    state = 3;
                    if (key == null) {
                        TLRPC.InputFile result;
                        if (isBigFile) {
                            result = new TLRPC.TL_inputFileBig();
                        } else {
                            result = new TLRPC.TL_inputFile();
                            result.md5_checksum = "";
                        }
                        result.parts = currentPartNum;
                        result.id = currentFileId;
                        result.name = uploadingFilePath.substring(uploadingFilePath.lastIndexOf("/") + 1);
                        delegate.didFinishUploadingFile(FileUploadOperation.this, result, null, null, null);
                        cleanup();
                    } else {
                        TLRPC.InputEncryptedFile result;
                        if (isBigFile) {
                            result = new TLRPC.TL_inputEncryptedFileBigUploaded();
                        } else {
                            result = new TLRPC.TL_inputEncryptedFileUploaded();
                            result.md5_checksum = "";
                        }
                        result.parts = currentPartNum;
                        result.id = currentFileId;
                        result.key_fingerprint = fingerprint;
                        delegate.didFinishUploadingFile(FileUploadOperation.this, null, result, key, iv);
                        cleanup();
                    }
                    if (currentType == ConnectionsManager.FileTypeAudio) {
                        StatsController.getInstance(currentAccount).incrementSentItemsCount(ApplicationLoader.getCurrentNetworkType(), StatsController.TYPE_AUDIOS, 1);
                    } else if (currentType == ConnectionsManager.FileTypeVideo) {
                        StatsController.getInstance(currentAccount).incrementSentItemsCount(ApplicationLoader.getCurrentNetworkType(), StatsController.TYPE_VIDEOS, 1);
                    } else if (currentType == ConnectionsManager.FileTypePhoto) {
                        StatsController.getInstance(currentAccount).incrementSentItemsCount(ApplicationLoader.getCurrentNetworkType(), StatsController.TYPE_PHOTOS, 1);
                    } else if (currentType == ConnectionsManager.FileTypeFile) {
                        StatsController.getInstance(currentAccount).incrementSentItemsCount(ApplicationLoader.getCurrentNetworkType(), StatsController.TYPE_FILES, 1);
                    }
                } else if (currentUploadRequetsCount < maxRequestsCount) {
                    if (estimatedSize == 0 && !uploadFirstPartLater && !nextPartFirst) {
                        if (saveInfoTimes >= 4) {
                            saveInfoTimes = 0;
                        }
                        if (currentRequestPartNum == lastSavedPartNum) {
                            lastSavedPartNum++;
                            long offsetToSave = currentRequestBytesOffset;
                            byte[] ivToSave = currentRequestIv;
                            UploadCachedResult result;
                            while ((result = cachedResults.get(lastSavedPartNum)) != null) {
                                offsetToSave = result.bytesOffset;
                                ivToSave = result.iv;
                                cachedResults.remove(lastSavedPartNum);
                                lastSavedPartNum++;
                            }
                            if (isBigFile && offsetToSave % (1024 * 1024) == 0 || !isBigFile && saveInfoTimes == 0) {
                                SharedPreferences.Editor editor = preferences.edit();
                                editor.putLong(fileKey + "_uploaded", offsetToSave);
                                if (isEncrypted) {
                                    editor.putString(fileKey + "_ivc", Utilities.bytesToHex(ivToSave));
                                }
                                editor.commit();
                            }
                        } else {
                            UploadCachedResult result = new UploadCachedResult();
                            result.bytesOffset = currentRequestBytesOffset;
                            if (currentRequestIv != null) {
                                result.iv = new byte[32];
                                System.arraycopy(currentRequestIv, 0, result.iv, 0, 32);
                            }
                            cachedResults.put(currentRequestPartNum, result);
                        }
                        saveInfoTimes++;
                    }
                    startUploadRequest();
                }
            } else {
                state = 4;
                delegate.didFailedUploadingFile(FileUploadOperation.this);
                cleanup();
            }
        }, null, () -> Utilities.stageQueue.postRunnable(() -> {
            if (currentUploadRequetsCount < maxRequestsCount) {
                startUploadRequest();
            }
        }), forceSmallFile ? ConnectionsManager.RequestFlagCanCompress : 0, ConnectionsManager.DEFAULT_DATACENTER_ID, connectionType, true);
        requestTokens.put(requestNumFinal, requestToken);
    }
}<|MERGE_RESOLUTION|>--- conflicted
+++ resolved
@@ -259,13 +259,10 @@
             started = true;
             if (stream == null) {
                 File cacheFile = new File(uploadingFilePath);
-<<<<<<< HEAD
-=======
                 // NekoX: keep this checking?
                 if (AndroidUtilities.isInternalUri(Uri.fromFile(cacheFile))) {
                     throw new Exception("trying to upload internal file");
                 }
->>>>>>> c71626f8
                 stream = new RandomAccessFile(cacheFile, "r");
                 boolean isInternalFile = false;
                 try {
