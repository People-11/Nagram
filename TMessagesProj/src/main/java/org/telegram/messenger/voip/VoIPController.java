/*
 * This is the source code of Telegram for Android v. 3.x.x.
 * It is licensed under GNU GPL v. 2 or later.
 * You should have received a copy of the license in this archive (see LICENSE).
 *
 * Copyright Grishka, 2013-2016.
 */

package org.telegram.messenger.voip;

import android.content.SharedPreferences;
import android.media.audiofx.AcousticEchoCanceler;
import android.media.audiofx.NoiseSuppressor;
import android.os.Build;
import android.os.SystemClock;

import org.telegram.messenger.ApplicationLoader;
import org.telegram.messenger.BuildVars;
import org.telegram.messenger.MessagesController;
import org.telegram.tgnet.TLRPC;
import org.telegram.ui.Components.voip.VoIPHelper;

import java.io.File;
import java.util.ArrayList;
import java.util.Arrays;
import java.util.Calendar;
import java.util.Locale;

<<<<<<< HEAD
import tw.nekomimi.nekogram.utils.EnvUtil;

public class VoIPController{

	public static final int NET_TYPE_UNKNOWN=0;
	public static final int NET_TYPE_GPRS=1;
	public static final int NET_TYPE_EDGE=2;
	public static final int NET_TYPE_3G=3;
	public static final int NET_TYPE_HSPA=4;
	public static final int NET_TYPE_LTE=5;
	public static final int NET_TYPE_WIFI=6;
	public static final int NET_TYPE_ETHERNET=7;
	public static final int NET_TYPE_OTHER_HIGH_SPEED=8;
	public static final int NET_TYPE_OTHER_LOW_SPEED=9;
	public static final int NET_TYPE_DIALUP=10;
	public static final int NET_TYPE_OTHER_MOBILE=11;

	public static final int STATE_WAIT_INIT=1;
	public static final int STATE_WAIT_INIT_ACK=2;
	public static final int STATE_ESTABLISHED=3;
	public static final int STATE_FAILED=4;
	public static final int STATE_RECONNECTING=5;

	public static final int DATA_SAVING_NEVER=0;
	public static final int DATA_SAVING_MOBILE=1;
	public static final int DATA_SAVING_ALWAYS=2;
	public static final int DATA_SAVING_ROAMING=3;

	public static final int ERROR_CONNECTION_SERVICE=-5;
	public static final int ERROR_INSECURE_UPGRADE=-4;
	public static final int ERROR_LOCALIZED=-3;
	public static final int ERROR_PRIVACY=-2;
	public static final int ERROR_PEER_OUTDATED=-1;
	public static final int ERROR_UNKNOWN=0;
	public static final int ERROR_INCOMPATIBLE=1;
	public static final int ERROR_TIMEOUT=2;
	public static final int ERROR_AUDIO_IO=3;

	public static final int PEER_CAP_GROUP_CALLS=1;

	protected long nativeInst=0;
=======
public class VoIPController {

	public static final int NET_TYPE_UNKNOWN = 0;
	public static final int NET_TYPE_GPRS = 1;
	public static final int NET_TYPE_EDGE = 2;
	public static final int NET_TYPE_3G = 3;
	public static final int NET_TYPE_HSPA = 4;
	public static final int NET_TYPE_LTE = 5;
	public static final int NET_TYPE_WIFI = 6;
	public static final int NET_TYPE_ETHERNET = 7;
	public static final int NET_TYPE_OTHER_HIGH_SPEED = 8;
	public static final int NET_TYPE_OTHER_LOW_SPEED = 9;
	public static final int NET_TYPE_DIALUP = 10;
	public static final int NET_TYPE_OTHER_MOBILE = 11;

	public static final int STATE_WAIT_INIT = 1;
	public static final int STATE_WAIT_INIT_ACK = 2;
	public static final int STATE_ESTABLISHED = 3;
	public static final int STATE_FAILED = 4;
	public static final int STATE_RECONNECTING = 5;

	public static final int DATA_SAVING_NEVER = 0;
	public static final int DATA_SAVING_MOBILE = 1;
	public static final int DATA_SAVING_ALWAYS = 2;
	public static final int DATA_SAVING_ROAMING = 3;

	public static final int ERROR_CONNECTION_SERVICE = -5;
	public static final int ERROR_INSECURE_UPGRADE = -4;
	public static final int ERROR_LOCALIZED = -3;
	public static final int ERROR_PRIVACY = -2;
	public static final int ERROR_PEER_OUTDATED = -1;
	public static final int ERROR_UNKNOWN = 0;
	public static final int ERROR_INCOMPATIBLE = 1;
	public static final int ERROR_TIMEOUT = 2;
	public static final int ERROR_AUDIO_IO = 3;

	protected long nativeInst;
>>>>>>> 6e495f54
	protected long callStartTime;
	protected ConnectionStateListener listener;

	public VoIPController() {
		nativeInst = nativeInit(new File(ApplicationLoader.applicationContext.getFilesDir(), "voip_persistent_state.json").getAbsolutePath());
	}

	public void start() {
		ensureNativeInstance();
		nativeStart(nativeInst);
	}

	public void connect() {
		ensureNativeInstance();
		nativeConnect(nativeInst);
	}

	public void setEncryptionKey(byte[] key, boolean isOutgoing) {
		if (key.length != 256) {
			throw new IllegalArgumentException("key length must be exactly 256 bytes but is " + key.length);
		}
		ensureNativeInstance();
		nativeSetEncryptionKey(nativeInst, key, isOutgoing);
	}

	public static void setNativeBufferSize(int size) {
		nativeSetNativeBufferSize(size);
	}

	public void release() {
		ensureNativeInstance();
		nativeRelease(nativeInst);
		nativeInst = 0;
	}

	public String getDebugString() {
		ensureNativeInstance();
		return nativeGetDebugString(nativeInst);
	}

	protected void ensureNativeInstance() {
		if (nativeInst == 0) {
			throw new IllegalStateException("Native instance is not valid");
		}
	}

	public void setConnectionStateListener(ConnectionStateListener connectionStateListener) {
		listener = connectionStateListener;
	}

	// called from native code
	private void handleStateChange(int state) {
		if (state == STATE_ESTABLISHED && callStartTime == 0) {
			callStartTime = SystemClock.elapsedRealtime();
		}
		if (listener != null) {
			listener.onConnectionStateChanged(state);
		}
	}

	// called from native code
	private void handleSignalBarsChange(int count) {
		if (listener != null) {
			listener.onSignalBarCountChanged(count);
		}
	}

	public void setNetworkType(int type) {
		ensureNativeInstance();
		nativeSetNetworkType(nativeInst, type);
	}

	public long getCallDuration() {
		return SystemClock.elapsedRealtime() - callStartTime;
	}

	public void setMicMute(boolean mute) {
		ensureNativeInstance();
		nativeSetMicMute(nativeInst, mute);
	}

	public void setConfig(double recvTimeout, double initTimeout, int dataSavingOption, long callID) {
		ensureNativeInstance();
		boolean sysAecAvailable = false, sysNsAvailable = false;
		if (Build.VERSION.SDK_INT >= Build.VERSION_CODES.JELLY_BEAN) {
			try {
				sysAecAvailable = AcousticEchoCanceler.isAvailable();
				sysNsAvailable = NoiseSuppressor.isAvailable();
			} catch (Throwable ignore) {

			}
		}
		SharedPreferences preferences = MessagesController.getGlobalMainSettings();
		boolean dump = preferences.getBoolean("dbg_dump_call_stats", false);
		nativeSetConfig(nativeInst, recvTimeout, initTimeout, dataSavingOption,
				!(sysAecAvailable && VoIPServerConfig.getBoolean("use_system_aec", true)),
				!(sysNsAvailable && VoIPServerConfig.getBoolean("use_system_ns", true)),
				true, BuildVars.DEBUG_VERSION ? getLogFilePath("voip" + callID) : getLogFilePath(callID), BuildVars.DEBUG_VERSION && dump ? getLogFilePath("voipStats") : null,
				BuildVars.DEBUG_VERSION);
	}

	public void debugCtl(int request, int param) {
		ensureNativeInstance();
		nativeDebugCtl(nativeInst, request, param);
	}

	public long getPreferredRelayID() {
		ensureNativeInstance();
		return nativeGetPreferredRelayID(nativeInst);
	}

	public int getLastError() {
		ensureNativeInstance();
		return nativeGetLastError(nativeInst);
	}

	public void getStats(Stats stats) {
		ensureNativeInstance();
		if (stats == null) {
			throw new NullPointerException("You're not supposed to pass null here");
		}
		nativeGetStats(nativeInst, stats);
	}

	public static String getVersion() {
		return nativeGetVersion();
	}

<<<<<<< HEAD
	private String getLogFilePath(String name){
		return new File(EnvUtil.getTelegramPath(),"logs/" + name + ".log").getPath();
	}

	private String getLogFilePath(long callID){
		return new File(EnvUtil.getTelegramPath(),"logs/" + callID + ".log").getPath();
=======
	private String getLogFilePath(String name) {
		Calendar c = Calendar.getInstance();
		return new File(ApplicationLoader.applicationContext.getExternalFilesDir(null), String.format(Locale.US, "logs/%02d_%02d_%04d_%02d_%02d_%02d_%s.txt", c.get(Calendar.DATE), c.get(Calendar.MONTH) + 1, c.get(Calendar.YEAR), c.get(Calendar.HOUR_OF_DAY), c.get(Calendar.MINUTE), c.get(Calendar.SECOND), name)).getAbsolutePath();
	}

	private String getLogFilePath(long callID) {
		File dir = VoIPHelper.getLogsDir();
		if (!BuildVars.DEBUG_VERSION) {
			File[] _logs = dir.listFiles();
			ArrayList<File> logs = new ArrayList<>(Arrays.asList(_logs));
			while (logs.size() > 20) {
				File oldest = logs.get(0);
				for (File file : logs) {
					if (file.getName().endsWith(".log") && file.lastModified() < oldest.lastModified()) {
						oldest = file;
					}
				}
				oldest.delete();
				logs.remove(oldest);
			}
		}
		return new File(dir, callID + ".log").getAbsolutePath();
>>>>>>> 6e495f54
	}

	public String getDebugLog() {
		ensureNativeInstance();
		return nativeGetDebugLog(nativeInst);
	}

	public void setProxy(String address, int port, String username, String password) {
		ensureNativeInstance();
		if (address == null) {
			throw new NullPointerException("address can't be null");
		}
		nativeSetProxy(nativeInst, address, port, username, password);
	}

	public void setAudioOutputGainControlEnabled(boolean enabled) {
		ensureNativeInstance();
		nativeSetAudioOutputGainControlEnabled(nativeInst, enabled);
	}

	public int getPeerCapabilities() {
		ensureNativeInstance();
		return nativeGetPeerCapabilities(nativeInst);
	}

	public void requestCallUpgrade() {
		ensureNativeInstance();
		nativeRequestCallUpgrade(nativeInst);
	}

	public void setEchoCancellationStrength(int strength) {
		ensureNativeInstance();
		nativeSetEchoCancellationStrength(nativeInst, strength);
	}

	public boolean needRate() {
		ensureNativeInstance();
		return nativeNeedRate(nativeInst);
	}

	private native long nativeInit(String persistentStateFile);
	private native void nativeStart(long inst);
	private native void nativeConnect(long inst);
	private static native void nativeSetNativeBufferSize(int size);
	private native void nativeRelease(long inst);
	private native void nativeSetNetworkType(long inst, int type);
	private native void nativeSetMicMute(long inst, boolean mute);
	private native void nativeDebugCtl(long inst, int request, int param);
	private native void nativeGetStats(long inst, Stats stats);
	private native void nativeSetConfig(long inst, double recvTimeout, double initTimeout, int dataSavingOption, boolean enableAEC, boolean enableNS, boolean enableAGC, String logFilePath, String statsDumpPath, boolean logPacketStats);
	private native void nativeSetEncryptionKey(long inst, byte[] key, boolean isOutgoing);
	private native void nativeSetProxy(long inst, String address, int port, String username, String password);
	private native long nativeGetPreferredRelayID(long inst);
	private native int nativeGetLastError(long inst);
	private native String nativeGetDebugString(long inst);
	private static native String nativeGetVersion();
	private native void nativeSetAudioOutputGainControlEnabled(long inst, boolean enabled);
	private native void nativeSetEchoCancellationStrength(long inst, int strength);
	private native String nativeGetDebugLog(long inst);
	private native int nativeGetPeerCapabilities(long inst);
	private native void nativeRequestCallUpgrade(long inst);
	private static native boolean nativeNeedRate(long inst);
	public static native int getConnectionMaxLayer();

	public interface ConnectionStateListener {
		void onConnectionStateChanged(int newState);
		void onSignalBarCountChanged(int newCount);
	}

	public static class Stats {
		public long bytesSentWifi;
		public long bytesRecvdWifi;
		public long bytesSentMobile;
		public long bytesRecvdMobile;

		@Override
		public String toString() {
			return "Stats{" +
					"bytesRecvdMobile=" + bytesRecvdMobile +
					", bytesSentWifi=" + bytesSentWifi +
					", bytesRecvdWifi=" + bytesRecvdWifi +
					", bytesSentMobile=" + bytesSentMobile +
					'}';
		}
	}
}<|MERGE_RESOLUTION|>--- conflicted
+++ resolved
@@ -26,49 +26,8 @@
 import java.util.Calendar;
 import java.util.Locale;
 
-<<<<<<< HEAD
 import tw.nekomimi.nekogram.utils.EnvUtil;
 
-public class VoIPController{
-
-	public static final int NET_TYPE_UNKNOWN=0;
-	public static final int NET_TYPE_GPRS=1;
-	public static final int NET_TYPE_EDGE=2;
-	public static final int NET_TYPE_3G=3;
-	public static final int NET_TYPE_HSPA=4;
-	public static final int NET_TYPE_LTE=5;
-	public static final int NET_TYPE_WIFI=6;
-	public static final int NET_TYPE_ETHERNET=7;
-	public static final int NET_TYPE_OTHER_HIGH_SPEED=8;
-	public static final int NET_TYPE_OTHER_LOW_SPEED=9;
-	public static final int NET_TYPE_DIALUP=10;
-	public static final int NET_TYPE_OTHER_MOBILE=11;
-
-	public static final int STATE_WAIT_INIT=1;
-	public static final int STATE_WAIT_INIT_ACK=2;
-	public static final int STATE_ESTABLISHED=3;
-	public static final int STATE_FAILED=4;
-	public static final int STATE_RECONNECTING=5;
-
-	public static final int DATA_SAVING_NEVER=0;
-	public static final int DATA_SAVING_MOBILE=1;
-	public static final int DATA_SAVING_ALWAYS=2;
-	public static final int DATA_SAVING_ROAMING=3;
-
-	public static final int ERROR_CONNECTION_SERVICE=-5;
-	public static final int ERROR_INSECURE_UPGRADE=-4;
-	public static final int ERROR_LOCALIZED=-3;
-	public static final int ERROR_PRIVACY=-2;
-	public static final int ERROR_PEER_OUTDATED=-1;
-	public static final int ERROR_UNKNOWN=0;
-	public static final int ERROR_INCOMPATIBLE=1;
-	public static final int ERROR_TIMEOUT=2;
-	public static final int ERROR_AUDIO_IO=3;
-
-	public static final int PEER_CAP_GROUP_CALLS=1;
-
-	protected long nativeInst=0;
-=======
 public class VoIPController {
 
 	public static final int NET_TYPE_UNKNOWN = 0;
@@ -106,7 +65,6 @@
 	public static final int ERROR_AUDIO_IO = 3;
 
 	protected long nativeInst;
->>>>>>> 6e495f54
 	protected long callStartTime;
 	protected ConnectionStateListener listener;
 
@@ -235,37 +193,12 @@
 		return nativeGetVersion();
 	}
 
-<<<<<<< HEAD
-	private String getLogFilePath(String name){
+	private String getLogFilePath(String name) {
 		return new File(EnvUtil.getTelegramPath(),"logs/" + name + ".log").getPath();
 	}
 
 	private String getLogFilePath(long callID){
 		return new File(EnvUtil.getTelegramPath(),"logs/" + callID + ".log").getPath();
-=======
-	private String getLogFilePath(String name) {
-		Calendar c = Calendar.getInstance();
-		return new File(ApplicationLoader.applicationContext.getExternalFilesDir(null), String.format(Locale.US, "logs/%02d_%02d_%04d_%02d_%02d_%02d_%s.txt", c.get(Calendar.DATE), c.get(Calendar.MONTH) + 1, c.get(Calendar.YEAR), c.get(Calendar.HOUR_OF_DAY), c.get(Calendar.MINUTE), c.get(Calendar.SECOND), name)).getAbsolutePath();
-	}
-
-	private String getLogFilePath(long callID) {
-		File dir = VoIPHelper.getLogsDir();
-		if (!BuildVars.DEBUG_VERSION) {
-			File[] _logs = dir.listFiles();
-			ArrayList<File> logs = new ArrayList<>(Arrays.asList(_logs));
-			while (logs.size() > 20) {
-				File oldest = logs.get(0);
-				for (File file : logs) {
-					if (file.getName().endsWith(".log") && file.lastModified() < oldest.lastModified()) {
-						oldest = file;
-					}
-				}
-				oldest.delete();
-				logs.remove(oldest);
-			}
-		}
-		return new File(dir, callID + ".log").getAbsolutePath();
->>>>>>> 6e495f54
 	}
 
 	public String getDebugLog() {
