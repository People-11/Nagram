--- conflicted
+++ resolved
@@ -107,7 +107,6 @@
 @SuppressLint("NewApi")
 public abstract class VoIPBaseService extends Service implements SensorEventListener, AudioManager.OnAudioFocusChangeListener, VoIPController.ConnectionStateListener, NotificationCenter.NotificationCenterDelegate {
 
-<<<<<<< HEAD
     protected int currentAccount = -1;
     public static final int STATE_WAIT_INIT = Instance.STATE_WAIT_INIT;
     public static final int STATE_WAIT_INIT_ACK = Instance.STATE_WAIT_INIT_ACK;
@@ -144,26 +143,26 @@
 
     protected TLRPC.Chat chat;
 
-    protected boolean isVideoAvailable;
-    protected boolean notificationsDisabled;
-    protected boolean switchingCamera;
-    protected boolean isFrontFaceCamera = true;
-    protected String lastError;
-    protected PowerManager.WakeLock proximityWakelock;
-    protected PowerManager.WakeLock cpuWakelock;
-    protected boolean isProximityNear;
-    protected boolean isHeadsetPlugged;
-    protected int previousAudioOutput;
-    protected ArrayList<StateListener> stateListeners = new ArrayList<>();
-    protected MediaPlayer ringtonePlayer;
-    protected Vibrator vibrator;
-    protected SoundPool soundPool;
-    protected int spRingbackID;
-    protected int spFailedID;
-    protected int spEndId;
-    protected int spVoiceChatEndId;
-    protected int spVoiceChatStartId;
-    protected int spVoiceChatConnecting;
+	protected boolean isVideoAvailable;
+	protected boolean notificationsDisabled;
+	protected boolean switchingCamera;
+	protected boolean isFrontFaceCamera = true;
+	protected String lastError;
+	protected PowerManager.WakeLock proximityWakelock;
+	protected PowerManager.WakeLock cpuWakelock;
+	protected boolean isProximityNear;
+	protected boolean isHeadsetPlugged;
+	protected int previousAudioOutput = -1;
+	protected ArrayList<StateListener> stateListeners = new ArrayList<>();
+	protected MediaPlayer ringtonePlayer;
+	protected Vibrator vibrator;
+	protected SoundPool soundPool;
+	protected int spRingbackID;
+	protected int spFailedID;
+	protected int spEndId;
+	protected int spVoiceChatEndId;
+	protected int spVoiceChatStartId;
+	protected int spVoiceChatConnecting;
     protected int spBusyId;
     protected int spConnectingId;
     protected int spPlayID;
@@ -1746,1634 +1745,6 @@
         // some non-Google devices don't implement the ConnectionService API correctly so, sadly,
         // we'll have to whitelist only a handful of known-compatible devices for now
         return false;/*"angler".equals(Build.PRODUCT)            // Nexus 6P
-=======
-	protected int currentAccount = -1;
-	public static final int STATE_WAIT_INIT = Instance.STATE_WAIT_INIT;
-	public static final int STATE_WAIT_INIT_ACK = Instance.STATE_WAIT_INIT_ACK;
-	public static final int STATE_ESTABLISHED = Instance.STATE_ESTABLISHED;
-	public static final int STATE_FAILED = Instance.STATE_FAILED;
-	public static final int STATE_RECONNECTING = Instance.STATE_RECONNECTING;
-	public static final int STATE_CREATING = 6;
-	public static final int STATE_ENDED = 11;
-	public static final String ACTION_HEADSET_PLUG = "android.intent.action.HEADSET_PLUG";
-
-	protected static final int ID_ONGOING_CALL_NOTIFICATION = 201;
-	protected static final int ID_INCOMING_CALL_NOTIFICATION = 202;
-
-	public static final int DISCARD_REASON_HANGUP = 1;
-	public static final int DISCARD_REASON_DISCONNECT = 2;
-	public static final int DISCARD_REASON_MISSED = 3;
-	public static final int DISCARD_REASON_LINE_BUSY = 4;
-
-	public static final int AUDIO_ROUTE_EARPIECE = 0;
-	public static final int AUDIO_ROUTE_SPEAKER = 1;
-	public static final int AUDIO_ROUTE_BLUETOOTH = 2;
-
-	protected static final boolean USE_CONNECTION_SERVICE = isDeviceCompatibleWithConnectionServiceAPI();
-
-	protected static final int PROXIMITY_SCREEN_OFF_WAKE_LOCK = 32;
-	protected static VoIPBaseService sharedInstance;
-	protected static Runnable setModeRunnable;
-	protected static final Object sync = new Object();
-	protected NetworkInfo lastNetInfo;
-	protected int currentState = 0;
-	protected Notification ongoingCallNotification;
-	protected NativeInstance tgVoip;
-	protected boolean wasConnected;
-
-	protected TLRPC.Chat chat;
-
-	protected boolean isVideoAvailable;
-	protected boolean notificationsDisabled;
-	protected boolean switchingCamera;
-	protected boolean isFrontFaceCamera = true;
-	protected String lastError;
-	protected PowerManager.WakeLock proximityWakelock;
-	protected PowerManager.WakeLock cpuWakelock;
-	protected boolean isProximityNear;
-	protected boolean isHeadsetPlugged;
-	protected int previousAudioOutput = -1;
-	protected ArrayList<StateListener> stateListeners = new ArrayList<>();
-	protected MediaPlayer ringtonePlayer;
-	protected Vibrator vibrator;
-	protected SoundPool soundPool;
-	protected int spRingbackID;
-	protected int spFailedID;
-	protected int spEndId;
-	protected int spVoiceChatEndId;
-	protected int spVoiceChatStartId;
-	protected int spVoiceChatConnecting;
-	protected int spBusyId;
-	protected int spConnectingId;
-	protected int spPlayID;
-	protected boolean needPlayEndSound;
-	protected boolean hasAudioFocus;
-	protected boolean micMute;
-	protected boolean unmutedByHold;
-	protected BluetoothAdapter btAdapter;
-	protected Instance.TrafficStats prevTrafficStats;
-	protected boolean isBtHeadsetConnected;
-	protected boolean screenOn;
-
-	private Runnable updateNotificationRunnable;
-
-	protected Runnable onDestroyRunnable;
-
-	protected boolean playedConnectedSound;
-
-	protected int videoState = Instance.VIDEO_STATE_INACTIVE;
-
-	public TLRPC.PhoneCall privateCall;
-	public ChatObject.Call groupCall;
-
-	protected int mySource;
-	protected boolean createGroupCall;
-
-	protected long callStartTime;
-	protected boolean playingSound;
-	protected boolean isOutgoing;
-	public boolean videoCall;
-	protected long videoCapturer;
-	protected Runnable timeoutRunnable;
-
-	private Boolean mHasEarpiece;
-	private boolean wasEstablished;
-	protected int signalBarCount;
-	protected int currentAudioState = Instance.AUDIO_STATE_ACTIVE;
-	protected int currentVideoState = Instance.VIDEO_STATE_INACTIVE;
-	protected boolean audioConfigured;
-	protected int audioRouteToSet = AUDIO_ROUTE_BLUETOOTH;
-	protected boolean speakerphoneStateToSet;
-	protected CallConnection systemCallConnection;
-	protected int callDiscardReason;
-	protected boolean bluetoothScoActive;
-	protected boolean needSwitchToBluetoothAfterScoActivates;
-	protected boolean didDeleteConnectionServiceContact;
-	protected Runnable connectingSoundRunnable;
-
-	private String currentBluetoothDeviceName;
-
-	public final SharedUIParams sharedUIParams = new SharedUIParams();
-
-	protected Runnable afterSoundRunnable = new Runnable() {
-		@Override
-		public void run() {
-
-			AudioManager am = (AudioManager) getSystemService(AUDIO_SERVICE);
-			am.abandonAudioFocus(VoIPBaseService.this);
-			am.unregisterMediaButtonEventReceiver(new ComponentName(VoIPBaseService.this, VoIPMediaButtonReceiver.class));
-			if (!USE_CONNECTION_SERVICE && sharedInstance == null) {
-				if (isBtHeadsetConnected) {
-					am.stopBluetoothSco();
-					am.setBluetoothScoOn(false);
-					bluetoothScoActive = false;
-				}
-				am.setSpeakerphoneOn(false);
-			}
-
-			Utilities.globalQueue.postRunnable(() -> soundPool.release());
-			Utilities.globalQueue.postRunnable(setModeRunnable = () -> {
-				synchronized (sync) {
-					if (setModeRunnable == null) {
-						return;
-					}
-					setModeRunnable = null;
-				}
-				try {
-					am.setMode(AudioManager.MODE_NORMAL);
-				} catch (SecurityException x) {
-					if (BuildVars.LOGS_ENABLED) {
-						FileLog.e("Error setting audio more to normal", x);
-					}
-				}
-			});
-		}
-	};
-
-	boolean fetchingBluetoothDeviceName;
-	private BluetoothProfile.ServiceListener serviceListener = new BluetoothProfile.ServiceListener() {
-		@Override
-		public void onServiceDisconnected(int profile) {
-
-		}
-
-		@Override
-		public void onServiceConnected(int profile, BluetoothProfile proxy) {
-			for (BluetoothDevice device : proxy.getConnectedDevices()) {
-				if (proxy.getConnectionState(device) != BluetoothProfile.STATE_CONNECTED) {
-					continue;
-				}
-				currentBluetoothDeviceName = device.getName();
-				break;
-			}
-			BluetoothAdapter.getDefaultAdapter().closeProfileProxy(profile, proxy);
-			fetchingBluetoothDeviceName = false;
-		}
-	};
-
-	protected BroadcastReceiver receiver = new BroadcastReceiver() {
-
-		@Override
-		public void onReceive(Context context, Intent intent) {
-			if (ACTION_HEADSET_PLUG.equals(intent.getAction())) {
-				isHeadsetPlugged = intent.getIntExtra("state", 0) == 1;
-				if (isHeadsetPlugged && proximityWakelock != null && proximityWakelock.isHeld()) {
-					proximityWakelock.release();
-				}
-				if (isHeadsetPlugged) {
-					AudioManager am = (AudioManager) getSystemService(AUDIO_SERVICE);
-					if (am.isSpeakerphoneOn()) {
-						previousAudioOutput = 0;
-					} else if (am.isBluetoothScoOn()) {
-						previousAudioOutput = 2;
-					} else {
-						previousAudioOutput = 1;
-					}
-					setAudioOutput(1);
-				} else {
-					if (previousAudioOutput >= 0) {
-						setAudioOutput(previousAudioOutput);
-						previousAudioOutput = -1;
-					}
-				}
-				isProximityNear = false;
-				updateOutputGainControlState();
-			} else if (ConnectivityManager.CONNECTIVITY_ACTION.equals(intent.getAction())) {
-				updateNetworkType();
-			} else if (BluetoothHeadset.ACTION_CONNECTION_STATE_CHANGED.equals(intent.getAction())) {
-				if (BuildVars.LOGS_ENABLED) {
-					FileLog.e("bt headset state = " + intent.getIntExtra(BluetoothProfile.EXTRA_STATE, 0));
-				}
-				updateBluetoothHeadsetState(intent.getIntExtra(BluetoothProfile.EXTRA_STATE, BluetoothProfile.STATE_DISCONNECTED) == BluetoothProfile.STATE_CONNECTED);
-			} else if (AudioManager.ACTION_SCO_AUDIO_STATE_UPDATED.equals(intent.getAction())) {
-				int state = intent.getIntExtra(AudioManager.EXTRA_SCO_AUDIO_STATE, AudioManager.SCO_AUDIO_STATE_DISCONNECTED);
-				if (BuildVars.LOGS_ENABLED) {
-					FileLog.e("Bluetooth SCO state updated: " + state);
-				}
-				if (state == AudioManager.SCO_AUDIO_STATE_DISCONNECTED && isBtHeadsetConnected) {
-					if (!btAdapter.isEnabled() || btAdapter.getProfileConnectionState(BluetoothProfile.HEADSET) != BluetoothProfile.STATE_CONNECTED) {
-						updateBluetoothHeadsetState(false);
-						return;
-					}
-				}
-				bluetoothScoActive = state == AudioManager.SCO_AUDIO_STATE_CONNECTED;
-				if (bluetoothScoActive) {
-					fetchBluetoothDeviceName();
-					if (needSwitchToBluetoothAfterScoActivates) {
-						needSwitchToBluetoothAfterScoActivates = false;
-						AudioManager am = (AudioManager) getSystemService(AUDIO_SERVICE);
-						am.setSpeakerphoneOn(false);
-						am.setBluetoothScoOn(true);
-					}
-				}
-				for (StateListener l : stateListeners) {
-					l.onAudioSettingsChanged();
-				}
-			} else if (TelephonyManager.ACTION_PHONE_STATE_CHANGED.equals(intent.getAction())) {
-				String state = intent.getStringExtra(TelephonyManager.EXTRA_STATE);
-				if (TelephonyManager.EXTRA_STATE_OFFHOOK.equals(state)) {
-					hangUp();
-				}
-			} else if (Intent.ACTION_SCREEN_ON.equals(intent.getAction())) {
-				screenOn = true;
-				for (int i = 0; i< stateListeners.size(); i++) {
-					stateListeners.get(i).onScreenOnChange(screenOn);
-				}
-			} else if (Intent.ACTION_SCREEN_OFF.equals(intent.getAction())) {
-				screenOn = false;
-				for (int i = 0; i< stateListeners.size(); i++) {
-					stateListeners.get(i).onScreenOnChange(screenOn);
-				}
-			}
-		}
-	};
-
-	public boolean hasEarpiece() {
-		if (USE_CONNECTION_SERVICE) {
-			if (systemCallConnection != null && systemCallConnection.getCallAudioState() != null) {
-				int routeMask = systemCallConnection.getCallAudioState().getSupportedRouteMask();
-				return (routeMask & (CallAudioState.ROUTE_EARPIECE | CallAudioState.ROUTE_WIRED_HEADSET)) != 0;
-			}
-		}
-		if (((TelephonyManager) getSystemService(TELEPHONY_SERVICE)).getPhoneType() != TelephonyManager.PHONE_TYPE_NONE) {
-			return true;
-		}
-		if (mHasEarpiece != null) {
-			return mHasEarpiece;
-		}
-
-		// not calculated yet, do it now
-		try {
-			AudioManager am = (AudioManager) getSystemService(AUDIO_SERVICE);
-			Method method = AudioManager.class.getMethod("getDevicesForStream", Integer.TYPE);
-			Field field = AudioManager.class.getField("DEVICE_OUT_EARPIECE");
-			int earpieceFlag = field.getInt(null);
-			int bitmaskResult = (int) method.invoke(am, AudioManager.STREAM_VOICE_CALL);
-
-			// check if masked by the earpiece flag
-			if ((bitmaskResult & earpieceFlag) == earpieceFlag) {
-				mHasEarpiece = Boolean.TRUE;
-			} else {
-				mHasEarpiece = Boolean.FALSE;
-			}
-		} catch (Throwable error) {
-			if (BuildVars.LOGS_ENABLED) {
-				FileLog.e("Error while checking earpiece! ", error);
-			}
-			mHasEarpiece = Boolean.TRUE;
-		}
-
-		return mHasEarpiece;
-	}
-
-	protected int getStatsNetworkType() {
-		int netType = StatsController.TYPE_WIFI;
-		if (lastNetInfo != null) {
-			if (lastNetInfo.getType() == ConnectivityManager.TYPE_MOBILE) {
-				netType = lastNetInfo.isRoaming() ? StatsController.TYPE_ROAMING : StatsController.TYPE_MOBILE;
-			}
-		}
-		return netType;
-	}
-
-	protected void setSwitchingCamera(boolean switching, boolean isFrontFace) {
-		switchingCamera = switching;
-		if (!switching) {
-			isFrontFaceCamera = isFrontFace;
-			for (int a = 0; a < stateListeners.size(); a++) {
-				StateListener l = stateListeners.get(a);
-				l.onCameraSwitch(isFrontFaceCamera);
-			}
-		}
-	}
-
-	public void registerStateListener(StateListener l) {
-		if (stateListeners.contains(l)) {
-			return;
-		}
-		stateListeners.add(l);
-		if (currentState != 0) {
-			l.onStateChanged(currentState);
-		}
-		if (signalBarCount != 0) {
-			l.onSignalBarsCountChanged(signalBarCount);
-		}
-	}
-
-	public void unregisterStateListener(StateListener l) {
-		stateListeners.remove(l);
-	}
-
-	public void setMicMute(boolean mute, boolean hold, boolean send) {
-		if (micMute == mute) {
-			return;
-		}
-		micMute = mute;
-		if (groupCall != null) {
-			if (!send) {
-				TLRPC.TL_groupCallParticipant self = groupCall.participants.get(UserConfig.getInstance(currentAccount).getClientUserId());
-				if (self != null && self.muted && !self.can_self_unmute) {
-					send = true;
-				}
-			}
-			if (send) {
-				editCallMember(UserConfig.getInstance(currentAccount).getCurrentUser(), mute, -1);
-				Utilities.globalQueue.postRunnable(updateNotificationRunnable = () -> {
-					if (updateNotificationRunnable == null) {
-						return;
-					}
-					updateNotificationRunnable = null;
-					showNotification(chat.title, getRoundAvatarBitmap(chat));
-				});
-			}
-		}
-		unmutedByHold = !micMute && hold;
-		if (tgVoip != null) {
-			tgVoip.setMuteMicrophone(mute);
-		}
-		for (StateListener l : stateListeners) {
-			l.onAudioSettingsChanged();
-		}
-	}
-
-	public void editCallMember(TLObject object, boolean mute, int volume) {
-		if (groupCall == null) {
-			return;
-		}
-		TLRPC.TL_phone_editGroupCallMember req = new TLRPC.TL_phone_editGroupCallMember();
-		req.call = groupCall.getInputGroupCall();
-		if (object instanceof TLRPC.User) {
-			TLRPC.User user = (TLRPC.User) object;
-			if (UserObject.isUserSelf(user)) {
-				req.user_id = new TLRPC.TL_inputUserSelf();
-			} else {
-				req.user_id = new TLRPC.TL_inputUser();
-				req.user_id.user_id = user.id;
-				req.user_id.access_hash = user.access_hash;
-			}
-		}
-		req.muted = mute;
-		if (volume >= 0) {
-			req.volume = volume;
-			req.flags |= 2;
-		}
-		int account = currentAccount;
-		AccountInstance.getInstance(account).getConnectionsManager().sendRequest(req, (response, error) -> {
-			if (response != null) {
-				AccountInstance.getInstance(account).getMessagesController().processUpdates((TLRPC.Updates) response, false);
-			}
-		});
-	}
-
-	public boolean isMicMute() {
-		return micMute;
-	}
-
-	public void toggleSpeakerphoneOrShowRouteSheet(Context context, boolean fromOverlayWindow) {
-		if (isBluetoothHeadsetConnected() && hasEarpiece()) {
-			BottomSheet.Builder builder = new BottomSheet.Builder(context)
-					.setTitle(LocaleController.getString("VoipOutputDevices", R.string.VoipOutputDevices), true)
-					.setItems(new CharSequence[]{
-									LocaleController.getString("VoipAudioRoutingSpeaker", R.string.VoipAudioRoutingSpeaker),
-									isHeadsetPlugged ? LocaleController.getString("VoipAudioRoutingHeadset", R.string.VoipAudioRoutingHeadset) : LocaleController.getString("VoipAudioRoutingEarpiece", R.string.VoipAudioRoutingEarpiece),
-									currentBluetoothDeviceName != null ? currentBluetoothDeviceName : LocaleController.getString("VoipAudioRoutingBluetooth", R.string.VoipAudioRoutingBluetooth)},
-							new int[]{R.drawable.calls_menu_speaker,
-									isHeadsetPlugged ? R.drawable.calls_menu_headset : R.drawable.calls_menu_phone,
-									R.drawable.calls_menu_bluetooth}, (dialog, which) -> {
-								if (getSharedInstance() == null) {
-									return;
-								}
-								setAudioOutput(which);
-							});
-
-			BottomSheet bottomSheet = builder.create();
-			if (fromOverlayWindow) {
-				if (Build.VERSION.SDK_INT >= 26) {
-					bottomSheet.getWindow().setType(WindowManager.LayoutParams.TYPE_APPLICATION_OVERLAY);
-				} else {
-					bottomSheet.getWindow().setType(WindowManager.LayoutParams.TYPE_SYSTEM_ALERT);
-				}
-			}
-			builder.show();
-			return;
-		}
-		if (USE_CONNECTION_SERVICE && systemCallConnection != null && systemCallConnection.getCallAudioState() != null) {
-			if (hasEarpiece()) {
-				systemCallConnection.setAudioRoute(systemCallConnection.getCallAudioState().getRoute() == CallAudioState.ROUTE_SPEAKER ? CallAudioState.ROUTE_WIRED_OR_EARPIECE : CallAudioState.ROUTE_SPEAKER);
-			} else {
-				systemCallConnection.setAudioRoute(systemCallConnection.getCallAudioState().getRoute() == CallAudioState.ROUTE_BLUETOOTH ? CallAudioState.ROUTE_WIRED_OR_EARPIECE : CallAudioState.ROUTE_BLUETOOTH);
-			}
-		} else if (audioConfigured && !USE_CONNECTION_SERVICE) {
-			AudioManager am = (AudioManager) getSystemService(AUDIO_SERVICE);
-			if (hasEarpiece()) {
-				am.setSpeakerphoneOn(!am.isSpeakerphoneOn());
-			} else {
-				am.setBluetoothScoOn(!am.isBluetoothScoOn());
-			}
-			updateOutputGainControlState();
-		} else {
-			speakerphoneStateToSet = !speakerphoneStateToSet;
-		}
-		for (StateListener l : stateListeners) {
-			l.onAudioSettingsChanged();
-		}
-	}
-
-	protected void setAudioOutput(int which) {
-		AudioManager am = (AudioManager) getSystemService(AUDIO_SERVICE);
-		if (USE_CONNECTION_SERVICE && systemCallConnection != null) {
-			switch (which) {
-				case 2:
-					systemCallConnection.setAudioRoute(CallAudioState.ROUTE_BLUETOOTH);
-					break;
-				case 1:
-					systemCallConnection.setAudioRoute(CallAudioState.ROUTE_WIRED_OR_EARPIECE);
-					break;
-				case 0:
-					systemCallConnection.setAudioRoute(CallAudioState.ROUTE_SPEAKER);
-					break;
-			}
-		} else if (audioConfigured && !USE_CONNECTION_SERVICE) {
-			switch (which) {
-				case 2:
-					if (!bluetoothScoActive) {
-						needSwitchToBluetoothAfterScoActivates = true;
-						try {
-							am.startBluetoothSco();
-						} catch (Throwable ignore) {
-
-						}
-					} else {
-						am.setBluetoothScoOn(true);
-						am.setSpeakerphoneOn(false);
-					}
-					break;
-				case 1:
-					if (bluetoothScoActive) {
-						am.stopBluetoothSco();
-						bluetoothScoActive = false;
-					}
-					am.setSpeakerphoneOn(false);
-					am.setBluetoothScoOn(false);
-					break;
-				case 0:
-					if (bluetoothScoActive) {
-						am.stopBluetoothSco();
-						bluetoothScoActive = false;
-					}
-					am.setBluetoothScoOn(false);
-					am.setSpeakerphoneOn(true);
-					break;
-			}
-			updateOutputGainControlState();
-		} else {
-			switch (which) {
-				case 2:
-					audioRouteToSet = AUDIO_ROUTE_BLUETOOTH;
-					speakerphoneStateToSet = false;
-					break;
-				case 1:
-					audioRouteToSet = AUDIO_ROUTE_EARPIECE;
-					speakerphoneStateToSet = false;
-					break;
-				case 0:
-					audioRouteToSet = AUDIO_ROUTE_SPEAKER;
-					speakerphoneStateToSet = true;
-					break;
-			}
-		}
-		for (StateListener l : stateListeners) {
-			l.onAudioSettingsChanged();
-		}
-	}
-
-	public boolean isSpeakerphoneOn() {
-		if (USE_CONNECTION_SERVICE && systemCallConnection != null && systemCallConnection.getCallAudioState() != null) {
-			int route = systemCallConnection.getCallAudioState().getRoute();
-			return hasEarpiece() ? route == CallAudioState.ROUTE_SPEAKER : route == CallAudioState.ROUTE_BLUETOOTH;
-		} else if (audioConfigured && !USE_CONNECTION_SERVICE) {
-			AudioManager am = (AudioManager) getSystemService(AUDIO_SERVICE);
-			return hasEarpiece() ? am.isSpeakerphoneOn() : am.isBluetoothScoOn();
-		}
-		return speakerphoneStateToSet;
-	}
-
-	public int getCurrentAudioRoute() {
-		if (USE_CONNECTION_SERVICE) {
-			if (systemCallConnection != null && systemCallConnection.getCallAudioState() != null) {
-				switch (systemCallConnection.getCallAudioState().getRoute()) {
-					case CallAudioState.ROUTE_BLUETOOTH:
-						return AUDIO_ROUTE_BLUETOOTH;
-					case CallAudioState.ROUTE_EARPIECE:
-					case CallAudioState.ROUTE_WIRED_HEADSET:
-						return AUDIO_ROUTE_EARPIECE;
-					case CallAudioState.ROUTE_SPEAKER:
-						return AUDIO_ROUTE_SPEAKER;
-				}
-			}
-			return audioRouteToSet;
-		}
-		if (audioConfigured) {
-			AudioManager am = (AudioManager) getSystemService(AUDIO_SERVICE);
-			if (am.isBluetoothScoOn()) {
-				return AUDIO_ROUTE_BLUETOOTH;
-			} else if (am.isSpeakerphoneOn()) {
-				return AUDIO_ROUTE_SPEAKER;
-			} else {
-				return AUDIO_ROUTE_EARPIECE;
-			}
-		}
-		return audioRouteToSet;
-	}
-
-	public String getDebugString() {
-		return tgVoip != null ? tgVoip.getDebugInfo() : "";
-	}
-
-	public long getCallDuration() {
-		if (callStartTime == 0) {
-			return 0;
-		}
-		return SystemClock.elapsedRealtime() - callStartTime;
-	}
-
-	public static VoIPBaseService getSharedInstance() {
-		return sharedInstance;
-	}
-
-	public void stopRinging() {
-		if (ringtonePlayer != null) {
-			ringtonePlayer.stop();
-			ringtonePlayer.release();
-			ringtonePlayer = null;
-		}
-		if (vibrator != null) {
-			vibrator.cancel();
-			vibrator = null;
-		}
-	}
-
-	protected void showNotification(String name, Bitmap photo) {
-		Intent intent = new Intent(this, LaunchActivity.class).setAction(groupCall != null ? "voip_chat" : "voip");
-		if (groupCall != null) {
-			intent.putExtra("currentAccount", currentAccount);
-		}
-		Notification.Builder builder = new Notification.Builder(this)
-				.setContentTitle(groupCall != null ? LocaleController.getString("VoipVoiceChat", R.string.VoipVoiceChat) : LocaleController.getString("VoipOutgoingCall", R.string.VoipOutgoingCall))
-				.setContentText(name)
-				.setContentIntent(PendingIntent.getActivity(this, 50, intent, 0));
-		if (groupCall != null) {
-			builder.setSmallIcon(isMicMute() ? R.drawable.voicechat_muted : R.drawable.voicechat_active);
-		} else {
-			builder.setSmallIcon(R.drawable.notification);
-		}
-		if (Build.VERSION.SDK_INT >= Build.VERSION_CODES.JELLY_BEAN) {
-			Intent endIntent = new Intent(this, VoIPActionsReceiver.class);
-			endIntent.setAction(getPackageName() + ".END_CALL");
-			builder.addAction(R.drawable.ic_call_end_white_24dp, groupCall != null ? LocaleController.getString("VoipGroupLeaveAlertTitle", R.string.VoipGroupLeaveAlertTitle) : LocaleController.getString("VoipEndCall", R.string.VoipEndCall), PendingIntent.getBroadcast(this, 0, endIntent, PendingIntent.FLAG_UPDATE_CURRENT));
-			builder.setPriority(Notification.PRIORITY_MAX);
-		}
-		if (Build.VERSION.SDK_INT >= Build.VERSION_CODES.JELLY_BEAN_MR1) {
-			builder.setShowWhen(false);
-		}
-		if (Build.VERSION.SDK_INT >= Build.VERSION_CODES.O) {
-			builder.setColor(0xff282e31);
-			builder.setColorized(true);
-		} else if (Build.VERSION.SDK_INT >= Build.VERSION_CODES.LOLLIPOP) {
-			builder.setColor(0xff2ca5e0);
-		}
-		if (Build.VERSION.SDK_INT >= 26) {
-			NotificationsController.checkOtherNotificationsChannel();
-			builder.setChannelId(NotificationsController.OTHER_NOTIFICATIONS_CHANNEL);
-		}
-		if (photo != null) {
-			builder.setLargeIcon(photo);
-		}
-		ongoingCallNotification = builder.getNotification();
-		startForeground(ID_ONGOING_CALL_NOTIFICATION, ongoingCallNotification);
-	}
-
-	protected void startRingtoneAndVibration(int chatID) {
-		SharedPreferences prefs = MessagesController.getNotificationsSettings(currentAccount);
-		AudioManager am = (AudioManager) getSystemService(AUDIO_SERVICE);
-		boolean needRing = am.getRingerMode() != AudioManager.RINGER_MODE_SILENT;
-		if (needRing) {
-			ringtonePlayer = new MediaPlayer();
-			ringtonePlayer.setOnPreparedListener(mediaPlayer -> ringtonePlayer.start());
-			ringtonePlayer.setLooping(true);
-			if (isHeadsetPlugged) {
-				ringtonePlayer.setAudioStreamType(AudioManager.STREAM_VOICE_CALL);
-			} else {
-				ringtonePlayer.setAudioStreamType(AudioManager.STREAM_RING);
-				if (!USE_CONNECTION_SERVICE) {
-					am.requestAudioFocus(this, AudioManager.STREAM_RING, AudioManager.AUDIOFOCUS_GAIN);
-				}
-			}
-			try {
-				String notificationUri;
-				if (prefs.getBoolean("custom_" + chatID, false)) {
-					notificationUri = prefs.getString("ringtone_path_" + chatID, RingtoneManager.getDefaultUri(RingtoneManager.TYPE_RINGTONE).toString());
-				} else {
-					notificationUri = prefs.getString("CallsRingtonePath", RingtoneManager.getDefaultUri(RingtoneManager.TYPE_RINGTONE).toString());
-				}
-				ringtonePlayer.setDataSource(this, Uri.parse(notificationUri));
-				ringtonePlayer.prepareAsync();
-			} catch (Exception e) {
-				FileLog.e(e);
-				if (ringtonePlayer != null) {
-					ringtonePlayer.release();
-					ringtonePlayer = null;
-				}
-			}
-			int vibrate;
-			if (prefs.getBoolean("custom_" + chatID, false)) {
-				vibrate = prefs.getInt("calls_vibrate_" + chatID, 0);
-			} else {
-				vibrate = prefs.getInt("vibrate_calls", 0);
-			}
-			if ((vibrate != 2 && vibrate != 4 && (am.getRingerMode() == AudioManager.RINGER_MODE_VIBRATE || am.getRingerMode() == AudioManager.RINGER_MODE_NORMAL)) || (vibrate == 4 && am.getRingerMode() == AudioManager.RINGER_MODE_VIBRATE)) {
-				vibrator = (Vibrator) getSystemService(VIBRATOR_SERVICE);
-				long duration = 700;
-				if (vibrate == 1) {
-					duration /= 2;
-				} else if (vibrate == 3) {
-					duration *= 2;
-				}
-				vibrator.vibrate(new long[]{0, duration, 500}, 0);
-			}
-		}
-	}
-
-	@Override
-	public void onDestroy() {
-		if (BuildVars.LOGS_ENABLED) {
-			FileLog.d("=============== VoIPService STOPPING ===============");
-		}
-		stopForeground(true);
-		stopRinging();
-		if (ApplicationLoader.mainInterfacePaused || !ApplicationLoader.isScreenOn) {
-			MessagesController.getInstance(currentAccount).ignoreSetOnline = false;
-		}
-		NotificationCenter.getInstance(currentAccount).removeObserver(this, NotificationCenter.appDidLogout);
-		SensorManager sm = (SensorManager) getSystemService(SENSOR_SERVICE);
-		Sensor proximity = sm.getDefaultSensor(Sensor.TYPE_PROXIMITY);
-		if (proximity != null) {
-			sm.unregisterListener(this);
-		}
-		if (proximityWakelock != null && proximityWakelock.isHeld()) {
-			proximityWakelock.release();
-		}
-		if (updateNotificationRunnable != null) {
-			Utilities.globalQueue.cancelRunnable(updateNotificationRunnable);
-			updateNotificationRunnable = null;
-		}
-		unregisterReceiver(receiver);
-		if (timeoutRunnable != null) {
-			AndroidUtilities.cancelRunOnUIThread(timeoutRunnable);
-			timeoutRunnable = null;
-		}
-		super.onDestroy();
-		sharedInstance = null;
-		AndroidUtilities.runOnUIThread(() -> NotificationCenter.getGlobalInstance().postNotificationName(NotificationCenter.didEndCall));
-		if (tgVoip != null) {
-			StatsController.getInstance(currentAccount).incrementTotalCallsTime(getStatsNetworkType(), (int) (getCallDuration() / 1000) % 5);
-			onTgVoipPreStop();
-			if (tgVoip.isGroup()) {
-				NativeInstance instance = tgVoip;
-				Utilities.globalQueue.postRunnable(instance::stopGroup);
-			} else {
-				Instance.FinalState state = tgVoip.stop();
-				updateTrafficStats(state.trafficStats);
-				onTgVoipStop(state);
-			}
-			prevTrafficStats = null;
-			callStartTime = 0;
-			tgVoip = null;
-			Instance.destroyInstance();
-		}
-		if (videoCapturer != 0) {
-			NativeInstance.destroyVideoCapturer(videoCapturer);
-			videoCapturer = 0;
-		}
-		cpuWakelock.release();
-		if (!playingSound) {
-			AudioManager am = (AudioManager) getSystemService(AUDIO_SERVICE);
-			if (!USE_CONNECTION_SERVICE) {
-				if (isBtHeadsetConnected) {
-					am.stopBluetoothSco();
-					am.setBluetoothScoOn(false);
-					am.setSpeakerphoneOn(false);
-					bluetoothScoActive = false;
-				}
-				if (onDestroyRunnable == null) {
-					Utilities.globalQueue.postRunnable(setModeRunnable = () -> {
-						synchronized (sync) {
-							if (setModeRunnable == null) {
-								return;
-							}
-							setModeRunnable = null;
-						}
-						try {
-							am.setMode(AudioManager.MODE_NORMAL);
-						} catch (SecurityException x) {
-							if (BuildVars.LOGS_ENABLED) {
-								FileLog.e("Error setting audio more to normal", x);
-							}
-						}
-					});
-				}
-				am.abandonAudioFocus(this);
-			}
-			am.unregisterMediaButtonEventReceiver(new ComponentName(this, VoIPMediaButtonReceiver.class));
-			if (hasAudioFocus) {
-				am.abandonAudioFocus(this);
-			}
-			Utilities.globalQueue.postRunnable(() -> soundPool.release());
-		}
-
-		if (USE_CONNECTION_SERVICE) {
-			if (!didDeleteConnectionServiceContact) {
-				ContactsController.getInstance(currentAccount).deleteConnectionServiceContact();
-			}
-			if (systemCallConnection != null && !playingSound) {
-				systemCallConnection.destroy();
-			}
-		}
-
-		ConnectionsManager.getInstance(currentAccount).setAppPaused(true, false);
-		VoIPHelper.lastCallTime = SystemClock.elapsedRealtime();
-	}
-
-	public abstract long getCallID();
-	public abstract void hangUp();
-	public abstract void hangUp(Runnable onDone);
-	public abstract void acceptIncomingCall();
-	public abstract void declineIncomingCall(int reason, Runnable onDone);
-	public abstract void declineIncomingCall();
-	protected abstract Class<? extends Activity> getUIActivityClass();
-	public abstract CallConnection getConnectionAndStartCall();
-	protected abstract void startRinging();
-	public abstract void startRingtoneAndVibration();
-	protected abstract void updateServerConfig();
-	protected abstract void showNotification();
-
-	protected void onTgVoipPreStop() {
-
-	}
-
-	protected void onTgVoipStop(Instance.FinalState finalState) {
-
-	}
-
-	protected void initializeAccountRelatedThings() {
-		updateServerConfig();
-		NotificationCenter.getInstance(currentAccount).addObserver(this, NotificationCenter.appDidLogout);
-		ConnectionsManager.getInstance(currentAccount).setAppPaused(false, false);
-	}
-
-	@SuppressLint("InvalidWakeLockTag")
-	@Override
-	public void onCreate() {
-		super.onCreate();
-		if (BuildVars.LOGS_ENABLED) {
-			FileLog.d("=============== VoIPService STARTING ===============");
-		}
-		try {
-			AudioManager am = (AudioManager) getSystemService(AUDIO_SERVICE);
-			if (Build.VERSION.SDK_INT >= Build.VERSION_CODES.JELLY_BEAN_MR1 && am.getProperty(AudioManager.PROPERTY_OUTPUT_FRAMES_PER_BUFFER) != null) {
-				int outFramesPerBuffer = Integer.parseInt(am.getProperty(AudioManager.PROPERTY_OUTPUT_FRAMES_PER_BUFFER));
-				Instance.setBufferSize(outFramesPerBuffer);
-			} else {
-				Instance.setBufferSize(AudioTrack.getMinBufferSize(48000, AudioFormat.CHANNEL_OUT_MONO, AudioFormat.ENCODING_PCM_16BIT) / 2);
-			}
-
-			cpuWakelock = ((PowerManager) getSystemService(POWER_SERVICE)).newWakeLock(PowerManager.PARTIAL_WAKE_LOCK, "telegram-voip");
-			cpuWakelock.acquire();
-
-			btAdapter = am.isBluetoothScoAvailableOffCall() ? BluetoothAdapter.getDefaultAdapter() : null;
-
-			IntentFilter filter = new IntentFilter();
-			filter.addAction(ConnectivityManager.CONNECTIVITY_ACTION);
-			if (!USE_CONNECTION_SERVICE) {
-				filter.addAction(ACTION_HEADSET_PLUG);
-				if (btAdapter != null) {
-					filter.addAction(BluetoothHeadset.ACTION_CONNECTION_STATE_CHANGED);
-					filter.addAction(AudioManager.ACTION_SCO_AUDIO_STATE_UPDATED);
-				}
-				filter.addAction(TelephonyManager.ACTION_PHONE_STATE_CHANGED);
-				filter.addAction(Intent.ACTION_SCREEN_ON);
-				filter.addAction(Intent.ACTION_SCREEN_OFF);
-			}
-			registerReceiver(receiver, filter);
-			fetchBluetoothDeviceName();
-			Utilities.globalQueue.postRunnable(() -> {
-				soundPool = new SoundPool(1, AudioManager.STREAM_VOICE_CALL, 0);
-				spConnectingId = soundPool.load(this, R.raw.voip_connecting, 1);
-				spRingbackID = soundPool.load(this, R.raw.voip_ringback, 1);
-				spFailedID = soundPool.load(this, R.raw.voip_failed, 1);
-				spEndId = soundPool.load(this, R.raw.voip_end, 1);
-				spBusyId = soundPool.load(this, R.raw.voip_busy, 1);
-				spVoiceChatEndId = soundPool.load(this, R.raw.voicechat_leave, 1);
-				spVoiceChatStartId = soundPool.load(this, R.raw.voicechat_join, 1);
-				spVoiceChatConnecting = soundPool.load(this, R.raw.voicechat_connecting, 1);
-			});
-
-			am.registerMediaButtonEventReceiver(new ComponentName(this, VoIPMediaButtonReceiver.class));
-
-			if (!USE_CONNECTION_SERVICE && btAdapter != null && btAdapter.isEnabled()) {
-				try {
-					MediaRouter mr = (MediaRouter) getSystemService(Context.MEDIA_ROUTER_SERVICE);
-					if (Build.VERSION.SDK_INT < 24) {
-						int headsetState = btAdapter.getProfileConnectionState(BluetoothProfile.HEADSET);
-						updateBluetoothHeadsetState(headsetState == BluetoothProfile.STATE_CONNECTED);
-						for (StateListener l : stateListeners) {
-							l.onAudioSettingsChanged();
-						}
-					} else {
-						MediaRouter.RouteInfo ri = mr.getSelectedRoute(MediaRouter.ROUTE_TYPE_LIVE_AUDIO);
-						if (ri.getDeviceType() == MediaRouter.RouteInfo.DEVICE_TYPE_BLUETOOTH) {
-							int headsetState = btAdapter.getProfileConnectionState(BluetoothProfile.HEADSET);
-							updateBluetoothHeadsetState(headsetState == BluetoothProfile.STATE_CONNECTED);
-							for (StateListener l : stateListeners) {
-								l.onAudioSettingsChanged();
-							}
-						} else {
-							updateBluetoothHeadsetState(false);
-						}
-					}
-				} catch (Throwable e) {
-					FileLog.e(e);
-				}
-			}
-		} catch (Exception x) {
-			if (BuildVars.LOGS_ENABLED) {
-				FileLog.e("error initializing voip controller", x);
-			}
-			callFailed();
-		}
-	}
-
-	protected void dispatchStateChanged(int state) {
-		if (BuildVars.LOGS_ENABLED) {
-			FileLog.d("== Call " + getCallID() + " state changed to " + state + " ==");
-		}
-		currentState = state;
-		if (USE_CONNECTION_SERVICE && state == STATE_ESTABLISHED /*&& !wasEstablished*/ && systemCallConnection != null) {
-			systemCallConnection.setActive();
-		}
-		for (int a = 0; a < stateListeners.size(); a++) {
-			StateListener l = stateListeners.get(a);
-			l.onStateChanged(state);
-		}
-	}
-
-	protected void updateTrafficStats(Instance.TrafficStats trafficStats) {
-		if (trafficStats == null) {
-			trafficStats = tgVoip.getTrafficStats();
-		}
-		final long wifiSentDiff = trafficStats.bytesSentWifi - (prevTrafficStats != null ? prevTrafficStats.bytesSentWifi : 0);
-		final long wifiRecvdDiff = trafficStats.bytesReceivedWifi - (prevTrafficStats != null ? prevTrafficStats.bytesReceivedWifi : 0);
-		final long mobileSentDiff = trafficStats.bytesSentMobile - (prevTrafficStats != null ? prevTrafficStats.bytesSentMobile : 0);
-		final long mobileRecvdDiff = trafficStats.bytesReceivedMobile - (prevTrafficStats != null ? prevTrafficStats.bytesReceivedMobile : 0);
-		prevTrafficStats = trafficStats;
-		if (wifiSentDiff > 0) {
-			StatsController.getInstance(currentAccount).incrementSentBytesCount(StatsController.TYPE_WIFI, StatsController.TYPE_CALLS, wifiSentDiff);
-		}
-		if (wifiRecvdDiff > 0) {
-			StatsController.getInstance(currentAccount).incrementReceivedBytesCount(StatsController.TYPE_WIFI, StatsController.TYPE_CALLS, wifiRecvdDiff);
-		}
-		if (mobileSentDiff > 0) {
-			StatsController.getInstance(currentAccount).incrementSentBytesCount(lastNetInfo != null && lastNetInfo.isRoaming() ? StatsController.TYPE_ROAMING : StatsController.TYPE_MOBILE, StatsController.TYPE_CALLS, mobileSentDiff);
-		}
-		if (mobileRecvdDiff > 0) {
-			StatsController.getInstance(currentAccount).incrementReceivedBytesCount(lastNetInfo != null && lastNetInfo.isRoaming() ? StatsController.TYPE_ROAMING : StatsController.TYPE_MOBILE, StatsController.TYPE_CALLS, mobileRecvdDiff);
-		}
-	}
-
-	@SuppressLint("InvalidWakeLockTag")
-	protected void configureDeviceForCall() {
-		needPlayEndSound = true;
-		AudioManager am = (AudioManager) getSystemService(AUDIO_SERVICE);
-		if (!USE_CONNECTION_SERVICE) {
-			Utilities.globalQueue.postRunnable(() -> {
-				try {
-					am.setMode(AudioManager.MODE_IN_COMMUNICATION);
-				} catch (Exception e) {
-					FileLog.e(e);
-				}
-			});
-			am.requestAudioFocus(this, AudioManager.STREAM_VOICE_CALL, AudioManager.AUDIOFOCUS_GAIN);
-			if (isBluetoothHeadsetConnected() && hasEarpiece()) {
-				switch (audioRouteToSet) {
-					case AUDIO_ROUTE_BLUETOOTH:
-						if (!bluetoothScoActive) {
-							needSwitchToBluetoothAfterScoActivates = true;
-							try {
-								am.startBluetoothSco();
-							} catch (Throwable ignore) {
-
-							}
-						} else {
-							am.setBluetoothScoOn(true);
-							am.setSpeakerphoneOn(false);
-						}
-						break;
-					case AUDIO_ROUTE_EARPIECE:
-						am.setBluetoothScoOn(false);
-						am.setSpeakerphoneOn(false);
-						break;
-					case AUDIO_ROUTE_SPEAKER:
-						am.setBluetoothScoOn(false);
-						am.setSpeakerphoneOn(true);
-						break;
-				}
-			} else if (isBluetoothHeadsetConnected()) {
-				am.setBluetoothScoOn(speakerphoneStateToSet);
-			} else {
-				am.setSpeakerphoneOn(speakerphoneStateToSet);
-			}
-		}
-		updateOutputGainControlState();
-		audioConfigured = true;
-
-		SensorManager sm = (SensorManager) getSystemService(SENSOR_SERVICE);
-		Sensor proximity = sm.getDefaultSensor(Sensor.TYPE_PROXIMITY);
-		try {
-			if (proximity != null) {
-				proximityWakelock = ((PowerManager) getSystemService(Context.POWER_SERVICE)).newWakeLock(PROXIMITY_SCREEN_OFF_WAKE_LOCK, "telegram-voip-prx");
-				sm.registerListener(this, proximity, SensorManager.SENSOR_DELAY_NORMAL);
-			}
-		} catch (Exception x) {
-			if (BuildVars.LOGS_ENABLED) {
-				FileLog.e("Error initializing proximity sensor", x);
-			}
-		}
-	}
-
-	private void fetchBluetoothDeviceName() {
-		if (fetchingBluetoothDeviceName) {
-			return;
-		}
-		try {
-			currentBluetoothDeviceName = null;
-			fetchingBluetoothDeviceName = true;
-			BluetoothAdapter.getDefaultAdapter().getProfileProxy(this, serviceListener, BluetoothProfile.HEADSET);
-		} catch (Throwable e) {
-			FileLog.e(e);
-		}
-	}
-
-	@SuppressLint("NewApi")
-	@Override
-	public void onSensorChanged(SensorEvent event) {
-		if (unmutedByHold || currentVideoState == Instance.VIDEO_STATE_ACTIVE || videoState == Instance.VIDEO_STATE_ACTIVE) {
-			return;
-		}
-		if (event.sensor.getType() == Sensor.TYPE_PROXIMITY) {
-			AudioManager am = (AudioManager) getSystemService(AUDIO_SERVICE);
-			if (isHeadsetPlugged || am.isSpeakerphoneOn() || (isBluetoothHeadsetConnected() && am.isBluetoothScoOn())) {
-				return;
-			}
-			boolean newIsNear = event.values[0] < Math.min(event.sensor.getMaximumRange(), 3);
-			checkIsNear(newIsNear);
-		}
-	}
-
-	protected void checkIsNear() {
-		if (currentVideoState == Instance.VIDEO_STATE_ACTIVE || videoState == Instance.VIDEO_STATE_ACTIVE) {
-			checkIsNear(false);
-		}
-	}
-
-	private void checkIsNear(boolean newIsNear) {
-		if (newIsNear != isProximityNear) {
-			if (BuildVars.LOGS_ENABLED) {
-				FileLog.d("proximity " + newIsNear);
-			}
-			isProximityNear = newIsNear;
-			try {
-				if (isProximityNear) {
-					proximityWakelock.acquire();
-				} else {
-					proximityWakelock.release(1); // this is non-public API before L
-				}
-			} catch (Exception x) {
-				FileLog.e(x);
-			}
-		}
-	}
-
-	@Override
-	public void onAccuracyChanged(Sensor sensor, int accuracy) {
-
-	}
-
-	public boolean isBluetoothHeadsetConnected() {
-		if (USE_CONNECTION_SERVICE && systemCallConnection != null && systemCallConnection.getCallAudioState() != null) {
-			return (systemCallConnection.getCallAudioState().getSupportedRouteMask() & CallAudioState.ROUTE_BLUETOOTH) != 0;
-		}
-		return isBtHeadsetConnected;
-	}
-
-	public void onAudioFocusChange(int focusChange) {
-		if (focusChange == AudioManager.AUDIOFOCUS_GAIN) {
-			hasAudioFocus = true;
-		} else {
-			hasAudioFocus = false;
-		}
-	}
-
-	protected void updateBluetoothHeadsetState(boolean connected) {
-		if (connected == isBtHeadsetConnected) {
-			return;
-		}
-		if (BuildVars.LOGS_ENABLED) {
-			FileLog.d("updateBluetoothHeadsetState: " + connected);
-		}
-		isBtHeadsetConnected = connected;
-		final AudioManager am = (AudioManager) getSystemService(AUDIO_SERVICE);
-		if (connected && !isRinging() && currentState != 0) {
-			if (bluetoothScoActive) {
-				if (BuildVars.LOGS_ENABLED) {
-					FileLog.d("SCO already active, setting audio routing");
-				}
-				am.setSpeakerphoneOn(false);
-				am.setBluetoothScoOn(true);
-			} else {
-				if (BuildVars.LOGS_ENABLED) {
-					FileLog.d("startBluetoothSco");
-				}
-				needSwitchToBluetoothAfterScoActivates = true;
-				// some devices ignore startBluetoothSco when called immediately after the headset is connected, so delay it
-				AndroidUtilities.runOnUIThread(() -> {
-					try {
-						am.startBluetoothSco();
-					} catch (Throwable ignore) {
-
-					}
-				}, 500);
-			}
-		} else {
-			bluetoothScoActive = false;
-		}
-		for (StateListener l : stateListeners) {
-			l.onAudioSettingsChanged();
-		}
-	}
-
-	public String getLastError() {
-		return lastError;
-	}
-
-	public int getCallState() {
-		return currentState;
-	}
-
-	protected void updateNetworkType() {
-		if (tgVoip != null) {
-			if (tgVoip.isGroup()) {
-
-			} else {
-				tgVoip.setNetworkType(getNetworkType());
-			}
-		} else {
-			lastNetInfo = getActiveNetworkInfo();
-		}
-	}
-
-	protected int getNetworkType() {
-		final NetworkInfo info = lastNetInfo = getActiveNetworkInfo();
-		int type = Instance.NET_TYPE_UNKNOWN;
-		if (info != null) {
-			switch (info.getType()) {
-				case ConnectivityManager.TYPE_MOBILE:
-					switch (info.getSubtype()) {
-						case TelephonyManager.NETWORK_TYPE_GPRS:
-							type = Instance.NET_TYPE_GPRS;
-							break;
-						case TelephonyManager.NETWORK_TYPE_EDGE:
-						case TelephonyManager.NETWORK_TYPE_1xRTT:
-							type = Instance.NET_TYPE_EDGE;
-							break;
-						case TelephonyManager.NETWORK_TYPE_UMTS:
-						case TelephonyManager.NETWORK_TYPE_EVDO_0:
-							type = Instance.NET_TYPE_3G;
-							break;
-						case TelephonyManager.NETWORK_TYPE_HSDPA:
-						case TelephonyManager.NETWORK_TYPE_HSPA:
-						case TelephonyManager.NETWORK_TYPE_HSPAP:
-						case TelephonyManager.NETWORK_TYPE_HSUPA:
-						case TelephonyManager.NETWORK_TYPE_EVDO_A:
-						case TelephonyManager.NETWORK_TYPE_EVDO_B:
-							type = Instance.NET_TYPE_HSPA;
-							break;
-						case TelephonyManager.NETWORK_TYPE_LTE:
-							type = Instance.NET_TYPE_LTE;
-							break;
-						default:
-							type = Instance.NET_TYPE_OTHER_MOBILE;
-							break;
-					}
-					break;
-				case ConnectivityManager.TYPE_WIFI:
-					type = Instance.NET_TYPE_WIFI;
-					break;
-				case ConnectivityManager.TYPE_ETHERNET:
-					type = Instance.NET_TYPE_ETHERNET;
-					break;
-			}
-		}
-		return type;
-	}
-
-	protected NetworkInfo getActiveNetworkInfo() {
-		return ((ConnectivityManager) getSystemService(CONNECTIVITY_SERVICE)).getActiveNetworkInfo();
-	}
-
-	protected void callFailed() {
-		callFailed(tgVoip != null ? tgVoip.getLastError() : Instance.ERROR_UNKNOWN);
-	}
-
-	protected Bitmap getRoundAvatarBitmap(TLObject userOrChat) {
-		Bitmap bitmap = null;
-		if (userOrChat instanceof TLRPC.User) {
-			TLRPC.User user = (TLRPC.User) userOrChat;
-			if (user.photo != null && user.photo.photo_small != null) {
-				BitmapDrawable img = ImageLoader.getInstance().getImageFromMemory(user.photo.photo_small, null, "50_50");
-				if (img != null) {
-					bitmap = img.getBitmap().copy(Bitmap.Config.ARGB_8888, true);
-				} else {
-					try {
-						BitmapFactory.Options opts = new BitmapFactory.Options();
-						opts.inMutable = true;
-						bitmap = BitmapFactory.decodeFile(FileLoader.getPathToAttach(user.photo.photo_small, true).toString(), opts);
-					} catch (Throwable e) {
-						FileLog.e(e);
-					}
-				}
-			}
-		} else {
-			TLRPC.Chat chat = (TLRPC.Chat) userOrChat;
-			if (chat.photo != null && chat.photo.photo_small != null) {
-				BitmapDrawable img = ImageLoader.getInstance().getImageFromMemory(chat.photo.photo_small, null, "50_50");
-				if (img != null) {
-					bitmap = img.getBitmap().copy(Bitmap.Config.ARGB_8888, true);
-				} else {
-					try {
-						BitmapFactory.Options opts = new BitmapFactory.Options();
-						opts.inMutable = true;
-						bitmap = BitmapFactory.decodeFile(FileLoader.getPathToAttach(chat.photo.photo_small, true).toString(), opts);
-					} catch (Throwable e) {
-						FileLog.e(e);
-					}
-				}
-			}
-		}
-		if (bitmap == null) {
-			Theme.createDialogsResources(this);
-			AvatarDrawable placeholder;
-			if (userOrChat instanceof TLRPC.User) {
-				placeholder = new AvatarDrawable((TLRPC.User) userOrChat);
-			} else {
-				placeholder = new AvatarDrawable((TLRPC.Chat) userOrChat);
-			}
-			bitmap = Bitmap.createBitmap(AndroidUtilities.dp(42), AndroidUtilities.dp(42), Bitmap.Config.ARGB_8888);
-			placeholder.setBounds(0, 0, bitmap.getWidth(), bitmap.getHeight());
-			placeholder.draw(new Canvas(bitmap));
-		}
-
-		Canvas canvas = new Canvas(bitmap);
-		Path circlePath = new Path();
-		circlePath.addCircle(bitmap.getWidth() / 2, bitmap.getHeight() / 2, bitmap.getWidth() / 2, Path.Direction.CW);
-		circlePath.toggleInverseFillType();
-		Paint paint = new Paint(Paint.ANTI_ALIAS_FLAG);
-		paint.setXfermode(new PorterDuffXfermode(PorterDuff.Mode.CLEAR));
-		canvas.drawPath(circlePath, paint);
-		return bitmap;
-	}
-
-	protected void showIncomingNotification(String name, CharSequence subText, TLObject userOrChat, boolean video, int additionalMemberCount) {
-		Intent intent = new Intent(this, LaunchActivity.class);
-		intent.setAction("voip");
-		Notification.Builder builder = new Notification.Builder(this)
-				.setContentTitle(video ? LocaleController.getString("VoipInVideoCallBranding", R.string.VoipInVideoCallBranding) : LocaleController.getString("VoipInCallBranding", R.string.VoipInCallBranding))
-				.setContentText(name)
-				.setSmallIcon(R.drawable.notification)
-				.setSubText(subText)
-				.setContentIntent(PendingIntent.getActivity(this, 0, intent, 0));
-		Uri soundProviderUri = Uri.parse("content://" + BuildConfig.APPLICATION_ID + ".call_sound_provider/start_ringing");
-		if (Build.VERSION.SDK_INT >= 26) {
-			SharedPreferences nprefs = MessagesController.getGlobalNotificationsSettings();
-			int chanIndex = nprefs.getInt("calls_notification_channel", 0);
-			NotificationManager nm = (NotificationManager) getSystemService(NOTIFICATION_SERVICE);
-			NotificationChannel oldChannel = nm.getNotificationChannel("incoming_calls" + chanIndex);
-			if (oldChannel != null) {
-				nm.deleteNotificationChannel(oldChannel.getId());
-			}
-			NotificationChannel existingChannel = nm.getNotificationChannel("incoming_calls2" + chanIndex);
-			boolean needCreate = true;
-			if (existingChannel != null) {
-				if (existingChannel.getImportance() < NotificationManager.IMPORTANCE_HIGH || !soundProviderUri.equals(existingChannel.getSound()) || existingChannel.getVibrationPattern() != null || existingChannel.shouldVibrate()) {
-					if (BuildVars.LOGS_ENABLED) {
-						FileLog.d("User messed up the notification channel; deleting it and creating a proper one");
-					}
-					nm.deleteNotificationChannel("incoming_calls2" + chanIndex);
-					chanIndex++;
-					nprefs.edit().putInt("calls_notification_channel", chanIndex).commit();
-				} else {
-					needCreate = false;
-				}
-			}
-			if (needCreate) {
-				AudioAttributes attrs = new AudioAttributes.Builder()
-						.setUsage(AudioAttributes.USAGE_NOTIFICATION_RINGTONE)
-						.build();
-				NotificationChannel chan = new NotificationChannel("incoming_calls2" + chanIndex, LocaleController.getString("IncomingCalls", R.string.IncomingCalls), NotificationManager.IMPORTANCE_HIGH);
-				chan.setSound(soundProviderUri, attrs);
-				chan.enableVibration(false);
-				chan.enableLights(false);
-				chan.setBypassDnd(true);
-				try {
-					nm.createNotificationChannel(chan);
-				} catch (Exception e) {
-					FileLog.e(e);
-					this.stopSelf();
-					return;
-				}
-			}
-			builder.setChannelId("incoming_calls2" + chanIndex);
-		} else if (Build.VERSION.SDK_INT >= Build.VERSION_CODES.LOLLIPOP) {
-			builder.setSound(soundProviderUri, AudioManager.STREAM_RING);
-		}
-		Intent endIntent = new Intent(this, VoIPActionsReceiver.class);
-		endIntent.setAction(getPackageName() + ".DECLINE_CALL");
-		endIntent.putExtra("call_id", getCallID());
-		CharSequence endTitle = LocaleController.getString("VoipDeclineCall", R.string.VoipDeclineCall);
-		if (Build.VERSION.SDK_INT >= Build.VERSION_CODES.N) {
-			endTitle = new SpannableString(endTitle);
-			((SpannableString) endTitle).setSpan(new ForegroundColorSpan(0xFFF44336), 0, endTitle.length(), 0);
-		}
-		PendingIntent endPendingIntent = PendingIntent.getBroadcast(this, 0, endIntent, PendingIntent.FLAG_CANCEL_CURRENT);
-		builder.addAction(R.drawable.ic_call_end_white_24dp, endTitle, endPendingIntent);
-		Intent answerIntent = new Intent(this, VoIPActionsReceiver.class);
-		answerIntent.setAction(getPackageName() + ".ANSWER_CALL");
-		answerIntent.putExtra("call_id", getCallID());
-		CharSequence answerTitle = LocaleController.getString("VoipAnswerCall", R.string.VoipAnswerCall);
-		if (Build.VERSION.SDK_INT >= Build.VERSION_CODES.N) {
-			answerTitle = new SpannableString(answerTitle);
-			((SpannableString) answerTitle).setSpan(new ForegroundColorSpan(0xFF00AA00), 0, answerTitle.length(), 0);
-		}
-		PendingIntent answerPendingIntent = PendingIntent.getBroadcast(this, 0, answerIntent, PendingIntent.FLAG_CANCEL_CURRENT);
-		builder.addAction(R.drawable.ic_call, answerTitle, answerPendingIntent);
-		builder.setPriority(Notification.PRIORITY_MAX);
-		if (Build.VERSION.SDK_INT >= Build.VERSION_CODES.JELLY_BEAN_MR1) {
-			builder.setShowWhen(false);
-		}
-		if (Build.VERSION.SDK_INT >= Build.VERSION_CODES.LOLLIPOP) {
-			builder.setColor(0xff2ca5e0);
-			builder.setVibrate(new long[0]);
-			builder.setCategory(Notification.CATEGORY_CALL);
-			builder.setFullScreenIntent(PendingIntent.getActivity(this, 0, intent, 0), true);
-			if (userOrChat instanceof TLRPC.User) {
-				TLRPC.User user = (TLRPC.User) userOrChat;
-				if (!TextUtils.isEmpty(user.phone)) {
-					builder.addPerson("tel:" + user.phone);
-				}
-			}
-		}
-		Notification incomingNotification = builder.getNotification();
-		if (Build.VERSION.SDK_INT >= Build.VERSION_CODES.LOLLIPOP) {
-			RemoteViews customView = new RemoteViews(getPackageName(), LocaleController.isRTL ? R.layout.call_notification_rtl : R.layout.call_notification);
-			customView.setTextViewText(R.id.name, name);
-			boolean subtitleVisible = true;
-			if (TextUtils.isEmpty(subText)) {
-				customView.setViewVisibility(R.id.subtitle, View.GONE);
-				if (UserConfig.getActivatedAccountsCount() > 1) {
-					TLRPC.User self = UserConfig.getInstance(currentAccount).getCurrentUser();
-					customView.setTextViewText(R.id.title, video ? LocaleController.formatString("VoipInVideoCallBrandingWithName", R.string.VoipInVideoCallBrandingWithName, ContactsController.formatName(self.first_name, self.last_name)) : LocaleController.formatString("VoipInCallBrandingWithName", R.string.VoipInCallBrandingWithName, ContactsController.formatName(self.first_name, self.last_name)));
-				} else {
-					customView.setTextViewText(R.id.title, video ? LocaleController.getString("VoipInVideoCallBranding", R.string.VoipInVideoCallBranding) : LocaleController.getString("VoipInCallBranding", R.string.VoipInCallBranding));
-				}
-			} else {
-				if (UserConfig.getActivatedAccountsCount() > 1) {
-					TLRPC.User self = UserConfig.getInstance(currentAccount).getCurrentUser();
-					customView.setTextViewText(R.id.subtitle, LocaleController.formatString("VoipAnsweringAsAccount", R.string.VoipAnsweringAsAccount, ContactsController.formatName(self.first_name, self.last_name)));
-				} else {
-					customView.setViewVisibility(R.id.subtitle, View.GONE);
-				}
-				customView.setTextViewText(R.id.title, subText);
-			}
-			Bitmap avatar = getRoundAvatarBitmap(userOrChat);
-			customView.setTextViewText(R.id.answer_text, LocaleController.getString("VoipAnswerCall", R.string.VoipAnswerCall));
-			customView.setTextViewText(R.id.decline_text, LocaleController.getString("VoipDeclineCall", R.string.VoipDeclineCall));
-			customView.setImageViewBitmap(R.id.photo, avatar);
-			customView.setOnClickPendingIntent(R.id.answer_btn, answerPendingIntent);
-			customView.setOnClickPendingIntent(R.id.decline_btn, endPendingIntent);
-			builder.setLargeIcon(avatar);
-
-			incomingNotification.headsUpContentView = incomingNotification.bigContentView = customView;
-		}
-		startForeground(ID_INCOMING_CALL_NOTIFICATION, incomingNotification);
-	}
-
-	protected void callFailed(String error) {
-		try {
-			throw new Exception("Call " + getCallID() + " failed with error: " + error);
-		} catch (Exception x) {
-			FileLog.e(x);
-		}
-		lastError = error;
-		AndroidUtilities.runOnUIThread(() -> dispatchStateChanged(STATE_FAILED));
-		if (TextUtils.equals(error, Instance.ERROR_LOCALIZED) && soundPool != null) {
-			playingSound = true;
-			Utilities.globalQueue.postRunnable(() -> soundPool.play(spFailedID, 1, 1, 0, 0, 1));
-			AndroidUtilities.runOnUIThread(afterSoundRunnable, 1000);
-		}
-		if (USE_CONNECTION_SERVICE && systemCallConnection != null) {
-			systemCallConnection.setDisconnected(new DisconnectCause(DisconnectCause.ERROR));
-			systemCallConnection.destroy();
-			systemCallConnection = null;
-		}
-		stopSelf();
-	}
-
-	void callFailedFromConnectionService() {
-		if (isOutgoing) {
-			callFailed(Instance.ERROR_CONNECTION_SERVICE);
-		} else {
-			hangUp();
-		}
-	}
-
-	@Override
-	public void onConnectionStateChanged(int newState) {
-		if (newState == STATE_FAILED) {
-			callFailed();
-			return;
-		}
-		if (newState == STATE_ESTABLISHED) {
-			if (connectingSoundRunnable != null) {
-				AndroidUtilities.cancelRunOnUIThread(connectingSoundRunnable);
-				connectingSoundRunnable = null;
-			}
-			Utilities.globalQueue.postRunnable(() -> {
-				if (spPlayID != 0) {
-					soundPool.stop(spPlayID);
-					spPlayID = 0;
-				}
-			});
-			if (groupCall == null && !wasEstablished) {
-				wasEstablished = true;
-				if (!isProximityNear && !privateCall.video) {
-					Vibrator vibrator = (Vibrator) getSystemService(VIBRATOR_SERVICE);
-					if (vibrator.hasVibrator()) {
-						vibrator.vibrate(100);
-					}
-				}
-				AndroidUtilities.runOnUIThread(new Runnable() {
-					@Override
-					public void run() {
-						if (tgVoip != null) {
-							StatsController.getInstance(currentAccount).incrementTotalCallsTime(getStatsNetworkType(), 5);
-							AndroidUtilities.runOnUIThread(this, 5000);
-						}
-					}
-				}, 5000);
-				if (isOutgoing) {
-					StatsController.getInstance(currentAccount).incrementSentItemsCount(getStatsNetworkType(), StatsController.TYPE_CALLS, 1);
-				} else {
-					StatsController.getInstance(currentAccount).incrementReceivedItemsCount(getStatsNetworkType(), StatsController.TYPE_CALLS, 1);
-				}
-			}
-		}
-		if (newState == STATE_RECONNECTING) {
-			Utilities.globalQueue.postRunnable(() -> {
-				if (spPlayID != 0) {
-					soundPool.stop(spPlayID);
-				}
-				spPlayID = soundPool.play(groupCall != null ? spVoiceChatConnecting : spConnectingId, 1, 1, 0, -1, 1);
-			});
-		}
-		dispatchStateChanged(newState);
-	}
-
-	@Override
-	public void onSignalBarCountChanged(int newCount) {
-		AndroidUtilities.runOnUIThread(() -> {
-			signalBarCount = newCount;
-			for (int a = 0; a < stateListeners.size(); a++) {
-				StateListener l = stateListeners.get(a);
-				l.onSignalBarsCountChanged(newCount);
-			}
-		});
-	}
-
-	public boolean isBluetoothOn() {
-		final AudioManager am = (AudioManager) getSystemService(AUDIO_SERVICE);
-		return am.isBluetoothScoOn();
-	}
-
-	public boolean isBluetoothWillOn() {
-		return needSwitchToBluetoothAfterScoActivates;
-	}
-
-	public boolean isHeadsetPlugged() {
-		return isHeadsetPlugged;
-	}
-
-	public void onMediaStateUpdated(int audioState, int videoState) {
-		AndroidUtilities.runOnUIThread(() -> {
-			currentAudioState = audioState;
-			currentVideoState = videoState;
-			checkIsNear();
-
-			for (int a = 0; a < stateListeners.size(); a++) {
-				StateListener l = stateListeners.get(a);
-				l.onMediaStateUpdated(audioState, videoState);
-			}
-		});
-	}
-
-	protected void callEnded() {
-		if (BuildVars.LOGS_ENABLED) {
-			FileLog.d("Call " + getCallID() + " ended");
-		}
-		if (groupCall != null && (!playedConnectedSound || onDestroyRunnable != null)) {
-			needPlayEndSound = false;
-		}
-		AndroidUtilities.runOnUIThread(() -> dispatchStateChanged(STATE_ENDED));
-		int delay = 700;
-		Utilities.globalQueue.postRunnable(() -> {
-			if (spPlayID != 0) {
-				soundPool.stop(spPlayID);
-				spPlayID = 0;
-			}
-		});
-
-		if (connectingSoundRunnable != null) {
-			AndroidUtilities.cancelRunOnUIThread(connectingSoundRunnable);
-			connectingSoundRunnable = null;
-		}
-		if (needPlayEndSound) {
-			playingSound = true;
-			if (groupCall == null) {
-				Utilities.globalQueue.postRunnable(() -> soundPool.play(spEndId, 1, 1, 0, 0, 1));
-			} else {
-				Utilities.globalQueue.postRunnable(() -> soundPool.play(spVoiceChatEndId, 1.0f, 1.0f, 0, 0, 1), 100);
-				delay = 500;
-			}
-			AndroidUtilities.runOnUIThread(afterSoundRunnable, delay);
-		}
-		if (timeoutRunnable != null) {
-			AndroidUtilities.cancelRunOnUIThread(timeoutRunnable);
-			timeoutRunnable = null;
-		}
-		endConnectionServiceCall(needPlayEndSound ? delay : 0);
-		stopSelf();
-	}
-
-	protected void endConnectionServiceCall(long delay) {
-		if (USE_CONNECTION_SERVICE) {
-			Runnable r = () -> {
-				if (systemCallConnection != null) {
-					switch (callDiscardReason) {
-						case DISCARD_REASON_HANGUP:
-							systemCallConnection.setDisconnected(new DisconnectCause(isOutgoing ? DisconnectCause.LOCAL : DisconnectCause.REJECTED));
-							break;
-						case DISCARD_REASON_DISCONNECT:
-							systemCallConnection.setDisconnected(new DisconnectCause(DisconnectCause.ERROR));
-							break;
-						case DISCARD_REASON_LINE_BUSY:
-							systemCallConnection.setDisconnected(new DisconnectCause(DisconnectCause.BUSY));
-							break;
-						case DISCARD_REASON_MISSED:
-							systemCallConnection.setDisconnected(new DisconnectCause(isOutgoing ? DisconnectCause.CANCELED : DisconnectCause.MISSED));
-							break;
-						default:
-							systemCallConnection.setDisconnected(new DisconnectCause(DisconnectCause.REMOTE));
-							break;
-					}
-					systemCallConnection.destroy();
-					systemCallConnection = null;
-				}
-			};
-			if (delay > 0) {
-				AndroidUtilities.runOnUIThread(r, delay);
-			} else {
-				r.run();
-			}
-		}
-	}
-
-	public boolean isOutgoing() {
-		return isOutgoing;
-	}
-
-	public void handleNotificationAction(Intent intent) {
-		if ((getPackageName() + ".END_CALL").equals(intent.getAction())) {
-			stopForeground(true);
-			hangUp();
-		} else if ((getPackageName() + ".DECLINE_CALL").equals(intent.getAction())) {
-			stopForeground(true);
-			declineIncomingCall(DISCARD_REASON_LINE_BUSY, null);
-		} else if ((getPackageName() + ".ANSWER_CALL").equals(intent.getAction())) {
-			acceptIncomingCallFromNotification();
-		}
-	}
-
-	private void acceptIncomingCallFromNotification() {
-		showNotification();
-		if (Build.VERSION.SDK_INT >= Build.VERSION_CODES.M && (checkSelfPermission(Manifest.permission.RECORD_AUDIO) != PackageManager.PERMISSION_GRANTED || privateCall.video && checkSelfPermission(Manifest.permission.CAMERA) != PackageManager.PERMISSION_GRANTED)) {
-			try {
-				PendingIntent.getActivity(VoIPBaseService.this, 0, new Intent(VoIPBaseService.this, VoIPPermissionActivity.class).addFlags(Intent.FLAG_ACTIVITY_NEW_TASK), 0).send();
-			} catch (Exception x) {
-				if (BuildVars.LOGS_ENABLED) {
-					FileLog.e("Error starting permission activity", x);
-				}
-			}
-			return;
-		}
-		acceptIncomingCall();
-		try {
-			PendingIntent.getActivity(VoIPBaseService.this, 0, new Intent(VoIPBaseService.this, getUIActivityClass()).setAction("voip"), 0).send();
-		} catch (Exception x) {
-			if (BuildVars.LOGS_ENABLED) {
-				FileLog.e("Error starting incall activity", x);
-			}
-		}
-	}
-
-	public void updateOutputGainControlState() {
-		if (tgVoip != null) {
-			if (!USE_CONNECTION_SERVICE) {
-				final AudioManager am = (AudioManager) getSystemService(AUDIO_SERVICE);
-				tgVoip.setAudioOutputGainControlEnabled(hasEarpiece() && !am.isSpeakerphoneOn() && !am.isBluetoothScoOn() && !isHeadsetPlugged);
-				tgVoip.setEchoCancellationStrength(isHeadsetPlugged || (hasEarpiece() && !am.isSpeakerphoneOn() && !am.isBluetoothScoOn() && !isHeadsetPlugged) ? 0 : 1);
-			} else {
-				final boolean isEarpiece = systemCallConnection.getCallAudioState().getRoute() == CallAudioState.ROUTE_EARPIECE;
-				tgVoip.setAudioOutputGainControlEnabled(isEarpiece);
-				tgVoip.setEchoCancellationStrength(isEarpiece ? 0 : 1);
-			}
-		}
-	}
-
-	public int getAccount() {
-		return currentAccount;
-	}
-
-	@Override
-	public void didReceivedNotification(int id, int account, Object... args) {
-		if (id == NotificationCenter.appDidLogout) {
-			callEnded();
-		}
-	}
-
-	public static boolean isAnyKindOfCallActive() {
-		if (VoIPService.getSharedInstance() != null) {
-			return VoIPService.getSharedInstance().getCallState() != VoIPService.STATE_WAITING_INCOMING;
-		}
-		return false;
-	}
-
-	protected boolean isFinished() {
-		return currentState == STATE_ENDED || currentState == STATE_FAILED;
-	}
-
-	protected boolean isRinging() {
-		return false;
-	}
-
-	public int getCurrentAudioState() {
-		return currentAudioState;
-	}
-
-	public int getCurrentVideoState() {
-		return currentVideoState;
-	}
-
-	@TargetApi(Build.VERSION_CODES.O)
-	protected PhoneAccountHandle addAccountToTelecomManager() {
-		TelecomManager tm = (TelecomManager) getSystemService(TELECOM_SERVICE);
-		TLRPC.User self = UserConfig.getInstance(currentAccount).getCurrentUser();
-		PhoneAccountHandle handle = new PhoneAccountHandle(new ComponentName(this, TelegramConnectionService.class), "" + self.id);
-		PhoneAccount account = new PhoneAccount.Builder(handle, ContactsController.formatName(self.first_name, self.last_name))
-				.setCapabilities(PhoneAccount.CAPABILITY_SELF_MANAGED)
-				.setIcon(Icon.createWithResource(this, R.drawable.ic_launcher_dr))
-				.setHighlightColor(0xff2ca5e0)
-				.addSupportedUriScheme("sip")
-				.build();
-		tm.registerPhoneAccount(account);
-		return handle;
-	}
-
-	private static boolean isDeviceCompatibleWithConnectionServiceAPI() {
-		if (Build.VERSION.SDK_INT < Build.VERSION_CODES.O) {
-			return false;
-		}
-		// some non-Google devices don't implement the ConnectionService API correctly so, sadly,
-		// we'll have to whitelist only a handful of known-compatible devices for now
-		return false;/*"angler".equals(Build.PRODUCT)            // Nexus 6P
->>>>>>> 31b58013
 				|| "bullhead".equals(Build.PRODUCT)        // Nexus 5X
 				|| "sailfish".equals(Build.PRODUCT)        // Pixel
 				|| "marlin".equals(Build.PRODUCT)        // Pixel XL
