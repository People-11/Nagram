--- conflicted
+++ resolved
@@ -3556,16 +3556,9 @@
 		AudioManager am = (AudioManager) getSystemService(AUDIO_SERVICE);
 		if (!USE_CONNECTION_SERVICE) {
 			Utilities.globalQueue.postRunnable(() -> {
-<<<<<<< HEAD
 				if(currentStreamType == AudioManager.STREAM_VOICE_CALL) {
 					try {
-						am.setMode(AudioManager.MODE_IN_COMMUNICATION);
-					} catch (Exception e) {
-						FileLog.e(e);
-					}
-=======
-				try {
-					if (hasRtmpStream()) {
+						if (hasRtmpStream()) {
 						am.setMode(AudioManager.MODE_NORMAL);
 						am.setBluetoothScoOn(false);
 						AndroidUtilities.runOnUIThread(() -> {
@@ -3574,12 +3567,10 @@
 							}
 						});
 						return;
-					}
-
-					am.setMode(AudioManager.MODE_IN_COMMUNICATION);
-				} catch (Exception e) {
-					FileLog.e(e);
->>>>>>> 0abe4541
+					}am.setMode(AudioManager.MODE_IN_COMMUNICATION);
+					} catch (Exception e) {
+						FileLog.e(e);
+					}
 				}
 				AndroidUtilities.runOnUIThread(() -> {
 					am.requestAudioFocus(VoIPService.this, currentStreamType, AudioManager.AUDIOFOCUS_GAIN);
