/*
 * This is the source code of Telegram for Android v. 5.x.x.
 * It is licensed under GNU GPL v. 2 or later.
 * You should have received a copy of the license in this archive (see LICENSE).
 *
 * Copyright Grishka, 2013-2016.
 */

package org.telegram.messenger.voip;

import android.Manifest;
import android.annotation.SuppressLint;
import android.annotation.TargetApi;
import android.app.Activity;
import android.app.KeyguardManager;
import android.app.Notification;
import android.app.NotificationChannel;
import android.app.NotificationManager;
import android.app.PendingIntent;
import android.app.Service;
import android.bluetooth.BluetoothAdapter;
import android.bluetooth.BluetoothDevice;
import android.bluetooth.BluetoothHeadset;
import android.bluetooth.BluetoothProfile;
import android.content.BroadcastReceiver;
import android.content.ComponentName;
import android.content.Context;
import android.content.Intent;
import android.content.IntentFilter;
import android.content.SharedPreferences;
import android.content.pm.PackageManager;
import android.graphics.Bitmap;
import android.graphics.BitmapFactory;
import android.graphics.Canvas;
import android.graphics.Paint;
import android.graphics.Path;
import android.graphics.PorterDuff;
import android.graphics.PorterDuffXfermode;
import android.graphics.drawable.BitmapDrawable;
import android.graphics.drawable.Icon;
import android.hardware.Sensor;
import android.hardware.SensorEvent;
import android.hardware.SensorEventListener;
import android.hardware.SensorManager;
import android.media.AudioAttributes;
import android.media.AudioDeviceCallback;
import android.media.AudioDeviceInfo;
import android.media.AudioFormat;
import android.media.AudioManager;
import android.media.AudioTrack;
import android.media.MediaPlayer;
import android.media.MediaRouter;
import android.media.RingtoneManager;
import android.media.SoundPool;
import android.media.audiofx.AcousticEchoCanceler;
import android.media.audiofx.NoiseSuppressor;
import android.net.ConnectivityManager;
import android.net.NetworkInfo;
import android.net.Uri;
import android.os.Build;
import android.os.Bundle;
import android.os.Handler;
import android.os.IBinder;
import android.os.Looper;
import android.os.PowerManager;
import android.os.SystemClock;
import android.os.Vibrator;
import android.telecom.CallAudioState;
import android.telecom.Connection;
import android.telecom.DisconnectCause;
import android.telecom.PhoneAccount;
import android.telecom.PhoneAccountHandle;
import android.telecom.TelecomManager;
import android.telephony.TelephonyManager;
import android.text.SpannableString;
import android.text.TextUtils;
import android.text.style.ForegroundColorSpan;
import android.util.Log;
import android.util.LruCache;
import android.view.KeyEvent;
import android.view.View;
import android.view.WindowManager;
import android.widget.RemoteViews;
import android.widget.Toast;

import androidx.annotation.Nullable;

import org.json.JSONObject;
import org.telegram.messenger.AccountInstance;
import org.telegram.messenger.AndroidUtilities;
import org.telegram.messenger.ApplicationLoader;
import org.telegram.messenger.BuildVars;
import org.telegram.messenger.ChatObject;
import org.telegram.messenger.ContactsController;
import org.telegram.messenger.FileLoader;
import org.telegram.messenger.FileLog;
import org.telegram.messenger.ImageLoader;
import org.telegram.messenger.LocaleController;
import org.telegram.messenger.MediaController;
import org.telegram.messenger.MessageObject;
import org.telegram.messenger.MessagesController;
import org.telegram.messenger.MessagesStorage;
import org.telegram.messenger.NotificationCenter;
import org.telegram.messenger.NotificationsController;
import org.telegram.messenger.R;
import org.telegram.messenger.SharedConfig;
import org.telegram.messenger.StatsController;
import org.telegram.messenger.UserConfig;
import org.telegram.messenger.UserObject;
import org.telegram.messenger.Utilities;
import org.telegram.messenger.XiaomiUtilities;
import org.telegram.tgnet.ConnectionsManager;
import org.telegram.tgnet.TLObject;
import org.telegram.tgnet.TLRPC;
import org.telegram.ui.ActionBar.BottomSheet;
import org.telegram.ui.ActionBar.Theme;
import org.telegram.ui.Components.AvatarDrawable;
import org.telegram.ui.Components.JoinCallAlert;
import org.telegram.ui.Components.voip.VoIPHelper;
import org.telegram.ui.LaunchActivity;
import org.telegram.ui.VoIPFeedbackActivity;
import org.telegram.ui.VoIPFragment;
import org.telegram.ui.VoIPPermissionActivity;
import org.webrtc.VideoFrame;
import org.webrtc.VideoSink;
import org.webrtc.voiceengine.WebRtcAudioTrack;

import java.io.BufferedReader;
import java.io.ByteArrayOutputStream;
import java.io.File;
import java.io.FileInputStream;
import java.io.IOException;
import java.io.InputStream;
import java.io.InputStreamReader;
import java.lang.reflect.Field;
import java.lang.reflect.Method;
import java.math.BigInteger;
import java.util.ArrayList;
import java.util.Arrays;
import java.util.Collections;
import java.util.Comparator;
import java.util.HashMap;
import java.util.HashSet;
import java.util.Iterator;
import java.util.Set;

import kotlin.Unit;
import tw.nekomimi.nekogram.NekoConfig;
import tw.nekomimi.nekogram.ui.BottomBuilder;
import tw.nekomimi.nekogram.utils.VibrateUtil;

@SuppressLint("NewApi")
public class VoIPService extends Service implements SensorEventListener, AudioManager.OnAudioFocusChangeListener, VoIPController.ConnectionStateListener, NotificationCenter.NotificationCenterDelegate {

	public static final int CALL_MIN_LAYER = 65;

	public static final int STATE_HANGING_UP = 10;
	public static final int STATE_EXCHANGING_KEYS = 12;
	public static final int STATE_WAITING = 13;
	public static final int STATE_REQUESTING = 14;
	public static final int STATE_WAITING_INCOMING = 15;
	public static final int STATE_RINGING = 16;
	public static final int STATE_BUSY = 17;

	public static final int STATE_WAIT_INIT = Instance.STATE_WAIT_INIT;
	public static final int STATE_WAIT_INIT_ACK = Instance.STATE_WAIT_INIT_ACK;
	public static final int STATE_ESTABLISHED = Instance.STATE_ESTABLISHED;
	public static final int STATE_FAILED = Instance.STATE_FAILED;
	public static final int STATE_RECONNECTING = Instance.STATE_RECONNECTING;
	public static final int STATE_CREATING = 6;
	public static final int STATE_ENDED = 11;
	public static final String ACTION_HEADSET_PLUG = "android.intent.action.HEADSET_PLUG";

	private static final int ID_ONGOING_CALL_NOTIFICATION = 201;
	private static final int ID_INCOMING_CALL_NOTIFICATION = 202;

	public static final int QUALITY_SMALL = 0;
	public static final int QUALITY_MEDIUM = 1;
	public static final int QUALITY_FULL = 2;

	public static final int CAPTURE_DEVICE_CAMERA = 0;
	public static final int CAPTURE_DEVICE_SCREEN = 1;

	public static final int DISCARD_REASON_HANGUP = 1;
	public static final int DISCARD_REASON_DISCONNECT = 2;
	public static final int DISCARD_REASON_MISSED = 3;
	public static final int DISCARD_REASON_LINE_BUSY = 4;

	public static final int AUDIO_ROUTE_EARPIECE = 0;
	public static final int AUDIO_ROUTE_SPEAKER = 1;
	public static final int AUDIO_ROUTE_BLUETOOTH = 2;

	private static final boolean USE_CONNECTION_SERVICE = isDeviceCompatibleWithConnectionServiceAPI();

	private int currentAccount = -1;
	private static final int PROXIMITY_SCREEN_OFF_WAKE_LOCK = 32;
	private static VoIPService sharedInstance;
	private static Runnable setModeRunnable;
	private static final Object sync = new Object();
	private NetworkInfo lastNetInfo;
	private int currentState = 0;
	private boolean wasConnected;

	private boolean reconnectScreenCapture;

	private TLRPC.Chat chat;

	private boolean isVideoAvailable;
	private boolean notificationsDisabled;
	private boolean switchingCamera;
	private boolean isFrontFaceCamera = true;
	private boolean isPrivateScreencast;
	private String lastError;
	private PowerManager.WakeLock proximityWakelock;
	private PowerManager.WakeLock cpuWakelock;
	private boolean isProximityNear;
	private boolean isHeadsetPlugged;
	private int previousAudioOutput = -1;
	private ArrayList<StateListener> stateListeners = new ArrayList<>();
	private MediaPlayer ringtonePlayer;
	private Vibrator vibrator;
	private SoundPool soundPool;
	private int spRingbackID;
	private int spFailedID;
	private int spEndId;
	private int spVoiceChatEndId;
	private int spVoiceChatStartId;
	private int spVoiceChatConnecting;
	private int spBusyId;
	private int spConnectingId;
	private int spPlayId;
	private int spStartRecordId;
	private int spAllowTalkId;
	private boolean needPlayEndSound;
	private boolean hasAudioFocus;
	private boolean micMute;
	private boolean unmutedByHold;
	private BluetoothAdapter btAdapter;
	private Instance.TrafficStats prevTrafficStats;
	private boolean isBtHeadsetConnected;

	private Runnable updateNotificationRunnable;

	private Runnable onDestroyRunnable;

	private Runnable switchingStreamTimeoutRunnable;

	private boolean playedConnectedSound;
	private boolean switchingStream;
	private boolean switchingAccount;

	public TLRPC.PhoneCall privateCall;
	public ChatObject.Call groupCall;

	public boolean currentGroupModeStreaming;

	private boolean createGroupCall;
	private int scheduleDate;
	private TLRPC.InputPeer groupCallPeer;
	public boolean hasFewPeers;
	private String joinHash;

	private int remoteVideoState = Instance.VIDEO_STATE_INACTIVE;
	private TLRPC.TL_dataJSON myParams;

	private int[] mySource = new int[2];
	private NativeInstance[] tgVoip = new NativeInstance[2];
	private long[] captureDevice = new long[2];
	private boolean[] destroyCaptureDevice = {true, true};
	private int[] videoState = {Instance.VIDEO_STATE_INACTIVE, Instance.VIDEO_STATE_INACTIVE};

	private long callStartTime;
	private boolean playingSound;
	private boolean isOutgoing;
	public boolean videoCall;
	private Runnable timeoutRunnable;

	private Boolean mHasEarpiece;
	private boolean wasEstablished;
	private int signalBarCount;
	private int remoteAudioState = Instance.AUDIO_STATE_ACTIVE;
	private boolean audioConfigured;
	private int audioRouteToSet = AUDIO_ROUTE_BLUETOOTH;
	private boolean speakerphoneStateToSet;
	private CallConnection systemCallConnection;
	private int callDiscardReason;
	private boolean bluetoothScoActive;
	private boolean bluetoothScoConnecting;
	private boolean needSwitchToBluetoothAfterScoActivates;
	private boolean didDeleteConnectionServiceContact;
	private Runnable connectingSoundRunnable;

	public String currentBluetoothDeviceName;

	public final SharedUIParams sharedUIParams = new SharedUIParams();

	private TLRPC.User user;
	private int callReqId;

	private byte[] g_a;
	private byte[] a_or_b;
	private byte[] g_a_hash;
	private byte[] authKey;
	private long keyFingerprint;
	private boolean forceRating;

	public static TLRPC.PhoneCall callIShouldHavePutIntoIntent;

	public static NativeInstance.AudioLevelsCallback audioLevelsCallback;

	private boolean needSendDebugLog;
	private boolean needRateCall;
	private long lastTypingTimeSend;

	private boolean endCallAfterRequest;
	private ArrayList<TLRPC.PhoneCall> pendingUpdates = new ArrayList<>();
	private Runnable delayedStartOutgoingCall;

	private boolean startedRinging;

	private int classGuid;

	private HashMap<String, Integer> currentStreamRequestTimestamp = new HashMap<>();
	public boolean micSwitching;

	private int currentStreamType;

	private Runnable afterSoundRunnable = new Runnable() {
		@Override
		public void run() {

			AudioManager am = (AudioManager) getSystemService(AUDIO_SERVICE);
			am.abandonAudioFocus(VoIPService.this);
			am.unregisterMediaButtonEventReceiver(new ComponentName(VoIPService.this, VoIPMediaButtonReceiver.class));
			if (audioDeviceCallback != null) {
				am.unregisterAudioDeviceCallback(audioDeviceCallback);
			}
			if (!USE_CONNECTION_SERVICE && sharedInstance == null) {
				if (isBtHeadsetConnected) {
					am.stopBluetoothSco();
					am.setBluetoothScoOn(false);
					bluetoothScoActive = false;
					bluetoothScoConnecting = false;
				}
				am.setSpeakerphoneOn(false);
			}

			Utilities.globalQueue.postRunnable(() -> soundPool.release());
			Utilities.globalQueue.postRunnable(setModeRunnable = () -> {
				synchronized (sync) {
					if (setModeRunnable == null) {
						return;
					}
					setModeRunnable = null;
				}
				try {
					am.setMode(AudioManager.MODE_NORMAL);
				} catch (SecurityException x) {
					if (BuildVars.LOGS_ENABLED) {
						FileLog.e("Error setting audio more to normal", x);
					}
				}
			});
		}
	};

	boolean fetchingBluetoothDeviceName;
	private BluetoothProfile.ServiceListener serviceListener = new BluetoothProfile.ServiceListener() {
		@Override
		public void onServiceDisconnected(int profile) {

		}

		@Override
		public void onServiceConnected(int profile, BluetoothProfile proxy) {
			try {
				if (Build.VERSION.SDK_INT < Build.VERSION_CODES.S) {
					for (BluetoothDevice device : proxy.getConnectedDevices()) {
						if (proxy.getConnectionState(device) != BluetoothProfile.STATE_CONNECTED) {
							continue;
						}
						currentBluetoothDeviceName = device.getName();
						break;
					}
				}
				BluetoothAdapter.getDefaultAdapter().closeProfileProxy(profile, proxy);
				fetchingBluetoothDeviceName = false;
			} catch (Throwable e) {
				FileLog.e(e);
			}
		}
	};

	private AudioDeviceCallback audioDeviceCallback;

	private BroadcastReceiver receiver = new BroadcastReceiver() {

		@Override
		public void onReceive(Context context, Intent intent) {
			if (ACTION_HEADSET_PLUG.equals(intent.getAction())) {
				isHeadsetPlugged = intent.getIntExtra("state", 0) == 1;
				if (isHeadsetPlugged && proximityWakelock != null && proximityWakelock.isHeld()) {
					proximityWakelock.release();
				}
				if (isHeadsetPlugged) {
					AudioManager am = (AudioManager) getSystemService(AUDIO_SERVICE);
					if (am.isSpeakerphoneOn()) {
						previousAudioOutput = 0;
					} else if (am.isBluetoothScoOn()) {
						previousAudioOutput = 2;
					} else {
						previousAudioOutput = 1;
					}
					setAudioOutput(1);
				} else {
					if (previousAudioOutput >= 0) {
						setAudioOutput(previousAudioOutput);
						previousAudioOutput = -1;
					}
				}
				isProximityNear = false;
				updateOutputGainControlState();
			} else if (ConnectivityManager.CONNECTIVITY_ACTION.equals(intent.getAction())) {
				updateNetworkType();
			} else if (BluetoothHeadset.ACTION_CONNECTION_STATE_CHANGED.equals(intent.getAction())) {
				if (BuildVars.LOGS_ENABLED) {
					FileLog.e("bt headset state = " + intent.getIntExtra(BluetoothProfile.EXTRA_STATE, 0));
				}
				updateBluetoothHeadsetState(intent.getIntExtra(BluetoothProfile.EXTRA_STATE, BluetoothProfile.STATE_DISCONNECTED) == BluetoothProfile.STATE_CONNECTED);
			} else if (AudioManager.ACTION_SCO_AUDIO_STATE_UPDATED.equals(intent.getAction())) {
				int state = intent.getIntExtra(AudioManager.EXTRA_SCO_AUDIO_STATE, AudioManager.SCO_AUDIO_STATE_DISCONNECTED);
				if (BuildVars.LOGS_ENABLED) {
					FileLog.e("Bluetooth SCO state updated: " + state);
				}
				if (state == AudioManager.SCO_AUDIO_STATE_DISCONNECTED && isBtHeadsetConnected) {
					if (!btAdapter.isEnabled() || btAdapter.getProfileConnectionState(BluetoothProfile.HEADSET) != BluetoothProfile.STATE_CONNECTED) {
						updateBluetoothHeadsetState(false);
						return;
					}
				}
				bluetoothScoConnecting = state == AudioManager.SCO_AUDIO_STATE_CONNECTING;
				bluetoothScoActive = state == AudioManager.SCO_AUDIO_STATE_CONNECTED;
				if (bluetoothScoActive) {
					fetchBluetoothDeviceName();
					if (needSwitchToBluetoothAfterScoActivates) {
						needSwitchToBluetoothAfterScoActivates = false;
						AudioManager am = (AudioManager) getSystemService(AUDIO_SERVICE);
						am.setSpeakerphoneOn(false);
						am.setBluetoothScoOn(true);
					}
				}
				for (VoIPService.StateListener l : stateListeners) {
					l.onAudioSettingsChanged();
				}
			} else if (TelephonyManager.ACTION_PHONE_STATE_CHANGED.equals(intent.getAction())) {
				String state = intent.getStringExtra(TelephonyManager.EXTRA_STATE);
				if (TelephonyManager.EXTRA_STATE_OFFHOOK.equals(state)) {
					hangUp();
				}
			} else if (Intent.ACTION_SCREEN_ON.equals(intent.getAction())) {
				for (int i = 0; i< stateListeners.size(); i++) {
					stateListeners.get(i).onScreenOnChange(true);
				}
			} else if (Intent.ACTION_SCREEN_OFF.equals(intent.getAction())) {
				for (int i = 0; i< stateListeners.size(); i++) {
					stateListeners.get(i).onScreenOnChange(false);
				}
			}
		}
	};

	public boolean isFrontFaceCamera() {
		return isFrontFaceCamera;
	}

	public boolean isScreencast() {
		return isPrivateScreencast;
	}

	public void setMicMute(boolean mute, boolean hold, boolean send) {
		if (micMute == mute || micSwitching) {
			return;
		}
		micMute = mute;
		if (groupCall != null) {
			if (!send) {
				TLRPC.TL_groupCallParticipant self = groupCall.participants.get(getSelfId());
				if (self != null && self.muted && !self.can_self_unmute) {
					send = true;
				}
			}
			if (send) {
				editCallMember(UserConfig.getInstance(currentAccount).getCurrentUser(), mute, null, null, null, null);
				Utilities.globalQueue.postRunnable(updateNotificationRunnable = () -> {
					if (updateNotificationRunnable == null) {
						return;
					}
					updateNotificationRunnable = null;
					showNotification(chat.title, getRoundAvatarBitmap(chat));
				});
			}
		}
		unmutedByHold = !micMute && hold;
		if (tgVoip[CAPTURE_DEVICE_CAMERA] != null) {
			tgVoip[CAPTURE_DEVICE_CAMERA].setMuteMicrophone(mute);
		}
		for (StateListener l : stateListeners) {
			l.onAudioSettingsChanged();
		}
	}

	public boolean mutedByAdmin() {
		ChatObject.Call call = groupCall;
		if (call != null) {
			long selfId = getSelfId();
			TLRPC.TL_groupCallParticipant participant = call.participants.get(selfId);
			if (participant != null && !participant.can_self_unmute && participant.muted && !ChatObject.canManageCalls(chat)) {
				return true;
			}
		}
		return false;
	}

	private final HashMap<String, TLRPC.TL_groupCallParticipant> waitingFrameParticipant = new HashMap<>();
	private final LruCache<String, ProxyVideoSink> proxyVideoSinkLruCache = new LruCache<String, ProxyVideoSink>(6) {
		@Override
		protected void entryRemoved(boolean evicted, String key, ProxyVideoSink oldValue, ProxyVideoSink newValue) {
			super.entryRemoved(evicted, key, oldValue, newValue);
			tgVoip[CAPTURE_DEVICE_CAMERA].removeIncomingVideoOutput(oldValue.nativeInstance);
		}
	};

	public boolean hasVideoCapturer() {
		return captureDevice[CAPTURE_DEVICE_CAMERA] != 0;
	}

	public void checkVideoFrame(TLRPC.TL_groupCallParticipant participant, boolean screencast) {
		String endpointId = screencast ? participant.presentationEndpoint : participant.videoEndpoint;
		if (endpointId == null) {
			return;
		}
		if ((screencast && participant.hasPresentationFrame != ChatObject.VIDEO_FRAME_NO_FRAME) || (!screencast && participant.hasCameraFrame != ChatObject.VIDEO_FRAME_NO_FRAME)) {
			return;
		}

		if (proxyVideoSinkLruCache.get(endpointId) != null || (remoteSinks.get(endpointId) != null && waitingFrameParticipant.get(endpointId) == null)) {
			if (screencast) {
				participant.hasPresentationFrame = ChatObject.VIDEO_FRAME_HAS_FRAME;
			} else {
				participant.hasCameraFrame = ChatObject.VIDEO_FRAME_HAS_FRAME;
			}
			return;
		}
		if (waitingFrameParticipant.containsKey(endpointId)) {
			waitingFrameParticipant.put(endpointId, participant);
			if (screencast) {
				participant.hasPresentationFrame = ChatObject.VIDEO_FRAME_REQUESTING;
			} else {
				participant.hasCameraFrame = ChatObject.VIDEO_FRAME_REQUESTING;
			}
			return;
		}
		if (screencast) {
			participant.hasPresentationFrame = ChatObject.VIDEO_FRAME_REQUESTING;
		} else {
			participant.hasCameraFrame = ChatObject.VIDEO_FRAME_REQUESTING;
		}
		waitingFrameParticipant.put(endpointId, participant);
		addRemoteSink(participant, screencast, new VideoSink() {
			@Override
			public void onFrame(VideoFrame frame) {
				VideoSink thisSink = this;
				if (frame != null && frame.getBuffer().getHeight() != 0 && frame.getBuffer().getWidth() != 0) {
					AndroidUtilities.runOnUIThread(() -> {
						TLRPC.TL_groupCallParticipant currentParticipant = waitingFrameParticipant.remove(endpointId);
						ProxyVideoSink proxyVideoSink = remoteSinks.get(endpointId);
						if (proxyVideoSink != null && proxyVideoSink.target == thisSink) {
							proxyVideoSinkLruCache.put(endpointId, proxyVideoSink);
							remoteSinks.remove(endpointId);
							proxyVideoSink.setTarget(null);
						}
						if (currentParticipant != null) {
							if (screencast) {
								currentParticipant.hasPresentationFrame = ChatObject.VIDEO_FRAME_HAS_FRAME;
							} else {
								currentParticipant.hasCameraFrame = ChatObject.VIDEO_FRAME_HAS_FRAME;
							}
						}
						if (groupCall != null) {
							groupCall.updateVisibleParticipants();
						}
					});
				}
			}
		}, null);
	}

	public void clearRemoteSinks() {
		proxyVideoSinkLruCache.evictAll();
	}

	public void setAudioRoute(int route) {
		if (route == AUDIO_ROUTE_SPEAKER) {
			setAudioOutput(0);
		} else if (route == AUDIO_ROUTE_EARPIECE) {
			setAudioOutput(1);
		} else if (route == AUDIO_ROUTE_BLUETOOTH) {
			setAudioOutput(2);
		}
	}

	public static class ProxyVideoSink implements VideoSink {
		private VideoSink target;
		private VideoSink background;

		private long nativeInstance;

		@Override
		synchronized public void onFrame(VideoFrame frame) {
			if (target != null) {
				target.onFrame(frame);
			}
			if (background != null) {
				background.onFrame(frame);
			}
		}

		synchronized public void setTarget(VideoSink newTarget) {
			if (target != newTarget) {
				if (target != null) {
					target.setParentSink(null);
				}
				target = newTarget;
				if (target != null) {
					target.setParentSink(this);
				}
			}
		}

		synchronized public void setBackground(VideoSink newBackground) {
			if (background != null) {
				background.setParentSink(null);
			}
			background = newBackground;
			if (background != null) {
				background.setParentSink(this);
			}
		}

		synchronized public void removeTarget(VideoSink target) {
			if (this.target == target) {
				this.target = null;
			}
		}

		synchronized public void removeBackground(VideoSink background) {
			if (this.background == background) {
				this.background = null;
			}
		}

		synchronized public void swap() {
			if (target != null && background != null) {
				target = background;
				background = null;
			}
		}
	}

	private ProxyVideoSink[] localSink = new ProxyVideoSink[2];
	private ProxyVideoSink[] remoteSink = new ProxyVideoSink[2];
	private ProxyVideoSink[] currentBackgroundSink = new ProxyVideoSink[2];
	private String[] currentBackgroundEndpointId = new String[2];

	private HashMap<String, ProxyVideoSink> remoteSinks = new HashMap<>();

	@Nullable
	@Override
	public IBinder onBind(Intent intent) {
		return null;
	}

	@SuppressLint({"MissingPermission", "InlinedApi"})
	@Override
	public int onStartCommand(Intent intent, int flags, int startId) {
		if (sharedInstance != null) {
			if (BuildVars.LOGS_ENABLED) {
				FileLog.e("Tried to start the VoIP service when it's already started");
			}
			return START_NOT_STICKY;
		}

		currentAccount = intent.getIntExtra("account", -1);
		if (currentAccount == -1) {
			throw new IllegalStateException("No account specified when starting VoIP service");
		}
		classGuid = ConnectionsManager.generateClassGuid();
		long userID = intent.getLongExtra("user_id", 0);
		long chatID = intent.getLongExtra("chat_id", 0);
		createGroupCall = intent.getBooleanExtra("createGroupCall", false);
		hasFewPeers = intent.getBooleanExtra("hasFewPeers", false);
		joinHash = intent.getStringExtra("hash");
		long peerChannelId = intent.getLongExtra("peerChannelId", 0);
		long peerChatId = intent.getLongExtra("peerChatId", 0);
		long peerUserId = intent.getLongExtra("peerUserId", 0);
		if (peerChatId != 0) {
			groupCallPeer = new TLRPC.TL_inputPeerChat();
			groupCallPeer.chat_id = peerChatId;
			groupCallPeer.access_hash = intent.getLongExtra("peerAccessHash", 0);
		} else if (peerChannelId != 0) {
			groupCallPeer = new TLRPC.TL_inputPeerChannel();
			groupCallPeer.channel_id = peerChannelId;
			groupCallPeer.access_hash = intent.getLongExtra("peerAccessHash", 0);
		} else if (peerUserId != 0) {
			groupCallPeer = new TLRPC.TL_inputPeerUser();
			groupCallPeer.user_id = peerUserId;
			groupCallPeer.access_hash = intent.getLongExtra("peerAccessHash", 0);
		}
		scheduleDate = intent.getIntExtra("scheduleDate", 0);

		isOutgoing = intent.getBooleanExtra("is_outgoing", false);
		videoCall = intent.getBooleanExtra("video_call", false);
		isVideoAvailable = intent.getBooleanExtra("can_video_call", false);
		notificationsDisabled = intent.getBooleanExtra("notifications_disabled", false);
		if (userID != 0) {
			user = MessagesController.getInstance(currentAccount).getUser(userID);
		}
		if (chatID != 0) {
			chat = MessagesController.getInstance(currentAccount).getChat(chatID);
			if (ChatObject.isChannel(chat)) {
				MessagesController.getInstance(currentAccount).startShortPoll(chat, classGuid, false);
			}
		}
		loadResources();
		for (int a = 0; a < localSink.length; a++) {
			localSink[a] = new ProxyVideoSink();
			remoteSink[a] = new ProxyVideoSink();
		}
		try {
			AudioManager am = (AudioManager) getSystemService(AUDIO_SERVICE);
			isHeadsetPlugged = am.isWiredHeadsetOn();
		} catch (Exception e) {
			FileLog.e(e);
		}
		if (chat != null && !createGroupCall) {
			ChatObject.Call call = MessagesController.getInstance(currentAccount).getGroupCall(chat.id, false);
			if (call == null) {
				FileLog.w("VoIPService: trying to open group call without call " + chat.id);
				stopSelf();
				return START_NOT_STICKY;
			}
		}

		if (videoCall) {
			if (Build.VERSION.SDK_INT < 23 || checkSelfPermission(Manifest.permission.CAMERA) == PackageManager.PERMISSION_GRANTED) {
				captureDevice[CAPTURE_DEVICE_CAMERA] = NativeInstance.createVideoCapturer(localSink[CAPTURE_DEVICE_CAMERA], isFrontFaceCamera ? 1 : 0);
				if (chatID != 0) {
					videoState[CAPTURE_DEVICE_CAMERA] = Instance.VIDEO_STATE_PAUSED;
				} else {
					videoState[CAPTURE_DEVICE_CAMERA] = Instance.VIDEO_STATE_ACTIVE;
				}
			} else {
				videoState[CAPTURE_DEVICE_CAMERA] = Instance.VIDEO_STATE_PAUSED;
			}
			if (!isBtHeadsetConnected && !isHeadsetPlugged) {
				setAudioOutput(0);
			}
		}

		if (user == null && chat == null) {
			if (BuildVars.LOGS_ENABLED) {
				FileLog.w("VoIPService: user == null AND chat == null");
			}
			stopSelf();
			return START_NOT_STICKY;
		}
		sharedInstance = this;
		synchronized (sync) {
			if (setModeRunnable != null) {
				Utilities.globalQueue.cancelRunnable(setModeRunnable);
				setModeRunnable = null;
			}
		}

		if (isOutgoing) {
			if (user != null) {
				dispatchStateChanged(STATE_REQUESTING);
				if (USE_CONNECTION_SERVICE) {
					TelecomManager tm = (TelecomManager) getSystemService(TELECOM_SERVICE);
					Bundle extras = new Bundle();
					Bundle myExtras = new Bundle();
					extras.putParcelable(TelecomManager.EXTRA_PHONE_ACCOUNT_HANDLE, addAccountToTelecomManager());
					myExtras.putInt("call_type", 1);
					extras.putBundle(TelecomManager.EXTRA_OUTGOING_CALL_EXTRAS, myExtras);
					ContactsController.getInstance(currentAccount).createOrUpdateConnectionServiceContact(user.id, user.first_name, user.last_name);
					tm.placeCall(Uri.fromParts("tel", "+99084" + user.id, null), extras);
				} else {
					delayedStartOutgoingCall = () -> {
						delayedStartOutgoingCall = null;
						startOutgoingCall();
					};
					AndroidUtilities.runOnUIThread(delayedStartOutgoingCall, 2000);
				}
			} else {
				micMute = true;
				startGroupCall(0, null, false);
				if (!isBtHeadsetConnected && !isHeadsetPlugged) {
					setAudioOutput(0);
				}
			}
			if (intent.getBooleanExtra("start_incall_activity", false)) {
				Intent intent1 = new Intent(this, LaunchActivity.class).setAction(user != null ? "voip" : "voip_chat").addFlags(Intent.FLAG_ACTIVITY_NEW_TASK);
				if (chat != null) {
					intent1.putExtra("currentAccount", currentAccount);
				}
				startActivity(intent1);
			}
		} else {
			NotificationCenter.getGlobalInstance().postNotificationName(NotificationCenter.closeInCallActivity);
			privateCall = callIShouldHavePutIntoIntent;
			videoCall = privateCall != null && privateCall.video;
			if (videoCall) {
				isVideoAvailable = true;
			}
			if (videoCall && !isBtHeadsetConnected && !isHeadsetPlugged) {
				setAudioOutput(0);
			}
			callIShouldHavePutIntoIntent = null;
			if (USE_CONNECTION_SERVICE) {
				acknowledgeCall(false);
				showNotification();
			} else {
				acknowledgeCall(true);
			}
		}
		initializeAccountRelatedThings();
		AndroidUtilities.runOnUIThread(() -> NotificationCenter.getInstance(currentAccount).postNotificationName(NotificationCenter.voipServiceCreated));
		return START_NOT_STICKY;
	}

	public static boolean hasRtmpStream() {
		return getSharedInstance() != null && getSharedInstance().groupCall != null && getSharedInstance().groupCall.call.rtmp_stream;
	}

	public static VoIPService getSharedInstance() {
		return sharedInstance;
	}

	public TLRPC.User getUser() {
		return user;
	}

	public TLRPC.Chat getChat() {
		return chat;
	}

	public void setNoiseSupressionEnabled(boolean enabled) {
		if (tgVoip[CAPTURE_DEVICE_CAMERA] == null) {
			return;
		}
		tgVoip[CAPTURE_DEVICE_CAMERA].setNoiseSuppressionEnabled(enabled);
	}

	public void setGroupCallHash(String hash) {
		if (!currentGroupModeStreaming || TextUtils.isEmpty(hash) || hash.equals(joinHash)) {
			return;
		}
		joinHash = hash;
		createGroupInstance(CAPTURE_DEVICE_CAMERA, false);
	}

	public long getCallerId() {
		if (user != null) {
			return user.id;
		} else {
			return -chat.id;
		}
	}

	public void hangUp(int discard, Runnable onDone) {
		declineIncomingCall(currentState == STATE_RINGING || (currentState == STATE_WAITING && isOutgoing) ? DISCARD_REASON_MISSED : DISCARD_REASON_HANGUP, onDone);
		if (groupCall != null) {
			if (discard == 2) {
				return;
			}
			if (discard == 1) {
				TLRPC.ChatFull chatFull = MessagesController.getInstance(currentAccount).getChatFull(chat.id);
				if (chatFull != null) {
					chatFull.flags &=~ 2097152;
					chatFull.call = null;
					NotificationCenter.getInstance(currentAccount).postNotificationName(NotificationCenter.groupCallUpdated, chat.id, groupCall.call.id, false);
				}
				TLRPC.TL_phone_discardGroupCall req = new TLRPC.TL_phone_discardGroupCall();
				req.call = groupCall.getInputGroupCall();
				ConnectionsManager.getInstance(currentAccount).sendRequest(req, (response, error) -> {
					if (response instanceof TLRPC.TL_updates) {
						TLRPC.TL_updates updates = (TLRPC.TL_updates) response;
						MessagesController.getInstance(currentAccount).processUpdates(updates, false);
					}
				});
			} else {
				TLRPC.TL_phone_leaveGroupCall req = new TLRPC.TL_phone_leaveGroupCall();
				req.call = groupCall.getInputGroupCall();
				req.source = mySource[CAPTURE_DEVICE_CAMERA];
				ConnectionsManager.getInstance(currentAccount).sendRequest(req, (response, error) -> {
					if (response instanceof TLRPC.TL_updates) {
						TLRPC.TL_updates updates = (TLRPC.TL_updates) response;
						MessagesController.getInstance(currentAccount).processUpdates(updates, false);
					}
				});
			}
		}
	}

	private void startOutgoingCall() {
		if (USE_CONNECTION_SERVICE && systemCallConnection != null) {
			systemCallConnection.setDialing();
		}
		configureDeviceForCall();
		showNotification();
		startConnectingSound();
		dispatchStateChanged(STATE_REQUESTING);
		AndroidUtilities.runOnUIThread(() -> NotificationCenter.getGlobalInstance().postNotificationName(NotificationCenter.didStartedCall));
		final byte[] salt = new byte[256];
		Utilities.random.nextBytes(salt);

		TLRPC.TL_messages_getDhConfig req = new TLRPC.TL_messages_getDhConfig();
		req.random_length = 256;
		final MessagesStorage messagesStorage = MessagesStorage.getInstance(currentAccount);
		req.version = messagesStorage.getLastSecretVersion();
		callReqId = ConnectionsManager.getInstance(currentAccount).sendRequest(req, (response, error) -> {
			callReqId = 0;
			if (endCallAfterRequest) {
				callEnded();
				return;
			}
			if (error == null) {
				TLRPC.messages_DhConfig res = (TLRPC.messages_DhConfig) response;
				if (response instanceof TLRPC.TL_messages_dhConfig) {
					if (!Utilities.isGoodPrime(res.p, res.g)) {
						callFailed();
						return;
					}
					messagesStorage.setSecretPBytes(res.p);
					messagesStorage.setSecretG(res.g);
					messagesStorage.setLastSecretVersion(res.version);
					messagesStorage.saveSecretParams(messagesStorage.getLastSecretVersion(), messagesStorage.getSecretG(), messagesStorage.getSecretPBytes());
				}
				final byte[] salt1 = new byte[256];
				for (int a = 0; a < 256; a++) {
					salt1[a] = (byte) ((byte) (Utilities.random.nextDouble() * 256) ^ res.random[a]);
				}

				BigInteger i_g_a = BigInteger.valueOf(messagesStorage.getSecretG());
				i_g_a = i_g_a.modPow(new BigInteger(1, salt1), new BigInteger(1, messagesStorage.getSecretPBytes()));
				byte[] g_a = i_g_a.toByteArray();
				if (g_a.length > 256) {
					byte[] correctedAuth = new byte[256];
					System.arraycopy(g_a, 1, correctedAuth, 0, 256);
					g_a = correctedAuth;
				}

				TLRPC.TL_phone_requestCall reqCall = new TLRPC.TL_phone_requestCall();
				reqCall.user_id = MessagesController.getInstance(currentAccount).getInputUser(user);
				reqCall.protocol = new TLRPC.TL_phoneCallProtocol();
				reqCall.video = videoCall;
				reqCall.protocol.udp_p2p = true;
				reqCall.protocol.udp_reflector = true;
				reqCall.protocol.min_layer = CALL_MIN_LAYER;
				reqCall.protocol.max_layer = Instance.getConnectionMaxLayer();
				reqCall.protocol.library_versions.addAll(Instance.AVAILABLE_VERSIONS);
				VoIPService.this.g_a = g_a;
				reqCall.g_a_hash = Utilities.computeSHA256(g_a, 0, g_a.length);
				reqCall.random_id = Utilities.random.nextInt();

				ConnectionsManager.getInstance(currentAccount).sendRequest(reqCall, (response12, error12) -> AndroidUtilities.runOnUIThread(() -> {
					if (error12 == null) {
						privateCall = ((TLRPC.TL_phone_phoneCall) response12).phone_call;
						a_or_b = salt1;
						dispatchStateChanged(STATE_WAITING);
						if (endCallAfterRequest) {
							hangUp();
							return;
						}
						if (pendingUpdates.size() > 0 && privateCall != null) {
							for (TLRPC.PhoneCall call : pendingUpdates) {
								onCallUpdated(call);
							}
							pendingUpdates.clear();
						}
						timeoutRunnable = () -> {
							timeoutRunnable = null;
							TLRPC.TL_phone_discardCall req1 = new TLRPC.TL_phone_discardCall();
							req1.peer = new TLRPC.TL_inputPhoneCall();
							req1.peer.access_hash = privateCall.access_hash;
							req1.peer.id = privateCall.id;
							req1.reason = new TLRPC.TL_phoneCallDiscardReasonMissed();
							ConnectionsManager.getInstance(currentAccount).sendRequest(req1, (response1, error1) -> {
								if (BuildVars.LOGS_ENABLED) {
									if (error1 != null) {
										FileLog.e("error on phone.discardCall: " + error1);
									} else {
										FileLog.d("phone.discardCall " + response1);
									}
								}
								AndroidUtilities.runOnUIThread(VoIPService.this::callFailed);
							}, ConnectionsManager.RequestFlagFailOnServerErrors);
						};
						AndroidUtilities.runOnUIThread(timeoutRunnable, MessagesController.getInstance(currentAccount).callReceiveTimeout);
					} else {
						if (error12.code == 400 && "PARTICIPANT_VERSION_OUTDATED".equals(error12.text)) {
							callFailed(Instance.ERROR_PEER_OUTDATED);
						} else if (error12.code == 403) {
							callFailed(Instance.ERROR_PRIVACY);
						} else if (error12.code == 406) {
							callFailed(Instance.ERROR_LOCALIZED);
						} else {
							if (BuildVars.LOGS_ENABLED) {
								FileLog.e("Error on phone.requestCall: " + error12);
							}
							callFailed();
						}
					}
				}), ConnectionsManager.RequestFlagFailOnServerErrors);
			} else {
				if (BuildVars.LOGS_ENABLED) {
					FileLog.e("Error on getDhConfig " + error);
				}
				callFailed();
			}
		}, ConnectionsManager.RequestFlagFailOnServerErrors);
	}

	private void acknowledgeCall(final boolean startRinging) {
		if (privateCall instanceof TLRPC.TL_phoneCallDiscarded) {
			if (BuildVars.LOGS_ENABLED) {
				FileLog.w("Call " + privateCall.id + " was discarded before the service started, stopping");
			}
			stopSelf();
			return;
		}
		if (Build.VERSION.SDK_INT >= 19 && XiaomiUtilities.isMIUI() && !XiaomiUtilities.isCustomPermissionGranted(XiaomiUtilities.OP_SHOW_WHEN_LOCKED)) {
			if (((KeyguardManager) getSystemService(KEYGUARD_SERVICE)).inKeyguardRestrictedInputMode()) {
				if (BuildVars.LOGS_ENABLED) {
					FileLog.e("MIUI: no permission to show when locked but the screen is locked. ¯\\_(ツ)_/¯");
				}
				stopSelf();
				return;
			}
		}
		TLRPC.TL_phone_receivedCall req = new TLRPC.TL_phone_receivedCall();
		req.peer = new TLRPC.TL_inputPhoneCall();
		req.peer.id = privateCall.id;
		req.peer.access_hash = privateCall.access_hash;
		ConnectionsManager.getInstance(currentAccount).sendRequest(req, (response, error) -> AndroidUtilities.runOnUIThread(() -> {
			if (sharedInstance == null) {
				return;
			}
			if (BuildVars.LOGS_ENABLED) {
				FileLog.w("receivedCall response = " + response);
			}
			if (error != null) {
				if (BuildVars.LOGS_ENABLED) {
					FileLog.e("error on receivedCall: " + error);
				}
				stopSelf();
			} else {
				if (USE_CONNECTION_SERVICE) {
					ContactsController.getInstance(currentAccount).createOrUpdateConnectionServiceContact(user.id, user.first_name, user.last_name);
					TelecomManager tm = (TelecomManager) getSystemService(TELECOM_SERVICE);
					Bundle extras = new Bundle();
					extras.putInt("call_type", 1);
					tm.addNewIncomingCall(addAccountToTelecomManager(), extras);
				}
				if (startRinging) {
					startRinging();
				}
			}
		}), ConnectionsManager.RequestFlagFailOnServerErrors);
	}

	private boolean isRinging() {
		return currentState == STATE_WAITING_INCOMING;
	}

	public boolean isJoined() {
		return currentState != STATE_WAIT_INIT && currentState != STATE_CREATING;
	}

	public void requestVideoCall(boolean screencast) {
		if (tgVoip[CAPTURE_DEVICE_CAMERA] == null) {
			return;
		}
		if (!screencast && captureDevice[CAPTURE_DEVICE_CAMERA] != 0) {
			tgVoip[CAPTURE_DEVICE_CAMERA].setupOutgoingVideoCreated(captureDevice[CAPTURE_DEVICE_CAMERA]);
			destroyCaptureDevice[CAPTURE_DEVICE_CAMERA] = false;
		} else {
			tgVoip[CAPTURE_DEVICE_CAMERA].setupOutgoingVideo(localSink[CAPTURE_DEVICE_CAMERA], screencast ? 2 : (isFrontFaceCamera ? 1 : 0));
		}
		isPrivateScreencast = screencast;
	}

	public void switchCamera() {
		if (tgVoip[CAPTURE_DEVICE_CAMERA] == null || !tgVoip[CAPTURE_DEVICE_CAMERA].hasVideoCapturer() || switchingCamera) {
			if (captureDevice[CAPTURE_DEVICE_CAMERA] != 0 && !switchingCamera) {
				NativeInstance.switchCameraCapturer(captureDevice[CAPTURE_DEVICE_CAMERA], !isFrontFaceCamera);
			}
			return;
		}
		switchingCamera = true;
		tgVoip[CAPTURE_DEVICE_CAMERA].switchCamera(!isFrontFaceCamera);
	}

	public void createCaptureDevice(boolean screencast) {
		int index = screencast ? CAPTURE_DEVICE_SCREEN : CAPTURE_DEVICE_CAMERA;
		int deviceType;
		if (screencast) {
			deviceType = 2;
		} else {
			deviceType = isFrontFaceCamera ? 1 : 0;
		}
		if (groupCall == null) {
			if (!isPrivateScreencast && screencast) {
				setVideoState(false, Instance.VIDEO_STATE_INACTIVE);
			}
			isPrivateScreencast = screencast;
			if (tgVoip[CAPTURE_DEVICE_CAMERA] != null) {
				tgVoip[CAPTURE_DEVICE_CAMERA].clearVideoCapturer();
			}
		}
		if (index == CAPTURE_DEVICE_SCREEN) {
			if (groupCall != null) {
				if (captureDevice[index] != 0) {
					return;
				}
				captureDevice[index] = NativeInstance.createVideoCapturer(localSink[index], deviceType);
				createGroupInstance(CAPTURE_DEVICE_SCREEN, false);
				setVideoState(true, Instance.VIDEO_STATE_ACTIVE);
				AccountInstance.getInstance(currentAccount).getNotificationCenter().postNotificationName(NotificationCenter.groupCallScreencastStateChanged);
			} else {
				requestVideoCall(true);
				setVideoState(true, Instance.VIDEO_STATE_ACTIVE);
				if (VoIPFragment.getInstance() != null) {
					VoIPFragment.getInstance().onScreenCastStart();
				}
			}
		} else {
			if (captureDevice[index] != 0 || tgVoip[index] == null) {
				if (tgVoip[index] != null && captureDevice[index] != 0) {
					tgVoip[index].activateVideoCapturer(captureDevice[index]);
				}
				if (captureDevice[index] != 0) {
					return;
				}
			}
			captureDevice[index] = NativeInstance.createVideoCapturer(localSink[index], deviceType);
		}
	}

	public void setupCaptureDevice(boolean screencast, boolean micEnabled) {
		if (!screencast) {
			int index = screencast ? CAPTURE_DEVICE_SCREEN : CAPTURE_DEVICE_CAMERA;
			if (captureDevice[index] == 0 || tgVoip[index] == null) {
				return;
			}
			tgVoip[index].setupOutgoingVideoCreated(captureDevice[index]);
			destroyCaptureDevice[index] = false;
			videoState[index] = Instance.VIDEO_STATE_ACTIVE;
		}
		if (micMute == micEnabled) {
			setMicMute(!micEnabled, false, false);
			micSwitching = true;
		}
		if (groupCall != null) {
			editCallMember(UserConfig.getInstance(currentAccount).getCurrentUser(), !micEnabled, videoState[CAPTURE_DEVICE_CAMERA] != Instance.VIDEO_STATE_ACTIVE, null, null, () -> micSwitching = false);
		}
	}

	public void clearCamera() {
		if (tgVoip[CAPTURE_DEVICE_CAMERA] != null) {
			tgVoip[CAPTURE_DEVICE_CAMERA].clearVideoCapturer();
		}
	}

	public void setVideoState(boolean screencast, int state) {
		int index = screencast ? CAPTURE_DEVICE_SCREEN : CAPTURE_DEVICE_CAMERA;
		int trueIndex = groupCall != null ? index : CAPTURE_DEVICE_CAMERA;
		if (tgVoip[trueIndex] == null) {
			if (captureDevice[index] != 0) {
				videoState[trueIndex] = state;
				NativeInstance.setVideoStateCapturer(captureDevice[index], videoState[trueIndex]);
			} else if (state == Instance.VIDEO_STATE_ACTIVE && currentState != STATE_BUSY && currentState != STATE_ENDED) {
				captureDevice[index] = NativeInstance.createVideoCapturer(localSink[trueIndex], isFrontFaceCamera ? 1 : 0);
				videoState[trueIndex] = Instance.VIDEO_STATE_ACTIVE;
			}
			return;
		}
		videoState[trueIndex] = state;
		tgVoip[trueIndex].setVideoState(videoState[trueIndex]);
		if (captureDevice[index] != 0) {
			NativeInstance.setVideoStateCapturer(captureDevice[index], videoState[trueIndex]);
		}
		if (!screencast) {
			if (groupCall != null) {
				editCallMember(UserConfig.getInstance(currentAccount).getCurrentUser(), null, videoState[CAPTURE_DEVICE_CAMERA] != Instance.VIDEO_STATE_ACTIVE, null, null, null);
			}
			checkIsNear();
		}
	}

	public void stopScreenCapture() {
		if (groupCall == null || videoState[CAPTURE_DEVICE_SCREEN] != Instance.VIDEO_STATE_ACTIVE) {
			return;
		}
		TLRPC.TL_phone_leaveGroupCallPresentation req = new TLRPC.TL_phone_leaveGroupCallPresentation();
		req.call = groupCall.getInputGroupCall();
		ConnectionsManager.getInstance(currentAccount).sendRequest(req, (response, error) -> {
			if (response != null) {
				TLRPC.Updates updates = (TLRPC.Updates) response;
				MessagesController.getInstance(currentAccount).processUpdates(updates, false);
			}
		});
		NativeInstance instance = tgVoip[CAPTURE_DEVICE_SCREEN];
		if (instance != null) {
			Utilities.globalQueue.postRunnable(instance::stopGroup);
		}
		mySource[CAPTURE_DEVICE_SCREEN] = 0;
		tgVoip[CAPTURE_DEVICE_SCREEN] = null;
		destroyCaptureDevice[CAPTURE_DEVICE_SCREEN] = true;
		captureDevice[CAPTURE_DEVICE_SCREEN] = 0;
		videoState[CAPTURE_DEVICE_SCREEN] = Instance.VIDEO_STATE_INACTIVE;
		AccountInstance.getInstance(currentAccount).getNotificationCenter().postNotificationName(NotificationCenter.groupCallScreencastStateChanged);
	}

	public int getVideoState(boolean screencast) {
		return videoState[screencast ? CAPTURE_DEVICE_SCREEN : CAPTURE_DEVICE_CAMERA];
	}

	public void setSinks(VideoSink local, VideoSink remote) {
		setSinks(local, false, remote);
	}

	public void setSinks(VideoSink local, boolean screencast, VideoSink remote) {
		ProxyVideoSink localSink = this.localSink[screencast ? CAPTURE_DEVICE_SCREEN : CAPTURE_DEVICE_CAMERA];
		ProxyVideoSink remoteSink = this.remoteSink[screencast ? CAPTURE_DEVICE_SCREEN : CAPTURE_DEVICE_CAMERA];
		if (localSink != null) {
			localSink.setTarget(local);
		}
		if (remoteSink != null) {
			remoteSink.setTarget(remote);
		}
	}

	public void setLocalSink(VideoSink local, boolean screencast) {
		if (screencast) {
			//localSink[CAPTURE_DEVICE_SCREEN].setTarget(local);
		} else {
			localSink[CAPTURE_DEVICE_CAMERA].setTarget(local);
		}
	}

	public void setRemoteSink(VideoSink remote, boolean screencast) {
		remoteSink[screencast ? CAPTURE_DEVICE_SCREEN : CAPTURE_DEVICE_CAMERA].setTarget(remote);
	}

	public ProxyVideoSink addRemoteSink(TLRPC.TL_groupCallParticipant participant, boolean screencast, VideoSink remote, VideoSink background) {
		if (tgVoip[CAPTURE_DEVICE_CAMERA] == null) {
			return null;
		}
		String endpointId = screencast ? participant.presentationEndpoint : participant.videoEndpoint;
		if (endpointId == null) {
			return null;
		}
		ProxyVideoSink sink = remoteSinks.get(endpointId);
		if (sink != null && sink.target == remote) {
			return sink;
		}
		if (sink == null) {
			sink = proxyVideoSinkLruCache.remove(endpointId);
		}
		if (sink == null) {
			sink = new ProxyVideoSink();
		}
		if (remote != null) {
			sink.setTarget(remote);
		}
		if (background != null) {
			sink.setBackground(background);
		}
		remoteSinks.put(endpointId, sink);
		sink.nativeInstance = tgVoip[CAPTURE_DEVICE_CAMERA].addIncomingVideoOutput(QUALITY_MEDIUM, endpointId, createSsrcGroups(screencast ? participant.presentation : participant.video), sink);
		return sink;
	}

	private NativeInstance.SsrcGroup[] createSsrcGroups(TLRPC.TL_groupCallParticipantVideo video) {
		if (video.source_groups.isEmpty()) {
			return null;
		}
		NativeInstance.SsrcGroup[] result = new NativeInstance.SsrcGroup[video.source_groups.size()];
		for (int a = 0; a < result.length; a++) {
			result[a] = new NativeInstance.SsrcGroup();
			TLRPC.TL_groupCallParticipantVideoSourceGroup group = video.source_groups.get(a);
			result[a].semantics = group.semantics;
			result[a].ssrcs = new int[group.sources.size()];
			for (int b = 0; b < result[a].ssrcs.length; b++) {
				result[a].ssrcs[b] = group.sources.get(b);
			}
		}
		return result;
	}

	public void requestFullScreen(TLRPC.TL_groupCallParticipant participant, boolean full, boolean screencast) {
		String endpointId = screencast ? participant.presentationEndpoint : participant.videoEndpoint;
		if (endpointId == null) {
			return;
		}
		if (full) {
			tgVoip[CAPTURE_DEVICE_CAMERA].setVideoEndpointQuality(endpointId, QUALITY_FULL);
		} else {
			tgVoip[CAPTURE_DEVICE_CAMERA].setVideoEndpointQuality(endpointId, QUALITY_MEDIUM);
		}
	}

	public void removeRemoteSink(TLRPC.TL_groupCallParticipant participant, boolean presentation) {
		if (presentation) {
			ProxyVideoSink sink = remoteSinks.remove(participant.presentationEndpoint);
			if (sink != null) {
				tgVoip[CAPTURE_DEVICE_CAMERA].removeIncomingVideoOutput(sink.nativeInstance);
			}
		} else {
			ProxyVideoSink sink = remoteSinks.remove(participant.videoEndpoint);
			if (sink != null) {
				tgVoip[CAPTURE_DEVICE_CAMERA].removeIncomingVideoOutput(sink.nativeInstance);
			}
		}
	}

	public boolean isFullscreen(TLRPC.TL_groupCallParticipant participant, boolean screencast) {
		return currentBackgroundSink[screencast ? CAPTURE_DEVICE_SCREEN : CAPTURE_DEVICE_CAMERA] != null && TextUtils.equals(currentBackgroundEndpointId[screencast ? CAPTURE_DEVICE_SCREEN : CAPTURE_DEVICE_CAMERA], screencast ? participant.presentationEndpoint : participant.videoEndpoint);
	}

	public void setBackgroundSinks(VideoSink local, VideoSink remote) {
		localSink[CAPTURE_DEVICE_CAMERA].setBackground(local);
		remoteSink[CAPTURE_DEVICE_CAMERA].setBackground(remote);
	}

	public void swapSinks() {
		localSink[CAPTURE_DEVICE_CAMERA].swap();
		remoteSink[CAPTURE_DEVICE_CAMERA].swap();
	}

	public boolean isHangingUp() {
		return currentState == STATE_HANGING_UP;
	}

	public void onSignalingData(TLRPC.TL_updatePhoneCallSignalingData data) {
		if (user == null || tgVoip[CAPTURE_DEVICE_CAMERA] == null || tgVoip[CAPTURE_DEVICE_CAMERA].isGroup() || getCallID() != data.phone_call_id) {
			return;
		}
		tgVoip[CAPTURE_DEVICE_CAMERA].onSignalingDataReceive(data.data);
	}

	public long getSelfId() {
		if (groupCallPeer == null) {
			return UserConfig.getInstance(currentAccount).clientUserId;
		}
		if (groupCallPeer instanceof TLRPC.TL_inputPeerUser) {
			return groupCallPeer.user_id;
		} else if (groupCallPeer instanceof TLRPC.TL_inputPeerChannel) {
			return -groupCallPeer.channel_id;
		} else {
			return -groupCallPeer.chat_id;
		}
	}

	public void onGroupCallParticipantsUpdate(TLRPC.TL_updateGroupCallParticipants update) {
		if (chat == null || groupCall == null || groupCall.call.id != update.call.id) {
			return;
		}
		long selfId = getSelfId();
		for (int a = 0, N = update.participants.size(); a < N; a++) {
			TLRPC.TL_groupCallParticipant participant = update.participants.get(a);
			if (participant.left) {
				if (participant.source != 0) {
					if (participant.source == mySource[CAPTURE_DEVICE_CAMERA]) {
						int selfCount = 0;
						for (int b = 0; b < N; b++) {
							TLRPC.TL_groupCallParticipant p = update.participants.get(b);
							if (p.self || p.source == mySource[CAPTURE_DEVICE_CAMERA]) {
								selfCount++;
							}
						}
						if (selfCount > 1) {
							hangUp(2);
							return;
						}
					}
				}
			} else if (MessageObject.getPeerId(participant.peer) == selfId) {
				if (participant.source != mySource[CAPTURE_DEVICE_CAMERA] && mySource[CAPTURE_DEVICE_CAMERA] != 0 && participant.source != 0) {
					if (BuildVars.LOGS_ENABLED) {
						FileLog.d("source mismatch my = " + mySource[CAPTURE_DEVICE_CAMERA] + " psrc = " + participant.source);
					}
					hangUp(2);
					return;
				} else if (ChatObject.isChannel(chat) && currentGroupModeStreaming && participant.can_self_unmute) {
					switchingStream = true;
					createGroupInstance(CAPTURE_DEVICE_CAMERA, false);
				}
				if (participant.muted) {
					setMicMute(true, false, false);
				}
			}
		}
	}

	public void onGroupCallUpdated(TLRPC.GroupCall call) {
		if (chat == null) {
			return;
		}
		if (groupCall == null || groupCall.call.id != call.id) {
			return;
		}
		if (groupCall.call instanceof TLRPC.TL_groupCallDiscarded) {
			hangUp(2);
			return;
		}
		boolean newModeStreaming = false;
		if (myParams != null) {
			try {
				JSONObject object = new JSONObject(myParams.data);
				newModeStreaming = object.optBoolean("stream");
			} catch (Exception e) {
				FileLog.e(e);
			}
		}
		if ((currentState == STATE_WAIT_INIT || newModeStreaming != currentGroupModeStreaming) && myParams != null) {
			if (playedConnectedSound && newModeStreaming != currentGroupModeStreaming) {
				switchingStream = true;
			}
			currentGroupModeStreaming = newModeStreaming;
			try {
				if (newModeStreaming) {
					tgVoip[CAPTURE_DEVICE_CAMERA].prepareForStream(groupCall.call != null && groupCall.call.rtmp_stream);
				} else {
					tgVoip[CAPTURE_DEVICE_CAMERA].setJoinResponsePayload(myParams.data);
				}
				dispatchStateChanged(STATE_WAIT_INIT_ACK);
			} catch (Exception e) {
				FileLog.e(e);
			}
		}
	}

	public void onCallUpdated(TLRPC.PhoneCall phoneCall) {
		if (user == null) {
			return;
		}
		if (privateCall == null) {
			pendingUpdates.add(phoneCall);
			return;
		}
		if (phoneCall == null) {
			return;
		}
		if (phoneCall.id != privateCall.id) {
			if (BuildVars.LOGS_ENABLED) {
				FileLog.w("onCallUpdated called with wrong call id (got " + phoneCall.id + ", expected " + this.privateCall.id + ")");
			}
			return;
		}
		if (phoneCall.access_hash == 0) {
			phoneCall.access_hash = this.privateCall.access_hash;
		}
		if (BuildVars.LOGS_ENABLED) {
			FileLog.d("Call updated: " + phoneCall);
		}
		privateCall = phoneCall;
		if (phoneCall instanceof TLRPC.TL_phoneCallDiscarded) {
			needSendDebugLog = phoneCall.need_debug;
			needRateCall = phoneCall.need_rating;
			if (BuildVars.LOGS_ENABLED) {
				FileLog.d("call discarded, stopping service");
			}
			if (phoneCall.reason instanceof TLRPC.TL_phoneCallDiscardReasonBusy) {
				dispatchStateChanged(STATE_BUSY);
				playingSound = true;
				Utilities.globalQueue.postRunnable(() -> soundPool.play(spBusyId, 1, 1, 0, -1, 1));
				AndroidUtilities.runOnUIThread(afterSoundRunnable, 1500);
				endConnectionServiceCall(1500);
				stopSelf();
			} else {
				callEnded();
			}
		} else if (phoneCall instanceof TLRPC.TL_phoneCall && authKey == null) {
			if (phoneCall.g_a_or_b == null) {
				if (BuildVars.LOGS_ENABLED) {
					FileLog.w("stopping VoIP service, Ga == null");
				}
				callFailed();
				return;
			}
			if (!Arrays.equals(g_a_hash, Utilities.computeSHA256(phoneCall.g_a_or_b, 0, phoneCall.g_a_or_b.length))) {
				if (BuildVars.LOGS_ENABLED) {
					FileLog.w("stopping VoIP service, Ga hash doesn't match");
				}
				callFailed();
				return;
			}
			g_a = phoneCall.g_a_or_b;
			BigInteger g_a = new BigInteger(1, phoneCall.g_a_or_b);
			BigInteger p = new BigInteger(1, MessagesStorage.getInstance(currentAccount).getSecretPBytes());

			if (!Utilities.isGoodGaAndGb(g_a, p)) {
				if (BuildVars.LOGS_ENABLED) {
					FileLog.w("stopping VoIP service, bad Ga and Gb (accepting)");
				}
				callFailed();
				return;
			}
			g_a = g_a.modPow(new BigInteger(1, a_or_b), p);

			byte[] authKey = g_a.toByteArray();
			if (authKey.length > 256) {
				byte[] correctedAuth = new byte[256];
				System.arraycopy(authKey, authKey.length - 256, correctedAuth, 0, 256);
				authKey = correctedAuth;
			} else if (authKey.length < 256) {
				byte[] correctedAuth = new byte[256];
				System.arraycopy(authKey, 0, correctedAuth, 256 - authKey.length, authKey.length);
				for (int a = 0; a < 256 - authKey.length; a++) {
					correctedAuth[a] = 0;
				}
				authKey = correctedAuth;
			}
			byte[] authKeyHash = Utilities.computeSHA1(authKey);
			byte[] authKeyId = new byte[8];
			System.arraycopy(authKeyHash, authKeyHash.length - 8, authKeyId, 0, 8);
			VoIPService.this.authKey = authKey;
			keyFingerprint = Utilities.bytesToLong(authKeyId);

			if (keyFingerprint != phoneCall.key_fingerprint) {
				if (BuildVars.LOGS_ENABLED) {
					FileLog.w("key fingerprints don't match");
				}
				callFailed();
				return;
			}

			initiateActualEncryptedCall();
		} else if (phoneCall instanceof TLRPC.TL_phoneCallAccepted && authKey == null) {
			processAcceptedCall();
		} else {
			if (currentState == STATE_WAITING && phoneCall.receive_date != 0) {
				dispatchStateChanged(STATE_RINGING);
				if (BuildVars.LOGS_ENABLED) {
					FileLog.d("!!!!!! CALL RECEIVED");
				}
				if (connectingSoundRunnable != null) {
					AndroidUtilities.cancelRunOnUIThread(connectingSoundRunnable);
					connectingSoundRunnable = null;
				}
				Utilities.globalQueue.postRunnable(() -> {
					if (spPlayId != 0) {
						soundPool.stop(spPlayId);
					}
					spPlayId = soundPool.play(spRingbackID, 1, 1, 0, -1, 1);
				});
				if (timeoutRunnable != null) {
					AndroidUtilities.cancelRunOnUIThread(timeoutRunnable);
					timeoutRunnable = null;
				}
				timeoutRunnable = () -> {
					timeoutRunnable = null;
					declineIncomingCall(DISCARD_REASON_MISSED, null);
				};
				AndroidUtilities.runOnUIThread(timeoutRunnable, MessagesController.getInstance(currentAccount).callRingTimeout);
			}
		}
	}

	private void startRatingActivity() {
		try {
			PendingIntent.getActivity(VoIPService.this, 0, new Intent(VoIPService.this, VoIPFeedbackActivity.class)
					.putExtra("call_id", privateCall.id)
					.putExtra("call_access_hash", privateCall.access_hash)
					.putExtra("call_video", privateCall.video)
					.putExtra("account", currentAccount)
					.addFlags(Intent.FLAG_ACTIVITY_NEW_TASK | Intent.FLAG_ACTIVITY_SINGLE_TOP), PendingIntent.FLAG_MUTABLE).send();
		} catch (Exception x) {
			if (BuildVars.LOGS_ENABLED) {
				FileLog.e("Error starting incall activity", x);
			}
		}
	}

	public byte[] getEncryptionKey() {
		return authKey;
	}

	private void processAcceptedCall() {
		dispatchStateChanged(STATE_EXCHANGING_KEYS);
		BigInteger p = new BigInteger(1, MessagesStorage.getInstance(currentAccount).getSecretPBytes());
		BigInteger i_authKey = new BigInteger(1, privateCall.g_b);

		if (!Utilities.isGoodGaAndGb(i_authKey, p)) {
			if (BuildVars.LOGS_ENABLED) {
				FileLog.w("stopping VoIP service, bad Ga and Gb");
			}
			callFailed();
			return;
		}

		i_authKey = i_authKey.modPow(new BigInteger(1, a_or_b), p);

		byte[] authKey = i_authKey.toByteArray();
		if (authKey.length > 256) {
			byte[] correctedAuth = new byte[256];
			System.arraycopy(authKey, authKey.length - 256, correctedAuth, 0, 256);
			authKey = correctedAuth;
		} else if (authKey.length < 256) {
			byte[] correctedAuth = new byte[256];
			System.arraycopy(authKey, 0, correctedAuth, 256 - authKey.length, authKey.length);
			for (int a = 0; a < 256 - authKey.length; a++) {
				correctedAuth[a] = 0;
			}
			authKey = correctedAuth;
		}
		byte[] authKeyHash = Utilities.computeSHA1(authKey);
		byte[] authKeyId = new byte[8];
		System.arraycopy(authKeyHash, authKeyHash.length - 8, authKeyId, 0, 8);
		long fingerprint = Utilities.bytesToLong(authKeyId);
		this.authKey = authKey;
		keyFingerprint = fingerprint;
		TLRPC.TL_phone_confirmCall req = new TLRPC.TL_phone_confirmCall();
		req.g_a = g_a;
		req.key_fingerprint = fingerprint;
		req.peer = new TLRPC.TL_inputPhoneCall();
		req.peer.id = privateCall.id;
		req.peer.access_hash = privateCall.access_hash;
		req.protocol = new TLRPC.TL_phoneCallProtocol();
		req.protocol.max_layer = Instance.getConnectionMaxLayer();
		req.protocol.min_layer = CALL_MIN_LAYER;
		req.protocol.udp_p2p = req.protocol.udp_reflector = true;
		req.protocol.library_versions.addAll(Instance.AVAILABLE_VERSIONS);
		ConnectionsManager.getInstance(currentAccount).sendRequest(req, (response, error) -> AndroidUtilities.runOnUIThread(() -> {
			if (error != null) {
				callFailed();
			} else {
				privateCall = ((TLRPC.TL_phone_phoneCall) response).phone_call;
				initiateActualEncryptedCall();
			}
		}));
	}

	private int convertDataSavingMode(int mode) {
		if (mode != Instance.DATA_SAVING_ROAMING) {
			return mode;
		}
		return ApplicationLoader.isRoaming() ? Instance.DATA_SAVING_MOBILE : Instance.DATA_SAVING_NEVER;
	}

	public void migrateToChat(TLRPC.Chat newChat) {
		chat = newChat;
	}

	public void setGroupCallPeer(TLRPC.InputPeer peer) {
		if (groupCall == null) {
			return;
		}
		groupCallPeer = peer;
		groupCall.setSelfPeer(groupCallPeer);
		TLRPC.ChatFull chatFull = MessagesController.getInstance(currentAccount).getChatFull(groupCall.chatId);
		if (chatFull != null) {
			chatFull.groupcall_default_join_as = groupCall.selfPeer;
			if (chatFull.groupcall_default_join_as != null) {
				if (chatFull instanceof TLRPC.TL_chatFull) {
					chatFull.flags |= 32768;
				} else {
					chatFull.flags |= 67108864;
				}
			} else {
				if (chatFull instanceof TLRPC.TL_chatFull) {
					chatFull.flags &=~ 32768;
				} else {
					chatFull.flags &=~ 67108864;
				}
			}
		}
		createGroupInstance(CAPTURE_DEVICE_CAMERA, true);
		if (videoState[CAPTURE_DEVICE_SCREEN] == Instance.VIDEO_STATE_ACTIVE) {
			createGroupInstance(CAPTURE_DEVICE_SCREEN, true);
		}
	}

	private void startGroupCall(int ssrc, String json, boolean create) {
		if (sharedInstance != this) {
			return;
		}
		if (createGroupCall) {
			groupCall = new ChatObject.Call();
			groupCall.call = new TLRPC.TL_groupCall();
			groupCall.call.participants_count = 0;
			groupCall.call.version = 1;
			groupCall.call.can_start_video = true;
			groupCall.call.can_change_join_muted = true;
			groupCall.chatId = chat.id;
			groupCall.currentAccount = AccountInstance.getInstance(currentAccount);
			groupCall.setSelfPeer(groupCallPeer);
			groupCall.createNoVideoParticipant();

			dispatchStateChanged(STATE_CREATING);
			TLRPC.TL_phone_createGroupCall req = new TLRPC.TL_phone_createGroupCall();
			req.peer = MessagesController.getInputPeer(chat);
			req.random_id = Utilities.random.nextInt();
			if (scheduleDate != 0) {
				req.schedule_date = scheduleDate;
				req.flags |= 2;
			}
			ConnectionsManager.getInstance(currentAccount).sendRequest(req, (response, error) -> {
				if (response != null) {
					TLRPC.Updates updates = (TLRPC.Updates) response;
					for (int a = 0; a < updates.updates.size(); a++) {
						TLRPC.Update update = updates.updates.get(a);
						if (update instanceof TLRPC.TL_updateGroupCall) {
							TLRPC.TL_updateGroupCall updateGroupCall = (TLRPC.TL_updateGroupCall) update;
							AndroidUtilities.runOnUIThread(() -> {
								if (sharedInstance == null) {
									return;
								}
								groupCall.call.access_hash = updateGroupCall.call.access_hash;
								groupCall.call.id = updateGroupCall.call.id;
								MessagesController.getInstance(currentAccount).putGroupCall(groupCall.chatId, groupCall);
								startGroupCall(0, null, false);
							});
							break;
						}
					}
					MessagesController.getInstance(currentAccount).processUpdates(updates, false);
				} else {
					AndroidUtilities.runOnUIThread(() -> {
						NotificationCenter.getInstance(currentAccount).postNotificationName(NotificationCenter.needShowAlert, 6, error.text);
						hangUp(0);
					});
				}
			}, ConnectionsManager.RequestFlagFailOnServerErrors);
			createGroupCall = false;
			return;
		}

		if (json == null) {
			if (groupCall == null) {
				groupCall = MessagesController.getInstance(currentAccount).getGroupCall(chat.id, false);
				if (groupCall != null) {
					groupCall.setSelfPeer(groupCallPeer);
				}
			}
			configureDeviceForCall();
			showNotification();
			AndroidUtilities.runOnUIThread(() -> NotificationCenter.getGlobalInstance().postNotificationName(NotificationCenter.didStartedCall));
			createGroupInstance(CAPTURE_DEVICE_CAMERA, false);
		} else {
			if (getSharedInstance() == null || groupCall == null) {
				return;
			}
			dispatchStateChanged(STATE_WAIT_INIT);
			if (BuildVars.LOGS_ENABLED) {
				FileLog.d("initital source = " + ssrc);
			}
			TLRPC.TL_phone_joinGroupCall req = new TLRPC.TL_phone_joinGroupCall();
			req.muted = true;
			req.video_stopped = videoState[CAPTURE_DEVICE_CAMERA] != Instance.VIDEO_STATE_ACTIVE;
			req.call = groupCall.getInputGroupCall();
			req.params = new TLRPC.TL_dataJSON();
			req.params.data = json;
			if (!TextUtils.isEmpty(joinHash)) {
				req.invite_hash = joinHash;
				req.flags |= 2;
			}
			if (groupCallPeer != null) {
				req.join_as = groupCallPeer;
			} else {
				req.join_as = new TLRPC.TL_inputPeerUser();
				req.join_as.user_id = AccountInstance.getInstance(currentAccount).getUserConfig().getClientUserId();
			}
			ConnectionsManager.getInstance(currentAccount).sendRequest(req, (response, error) -> {
				if (response != null) {
					AndroidUtilities.runOnUIThread(() -> mySource[CAPTURE_DEVICE_CAMERA] = ssrc);
					TLRPC.Updates updates = (TLRPC.Updates) response;
					long selfId = getSelfId();
					for (int a = 0, N = updates.updates.size(); a < N; a++) {
						TLRPC.Update update = updates.updates.get(a);
						if (update instanceof TLRPC.TL_updateGroupCallParticipants) {
							TLRPC.TL_updateGroupCallParticipants updateGroupCallParticipants = (TLRPC.TL_updateGroupCallParticipants) update;
							for (int b = 0, N2 = updateGroupCallParticipants.participants.size(); b < N2; b++) {
								TLRPC.TL_groupCallParticipant participant = updateGroupCallParticipants.participants.get(b);
								if (MessageObject.getPeerId(participant.peer) == selfId) {
									AndroidUtilities.runOnUIThread(() -> mySource[CAPTURE_DEVICE_CAMERA] = participant.source);
									if (BuildVars.LOGS_ENABLED) {
										FileLog.d("join source = " + participant.source);
									}
									break;
								}
							}
						} else if (update instanceof TLRPC.TL_updateGroupCallConnection) {
							TLRPC.TL_updateGroupCallConnection updateGroupCallConnection = (TLRPC.TL_updateGroupCallConnection) update;
							if (!updateGroupCallConnection.presentation) {
								myParams = updateGroupCallConnection.params;
							}
						}
					}
					MessagesController.getInstance(currentAccount).processUpdates(updates, false);
					AndroidUtilities.runOnUIThread(() -> groupCall.loadMembers(create));
					startGroupCheckShortpoll();
				} else {
					AndroidUtilities.runOnUIThread(() -> {
						if ("JOIN_AS_PEER_INVALID".equals(error.text)) {
							TLRPC.ChatFull chatFull = MessagesController.getInstance(currentAccount).getChatFull(chat.id);
							if (chatFull != null) {
								if (chatFull instanceof TLRPC.TL_chatFull) {
									chatFull.flags &=~ 32768;
								} else {
									chatFull.flags &=~ 67108864;
								}
								chatFull.groupcall_default_join_as = null;
								JoinCallAlert.resetCache();
							}
							hangUp(2);
						} else if ("GROUPCALL_SSRC_DUPLICATE_MUCH".equals(error.text)) {
							createGroupInstance(CAPTURE_DEVICE_CAMERA, false);
						} else {
							if ("GROUPCALL_INVALID".equals(error.text)) {
								MessagesController.getInstance(currentAccount).loadFullChat(chat.id, 0, true);
							}
							NotificationCenter.getInstance(currentAccount).postNotificationName(NotificationCenter.needShowAlert, 6, error.text);
							hangUp(0);
						}
					});
				}
			});
		}
	}

	private void startScreenCapture(int ssrc, String json) {
		if (getSharedInstance() == null || groupCall == null) {
			return;
		}
		mySource[CAPTURE_DEVICE_SCREEN] = 0;
		TLRPC.TL_phone_joinGroupCallPresentation req = new TLRPC.TL_phone_joinGroupCallPresentation();
		req.call = groupCall.getInputGroupCall();
		req.params = new TLRPC.TL_dataJSON();
		req.params.data = json;
		ConnectionsManager.getInstance(currentAccount).sendRequest(req, (response, error) -> {
			if (response != null) {
				AndroidUtilities.runOnUIThread(() -> mySource[CAPTURE_DEVICE_SCREEN] = ssrc);
				TLRPC.Updates updates = (TLRPC.Updates) response;
				AndroidUtilities.runOnUIThread(() -> {
					if (tgVoip[CAPTURE_DEVICE_SCREEN] != null) {
						long selfId = getSelfId();
						for (int a = 0, N = updates.updates.size(); a < N; a++) {
							TLRPC.Update update = updates.updates.get(a);
							if (update instanceof TLRPC.TL_updateGroupCallConnection) {
								TLRPC.TL_updateGroupCallConnection updateGroupCallConnection = (TLRPC.TL_updateGroupCallConnection) update;
								if (updateGroupCallConnection.presentation) {
									tgVoip[CAPTURE_DEVICE_SCREEN].setJoinResponsePayload(updateGroupCallConnection.params.data);
								}
							} else if (update instanceof TLRPC.TL_updateGroupCallParticipants) {
								TLRPC.TL_updateGroupCallParticipants updateGroupCallParticipants = (TLRPC.TL_updateGroupCallParticipants) update;
								for (int b = 0, N2 = updateGroupCallParticipants.participants.size(); b < N2; b++) {
									TLRPC.TL_groupCallParticipant participant = updateGroupCallParticipants.participants.get(b);
									if (MessageObject.getPeerId(participant.peer) == selfId) {
										if (participant.presentation != null) {
											if ((participant.presentation.flags & 2) != 0) {
												mySource[CAPTURE_DEVICE_SCREEN] = participant.presentation.audio_source;
											} else {
												for (int c = 0, N3 = participant.presentation.source_groups.size(); c < N3; c++) {
													TLRPC.TL_groupCallParticipantVideoSourceGroup sourceGroup = participant.presentation.source_groups.get(c);
													if (sourceGroup.sources.size() > 0) {
														mySource[CAPTURE_DEVICE_SCREEN] = sourceGroup.sources.get(0);
													}
												}
											}
										}
										break;
									}
								}
							}
						}
					}
				});
				MessagesController.getInstance(currentAccount).processUpdates(updates, false);
				startGroupCheckShortpoll();
			} else {
				AndroidUtilities.runOnUIThread(() -> {
					if ("GROUPCALL_VIDEO_TOO_MUCH".equals(error.text)) {
						groupCall.reloadGroupCall();
					} else if ("JOIN_AS_PEER_INVALID".equals(error.text)) {
						TLRPC.ChatFull chatFull = MessagesController.getInstance(currentAccount).getChatFull(chat.id);
						if (chatFull != null) {
							if (chatFull instanceof TLRPC.TL_chatFull) {
								chatFull.flags &=~ 32768;
							} else {
								chatFull.flags &=~ 67108864;
							}
							chatFull.groupcall_default_join_as = null;
							JoinCallAlert.resetCache();
						}
						hangUp(2);
					} else if ("GROUPCALL_SSRC_DUPLICATE_MUCH".equals(error.text)) {
						createGroupInstance(CAPTURE_DEVICE_SCREEN, false);
					} else {
						if ("GROUPCALL_INVALID".equals(error.text)) {
							MessagesController.getInstance(currentAccount).loadFullChat(chat.id, 0, true);
						}
					}
				});
			}
		});
	}

	private Runnable shortPollRunnable;
	private int checkRequestId;

	private void startGroupCheckShortpoll() {
		if (shortPollRunnable != null || sharedInstance == null || groupCall == null || (mySource[CAPTURE_DEVICE_CAMERA] == 0 && mySource[CAPTURE_DEVICE_SCREEN] == 0 && !(groupCall.call != null && groupCall.call.rtmp_stream))) {
			return;
		}
		AndroidUtilities.runOnUIThread(shortPollRunnable = () -> {
			if (shortPollRunnable == null || sharedInstance == null || groupCall == null || (mySource[CAPTURE_DEVICE_CAMERA] == 0 && mySource[CAPTURE_DEVICE_SCREEN] == 0 && !(groupCall.call != null && groupCall.call.rtmp_stream))) {
				return;
			}
			TLRPC.TL_phone_checkGroupCall req = new TLRPC.TL_phone_checkGroupCall();
			req.call = groupCall.getInputGroupCall();
			for (int a = 0; a < mySource.length; a++) {
				if (mySource[a] != 0) {
					req.sources.add(mySource[a]);
				}
			}
			checkRequestId = ConnectionsManager.getInstance(currentAccount).sendRequest(req, (response, error) -> AndroidUtilities.runOnUIThread(() -> {
				if (shortPollRunnable == null || sharedInstance == null || groupCall == null) {
					return;
				}
				shortPollRunnable = null;
				checkRequestId = 0;
				boolean recreateCamera = false;
				boolean recreateScreenCapture = false;
				if (response instanceof TLRPC.Vector) {
					TLRPC.Vector vector = (TLRPC.Vector) response;
					if (mySource[CAPTURE_DEVICE_CAMERA] != 0 && req.sources.contains(mySource[CAPTURE_DEVICE_CAMERA])) {
						if (!vector.objects.contains(mySource[CAPTURE_DEVICE_CAMERA])) {
							recreateCamera = true;
						}
					}
					if (mySource[CAPTURE_DEVICE_SCREEN] != 0 && req.sources.contains(mySource[CAPTURE_DEVICE_SCREEN])) {
						if (!vector.objects.contains(mySource[CAPTURE_DEVICE_SCREEN])) {
							recreateScreenCapture = true;
						}
					}
				} else if (error != null && error.code == 400) {
					recreateCamera = true;
					if (mySource[CAPTURE_DEVICE_SCREEN] != 0 && req.sources.contains(mySource[CAPTURE_DEVICE_SCREEN])) {
						recreateScreenCapture = true;
					}
				}
				if (recreateCamera) {
					createGroupInstance(CAPTURE_DEVICE_CAMERA, false);
				}
				if (recreateScreenCapture) {
					createGroupInstance(CAPTURE_DEVICE_SCREEN, false);
				}
				if (mySource[CAPTURE_DEVICE_SCREEN] != 0 || mySource[CAPTURE_DEVICE_CAMERA] != 0 || (groupCall.call != null && groupCall.call.rtmp_stream)) {
					startGroupCheckShortpoll();
				}
			}));
		}, 4000);
	}

	private void cancelGroupCheckShortPoll() {
		if (mySource[CAPTURE_DEVICE_SCREEN] != 0 || mySource[CAPTURE_DEVICE_CAMERA] != 0) {
			return;
		}
		if (checkRequestId != 0) {
			ConnectionsManager.getInstance(currentAccount).cancelRequest(checkRequestId, false);
			checkRequestId = 0;
		}
		if (shortPollRunnable != null) {
			AndroidUtilities.cancelRunOnUIThread(shortPollRunnable);
			shortPollRunnable = null;
		}
	}

	private static class RequestedParticipant {
		public int audioSsrc;
		public TLRPC.TL_groupCallParticipant participant;

		public RequestedParticipant(TLRPC.TL_groupCallParticipant p, int ssrc) {
			participant = p;
			audioSsrc = ssrc;
		}
	}

	private void broadcastUnknownParticipants(long taskPtr, int[] unknown) {
		if (groupCall == null || tgVoip[CAPTURE_DEVICE_CAMERA] == null) {
			return;
		}
		long selfId = getSelfId();
		ArrayList<RequestedParticipant> participants = null;
		for (int a = 0, N = unknown.length; a < N; a++) {
			TLRPC.TL_groupCallParticipant p = groupCall.participantsBySources.get(unknown[a]);
			if (p == null) {
				p = groupCall.participantsByVideoSources.get(unknown[a]);
				if (p == null) {
					p = groupCall.participantsByPresentationSources.get(unknown[a]);
				}
			}
			if (p == null || MessageObject.getPeerId(p.peer) == selfId || p.source == 0) {
				continue;
			}
			if (participants == null) {
				participants = new ArrayList<>();
			}
			participants.add(new RequestedParticipant(p, unknown[a]));
		}
		if (participants != null) {
			int[] ssrcs = new int[participants.size()];
			for (int a = 0, N = participants.size(); a < N; a++) {
				RequestedParticipant p = participants.get(a);
				ssrcs[a] = p.audioSsrc;
			}
			tgVoip[CAPTURE_DEVICE_CAMERA].onMediaDescriptionAvailable(taskPtr, ssrcs);

			for (int a = 0, N = participants.size(); a < N; a++) {
				RequestedParticipant p = participants.get(a);
				if (p.participant.muted_by_you) {
					tgVoip[CAPTURE_DEVICE_CAMERA].setVolume(p.audioSsrc, 0);
				} else {
					tgVoip[CAPTURE_DEVICE_CAMERA].setVolume(p.audioSsrc, ChatObject.getParticipantVolume(p.participant) / 10000.0);
				}
			}
		}
	}

	private void createGroupInstance(int type, boolean switchAccount) {
		if (switchAccount) {
			mySource[type] = 0;
			if (type == CAPTURE_DEVICE_CAMERA) {
				switchingAccount = switchAccount;
			}
		}
		cancelGroupCheckShortPoll();
		if (type == CAPTURE_DEVICE_CAMERA) {
			wasConnected = false;
		} else if (!wasConnected) {
			reconnectScreenCapture = true;
			return;
		}
		boolean created = false;
		if (tgVoip[type] == null) {
			created = true;
			final String logFilePath = BuildVars.DEBUG_VERSION ? VoIPHelper.getLogFilePath("voip_" + type + "_" + groupCall.call.id) : VoIPHelper.getLogFilePath(groupCall.call.id, false);
			tgVoip[type] = NativeInstance.makeGroup(logFilePath, captureDevice[type], type == CAPTURE_DEVICE_SCREEN, type == CAPTURE_DEVICE_CAMERA && SharedConfig.noiseSupression, (ssrc, json) -> {
				if (type == CAPTURE_DEVICE_CAMERA) {
					startGroupCall(ssrc, json, true);
				} else {
					startScreenCapture(ssrc, json);
				}
			}, (uids, levels, voice) -> {
				if (sharedInstance == null || groupCall == null || type != CAPTURE_DEVICE_CAMERA) {
					return;
				}
				groupCall.processVoiceLevelsUpdate(uids, levels, voice);
				float maxAmplitude = 0;
				boolean hasOther = false;
				for (int a = 0; a < uids.length; a++) {
					if (uids[a] == 0) {
						if (lastTypingTimeSend < SystemClock.uptimeMillis() - 5000 && levels[a] > 0.1f && voice[a]) {
							lastTypingTimeSend = SystemClock.uptimeMillis();
							TLRPC.TL_messages_setTyping req = new TLRPC.TL_messages_setTyping();
							req.action = new TLRPC.TL_speakingInGroupCallAction();
							req.peer = MessagesController.getInputPeer(chat);
							ConnectionsManager.getInstance(currentAccount).sendRequest(req, (response, error) -> {

							});
						}
						NotificationCenter.getGlobalInstance().postNotificationName(NotificationCenter.webRtcMicAmplitudeEvent, levels[a]);
						continue;
					}
					hasOther = true;
					maxAmplitude = Math.max(maxAmplitude, levels[a]);
				}
				if (hasOther) {
					NotificationCenter.getGlobalInstance().postNotificationName(NotificationCenter.webRtcSpeakerAmplitudeEvent, maxAmplitude);
					if (audioLevelsCallback != null) {
						audioLevelsCallback.run(uids, levels, voice);
					}
				}
			}, (taskPtr, unknown) -> {
				if (sharedInstance == null || groupCall == null || type != CAPTURE_DEVICE_CAMERA) {
					return;
				}
				groupCall.processUnknownVideoParticipants(unknown, (ssrcs) -> {
					if (sharedInstance == null || groupCall == null) {
						return;
					}
					broadcastUnknownParticipants(taskPtr, unknown);
				});
			}, (timestamp, duration, videoChannel, quality) -> {
				if (type != CAPTURE_DEVICE_CAMERA) {
					return;
				}
				TLRPC.TL_upload_getFile req = new TLRPC.TL_upload_getFile();
				req.limit = 128 * 1024;
				TLRPC.TL_inputGroupCallStream inputGroupCallStream = new TLRPC.TL_inputGroupCallStream();
				inputGroupCallStream.call = groupCall.getInputGroupCall();
				inputGroupCallStream.time_ms = timestamp;
				if (duration == 500) {
					inputGroupCallStream.scale = 1;
				}
				if (videoChannel != 0) {
					inputGroupCallStream.flags |= 1;
					inputGroupCallStream.video_channel = videoChannel;
					inputGroupCallStream.video_quality = quality;
				}
				req.location = inputGroupCallStream;
				String key = videoChannel == 0 ? ("" + timestamp) : (videoChannel + "_" + timestamp + "_" + quality);
				int reqId = AccountInstance.getInstance(currentAccount).getConnectionsManager().sendRequest(req, (response, error, responseTime) -> {
					AndroidUtilities.runOnUIThread(() -> currentStreamRequestTimestamp.remove(key));
					if (tgVoip[type] == null) {
						return;
					}
					if (response != null) {
						TLRPC.TL_upload_file res = (TLRPC.TL_upload_file) response;
						tgVoip[type].onStreamPartAvailable(timestamp, res.bytes.buffer, res.bytes.limit(), responseTime, videoChannel, quality);
					} else {
						if ("GROUPCALL_JOIN_MISSING".equals(error.text)) {
							AndroidUtilities.runOnUIThread(() -> createGroupInstance(type, false));
						} else {
							int status;
							if ("TIME_TOO_BIG".equals(error.text) || error.text.startsWith("FLOOD_WAIT")) {
								status = 0;
							} else {
								status = -1;
							}
							tgVoip[type].onStreamPartAvailable(timestamp, null, status, responseTime, videoChannel, quality);
						}
					}
				}, ConnectionsManager.RequestFlagFailOnServerErrors, ConnectionsManager.ConnectionTypeDownload, groupCall.call.stream_dc_id);
				AndroidUtilities.runOnUIThread(() -> currentStreamRequestTimestamp.put(key, reqId));
			}, (timestamp, duration, videoChannel, quality) -> {
				if (type != CAPTURE_DEVICE_CAMERA) {
					return;
				}
				AndroidUtilities.runOnUIThread(() -> {
					String key = videoChannel == 0 ? ("" + timestamp) : (videoChannel + "_" + timestamp + "_" + quality);
					Integer reqId = currentStreamRequestTimestamp.get(key);
					if (reqId != null) {
						AccountInstance.getInstance(currentAccount).getConnectionsManager().cancelRequest(reqId, true);
						currentStreamRequestTimestamp.remove(key);
					}
				});
			}, taskPtr -> {
				if (groupCall != null && groupCall.call != null && groupCall.call.rtmp_stream) {
					TLRPC.TL_phone_getGroupCallStreamChannels req = new TLRPC.TL_phone_getGroupCallStreamChannels();
					req.call = groupCall.getInputGroupCall();
					if (groupCall == null || groupCall.call == null || tgVoip[type] == null) {
						if (tgVoip[type] != null) {
							tgVoip[type].onRequestTimeComplete(taskPtr, 0);
						}
						return;
					}
					ConnectionsManager.getInstance(currentAccount).sendRequest(req, (response, error, responseTime) -> {
						long currentTime = 0;
						if (error == null) {
							TLRPC.TL_phone_groupCallStreamChannels res = (TLRPC.TL_phone_groupCallStreamChannels) response;
							if (!res.channels.isEmpty()) {
								currentTime = res.channels.get(0).last_timestamp_ms;
							}
							if (!groupCall.loadedRtmpStreamParticipant) {
								groupCall.createRtmpStreamParticipant(res.channels);
								groupCall.loadedRtmpStreamParticipant = true;
							}
						}
						if (tgVoip[type] != null) {
							tgVoip[type].onRequestTimeComplete(taskPtr, currentTime);
						}
					}, ConnectionsManager.RequestFlagFailOnServerErrors, ConnectionsManager.ConnectionTypeDownload, groupCall.call.stream_dc_id);
				} else {
					if (tgVoip[type] != null) {
						tgVoip[type].onRequestTimeComplete(taskPtr, ConnectionsManager.getInstance(currentAccount).getCurrentTimeMillis());
					}
				}
			});
			tgVoip[type].setOnStateUpdatedListener((state, inTransition) -> updateConnectionState(type, state, inTransition));
		}
		tgVoip[type].resetGroupInstance(!created, false);
		if (captureDevice[type] != 0) {
			destroyCaptureDevice[type] = false;
		}
		if (type == CAPTURE_DEVICE_CAMERA) {
			dispatchStateChanged(STATE_WAIT_INIT);
		}
	}

	private void updateConnectionState(int type, int state, boolean inTransition) {
		if (type != CAPTURE_DEVICE_CAMERA) {
			return;
		}
		dispatchStateChanged(state == 1 || switchingStream ? STATE_ESTABLISHED : STATE_RECONNECTING);
		if (switchingStream && (state == 0 || state == 1 && inTransition)) {
			AndroidUtilities.runOnUIThread(switchingStreamTimeoutRunnable = () -> {
				if (switchingStreamTimeoutRunnable == null) {
					return;
				}
				switchingStream = false;
				updateConnectionState(type, 0, true);
				switchingStreamTimeoutRunnable = null;
			}, 3000);
		}
		if (state == 0) {
			startGroupCheckShortpoll();
			if (playedConnectedSound && spPlayId == 0 && !switchingStream && !switchingAccount) {
				Utilities.globalQueue.postRunnable(() -> {
					if (spPlayId != 0) {
						soundPool.stop(spPlayId);
					}
					spPlayId = soundPool.play(spVoiceChatConnecting, 1.0f, 1.0f, 0, -1, 1);
				});
			}
		} else {
			cancelGroupCheckShortPoll();
			if (!inTransition) {
				switchingStream = false;
				switchingAccount = false;
			}
			if (switchingStreamTimeoutRunnable != null) {
				AndroidUtilities.cancelRunOnUIThread(switchingStreamTimeoutRunnable);
				switchingStreamTimeoutRunnable = null;
			}
			if (playedConnectedSound) {
				Utilities.globalQueue.postRunnable(() -> {
					if (spPlayId != 0) {
						soundPool.stop(spPlayId);
						spPlayId = 0;
					}
				});
				if (connectingSoundRunnable != null) {
					AndroidUtilities.cancelRunOnUIThread(connectingSoundRunnable);
					connectingSoundRunnable = null;
				}
			} else {
				playConnectedSound();
			}
			if (!wasConnected) {
				wasConnected = true;
				if (reconnectScreenCapture) {
					createGroupInstance(CAPTURE_DEVICE_SCREEN, false);
					reconnectScreenCapture = false;
				}
				NativeInstance instance = tgVoip[CAPTURE_DEVICE_CAMERA];
				if (instance != null) {
					if (!micMute) {
						instance.setMuteMicrophone(false);
					}
				}
				setParticipantsVolume();
			}
		}
	}

	public void setParticipantsVolume() {
		NativeInstance instance = tgVoip[CAPTURE_DEVICE_CAMERA];
		if (instance != null) {
			for (int a = 0, N = groupCall.participants.size(); a < N; a++) {
				TLRPC.TL_groupCallParticipant participant = groupCall.participants.valueAt(a);
				if (participant.self || participant.source == 0 || !participant.can_self_unmute && participant.muted) {
					continue;
				}
				if (participant.muted_by_you) {
					setParticipantVolume(participant, 0);
				} else {
					setParticipantVolume(participant, ChatObject.getParticipantVolume(participant));
				}
			}
		}
	}

	public void setParticipantVolume(TLRPC.TL_groupCallParticipant participant, int volume) {
		tgVoip[CAPTURE_DEVICE_CAMERA].setVolume(participant.source, volume / 10000.0);
		if (participant.presentation != null && participant.presentation.audio_source != 0) {
			tgVoip[CAPTURE_DEVICE_CAMERA].setVolume(participant.presentation.audio_source, volume / 10000.0);
		}
	}

	public boolean isSwitchingStream() {
		return switchingStream;
	}

	private void initiateActualEncryptedCall() {
		if (timeoutRunnable != null) {
			AndroidUtilities.cancelRunOnUIThread(timeoutRunnable);
			timeoutRunnable = null;
		}
		try {
			if (BuildVars.LOGS_ENABLED) {
				FileLog.d("InitCall: keyID=" + keyFingerprint);
			}
			SharedPreferences nprefs = MessagesController.getNotificationsSettings(currentAccount);
			Set<String> set = nprefs.getStringSet("calls_access_hashes", null);
			HashSet<String> hashes;
			if (set != null) {
				hashes = new HashSet<>(set);
			} else {
				hashes = new HashSet<>();
			}
			hashes.add(privateCall.id + " " + privateCall.access_hash + " " + System.currentTimeMillis());
			while (hashes.size() > 20) {
				String oldest = null;
				long oldestTime = Long.MAX_VALUE;
				Iterator<String> itr = hashes.iterator();
				while (itr.hasNext()) {
					String item = itr.next();
					String[] s = item.split(" ");
					if (s.length < 2) {
						itr.remove();
					} else {
						try {
							long t = Long.parseLong(s[2]);
							if (t < oldestTime) {
								oldestTime = t;
								oldest = item;
							}
						} catch (Exception x) {
							itr.remove();
						}
					}
				}
				if (oldest != null) {
					hashes.remove(oldest);
				}
			}
			nprefs.edit().putStringSet("calls_access_hashes", hashes).commit();

			boolean sysAecAvailable = false, sysNsAvailable = false;
			if (Build.VERSION.SDK_INT >= Build.VERSION_CODES.JELLY_BEAN) {
				try {
					sysAecAvailable = AcousticEchoCanceler.isAvailable();
				} catch (Exception ignored) {
				}
				try {
					sysNsAvailable = NoiseSuppressor.isAvailable();
				} catch (Exception ignored) {
				}
			}

			final SharedPreferences preferences = MessagesController.getGlobalMainSettings();

			// config
			final MessagesController messagesController = MessagesController.getInstance(currentAccount);
			final double initializationTimeout = messagesController.callConnectTimeout / 1000.0;
			final double receiveTimeout = messagesController.callPacketTimeout / 1000.0;
			final int voipDataSaving = convertDataSavingMode(preferences.getInt("VoipDataSaving", VoIPHelper.getDataSavingDefault()));
			final Instance.ServerConfig serverConfig = Instance.getGlobalServerConfig();
			final boolean enableAec = !(sysAecAvailable && serverConfig.useSystemAec);
			final boolean enableNs = !(sysNsAvailable && serverConfig.useSystemNs);
			final String logFilePath = BuildVars.DEBUG_VERSION ? VoIPHelper.getLogFilePath("voip" + privateCall.id) : VoIPHelper.getLogFilePath(privateCall.id, false);
			final String statsLogFilePath = VoIPHelper.getLogFilePath(privateCall.id, true);
			final Instance.Config config = new Instance.Config(initializationTimeout, receiveTimeout, voipDataSaving, privateCall.p2p_allowed, enableAec, enableNs, true, false, serverConfig.enableStunMarking, logFilePath, statsLogFilePath, privateCall.protocol.max_layer);

			// persistent state
			final String persistentStateFilePath = new File(ApplicationLoader.applicationContext.getCacheDir(), "voip_persistent_state.json").getAbsolutePath();

			// endpoints
			final boolean forceTcp = preferences.getBoolean("dbg_force_tcp_in_calls", false);
			final int endpointType = forceTcp ? Instance.ENDPOINT_TYPE_TCP_RELAY : Instance.ENDPOINT_TYPE_UDP_RELAY;
			final Instance.Endpoint[] endpoints = new Instance.Endpoint[privateCall.connections.size()];
			ArrayList<Long> reflectorIds = new ArrayList<>();
			for (int i = 0; i < endpoints.length; i++) {
				final TLRPC.PhoneConnection connection = privateCall.connections.get(i);
				endpoints[i] = new Instance.Endpoint(connection instanceof TLRPC.TL_phoneConnectionWebrtc, connection.id, connection.ip, connection.ipv6, connection.port, endpointType, connection.peer_tag, connection.turn, connection.stun, connection.username, connection.password, connection.tcp);
				if (connection instanceof TLRPC.TL_phoneConnection) {
					reflectorIds.add(((TLRPC.TL_phoneConnection) connection).id);
				}
			}
			if (!reflectorIds.isEmpty()) {
				Collections.sort(reflectorIds);
				HashMap<Long, Integer> reflectorIdMapping = new HashMap<>();
				for (int i = 0; i < reflectorIds.size(); i++) {
					reflectorIdMapping.put(reflectorIds.get(i), i + 1);
				}
				for (int i = 0; i < endpoints.length; i++) {
					endpoints[i].reflectorId = reflectorIdMapping.getOrDefault(endpoints[i].id, 0);
				}
			}
			if (forceTcp) {
				AndroidUtilities.runOnUIThread(() -> Toast.makeText(VoIPService.this, "This call uses TCP which will degrade its quality.", Toast.LENGTH_SHORT).show());
			}

			// proxy
			Instance.Proxy proxy = null;
			if (preferences.getBoolean("proxy_enabled", false) && preferences.getBoolean("proxy_enabled_calls", false)) {
				final String server = preferences.getString("proxy_ip", null);
				final String secret = preferences.getString("proxy_secret", null);
				if (!TextUtils.isEmpty(server) && TextUtils.isEmpty(secret)) {
					proxy = new Instance.Proxy(server, preferences.getInt("proxy_port", 0), preferences.getString("proxy_user", null), preferences.getString("proxy_pass", null));
				}
			}

			// encryption key
			final Instance.EncryptionKey encryptionKey = new Instance.EncryptionKey(authKey, isOutgoing);

			boolean newAvailable = "2.7.7".compareTo(privateCall.protocol.library_versions.get(0)) <= 0;
			if (captureDevice[CAPTURE_DEVICE_CAMERA] != 0 && !newAvailable) {
				NativeInstance.destroyVideoCapturer(captureDevice[CAPTURE_DEVICE_CAMERA]);
				captureDevice[CAPTURE_DEVICE_CAMERA] = 0;
				videoState[CAPTURE_DEVICE_CAMERA] = Instance.VIDEO_STATE_INACTIVE;
			}
			if (!isOutgoing) {
				if (videoCall && (Build.VERSION.SDK_INT < 23 || checkSelfPermission(Manifest.permission.CAMERA) == PackageManager.PERMISSION_GRANTED)) {
					captureDevice[CAPTURE_DEVICE_CAMERA] = NativeInstance.createVideoCapturer(localSink[CAPTURE_DEVICE_CAMERA], isFrontFaceCamera ? 1 : 0);
					videoState[CAPTURE_DEVICE_CAMERA] = Instance.VIDEO_STATE_ACTIVE;
				} else {
					videoState[CAPTURE_DEVICE_CAMERA] = Instance.VIDEO_STATE_INACTIVE;
				}
			}
			// init
			tgVoip[CAPTURE_DEVICE_CAMERA] = Instance.makeInstance(privateCall.protocol.library_versions.get(0), config, persistentStateFilePath, endpoints, proxy, getNetworkType(), encryptionKey, remoteSink[CAPTURE_DEVICE_CAMERA], captureDevice[CAPTURE_DEVICE_CAMERA], (uids, levels, voice) -> {
				if (sharedInstance == null || privateCall == null) {
					return;
				}
				NotificationCenter.getGlobalInstance().postNotificationName(NotificationCenter.webRtcMicAmplitudeEvent, levels[0]);
				NotificationCenter.getGlobalInstance().postNotificationName(NotificationCenter.webRtcSpeakerAmplitudeEvent, levels[1]);
			});
			tgVoip[CAPTURE_DEVICE_CAMERA].setOnStateUpdatedListener(this::onConnectionStateChanged);
			tgVoip[CAPTURE_DEVICE_CAMERA].setOnSignalBarsUpdatedListener(this::onSignalBarCountChanged);
			tgVoip[CAPTURE_DEVICE_CAMERA].setOnSignalDataListener(this::onSignalingData);
			tgVoip[CAPTURE_DEVICE_CAMERA].setOnRemoteMediaStateUpdatedListener((audioState, videoState) -> AndroidUtilities.runOnUIThread(() -> {
				remoteAudioState = audioState;
				remoteVideoState = videoState;
				checkIsNear();

				for (int a = 0; a < stateListeners.size(); a++) {
					StateListener l = stateListeners.get(a);
					l.onMediaStateUpdated(audioState, videoState);
				}
			}));
			tgVoip[CAPTURE_DEVICE_CAMERA].setMuteMicrophone(micMute);

			if (newAvailable != isVideoAvailable) {
				isVideoAvailable = newAvailable;
				for (int a = 0; a < stateListeners.size(); a++) {
					StateListener l = stateListeners.get(a);
					l.onVideoAvailableChange(isVideoAvailable);
				}
			}
			destroyCaptureDevice[CAPTURE_DEVICE_CAMERA] = false;

			AndroidUtilities.runOnUIThread(new Runnable() {
				@Override
				public void run() {
					if (tgVoip[CAPTURE_DEVICE_CAMERA] != null) {
						updateTrafficStats(tgVoip[CAPTURE_DEVICE_CAMERA], null);
						AndroidUtilities.runOnUIThread(this, 5000);
					}
				}
			}, 5000);
		} catch (Exception x) {
			if (BuildVars.LOGS_ENABLED) {
				FileLog.e("error starting call", x);
			}
			callFailed();
		}
	}

	public void playConnectedSound() {
		Utilities.globalQueue.postRunnable(() -> soundPool.play(spVoiceChatStartId, 1.0f, 1.0f, 0, 0, 1));
		playedConnectedSound = true;
	}

	private void startConnectingSound() {
		Utilities.globalQueue.postRunnable(() -> {
			if (spPlayId != 0) {
				soundPool.stop(spPlayId);
			}
			spPlayId = soundPool.play(spConnectingId, 1, 1, 0, -1, 1);
			if (spPlayId == 0) {
				AndroidUtilities.runOnUIThread(connectingSoundRunnable = new Runnable() {
					@Override
					public void run() {
						if (sharedInstance == null) {
							return;
						}
						Utilities.globalQueue.postRunnable(() -> {
							if (spPlayId == 0) {
								spPlayId = soundPool.play(spConnectingId, 1, 1, 0, -1, 1);
							}
							if (spPlayId == 0) {
								AndroidUtilities.runOnUIThread(this, 100);
							} else {
								connectingSoundRunnable = null;
							}
						});
					}
				}, 100);
			}
		});
	}

	public void onSignalingData(byte[] data) {
		if (privateCall == null) {
			return;
		}
		TLRPC.TL_phone_sendSignalingData req = new TLRPC.TL_phone_sendSignalingData();
		req.peer = new TLRPC.TL_inputPhoneCall();
		req.peer.access_hash = privateCall.access_hash;
		req.peer.id = privateCall.id;
		req.data = data;
		ConnectionsManager.getInstance(currentAccount).sendRequest(req, (response, error) -> {

		});
	}

	public boolean isVideoAvailable() {
		return isVideoAvailable;
	}

	void onMediaButtonEvent(KeyEvent ev) {
		if (ev == null) {
			return;
		}
		if (ev.getKeyCode() == KeyEvent.KEYCODE_HEADSETHOOK || ev.getKeyCode() == KeyEvent.KEYCODE_MEDIA_PAUSE || ev.getKeyCode() == KeyEvent.KEYCODE_MEDIA_PLAY_PAUSE) {
			if (ev.getAction() == KeyEvent.ACTION_UP) {
				if (currentState == STATE_WAITING_INCOMING) {
					acceptIncomingCall();
				} else {
					setMicMute(!isMicMute(), false, true);
				}
			}
		}
	}

	public byte[] getGA() {
		return g_a;
	}

	public void forceRating() {
		forceRating = true;
	}

	private String[] getEmoji() {
		ByteArrayOutputStream os = new ByteArrayOutputStream();
		try {
			os.write(authKey);
			os.write(g_a);
		} catch (IOException ignore) {
		}
		return EncryptionKeyEmojifier.emojifyForCall(Utilities.computeSHA256(os.toByteArray(), 0, os.size()));
	}

	public boolean hasEarpiece() {
		if (USE_CONNECTION_SERVICE) {
			if (systemCallConnection != null && systemCallConnection.getCallAudioState() != null) {
				int routeMask = systemCallConnection.getCallAudioState().getSupportedRouteMask();
				return (routeMask & (CallAudioState.ROUTE_EARPIECE | CallAudioState.ROUTE_WIRED_HEADSET)) != 0;
			}
		}
		if (((TelephonyManager) getSystemService(TELEPHONY_SERVICE)).getPhoneType() != TelephonyManager.PHONE_TYPE_NONE) {
			return true;
		}
		if (mHasEarpiece != null) {
			return mHasEarpiece;
		}

		// not calculated yet, do it now
		try {
			AudioManager am = (AudioManager) getSystemService(AUDIO_SERVICE);
			Method method = AudioManager.class.getMethod("getDevicesForStream", Integer.TYPE);
			Field field = AudioManager.class.getField("DEVICE_OUT_EARPIECE");
			int earpieceFlag = field.getInt(null);
			int bitmaskResult = (int) method.invoke(am, AudioManager.STREAM_VOICE_CALL);

			// check if masked by the earpiece flag
			if ((bitmaskResult & earpieceFlag) == earpieceFlag) {
				mHasEarpiece = Boolean.TRUE;
			} else {
				mHasEarpiece = Boolean.FALSE;
			}
		} catch (Throwable error) {
			if (BuildVars.LOGS_ENABLED) {
				FileLog.e("Error while checking earpiece! ", error);
			}
			mHasEarpiece = Boolean.TRUE;
		}

		return mHasEarpiece;
	}

	private int getStatsNetworkType() {
		int netType = StatsController.TYPE_WIFI;
		if (lastNetInfo != null) {
			if (lastNetInfo.getType() == ConnectivityManager.TYPE_MOBILE) {
				netType = lastNetInfo.isRoaming() ? StatsController.TYPE_ROAMING : StatsController.TYPE_MOBILE;
			}
		}
		return netType;
	}

	protected void setSwitchingCamera(boolean switching, boolean isFrontFace) {
		switchingCamera = switching;
		if (!switching) {
			isFrontFaceCamera = isFrontFace;
			for (int a = 0; a < stateListeners.size(); a++) {
				StateListener l = stateListeners.get(a);
				l.onCameraSwitch(isFrontFaceCamera);
			}
		}
	}

	protected void onCameraFirstFrameAvailable() {
		for (int a = 0; a < stateListeners.size(); a++) {
			StateListener l = stateListeners.get(a);
			l.onCameraFirstFrameAvailable();
		}
	}

	public void registerStateListener(StateListener l) {
		if (stateListeners.contains(l)) {
			return;
		}
		stateListeners.add(l);
		if (currentState != 0) {
			l.onStateChanged(currentState);
		}
		if (signalBarCount != 0) {
			l.onSignalBarsCountChanged(signalBarCount);
		}
	}

	public void unregisterStateListener(StateListener l) {
		stateListeners.remove(l);
	}

	public void editCallMember(TLObject object, Boolean mute, Boolean muteVideo, Integer volume, Boolean raiseHand, Runnable onComplete) {
		if (object == null || groupCall == null) {
			return;
		}
		TLRPC.TL_phone_editGroupCallParticipant req = new TLRPC.TL_phone_editGroupCallParticipant();
		req.call = groupCall.getInputGroupCall();
		if (object instanceof TLRPC.User) {
			TLRPC.User user = (TLRPC.User) object;
			if (UserObject.isUserSelf(user) && groupCallPeer != null) {
				req.participant = groupCallPeer;
			} else {
				req.participant = MessagesController.getInputPeer(user);
				if (BuildVars.LOGS_ENABLED) {
					FileLog.d("edit group call part id = " + req.participant.user_id + " access_hash = " + req.participant.user_id);
				}
			}
		} else if (object instanceof TLRPC.Chat) {
			TLRPC.Chat chat = (TLRPC.Chat) object;
			req.participant = MessagesController.getInputPeer(chat);
			if (BuildVars.LOGS_ENABLED) {
				FileLog.d("edit group call part id = " + (req.participant.chat_id != 0 ? req.participant.chat_id : req.participant.channel_id)  + " access_hash = " + req.participant.access_hash);
			}
		}
		if (mute != null) {
			req.muted = mute;
			req.flags |= 1;
		}
		if (volume != null) {
			req.volume = volume;
			req.flags |= 2;
		}
		if (raiseHand != null) {
			req.raise_hand = raiseHand;
			req.flags |= 4;
		}
		if (muteVideo != null) {
			req.video_stopped = muteVideo;
			req.flags |= 8;
		}
		if (BuildVars.LOGS_ENABLED) {
			FileLog.d("edit group call flags = " + req.flags);
		}
		int account = currentAccount;
		AccountInstance.getInstance(account).getConnectionsManager().sendRequest(req, (response, error) -> {
			if (response != null) {
				AccountInstance.getInstance(account).getMessagesController().processUpdates((TLRPC.Updates) response, false);
			} else if (error != null) {
				if ("GROUPCALL_VIDEO_TOO_MUCH".equals(error.text)) {
					groupCall.reloadGroupCall();
				}
			}
			if (onComplete != null) {
				AndroidUtilities.runOnUIThread(onComplete);
			}
		});
	}

	public boolean isMicMute() {
		return micMute;
	}

	public void toggleSpeakerphoneOrShowRouteSheet(Context context, boolean fromOverlayWindow) {
		if (isBluetoothHeadsetConnected() && hasEarpiece()) {
			BottomBuilder builder = new BottomBuilder(context);
			builder.addTitle(LocaleController.getString("VoipOutputDevices", R.string.VoipOutputDevices), true);
			builder.addItems(new String[]{
							LocaleController.getString("VoipAudioRoutingSpeaker", R.string.VoipAudioRoutingSpeaker),
							isHeadsetPlugged ? LocaleController.getString("VoipAudioRoutingHeadset", R.string.VoipAudioRoutingHeadset) : LocaleController.getString("VoipAudioRoutingEarpiece", R.string.VoipAudioRoutingEarpiece),
							currentBluetoothDeviceName != null ? currentBluetoothDeviceName : LocaleController.getString("VoipAudioRoutingBluetooth", R.string.VoipAudioRoutingBluetooth)},
					new int[]{R.drawable.calls_menu_speaker,
							isHeadsetPlugged ? R.drawable.calls_menu_headset : R.drawable.calls_menu_phone,
							R.drawable.calls_menu_bluetooth}, (which, dialog, __) -> {
						if (getSharedInstance() == null) {
							return Unit.INSTANCE;
						}
						setAudioOutput(which);
						return Unit.INSTANCE;
					});

			BottomSheet bottomSheet = builder.create();
			if (fromOverlayWindow) {
				if (Build.VERSION.SDK_INT >= 26) {
					bottomSheet.getWindow().setType(WindowManager.LayoutParams.TYPE_APPLICATION_OVERLAY);
				} else {
					bottomSheet.getWindow().setType(WindowManager.LayoutParams.TYPE_SYSTEM_ALERT);
				}
			}
			builder.show();
			return;
		}
		if (USE_CONNECTION_SERVICE && systemCallConnection != null && systemCallConnection.getCallAudioState() != null) {
			if (hasEarpiece()) {
				systemCallConnection.setAudioRoute(systemCallConnection.getCallAudioState().getRoute() == CallAudioState.ROUTE_SPEAKER ? CallAudioState.ROUTE_WIRED_OR_EARPIECE : CallAudioState.ROUTE_SPEAKER);
			} else {
				systemCallConnection.setAudioRoute(systemCallConnection.getCallAudioState().getRoute() == CallAudioState.ROUTE_BLUETOOTH ? CallAudioState.ROUTE_WIRED_OR_EARPIECE : CallAudioState.ROUTE_BLUETOOTH);
			}
		} else if (audioConfigured && !USE_CONNECTION_SERVICE) {
			AudioManager am = (AudioManager) getSystemService(AUDIO_SERVICE);
			if (hasEarpiece()) {
				am.setSpeakerphoneOn(!am.isSpeakerphoneOn());
			} else {
				am.setBluetoothScoOn(!am.isBluetoothScoOn());
			}
			updateOutputGainControlState();
		} else {
			speakerphoneStateToSet = !speakerphoneStateToSet;
		}
		for (StateListener l : stateListeners) {
			l.onAudioSettingsChanged();
		}
	}

	public void setAudioOutput(int which) {
		if (BuildVars.LOGS_ENABLED) {
			FileLog.d("setAudioOutput " + which);
		}
		AudioManager am = (AudioManager) getSystemService(AUDIO_SERVICE);
		if (USE_CONNECTION_SERVICE && systemCallConnection != null) {
			switch (which) {
				case 2:
					systemCallConnection.setAudioRoute(CallAudioState.ROUTE_BLUETOOTH);
					break;
				case 1:
					systemCallConnection.setAudioRoute(CallAudioState.ROUTE_WIRED_OR_EARPIECE);
					break;
				case 0:
					systemCallConnection.setAudioRoute(CallAudioState.ROUTE_SPEAKER);
					break;
			}
		} else if (audioConfigured && !USE_CONNECTION_SERVICE) {
			switch (which) {
				case 2:
					if (!bluetoothScoActive) {
						needSwitchToBluetoothAfterScoActivates = true;
						try {
							am.startBluetoothSco();
						} catch (Throwable e) {
							FileLog.e(e);
						}
					} else {
						am.setBluetoothScoOn(true);
						am.setSpeakerphoneOn(false);
					}
					audioRouteToSet = AUDIO_ROUTE_BLUETOOTH;
					break;
				case 1:
					needSwitchToBluetoothAfterScoActivates = false;
					if (bluetoothScoActive || bluetoothScoConnecting) {
						am.stopBluetoothSco();
						bluetoothScoActive = false;
						bluetoothScoConnecting = false;
					}
					am.setSpeakerphoneOn(false);
					am.setBluetoothScoOn(false);
					audioRouteToSet = AUDIO_ROUTE_EARPIECE;
					break;
				case 0:
					needSwitchToBluetoothAfterScoActivates = false;
					if (bluetoothScoActive || bluetoothScoConnecting) {
						am.stopBluetoothSco();
						bluetoothScoActive = false;
						bluetoothScoConnecting = false;
					}
					am.setBluetoothScoOn(false);
					am.setSpeakerphoneOn(true);
					audioRouteToSet = AUDIO_ROUTE_SPEAKER;
					break;
			}
			updateOutputGainControlState();
		} else {
			switch (which) {
				case 2:
					audioRouteToSet = AUDIO_ROUTE_BLUETOOTH;
					speakerphoneStateToSet = false;
					break;
				case 1:
					audioRouteToSet = AUDIO_ROUTE_EARPIECE;
					speakerphoneStateToSet = false;
					break;
				case 0:
					audioRouteToSet = AUDIO_ROUTE_SPEAKER;
					speakerphoneStateToSet = true;
					break;
			}
		}
		for (StateListener l : stateListeners) {
			l.onAudioSettingsChanged();
		}
	}

	public boolean isSpeakerphoneOn() {
		if (USE_CONNECTION_SERVICE && systemCallConnection != null && systemCallConnection.getCallAudioState() != null) {
			int route = systemCallConnection.getCallAudioState().getRoute();
			return hasEarpiece() ? route == CallAudioState.ROUTE_SPEAKER : route == CallAudioState.ROUTE_BLUETOOTH;
		} else if (audioConfigured && !USE_CONNECTION_SERVICE) {
			AudioManager am = (AudioManager) getSystemService(AUDIO_SERVICE);
			return hasEarpiece() ? am.isSpeakerphoneOn() : am.isBluetoothScoOn();
		}
		return speakerphoneStateToSet;
	}

	public int getCurrentAudioRoute() {
		if (USE_CONNECTION_SERVICE) {
			if (systemCallConnection != null && systemCallConnection.getCallAudioState() != null) {
				switch (systemCallConnection.getCallAudioState().getRoute()) {
					case CallAudioState.ROUTE_BLUETOOTH:
						return AUDIO_ROUTE_BLUETOOTH;
					case CallAudioState.ROUTE_EARPIECE:
					case CallAudioState.ROUTE_WIRED_HEADSET:
						return AUDIO_ROUTE_EARPIECE;
					case CallAudioState.ROUTE_SPEAKER:
						return AUDIO_ROUTE_SPEAKER;
				}
			}
			return audioRouteToSet;
		}
		if (audioConfigured) {
			AudioManager am = (AudioManager) getSystemService(AUDIO_SERVICE);
			if (am.isBluetoothScoOn()) {
				return AUDIO_ROUTE_BLUETOOTH;
			} else if (am.isSpeakerphoneOn()) {
				return AUDIO_ROUTE_SPEAKER;
			} else {
				return AUDIO_ROUTE_EARPIECE;
			}
		}
		return audioRouteToSet;
	}

	public String getDebugString() {
		return tgVoip[CAPTURE_DEVICE_CAMERA] != null ? tgVoip[CAPTURE_DEVICE_CAMERA].getDebugInfo() : "";
	}

	public long getCallDuration() {
		if (callStartTime == 0) {
			return 0;
		}
		return SystemClock.elapsedRealtime() - callStartTime;
	}

	public void stopRinging() {
		if (ringtonePlayer != null) {
			ringtonePlayer.stop();
			ringtonePlayer.release();
			ringtonePlayer = null;
		}
		if (vibrator != null) {
			vibrator.cancel();
			vibrator = null;
		}
	}

	private void showNotification(String name, Bitmap photo) {
		Intent intent = new Intent(this, LaunchActivity.class).setAction(groupCall != null ? "voip_chat" : "voip");
		if (groupCall != null) {
			intent.putExtra("currentAccount", currentAccount);
		}
		Notification.Builder builder = new Notification.Builder(this)
				.setContentText(name)
				.setContentIntent(PendingIntent.getActivity(this, 50, intent, PendingIntent.FLAG_MUTABLE));
		if (groupCall != null) {
			builder.setContentTitle(ChatObject.isChannelOrGiga(chat) ? LocaleController.getString("VoipLiveStream", R.string.VoipLiveStream) : LocaleController.getString("VoipVoiceChat", R.string.VoipVoiceChat));
			builder.setSmallIcon(isMicMute() ? R.drawable.voicechat_muted : R.drawable.voicechat_active);
		} else {
			builder.setContentTitle(LocaleController.getString("VoipOutgoingCall", R.string.VoipOutgoingCall));
			builder.setSmallIcon(R.drawable.notification);
		}
		Intent endIntent = new Intent(this, VoIPActionsReceiver.class);
		endIntent.setAction(getPackageName() + ".END_CALL");
		if (groupCall != null) {
			builder.addAction(R.drawable.ic_call_end_white_24dp, ChatObject.isChannelOrGiga(chat) ? LocaleController.getString("VoipChannelLeaveAlertTitle", R.string.VoipChannelLeaveAlertTitle) : LocaleController.getString("VoipGroupLeaveAlertTitle", R.string.VoipGroupLeaveAlertTitle), PendingIntent.getBroadcast(this, 0, endIntent, PendingIntent.FLAG_MUTABLE | PendingIntent.FLAG_UPDATE_CURRENT));
		} else {
			builder.addAction(R.drawable.ic_call_end_white_24dp, LocaleController.getString("VoipEndCall", R.string.VoipEndCall), PendingIntent.getBroadcast(this, 0, endIntent, PendingIntent.FLAG_MUTABLE | PendingIntent.FLAG_UPDATE_CURRENT));
		}
		builder.setPriority(Notification.PRIORITY_MAX);
		builder.setShowWhen(false);
		if (Build.VERSION.SDK_INT >= Build.VERSION_CODES.O) {
			builder.setColor(0xff282e31);
			builder.setColorized(true);
		} else if (Build.VERSION.SDK_INT >= Build.VERSION_CODES.LOLLIPOP) {
			builder.setColor(0xff2ca5e0);
		}
		if (Build.VERSION.SDK_INT >= 26) {
			NotificationsController.checkOtherNotificationsChannel();
			builder.setChannelId(NotificationsController.OTHER_NOTIFICATIONS_CHANNEL);
		}
		if (photo != null) {
			builder.setLargeIcon(photo);
		}
		try {
			startForeground(ID_ONGOING_CALL_NOTIFICATION, builder.getNotification());
		} catch (Exception e) {
			if (photo != null && e instanceof IllegalArgumentException) {
				showNotification(name, null);
			}
		}
	}

	private void startRingtoneAndVibration(long chatID) {
		SharedPreferences prefs = MessagesController.getNotificationsSettings(currentAccount);
		AudioManager am = (AudioManager) getSystemService(AUDIO_SERVICE);
		boolean needRing = am.getRingerMode() != AudioManager.RINGER_MODE_SILENT;
		if (needRing) {
			ringtonePlayer = new MediaPlayer();
			ringtonePlayer.setOnPreparedListener(mediaPlayer -> {
				try {
					ringtonePlayer.start();
				} catch (Throwable e) {
					FileLog.e(e);
				}
			});
			ringtonePlayer.setLooping(true);
			if (isHeadsetPlugged) {
				ringtonePlayer.setAudioStreamType(AudioManager.STREAM_VOICE_CALL);
			} else {
				ringtonePlayer.setAudioStreamType(AudioManager.STREAM_RING);
				if (!USE_CONNECTION_SERVICE) {
					am.requestAudioFocus(this, AudioManager.STREAM_RING, AudioManager.AUDIOFOCUS_GAIN);
				}
			}
			try {
				String notificationUri;
				if (prefs.getBoolean("custom_" + chatID, false)) {
					notificationUri = prefs.getString("ringtone_path_" + chatID, RingtoneManager.getDefaultUri(RingtoneManager.TYPE_RINGTONE).toString());
				} else {
					notificationUri = prefs.getString("CallsRingtonePath", RingtoneManager.getDefaultUri(RingtoneManager.TYPE_RINGTONE).toString());
				}
				ringtonePlayer.setDataSource(this, Uri.parse(notificationUri));
				ringtonePlayer.prepareAsync();
			} catch (Exception e) {
				FileLog.e(e);
				if (ringtonePlayer != null) {
					ringtonePlayer.release();
					ringtonePlayer = null;
				}
			}
			int vibrate;
			if (prefs.getBoolean("custom_" + chatID, false)) {
				vibrate = prefs.getInt("calls_vibrate_" + chatID, 0);
			} else {
				vibrate = prefs.getInt("vibrate_calls", 0);
			}
			if ((vibrate != 2 && vibrate != 4 && (am.getRingerMode() == AudioManager.RINGER_MODE_VIBRATE || am.getRingerMode() == AudioManager.RINGER_MODE_NORMAL)) || (vibrate == 4 && am.getRingerMode() == AudioManager.RINGER_MODE_VIBRATE)) {
				long duration = 700;
				if (vibrate == 1) {
					duration /= 2;
				} else if (vibrate == 3) {
					duration *= 2;
				}
				VibrateUtil.vibrate(new long[]{0, duration, 500}, 0);
			}
		}
	}

	@Override
	public void onDestroy() {
		if (BuildVars.LOGS_ENABLED) {
			FileLog.d("=============== VoIPService STOPPING ===============");
		}
		stopForeground(true);
		stopRinging();
		if (currentAccount >= 0) {
			if (ApplicationLoader.mainInterfacePaused || !ApplicationLoader.isScreenOn) {
				MessagesController.getInstance(currentAccount).ignoreSetOnline = false;
			}
			NotificationCenter.getInstance(currentAccount).removeObserver(this, NotificationCenter.appDidLogout);
		}
		SensorManager sm = (SensorManager) getSystemService(SENSOR_SERVICE);
		Sensor proximity = sm.getDefaultSensor(Sensor.TYPE_PROXIMITY);
		if (proximity != null) {
			sm.unregisterListener(this);
		}
		if (proximityWakelock != null && proximityWakelock.isHeld()) {
			proximityWakelock.release();
		}
		if (updateNotificationRunnable != null) {
			Utilities.globalQueue.cancelRunnable(updateNotificationRunnable);
			updateNotificationRunnable = null;
		}
		if (switchingStreamTimeoutRunnable != null) {
			AndroidUtilities.cancelRunOnUIThread(switchingStreamTimeoutRunnable);
			switchingStreamTimeoutRunnable = null;
		}
		unregisterReceiver(receiver);
		if (timeoutRunnable != null) {
			AndroidUtilities.cancelRunOnUIThread(timeoutRunnable);
			timeoutRunnable = null;
		}
		super.onDestroy();
		sharedInstance = null;
		Arrays.fill(mySource, 0);
		cancelGroupCheckShortPoll();
		AndroidUtilities.runOnUIThread(() -> NotificationCenter.getGlobalInstance().postNotificationName(NotificationCenter.didEndCall));
		if (tgVoip[CAPTURE_DEVICE_CAMERA] != null) {
			StatsController.getInstance(currentAccount).incrementTotalCallsTime(getStatsNetworkType(), (int) (getCallDuration() / 1000) % 5);
			onTgVoipPreStop();
			if (tgVoip[CAPTURE_DEVICE_CAMERA].isGroup()) {
				NativeInstance instance = tgVoip[CAPTURE_DEVICE_CAMERA];
				Utilities.globalQueue.postRunnable(instance::stopGroup);
				for (HashMap.Entry<String, Integer> entry : currentStreamRequestTimestamp.entrySet()) {
					AccountInstance.getInstance(currentAccount).getConnectionsManager().cancelRequest(entry.getValue(), true);
				}
				currentStreamRequestTimestamp.clear();
			} else {
				Instance.FinalState state = tgVoip[CAPTURE_DEVICE_CAMERA].stop();
				updateTrafficStats(tgVoip[CAPTURE_DEVICE_CAMERA], state.trafficStats);
				onTgVoipStop(state);
			}
			prevTrafficStats = null;
			callStartTime = 0;
			tgVoip[CAPTURE_DEVICE_CAMERA] = null;
			Instance.destroyInstance();
		}
		if (tgVoip[CAPTURE_DEVICE_SCREEN] != null) {
			NativeInstance instance = tgVoip[CAPTURE_DEVICE_SCREEN];
			Utilities.globalQueue.postRunnable(instance::stopGroup);
			tgVoip[CAPTURE_DEVICE_SCREEN] = null;
		}
		for (int a = 0; a < captureDevice.length; a++) {
			if (captureDevice[a] != 0) {
				if (destroyCaptureDevice[a]) {
					NativeInstance.destroyVideoCapturer(captureDevice[a]);
				}
				captureDevice[a] = 0;
			}
		}
		cpuWakelock.release();
		if (!playingSound) {
			AudioManager am = (AudioManager) getSystemService(AUDIO_SERVICE);
			if (!USE_CONNECTION_SERVICE) {
				if (isBtHeadsetConnected || bluetoothScoActive || bluetoothScoConnecting) {
					am.stopBluetoothSco();
					am.setBluetoothScoOn(false);
					am.setSpeakerphoneOn(false);
					bluetoothScoActive = false;
					bluetoothScoConnecting = false;
				}
				if (onDestroyRunnable == null) {
					Utilities.globalQueue.postRunnable(setModeRunnable = () -> {
						synchronized (sync) {
							if (setModeRunnable == null) {
								return;
							}
							setModeRunnable = null;
						}
						try {
							am.setMode(AudioManager.MODE_NORMAL);
						} catch (SecurityException x) {
							if (BuildVars.LOGS_ENABLED) {
								FileLog.e("Error setting audio more to normal", x);
							}
						}
					});
				}
				am.abandonAudioFocus(this);
			}
<<<<<<< HEAD
			am.unregisterMediaButtonEventReceiver(new ComponentName(this, VoIPMediaButtonReceiver.class));
=======
			try {
				am.unregisterMediaButtonEventReceiver(new ComponentName(this, VoIPMediaButtonReceiver.class));
			} catch (Exception e) {
				FileLog.e(e);
			}
			if (audioDeviceCallback != null) {
				am.unregisterAudioDeviceCallback(audioDeviceCallback);
			}
>>>>>>> b93a338a
			if (hasAudioFocus) {
				am.abandonAudioFocus(this);
			}
			Utilities.globalQueue.postRunnable(() -> soundPool.release());
		}

		if (USE_CONNECTION_SERVICE) {
			if (!didDeleteConnectionServiceContact) {
				ContactsController.getInstance(currentAccount).deleteConnectionServiceContact();
			}
			if (systemCallConnection != null && !playingSound) {
				systemCallConnection.destroy();
			}
		}

		VoIPHelper.lastCallTime = SystemClock.elapsedRealtime();

		setSinks(null, null);
		if (onDestroyRunnable != null) {
			onDestroyRunnable.run();
		}
		if (currentAccount >= 0) {
			ConnectionsManager.getInstance(currentAccount).setAppPaused(true, false);
			if (ChatObject.isChannel(chat)) {
				MessagesController.getInstance(currentAccount).startShortPoll(chat, classGuid, true);
			}
		}
	}

	public long getCallID() {
		return privateCall != null ? privateCall.id : 0;
	}

	public void hangUp() {
		hangUp(0, null);
	}

	public void hangUp(int discard) {
		hangUp(discard, null);
	}

	public void hangUp(Runnable onDone) {
		hangUp(0, onDone);
	}

	public void acceptIncomingCall() {
		MessagesController.getInstance(currentAccount).ignoreSetOnline = false;
		stopRinging();
		showNotification();
		configureDeviceForCall();
		startConnectingSound();
		dispatchStateChanged(STATE_EXCHANGING_KEYS);
		AndroidUtilities.runOnUIThread(() -> NotificationCenter.getGlobalInstance().postNotificationName(NotificationCenter.didStartedCall));
		final MessagesStorage messagesStorage = MessagesStorage.getInstance(currentAccount);
		TLRPC.TL_messages_getDhConfig req = new TLRPC.TL_messages_getDhConfig();
		req.random_length = 256;
		req.version = messagesStorage.getLastSecretVersion();
		ConnectionsManager.getInstance(currentAccount).sendRequest(req, (response, error) -> {
			if (error == null) {
				TLRPC.messages_DhConfig res = (TLRPC.messages_DhConfig) response;
				if (response instanceof TLRPC.TL_messages_dhConfig) {
					if (!Utilities.isGoodPrime(res.p, res.g)) {
						if (BuildVars.LOGS_ENABLED) {
							FileLog.e("stopping VoIP service, bad prime");
						}
						callFailed();
						return;
					}

					messagesStorage.setSecretPBytes(res.p);
					messagesStorage.setSecretG(res.g);
					messagesStorage.setLastSecretVersion(res.version);
					MessagesStorage.getInstance(currentAccount).saveSecretParams(messagesStorage.getLastSecretVersion(), messagesStorage.getSecretG(), messagesStorage.getSecretPBytes());
				}
				byte[] salt = new byte[256];
				for (int a = 0; a < 256; a++) {
					salt[a] = (byte) ((byte) (Utilities.random.nextDouble() * 256) ^ res.random[a]);
				}
				if (privateCall == null) {
					if (BuildVars.LOGS_ENABLED) {
						FileLog.e("call is null");
					}
					callFailed();
					return;
				}
				a_or_b = salt;
				BigInteger g_b = BigInteger.valueOf(messagesStorage.getSecretG());
				BigInteger p = new BigInteger(1, messagesStorage.getSecretPBytes());
				g_b = g_b.modPow(new BigInteger(1, salt), p);
				g_a_hash = privateCall.g_a_hash;

				byte[] g_b_bytes = g_b.toByteArray();
				if (g_b_bytes.length > 256) {
					byte[] correctedAuth = new byte[256];
					System.arraycopy(g_b_bytes, 1, correctedAuth, 0, 256);
					g_b_bytes = correctedAuth;
				}

				TLRPC.TL_phone_acceptCall req1 = new TLRPC.TL_phone_acceptCall();
				req1.g_b = g_b_bytes;
				req1.peer = new TLRPC.TL_inputPhoneCall();
				req1.peer.id = privateCall.id;
				req1.peer.access_hash = privateCall.access_hash;
				req1.protocol = new TLRPC.TL_phoneCallProtocol();
				req1.protocol.udp_p2p = req1.protocol.udp_reflector = true;
				req1.protocol.min_layer = CALL_MIN_LAYER;
				req1.protocol.max_layer = Instance.getConnectionMaxLayer();
				req1.protocol.library_versions.addAll(Instance.AVAILABLE_VERSIONS);
				ConnectionsManager.getInstance(currentAccount).sendRequest(req1, (response1, error1) -> AndroidUtilities.runOnUIThread(() -> {
					if (error1 == null) {
						if (BuildVars.LOGS_ENABLED) {
							FileLog.w("accept call ok! " + response1);
						}
						privateCall = ((TLRPC.TL_phone_phoneCall) response1).phone_call;
						if (privateCall instanceof TLRPC.TL_phoneCallDiscarded) {
							onCallUpdated(privateCall);
						}
					} else {
						if (BuildVars.LOGS_ENABLED) {
							FileLog.e("Error on phone.acceptCall: " + error1);
						}
						callFailed();
					}
				}), ConnectionsManager.RequestFlagFailOnServerErrors);
			} else {
				callFailed();
			}
		});
	}

	public void declineIncomingCall(int reason, final Runnable onDone) {
		if (groupCall != null) {
			stopScreenCapture();
		}
		stopRinging();
		callDiscardReason = reason;
		if (currentState == STATE_REQUESTING) {
			if (delayedStartOutgoingCall != null) {
				AndroidUtilities.cancelRunOnUIThread(delayedStartOutgoingCall);
				callEnded();
			} else {
				dispatchStateChanged(STATE_HANGING_UP);
				endCallAfterRequest = true;
				AndroidUtilities.runOnUIThread(() -> {
					if (currentState == STATE_HANGING_UP) {
						callEnded();
					}
				}, 5000);
			}
			return;
		}
		if (currentState == STATE_HANGING_UP || currentState == STATE_ENDED) {
			return;
		}
		dispatchStateChanged(STATE_HANGING_UP);
		if (privateCall == null) {
			onDestroyRunnable = onDone;
			callEnded();
			if (callReqId != 0) {
				ConnectionsManager.getInstance(currentAccount).cancelRequest(callReqId, false);
				callReqId = 0;
			}
			return;
		}
		TLRPC.TL_phone_discardCall req = new TLRPC.TL_phone_discardCall();
		req.peer = new TLRPC.TL_inputPhoneCall();
		req.peer.access_hash = privateCall.access_hash;
		req.peer.id = privateCall.id;
		req.duration = (int) (getCallDuration() / 1000);
		req.connection_id = tgVoip[CAPTURE_DEVICE_CAMERA] != null ? tgVoip[CAPTURE_DEVICE_CAMERA].getPreferredRelayId() : 0;
		switch (reason) {
			case DISCARD_REASON_DISCONNECT:
				req.reason = new TLRPC.TL_phoneCallDiscardReasonDisconnect();
				break;
			case DISCARD_REASON_MISSED:
				req.reason = new TLRPC.TL_phoneCallDiscardReasonMissed();
				break;
			case DISCARD_REASON_LINE_BUSY:
				req.reason = new TLRPC.TL_phoneCallDiscardReasonBusy();
				break;
			case DISCARD_REASON_HANGUP:
			default:
				req.reason = new TLRPC.TL_phoneCallDiscardReasonHangup();
				break;
		}
		ConnectionsManager.getInstance(currentAccount).sendRequest(req, (response, error) -> {
			if (error != null) {
				if (BuildVars.LOGS_ENABLED) {
					FileLog.e("error on phone.discardCall: " + error);
				}
			} else {
				if (response instanceof TLRPC.TL_updates) {
					TLRPC.TL_updates updates = (TLRPC.TL_updates) response;
					MessagesController.getInstance(currentAccount).processUpdates(updates, false);
				}
				if (BuildVars.LOGS_ENABLED) {
					FileLog.d("phone.discardCall " + response);
				}
			}
		}, ConnectionsManager.RequestFlagFailOnServerErrors);
		onDestroyRunnable = onDone;
		callEnded();
	}

	public void declineIncomingCall() {
		declineIncomingCall(DISCARD_REASON_HANGUP, null);
	}

	private Class<? extends Activity> getUIActivityClass() {
		return LaunchActivity.class;
	}

	@TargetApi(Build.VERSION_CODES.O)
	public CallConnection getConnectionAndStartCall() {
		if (systemCallConnection == null) {
			if (BuildVars.LOGS_ENABLED) {
				FileLog.d("creating call connection");
			}
			systemCallConnection = new CallConnection();
			systemCallConnection.setInitializing();
			if (isOutgoing) {
				delayedStartOutgoingCall = () -> {
					delayedStartOutgoingCall = null;
					startOutgoingCall();
				};
				AndroidUtilities.runOnUIThread(delayedStartOutgoingCall, 2000);
			}
			systemCallConnection.setAddress(Uri.fromParts("tel", "+99084" + user.id, null), TelecomManager.PRESENTATION_ALLOWED);
			systemCallConnection.setCallerDisplayName(ContactsController.formatName(user.first_name, user.last_name), TelecomManager.PRESENTATION_ALLOWED);
		}
		return systemCallConnection;
	}

	private void startRinging() {
		if (currentState == STATE_WAITING_INCOMING) {
			return;
		}
		if (USE_CONNECTION_SERVICE && systemCallConnection != null) {
			systemCallConnection.setRinging();
		}
		if (BuildVars.LOGS_ENABLED) {
			FileLog.d("starting ringing for call " + privateCall.id);
		}
		dispatchStateChanged(STATE_WAITING_INCOMING);
		if (!notificationsDisabled && Build.VERSION.SDK_INT >= Build.VERSION_CODES.LOLLIPOP) {
			showIncomingNotification(ContactsController.formatName(user.first_name, user.last_name), null, user, privateCall.video, 0);
			if (BuildVars.LOGS_ENABLED) {
				FileLog.d("Showing incoming call notification");
			}
		} else {
			startRingtoneAndVibration(user.id);
			if (BuildVars.LOGS_ENABLED) {
				FileLog.d("Starting incall activity for incoming call");
			}
			try {
				PendingIntent.getActivity(VoIPService.this, 12345, new Intent(VoIPService.this, LaunchActivity.class).setAction("voip"), PendingIntent.FLAG_MUTABLE).send();
			} catch (Exception x) {
				if (BuildVars.LOGS_ENABLED) {
					FileLog.e("Error starting incall activity", x);
				}
			}
		}
	}

	public void startRingtoneAndVibration() {
		if (!startedRinging) {
			startRingtoneAndVibration(user.id);
			startedRinging = true;
		}
	}

	private void updateServerConfig() {
		final SharedPreferences preferences = MessagesController.getMainSettings(currentAccount);
		Instance.setGlobalServerConfig(preferences.getString("voip_server_config", "{}"));
		ConnectionsManager.getInstance(currentAccount).sendRequest(new TLRPC.TL_phone_getCallConfig(), (response, error) -> {
			if (error == null) {
				String data = ((TLRPC.TL_dataJSON) response).data;
				Instance.setGlobalServerConfig(data);
				preferences.edit().putString("voip_server_config", data).commit();
			}
		});
	}

	private void showNotification() {
		if (user != null) {
			showNotification(ContactsController.formatName(user.first_name, user.last_name), getRoundAvatarBitmap(user));
		} else {
			showNotification(chat.title, getRoundAvatarBitmap(chat));
		}
	}

	private void onTgVoipPreStop() {
		/*if(BuildConfig.DEBUG){
			String debugLog=controller.getDebugLog();
			TLRPC.TL_phone_saveCallDebug req=new TLRPC.TL_phone_saveCallDebug();
			req.debug=new TLRPC.TL_dataJSON();
			req.debug.data=debugLog;
			req.peer=new TLRPC.TL_inputPhoneCall();
			req.peer.access_hash=call.access_hash;
			req.peer.id=call.id;
			ConnectionsManager.getInstance(currentAccount).sendRequest(req, new RequestDelegate(){
				@Override
				public void run(TLObject response, TLRPC.TL_error error){
                    if (BuildVars.LOGS_ENABLED) {
                        FileLog.d("Sent debug logs, response=" + response);
                    }
				}
			});
		}*/
	}

	public static String convertStreamToString(InputStream is) throws Exception {
		BufferedReader reader = new BufferedReader(new InputStreamReader(is));
		StringBuilder sb = new StringBuilder();
		String line = null;
		while ((line = reader.readLine()) != null) {
			sb.append(line).append("\n");
		}
		reader.close();
		return sb.toString();
	}

	public static String getStringFromFile(String filePath) throws Exception {
		File fl = new File(filePath);
		FileInputStream fin = new FileInputStream(fl);
		String ret = convertStreamToString(fin);
		fin.close();
		return ret;
	}

	private void onTgVoipStop(Instance.FinalState finalState) {
		if (user == null) {
			return;
		}
		if (TextUtils.isEmpty(finalState.debugLog)) {
			try {
				finalState.debugLog = getStringFromFile(VoIPHelper.getLogFilePath(privateCall.id, true));
			} catch (Exception e) {
				e.printStackTrace();
			}
		}
		
		if (needRateCall || forceRating || finalState.isRatingSuggested) {
			startRatingActivity();
			needRateCall = false;
		}
		if (needSendDebugLog && finalState.debugLog != null) {
			TLRPC.TL_phone_saveCallDebug req = new TLRPC.TL_phone_saveCallDebug();
			req.debug = new TLRPC.TL_dataJSON();
			req.debug.data = finalState.debugLog;
			req.peer = new TLRPC.TL_inputPhoneCall();
			req.peer.access_hash = privateCall.access_hash;
			req.peer.id = privateCall.id;
			ConnectionsManager.getInstance(currentAccount).sendRequest(req, (response, error) -> {
				if (BuildVars.LOGS_ENABLED) {
					FileLog.d("Sent debug logs, response = " + response);
				}
			});
			needSendDebugLog = false;
		}
	}

	private void initializeAccountRelatedThings() {
		updateServerConfig();
		NotificationCenter.getInstance(currentAccount).addObserver(this, NotificationCenter.appDidLogout);
		ConnectionsManager.getInstance(currentAccount).setAppPaused(false, false);
	}

	@SuppressLint("InvalidWakeLockTag")
	@Override
	public void onCreate() {
		super.onCreate();
		if (BuildVars.LOGS_ENABLED) {
			FileLog.d("=============== VoIPService STARTING ===============");
		}
		try {
			AudioManager am = (AudioManager) getSystemService(AUDIO_SERVICE);
			if (Build.VERSION.SDK_INT >= Build.VERSION_CODES.JELLY_BEAN_MR1 && am.getProperty(AudioManager.PROPERTY_OUTPUT_FRAMES_PER_BUFFER) != null) {
				int outFramesPerBuffer = Integer.parseInt(am.getProperty(AudioManager.PROPERTY_OUTPUT_FRAMES_PER_BUFFER));
				Instance.setBufferSize(outFramesPerBuffer);
			} else {
				Instance.setBufferSize(AudioTrack.getMinBufferSize(48000, AudioFormat.CHANNEL_OUT_MONO, AudioFormat.ENCODING_PCM_16BIT) / 2);
			}

			cpuWakelock = ((PowerManager) getSystemService(POWER_SERVICE)).newWakeLock(PowerManager.PARTIAL_WAKE_LOCK, "telegram-voip");
			cpuWakelock.acquire();

			btAdapter = am.isBluetoothScoAvailableOffCall() ? BluetoothAdapter.getDefaultAdapter() : null;

			IntentFilter filter = new IntentFilter();
			filter.addAction(ConnectivityManager.CONNECTIVITY_ACTION);
			if (!USE_CONNECTION_SERVICE) {
				filter.addAction(ACTION_HEADSET_PLUG);
				if (btAdapter != null) {
					filter.addAction(BluetoothHeadset.ACTION_CONNECTION_STATE_CHANGED);
					filter.addAction(AudioManager.ACTION_SCO_AUDIO_STATE_UPDATED);
				}
				filter.addAction(TelephonyManager.ACTION_PHONE_STATE_CHANGED);
				filter.addAction(Intent.ACTION_SCREEN_ON);
				filter.addAction(Intent.ACTION_SCREEN_OFF);
			}
			registerReceiver(receiver, filter);
			fetchBluetoothDeviceName();

			if (audioDeviceCallback == null) {
				try {
					audioDeviceCallback = new AudioDeviceCallback() {
						@Override
						public void onAudioDevicesAdded(AudioDeviceInfo[] addedDevices) {
							checkUpdateBluetoothHeadset();
						}

						@Override
						public void onAudioDevicesRemoved(AudioDeviceInfo[] removedDevices) {
							checkUpdateBluetoothHeadset();
						}
					};
				} catch (Throwable e) {
					//java.lang.NoClassDefFoundError on some devices
					FileLog.e(e);
					audioDeviceCallback = null;
				}
			}
			if (audioDeviceCallback != null) {
				am.registerAudioDeviceCallback(audioDeviceCallback, new Handler(Looper.getMainLooper()));
			}
			am.registerMediaButtonEventReceiver(new ComponentName(this, VoIPMediaButtonReceiver.class));

			checkUpdateBluetoothHeadset();
		} catch (Exception x) {
			if (BuildVars.LOGS_ENABLED) {
				FileLog.e("error initializing voip controller", x);
			}
			callFailed();
		}
		if (callIShouldHavePutIntoIntent != null && Build.VERSION.SDK_INT >= Build.VERSION_CODES.O) {
			NotificationsController.checkOtherNotificationsChannel();
			Notification.Builder bldr = new Notification.Builder(this, NotificationsController.OTHER_NOTIFICATIONS_CHANNEL)
					.setContentTitle(LocaleController.getString("VoipOutgoingCall", R.string.VoipOutgoingCall))
					.setShowWhen(false);
			if (groupCall != null) {
				bldr.setSmallIcon(isMicMute() ? R.drawable.voicechat_muted : R.drawable.voicechat_active);
			} else {
				bldr.setSmallIcon(R.drawable.notification);
			}
			startForeground(ID_ONGOING_CALL_NOTIFICATION, bldr.build());
		}
	}

	private void checkUpdateBluetoothHeadset() {
		if (!USE_CONNECTION_SERVICE && btAdapter != null && btAdapter.isEnabled()) {
			try {
				MediaRouter mr = (MediaRouter) getSystemService(Context.MEDIA_ROUTER_SERVICE);
				if (Build.VERSION.SDK_INT < 24) {
					int headsetState = btAdapter.getProfileConnectionState(BluetoothProfile.HEADSET);
					updateBluetoothHeadsetState(headsetState == BluetoothProfile.STATE_CONNECTED);
					for (StateListener l : stateListeners) {
						l.onAudioSettingsChanged();
					}
				} else {
					MediaRouter.RouteInfo ri = mr.getSelectedRoute(MediaRouter.ROUTE_TYPE_LIVE_AUDIO);
					if (ri.getDeviceType() == MediaRouter.RouteInfo.DEVICE_TYPE_BLUETOOTH) {
						int headsetState = btAdapter.getProfileConnectionState(BluetoothProfile.HEADSET);
						updateBluetoothHeadsetState(headsetState == BluetoothProfile.STATE_CONNECTED);
						for (StateListener l : stateListeners) {
							l.onAudioSettingsChanged();
						}
					} else {
						updateBluetoothHeadsetState(false);
					}
				}
			} catch (Throwable e) {
				FileLog.e(e);
			}
		}
	}

	private void loadResources() {
		if (NekoConfig.useMediaStreamInVoip.Bool()) {
			currentStreamType = AudioManager.STREAM_MUSIC;
			if (Build.VERSION.SDK_INT >= 21)
				WebRtcAudioTrack.setAudioTrackUsageAttribute(AudioAttributes.USAGE_MEDIA);
		} else {
			currentStreamType = AudioManager.STREAM_VOICE_CALL;
			if (Build.VERSION.SDK_INT >= 21)
				WebRtcAudioTrack.setAudioTrackUsageAttribute(AudioAttributes.USAGE_VOICE_COMMUNICATION);
		}
		WebRtcAudioTrack.setAudioStreamType(currentStreamType);
		Utilities.globalQueue.postRunnable(() -> {
			soundPool = new SoundPool(1, currentStreamType, 0);
			spConnectingId = soundPool.load(this, R.raw.voip_connecting, 1);
			spRingbackID = soundPool.load(this, R.raw.voip_ringback, 1);
			spFailedID = soundPool.load(this, R.raw.voip_failed, 1);
			spEndId = soundPool.load(this, R.raw.voip_end, 1);
			spBusyId = soundPool.load(this, R.raw.voip_busy, 1);
			spVoiceChatEndId = soundPool.load(this, R.raw.voicechat_leave, 1);
			spVoiceChatStartId = soundPool.load(this, R.raw.voicechat_join, 1);
			spVoiceChatConnecting = soundPool.load(this, R.raw.voicechat_connecting, 1);
			spAllowTalkId = soundPool.load(this, R.raw.voip_onallowtalk, 1);
			spStartRecordId = soundPool.load(this, R.raw.voip_recordstart, 1);
		});
	}

	private void dispatchStateChanged(int state) {
		if (BuildVars.LOGS_ENABLED) {
			FileLog.d("== Call " + getCallID() + " state changed to " + state + " ==");
		}
		currentState = state;
		if (USE_CONNECTION_SERVICE && state == STATE_ESTABLISHED /*&& !wasEstablished*/ && systemCallConnection != null) {
			systemCallConnection.setActive();
		}
		for (int a = 0; a < stateListeners.size(); a++) {
			StateListener l = stateListeners.get(a);
			l.onStateChanged(state);
		}
	}

	private void updateTrafficStats(NativeInstance instance, Instance.TrafficStats trafficStats) {
		if (trafficStats == null) {
			trafficStats = instance.getTrafficStats();
		}
		final long wifiSentDiff = trafficStats.bytesSentWifi - (prevTrafficStats != null ? prevTrafficStats.bytesSentWifi : 0);
		final long wifiRecvdDiff = trafficStats.bytesReceivedWifi - (prevTrafficStats != null ? prevTrafficStats.bytesReceivedWifi : 0);
		final long mobileSentDiff = trafficStats.bytesSentMobile - (prevTrafficStats != null ? prevTrafficStats.bytesSentMobile : 0);
		final long mobileRecvdDiff = trafficStats.bytesReceivedMobile - (prevTrafficStats != null ? prevTrafficStats.bytesReceivedMobile : 0);
		prevTrafficStats = trafficStats;
		if (wifiSentDiff > 0) {
			StatsController.getInstance(currentAccount).incrementSentBytesCount(StatsController.TYPE_WIFI, StatsController.TYPE_CALLS, wifiSentDiff);
		}
		if (wifiRecvdDiff > 0) {
			StatsController.getInstance(currentAccount).incrementReceivedBytesCount(StatsController.TYPE_WIFI, StatsController.TYPE_CALLS, wifiRecvdDiff);
		}
		if (mobileSentDiff > 0) {
			StatsController.getInstance(currentAccount).incrementSentBytesCount(lastNetInfo != null && lastNetInfo.isRoaming() ? StatsController.TYPE_ROAMING : StatsController.TYPE_MOBILE, StatsController.TYPE_CALLS, mobileSentDiff);
		}
		if (mobileRecvdDiff > 0) {
			StatsController.getInstance(currentAccount).incrementReceivedBytesCount(lastNetInfo != null && lastNetInfo.isRoaming() ? StatsController.TYPE_ROAMING : StatsController.TYPE_MOBILE, StatsController.TYPE_CALLS, mobileRecvdDiff);
		}
	}

	@SuppressLint("InvalidWakeLockTag")
	private void configureDeviceForCall() {
		if (BuildVars.LOGS_ENABLED) {
			FileLog.d("configureDeviceForCall, route to set = " + audioRouteToSet);
		}

		if (Build.VERSION.SDK_INT >= 21) {
			WebRtcAudioTrack.setAudioTrackUsageAttribute(hasRtmpStream() ? AudioAttributes.USAGE_MEDIA : AudioAttributes.USAGE_VOICE_COMMUNICATION);
			WebRtcAudioTrack.setAudioStreamType(hasRtmpStream() ? AudioManager.USE_DEFAULT_STREAM_TYPE : AudioManager.STREAM_VOICE_CALL);
		}

		needPlayEndSound = true;
		AudioManager am = (AudioManager) getSystemService(AUDIO_SERVICE);
		if (!USE_CONNECTION_SERVICE) {
			Utilities.globalQueue.postRunnable(() -> {
				if(currentStreamType == AudioManager.STREAM_VOICE_CALL) {
					try {
						if (hasRtmpStream()) {
						am.setMode(AudioManager.MODE_NORMAL);
						am.setBluetoothScoOn(false);
						AndroidUtilities.runOnUIThread(() -> {
							if (!MediaController.getInstance().isMessagePaused()) {
								MediaController.getInstance().pauseMessage(MediaController.getInstance().getPlayingMessageObject());
							}
						});
						return;
					}am.setMode(AudioManager.MODE_IN_COMMUNICATION);
					} catch (Exception e) {
						FileLog.e(e);
					}
				}
				AndroidUtilities.runOnUIThread(() -> {
					am.requestAudioFocus(VoIPService.this, currentStreamType, AudioManager.AUDIOFOCUS_GAIN);
					if (isBluetoothHeadsetConnected() && hasEarpiece()) {
						switch (audioRouteToSet) {
							case AUDIO_ROUTE_BLUETOOTH:
								if (!bluetoothScoActive) {
									needSwitchToBluetoothAfterScoActivates = true;
									try {
										am.startBluetoothSco();
									} catch (Throwable e) {
										FileLog.e(e);
									}
								} else {
									am.setBluetoothScoOn(true);
									am.setSpeakerphoneOn(false);
								}
								break;
							case AUDIO_ROUTE_EARPIECE:
								am.setBluetoothScoOn(false);
								am.setSpeakerphoneOn(false);
								break;
							case AUDIO_ROUTE_SPEAKER:
								am.setBluetoothScoOn(false);
								am.setSpeakerphoneOn(true);
								break;
						}
					} else if (isBluetoothHeadsetConnected()) {
						am.setBluetoothScoOn(speakerphoneStateToSet);
					} else {
						am.setSpeakerphoneOn(speakerphoneStateToSet);
						if (speakerphoneStateToSet) {
							audioRouteToSet = AUDIO_ROUTE_SPEAKER;
						} else {
							audioRouteToSet = AUDIO_ROUTE_EARPIECE;
						}
					}
					updateOutputGainControlState();
					audioConfigured = true;
				});
			});
		}

		SensorManager sm = (SensorManager) getSystemService(SENSOR_SERVICE);
		Sensor proximity = sm.getDefaultSensor(Sensor.TYPE_PROXIMITY);
		try {
			if (proximity != null) {
				proximityWakelock = ((PowerManager) getSystemService(Context.POWER_SERVICE)).newWakeLock(PROXIMITY_SCREEN_OFF_WAKE_LOCK, "telegram-voip-prx");
				sm.registerListener(this, proximity, SensorManager.SENSOR_DELAY_NORMAL);
			}
		} catch (Exception x) {
			if (BuildVars.LOGS_ENABLED) {
				FileLog.e("Error initializing proximity sensor", x);
			}
		}
	}

	private void fetchBluetoothDeviceName() {
		if (fetchingBluetoothDeviceName) {
			return;
		}
		try {
			currentBluetoothDeviceName = null;
			fetchingBluetoothDeviceName = true;
			BluetoothAdapter.getDefaultAdapter().getProfileProxy(this, serviceListener, BluetoothProfile.HEADSET);
		} catch (Throwable e) {
			FileLog.e(e);
		}
	}

	@SuppressLint("NewApi")
	@Override
	public void onSensorChanged(SensorEvent event) {
		if (unmutedByHold || remoteVideoState == Instance.VIDEO_STATE_ACTIVE || videoState[CAPTURE_DEVICE_CAMERA] == Instance.VIDEO_STATE_ACTIVE) {
			return;
		}
		if (event.sensor.getType() == Sensor.TYPE_PROXIMITY) {
			AudioManager am = (AudioManager) getSystemService(AUDIO_SERVICE);
			if (audioRouteToSet != AUDIO_ROUTE_EARPIECE || isHeadsetPlugged || am.isSpeakerphoneOn() || (isBluetoothHeadsetConnected() && am.isBluetoothScoOn())) {
				return;
			}
			boolean newIsNear = event.values[0] < Math.min(event.sensor.getMaximumRange(), 3);
			checkIsNear(newIsNear);
		}
	}

	private void checkIsNear() {
		if (remoteVideoState == Instance.VIDEO_STATE_ACTIVE || videoState[CAPTURE_DEVICE_CAMERA] == Instance.VIDEO_STATE_ACTIVE) {
			checkIsNear(false);
		}
	}

	private void checkIsNear(boolean newIsNear) {
		if (newIsNear != isProximityNear) {
			if (BuildVars.LOGS_ENABLED) {
				FileLog.d("proximity " + newIsNear);
			}
			isProximityNear = newIsNear;
			try {
				if (isProximityNear) {
					proximityWakelock.acquire();
				} else {
					proximityWakelock.release(1); // this is non-public API before L
				}
			} catch (Exception x) {
				FileLog.e(x);
			}
		}
	}

	@Override
	public void onAccuracyChanged(Sensor sensor, int accuracy) {

	}

	public boolean isBluetoothHeadsetConnected() {
		if (USE_CONNECTION_SERVICE && systemCallConnection != null && systemCallConnection.getCallAudioState() != null) {
			return (systemCallConnection.getCallAudioState().getSupportedRouteMask() & CallAudioState.ROUTE_BLUETOOTH) != 0;
		}
		return isBtHeadsetConnected;
	}

	public void onAudioFocusChange(int focusChange) {
		if (focusChange == AudioManager.AUDIOFOCUS_GAIN) {
			hasAudioFocus = true;
		} else {
			hasAudioFocus = false;
		}
	}

	private void updateBluetoothHeadsetState(boolean connected) {
		if (connected == isBtHeadsetConnected) {
			return;
		}
		if (BuildVars.LOGS_ENABLED) {
			FileLog.d("updateBluetoothHeadsetState: " + connected);
		}
		isBtHeadsetConnected = connected;
		final AudioManager am = (AudioManager) getSystemService(AUDIO_SERVICE);
		if (connected && !isRinging() && currentState != 0) {
			if (bluetoothScoActive) {
				if (BuildVars.LOGS_ENABLED) {
					FileLog.d("SCO already active, setting audio routing");
				}
				if (!hasRtmpStream()) {
					am.setSpeakerphoneOn(false);
					am.setBluetoothScoOn(true);
				}
			} else {
				if (BuildVars.LOGS_ENABLED) {
					FileLog.d("startBluetoothSco");
				}
				if (!hasRtmpStream()) {
					needSwitchToBluetoothAfterScoActivates = true;
					AndroidUtilities.runOnUIThread(() -> {
						try {
							am.startBluetoothSco();
						} catch (Throwable ignore) {

						}
					}, 500);
				}
			}
		} else {
			bluetoothScoActive = false;
			bluetoothScoConnecting = false;

			am.setBluetoothScoOn(false);
		}
		for (StateListener l : stateListeners) {
			l.onAudioSettingsChanged();
		}
	}

	public String getLastError() {
		return lastError;
	}

	public int getCallState() {
		return currentState;
	}

	public TLRPC.InputPeer getGroupCallPeer() {
		return groupCallPeer;
	}

	private void updateNetworkType() {
		if (tgVoip[CAPTURE_DEVICE_CAMERA] != null) {
			if (tgVoip[CAPTURE_DEVICE_CAMERA].isGroup()) {

			} else {
				tgVoip[CAPTURE_DEVICE_CAMERA].setNetworkType(getNetworkType());
			}
		} else {
			lastNetInfo = getActiveNetworkInfo();
		}
	}

	private int getNetworkType() {
		final NetworkInfo info = lastNetInfo = getActiveNetworkInfo();
		int type = Instance.NET_TYPE_UNKNOWN;
		if (info != null) {
			switch (info.getType()) {
				case ConnectivityManager.TYPE_MOBILE:
					switch (info.getSubtype()) {
						case TelephonyManager.NETWORK_TYPE_GPRS:
							type = Instance.NET_TYPE_GPRS;
							break;
						case TelephonyManager.NETWORK_TYPE_EDGE:
						case TelephonyManager.NETWORK_TYPE_1xRTT:
							type = Instance.NET_TYPE_EDGE;
							break;
						case TelephonyManager.NETWORK_TYPE_UMTS:
						case TelephonyManager.NETWORK_TYPE_EVDO_0:
							type = Instance.NET_TYPE_3G;
							break;
						case TelephonyManager.NETWORK_TYPE_HSDPA:
						case TelephonyManager.NETWORK_TYPE_HSPA:
						case TelephonyManager.NETWORK_TYPE_HSPAP:
						case TelephonyManager.NETWORK_TYPE_HSUPA:
						case TelephonyManager.NETWORK_TYPE_EVDO_A:
						case TelephonyManager.NETWORK_TYPE_EVDO_B:
							type = Instance.NET_TYPE_HSPA;
							break;
						case TelephonyManager.NETWORK_TYPE_LTE:
							type = Instance.NET_TYPE_LTE;
							break;
						default:
							type = Instance.NET_TYPE_OTHER_MOBILE;
							break;
					}
					break;
				case ConnectivityManager.TYPE_WIFI:
					type = Instance.NET_TYPE_WIFI;
					break;
				case ConnectivityManager.TYPE_ETHERNET:
					type = Instance.NET_TYPE_ETHERNET;
					break;
			}
		}
		return type;
	}

	private NetworkInfo getActiveNetworkInfo() {
		return ((ConnectivityManager) getSystemService(CONNECTIVITY_SERVICE)).getActiveNetworkInfo();
	}

	private void callFailed() {
		callFailed(tgVoip[CAPTURE_DEVICE_CAMERA] != null ? tgVoip[CAPTURE_DEVICE_CAMERA].getLastError() : Instance.ERROR_UNKNOWN);
	}

	private Bitmap getRoundAvatarBitmap(TLObject userOrChat) {
		Bitmap bitmap = null;
		try {
			if (userOrChat instanceof TLRPC.User) {
				TLRPC.User user = (TLRPC.User) userOrChat;
				if (user.photo != null && user.photo.photo_small != null) {
					BitmapDrawable img = ImageLoader.getInstance().getImageFromMemory(user.photo.photo_small, null, "50_50");
					if (img != null) {
						bitmap = img.getBitmap().copy(Bitmap.Config.ARGB_8888, true);
					} else {
						try {
							BitmapFactory.Options opts = new BitmapFactory.Options();
							opts.inMutable = true;
							bitmap = BitmapFactory.decodeFile(FileLoader.getInstance(currentAccount).getPathToAttach(user.photo.photo_small, true).toString(), opts);
						} catch (Throwable e) {
							FileLog.e(e);
						}
					}
				}
			} else {
				TLRPC.Chat chat = (TLRPC.Chat) userOrChat;
				if (chat.photo != null && chat.photo.photo_small != null) {
					BitmapDrawable img = ImageLoader.getInstance().getImageFromMemory(chat.photo.photo_small, null, "50_50");
					if (img != null) {
						bitmap = img.getBitmap().copy(Bitmap.Config.ARGB_8888, true);
					} else {
						try {
							BitmapFactory.Options opts = new BitmapFactory.Options();
							opts.inMutable = true;
							bitmap = BitmapFactory.decodeFile(FileLoader.getInstance(currentAccount).getPathToAttach(chat.photo.photo_small, true).toString(), opts);
						} catch (Throwable e) {
							FileLog.e(e);
						}
					}
				}
			}
		} catch (Throwable e) {
			FileLog.e(e);
		}
		if (bitmap == null) {
			Theme.createDialogsResources(this);
			AvatarDrawable placeholder;
			if (userOrChat instanceof TLRPC.User) {
				placeholder = new AvatarDrawable((TLRPC.User) userOrChat);
			} else {
				placeholder = new AvatarDrawable((TLRPC.Chat) userOrChat);
			}
			bitmap = Bitmap.createBitmap(AndroidUtilities.dp(42), AndroidUtilities.dp(42), Bitmap.Config.ARGB_8888);
			placeholder.setBounds(0, 0, bitmap.getWidth(), bitmap.getHeight());
			placeholder.draw(new Canvas(bitmap));
		}

		Canvas canvas = new Canvas(bitmap);
		Path circlePath = new Path();
		circlePath.addCircle(bitmap.getWidth() / 2, bitmap.getHeight() / 2, bitmap.getWidth() / 2, Path.Direction.CW);
		circlePath.toggleInverseFillType();
		Paint paint = new Paint(Paint.ANTI_ALIAS_FLAG);
		paint.setXfermode(new PorterDuffXfermode(PorterDuff.Mode.CLEAR));
		canvas.drawPath(circlePath, paint);
		return bitmap;
	}

	private void showIncomingNotification(String name, CharSequence subText, TLObject userOrChat, boolean video, int additionalMemberCount) {
		Intent intent = new Intent(this, LaunchActivity.class);
		intent.setAction("voip");
		Notification.Builder builder = new Notification.Builder(this)
				.setContentTitle(video ? LocaleController.getString("VoipInVideoCallBranding", R.string.VoipInVideoCallBranding) : LocaleController.getString("VoipInCallBranding", R.string.VoipInCallBranding))
				.setContentText(name)
				.setSmallIcon(R.drawable.notification)
				.setSubText(subText)
				.setContentIntent(PendingIntent.getActivity(this, 0, intent, PendingIntent.FLAG_MUTABLE));
		Uri soundProviderUri = Uri.parse("content://" + ApplicationLoader.getApplicationId() + ".call_sound_provider/start_ringing");
		if (Build.VERSION.SDK_INT >= 26) {
			SharedPreferences nprefs = MessagesController.getGlobalNotificationsSettings();
			int chanIndex = nprefs.getInt("calls_notification_channel", 0);
			NotificationManager nm = (NotificationManager) getSystemService(NOTIFICATION_SERVICE);
			NotificationChannel oldChannel = nm.getNotificationChannel("incoming_calls2" + chanIndex);
			if (oldChannel != null) {
				nm.deleteNotificationChannel(oldChannel.getId());
			}
			NotificationChannel existingChannel = nm.getNotificationChannel("incoming_calls3" + chanIndex);
			boolean needCreate = true;
			if (existingChannel != null) {
				if (existingChannel.getImportance() < NotificationManager.IMPORTANCE_HIGH || !soundProviderUri.equals(existingChannel.getSound()) || existingChannel.getVibrationPattern() != null || existingChannel.shouldVibrate()) {
					if (BuildVars.LOGS_ENABLED) {
						FileLog.d("User messed up the notification channel; deleting it and creating a proper one");
					}
					nm.deleteNotificationChannel("incoming_calls3" + chanIndex);
					chanIndex++;
					nprefs.edit().putInt("calls_notification_channel", chanIndex).commit();
				} else {
					needCreate = false;
				}
			}
			if (needCreate) {
				AudioAttributes attrs = new AudioAttributes.Builder()
						.setContentType(AudioAttributes.CONTENT_TYPE_SONIFICATION)
						.setLegacyStreamType(AudioManager.STREAM_RING)
						.setUsage(AudioAttributes.USAGE_VOICE_COMMUNICATION)
						.build();
				NotificationChannel chan = new NotificationChannel("incoming_calls3" + chanIndex, LocaleController.getString("IncomingCalls", R.string.IncomingCalls), NotificationManager.IMPORTANCE_HIGH);
				chan.setSound(soundProviderUri, attrs);
				chan.enableVibration(false);
				chan.enableLights(false);
				chan.setBypassDnd(true);
				try {
					nm.createNotificationChannel(chan);
				} catch (Exception e) {
					FileLog.e(e);
					this.stopSelf();
					return;
				}
			}
			builder.setChannelId("incoming_calls3" + chanIndex);
		} else if (Build.VERSION.SDK_INT >= Build.VERSION_CODES.LOLLIPOP) {
			builder.setSound(soundProviderUri, AudioManager.STREAM_RING);
		}
		Intent endIntent = new Intent(this, VoIPActionsReceiver.class);
		endIntent.setAction(getPackageName() + ".DECLINE_CALL");
		endIntent.putExtra("call_id", getCallID());
		CharSequence endTitle = LocaleController.getString("VoipDeclineCall", R.string.VoipDeclineCall);
		if (Build.VERSION.SDK_INT >= Build.VERSION_CODES.N) {
			endTitle = new SpannableString(endTitle);
			((SpannableString) endTitle).setSpan(new ForegroundColorSpan(0xFFF44336), 0, endTitle.length(), 0);
		}
		PendingIntent endPendingIntent = PendingIntent.getBroadcast(this, 0, endIntent, PendingIntent.FLAG_MUTABLE | PendingIntent.FLAG_CANCEL_CURRENT);
		builder.addAction(R.drawable.ic_call_end_white_24dp, endTitle, endPendingIntent);
		Intent answerIntent = new Intent(this, VoIPActionsReceiver.class);
		answerIntent.setAction(getPackageName() + ".ANSWER_CALL");
		answerIntent.putExtra("call_id", getCallID());
		CharSequence answerTitle = LocaleController.getString("VoipAnswerCall", R.string.VoipAnswerCall);
		if (Build.VERSION.SDK_INT >= Build.VERSION_CODES.N) {
			answerTitle = new SpannableString(answerTitle);
			((SpannableString) answerTitle).setSpan(new ForegroundColorSpan(0xFF00AA00), 0, answerTitle.length(), 0);
		}
		PendingIntent answerPendingIntent = PendingIntent.getBroadcast(this, 0, answerIntent, PendingIntent.FLAG_MUTABLE | PendingIntent.FLAG_CANCEL_CURRENT);
		builder.addAction(R.drawable.ic_call, answerTitle, answerPendingIntent);
		builder.setPriority(Notification.PRIORITY_MAX);
		builder.setShowWhen(false);
		if (Build.VERSION.SDK_INT >= Build.VERSION_CODES.LOLLIPOP) {
			builder.setColor(0xff2ca5e0);
			builder.setVibrate(new long[0]);
			builder.setCategory(Notification.CATEGORY_CALL);
			builder.setFullScreenIntent(PendingIntent.getActivity(this, 0, intent, PendingIntent.FLAG_MUTABLE), true);
			if (userOrChat instanceof TLRPC.User) {
				TLRPC.User user = (TLRPC.User) userOrChat;
				if (!TextUtils.isEmpty(user.phone)) {
					builder.addPerson("tel:" + user.phone);
				}
			}
		}
		Notification incomingNotification = builder.getNotification();
		if (Build.VERSION.SDK_INT >= Build.VERSION_CODES.LOLLIPOP) {
			RemoteViews customView = new RemoteViews(getPackageName(), LocaleController.isRTL ? R.layout.call_notification_rtl : R.layout.call_notification);
			customView.setTextViewText(R.id.name, name);
			boolean subtitleVisible = true;
			if (TextUtils.isEmpty(subText)) {
				customView.setViewVisibility(R.id.subtitle, View.GONE);
				if (UserConfig.getActivatedAccountsCount() > 1) {
					TLRPC.User self = UserConfig.getInstance(currentAccount).getCurrentUser();
					customView.setTextViewText(R.id.title, video ? LocaleController.formatString("VoipInVideoCallBrandingWithName", R.string.VoipInVideoCallBrandingWithName, ContactsController.formatName(self.first_name, self.last_name)) : LocaleController.formatString("VoipInCallBrandingWithName", R.string.VoipInCallBrandingWithName, ContactsController.formatName(self.first_name, self.last_name)));
				} else {
					customView.setTextViewText(R.id.title, video ? LocaleController.getString("VoipInVideoCallBranding", R.string.VoipInVideoCallBranding) : LocaleController.getString("VoipInCallBranding", R.string.VoipInCallBranding));
				}
			} else {
				if (UserConfig.getActivatedAccountsCount() > 1) {
					TLRPC.User self = UserConfig.getInstance(currentAccount).getCurrentUser();
					customView.setTextViewText(R.id.subtitle, LocaleController.formatString("VoipAnsweringAsAccount", R.string.VoipAnsweringAsAccount, ContactsController.formatName(self.first_name, self.last_name)));
				} else {
					customView.setViewVisibility(R.id.subtitle, View.GONE);
				}
				customView.setTextViewText(R.id.title, subText);
			}
			Bitmap avatar = getRoundAvatarBitmap(userOrChat);
			customView.setTextViewText(R.id.answer_text, LocaleController.getString("VoipAnswerCall", R.string.VoipAnswerCall));
			customView.setTextViewText(R.id.decline_text, LocaleController.getString("VoipDeclineCall", R.string.VoipDeclineCall));
			customView.setImageViewBitmap(R.id.photo, avatar);
			customView.setOnClickPendingIntent(R.id.answer_btn, answerPendingIntent);
			customView.setOnClickPendingIntent(R.id.decline_btn, endPendingIntent);
			builder.setLargeIcon(avatar);

			if (Build.VERSION.SDK_INT >= Build.VERSION_CODES.S) {
				builder.setColor(0xFF282e31);
				builder.setColorized(true);
				builder.setCustomBigContentView(customView);
			} else {
				incomingNotification.headsUpContentView = incomingNotification.bigContentView = customView;
			}
		}
		startForeground(ID_INCOMING_CALL_NOTIFICATION, incomingNotification);
		startRingtoneAndVibration();
	}

	private void callFailed(String error) {
		if (privateCall != null) {
			if (BuildVars.LOGS_ENABLED) {
				FileLog.d("Discarding failed call");
			}
			TLRPC.TL_phone_discardCall req = new TLRPC.TL_phone_discardCall();
			req.peer = new TLRPC.TL_inputPhoneCall();
			req.peer.access_hash = privateCall.access_hash;
			req.peer.id = privateCall.id;
			req.duration = (int) (getCallDuration() / 1000);
			req.connection_id = tgVoip[CAPTURE_DEVICE_CAMERA] != null ? tgVoip[CAPTURE_DEVICE_CAMERA].getPreferredRelayId() : 0;
			req.reason = new TLRPC.TL_phoneCallDiscardReasonDisconnect();
			ConnectionsManager.getInstance(currentAccount).sendRequest(req, (response, error1) -> {
				if (error1 != null) {
					if (BuildVars.LOGS_ENABLED) {
						FileLog.e("error on phone.discardCall: " + error1);
					}
				} else {
					if (BuildVars.LOGS_ENABLED) {
						FileLog.d("phone.discardCall " + response);
					}
				}
			});
		}
		try {
			throw new Exception("Call " + getCallID() + " failed with error: " + error);
		} catch (Exception x) {
			FileLog.e(x);
		}
		lastError = error;
		AndroidUtilities.runOnUIThread(() -> dispatchStateChanged(STATE_FAILED));
		if (TextUtils.equals(error, Instance.ERROR_LOCALIZED) && soundPool != null) {
			playingSound = true;
			Utilities.globalQueue.postRunnable(() -> soundPool.play(spFailedID, 1, 1, 0, 0, 1));
			AndroidUtilities.runOnUIThread(afterSoundRunnable, 1000);
		}
		if (USE_CONNECTION_SERVICE && systemCallConnection != null) {
			systemCallConnection.setDisconnected(new DisconnectCause(DisconnectCause.ERROR));
			systemCallConnection.destroy();
			systemCallConnection = null;
		}
		stopSelf();
	}

	void callFailedFromConnectionService() {
		if (isOutgoing) {
			callFailed(Instance.ERROR_CONNECTION_SERVICE);
		} else {
			hangUp();
		}
	}

	@Override
	public void onConnectionStateChanged(int newState, boolean inTransition) {
		AndroidUtilities.runOnUIThread(() -> {
			if (newState == STATE_ESTABLISHED) {
				if (callStartTime == 0) {
					callStartTime = SystemClock.elapsedRealtime();
				}
				//peerCapabilities = tgVoip.getPeerCapabilities();
			}
			if (newState == STATE_FAILED) {
				callFailed();
				return;
			}
			if (newState == STATE_ESTABLISHED) {
				if (connectingSoundRunnable != null) {
					AndroidUtilities.cancelRunOnUIThread(connectingSoundRunnable);
					connectingSoundRunnable = null;
				}
				Utilities.globalQueue.postRunnable(() -> {
					if (spPlayId != 0) {
						soundPool.stop(spPlayId);
						spPlayId = 0;
					}
				});
				if (groupCall == null && !wasEstablished) {
					wasEstablished = true;
					if (!isProximityNear && !privateCall.video) {
						VibrateUtil.vibrate(100);
					}
					AndroidUtilities.runOnUIThread(new Runnable() {
						@Override
						public void run() {
							if (tgVoip[CAPTURE_DEVICE_CAMERA] != null) {
								StatsController.getInstance(currentAccount).incrementTotalCallsTime(getStatsNetworkType(), 5);
								AndroidUtilities.runOnUIThread(this, 5000);
							}
						}
					}, 5000);
					if (isOutgoing) {
						StatsController.getInstance(currentAccount).incrementSentItemsCount(getStatsNetworkType(), StatsController.TYPE_CALLS, 1);
					} else {
						StatsController.getInstance(currentAccount).incrementReceivedItemsCount(getStatsNetworkType(), StatsController.TYPE_CALLS, 1);
					}
				}
			}
			if (newState == STATE_RECONNECTING) {
				Utilities.globalQueue.postRunnable(() -> {
					if (spPlayId != 0) {
						soundPool.stop(spPlayId);
					}
					spPlayId = soundPool.play(groupCall != null ? spVoiceChatConnecting : spConnectingId, 1, 1, 0, -1, 1);
				});
			}
			dispatchStateChanged(newState);
		});
	}

	public void playStartRecordSound() {
		Utilities.globalQueue.postRunnable(() -> soundPool.play(spStartRecordId, 0.5f, 0.5f, 0, 0, 1));
	}

	public void playAllowTalkSound() {
		Utilities.globalQueue.postRunnable(() -> soundPool.play(spAllowTalkId, 0.5f, 0.5f, 0, 0, 1));
	}

	@Override
	public void onSignalBarCountChanged(int newCount) {
		AndroidUtilities.runOnUIThread(() -> {
			signalBarCount = newCount;
			for (int a = 0; a < stateListeners.size(); a++) {
				StateListener l = stateListeners.get(a);
				l.onSignalBarsCountChanged(newCount);
			}
		});
	}

	public boolean isBluetoothOn() {
		final AudioManager am = (AudioManager) getSystemService(AUDIO_SERVICE);
		return am.isBluetoothScoOn();
	}

	public boolean isBluetoothWillOn() {
		return needSwitchToBluetoothAfterScoActivates;
	}

	public boolean isHeadsetPlugged() {
		return isHeadsetPlugged;
	}

	private void callEnded() {
		if (BuildVars.LOGS_ENABLED) {
			FileLog.d("Call " + getCallID() + " ended");
		}
		if (groupCall != null && (!playedConnectedSound || onDestroyRunnable != null)) {
			needPlayEndSound = false;
		}
		AndroidUtilities.runOnUIThread(() -> dispatchStateChanged(STATE_ENDED));
		int delay = 700;
		Utilities.globalQueue.postRunnable(() -> {
			if (spPlayId != 0) {
				soundPool.stop(spPlayId);
				spPlayId = 0;
			}
		});

		if (connectingSoundRunnable != null) {
			AndroidUtilities.cancelRunOnUIThread(connectingSoundRunnable);
			connectingSoundRunnable = null;
		}
		if (needPlayEndSound) {
			playingSound = true;
			if (groupCall == null) {
				Utilities.globalQueue.postRunnable(() -> soundPool.play(spEndId, 1, 1, 0, 0, 1));
			} else {
				Utilities.globalQueue.postRunnable(() -> soundPool.play(spVoiceChatEndId, 1.0f, 1.0f, 0, 0, 1), 100);
				delay = 500;
			}
			AndroidUtilities.runOnUIThread(afterSoundRunnable, delay);
		}
		if (timeoutRunnable != null) {
			AndroidUtilities.cancelRunOnUIThread(timeoutRunnable);
			timeoutRunnable = null;
		}
		endConnectionServiceCall(needPlayEndSound ? delay : 0);
		stopSelf();
	}

	private void endConnectionServiceCall(long delay) {
		if (USE_CONNECTION_SERVICE) {
			Runnable r = () -> {
				if (systemCallConnection != null) {
					switch (callDiscardReason) {
						case DISCARD_REASON_HANGUP:
							systemCallConnection.setDisconnected(new DisconnectCause(isOutgoing ? DisconnectCause.LOCAL : DisconnectCause.REJECTED));
							break;
						case DISCARD_REASON_DISCONNECT:
							systemCallConnection.setDisconnected(new DisconnectCause(DisconnectCause.ERROR));
							break;
						case DISCARD_REASON_LINE_BUSY:
							systemCallConnection.setDisconnected(new DisconnectCause(DisconnectCause.BUSY));
							break;
						case DISCARD_REASON_MISSED:
							systemCallConnection.setDisconnected(new DisconnectCause(isOutgoing ? DisconnectCause.CANCELED : DisconnectCause.MISSED));
							break;
						default:
							systemCallConnection.setDisconnected(new DisconnectCause(DisconnectCause.REMOTE));
							break;
					}
					systemCallConnection.destroy();
					systemCallConnection = null;
				}
			};
			if (delay > 0) {
				AndroidUtilities.runOnUIThread(r, delay);
			} else {
				r.run();
			}
		}
	}

	public boolean isOutgoing() {
		return isOutgoing;
	}

	public void handleNotificationAction(Intent intent) {
		if ((getPackageName() + ".END_CALL").equals(intent.getAction())) {
			stopForeground(true);
			hangUp();
		} else if ((getPackageName() + ".DECLINE_CALL").equals(intent.getAction())) {
			stopForeground(true);
			declineIncomingCall(DISCARD_REASON_LINE_BUSY, null);
		} else if ((getPackageName() + ".ANSWER_CALL").equals(intent.getAction())) {
			acceptIncomingCallFromNotification();
		}
	}

	private void acceptIncomingCallFromNotification() {
		showNotification();
		if (Build.VERSION.SDK_INT >= Build.VERSION_CODES.M && Build.VERSION.SDK_INT < Build.VERSION_CODES.R && (checkSelfPermission(Manifest.permission.RECORD_AUDIO) != PackageManager.PERMISSION_GRANTED || privateCall.video && checkSelfPermission(Manifest.permission.CAMERA) != PackageManager.PERMISSION_GRANTED)) {
			try {
				//intent.addFlags(Intent.FLAG_ACTIVITY_NEW_DOCUMENT);
				PendingIntent.getActivity(VoIPService.this, 0, new Intent(VoIPService.this, VoIPPermissionActivity.class).addFlags(Intent.FLAG_ACTIVITY_NEW_TASK), PendingIntent.FLAG_MUTABLE | PendingIntent.FLAG_ONE_SHOT).send();
			} catch (Exception x) {
				if (BuildVars.LOGS_ENABLED) {
					FileLog.e("Error starting permission activity", x);
				}
			}
			return;
		}
		acceptIncomingCall();
		try {
			PendingIntent.getActivity(VoIPService.this, 0, new Intent(VoIPService.this, getUIActivityClass()).setAction("voip"), PendingIntent.FLAG_MUTABLE).send();
		} catch (Exception x) {
			if (BuildVars.LOGS_ENABLED) {
				FileLog.e("Error starting incall activity", x);
			}
		}
	}

	public void updateOutputGainControlState() {
		if (hasRtmpStream()) {
			return;
		}
		if (tgVoip[CAPTURE_DEVICE_CAMERA] != null) {
			if (!USE_CONNECTION_SERVICE) {
				final AudioManager am = (AudioManager) getSystemService(AUDIO_SERVICE);
				tgVoip[CAPTURE_DEVICE_CAMERA].setAudioOutputGainControlEnabled(hasEarpiece() && !am.isSpeakerphoneOn() && !am.isBluetoothScoOn() && !isHeadsetPlugged);
				tgVoip[CAPTURE_DEVICE_CAMERA].setEchoCancellationStrength(isHeadsetPlugged || (hasEarpiece() && !am.isSpeakerphoneOn() && !am.isBluetoothScoOn() && !isHeadsetPlugged) ? 0 : 1);
			} else {
				final boolean isEarpiece = systemCallConnection.getCallAudioState().getRoute() == CallAudioState.ROUTE_EARPIECE;
				tgVoip[CAPTURE_DEVICE_CAMERA].setAudioOutputGainControlEnabled(isEarpiece);
				tgVoip[CAPTURE_DEVICE_CAMERA].setEchoCancellationStrength(isEarpiece ? 0 : 1);
			}
		}
	}

	public int getAccount() {
		return currentAccount;
	}

	@Override
	public void didReceivedNotification(int id, int account, Object... args) {
		if (id == NotificationCenter.appDidLogout) {
			callEnded();
		}
	}

	public static boolean isAnyKindOfCallActive() {
		if (VoIPService.getSharedInstance() != null) {
			return VoIPService.getSharedInstance().getCallState() != VoIPService.STATE_WAITING_INCOMING;
		}
		return false;
	}

	private boolean isFinished() {
		return currentState == STATE_ENDED || currentState == STATE_FAILED;
	}

	public int getRemoteAudioState() {
		return remoteAudioState;
	}

	public int getRemoteVideoState() {
		return remoteVideoState;
	}

	@TargetApi(Build.VERSION_CODES.O)
	private PhoneAccountHandle addAccountToTelecomManager() {
		TelecomManager tm = (TelecomManager) getSystemService(TELECOM_SERVICE);
		TLRPC.User self = UserConfig.getInstance(currentAccount).getCurrentUser();
		PhoneAccountHandle handle = new PhoneAccountHandle(new ComponentName(this, TelegramConnectionService.class), "" + self.id);
		PhoneAccount account = new PhoneAccount.Builder(handle, ContactsController.formatName(self.first_name, self.last_name))
				.setCapabilities(PhoneAccount.CAPABILITY_SELF_MANAGED)
				.setIcon(Icon.createWithResource(this, R.drawable.ic_launcher_dr))
				.setHighlightColor(0xff2ca5e0)
				.addSupportedUriScheme("sip")
				.build();
		tm.registerPhoneAccount(account);
		return handle;
	}

	private static boolean isDeviceCompatibleWithConnectionServiceAPI() {
		if (Build.VERSION.SDK_INT < Build.VERSION_CODES.O) {
			return false;
		}
		// some non-Google devices don't implement the ConnectionService API correctly so, sadly,
		// we'll have to whitelist only a handful of known-compatible devices for now
		return false;/*"angler".equals(Build.PRODUCT)            // Nexus 6P
				|| "bullhead".equals(Build.PRODUCT)        // Nexus 5X
				|| "sailfish".equals(Build.PRODUCT)        // Pixel
				|| "marlin".equals(Build.PRODUCT)        // Pixel XL
				|| "walleye".equals(Build.PRODUCT)        // Pixel 2
				|| "taimen".equals(Build.PRODUCT)        // Pixel 2 XL
				|| "blueline".equals(Build.PRODUCT)        // Pixel 3
				|| "crosshatch".equals(Build.PRODUCT)    // Pixel 3 XL
				|| MessagesController.getGlobalMainSettings().getBoolean("dbg_force_connection_service", false);*/
	}

	public interface StateListener {
		default void onStateChanged(int state) {

		}

		default void onSignalBarsCountChanged(int count) {

		}

		default void onAudioSettingsChanged() {

		}

		default void onMediaStateUpdated(int audioState, int videoState) {

		}

		default void onCameraSwitch(boolean isFrontFace) {

		}

		default void onCameraFirstFrameAvailable() {

		}

		default void onVideoAvailableChange(boolean isAvailable) {

		}

		default void onScreenOnChange(boolean screenOn) {

		}
	}

	public class CallConnection extends Connection {
		public CallConnection() {
			setConnectionProperties(PROPERTY_SELF_MANAGED);
			setAudioModeIsVoip(true);
		}

		@Override
		public void onCallAudioStateChanged(CallAudioState state) {
			if (BuildVars.LOGS_ENABLED) {
				FileLog.d("ConnectionService call audio state changed: " + state);
			}
			for (StateListener l : stateListeners) {
				l.onAudioSettingsChanged();
			}
		}

		@Override
		public void onDisconnect() {
			if (BuildVars.LOGS_ENABLED) {
				FileLog.d("ConnectionService onDisconnect");
			}
			setDisconnected(new DisconnectCause(DisconnectCause.LOCAL));
			destroy();
			systemCallConnection = null;
			hangUp();
		}

		@Override
		public void onAnswer() {
			acceptIncomingCallFromNotification();
		}

		@Override
		public void onReject() {
			needPlayEndSound = false;
			declineIncomingCall(DISCARD_REASON_HANGUP, null);
		}

		@Override
		public void onShowIncomingCallUi() {
			startRinging();
		}

		@Override
		public void onStateChanged(int state) {
			super.onStateChanged(state);
			if (BuildVars.LOGS_ENABLED) {
				FileLog.d("ConnectionService onStateChanged " + stateToString(state));
			}
			if (state == Connection.STATE_ACTIVE) {
				ContactsController.getInstance(currentAccount).deleteConnectionServiceContact();
				didDeleteConnectionServiceContact = true;
			}
		}

		@Override
		public void onCallEvent(String event, Bundle extras) {
			super.onCallEvent(event, extras);
			if (BuildVars.LOGS_ENABLED)
				FileLog.d("ConnectionService onCallEvent " + event);
		}

		//undocumented API
		public void onSilence() {
			if (BuildVars.LOGS_ENABLED) {
				FileLog.d("onSlience");
			}
			stopRinging();
		}
	}

	public static class SharedUIParams {
		public boolean tapToVideoTooltipWasShowed;
		public boolean cameraAlertWasShowed;
		public boolean wasVideoCall;
	}
}<|MERGE_RESOLUTION|>--- conflicted
+++ resolved
@@ -3095,9 +3095,6 @@
 				}
 				am.abandonAudioFocus(this);
 			}
-<<<<<<< HEAD
-			am.unregisterMediaButtonEventReceiver(new ComponentName(this, VoIPMediaButtonReceiver.class));
-=======
 			try {
 				am.unregisterMediaButtonEventReceiver(new ComponentName(this, VoIPMediaButtonReceiver.class));
 			} catch (Exception e) {
@@ -3106,7 +3103,6 @@
 			if (audioDeviceCallback != null) {
 				am.unregisterAudioDeviceCallback(audioDeviceCallback);
 			}
->>>>>>> b93a338a
 			if (hasAudioFocus) {
 				am.abandonAudioFocus(this);
 			}
