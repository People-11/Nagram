/*
 * This is the source code of Telegram for Android v. 5.x.x.
 * It is licensed under GNU GPL v. 2 or later.
 * You should have received a copy of the license in this archive (see LICENSE).
 *
 * Copyright Grishka, 2013-2016.
 */

package org.telegram.messenger.voip;

import android.Manifest;
import android.annotation.SuppressLint;
import android.annotation.TargetApi;
import android.app.Activity;
import android.app.KeyguardManager;
import android.app.Notification;
import android.app.NotificationChannel;
import android.app.NotificationManager;
import android.app.PendingIntent;
import android.app.Person;
import android.app.Service;
import android.bluetooth.BluetoothAdapter;
import android.bluetooth.BluetoothDevice;
import android.bluetooth.BluetoothHeadset;
import android.bluetooth.BluetoothProfile;
import android.content.BroadcastReceiver;
import android.content.ComponentName;
import android.content.Context;
import android.content.Intent;
import android.content.IntentFilter;
import android.content.SharedPreferences;
import android.content.pm.PackageManager;
import android.graphics.Bitmap;
import android.graphics.BitmapFactory;
import android.graphics.Canvas;
import android.graphics.Paint;
import android.graphics.Path;
import android.graphics.PorterDuff;
import android.graphics.PorterDuffXfermode;
import android.graphics.drawable.BitmapDrawable;
import android.graphics.drawable.Icon;
import android.hardware.Sensor;
import android.hardware.SensorEvent;
import android.hardware.SensorEventListener;
import android.hardware.SensorManager;
import android.media.AudioAttributes;
import android.media.AudioDeviceCallback;
import android.media.AudioDeviceInfo;
import android.media.AudioFormat;
import android.media.AudioManager;
import android.media.AudioTrack;
import android.media.MediaPlayer;
import android.media.MediaRouter;
import android.media.RingtoneManager;
import android.media.SoundPool;
import android.media.audiofx.AcousticEchoCanceler;
import android.media.audiofx.NoiseSuppressor;
import android.net.ConnectivityManager;
import android.net.NetworkInfo;
import android.net.Uri;
import android.os.Build;
import android.os.Bundle;
import android.os.Handler;
import android.os.IBinder;
import android.os.Looper;
import android.os.PowerManager;
import android.os.SystemClock;
import android.os.Vibrator;
import android.provider.Settings;
import android.telecom.CallAudioState;
import android.telecom.Connection;
import android.telecom.DisconnectCause;
import android.telecom.PhoneAccount;
import android.telecom.PhoneAccountHandle;
import android.telecom.TelecomManager;
import android.telephony.TelephonyManager;
import android.text.SpannableString;
import android.text.TextUtils;
import android.text.style.ForegroundColorSpan;
import android.util.LruCache;
import android.view.HapticFeedbackConstants;
import android.view.KeyEvent;
import android.view.View;
import android.view.WindowManager;
import android.widget.RemoteViews;
import android.widget.Toast;

import androidx.annotation.Nullable;

import org.json.JSONObject;
import org.telegram.messenger.AccountInstance;
import org.telegram.messenger.AndroidUtilities;
import org.telegram.messenger.ApplicationLoader;
import org.telegram.messenger.BuildVars;
import org.telegram.messenger.ChatObject;
import org.telegram.messenger.ContactsController;
import org.telegram.messenger.FileLoader;
import org.telegram.messenger.FileLog;
import org.telegram.messenger.ImageLoader;
import org.telegram.messenger.LocaleController;
import org.telegram.messenger.MediaController;
import org.telegram.messenger.MessageObject;
import org.telegram.messenger.MessagesController;
import org.telegram.messenger.MessagesStorage;
import org.telegram.messenger.NotificationCenter;
import org.telegram.messenger.NotificationsController;
import org.telegram.messenger.R;
import org.telegram.messenger.SharedConfig;
import org.telegram.messenger.StatsController;
import org.telegram.messenger.UserConfig;
import org.telegram.messenger.UserObject;
import org.telegram.messenger.Utilities;
import org.telegram.messenger.XiaomiUtilities;
import org.telegram.tgnet.ConnectionsManager;
import org.telegram.tgnet.TLObject;
import org.telegram.tgnet.TLRPC;
import org.telegram.ui.ActionBar.BottomSheet;
import org.telegram.ui.ActionBar.Theme;
import org.telegram.ui.Components.AvatarDrawable;
import org.telegram.ui.Components.JoinCallAlert;
import org.telegram.ui.Components.voip.VoIPHelper;
import org.telegram.ui.LaunchActivity;
import org.telegram.ui.VoIPFeedbackActivity;
import org.telegram.ui.VoIPFragment;
import org.telegram.ui.VoIPPermissionActivity;
import org.webrtc.VideoFrame;
import org.webrtc.VideoSink;
import org.webrtc.voiceengine.WebRtcAudioTrack;

import java.io.BufferedReader;
import java.io.ByteArrayOutputStream;
import java.io.File;
import java.io.FileInputStream;
import java.io.IOException;
import java.io.InputStream;
import java.io.InputStreamReader;
import java.lang.reflect.Field;
import java.lang.reflect.Method;
import java.math.BigInteger;
import java.util.ArrayList;
import java.util.Arrays;
import java.util.Collections;
import java.util.HashMap;
import java.util.HashSet;
import java.util.Iterator;
import java.util.Set;
import java.util.concurrent.CountDownLatch;
import java.util.concurrent.TimeUnit;

import kotlin.Unit;
import tw.nekomimi.nekogram.NekoConfig;
import tw.nekomimi.nekogram.ui.BottomBuilder;
import tw.nekomimi.nekogram.utils.VibrateUtil;

@SuppressLint("NewApi")
public class VoIPService extends Service implements SensorEventListener, AudioManager.OnAudioFocusChangeListener, VoIPController.ConnectionStateListener, NotificationCenter.NotificationCenterDelegate {

	public static final int CALL_MIN_LAYER = 65;

	public static final int STATE_HANGING_UP = 10;
	public static final int STATE_EXCHANGING_KEYS = 12;
	public static final int STATE_WAITING = 13;
	public static final int STATE_REQUESTING = 14;
	public static final int STATE_WAITING_INCOMING = 15;
	public static final int STATE_RINGING = 16;
	public static final int STATE_BUSY = 17;

	public static final int STATE_WAIT_INIT = Instance.STATE_WAIT_INIT;
	public static final int STATE_WAIT_INIT_ACK = Instance.STATE_WAIT_INIT_ACK;
	public static final int STATE_ESTABLISHED = Instance.STATE_ESTABLISHED;
	public static final int STATE_FAILED = Instance.STATE_FAILED;
	public static final int STATE_RECONNECTING = Instance.STATE_RECONNECTING;
	public static final int STATE_CREATING = 6;
	public static final int STATE_ENDED = 11;
	public static final String ACTION_HEADSET_PLUG = "android.intent.action.HEADSET_PLUG";

	private static final int ID_ONGOING_CALL_NOTIFICATION = 201;
	private static final int ID_INCOMING_CALL_NOTIFICATION = 202;

	public static final int QUALITY_SMALL = 0;
	public static final int QUALITY_MEDIUM = 1;
	public static final int QUALITY_FULL = 2;

	public static final int CAPTURE_DEVICE_CAMERA = 0;
	public static final int CAPTURE_DEVICE_SCREEN = 1;

	public static final int DISCARD_REASON_HANGUP = 1;
	public static final int DISCARD_REASON_DISCONNECT = 2;
	public static final int DISCARD_REASON_MISSED = 3;
	public static final int DISCARD_REASON_LINE_BUSY = 4;

	public static final int AUDIO_ROUTE_EARPIECE = 0;
	public static final int AUDIO_ROUTE_SPEAKER = 1;
	public static final int AUDIO_ROUTE_BLUETOOTH = 2;

	private static final boolean USE_CONNECTION_SERVICE = isDeviceCompatibleWithConnectionServiceAPI();

	private int currentAccount = -1;
	private static final int PROXIMITY_SCREEN_OFF_WAKE_LOCK = 32;
	private static VoIPService sharedInstance;
	private static Runnable setModeRunnable;
	private static final Object sync = new Object();
	private NetworkInfo lastNetInfo;
	private int currentState = 0;
	private boolean wasConnected;

	private boolean reconnectScreenCapture;

	private TLRPC.Chat chat;

	private boolean isVideoAvailable;
	private boolean notificationsDisabled;
	private boolean switchingCamera;
	private boolean isFrontFaceCamera = true;
	private boolean isPrivateScreencast;
	private String lastError;
	private PowerManager.WakeLock proximityWakelock;
	private PowerManager.WakeLock cpuWakelock;
	private boolean isProximityNear;
	private boolean isHeadsetPlugged;
	private int previousAudioOutput = -1;
	private ArrayList<StateListener> stateListeners = new ArrayList<>();
	private MediaPlayer ringtonePlayer;
	private Vibrator vibrator;
	private SoundPool soundPool;
	private int spRingbackID;
	private int spFailedID;
	private int spEndId;
	private int spVoiceChatEndId;
	private int spVoiceChatStartId;
	private int spVoiceChatConnecting;
	private int spBusyId;
	private int spConnectingId;
	private int spPlayId;
	private int spStartRecordId;
	private int spAllowTalkId;
	private boolean needPlayEndSound;
	private boolean hasAudioFocus;
	private boolean micMute;
	private boolean unmutedByHold;
	private BluetoothAdapter btAdapter;
	private Instance.TrafficStats prevTrafficStats;
	private boolean isBtHeadsetConnected;
	private volatile boolean isCallEnded;

	private Runnable updateNotificationRunnable;

	private Runnable onDestroyRunnable;

	private Runnable switchingStreamTimeoutRunnable;

	private boolean playedConnectedSound;
	private boolean switchingStream;
	private boolean switchingAccount;

	public TLRPC.PhoneCall privateCall;
	public ChatObject.Call groupCall;

	public boolean currentGroupModeStreaming;

	private boolean createGroupCall;
	private int scheduleDate;
	private TLRPC.InputPeer groupCallPeer;
	public boolean hasFewPeers;
	private String joinHash;

	private int remoteVideoState = Instance.VIDEO_STATE_INACTIVE;
	private TLRPC.TL_dataJSON myParams;

	private int[] mySource = new int[2];
	private NativeInstance[] tgVoip = new NativeInstance[2];
	private long[] captureDevice = new long[2];
	private boolean[] destroyCaptureDevice = {true, true};
	private int[] videoState = {Instance.VIDEO_STATE_INACTIVE, Instance.VIDEO_STATE_INACTIVE};

	private long callStartTime;
	private boolean playingSound;
	private boolean isOutgoing;
	public boolean videoCall;
	private Runnable timeoutRunnable;

	private Boolean mHasEarpiece;
	private boolean wasEstablished;
	private int signalBarCount;
	private int remoteAudioState = Instance.AUDIO_STATE_ACTIVE;
	private boolean audioConfigured;
	private int audioRouteToSet = AUDIO_ROUTE_BLUETOOTH;
	private boolean speakerphoneStateToSet;
	private CallConnection systemCallConnection;
	private int callDiscardReason;
	private boolean bluetoothScoActive;
	private boolean bluetoothScoConnecting;
	private boolean needSwitchToBluetoothAfterScoActivates;
	private boolean didDeleteConnectionServiceContact;
	private Runnable connectingSoundRunnable;

	public String currentBluetoothDeviceName;

	public final SharedUIParams sharedUIParams = new SharedUIParams();

	private TLRPC.User user;
	private int callReqId;

	private byte[] g_a;
	private byte[] a_or_b;
	private byte[] g_a_hash;
	private byte[] authKey;
	private long keyFingerprint;
	private boolean forceRating;

	public static TLRPC.PhoneCall callIShouldHavePutIntoIntent;

	public static NativeInstance.AudioLevelsCallback audioLevelsCallback;

	private boolean needSendDebugLog;
	private boolean needRateCall;
	private long lastTypingTimeSend;

	private boolean endCallAfterRequest;
	private ArrayList<TLRPC.PhoneCall> pendingUpdates = new ArrayList<>();
	private Runnable delayedStartOutgoingCall;

	private boolean startedRinging;

	private int classGuid;
	private volatile CountDownLatch groupCallBottomSheetLatch;

	private HashMap<String, Integer> currentStreamRequestTimestamp = new HashMap<>();
	public boolean micSwitching;

	private int currentStreamType;

	private Runnable afterSoundRunnable = new Runnable() {
		@Override
		public void run() {

			AudioManager am = (AudioManager) getSystemService(AUDIO_SERVICE);
			VoipAudioManager vam = VoipAudioManager.get();
			am.abandonAudioFocus(VoIPService.this);
			am.unregisterMediaButtonEventReceiver(new ComponentName(VoIPService.this, VoIPMediaButtonReceiver.class));
			if (audioDeviceCallback != null) {
				am.unregisterAudioDeviceCallback(audioDeviceCallback);
			}
			if (!USE_CONNECTION_SERVICE && sharedInstance == null) {
				if (isBtHeadsetConnected) {
					am.stopBluetoothSco();
					am.setBluetoothScoOn(false);
					bluetoothScoActive = false;
					bluetoothScoConnecting = false;
				}
				vam.setSpeakerphoneOn(false);
			}

			Utilities.globalQueue.postRunnable(() -> soundPool.release());
			Utilities.globalQueue.postRunnable(setModeRunnable = () -> {
				synchronized (sync) {
					if (setModeRunnable == null) {
						return;
					}
					setModeRunnable = null;
				}
				try {
					am.setMode(AudioManager.MODE_NORMAL);
				} catch (SecurityException x) {
					if (BuildVars.LOGS_ENABLED) {
						FileLog.e("Error setting audio more to normal", x);
					}
				}
			});
		}
	};

	boolean fetchingBluetoothDeviceName;
	private BluetoothProfile.ServiceListener serviceListener = new BluetoothProfile.ServiceListener() {
		@Override
		public void onServiceDisconnected(int profile) {

		}

		@Override
		public void onServiceConnected(int profile, BluetoothProfile proxy) {
			try {
				if (Build.VERSION.SDK_INT < Build.VERSION_CODES.S) {
					for (BluetoothDevice device : proxy.getConnectedDevices()) {
						if (proxy.getConnectionState(device) != BluetoothProfile.STATE_CONNECTED) {
							continue;
						}
						currentBluetoothDeviceName = device.getName();
						break;
					}
				}
				BluetoothAdapter.getDefaultAdapter().closeProfileProxy(profile, proxy);
				fetchingBluetoothDeviceName = false;
			} catch (Throwable e) {
				FileLog.e(e);
			}
		}
	};

	private AudioDeviceCallback audioDeviceCallback;

	private BroadcastReceiver receiver = new BroadcastReceiver() {

		@Override
		public void onReceive(Context context, Intent intent) {
			if (ACTION_HEADSET_PLUG.equals(intent.getAction())) {
				isHeadsetPlugged = intent.getIntExtra("state", 0) == 1;
				if (isHeadsetPlugged && proximityWakelock != null && proximityWakelock.isHeld()) {
					proximityWakelock.release();
				}
				if (isHeadsetPlugged) {
					AudioManager am = (AudioManager) getSystemService(AUDIO_SERVICE);
					VoipAudioManager vam = VoipAudioManager.get();
					if (vam.isSpeakerphoneOn()) {
						previousAudioOutput = 0;
					} else if (am.isBluetoothScoOn()) {
						previousAudioOutput = 2;
					} else {
						previousAudioOutput = 1;
					}
					setAudioOutput(1);
				} else {
					if (previousAudioOutput >= 0) {
						setAudioOutput(previousAudioOutput);
						previousAudioOutput = -1;
					}
				}
				isProximityNear = false;
				updateOutputGainControlState();
			} else if (ConnectivityManager.CONNECTIVITY_ACTION.equals(intent.getAction())) {
				updateNetworkType();
			} else if (BluetoothHeadset.ACTION_CONNECTION_STATE_CHANGED.equals(intent.getAction())) {
				if (BuildVars.LOGS_ENABLED) {
					FileLog.e("bt headset state = " + intent.getIntExtra(BluetoothProfile.EXTRA_STATE, 0));
				}
				updateBluetoothHeadsetState(intent.getIntExtra(BluetoothProfile.EXTRA_STATE, BluetoothProfile.STATE_DISCONNECTED) == BluetoothProfile.STATE_CONNECTED);
			} else if (AudioManager.ACTION_SCO_AUDIO_STATE_UPDATED.equals(intent.getAction())) {
				int state = intent.getIntExtra(AudioManager.EXTRA_SCO_AUDIO_STATE, AudioManager.SCO_AUDIO_STATE_DISCONNECTED);
				if (BuildVars.LOGS_ENABLED) {
					FileLog.e("Bluetooth SCO state updated: " + state);
				}
				if (state == AudioManager.SCO_AUDIO_STATE_DISCONNECTED && isBtHeadsetConnected) {
					if (!btAdapter.isEnabled() || btAdapter.getProfileConnectionState(BluetoothProfile.HEADSET) != BluetoothProfile.STATE_CONNECTED) {
						updateBluetoothHeadsetState(false);
						return;
					}
				}
				bluetoothScoConnecting = state == AudioManager.SCO_AUDIO_STATE_CONNECTING;
				bluetoothScoActive = state == AudioManager.SCO_AUDIO_STATE_CONNECTED;
				if (bluetoothScoActive) {
					fetchBluetoothDeviceName();
					if (needSwitchToBluetoothAfterScoActivates) {
						needSwitchToBluetoothAfterScoActivates = false;
						AudioManager am = (AudioManager) getSystemService(AUDIO_SERVICE);
						VoipAudioManager vam = VoipAudioManager.get();
						vam.setSpeakerphoneOn(false);
						am.setBluetoothScoOn(true);
					}
				}
				for (VoIPService.StateListener l : stateListeners) {
					l.onAudioSettingsChanged();
				}
			} else if (TelephonyManager.ACTION_PHONE_STATE_CHANGED.equals(intent.getAction())) {
				String state = intent.getStringExtra(TelephonyManager.EXTRA_STATE);
				if (TelephonyManager.EXTRA_STATE_OFFHOOK.equals(state)) {
					hangUp();
				}
			} else if (Intent.ACTION_SCREEN_ON.equals(intent.getAction())) {
				for (int i = 0; i< stateListeners.size(); i++) {
					stateListeners.get(i).onScreenOnChange(true);
				}
			} else if (Intent.ACTION_SCREEN_OFF.equals(intent.getAction())) {
				for (int i = 0; i< stateListeners.size(); i++) {
					stateListeners.get(i).onScreenOnChange(false);
				}
			}
		}
	};

	public CountDownLatch getGroupCallBottomSheetLatch() {
		return groupCallBottomSheetLatch;
	}

	public boolean isFrontFaceCamera() {
		return isFrontFaceCamera;
	}

	public boolean isScreencast() {
		return isPrivateScreencast;
	}

	public void setMicMute(boolean mute, boolean hold, boolean send) {
		if (micMute == mute || micSwitching) {
			return;
		}
		micMute = mute;
		if (groupCall != null) {
			if (!send) {
				TLRPC.TL_groupCallParticipant self = groupCall.participants.get(getSelfId());
				if (self != null && self.muted && !self.can_self_unmute) {
					send = true;
				}
			}
			if (send) {
				editCallMember(UserConfig.getInstance(currentAccount).getCurrentUser(), mute, null, null, null, null);
				Utilities.globalQueue.postRunnable(updateNotificationRunnable = () -> {
					if (updateNotificationRunnable == null) {
						return;
					}
					updateNotificationRunnable = null;
					showNotification(chat.title, getRoundAvatarBitmap(chat));
				});
			}
		}
		unmutedByHold = !micMute && hold;
		if (tgVoip[CAPTURE_DEVICE_CAMERA] != null) {
			tgVoip[CAPTURE_DEVICE_CAMERA].setMuteMicrophone(mute);
		}
		for (StateListener l : stateListeners) {
			l.onAudioSettingsChanged();
		}
	}

	public boolean mutedByAdmin() {
		ChatObject.Call call = groupCall;
		if (call != null) {
			long selfId = getSelfId();
			TLRPC.TL_groupCallParticipant participant = call.participants.get(selfId);
			if (participant != null && !participant.can_self_unmute && participant.muted && !ChatObject.canManageCalls(chat)) {
				return true;
			}
		}
		return false;
	}

	private final HashMap<String, TLRPC.TL_groupCallParticipant> waitingFrameParticipant = new HashMap<>();
	private final LruCache<String, ProxyVideoSink> proxyVideoSinkLruCache = new LruCache<String, ProxyVideoSink>(6) {
		@Override
		protected void entryRemoved(boolean evicted, String key, ProxyVideoSink oldValue, ProxyVideoSink newValue) {
			super.entryRemoved(evicted, key, oldValue, newValue);
			tgVoip[CAPTURE_DEVICE_CAMERA].removeIncomingVideoOutput(oldValue.nativeInstance);
		}
	};

	public boolean hasVideoCapturer() {
		return captureDevice[CAPTURE_DEVICE_CAMERA] != 0;
	}

	public void checkVideoFrame(TLRPC.TL_groupCallParticipant participant, boolean screencast) {
		String endpointId = screencast ? participant.presentationEndpoint : participant.videoEndpoint;
		if (endpointId == null) {
			return;
		}
		if ((screencast && participant.hasPresentationFrame != ChatObject.VIDEO_FRAME_NO_FRAME) || (!screencast && participant.hasCameraFrame != ChatObject.VIDEO_FRAME_NO_FRAME)) {
			return;
		}

		if (proxyVideoSinkLruCache.get(endpointId) != null || (remoteSinks.get(endpointId) != null && waitingFrameParticipant.get(endpointId) == null)) {
			if (screencast) {
				participant.hasPresentationFrame = ChatObject.VIDEO_FRAME_HAS_FRAME;
			} else {
				participant.hasCameraFrame = ChatObject.VIDEO_FRAME_HAS_FRAME;
			}
			return;
		}
		if (waitingFrameParticipant.containsKey(endpointId)) {
			waitingFrameParticipant.put(endpointId, participant);
			if (screencast) {
				participant.hasPresentationFrame = ChatObject.VIDEO_FRAME_REQUESTING;
			} else {
				participant.hasCameraFrame = ChatObject.VIDEO_FRAME_REQUESTING;
			}
			return;
		}
		if (screencast) {
			participant.hasPresentationFrame = ChatObject.VIDEO_FRAME_REQUESTING;
		} else {
			participant.hasCameraFrame = ChatObject.VIDEO_FRAME_REQUESTING;
		}
		waitingFrameParticipant.put(endpointId, participant);
		addRemoteSink(participant, screencast, new VideoSink() {
			@Override
			public void onFrame(VideoFrame frame) {
				VideoSink thisSink = this;
				if (frame != null && frame.getBuffer().getHeight() != 0 && frame.getBuffer().getWidth() != 0) {
					AndroidUtilities.runOnUIThread(() -> {
						TLRPC.TL_groupCallParticipant currentParticipant = waitingFrameParticipant.remove(endpointId);
						ProxyVideoSink proxyVideoSink = remoteSinks.get(endpointId);
						if (proxyVideoSink != null && proxyVideoSink.target == thisSink) {
							proxyVideoSinkLruCache.put(endpointId, proxyVideoSink);
							remoteSinks.remove(endpointId);
							proxyVideoSink.setTarget(null);
						}
						if (currentParticipant != null) {
							if (screencast) {
								currentParticipant.hasPresentationFrame = ChatObject.VIDEO_FRAME_HAS_FRAME;
							} else {
								currentParticipant.hasCameraFrame = ChatObject.VIDEO_FRAME_HAS_FRAME;
							}
						}
						if (groupCall != null) {
							groupCall.updateVisibleParticipants();
						}
					});
				}
			}
		}, null);
	}

	public void clearRemoteSinks() {
		proxyVideoSinkLruCache.evictAll();
	}

	public void setAudioRoute(int route) {
		if (route == AUDIO_ROUTE_SPEAKER) {
			setAudioOutput(0);
		} else if (route == AUDIO_ROUTE_EARPIECE) {
			setAudioOutput(1);
		} else if (route == AUDIO_ROUTE_BLUETOOTH) {
			setAudioOutput(2);
		}
	}

	public static class ProxyVideoSink implements VideoSink {
		private VideoSink target;
		private VideoSink background;

		private long nativeInstance;

		@Override
		synchronized public void onFrame(VideoFrame frame) {
			if (target != null) {
				target.onFrame(frame);
			}
			if (background != null) {
				background.onFrame(frame);
			}
		}

		synchronized public void setTarget(VideoSink newTarget) {
			if (target != newTarget) {
				if (target != null) {
					target.setParentSink(null);
				}
				target = newTarget;
				if (target != null) {
					target.setParentSink(this);
				}
			}
		}

		synchronized public void setBackground(VideoSink newBackground) {
			if (background != null) {
				background.setParentSink(null);
			}
			background = newBackground;
			if (background != null) {
				background.setParentSink(this);
			}
		}

		synchronized public void removeTarget(VideoSink target) {
			if (this.target == target) {
				this.target = null;
			}
		}

		synchronized public void removeBackground(VideoSink background) {
			if (this.background == background) {
				this.background = null;
			}
		}

		synchronized public void swap() {
			if (target != null && background != null) {
				target = background;
				background = null;
			}
		}
	}

	private ProxyVideoSink[] localSink = new ProxyVideoSink[2];
	private ProxyVideoSink[] remoteSink = new ProxyVideoSink[2];
	private ProxyVideoSink[] currentBackgroundSink = new ProxyVideoSink[2];
	private String[] currentBackgroundEndpointId = new String[2];

	private HashMap<String, ProxyVideoSink> remoteSinks = new HashMap<>();

	@Nullable
	@Override
	public IBinder onBind(Intent intent) {
		return null;
	}

	@SuppressLint({"MissingPermission", "InlinedApi"})
	@Override
	public int onStartCommand(Intent intent, int flags, int startId) {
		if (sharedInstance != null) {
			if (BuildVars.LOGS_ENABLED) {
				FileLog.e("Tried to start the VoIP service when it's already started");
			}
			return START_NOT_STICKY;
		}

		currentAccount = intent.getIntExtra("account", -1);
		if (currentAccount == -1) {
			throw new IllegalStateException("No account specified when starting VoIP service");
		}
		classGuid = ConnectionsManager.generateClassGuid();
		long userID = intent.getLongExtra("user_id", 0);
		long chatID = intent.getLongExtra("chat_id", 0);
		createGroupCall = intent.getBooleanExtra("createGroupCall", false);
		hasFewPeers = intent.getBooleanExtra("hasFewPeers", false);
		joinHash = intent.getStringExtra("hash");
		long peerChannelId = intent.getLongExtra("peerChannelId", 0);
		long peerChatId = intent.getLongExtra("peerChatId", 0);
		long peerUserId = intent.getLongExtra("peerUserId", 0);
		if (peerChatId != 0) {
			groupCallPeer = new TLRPC.TL_inputPeerChat();
			groupCallPeer.chat_id = peerChatId;
			groupCallPeer.access_hash = intent.getLongExtra("peerAccessHash", 0);
		} else if (peerChannelId != 0) {
			groupCallPeer = new TLRPC.TL_inputPeerChannel();
			groupCallPeer.channel_id = peerChannelId;
			groupCallPeer.access_hash = intent.getLongExtra("peerAccessHash", 0);
		} else if (peerUserId != 0) {
			groupCallPeer = new TLRPC.TL_inputPeerUser();
			groupCallPeer.user_id = peerUserId;
			groupCallPeer.access_hash = intent.getLongExtra("peerAccessHash", 0);
		}
		scheduleDate = intent.getIntExtra("scheduleDate", 0);

		isOutgoing = intent.getBooleanExtra("is_outgoing", false);
		videoCall = intent.getBooleanExtra("video_call", false);
		isVideoAvailable = intent.getBooleanExtra("can_video_call", false);
		notificationsDisabled = intent.getBooleanExtra("notifications_disabled", false);
		if (userID != 0) {
			user = MessagesController.getInstance(currentAccount).getUser(userID);
		}
		if (chatID != 0) {
			chat = MessagesController.getInstance(currentAccount).getChat(chatID);
			if (ChatObject.isChannel(chat)) {
				MessagesController.getInstance(currentAccount).startShortPoll(chat, classGuid, false);
			}
		}
		loadResources();
		for (int a = 0; a < localSink.length; a++) {
			localSink[a] = new ProxyVideoSink();
			remoteSink[a] = new ProxyVideoSink();
		}
		try {
			AudioManager am = (AudioManager) getSystemService(AUDIO_SERVICE);
			isHeadsetPlugged = am.isWiredHeadsetOn();
		} catch (Exception e) {
			FileLog.e(e);
		}
		if (chat != null && !createGroupCall) {
			ChatObject.Call call = MessagesController.getInstance(currentAccount).getGroupCall(chat.id, false);
			if (call == null) {
				FileLog.w("VoIPService: trying to open group call without call " + chat.id);
				stopSelf();
				return START_NOT_STICKY;
			}
		}

		if (videoCall) {
			if (Build.VERSION.SDK_INT < 23 || checkSelfPermission(Manifest.permission.CAMERA) == PackageManager.PERMISSION_GRANTED) {
				captureDevice[CAPTURE_DEVICE_CAMERA] = NativeInstance.createVideoCapturer(localSink[CAPTURE_DEVICE_CAMERA], isFrontFaceCamera ? 1 : 0);
				if (chatID != 0) {
					videoState[CAPTURE_DEVICE_CAMERA] = Instance.VIDEO_STATE_PAUSED;
				} else {
					videoState[CAPTURE_DEVICE_CAMERA] = Instance.VIDEO_STATE_ACTIVE;
				}
			} else {
				videoState[CAPTURE_DEVICE_CAMERA] = Instance.VIDEO_STATE_PAUSED;
			}
			if (!isBtHeadsetConnected && !isHeadsetPlugged) {
				setAudioOutput(0);
			}
		}

		if (user == null && chat == null) {
			if (BuildVars.LOGS_ENABLED) {
				FileLog.w("VoIPService: user == null AND chat == null");
			}
			stopSelf();
			return START_NOT_STICKY;
		}
		sharedInstance = this;
		synchronized (sync) {
			if (setModeRunnable != null) {
				Utilities.globalQueue.cancelRunnable(setModeRunnable);
				setModeRunnable = null;
			}
		}

		if (isOutgoing) {
			if (user != null) {
				dispatchStateChanged(STATE_REQUESTING);
				if (USE_CONNECTION_SERVICE) {
					TelecomManager tm = (TelecomManager) getSystemService(TELECOM_SERVICE);
					Bundle extras = new Bundle();
					Bundle myExtras = new Bundle();
					extras.putParcelable(TelecomManager.EXTRA_PHONE_ACCOUNT_HANDLE, addAccountToTelecomManager());
					myExtras.putInt("call_type", 1);
					extras.putBundle(TelecomManager.EXTRA_OUTGOING_CALL_EXTRAS, myExtras);
					ContactsController.getInstance(currentAccount).createOrUpdateConnectionServiceContact(user.id, user.first_name, user.last_name);
					tm.placeCall(Uri.fromParts("tel", "+99084" + user.id, null), extras);
				} else {
					delayedStartOutgoingCall = () -> {
						delayedStartOutgoingCall = null;
						startOutgoingCall();
					};
					AndroidUtilities.runOnUIThread(delayedStartOutgoingCall, 2000);
				}
			} else {
				micMute = true;
				startGroupCall(0, null, false);
				if (!isBtHeadsetConnected && !isHeadsetPlugged) {
					setAudioOutput(0);
				}
			}
			if (intent.getBooleanExtra("start_incall_activity", false)) {
				Intent intent1 = new Intent(this, LaunchActivity.class).setAction(user != null ? "voip" : "voip_chat").addFlags(Intent.FLAG_ACTIVITY_NEW_TASK);
				if (chat != null) {
					intent1.putExtra("currentAccount", currentAccount);
				}
				startActivity(intent1);
			}
		} else {
			NotificationCenter.getGlobalInstance().postNotificationName(NotificationCenter.closeInCallActivity);
			privateCall = callIShouldHavePutIntoIntent;
			videoCall = privateCall != null && privateCall.video;
			if (videoCall) {
				isVideoAvailable = true;
			}
			if (videoCall && !isBtHeadsetConnected && !isHeadsetPlugged) {
				setAudioOutput(0);
			}
			callIShouldHavePutIntoIntent = null;
			if (USE_CONNECTION_SERVICE) {
				acknowledgeCall(false);
				showNotification();
			} else {
				acknowledgeCall(true);
			}
		}
		initializeAccountRelatedThings();
		AndroidUtilities.runOnUIThread(() -> NotificationCenter.getInstance(currentAccount).postNotificationName(NotificationCenter.voipServiceCreated));
		return START_NOT_STICKY;
	}

	public static boolean hasRtmpStream() {
		return getSharedInstance() != null && getSharedInstance().groupCall != null && getSharedInstance().groupCall.call.rtmp_stream;
	}

	public static VoIPService getSharedInstance() {
		return sharedInstance;
	}

	public TLRPC.User getUser() {
		return user;
	}

	public TLRPC.Chat getChat() {
		return chat;
	}

	public void setNoiseSupressionEnabled(boolean enabled) {
		if (tgVoip[CAPTURE_DEVICE_CAMERA] == null) {
			return;
		}
		tgVoip[CAPTURE_DEVICE_CAMERA].setNoiseSuppressionEnabled(enabled);
	}

	public void setGroupCallHash(String hash) {
		if (!currentGroupModeStreaming || TextUtils.isEmpty(hash) || hash.equals(joinHash)) {
			return;
		}
		joinHash = hash;
		createGroupInstance(CAPTURE_DEVICE_CAMERA, false);
	}

	public long getCallerId() {
		if (user != null) {
			return user.id;
		} else {
			return -chat.id;
		}
	}

	public void hangUp(int discard, Runnable onDone) {
		declineIncomingCall(currentState == STATE_RINGING || (currentState == STATE_WAITING && isOutgoing) ? DISCARD_REASON_MISSED : DISCARD_REASON_HANGUP, onDone);
		if (groupCall != null) {
			if (discard == 2) {
				return;
			}
			if (discard == 1) {
				TLRPC.ChatFull chatFull = MessagesController.getInstance(currentAccount).getChatFull(chat.id);
				if (chatFull != null) {
					chatFull.flags &=~ 2097152;
					chatFull.call = null;
					NotificationCenter.getInstance(currentAccount).postNotificationName(NotificationCenter.groupCallUpdated, chat.id, groupCall.call.id, false);
				}
				TLRPC.TL_phone_discardGroupCall req = new TLRPC.TL_phone_discardGroupCall();
				req.call = groupCall.getInputGroupCall();
				ConnectionsManager.getInstance(currentAccount).sendRequest(req, (response, error) -> {
					if (response instanceof TLRPC.TL_updates) {
						TLRPC.TL_updates updates = (TLRPC.TL_updates) response;
						MessagesController.getInstance(currentAccount).processUpdates(updates, false);
					}
				});
			} else {
				TLRPC.TL_phone_leaveGroupCall req = new TLRPC.TL_phone_leaveGroupCall();
				req.call = groupCall.getInputGroupCall();
				req.source = mySource[CAPTURE_DEVICE_CAMERA];
				ConnectionsManager.getInstance(currentAccount).sendRequest(req, (response, error) -> {
					if (response instanceof TLRPC.TL_updates) {
						TLRPC.TL_updates updates = (TLRPC.TL_updates) response;
						MessagesController.getInstance(currentAccount).processUpdates(updates, false);
					}
				});
			}
		}
	}

	private void startOutgoingCall() {
		if (USE_CONNECTION_SERVICE && systemCallConnection != null) {
			systemCallConnection.setDialing();
		}
		configureDeviceForCall();
		showNotification();
		startConnectingSound();
		dispatchStateChanged(STATE_REQUESTING);
		AndroidUtilities.runOnUIThread(() -> NotificationCenter.getGlobalInstance().postNotificationName(NotificationCenter.didStartedCall));
		final byte[] salt = new byte[256];
		Utilities.random.nextBytes(salt);

		TLRPC.TL_messages_getDhConfig req = new TLRPC.TL_messages_getDhConfig();
		req.random_length = 256;
		final MessagesStorage messagesStorage = MessagesStorage.getInstance(currentAccount);
		req.version = messagesStorage.getLastSecretVersion();
		callReqId = ConnectionsManager.getInstance(currentAccount).sendRequest(req, (response, error) -> {
			callReqId = 0;
			if (endCallAfterRequest) {
				callEnded();
				return;
			}
			if (error == null) {
				TLRPC.messages_DhConfig res = (TLRPC.messages_DhConfig) response;
				if (response instanceof TLRPC.TL_messages_dhConfig) {
					if (!Utilities.isGoodPrime(res.p, res.g)) {
						callFailed();
						return;
					}
					messagesStorage.setSecretPBytes(res.p);
					messagesStorage.setSecretG(res.g);
					messagesStorage.setLastSecretVersion(res.version);
					messagesStorage.saveSecretParams(messagesStorage.getLastSecretVersion(), messagesStorage.getSecretG(), messagesStorage.getSecretPBytes());
				}
				final byte[] salt1 = new byte[256];
				for (int a = 0; a < 256; a++) {
					salt1[a] = (byte) ((byte) (Utilities.random.nextDouble() * 256) ^ res.random[a]);
				}

				BigInteger i_g_a = BigInteger.valueOf(messagesStorage.getSecretG());
				i_g_a = i_g_a.modPow(new BigInteger(1, salt1), new BigInteger(1, messagesStorage.getSecretPBytes()));
				byte[] g_a = i_g_a.toByteArray();
				if (g_a.length > 256) {
					byte[] correctedAuth = new byte[256];
					System.arraycopy(g_a, 1, correctedAuth, 0, 256);
					g_a = correctedAuth;
				}

				TLRPC.TL_phone_requestCall reqCall = new TLRPC.TL_phone_requestCall();
				reqCall.user_id = MessagesController.getInstance(currentAccount).getInputUser(user);
				reqCall.protocol = new TLRPC.TL_phoneCallProtocol();
				reqCall.video = videoCall;
				reqCall.protocol.udp_p2p = true;
				reqCall.protocol.udp_reflector = true;
				reqCall.protocol.min_layer = CALL_MIN_LAYER;
				reqCall.protocol.max_layer = Instance.getConnectionMaxLayer();
				reqCall.protocol.library_versions.addAll(Instance.AVAILABLE_VERSIONS);
				VoIPService.this.g_a = g_a;
				reqCall.g_a_hash = Utilities.computeSHA256(g_a, 0, g_a.length);
				reqCall.random_id = Utilities.random.nextInt();

				ConnectionsManager.getInstance(currentAccount).sendRequest(reqCall, (response12, error12) -> AndroidUtilities.runOnUIThread(() -> {
					if (error12 == null) {
						privateCall = ((TLRPC.TL_phone_phoneCall) response12).phone_call;
						a_or_b = salt1;
						dispatchStateChanged(STATE_WAITING);
						if (endCallAfterRequest) {
							hangUp();
							return;
						}
						if (pendingUpdates.size() > 0 && privateCall != null) {
							for (TLRPC.PhoneCall call : pendingUpdates) {
								onCallUpdated(call);
							}
							pendingUpdates.clear();
						}
						timeoutRunnable = () -> {
							timeoutRunnable = null;
							TLRPC.TL_phone_discardCall req1 = new TLRPC.TL_phone_discardCall();
							req1.peer = new TLRPC.TL_inputPhoneCall();
							req1.peer.access_hash = privateCall.access_hash;
							req1.peer.id = privateCall.id;
							req1.reason = new TLRPC.TL_phoneCallDiscardReasonMissed();
							ConnectionsManager.getInstance(currentAccount).sendRequest(req1, (response1, error1) -> {
								if (BuildVars.LOGS_ENABLED) {
									if (error1 != null) {
										FileLog.e("error on phone.discardCall: " + error1);
									} else {
										FileLog.d("phone.discardCall " + response1);
									}
								}
								AndroidUtilities.runOnUIThread(VoIPService.this::callFailed);
							}, ConnectionsManager.RequestFlagFailOnServerErrors);
						};
						AndroidUtilities.runOnUIThread(timeoutRunnable, MessagesController.getInstance(currentAccount).callReceiveTimeout);
					} else {
						if (error12.code == 400 && "PARTICIPANT_VERSION_OUTDATED".equals(error12.text)) {
							callFailed(Instance.ERROR_PEER_OUTDATED);
						} else if (error12.code == 403) {
							callFailed(Instance.ERROR_PRIVACY);
						} else if (error12.code == 406) {
							callFailed(Instance.ERROR_LOCALIZED);
						} else {
							if (BuildVars.LOGS_ENABLED) {
								FileLog.e("Error on phone.requestCall: " + error12);
							}
							callFailed();
						}
					}
				}), ConnectionsManager.RequestFlagFailOnServerErrors);
			} else {
				if (BuildVars.LOGS_ENABLED) {
					FileLog.e("Error on getDhConfig " + error);
				}
				callFailed();
			}
		}, ConnectionsManager.RequestFlagFailOnServerErrors);
	}

	private void acknowledgeCall(final boolean startRinging) {
		if (privateCall instanceof TLRPC.TL_phoneCallDiscarded) {
			if (BuildVars.LOGS_ENABLED) {
				FileLog.w("Call " + privateCall.id + " was discarded before the service started, stopping");
			}
			stopSelf();
			return;
		}
		if (Build.VERSION.SDK_INT >= 19 && XiaomiUtilities.isMIUI() && !XiaomiUtilities.isCustomPermissionGranted(XiaomiUtilities.OP_SHOW_WHEN_LOCKED)) {
			if (((KeyguardManager) getSystemService(KEYGUARD_SERVICE)).inKeyguardRestrictedInputMode()) {
				if (BuildVars.LOGS_ENABLED) {
					FileLog.e("MIUI: no permission to show when locked but the screen is locked. ¯\\_(ツ)_/¯");
				}
				stopSelf();
				return;
			}
		}
		TLRPC.TL_phone_receivedCall req = new TLRPC.TL_phone_receivedCall();
		req.peer = new TLRPC.TL_inputPhoneCall();
		req.peer.id = privateCall.id;
		req.peer.access_hash = privateCall.access_hash;
		ConnectionsManager.getInstance(currentAccount).sendRequest(req, (response, error) -> AndroidUtilities.runOnUIThread(() -> {
			if (sharedInstance == null) {
				return;
			}
			if (BuildVars.LOGS_ENABLED) {
				FileLog.w("receivedCall response = " + response);
			}
			if (error != null) {
				if (BuildVars.LOGS_ENABLED) {
					FileLog.e("error on receivedCall: " + error);
				}
				stopSelf();
			} else {
				if (USE_CONNECTION_SERVICE) {
					ContactsController.getInstance(currentAccount).createOrUpdateConnectionServiceContact(user.id, user.first_name, user.last_name);
					TelecomManager tm = (TelecomManager) getSystemService(TELECOM_SERVICE);
					Bundle extras = new Bundle();
					extras.putInt("call_type", 1);
					tm.addNewIncomingCall(addAccountToTelecomManager(), extras);
				}
				if (startRinging) {
					startRinging();
				}
			}
		}), ConnectionsManager.RequestFlagFailOnServerErrors);
	}

	private boolean isRinging() {
		return currentState == STATE_WAITING_INCOMING;
	}

	public boolean isJoined() {
		return currentState != STATE_WAIT_INIT && currentState != STATE_CREATING;
	}

	public void requestVideoCall(boolean screencast) {
		if (tgVoip[CAPTURE_DEVICE_CAMERA] == null) {
			return;
		}
		if (!screencast && captureDevice[CAPTURE_DEVICE_CAMERA] != 0) {
			tgVoip[CAPTURE_DEVICE_CAMERA].setupOutgoingVideoCreated(captureDevice[CAPTURE_DEVICE_CAMERA]);
			destroyCaptureDevice[CAPTURE_DEVICE_CAMERA] = false;
		} else {
			tgVoip[CAPTURE_DEVICE_CAMERA].setupOutgoingVideo(localSink[CAPTURE_DEVICE_CAMERA], screencast ? 2 : (isFrontFaceCamera ? 1 : 0));
		}
		isPrivateScreencast = screencast;
	}

	public void switchCamera() {
		if (tgVoip[CAPTURE_DEVICE_CAMERA] == null || !tgVoip[CAPTURE_DEVICE_CAMERA].hasVideoCapturer() || switchingCamera) {
			if (captureDevice[CAPTURE_DEVICE_CAMERA] != 0 && !switchingCamera) {
				NativeInstance.switchCameraCapturer(captureDevice[CAPTURE_DEVICE_CAMERA], !isFrontFaceCamera);
			}
			return;
		}
		switchingCamera = true;
		tgVoip[CAPTURE_DEVICE_CAMERA].switchCamera(!isFrontFaceCamera);
	}

	public boolean isSwitchingCamera() {
		return switchingCamera;
	}

	public void createCaptureDevice(boolean screencast) {
		int index = screencast ? CAPTURE_DEVICE_SCREEN : CAPTURE_DEVICE_CAMERA;
		int deviceType;
		if (screencast) {
			deviceType = 2;
		} else {
			deviceType = isFrontFaceCamera ? 1 : 0;
		}
		if (groupCall == null) {
			if (!isPrivateScreencast && screencast) {
				setVideoState(false, Instance.VIDEO_STATE_INACTIVE);
			}
			isPrivateScreencast = screencast;
			if (tgVoip[CAPTURE_DEVICE_CAMERA] != null) {
				tgVoip[CAPTURE_DEVICE_CAMERA].clearVideoCapturer();
			}
		}
		if (index == CAPTURE_DEVICE_SCREEN) {
			if (groupCall != null) {
				if (captureDevice[index] != 0) {
					return;
				}
				captureDevice[index] = NativeInstance.createVideoCapturer(localSink[index], deviceType);
				createGroupInstance(CAPTURE_DEVICE_SCREEN, false);
				setVideoState(true, Instance.VIDEO_STATE_ACTIVE);
				AccountInstance.getInstance(currentAccount).getNotificationCenter().postNotificationName(NotificationCenter.groupCallScreencastStateChanged);
			} else {
				requestVideoCall(true);
				setVideoState(true, Instance.VIDEO_STATE_ACTIVE);
				if (VoIPFragment.getInstance() != null) {
					VoIPFragment.getInstance().onScreenCastStart();
				}
			}
		} else {
			if (captureDevice[index] != 0 || tgVoip[index] == null) {
				if (tgVoip[index] != null && captureDevice[index] != 0) {
					tgVoip[index].activateVideoCapturer(captureDevice[index]);
				}
				if (captureDevice[index] != 0) {
					return;
				}
			}
			captureDevice[index] = NativeInstance.createVideoCapturer(localSink[index], deviceType);
		}
	}

	public void setupCaptureDevice(boolean screencast, boolean micEnabled) {
		if (!screencast) {
			int index = screencast ? CAPTURE_DEVICE_SCREEN : CAPTURE_DEVICE_CAMERA;
			if (captureDevice[index] == 0 || tgVoip[index] == null) {
				return;
			}
			tgVoip[index].setupOutgoingVideoCreated(captureDevice[index]);
			destroyCaptureDevice[index] = false;
			videoState[index] = Instance.VIDEO_STATE_ACTIVE;
		}
		if (micMute == micEnabled) {
			setMicMute(!micEnabled, false, false);
			micSwitching = true;
		}
		if (groupCall != null) {
			editCallMember(UserConfig.getInstance(currentAccount).getCurrentUser(), !micEnabled, videoState[CAPTURE_DEVICE_CAMERA] != Instance.VIDEO_STATE_ACTIVE, null, null, () -> micSwitching = false);
		}
	}

	public void clearCamera() {
		if (tgVoip[CAPTURE_DEVICE_CAMERA] != null) {
			tgVoip[CAPTURE_DEVICE_CAMERA].clearVideoCapturer();
		}
	}

	public void setVideoState(boolean screencast, int state) {
		int index = screencast ? CAPTURE_DEVICE_SCREEN : CAPTURE_DEVICE_CAMERA;
		int trueIndex = groupCall != null ? index : CAPTURE_DEVICE_CAMERA;
		if (tgVoip[trueIndex] == null) {
			if (captureDevice[index] != 0) {
				videoState[trueIndex] = state;
				NativeInstance.setVideoStateCapturer(captureDevice[index], videoState[trueIndex]);
			} else if (state == Instance.VIDEO_STATE_ACTIVE && currentState != STATE_BUSY && currentState != STATE_ENDED) {
				captureDevice[index] = NativeInstance.createVideoCapturer(localSink[trueIndex], isFrontFaceCamera ? 1 : 0);
				videoState[trueIndex] = Instance.VIDEO_STATE_ACTIVE;
			}
			return;
		}
		videoState[trueIndex] = state;
		tgVoip[trueIndex].setVideoState(videoState[trueIndex]);
		if (captureDevice[index] != 0) {
			NativeInstance.setVideoStateCapturer(captureDevice[index], videoState[trueIndex]);
		}
		if (!screencast) {
			if (groupCall != null) {
				editCallMember(UserConfig.getInstance(currentAccount).getCurrentUser(), null, videoState[CAPTURE_DEVICE_CAMERA] != Instance.VIDEO_STATE_ACTIVE, null, null, null);
			}
			checkIsNear();
		}
	}

	public void stopScreenCapture() {
		if (groupCall == null || videoState[CAPTURE_DEVICE_SCREEN] != Instance.VIDEO_STATE_ACTIVE) {
			return;
		}
		TLRPC.TL_phone_leaveGroupCallPresentation req = new TLRPC.TL_phone_leaveGroupCallPresentation();
		req.call = groupCall.getInputGroupCall();
		ConnectionsManager.getInstance(currentAccount).sendRequest(req, (response, error) -> {
			if (response != null) {
				TLRPC.Updates updates = (TLRPC.Updates) response;
				MessagesController.getInstance(currentAccount).processUpdates(updates, false);
			}
		});
		NativeInstance instance = tgVoip[CAPTURE_DEVICE_SCREEN];
		if (instance != null) {
			Utilities.globalQueue.postRunnable(instance::stopGroup);
		}
		mySource[CAPTURE_DEVICE_SCREEN] = 0;
		tgVoip[CAPTURE_DEVICE_SCREEN] = null;
		destroyCaptureDevice[CAPTURE_DEVICE_SCREEN] = true;
		captureDevice[CAPTURE_DEVICE_SCREEN] = 0;
		videoState[CAPTURE_DEVICE_SCREEN] = Instance.VIDEO_STATE_INACTIVE;
		AccountInstance.getInstance(currentAccount).getNotificationCenter().postNotificationName(NotificationCenter.groupCallScreencastStateChanged);
	}

	public int getVideoState(boolean screencast) {
		return videoState[screencast ? CAPTURE_DEVICE_SCREEN : CAPTURE_DEVICE_CAMERA];
	}

	public void setSinks(VideoSink local, VideoSink remote) {
		setSinks(local, false, remote);
	}

	public void setSinks(VideoSink local, boolean screencast, VideoSink remote) {
		ProxyVideoSink localSink = this.localSink[screencast ? CAPTURE_DEVICE_SCREEN : CAPTURE_DEVICE_CAMERA];
		ProxyVideoSink remoteSink = this.remoteSink[screencast ? CAPTURE_DEVICE_SCREEN : CAPTURE_DEVICE_CAMERA];
		if (localSink != null) {
			localSink.setTarget(local);
		}
		if (remoteSink != null) {
			remoteSink.setTarget(remote);
		}
	}

	public void setLocalSink(VideoSink local, boolean screencast) {
		if (screencast) {
			//localSink[CAPTURE_DEVICE_SCREEN].setTarget(local);
		} else {
			localSink[CAPTURE_DEVICE_CAMERA].setTarget(local);
		}
	}

	public void setRemoteSink(VideoSink remote, boolean screencast) {
		remoteSink[screencast ? CAPTURE_DEVICE_SCREEN : CAPTURE_DEVICE_CAMERA].setTarget(remote);
	}

	public ProxyVideoSink addRemoteSink(TLRPC.TL_groupCallParticipant participant, boolean screencast, VideoSink remote, VideoSink background) {
		if (tgVoip[CAPTURE_DEVICE_CAMERA] == null) {
			return null;
		}
		String endpointId = screencast ? participant.presentationEndpoint : participant.videoEndpoint;
		if (endpointId == null) {
			return null;
		}
		ProxyVideoSink sink = remoteSinks.get(endpointId);
		if (sink != null && sink.target == remote) {
			return sink;
		}
		if (sink == null) {
			sink = proxyVideoSinkLruCache.remove(endpointId);
		}
		if (sink == null) {
			sink = new ProxyVideoSink();
		}
		if (remote != null) {
			sink.setTarget(remote);
		}
		if (background != null) {
			sink.setBackground(background);
		}
		remoteSinks.put(endpointId, sink);
		sink.nativeInstance = tgVoip[CAPTURE_DEVICE_CAMERA].addIncomingVideoOutput(QUALITY_MEDIUM, endpointId, createSsrcGroups(screencast ? participant.presentation : participant.video), sink);
		return sink;
	}

	private NativeInstance.SsrcGroup[] createSsrcGroups(TLRPC.TL_groupCallParticipantVideo video) {
		if (video.source_groups.isEmpty()) {
			return null;
		}
		NativeInstance.SsrcGroup[] result = new NativeInstance.SsrcGroup[video.source_groups.size()];
		for (int a = 0; a < result.length; a++) {
			result[a] = new NativeInstance.SsrcGroup();
			TLRPC.TL_groupCallParticipantVideoSourceGroup group = video.source_groups.get(a);
			result[a].semantics = group.semantics;
			result[a].ssrcs = new int[group.sources.size()];
			for (int b = 0; b < result[a].ssrcs.length; b++) {
				result[a].ssrcs[b] = group.sources.get(b);
			}
		}
		return result;
	}

	public void requestFullScreen(TLRPC.TL_groupCallParticipant participant, boolean full, boolean screencast) {
		String endpointId = screencast ? participant.presentationEndpoint : participant.videoEndpoint;
		if (endpointId == null) {
			return;
		}
		if (full) {
			tgVoip[CAPTURE_DEVICE_CAMERA].setVideoEndpointQuality(endpointId, QUALITY_FULL);
		} else {
			tgVoip[CAPTURE_DEVICE_CAMERA].setVideoEndpointQuality(endpointId, QUALITY_MEDIUM);
		}
	}

	public void removeRemoteSink(TLRPC.TL_groupCallParticipant participant, boolean presentation) {
		if (presentation) {
			ProxyVideoSink sink = remoteSinks.remove(participant.presentationEndpoint);
			if (sink != null) {
				tgVoip[CAPTURE_DEVICE_CAMERA].removeIncomingVideoOutput(sink.nativeInstance);
			}
		} else {
			ProxyVideoSink sink = remoteSinks.remove(participant.videoEndpoint);
			if (sink != null) {
				tgVoip[CAPTURE_DEVICE_CAMERA].removeIncomingVideoOutput(sink.nativeInstance);
			}
		}
	}

	public boolean isFullscreen(TLRPC.TL_groupCallParticipant participant, boolean screencast) {
		return currentBackgroundSink[screencast ? CAPTURE_DEVICE_SCREEN : CAPTURE_DEVICE_CAMERA] != null && TextUtils.equals(currentBackgroundEndpointId[screencast ? CAPTURE_DEVICE_SCREEN : CAPTURE_DEVICE_CAMERA], screencast ? participant.presentationEndpoint : participant.videoEndpoint);
	}

	public void setBackgroundSinks(VideoSink local, VideoSink remote) {
		localSink[CAPTURE_DEVICE_CAMERA].setBackground(local);
		remoteSink[CAPTURE_DEVICE_CAMERA].setBackground(remote);
	}

	public void swapSinks() {
		localSink[CAPTURE_DEVICE_CAMERA].swap();
		remoteSink[CAPTURE_DEVICE_CAMERA].swap();
	}

	public boolean isHangingUp() {
		return currentState == STATE_HANGING_UP;
	}

	public void onSignalingData(TLRPC.TL_updatePhoneCallSignalingData data) {
		if (user == null || tgVoip[CAPTURE_DEVICE_CAMERA] == null || tgVoip[CAPTURE_DEVICE_CAMERA].isGroup() || getCallID() != data.phone_call_id) {
			return;
		}
		tgVoip[CAPTURE_DEVICE_CAMERA].onSignalingDataReceive(data.data);
	}

	public long getSelfId() {
		if (groupCallPeer == null) {
			return UserConfig.getInstance(currentAccount).clientUserId;
		}
		if (groupCallPeer instanceof TLRPC.TL_inputPeerUser) {
			return groupCallPeer.user_id;
		} else if (groupCallPeer instanceof TLRPC.TL_inputPeerChannel) {
			return -groupCallPeer.channel_id;
		} else {
			return -groupCallPeer.chat_id;
		}
	}

	public void onGroupCallParticipantsUpdate(TLRPC.TL_updateGroupCallParticipants update) {
		if (chat == null || groupCall == null || groupCall.call.id != update.call.id) {
			return;
		}
		long selfId = getSelfId();
		for (int a = 0, N = update.participants.size(); a < N; a++) {
			TLRPC.TL_groupCallParticipant participant = update.participants.get(a);
			if (participant.left) {
				if (participant.source != 0) {
					if (participant.source == mySource[CAPTURE_DEVICE_CAMERA]) {
						int selfCount = 0;
						for (int b = 0; b < N; b++) {
							TLRPC.TL_groupCallParticipant p = update.participants.get(b);
							if (p.self || p.source == mySource[CAPTURE_DEVICE_CAMERA]) {
								selfCount++;
							}
						}
						if (selfCount > 1) {
							hangUp(2);
							return;
						}
					}
				}
			} else if (MessageObject.getPeerId(participant.peer) == selfId) {
				if (participant.source != mySource[CAPTURE_DEVICE_CAMERA] && mySource[CAPTURE_DEVICE_CAMERA] != 0 && participant.source != 0) {
					if (BuildVars.LOGS_ENABLED) {
						FileLog.d("source mismatch my = " + mySource[CAPTURE_DEVICE_CAMERA] + " psrc = " + participant.source);
					}
					hangUp(2);
					return;
				} else if (ChatObject.isChannel(chat) && currentGroupModeStreaming && participant.can_self_unmute) {
					switchingStream = true;
					createGroupInstance(CAPTURE_DEVICE_CAMERA, false);
				}
				if (participant.muted) {
					setMicMute(true, false, false);
				}
			}
		}
	}

	public void onGroupCallUpdated(TLRPC.GroupCall call) {
		if (chat == null) {
			return;
		}
		if (groupCall == null || groupCall.call.id != call.id) {
			return;
		}
		if (groupCall.call instanceof TLRPC.TL_groupCallDiscarded) {
			hangUp(2);
			return;
		}
		boolean newModeStreaming = false;
		if (myParams != null) {
			try {
				JSONObject object = new JSONObject(myParams.data);
				newModeStreaming = object.optBoolean("stream");
			} catch (Exception e) {
				FileLog.e(e);
			}
		}
		if ((currentState == STATE_WAIT_INIT || newModeStreaming != currentGroupModeStreaming) && myParams != null) {
			if (playedConnectedSound && newModeStreaming != currentGroupModeStreaming) {
				switchingStream = true;
			}
			currentGroupModeStreaming = newModeStreaming;
			try {
				if (newModeStreaming) {
					tgVoip[CAPTURE_DEVICE_CAMERA].prepareForStream(groupCall.call != null && groupCall.call.rtmp_stream);
				} else {
					tgVoip[CAPTURE_DEVICE_CAMERA].setJoinResponsePayload(myParams.data);
				}
				dispatchStateChanged(STATE_WAIT_INIT_ACK);
			} catch (Exception e) {
				FileLog.e(e);
			}
		}
	}

	public void onCallUpdated(TLRPC.PhoneCall phoneCall) {
		if (user == null) {
			return;
		}
		if (privateCall == null) {
			pendingUpdates.add(phoneCall);
			return;
		}
		if (phoneCall == null) {
			return;
		}
		if (phoneCall.id != privateCall.id) {
			if (BuildVars.LOGS_ENABLED) {
				FileLog.w("onCallUpdated called with wrong call id (got " + phoneCall.id + ", expected " + this.privateCall.id + ")");
			}
			return;
		}
		if (phoneCall.access_hash == 0) {
			phoneCall.access_hash = this.privateCall.access_hash;
		}
		if (BuildVars.LOGS_ENABLED) {
			FileLog.d("Call updated: " + phoneCall);
		}
		privateCall = phoneCall;
		if (phoneCall instanceof TLRPC.TL_phoneCallDiscarded) {
			needSendDebugLog = phoneCall.need_debug;
			needRateCall = phoneCall.need_rating;
			if (BuildVars.LOGS_ENABLED) {
				FileLog.d("call discarded, stopping service");
			}
			if (phoneCall.reason instanceof TLRPC.TL_phoneCallDiscardReasonBusy) {
				dispatchStateChanged(STATE_BUSY);
				playingSound = true;
				Utilities.globalQueue.postRunnable(() -> soundPool.play(spBusyId, 1, 1, 0, -1, 1));
				AndroidUtilities.runOnUIThread(afterSoundRunnable, 1500);
				endConnectionServiceCall(1500);
				stopSelf();
			} else {
				callEnded();
			}
		} else if (phoneCall instanceof TLRPC.TL_phoneCall && authKey == null) {
			if (phoneCall.g_a_or_b == null) {
				if (BuildVars.LOGS_ENABLED) {
					FileLog.w("stopping VoIP service, Ga == null");
				}
				callFailed();
				return;
			}
			if (!Arrays.equals(g_a_hash, Utilities.computeSHA256(phoneCall.g_a_or_b, 0, phoneCall.g_a_or_b.length))) {
				if (BuildVars.LOGS_ENABLED) {
					FileLog.w("stopping VoIP service, Ga hash doesn't match");
				}
				callFailed();
				return;
			}
			g_a = phoneCall.g_a_or_b;
			BigInteger g_a = new BigInteger(1, phoneCall.g_a_or_b);
			BigInteger p = new BigInteger(1, MessagesStorage.getInstance(currentAccount).getSecretPBytes());

			if (!Utilities.isGoodGaAndGb(g_a, p)) {
				if (BuildVars.LOGS_ENABLED) {
					FileLog.w("stopping VoIP service, bad Ga and Gb (accepting)");
				}
				callFailed();
				return;
			}
			g_a = g_a.modPow(new BigInteger(1, a_or_b), p);

			byte[] authKey = g_a.toByteArray();
			if (authKey.length > 256) {
				byte[] correctedAuth = new byte[256];
				System.arraycopy(authKey, authKey.length - 256, correctedAuth, 0, 256);
				authKey = correctedAuth;
			} else if (authKey.length < 256) {
				byte[] correctedAuth = new byte[256];
				System.arraycopy(authKey, 0, correctedAuth, 256 - authKey.length, authKey.length);
				for (int a = 0; a < 256 - authKey.length; a++) {
					correctedAuth[a] = 0;
				}
				authKey = correctedAuth;
			}
			byte[] authKeyHash = Utilities.computeSHA1(authKey);
			byte[] authKeyId = new byte[8];
			System.arraycopy(authKeyHash, authKeyHash.length - 8, authKeyId, 0, 8);
			VoIPService.this.authKey = authKey;
			keyFingerprint = Utilities.bytesToLong(authKeyId);

			if (keyFingerprint != phoneCall.key_fingerprint) {
				if (BuildVars.LOGS_ENABLED) {
					FileLog.w("key fingerprints don't match");
				}
				callFailed();
				return;
			}

			initiateActualEncryptedCall();
		} else if (phoneCall instanceof TLRPC.TL_phoneCallAccepted && authKey == null) {
			processAcceptedCall();
		} else {
			if (currentState == STATE_WAITING && phoneCall.receive_date != 0) {
				dispatchStateChanged(STATE_RINGING);
				if (BuildVars.LOGS_ENABLED) {
					FileLog.d("!!!!!! CALL RECEIVED");
				}
				if (connectingSoundRunnable != null) {
					AndroidUtilities.cancelRunOnUIThread(connectingSoundRunnable);
					connectingSoundRunnable = null;
				}
				Utilities.globalQueue.postRunnable(() -> {
					if (spPlayId != 0) {
						soundPool.stop(spPlayId);
					}
					spPlayId = soundPool.play(spRingbackID, 1, 1, 0, -1, 1);
				});
				if (timeoutRunnable != null) {
					AndroidUtilities.cancelRunOnUIThread(timeoutRunnable);
					timeoutRunnable = null;
				}
				timeoutRunnable = () -> {
					timeoutRunnable = null;
					declineIncomingCall(DISCARD_REASON_MISSED, null);
				};
				AndroidUtilities.runOnUIThread(timeoutRunnable, MessagesController.getInstance(currentAccount).callRingTimeout);
			}
		}
	}

	private void startRatingActivity() {
		try {
			PendingIntent.getActivity(VoIPService.this, 0, new Intent(VoIPService.this, VoIPFeedbackActivity.class)
					.putExtra("call_id", privateCall.id)
					.putExtra("call_access_hash", privateCall.access_hash)
					.putExtra("call_video", privateCall.video)
					.putExtra("account", currentAccount)
					.addFlags(Intent.FLAG_ACTIVITY_NEW_TASK | Intent.FLAG_ACTIVITY_SINGLE_TOP), PendingIntent.FLAG_MUTABLE).send();
		} catch (Exception x) {
			if (BuildVars.LOGS_ENABLED) {
				FileLog.e("Error starting incall activity", x);
			}
		}
	}

	public void sendCallRating(int rating) {
		VoIPHelper.sendCallRating(privateCall.id, privateCall.access_hash, currentAccount, rating);
	}

	public byte[] getEncryptionKey() {
		return authKey;
	}

	private void processAcceptedCall() {
		dispatchStateChanged(STATE_EXCHANGING_KEYS);
		BigInteger p = new BigInteger(1, MessagesStorage.getInstance(currentAccount).getSecretPBytes());
		BigInteger i_authKey = new BigInteger(1, privateCall.g_b);

		if (!Utilities.isGoodGaAndGb(i_authKey, p)) {
			if (BuildVars.LOGS_ENABLED) {
				FileLog.w("stopping VoIP service, bad Ga and Gb");
			}
			callFailed();
			return;
		}

		i_authKey = i_authKey.modPow(new BigInteger(1, a_or_b), p);

		byte[] authKey = i_authKey.toByteArray();
		if (authKey.length > 256) {
			byte[] correctedAuth = new byte[256];
			System.arraycopy(authKey, authKey.length - 256, correctedAuth, 0, 256);
			authKey = correctedAuth;
		} else if (authKey.length < 256) {
			byte[] correctedAuth = new byte[256];
			System.arraycopy(authKey, 0, correctedAuth, 256 - authKey.length, authKey.length);
			for (int a = 0; a < 256 - authKey.length; a++) {
				correctedAuth[a] = 0;
			}
			authKey = correctedAuth;
		}
		byte[] authKeyHash = Utilities.computeSHA1(authKey);
		byte[] authKeyId = new byte[8];
		System.arraycopy(authKeyHash, authKeyHash.length - 8, authKeyId, 0, 8);
		long fingerprint = Utilities.bytesToLong(authKeyId);
		this.authKey = authKey;
		keyFingerprint = fingerprint;
		TLRPC.TL_phone_confirmCall req = new TLRPC.TL_phone_confirmCall();
		req.g_a = g_a;
		req.key_fingerprint = fingerprint;
		req.peer = new TLRPC.TL_inputPhoneCall();
		req.peer.id = privateCall.id;
		req.peer.access_hash = privateCall.access_hash;
		req.protocol = new TLRPC.TL_phoneCallProtocol();
		req.protocol.max_layer = Instance.getConnectionMaxLayer();
		req.protocol.min_layer = CALL_MIN_LAYER;
		req.protocol.udp_p2p = req.protocol.udp_reflector = true;
		req.protocol.library_versions.addAll(Instance.AVAILABLE_VERSIONS);
		ConnectionsManager.getInstance(currentAccount).sendRequest(req, (response, error) -> AndroidUtilities.runOnUIThread(() -> {
			if (error != null) {
				callFailed();
			} else {
				privateCall = ((TLRPC.TL_phone_phoneCall) response).phone_call;
				initiateActualEncryptedCall();
			}
		}));
	}

	private int convertDataSavingMode(int mode) {
		if (mode != Instance.DATA_SAVING_ROAMING) {
			return mode;
		}
		return ApplicationLoader.isRoaming() ? Instance.DATA_SAVING_MOBILE : Instance.DATA_SAVING_NEVER;
	}

	public void migrateToChat(TLRPC.Chat newChat) {
		chat = newChat;
	}

	public void setGroupCallPeer(TLRPC.InputPeer peer) {
		if (groupCall == null) {
			return;
		}
		groupCallPeer = peer;
		groupCall.setSelfPeer(groupCallPeer);
		TLRPC.ChatFull chatFull = MessagesController.getInstance(currentAccount).getChatFull(groupCall.chatId);
		if (chatFull != null) {
			chatFull.groupcall_default_join_as = groupCall.selfPeer;
			if (chatFull.groupcall_default_join_as != null) {
				if (chatFull instanceof TLRPC.TL_chatFull) {
					chatFull.flags |= 32768;
				} else {
					chatFull.flags |= 67108864;
				}
			} else {
				if (chatFull instanceof TLRPC.TL_chatFull) {
					chatFull.flags &=~ 32768;
				} else {
					chatFull.flags &=~ 67108864;
				}
			}
		}
		createGroupInstance(CAPTURE_DEVICE_CAMERA, true);
		if (videoState[CAPTURE_DEVICE_SCREEN] == Instance.VIDEO_STATE_ACTIVE) {
			createGroupInstance(CAPTURE_DEVICE_SCREEN, true);
		}
	}

	private void startGroupCall(int ssrc, String json, boolean create) {
		if (sharedInstance != this) {
			return;
		}
		if (createGroupCall) {
			groupCall = new ChatObject.Call();
			groupCall.call = new TLRPC.TL_groupCall();
			groupCall.call.participants_count = 0;
			groupCall.call.version = 1;
			groupCall.call.can_start_video = true;
			groupCall.call.can_change_join_muted = true;
			groupCall.chatId = chat.id;
			groupCall.currentAccount = AccountInstance.getInstance(currentAccount);
			groupCall.setSelfPeer(groupCallPeer);
			groupCall.createNoVideoParticipant();

			dispatchStateChanged(STATE_CREATING);
			TLRPC.TL_phone_createGroupCall req = new TLRPC.TL_phone_createGroupCall();
			req.peer = MessagesController.getInputPeer(chat);
			req.random_id = Utilities.random.nextInt();
			if (scheduleDate != 0) {
				req.schedule_date = scheduleDate;
				req.flags |= 2;
			}
			groupCallBottomSheetLatch = new CountDownLatch(1);
			ConnectionsManager.getInstance(currentAccount).sendRequest(req, (response, error) -> {
				if (response != null) {
					try {
						groupCallBottomSheetLatch.await(800, TimeUnit.MILLISECONDS);
					} catch (InterruptedException e) {
						FileLog.e(e);
					}
					TLRPC.Updates updates = (TLRPC.Updates) response;
					for (int a = 0; a < updates.updates.size(); a++) {
						TLRPC.Update update = updates.updates.get(a);
						if (update instanceof TLRPC.TL_updateGroupCall) {
							TLRPC.TL_updateGroupCall updateGroupCall = (TLRPC.TL_updateGroupCall) update;
							AndroidUtilities.runOnUIThread(() -> {
								if (sharedInstance == null) {
									return;
								}
								groupCall.call.access_hash = updateGroupCall.call.access_hash;
								groupCall.call.id = updateGroupCall.call.id;
								MessagesController.getInstance(currentAccount).putGroupCall(groupCall.chatId, groupCall);
								startGroupCall(0, null, false);
							});
							break;
						}
					}
					MessagesController.getInstance(currentAccount).processUpdates(updates, false);
				} else {
					AndroidUtilities.runOnUIThread(() -> {
						NotificationCenter.getInstance(currentAccount).postNotificationName(NotificationCenter.needShowAlert, 6, error.text);
						hangUp(0);
					});
				}
			}, ConnectionsManager.RequestFlagFailOnServerErrors);
			createGroupCall = false;
			return;
		}

		if (json == null) {
			if (groupCall == null) {
				groupCall = MessagesController.getInstance(currentAccount).getGroupCall(chat.id, false);
				if (groupCall != null) {
					groupCall.setSelfPeer(groupCallPeer);
				}
			}
			configureDeviceForCall();
			showNotification();
			AndroidUtilities.runOnUIThread(() -> NotificationCenter.getGlobalInstance().postNotificationName(NotificationCenter.didStartedCall));
			createGroupInstance(CAPTURE_DEVICE_CAMERA, false);
		} else {
			if (getSharedInstance() == null || groupCall == null) {
				return;
			}
			dispatchStateChanged(STATE_WAIT_INIT);
			if (BuildVars.LOGS_ENABLED) {
				FileLog.d("initital source = " + ssrc);
			}
			TLRPC.TL_phone_joinGroupCall req = new TLRPC.TL_phone_joinGroupCall();
			req.muted = true;
			req.video_stopped = videoState[CAPTURE_DEVICE_CAMERA] != Instance.VIDEO_STATE_ACTIVE;
			req.call = groupCall.getInputGroupCall();
			req.params = new TLRPC.TL_dataJSON();
			req.params.data = json;
			if (!TextUtils.isEmpty(joinHash)) {
				req.invite_hash = joinHash;
				req.flags |= 2;
			}
			if (groupCallPeer != null) {
				req.join_as = groupCallPeer;
			} else {
				req.join_as = new TLRPC.TL_inputPeerUser();
				req.join_as.user_id = AccountInstance.getInstance(currentAccount).getUserConfig().getClientUserId();
			}
			ConnectionsManager.getInstance(currentAccount).sendRequest(req, (response, error) -> {
				if (response != null) {
					AndroidUtilities.runOnUIThread(() -> mySource[CAPTURE_DEVICE_CAMERA] = ssrc);
					TLRPC.Updates updates = (TLRPC.Updates) response;
					long selfId = getSelfId();
					for (int a = 0, N = updates.updates.size(); a < N; a++) {
						TLRPC.Update update = updates.updates.get(a);
						if (update instanceof TLRPC.TL_updateGroupCallParticipants) {
							TLRPC.TL_updateGroupCallParticipants updateGroupCallParticipants = (TLRPC.TL_updateGroupCallParticipants) update;
							for (int b = 0, N2 = updateGroupCallParticipants.participants.size(); b < N2; b++) {
								TLRPC.TL_groupCallParticipant participant = updateGroupCallParticipants.participants.get(b);
								if (MessageObject.getPeerId(participant.peer) == selfId) {
									AndroidUtilities.runOnUIThread(() -> mySource[CAPTURE_DEVICE_CAMERA] = participant.source);
									if (BuildVars.LOGS_ENABLED) {
										FileLog.d("join source = " + participant.source);
									}
									break;
								}
							}
						} else if (update instanceof TLRPC.TL_updateGroupCallConnection) {
							TLRPC.TL_updateGroupCallConnection updateGroupCallConnection = (TLRPC.TL_updateGroupCallConnection) update;
							if (!updateGroupCallConnection.presentation) {
								myParams = updateGroupCallConnection.params;
							}
						}
					}
					MessagesController.getInstance(currentAccount).processUpdates(updates, false);
					AndroidUtilities.runOnUIThread(() -> groupCall.loadMembers(create));
					startGroupCheckShortpoll();
				} else {
					AndroidUtilities.runOnUIThread(() -> {
						if ("JOIN_AS_PEER_INVALID".equals(error.text)) {
							TLRPC.ChatFull chatFull = MessagesController.getInstance(currentAccount).getChatFull(chat.id);
							if (chatFull != null) {
								if (chatFull instanceof TLRPC.TL_chatFull) {
									chatFull.flags &=~ 32768;
								} else {
									chatFull.flags &=~ 67108864;
								}
								chatFull.groupcall_default_join_as = null;
								JoinCallAlert.resetCache();
							}
							hangUp(2);
						} else if ("GROUPCALL_SSRC_DUPLICATE_MUCH".equals(error.text)) {
							createGroupInstance(CAPTURE_DEVICE_CAMERA, false);
						} else {
							if ("GROUPCALL_INVALID".equals(error.text)) {
								MessagesController.getInstance(currentAccount).loadFullChat(chat.id, 0, true);
							}
							NotificationCenter.getInstance(currentAccount).postNotificationName(NotificationCenter.needShowAlert, 6, error.text);
							hangUp(0);
						}
					});
				}
			});
		}
	}

	private void startScreenCapture(int ssrc, String json) {
		if (getSharedInstance() == null || groupCall == null) {
			return;
		}
		mySource[CAPTURE_DEVICE_SCREEN] = 0;
		TLRPC.TL_phone_joinGroupCallPresentation req = new TLRPC.TL_phone_joinGroupCallPresentation();
		req.call = groupCall.getInputGroupCall();
		req.params = new TLRPC.TL_dataJSON();
		req.params.data = json;
		ConnectionsManager.getInstance(currentAccount).sendRequest(req, (response, error) -> {
			if (response != null) {
				AndroidUtilities.runOnUIThread(() -> mySource[CAPTURE_DEVICE_SCREEN] = ssrc);
				TLRPC.Updates updates = (TLRPC.Updates) response;
				AndroidUtilities.runOnUIThread(() -> {
					if (tgVoip[CAPTURE_DEVICE_SCREEN] != null) {
						long selfId = getSelfId();
						for (int a = 0, N = updates.updates.size(); a < N; a++) {
							TLRPC.Update update = updates.updates.get(a);
							if (update instanceof TLRPC.TL_updateGroupCallConnection) {
								TLRPC.TL_updateGroupCallConnection updateGroupCallConnection = (TLRPC.TL_updateGroupCallConnection) update;
								if (updateGroupCallConnection.presentation) {
									tgVoip[CAPTURE_DEVICE_SCREEN].setJoinResponsePayload(updateGroupCallConnection.params.data);
								}
							} else if (update instanceof TLRPC.TL_updateGroupCallParticipants) {
								TLRPC.TL_updateGroupCallParticipants updateGroupCallParticipants = (TLRPC.TL_updateGroupCallParticipants) update;
								for (int b = 0, N2 = updateGroupCallParticipants.participants.size(); b < N2; b++) {
									TLRPC.TL_groupCallParticipant participant = updateGroupCallParticipants.participants.get(b);
									if (MessageObject.getPeerId(participant.peer) == selfId) {
										if (participant.presentation != null) {
											if ((participant.presentation.flags & 2) != 0) {
												mySource[CAPTURE_DEVICE_SCREEN] = participant.presentation.audio_source;
											} else {
												for (int c = 0, N3 = participant.presentation.source_groups.size(); c < N3; c++) {
													TLRPC.TL_groupCallParticipantVideoSourceGroup sourceGroup = participant.presentation.source_groups.get(c);
													if (sourceGroup.sources.size() > 0) {
														mySource[CAPTURE_DEVICE_SCREEN] = sourceGroup.sources.get(0);
													}
												}
											}
										}
										break;
									}
								}
							}
						}
					}
				});
				MessagesController.getInstance(currentAccount).processUpdates(updates, false);
				startGroupCheckShortpoll();
			} else {
				AndroidUtilities.runOnUIThread(() -> {
					if ("GROUPCALL_VIDEO_TOO_MUCH".equals(error.text)) {
						groupCall.reloadGroupCall();
					} else if ("JOIN_AS_PEER_INVALID".equals(error.text)) {
						TLRPC.ChatFull chatFull = MessagesController.getInstance(currentAccount).getChatFull(chat.id);
						if (chatFull != null) {
							if (chatFull instanceof TLRPC.TL_chatFull) {
								chatFull.flags &=~ 32768;
							} else {
								chatFull.flags &=~ 67108864;
							}
							chatFull.groupcall_default_join_as = null;
							JoinCallAlert.resetCache();
						}
						hangUp(2);
					} else if ("GROUPCALL_SSRC_DUPLICATE_MUCH".equals(error.text)) {
						createGroupInstance(CAPTURE_DEVICE_SCREEN, false);
					} else {
						if ("GROUPCALL_INVALID".equals(error.text)) {
							MessagesController.getInstance(currentAccount).loadFullChat(chat.id, 0, true);
						}
					}
				});
			}
		});
	}

	private Runnable shortPollRunnable;
	private int checkRequestId;

	private void startGroupCheckShortpoll() {
		if (shortPollRunnable != null || sharedInstance == null || groupCall == null || (mySource[CAPTURE_DEVICE_CAMERA] == 0 && mySource[CAPTURE_DEVICE_SCREEN] == 0 && !(groupCall.call != null && groupCall.call.rtmp_stream))) {
			return;
		}
		AndroidUtilities.runOnUIThread(shortPollRunnable = () -> {
			if (shortPollRunnable == null || sharedInstance == null || groupCall == null || (mySource[CAPTURE_DEVICE_CAMERA] == 0 && mySource[CAPTURE_DEVICE_SCREEN] == 0 && !(groupCall.call != null && groupCall.call.rtmp_stream))) {
				return;
			}
			TLRPC.TL_phone_checkGroupCall req = new TLRPC.TL_phone_checkGroupCall();
			req.call = groupCall.getInputGroupCall();
			for (int a = 0; a < mySource.length; a++) {
				if (mySource[a] != 0) {
					req.sources.add(mySource[a]);
				}
			}
			checkRequestId = ConnectionsManager.getInstance(currentAccount).sendRequest(req, (response, error) -> AndroidUtilities.runOnUIThread(() -> {
				if (shortPollRunnable == null || sharedInstance == null || groupCall == null) {
					return;
				}
				shortPollRunnable = null;
				checkRequestId = 0;
				boolean recreateCamera = false;
				boolean recreateScreenCapture = false;
				if (response instanceof TLRPC.Vector) {
					TLRPC.Vector vector = (TLRPC.Vector) response;
					if (mySource[CAPTURE_DEVICE_CAMERA] != 0 && req.sources.contains(mySource[CAPTURE_DEVICE_CAMERA])) {
						if (!vector.objects.contains(mySource[CAPTURE_DEVICE_CAMERA])) {
							recreateCamera = true;
						}
					}
					if (mySource[CAPTURE_DEVICE_SCREEN] != 0 && req.sources.contains(mySource[CAPTURE_DEVICE_SCREEN])) {
						if (!vector.objects.contains(mySource[CAPTURE_DEVICE_SCREEN])) {
							recreateScreenCapture = true;
						}
					}
				} else if (error != null && error.code == 400) {
					recreateCamera = true;
					if (mySource[CAPTURE_DEVICE_SCREEN] != 0 && req.sources.contains(mySource[CAPTURE_DEVICE_SCREEN])) {
						recreateScreenCapture = true;
					}
				}
				if (recreateCamera) {
					createGroupInstance(CAPTURE_DEVICE_CAMERA, false);
				}
				if (recreateScreenCapture) {
					createGroupInstance(CAPTURE_DEVICE_SCREEN, false);
				}
				if (mySource[CAPTURE_DEVICE_SCREEN] != 0 || mySource[CAPTURE_DEVICE_CAMERA] != 0 || (groupCall.call != null && groupCall.call.rtmp_stream)) {
					startGroupCheckShortpoll();
				}
			}));
		}, 4000);
	}

	private void cancelGroupCheckShortPoll() {
		if (mySource[CAPTURE_DEVICE_SCREEN] != 0 || mySource[CAPTURE_DEVICE_CAMERA] != 0) {
			return;
		}
		if (checkRequestId != 0) {
			ConnectionsManager.getInstance(currentAccount).cancelRequest(checkRequestId, false);
			checkRequestId = 0;
		}
		if (shortPollRunnable != null) {
			AndroidUtilities.cancelRunOnUIThread(shortPollRunnable);
			shortPollRunnable = null;
		}
	}

	private static class RequestedParticipant {
		public int audioSsrc;
		public TLRPC.TL_groupCallParticipant participant;

		public RequestedParticipant(TLRPC.TL_groupCallParticipant p, int ssrc) {
			participant = p;
			audioSsrc = ssrc;
		}
	}

	private void broadcastUnknownParticipants(long taskPtr, int[] unknown) {
		if (groupCall == null || tgVoip[CAPTURE_DEVICE_CAMERA] == null) {
			return;
		}
		long selfId = getSelfId();
		ArrayList<RequestedParticipant> participants = null;
		for (int a = 0, N = unknown.length; a < N; a++) {
			TLRPC.TL_groupCallParticipant p = groupCall.participantsBySources.get(unknown[a]);
			if (p == null) {
				p = groupCall.participantsByVideoSources.get(unknown[a]);
				if (p == null) {
					p = groupCall.participantsByPresentationSources.get(unknown[a]);
				}
			}
			if (p == null || MessageObject.getPeerId(p.peer) == selfId || p.source == 0) {
				continue;
			}
			if (participants == null) {
				participants = new ArrayList<>();
			}
			participants.add(new RequestedParticipant(p, unknown[a]));
		}
		if (participants != null) {
			int[] ssrcs = new int[participants.size()];
			for (int a = 0, N = participants.size(); a < N; a++) {
				RequestedParticipant p = participants.get(a);
				ssrcs[a] = p.audioSsrc;
			}
			tgVoip[CAPTURE_DEVICE_CAMERA].onMediaDescriptionAvailable(taskPtr, ssrcs);

			for (int a = 0, N = participants.size(); a < N; a++) {
				RequestedParticipant p = participants.get(a);
				if (p.participant.muted_by_you) {
					tgVoip[CAPTURE_DEVICE_CAMERA].setVolume(p.audioSsrc, 0);
				} else {
					tgVoip[CAPTURE_DEVICE_CAMERA].setVolume(p.audioSsrc, ChatObject.getParticipantVolume(p.participant) / 10000.0);
				}
			}
		}
	}

	private void createGroupInstance(int type, boolean switchAccount) {
		if (switchAccount) {
			mySource[type] = 0;
			if (type == CAPTURE_DEVICE_CAMERA) {
				switchingAccount = switchAccount;
			}
		}
		cancelGroupCheckShortPoll();
		if (type == CAPTURE_DEVICE_CAMERA) {
			wasConnected = false;
		} else if (!wasConnected) {
			reconnectScreenCapture = true;
			return;
		}
		boolean created = false;
		if (tgVoip[type] == null) {
			created = true;
			final String logFilePath = BuildVars.DEBUG_VERSION ? VoIPHelper.getLogFilePath("voip_" + type + "_" + groupCall.call.id) : VoIPHelper.getLogFilePath(groupCall.call.id, false);
			tgVoip[type] = NativeInstance.makeGroup(logFilePath, captureDevice[type], type == CAPTURE_DEVICE_SCREEN, type == CAPTURE_DEVICE_CAMERA && SharedConfig.noiseSupression, (ssrc, json) -> {
				if (type == CAPTURE_DEVICE_CAMERA) {
					startGroupCall(ssrc, json, true);
				} else {
					startScreenCapture(ssrc, json);
				}
			}, (uids, levels, voice) -> {
				if (sharedInstance == null || groupCall == null || type != CAPTURE_DEVICE_CAMERA) {
					return;
				}
				groupCall.processVoiceLevelsUpdate(uids, levels, voice);
				float maxAmplitude = 0;
				boolean hasOther = false;
				for (int a = 0; a < uids.length; a++) {
					if (uids[a] == 0) {
						if (lastTypingTimeSend < SystemClock.uptimeMillis() - 5000 && levels[a] > 0.1f && voice[a]) {
							lastTypingTimeSend = SystemClock.uptimeMillis();
							TLRPC.TL_messages_setTyping req = new TLRPC.TL_messages_setTyping();
							req.action = new TLRPC.TL_speakingInGroupCallAction();
							req.peer = MessagesController.getInputPeer(chat);
							ConnectionsManager.getInstance(currentAccount).sendRequest(req, (response, error) -> {

							});
						}
						NotificationCenter.getGlobalInstance().postNotificationName(NotificationCenter.webRtcMicAmplitudeEvent, levels[a]);
						continue;
					}
					hasOther = true;
					maxAmplitude = Math.max(maxAmplitude, levels[a]);
				}
				if (hasOther) {
					NotificationCenter.getGlobalInstance().postNotificationName(NotificationCenter.webRtcSpeakerAmplitudeEvent, maxAmplitude);
					if (audioLevelsCallback != null) {
						audioLevelsCallback.run(uids, levels, voice);
					}
				}
			}, (taskPtr, unknown) -> {
				if (sharedInstance == null || groupCall == null || type != CAPTURE_DEVICE_CAMERA) {
					return;
				}
				groupCall.processUnknownVideoParticipants(unknown, (ssrcs) -> {
					if (sharedInstance == null || groupCall == null) {
						return;
					}
					broadcastUnknownParticipants(taskPtr, unknown);
				});
			}, (timestamp, duration, videoChannel, quality) -> {
				if (type != CAPTURE_DEVICE_CAMERA) {
					return;
				}
				TLRPC.TL_upload_getFile req = new TLRPC.TL_upload_getFile();
				req.limit = 128 * 1024;
				TLRPC.TL_inputGroupCallStream inputGroupCallStream = new TLRPC.TL_inputGroupCallStream();
				inputGroupCallStream.call = groupCall.getInputGroupCall();
				inputGroupCallStream.time_ms = timestamp;
				if (duration == 500) {
					inputGroupCallStream.scale = 1;
				}
				if (videoChannel != 0) {
					inputGroupCallStream.flags |= 1;
					inputGroupCallStream.video_channel = videoChannel;
					inputGroupCallStream.video_quality = quality;
				}
				req.location = inputGroupCallStream;
				String key = videoChannel == 0 ? ("" + timestamp) : (videoChannel + "_" + timestamp + "_" + quality);
				int reqId = AccountInstance.getInstance(currentAccount).getConnectionsManager().sendRequest(req, (response, error, responseTime) -> {
					AndroidUtilities.runOnUIThread(() -> currentStreamRequestTimestamp.remove(key));
					if (tgVoip[type] == null) {
						return;
					}
					if (response != null) {
						TLRPC.TL_upload_file res = (TLRPC.TL_upload_file) response;
						tgVoip[type].onStreamPartAvailable(timestamp, res.bytes.buffer, res.bytes.limit(), responseTime, videoChannel, quality);
					} else {
						if ("GROUPCALL_JOIN_MISSING".equals(error.text)) {
							AndroidUtilities.runOnUIThread(() -> createGroupInstance(type, false));
						} else {
							int status;
							if ("TIME_TOO_BIG".equals(error.text) || error.text.startsWith("FLOOD_WAIT")) {
								status = 0;
							} else {
								status = -1;
							}
							tgVoip[type].onStreamPartAvailable(timestamp, null, status, responseTime, videoChannel, quality);
						}
					}
				}, ConnectionsManager.RequestFlagFailOnServerErrors, ConnectionsManager.ConnectionTypeDownload, groupCall.call.stream_dc_id);
				AndroidUtilities.runOnUIThread(() -> currentStreamRequestTimestamp.put(key, reqId));
			}, (timestamp, duration, videoChannel, quality) -> {
				if (type != CAPTURE_DEVICE_CAMERA) {
					return;
				}
				AndroidUtilities.runOnUIThread(() -> {
					String key = videoChannel == 0 ? ("" + timestamp) : (videoChannel + "_" + timestamp + "_" + quality);
					Integer reqId = currentStreamRequestTimestamp.get(key);
					if (reqId != null) {
						AccountInstance.getInstance(currentAccount).getConnectionsManager().cancelRequest(reqId, true);
						currentStreamRequestTimestamp.remove(key);
					}
				});
			}, taskPtr -> {
				if (groupCall != null && groupCall.call != null && groupCall.call.rtmp_stream) {
					TLRPC.TL_phone_getGroupCallStreamChannels req = new TLRPC.TL_phone_getGroupCallStreamChannels();
					req.call = groupCall.getInputGroupCall();
					if (groupCall == null || groupCall.call == null || tgVoip[type] == null) {
						if (tgVoip[type] != null) {
							tgVoip[type].onRequestTimeComplete(taskPtr, 0);
						}
						return;
					}
					ConnectionsManager.getInstance(currentAccount).sendRequest(req, (response, error, responseTime) -> {
						long currentTime = 0;
						if (error == null) {
							TLRPC.TL_phone_groupCallStreamChannels res = (TLRPC.TL_phone_groupCallStreamChannels) response;
							if (!res.channels.isEmpty()) {
								currentTime = res.channels.get(0).last_timestamp_ms;
							}
							if (!groupCall.loadedRtmpStreamParticipant) {
								groupCall.createRtmpStreamParticipant(res.channels);
								groupCall.loadedRtmpStreamParticipant = true;
							}
						}
						if (tgVoip[type] != null) {
							tgVoip[type].onRequestTimeComplete(taskPtr, currentTime);
						}
					}, ConnectionsManager.RequestFlagFailOnServerErrors, ConnectionsManager.ConnectionTypeDownload, groupCall.call.stream_dc_id);
				} else {
					if (tgVoip[type] != null) {
						tgVoip[type].onRequestTimeComplete(taskPtr, ConnectionsManager.getInstance(currentAccount).getCurrentTimeMillis());
					}
				}
			});
			tgVoip[type].setOnStateUpdatedListener((state, inTransition) -> updateConnectionState(type, state, inTransition));
		}
		tgVoip[type].resetGroupInstance(!created, false);
		if (captureDevice[type] != 0) {
			destroyCaptureDevice[type] = false;
		}
		if (type == CAPTURE_DEVICE_CAMERA) {
			dispatchStateChanged(STATE_WAIT_INIT);
		}
	}

	private void updateConnectionState(int type, int state, boolean inTransition) {
		if (type != CAPTURE_DEVICE_CAMERA) {
			return;
		}
		dispatchStateChanged(state == 1 || switchingStream ? STATE_ESTABLISHED : STATE_RECONNECTING);
		if (switchingStream && (state == 0 || state == 1 && inTransition)) {
			AndroidUtilities.runOnUIThread(switchingStreamTimeoutRunnable = () -> {
				if (switchingStreamTimeoutRunnable == null) {
					return;
				}
				switchingStream = false;
				updateConnectionState(type, 0, true);
				switchingStreamTimeoutRunnable = null;
			}, 3000);
		}
		if (state == 0) {
			startGroupCheckShortpoll();
			if (playedConnectedSound && spPlayId == 0 && !switchingStream && !switchingAccount) {
				Utilities.globalQueue.postRunnable(() -> {
					if (spPlayId != 0) {
						soundPool.stop(spPlayId);
					}
					spPlayId = soundPool.play(spVoiceChatConnecting, 1.0f, 1.0f, 0, -1, 1);
				});
			}
		} else {
			cancelGroupCheckShortPoll();
			if (!inTransition) {
				switchingStream = false;
				switchingAccount = false;
			}
			if (switchingStreamTimeoutRunnable != null) {
				AndroidUtilities.cancelRunOnUIThread(switchingStreamTimeoutRunnable);
				switchingStreamTimeoutRunnable = null;
			}
			if (playedConnectedSound) {
				Utilities.globalQueue.postRunnable(() -> {
					if (spPlayId != 0) {
						soundPool.stop(spPlayId);
						spPlayId = 0;
					}
				});
				if (connectingSoundRunnable != null) {
					AndroidUtilities.cancelRunOnUIThread(connectingSoundRunnable);
					connectingSoundRunnable = null;
				}
			} else {
				playConnectedSound();
			}
			if (!wasConnected) {
				wasConnected = true;
				if (reconnectScreenCapture) {
					createGroupInstance(CAPTURE_DEVICE_SCREEN, false);
					reconnectScreenCapture = false;
				}
				NativeInstance instance = tgVoip[CAPTURE_DEVICE_CAMERA];
				if (instance != null) {
					if (!micMute) {
						instance.setMuteMicrophone(false);
					}
				}
				setParticipantsVolume();
			}
		}
	}

	public void setParticipantsVolume() {
		NativeInstance instance = tgVoip[CAPTURE_DEVICE_CAMERA];
		if (instance != null) {
			for (int a = 0, N = groupCall.participants.size(); a < N; a++) {
				TLRPC.TL_groupCallParticipant participant = groupCall.participants.valueAt(a);
				if (participant.self || participant.source == 0 || !participant.can_self_unmute && participant.muted) {
					continue;
				}
				if (participant.muted_by_you) {
					setParticipantVolume(participant, 0);
				} else {
					setParticipantVolume(participant, ChatObject.getParticipantVolume(participant));
				}
			}
		}
	}

	public void setParticipantVolume(TLRPC.TL_groupCallParticipant participant, int volume) {
		tgVoip[CAPTURE_DEVICE_CAMERA].setVolume(participant.source, volume / 10000.0);
		if (participant.presentation != null && participant.presentation.audio_source != 0) {
			tgVoip[CAPTURE_DEVICE_CAMERA].setVolume(participant.presentation.audio_source, volume / 10000.0);
		}
	}

	public boolean isSwitchingStream() {
		return switchingStream;
	}

	private void initiateActualEncryptedCall() {
		if (timeoutRunnable != null) {
			AndroidUtilities.cancelRunOnUIThread(timeoutRunnable);
			timeoutRunnable = null;
		}
		try {
			if (BuildVars.LOGS_ENABLED) {
				FileLog.d("InitCall: keyID=" + keyFingerprint);
			}
			SharedPreferences nprefs = MessagesController.getNotificationsSettings(currentAccount);
			Set<String> set = nprefs.getStringSet("calls_access_hashes", null);
			HashSet<String> hashes;
			if (set != null) {
				hashes = new HashSet<>(set);
			} else {
				hashes = new HashSet<>();
			}
			hashes.add(privateCall.id + " " + privateCall.access_hash + " " + System.currentTimeMillis());
			while (hashes.size() > 20) {
				String oldest = null;
				long oldestTime = Long.MAX_VALUE;
				Iterator<String> itr = hashes.iterator();
				while (itr.hasNext()) {
					String item = itr.next();
					String[] s = item.split(" ");
					if (s.length < 2) {
						itr.remove();
					} else {
						try {
							long t = Long.parseLong(s[2]);
							if (t < oldestTime) {
								oldestTime = t;
								oldest = item;
							}
						} catch (Exception x) {
							itr.remove();
						}
					}
				}
				if (oldest != null) {
					hashes.remove(oldest);
				}
			}
			nprefs.edit().putStringSet("calls_access_hashes", hashes).commit();

			boolean sysAecAvailable = false, sysNsAvailable = false;
			if (Build.VERSION.SDK_INT >= Build.VERSION_CODES.JELLY_BEAN) {
				try {
					sysAecAvailable = AcousticEchoCanceler.isAvailable();
				} catch (Exception ignored) {
				}
				try {
					sysNsAvailable = NoiseSuppressor.isAvailable();
				} catch (Exception ignored) {
				}
			}

			final SharedPreferences preferences = MessagesController.getGlobalMainSettings();

			// config
			final MessagesController messagesController = MessagesController.getInstance(currentAccount);
			final double initializationTimeout = messagesController.callConnectTimeout / 1000.0;
			final double receiveTimeout = messagesController.callPacketTimeout / 1000.0;
			final int voipDataSaving = convertDataSavingMode(preferences.getInt("VoipDataSaving", VoIPHelper.getDataSavingDefault()));
			final Instance.ServerConfig serverConfig = Instance.getGlobalServerConfig();
			final boolean enableAec = !(sysAecAvailable && serverConfig.useSystemAec);
			final boolean enableNs = !(sysNsAvailable && serverConfig.useSystemNs);
			final String logFilePath = BuildVars.DEBUG_VERSION ? VoIPHelper.getLogFilePath("voip" + privateCall.id) : VoIPHelper.getLogFilePath(privateCall.id, false);
			final String statsLogFilePath = VoIPHelper.getLogFilePath(privateCall.id, true);
			final Instance.Config config = new Instance.Config(initializationTimeout, receiveTimeout, voipDataSaving, privateCall.p2p_allowed, enableAec, enableNs, true, false, serverConfig.enableStunMarking, logFilePath, statsLogFilePath, privateCall.protocol.max_layer);

			// persistent state
			final String persistentStateFilePath = new File(ApplicationLoader.applicationContext.getCacheDir(), "voip_persistent_state.json").getAbsolutePath();

			// endpoints
			final boolean forceTcp = preferences.getBoolean("dbg_force_tcp_in_calls", false);
			final int endpointType = forceTcp ? Instance.ENDPOINT_TYPE_TCP_RELAY : Instance.ENDPOINT_TYPE_UDP_RELAY;
			final Instance.Endpoint[] endpoints = new Instance.Endpoint[privateCall.connections.size()];
			ArrayList<Long> reflectorIds = new ArrayList<>();
			for (int i = 0; i < endpoints.length; i++) {
				final TLRPC.PhoneConnection connection = privateCall.connections.get(i);
				endpoints[i] = new Instance.Endpoint(connection instanceof TLRPC.TL_phoneConnectionWebrtc, connection.id, connection.ip, connection.ipv6, connection.port, endpointType, connection.peer_tag, connection.turn, connection.stun, connection.username, connection.password, connection.tcp);
				if (connection instanceof TLRPC.TL_phoneConnection) {
					reflectorIds.add(((TLRPC.TL_phoneConnection) connection).id);
				}
			}
			if (!reflectorIds.isEmpty()) {
				Collections.sort(reflectorIds);
				HashMap<Long, Integer> reflectorIdMapping = new HashMap<>();
				for (int i = 0; i < reflectorIds.size(); i++) {
					reflectorIdMapping.put(reflectorIds.get(i), i + 1);
				}
				for (int i = 0; i < endpoints.length; i++) {
					endpoints[i].reflectorId = reflectorIdMapping.getOrDefault(endpoints[i].id, 0);
				}
			}
			if (forceTcp) {
				AndroidUtilities.runOnUIThread(() -> Toast.makeText(VoIPService.this, "This call uses TCP which will degrade its quality.", Toast.LENGTH_SHORT).show());
			}

			// proxy
			Instance.Proxy proxy = null;
			if (preferences.getBoolean("proxy_enabled", false) && preferences.getBoolean("proxy_enabled_calls", false)) {
				final String server = preferences.getString("proxy_ip", null);
				final String secret = preferences.getString("proxy_secret", null);
				if (!TextUtils.isEmpty(server) && TextUtils.isEmpty(secret)) {
					proxy = new Instance.Proxy(server, preferences.getInt("proxy_port", 0), preferences.getString("proxy_user", null), preferences.getString("proxy_pass", null));
				}
			}

			// encryption key
			final Instance.EncryptionKey encryptionKey = new Instance.EncryptionKey(authKey, isOutgoing);

			boolean newAvailable = "2.7.7".compareTo(privateCall.protocol.library_versions.get(0)) <= 0;
			if (captureDevice[CAPTURE_DEVICE_CAMERA] != 0 && !newAvailable) {
				NativeInstance.destroyVideoCapturer(captureDevice[CAPTURE_DEVICE_CAMERA]);
				captureDevice[CAPTURE_DEVICE_CAMERA] = 0;
				videoState[CAPTURE_DEVICE_CAMERA] = Instance.VIDEO_STATE_INACTIVE;
			}
			if (!isOutgoing) {
				if (videoCall && (Build.VERSION.SDK_INT < 23 || checkSelfPermission(Manifest.permission.CAMERA) == PackageManager.PERMISSION_GRANTED)) {
					captureDevice[CAPTURE_DEVICE_CAMERA] = NativeInstance.createVideoCapturer(localSink[CAPTURE_DEVICE_CAMERA], isFrontFaceCamera ? 1 : 0);
					videoState[CAPTURE_DEVICE_CAMERA] = Instance.VIDEO_STATE_ACTIVE;
				} else {
					videoState[CAPTURE_DEVICE_CAMERA] = Instance.VIDEO_STATE_INACTIVE;
				}
			}
			// init
			tgVoip[CAPTURE_DEVICE_CAMERA] = Instance.makeInstance(privateCall.protocol.library_versions.get(0), config, persistentStateFilePath, endpoints, proxy, getNetworkType(), encryptionKey, remoteSink[CAPTURE_DEVICE_CAMERA], captureDevice[CAPTURE_DEVICE_CAMERA], (uids, levels, voice) -> {
				if (sharedInstance == null || privateCall == null) {
					return;
				}
				NotificationCenter.getGlobalInstance().postNotificationName(NotificationCenter.webRtcMicAmplitudeEvent, levels[0]);
				NotificationCenter.getGlobalInstance().postNotificationName(NotificationCenter.webRtcSpeakerAmplitudeEvent, levels[1]);
			});
			tgVoip[CAPTURE_DEVICE_CAMERA].setOnStateUpdatedListener(this::onConnectionStateChanged);
			tgVoip[CAPTURE_DEVICE_CAMERA].setOnSignalBarsUpdatedListener(this::onSignalBarCountChanged);
			tgVoip[CAPTURE_DEVICE_CAMERA].setOnSignalDataListener(this::onSignalingData);
			tgVoip[CAPTURE_DEVICE_CAMERA].setOnRemoteMediaStateUpdatedListener((audioState, videoState) -> AndroidUtilities.runOnUIThread(() -> {
				remoteAudioState = audioState;
				remoteVideoState = videoState;
				checkIsNear();

				for (int a = 0; a < stateListeners.size(); a++) {
					StateListener l = stateListeners.get(a);
					l.onMediaStateUpdated(audioState, videoState);
				}
			}));
			tgVoip[CAPTURE_DEVICE_CAMERA].setMuteMicrophone(micMute);

			if (newAvailable != isVideoAvailable) {
				isVideoAvailable = newAvailable;
				for (int a = 0; a < stateListeners.size(); a++) {
					StateListener l = stateListeners.get(a);
					l.onVideoAvailableChange(isVideoAvailable);
				}
			}
			destroyCaptureDevice[CAPTURE_DEVICE_CAMERA] = false;

			AndroidUtilities.runOnUIThread(new Runnable() {
				@Override
				public void run() {
					if (tgVoip[CAPTURE_DEVICE_CAMERA] != null) {
						updateTrafficStats(tgVoip[CAPTURE_DEVICE_CAMERA], null);
						AndroidUtilities.runOnUIThread(this, 5000);
					}
				}
			}, 5000);
		} catch (Exception x) {
			if (BuildVars.LOGS_ENABLED) {
				FileLog.e("error starting call", x);
			}
			callFailed();
		}
	}

	public void playConnectedSound() {
		Utilities.globalQueue.postRunnable(() -> soundPool.play(spVoiceChatStartId, 1.0f, 1.0f, 0, 0, 1));
		playedConnectedSound = true;
	}

	private void startConnectingSound() {
		Utilities.globalQueue.postRunnable(() -> {
			if (spPlayId != 0) {
				soundPool.stop(spPlayId);
			}
			spPlayId = soundPool.play(spConnectingId, 1, 1, 0, -1, 1);
			if (spPlayId == 0) {
				AndroidUtilities.runOnUIThread(connectingSoundRunnable = new Runnable() {
					@Override
					public void run() {
						if (sharedInstance == null) {
							return;
						}
						Utilities.globalQueue.postRunnable(() -> {
							if (spPlayId == 0) {
								spPlayId = soundPool.play(spConnectingId, 1, 1, 0, -1, 1);
							}
							if (spPlayId == 0) {
								AndroidUtilities.runOnUIThread(this, 100);
							} else {
								connectingSoundRunnable = null;
							}
						});
					}
				}, 100);
			}
		});
	}

	public void onSignalingData(byte[] data) {
		if (privateCall == null) {
			return;
		}
		TLRPC.TL_phone_sendSignalingData req = new TLRPC.TL_phone_sendSignalingData();
		req.peer = new TLRPC.TL_inputPhoneCall();
		req.peer.access_hash = privateCall.access_hash;
		req.peer.id = privateCall.id;
		req.data = data;
		ConnectionsManager.getInstance(currentAccount).sendRequest(req, (response, error) -> {

		});
	}

	public boolean isVideoAvailable() {
		return isVideoAvailable;
	}

	void onMediaButtonEvent(KeyEvent ev) {
		if (ev == null) {
			return;
		}
		if (ev.getKeyCode() == KeyEvent.KEYCODE_HEADSETHOOK || ev.getKeyCode() == KeyEvent.KEYCODE_MEDIA_PAUSE || ev.getKeyCode() == KeyEvent.KEYCODE_MEDIA_PLAY_PAUSE) {
			if (ev.getAction() == KeyEvent.ACTION_UP) {
				if (currentState == STATE_WAITING_INCOMING) {
					acceptIncomingCall();
				} else {
					setMicMute(!isMicMute(), false, true);
				}
			}
		}
	}

	public byte[] getGA() {
		return g_a;
	}

	public void forceRating() {
		forceRating = true;
	}

	private String[] getEmoji() {
		ByteArrayOutputStream os = new ByteArrayOutputStream();
		try {
			os.write(authKey);
			os.write(g_a);
		} catch (IOException ignore) {
		}
		return EncryptionKeyEmojifier.emojifyForCall(Utilities.computeSHA256(os.toByteArray(), 0, os.size()));
	}

	public boolean hasEarpiece() {
		if (USE_CONNECTION_SERVICE) {
			if (systemCallConnection != null && systemCallConnection.getCallAudioState() != null) {
				int routeMask = systemCallConnection.getCallAudioState().getSupportedRouteMask();
				return (routeMask & (CallAudioState.ROUTE_EARPIECE | CallAudioState.ROUTE_WIRED_HEADSET)) != 0;
			}
		}
		if (((TelephonyManager) getSystemService(TELEPHONY_SERVICE)).getPhoneType() != TelephonyManager.PHONE_TYPE_NONE) {
			return true;
		}
		if (mHasEarpiece != null) {
			return mHasEarpiece;
		}

		// not calculated yet, do it now
		try {
			AudioManager am = (AudioManager) getSystemService(AUDIO_SERVICE);
			Method method = AudioManager.class.getMethod("getDevicesForStream", Integer.TYPE);
			Field field = AudioManager.class.getField("DEVICE_OUT_EARPIECE");
			int earpieceFlag = field.getInt(null);
			int bitmaskResult = (int) method.invoke(am, AudioManager.STREAM_VOICE_CALL);

			// check if masked by the earpiece flag
			if ((bitmaskResult & earpieceFlag) == earpieceFlag) {
				mHasEarpiece = Boolean.TRUE;
			} else {
				mHasEarpiece = Boolean.FALSE;
			}
		} catch (Throwable error) {
			if (BuildVars.LOGS_ENABLED) {
				FileLog.e("Error while checking earpiece! ", error);
			}
			mHasEarpiece = Boolean.TRUE;
		}

		return mHasEarpiece;
	}

	private int getStatsNetworkType() {
		int netType = StatsController.TYPE_WIFI;
		if (lastNetInfo != null) {
			if (lastNetInfo.getType() == ConnectivityManager.TYPE_MOBILE) {
				netType = lastNetInfo.isRoaming() ? StatsController.TYPE_ROAMING : StatsController.TYPE_MOBILE;
			}
		}
		return netType;
	}

	protected void setSwitchingCamera(boolean switching, boolean isFrontFace) {
		switchingCamera = switching;
		if (!switching) {
			isFrontFaceCamera = isFrontFace;
			for (int a = 0; a < stateListeners.size(); a++) {
				StateListener l = stateListeners.get(a);
				l.onCameraSwitch(isFrontFaceCamera);
			}
		}
	}

	protected void onCameraFirstFrameAvailable() {
		for (int a = 0; a < stateListeners.size(); a++) {
			StateListener l = stateListeners.get(a);
			l.onCameraFirstFrameAvailable();
		}
	}

	public void registerStateListener(StateListener l) {
		if (stateListeners.contains(l)) {
			return;
		}
		stateListeners.add(l);
		if (currentState != 0) {
			l.onStateChanged(currentState);
		}
		if (signalBarCount != 0) {
			l.onSignalBarsCountChanged(signalBarCount);
		}
	}

	public void unregisterStateListener(StateListener l) {
		stateListeners.remove(l);
	}

	public void editCallMember(TLObject object, Boolean mute, Boolean muteVideo, Integer volume, Boolean raiseHand, Runnable onComplete) {
		if (object == null || groupCall == null) {
			return;
		}
		TLRPC.TL_phone_editGroupCallParticipant req = new TLRPC.TL_phone_editGroupCallParticipant();
		req.call = groupCall.getInputGroupCall();
		if (object instanceof TLRPC.User) {
			TLRPC.User user = (TLRPC.User) object;
			if (UserObject.isUserSelf(user) && groupCallPeer != null) {
				req.participant = groupCallPeer;
			} else {
				req.participant = MessagesController.getInputPeer(user);
				if (BuildVars.LOGS_ENABLED) {
					FileLog.d("edit group call part id = " + req.participant.user_id + " access_hash = " + req.participant.user_id);
				}
			}
		} else if (object instanceof TLRPC.Chat) {
			TLRPC.Chat chat = (TLRPC.Chat) object;
			req.participant = MessagesController.getInputPeer(chat);
			if (BuildVars.LOGS_ENABLED) {
				FileLog.d("edit group call part id = " + (req.participant.chat_id != 0 ? req.participant.chat_id : req.participant.channel_id)  + " access_hash = " + req.participant.access_hash);
			}
		}
		if (mute != null) {
			req.muted = mute;
			req.flags |= 1;
		}
		if (volume != null) {
			req.volume = volume;
			req.flags |= 2;
		}
		if (raiseHand != null) {
			req.raise_hand = raiseHand;
			req.flags |= 4;
		}
		if (muteVideo != null) {
			req.video_stopped = muteVideo;
			req.flags |= 8;
		}
		if (BuildVars.LOGS_ENABLED) {
			FileLog.d("edit group call flags = " + req.flags);
		}
		int account = currentAccount;
		AccountInstance.getInstance(account).getConnectionsManager().sendRequest(req, (response, error) -> {
			if (response != null) {
				AccountInstance.getInstance(account).getMessagesController().processUpdates((TLRPC.Updates) response, false);
			} else if (error != null) {
				if ("GROUPCALL_VIDEO_TOO_MUCH".equals(error.text)) {
					groupCall.reloadGroupCall();
				}
			}
			if (onComplete != null) {
				AndroidUtilities.runOnUIThread(onComplete);
			}
		});
	}

	public boolean isMicMute() {
		return micMute;
	}

	public void toggleSpeakerphoneOrShowRouteSheet(Context context, boolean fromOverlayWindow) {
		toggleSpeakerphoneOrShowRouteSheet(context, fromOverlayWindow, null);
	}

	public void switchToSpeaker() {
		AndroidUtilities.runOnUIThread(() -> {
			VoipAudioManager vam = VoipAudioManager.get();
			if ((isBluetoothHeadsetConnected() && hasEarpiece()) || isHeadsetPlugged || isSpeakerphoneOn()) {
				return;
			}
			vam.setSpeakerphoneOn(true);
			vam.isBluetoothAndSpeakerOnAsync((isBluetoothOn, isSpeakerOn) -> {
				updateOutputGainControlState();
				for (StateListener l : stateListeners) {
					l.onAudioSettingsChanged();
				}
			});
		}, 500);
	}

	public void toggleSpeakerphoneOrShowRouteSheet(Context context, boolean fromOverlayWindow, Integer selectedPos) {
		if (isBluetoothHeadsetConnected() && hasEarpiece()) {
<<<<<<< HEAD
			BottomBuilder builder = new BottomBuilder(context);
			builder.addTitle(LocaleController.getString("VoipOutputDevices", R.string.VoipOutputDevices), true);
			builder.addItems(new String[]{
							LocaleController.getString("VoipAudioRoutingSpeaker", R.string.VoipAudioRoutingSpeaker),
							isHeadsetPlugged ? LocaleController.getString("VoipAudioRoutingHeadset", R.string.VoipAudioRoutingHeadset) : LocaleController.getString("VoipAudioRoutingEarpiece", R.string.VoipAudioRoutingEarpiece),
							currentBluetoothDeviceName != null ? currentBluetoothDeviceName : LocaleController.getString("VoipAudioRoutingBluetooth", R.string.VoipAudioRoutingBluetooth)},
					new int[]{R.drawable.calls_menu_speaker,
							isHeadsetPlugged ? R.drawable.calls_menu_headset : R.drawable.calls_menu_phone,
							R.drawable.calls_menu_bluetooth}, (which, dialog, __) -> {
						if (getSharedInstance() == null) {
							return Unit.INSTANCE;
						}
						setAudioOutput(which);
						return Unit.INSTANCE;
					});
=======
			BottomSheet.Builder builder = new BottomSheet.Builder(context)
					.setTitle(LocaleController.getString("VoipOutputDevices", R.string.VoipOutputDevices), true)
					.selectedPos(selectedPos)
					.setCellType(selectedPos != null ? BottomSheet.Builder.CELL_TYPE_CALL : 0)
					.setItems(new CharSequence[]{
									LocaleController.getString("VoipAudioRoutingSpeaker", R.string.VoipAudioRoutingSpeaker),
									isHeadsetPlugged ? LocaleController.getString("VoipAudioRoutingHeadset", R.string.VoipAudioRoutingHeadset) : LocaleController.getString("VoipAudioRoutingEarpiece", R.string.VoipAudioRoutingEarpiece),
									currentBluetoothDeviceName != null ? currentBluetoothDeviceName : LocaleController.getString("VoipAudioRoutingBluetooth", R.string.VoipAudioRoutingBluetooth)},
							new int[]{R.drawable.msg_call_speaker,
									isHeadsetPlugged ? R.drawable.calls_menu_headset : R.drawable.msg_call_earpiece,
									R.drawable.msg_call_bluetooth}, (dialog, which) -> {
								if (getSharedInstance() == null) {
									return;
								}
								setAudioOutput(which);
							});
>>>>>>> a746a072

			BottomSheet bottomSheet = builder.create();
			bottomSheet.setOnShowListener(dialog -> {
				for (int i = 0; i < bottomSheet.getItemViews().size(); i++) {
					bottomSheet.setItemColor(i, Theme.getColor(Theme.key_dialogTextBlack), Theme.getColor(Theme.key_dialogTextBlack));
				}
				if (selectedPos != null) {
					int selectedColor = Theme.getColor(Theme.key_dialogTextLink);
					bottomSheet.setItemColor(selectedPos, selectedColor, selectedColor);
				}
			});
			if (fromOverlayWindow) {
				if (Build.VERSION.SDK_INT >= 26) {
					bottomSheet.getWindow().setType(WindowManager.LayoutParams.TYPE_APPLICATION_OVERLAY);
				} else {
					bottomSheet.getWindow().setType(WindowManager.LayoutParams.TYPE_SYSTEM_ALERT);
				}
			}
			builder.show();
			return;
		}
		if (USE_CONNECTION_SERVICE && systemCallConnection != null && systemCallConnection.getCallAudioState() != null) {
			if (hasEarpiece()) {
				systemCallConnection.setAudioRoute(systemCallConnection.getCallAudioState().getRoute() == CallAudioState.ROUTE_SPEAKER ? CallAudioState.ROUTE_WIRED_OR_EARPIECE : CallAudioState.ROUTE_SPEAKER);
			} else {
				systemCallConnection.setAudioRoute(systemCallConnection.getCallAudioState().getRoute() == CallAudioState.ROUTE_BLUETOOTH ? CallAudioState.ROUTE_WIRED_OR_EARPIECE : CallAudioState.ROUTE_BLUETOOTH);
			}
		} else if (audioConfigured && !USE_CONNECTION_SERVICE) {
			AudioManager am = (AudioManager) getSystemService(AUDIO_SERVICE);
			VoipAudioManager vam = VoipAudioManager.get();
			if (hasEarpiece()) {
				vam.setSpeakerphoneOn(!vam.isSpeakerphoneOn());
			} else {
				am.setBluetoothScoOn(!am.isBluetoothScoOn());
			}
			vam.isBluetoothAndSpeakerOnAsync((isBluetoothOn, isSpeakerOn) -> {
				updateOutputGainControlState();
				for (StateListener l : stateListeners) {
					l.onAudioSettingsChanged();
				}
			});
			return;
		} else {
			speakerphoneStateToSet = !speakerphoneStateToSet;
		}
		for (StateListener l : stateListeners) {
			l.onAudioSettingsChanged();
		}
	}

	public void setAudioOutput(int which) {
		if (BuildVars.LOGS_ENABLED) {
			FileLog.d("setAudioOutput " + which);
		}
		AudioManager am = (AudioManager) getSystemService(AUDIO_SERVICE);
		VoipAudioManager vam = VoipAudioManager.get();
		if (USE_CONNECTION_SERVICE && systemCallConnection != null) {
			switch (which) {
				case 2:
					systemCallConnection.setAudioRoute(CallAudioState.ROUTE_BLUETOOTH);
					break;
				case 1:
					systemCallConnection.setAudioRoute(CallAudioState.ROUTE_WIRED_OR_EARPIECE);
					break;
				case 0:
					systemCallConnection.setAudioRoute(CallAudioState.ROUTE_SPEAKER);
					break;
			}
		} else if (audioConfigured && !USE_CONNECTION_SERVICE) {
			switch (which) {
				case 2:
					if (!bluetoothScoActive) {
						needSwitchToBluetoothAfterScoActivates = true;
						try {
							am.startBluetoothSco();
						} catch (Throwable e) {
							FileLog.e(e);
						}
					} else {
						am.setBluetoothScoOn(true);
						vam.setSpeakerphoneOn(false);
					}
					audioRouteToSet = AUDIO_ROUTE_BLUETOOTH;
					break;
				case 1:
					needSwitchToBluetoothAfterScoActivates = false;
					if (bluetoothScoActive || bluetoothScoConnecting) {
						am.stopBluetoothSco();
						bluetoothScoActive = false;
						bluetoothScoConnecting = false;
					}
					vam.setSpeakerphoneOn(false);
					am.setBluetoothScoOn(false);
					audioRouteToSet = AUDIO_ROUTE_EARPIECE;
					break;
				case 0:
					needSwitchToBluetoothAfterScoActivates = false;
					if (bluetoothScoActive || bluetoothScoConnecting) {
						am.stopBluetoothSco();
						bluetoothScoActive = false;
						bluetoothScoConnecting = false;
					}
					am.setBluetoothScoOn(false);
					vam.setSpeakerphoneOn(true);
					audioRouteToSet = AUDIO_ROUTE_SPEAKER;
					break;
			}
			updateOutputGainControlState();
		} else {
			switch (which) {
				case 2:
					audioRouteToSet = AUDIO_ROUTE_BLUETOOTH;
					speakerphoneStateToSet = false;
					break;
				case 1:
					audioRouteToSet = AUDIO_ROUTE_EARPIECE;
					speakerphoneStateToSet = false;
					break;
				case 0:
					audioRouteToSet = AUDIO_ROUTE_SPEAKER;
					speakerphoneStateToSet = true;
					break;
			}
		}
		for (StateListener l : stateListeners) {
			l.onAudioSettingsChanged();
		}
	}

	public boolean isSpeakerphoneOn() {
		if (USE_CONNECTION_SERVICE && systemCallConnection != null && systemCallConnection.getCallAudioState() != null) {
			int route = systemCallConnection.getCallAudioState().getRoute();
			return hasEarpiece() ? route == CallAudioState.ROUTE_SPEAKER : route == CallAudioState.ROUTE_BLUETOOTH;
		} else if (audioConfigured && !USE_CONNECTION_SERVICE) {
			AudioManager am = (AudioManager) getSystemService(AUDIO_SERVICE);
			VoipAudioManager vam = VoipAudioManager.get();
			return hasEarpiece() ? vam.isSpeakerphoneOn() : am.isBluetoothScoOn();
		}
		return speakerphoneStateToSet;
	}

	public int getCurrentAudioRoute() {
		if (USE_CONNECTION_SERVICE) {
			if (systemCallConnection != null && systemCallConnection.getCallAudioState() != null) {
				switch (systemCallConnection.getCallAudioState().getRoute()) {
					case CallAudioState.ROUTE_BLUETOOTH:
						return AUDIO_ROUTE_BLUETOOTH;
					case CallAudioState.ROUTE_EARPIECE:
					case CallAudioState.ROUTE_WIRED_HEADSET:
						return AUDIO_ROUTE_EARPIECE;
					case CallAudioState.ROUTE_SPEAKER:
						return AUDIO_ROUTE_SPEAKER;
				}
			}
			return audioRouteToSet;
		}
		if (audioConfigured) {
			AudioManager am = (AudioManager) getSystemService(AUDIO_SERVICE);
			VoipAudioManager vam = VoipAudioManager.get();
			if (am.isBluetoothScoOn()) {
				return AUDIO_ROUTE_BLUETOOTH;
			} else if (vam.isSpeakerphoneOn()) {
				return AUDIO_ROUTE_SPEAKER;
			} else {
				return AUDIO_ROUTE_EARPIECE;
			}
		}
		return audioRouteToSet;
	}

	public String getDebugString() {
		return tgVoip[CAPTURE_DEVICE_CAMERA] != null ? tgVoip[CAPTURE_DEVICE_CAMERA].getDebugInfo() : "";
	}

	public long getCallDuration() {
		if (callStartTime == 0) {
			return 0;
		}
		return SystemClock.elapsedRealtime() - callStartTime;
	}

	public void stopRinging() {
		synchronized (sync) {
			if (ringtonePlayer != null) {
				ringtonePlayer.stop();
				ringtonePlayer.release();
				ringtonePlayer = null;
			}
		}
		if (vibrator != null) {
			vibrator.cancel();
			vibrator = null;
		}
	}

	private void showNotification(String name, Bitmap photo) {
		Intent intent = new Intent(this, LaunchActivity.class).setAction(groupCall != null ? "voip_chat" : "voip");
		if (groupCall != null) {
			intent.putExtra("currentAccount", currentAccount);
		}
		Notification.Builder builder = new Notification.Builder(this)
				.setContentText(name)
				.setContentIntent(PendingIntent.getActivity(this, 50, intent, PendingIntent.FLAG_MUTABLE));
		if (groupCall != null) {
			builder.setContentTitle(ChatObject.isChannelOrGiga(chat) ? LocaleController.getString("VoipLiveStream", R.string.VoipLiveStream) : LocaleController.getString("VoipVoiceChat", R.string.VoipVoiceChat));
			builder.setSmallIcon(isMicMute() ? R.drawable.voicechat_muted : R.drawable.voicechat_active);
		} else {
			builder.setContentTitle(LocaleController.getString("VoipOutgoingCall", R.string.VoipOutgoingCall));
			builder.setSmallIcon(R.drawable.ic_call);
            builder.setOngoing(true);
		}
		Intent endIntent = new Intent(this, VoIPActionsReceiver.class);
		endIntent.setAction(getPackageName() + ".END_CALL");
		if (groupCall != null) {
			builder.addAction(R.drawable.ic_call_end_white_24dp, ChatObject.isChannelOrGiga(chat) ? LocaleController.getString("VoipChannelLeaveAlertTitle", R.string.VoipChannelLeaveAlertTitle) : LocaleController.getString("VoipGroupLeaveAlertTitle", R.string.VoipGroupLeaveAlertTitle), PendingIntent.getBroadcast(this, 0, endIntent, PendingIntent.FLAG_MUTABLE | PendingIntent.FLAG_UPDATE_CURRENT));
		} else {
			builder.addAction(R.drawable.ic_call_end_white_24dp, LocaleController.getString("VoipEndCall", R.string.VoipEndCall), PendingIntent.getBroadcast(this, 0, endIntent, PendingIntent.FLAG_MUTABLE | PendingIntent.FLAG_UPDATE_CURRENT));
		}
		builder.setPriority(Notification.PRIORITY_MAX);
		builder.setShowWhen(false);
		if (Build.VERSION.SDK_INT >= Build.VERSION_CODES.O) {
			builder.setColor(0xff282e31);
			builder.setColorized(true);
		} else if (Build.VERSION.SDK_INT >= Build.VERSION_CODES.LOLLIPOP) {
			builder.setColor(0xff2ca5e0);
		}
		if (Build.VERSION.SDK_INT >= 26) {
			NotificationsController.checkOtherNotificationsChannel();
			builder.setChannelId(NotificationsController.OTHER_NOTIFICATIONS_CHANNEL);
		}
		if (photo != null) {
			builder.setLargeIcon(photo);
		}
		try {
			startForeground(ID_ONGOING_CALL_NOTIFICATION, builder.getNotification());
		} catch (Exception e) {
			if (photo != null && e instanceof IllegalArgumentException) {
				showNotification(name, null);
			}
		}
	}

	private void startRingtoneAndVibration(long chatID) {
		SharedPreferences prefs = MessagesController.getNotificationsSettings(currentAccount);
		AudioManager am = (AudioManager) getSystemService(AUDIO_SERVICE);
		boolean needRing = am.getRingerMode() != AudioManager.RINGER_MODE_SILENT;
		if (needRing) {
			if (ringtonePlayer != null) {
				return;
			}
			synchronized (sync) {
				if (ringtonePlayer != null) {
					return;
				}
				ringtonePlayer = new MediaPlayer();
				ringtonePlayer.setOnPreparedListener(mediaPlayer -> {
					try {
						ringtonePlayer.start();
					} catch (Throwable e) {
						FileLog.e(e);
					}
				});
				ringtonePlayer.setLooping(true);
				if (isHeadsetPlugged) {
					ringtonePlayer.setAudioStreamType(AudioManager.STREAM_VOICE_CALL);
				} else {
					ringtonePlayer.setAudioStreamType(AudioManager.STREAM_RING);
					if (!USE_CONNECTION_SERVICE) {
						am.requestAudioFocus(this, AudioManager.STREAM_RING, AudioManager.AUDIOFOCUS_GAIN);
					}
				}
				try {
					String notificationUri;
					if (prefs.getBoolean("custom_" + chatID, false)) {
						notificationUri = prefs.getString("ringtone_path_" + chatID, null);
					} else {
						notificationUri = prefs.getString("CallsRingtonePath", null);
					}
					Uri ringtoneUri;
					boolean isDafaultUri = false;
					if (notificationUri == null) {
						ringtoneUri = RingtoneManager.getDefaultUri(RingtoneManager.TYPE_RINGTONE);
						isDafaultUri = true;
					} else {
						Uri defaultUri = Settings.System.DEFAULT_RINGTONE_URI;
						if (defaultUri != null && notificationUri.equalsIgnoreCase(defaultUri.getPath())) {
							ringtoneUri = RingtoneManager.getDefaultUri(RingtoneManager.TYPE_RINGTONE);
							isDafaultUri = true;
						} else {
							ringtoneUri = Uri.parse(notificationUri);
						}
					}
					FileLog.d("start ringtone with " + isDafaultUri + " " + ringtoneUri);
					ringtonePlayer.setDataSource(this, ringtoneUri);
					ringtonePlayer.prepareAsync();
				} catch (Exception e) {
					FileLog.e(e);
					if (ringtonePlayer != null) {
						ringtonePlayer.release();
						ringtonePlayer = null;
					}
				}
				int vibrate;
				if (prefs.getBoolean("custom_" + chatID, false)) {
					vibrate = prefs.getInt("calls_vibrate_" + chatID, 0);
				} else {
					vibrate = prefs.getInt("vibrate_calls", 0);
				}
				if ((vibrate != 2 && vibrate != 4 && (am.getRingerMode() == AudioManager.RINGER_MODE_VIBRATE || am.getRingerMode() == AudioManager.RINGER_MODE_NORMAL)) || (vibrate == 4 && am.getRingerMode() == AudioManager.RINGER_MODE_VIBRATE)) {
					vibrator = (Vibrator) getSystemService(VIBRATOR_SERVICE);
					long duration = 700;
					if (vibrate == 1) {
						duration /= 2;
					} else if (vibrate == 3) {
						duration *= 2;
					}
					vibrator.vibrate(new long[]{0, duration, 500}, 0);
				}
			}
		}
	}

	@Override
	public void onDestroy() {
		if (BuildVars.LOGS_ENABLED) {
			FileLog.d("=============== VoIPService STOPPING ===============");
		}
		stopForeground(true);
		stopRinging();
		if (currentAccount >= 0) {
			if (ApplicationLoader.mainInterfacePaused || !ApplicationLoader.isScreenOn) {
				MessagesController.getInstance(currentAccount).ignoreSetOnline = false;
			}
			NotificationCenter.getInstance(currentAccount).removeObserver(this, NotificationCenter.appDidLogout);
		}
		SensorManager sm = (SensorManager) getSystemService(SENSOR_SERVICE);
		Sensor proximity = sm.getDefaultSensor(Sensor.TYPE_PROXIMITY);
		if (proximity != null) {
			sm.unregisterListener(this);
		}
		if (proximityWakelock != null && proximityWakelock.isHeld()) {
			proximityWakelock.release();
		}
		if (updateNotificationRunnable != null) {
			Utilities.globalQueue.cancelRunnable(updateNotificationRunnable);
			updateNotificationRunnable = null;
		}
		if (switchingStreamTimeoutRunnable != null) {
			AndroidUtilities.cancelRunOnUIThread(switchingStreamTimeoutRunnable);
			switchingStreamTimeoutRunnable = null;
		}
		unregisterReceiver(receiver);
		if (timeoutRunnable != null) {
			AndroidUtilities.cancelRunOnUIThread(timeoutRunnable);
			timeoutRunnable = null;
		}
		super.onDestroy();
		sharedInstance = null;
		Arrays.fill(mySource, 0);
		cancelGroupCheckShortPoll();
		AndroidUtilities.runOnUIThread(() -> NotificationCenter.getGlobalInstance().postNotificationName(NotificationCenter.didEndCall));
		if (tgVoip[CAPTURE_DEVICE_CAMERA] != null) {
			StatsController.getInstance(currentAccount).incrementTotalCallsTime(getStatsNetworkType(), (int) (getCallDuration() / 1000) % 5);
			onTgVoipPreStop();
			if (tgVoip[CAPTURE_DEVICE_CAMERA].isGroup()) {
				NativeInstance instance = tgVoip[CAPTURE_DEVICE_CAMERA];
				Utilities.globalQueue.postRunnable(instance::stopGroup);
				for (HashMap.Entry<String, Integer> entry : currentStreamRequestTimestamp.entrySet()) {
					AccountInstance.getInstance(currentAccount).getConnectionsManager().cancelRequest(entry.getValue(), true);
				}
				currentStreamRequestTimestamp.clear();
			} else {
				Instance.FinalState state = tgVoip[CAPTURE_DEVICE_CAMERA].stop();
				updateTrafficStats(tgVoip[CAPTURE_DEVICE_CAMERA], state.trafficStats);
				onTgVoipStop(state);
			}
			prevTrafficStats = null;
			callStartTime = 0;
			tgVoip[CAPTURE_DEVICE_CAMERA] = null;
			Instance.destroyInstance();
		}
		if (tgVoip[CAPTURE_DEVICE_SCREEN] != null) {
			NativeInstance instance = tgVoip[CAPTURE_DEVICE_SCREEN];
			Utilities.globalQueue.postRunnable(instance::stopGroup);
			tgVoip[CAPTURE_DEVICE_SCREEN] = null;
		}
		for (int a = 0; a < captureDevice.length; a++) {
			if (captureDevice[a] != 0) {
				if (destroyCaptureDevice[a]) {
					NativeInstance.destroyVideoCapturer(captureDevice[a]);
				}
				captureDevice[a] = 0;
			}
		}
		cpuWakelock.release();
		if (!playingSound) {
			AudioManager am = (AudioManager) getSystemService(AUDIO_SERVICE);
			VoipAudioManager vam = VoipAudioManager.get();
			if (!USE_CONNECTION_SERVICE) {
				if (isBtHeadsetConnected || bluetoothScoActive || bluetoothScoConnecting) {
					am.stopBluetoothSco();
					am.setBluetoothScoOn(false);
					vam.setSpeakerphoneOn(false);
					bluetoothScoActive = false;
					bluetoothScoConnecting = false;
				}
				if (onDestroyRunnable == null) {
					Utilities.globalQueue.postRunnable(setModeRunnable = () -> {
						synchronized (sync) {
							if (setModeRunnable == null) {
								return;
							}
							setModeRunnable = null;
						}
						try {
							am.setMode(AudioManager.MODE_NORMAL);
						} catch (SecurityException x) {
							if (BuildVars.LOGS_ENABLED) {
								FileLog.e("Error setting audio more to normal", x);
							}
						}
					});
				}
				am.abandonAudioFocus(this);
			}
			try {
				am.unregisterMediaButtonEventReceiver(new ComponentName(this, VoIPMediaButtonReceiver.class));
			} catch (Exception e) {
				FileLog.e(e);
			}
			if (audioDeviceCallback != null) {
				am.unregisterAudioDeviceCallback(audioDeviceCallback);
			}
			if (hasAudioFocus) {
				am.abandonAudioFocus(this);
			}
			Utilities.globalQueue.postRunnable(() -> {
				if (soundPool != null) {
					soundPool.release();
				}
			});
		}

		if (USE_CONNECTION_SERVICE) {
			if (!didDeleteConnectionServiceContact) {
				ContactsController.getInstance(currentAccount).deleteConnectionServiceContact();
			}
			if (systemCallConnection != null && !playingSound) {
				systemCallConnection.destroy();
			}
		}

		VoIPHelper.lastCallTime = SystemClock.elapsedRealtime();

		setSinks(null, null);
		if (onDestroyRunnable != null) {
			onDestroyRunnable.run();
		}
		if (currentAccount >= 0) {
			ConnectionsManager.getInstance(currentAccount).setAppPaused(true, false);
			if (ChatObject.isChannel(chat)) {
				MessagesController.getInstance(currentAccount).startShortPoll(chat, classGuid, true);
			}
		}
	}

	public long getCallID() {
		return privateCall != null ? privateCall.id : 0;
	}

	public void hangUp() {
		hangUp(0, null);
	}

	public void hangUp(int discard) {
		hangUp(discard, null);
	}

	public void hangUp(Runnable onDone) {
		hangUp(0, onDone);
	}

	public void acceptIncomingCall() {
		MessagesController.getInstance(currentAccount).ignoreSetOnline = false;
		stopRinging();
		showNotification();
		configureDeviceForCall();
		startConnectingSound();
		dispatchStateChanged(STATE_EXCHANGING_KEYS);
		AndroidUtilities.runOnUIThread(() -> NotificationCenter.getGlobalInstance().postNotificationName(NotificationCenter.didStartedCall));
		final MessagesStorage messagesStorage = MessagesStorage.getInstance(currentAccount);
		TLRPC.TL_messages_getDhConfig req = new TLRPC.TL_messages_getDhConfig();
		req.random_length = 256;
		req.version = messagesStorage.getLastSecretVersion();
		ConnectionsManager.getInstance(currentAccount).sendRequest(req, (response, error) -> {
			if (error == null) {
				TLRPC.messages_DhConfig res = (TLRPC.messages_DhConfig) response;
				if (response instanceof TLRPC.TL_messages_dhConfig) {
					if (!Utilities.isGoodPrime(res.p, res.g)) {
						if (BuildVars.LOGS_ENABLED) {
							FileLog.e("stopping VoIP service, bad prime");
						}
						callFailed();
						return;
					}

					messagesStorage.setSecretPBytes(res.p);
					messagesStorage.setSecretG(res.g);
					messagesStorage.setLastSecretVersion(res.version);
					MessagesStorage.getInstance(currentAccount).saveSecretParams(messagesStorage.getLastSecretVersion(), messagesStorage.getSecretG(), messagesStorage.getSecretPBytes());
				}
				byte[] salt = new byte[256];
				for (int a = 0; a < 256; a++) {
					salt[a] = (byte) ((byte) (Utilities.random.nextDouble() * 256) ^ res.random[a]);
				}
				if (privateCall == null) {
					if (BuildVars.LOGS_ENABLED) {
						FileLog.e("call is null");
					}
					callFailed();
					return;
				}
				a_or_b = salt;
				BigInteger g_b = BigInteger.valueOf(messagesStorage.getSecretG());
				BigInteger p = new BigInteger(1, messagesStorage.getSecretPBytes());
				g_b = g_b.modPow(new BigInteger(1, salt), p);
				g_a_hash = privateCall.g_a_hash;

				byte[] g_b_bytes = g_b.toByteArray();
				if (g_b_bytes.length > 256) {
					byte[] correctedAuth = new byte[256];
					System.arraycopy(g_b_bytes, 1, correctedAuth, 0, 256);
					g_b_bytes = correctedAuth;
				}

				TLRPC.TL_phone_acceptCall req1 = new TLRPC.TL_phone_acceptCall();
				req1.g_b = g_b_bytes;
				req1.peer = new TLRPC.TL_inputPhoneCall();
				req1.peer.id = privateCall.id;
				req1.peer.access_hash = privateCall.access_hash;
				req1.protocol = new TLRPC.TL_phoneCallProtocol();
				req1.protocol.udp_p2p = req1.protocol.udp_reflector = true;
				req1.protocol.min_layer = CALL_MIN_LAYER;
				req1.protocol.max_layer = Instance.getConnectionMaxLayer();
				req1.protocol.library_versions.addAll(Instance.AVAILABLE_VERSIONS);
				ConnectionsManager.getInstance(currentAccount).sendRequest(req1, (response1, error1) -> AndroidUtilities.runOnUIThread(() -> {
					if (error1 == null) {
						if (BuildVars.LOGS_ENABLED) {
							FileLog.w("accept call ok! " + response1);
						}
						privateCall = ((TLRPC.TL_phone_phoneCall) response1).phone_call;
						if (privateCall instanceof TLRPC.TL_phoneCallDiscarded) {
							onCallUpdated(privateCall);
						}
					} else {
						if (BuildVars.LOGS_ENABLED) {
							FileLog.e("Error on phone.acceptCall: " + error1);
						}
						callFailed();
					}
				}), ConnectionsManager.RequestFlagFailOnServerErrors);
			} else {
				callFailed();
			}
		});
	}

	public void declineIncomingCall(int reason, final Runnable onDone) {
		if (groupCall != null) {
			stopScreenCapture();
		}
		stopRinging();
		callDiscardReason = reason;
		if (currentState == STATE_REQUESTING) {
			if (delayedStartOutgoingCall != null) {
				AndroidUtilities.cancelRunOnUIThread(delayedStartOutgoingCall);
				callEnded();
			} else {
				dispatchStateChanged(STATE_HANGING_UP);
				endCallAfterRequest = true;
				AndroidUtilities.runOnUIThread(() -> {
					if (currentState == STATE_HANGING_UP) {
						callEnded();
					}
				}, 5000);
			}
			return;
		}
		if (currentState == STATE_HANGING_UP || currentState == STATE_ENDED) {
			return;
		}
		dispatchStateChanged(STATE_HANGING_UP);
		if (privateCall == null) {
			onDestroyRunnable = onDone;
			callEnded();
			if (callReqId != 0) {
				ConnectionsManager.getInstance(currentAccount).cancelRequest(callReqId, false);
				callReqId = 0;
			}
			return;
		}
		TLRPC.TL_phone_discardCall req = new TLRPC.TL_phone_discardCall();
		req.peer = new TLRPC.TL_inputPhoneCall();
		req.peer.access_hash = privateCall.access_hash;
		req.peer.id = privateCall.id;
		req.duration = (int) (getCallDuration() / 1000);
		req.connection_id = tgVoip[CAPTURE_DEVICE_CAMERA] != null ? tgVoip[CAPTURE_DEVICE_CAMERA].getPreferredRelayId() : 0;
		switch (reason) {
			case DISCARD_REASON_DISCONNECT:
				req.reason = new TLRPC.TL_phoneCallDiscardReasonDisconnect();
				break;
			case DISCARD_REASON_MISSED:
				req.reason = new TLRPC.TL_phoneCallDiscardReasonMissed();
				break;
			case DISCARD_REASON_LINE_BUSY:
				req.reason = new TLRPC.TL_phoneCallDiscardReasonBusy();
				break;
			case DISCARD_REASON_HANGUP:
			default:
				req.reason = new TLRPC.TL_phoneCallDiscardReasonHangup();
				break;
		}
		ConnectionsManager.getInstance(currentAccount).sendRequest(req, (response, error) -> {
			if (error != null) {
				if (BuildVars.LOGS_ENABLED) {
					FileLog.e("error on phone.discardCall: " + error);
				}
			} else {
				if (response instanceof TLRPC.TL_updates) {
					TLRPC.TL_updates updates = (TLRPC.TL_updates) response;
					MessagesController.getInstance(currentAccount).processUpdates(updates, false);
				}
				if (BuildVars.LOGS_ENABLED) {
					FileLog.d("phone.discardCall " + response);
				}
			}
		}, ConnectionsManager.RequestFlagFailOnServerErrors);
		onDestroyRunnable = onDone;
		callEnded();
	}

	public void declineIncomingCall() {
		declineIncomingCall(DISCARD_REASON_HANGUP, null);
	}

	private Class<? extends Activity> getUIActivityClass() {
		return LaunchActivity.class;
	}

	@TargetApi(Build.VERSION_CODES.O)
	public CallConnection getConnectionAndStartCall() {
		if (systemCallConnection == null) {
			if (BuildVars.LOGS_ENABLED) {
				FileLog.d("creating call connection");
			}
			systemCallConnection = new CallConnection();
			systemCallConnection.setInitializing();
			if (isOutgoing) {
				delayedStartOutgoingCall = () -> {
					delayedStartOutgoingCall = null;
					startOutgoingCall();
				};
				AndroidUtilities.runOnUIThread(delayedStartOutgoingCall, 2000);
			}
			systemCallConnection.setAddress(Uri.fromParts("tel", "+99084" + user.id, null), TelecomManager.PRESENTATION_ALLOWED);
			systemCallConnection.setCallerDisplayName(ContactsController.formatName(user.first_name, user.last_name), TelecomManager.PRESENTATION_ALLOWED);
		}
		return systemCallConnection;
	}

	private void startRinging() {
		if (currentState == STATE_WAITING_INCOMING) {
			return;
		}
		if (USE_CONNECTION_SERVICE && systemCallConnection != null) {
			systemCallConnection.setRinging();
		}
		if (BuildVars.LOGS_ENABLED) {
			FileLog.d("starting ringing for call " + privateCall.id);
		}
		dispatchStateChanged(STATE_WAITING_INCOMING);
		if (!notificationsDisabled && Build.VERSION.SDK_INT >= Build.VERSION_CODES.LOLLIPOP) {
			showIncomingNotification(ContactsController.formatName(user.first_name, user.last_name), user, privateCall.video, 0);
			if (BuildVars.LOGS_ENABLED) {
				FileLog.d("Showing incoming call notification");
			}
		} else {
			startRingtoneAndVibration(user.id);
			if (BuildVars.LOGS_ENABLED) {
				FileLog.d("Starting incall activity for incoming call");
			}
			try {
				PendingIntent.getActivity(VoIPService.this, 12345, new Intent(VoIPService.this, LaunchActivity.class).setAction("voip"), PendingIntent.FLAG_MUTABLE).send();
			} catch (Exception x) {
				if (BuildVars.LOGS_ENABLED) {
					FileLog.e("Error starting incall activity", x);
				}
			}
		}
	}

	public void startRingtoneAndVibration() {
		if (!startedRinging) {
			startRingtoneAndVibration(user.id);
			startedRinging = true;
		}
	}

	private void updateServerConfig() {
		final SharedPreferences preferences = MessagesController.getMainSettings(currentAccount);
		Instance.setGlobalServerConfig(preferences.getString("voip_server_config", "{}"));
		ConnectionsManager.getInstance(currentAccount).sendRequest(new TLRPC.TL_phone_getCallConfig(), (response, error) -> {
			if (error == null) {
				String data = ((TLRPC.TL_dataJSON) response).data;
				Instance.setGlobalServerConfig(data);
				preferences.edit().putString("voip_server_config", data).commit();
			}
		});
	}

	private void showNotification() {
		if (user != null) {
			showNotification(ContactsController.formatName(user.first_name, user.last_name), getRoundAvatarBitmap(user));
		} else {
			showNotification(chat.title, getRoundAvatarBitmap(chat));
		}
	}

	private void onTgVoipPreStop() {
		/*if(BuildConfig.DEBUG){
			String debugLog=controller.getDebugLog();
			TLRPC.TL_phone_saveCallDebug req=new TLRPC.TL_phone_saveCallDebug();
			req.debug=new TLRPC.TL_dataJSON();
			req.debug.data=debugLog;
			req.peer=new TLRPC.TL_inputPhoneCall();
			req.peer.access_hash=call.access_hash;
			req.peer.id=call.id;
			ConnectionsManager.getInstance(currentAccount).sendRequest(req, new RequestDelegate(){
				@Override
				public void run(TLObject response, TLRPC.TL_error error){
                    if (BuildVars.LOGS_ENABLED) {
                        FileLog.d("Sent debug logs, response=" + response);
                    }
				}
			});
		}*/
	}

	public static String convertStreamToString(InputStream is) throws Exception {
		BufferedReader reader = new BufferedReader(new InputStreamReader(is));
		StringBuilder sb = new StringBuilder();
		String line = null;
		while ((line = reader.readLine()) != null) {
			sb.append(line).append("\n");
		}
		reader.close();
		return sb.toString();
	}

	public static String getStringFromFile(String filePath) throws Exception {
		File fl = new File(filePath);
		FileInputStream fin = new FileInputStream(fl);
		String ret = convertStreamToString(fin);
		fin.close();
		return ret;
	}

	public boolean hasRate() {
		return needRateCall || forceRating;
	}

	private void onTgVoipStop(Instance.FinalState finalState) {
		if (user == null) {
			return;
		}
		if (TextUtils.isEmpty(finalState.debugLog)) {
			try {
				finalState.debugLog = getStringFromFile(VoIPHelper.getLogFilePath(privateCall.id, true));
			} catch (Exception e) {
				e.printStackTrace();
			}
		}
		if (needSendDebugLog && finalState.debugLog != null) {
			TLRPC.TL_phone_saveCallDebug req = new TLRPC.TL_phone_saveCallDebug();
			req.debug = new TLRPC.TL_dataJSON();
			req.debug.data = finalState.debugLog;
			req.peer = new TLRPC.TL_inputPhoneCall();
			req.peer.access_hash = privateCall.access_hash;
			req.peer.id = privateCall.id;
			ConnectionsManager.getInstance(currentAccount).sendRequest(req, (response, error) -> {
				if (BuildVars.LOGS_ENABLED) {
					FileLog.d("Sent debug logs, response = " + response);
				}
			});
			needSendDebugLog = false;
		}
	}

	private void initializeAccountRelatedThings() {
		updateServerConfig();
		NotificationCenter.getInstance(currentAccount).addObserver(this, NotificationCenter.appDidLogout);
		ConnectionsManager.getInstance(currentAccount).setAppPaused(false, false);
	}

	@SuppressLint("InvalidWakeLockTag")
	@Override
	public void onCreate() {
		super.onCreate();
		if (BuildVars.LOGS_ENABLED) {
			FileLog.d("=============== VoIPService STARTING ===============");
		}
		try {
			AudioManager am = (AudioManager) getSystemService(AUDIO_SERVICE);
			if (Build.VERSION.SDK_INT >= Build.VERSION_CODES.JELLY_BEAN_MR1 && am.getProperty(AudioManager.PROPERTY_OUTPUT_FRAMES_PER_BUFFER) != null) {
				int outFramesPerBuffer = Integer.parseInt(am.getProperty(AudioManager.PROPERTY_OUTPUT_FRAMES_PER_BUFFER));
				Instance.setBufferSize(outFramesPerBuffer);
			} else {
				Instance.setBufferSize(AudioTrack.getMinBufferSize(48000, AudioFormat.CHANNEL_OUT_MONO, AudioFormat.ENCODING_PCM_16BIT) / 2);
			}

			cpuWakelock = ((PowerManager) getSystemService(POWER_SERVICE)).newWakeLock(PowerManager.PARTIAL_WAKE_LOCK, "telegram-voip");
			cpuWakelock.acquire();

			btAdapter = am.isBluetoothScoAvailableOffCall() ? BluetoothAdapter.getDefaultAdapter() : null;

			IntentFilter filter = new IntentFilter();
			filter.addAction(ConnectivityManager.CONNECTIVITY_ACTION);
			if (!USE_CONNECTION_SERVICE) {
				filter.addAction(ACTION_HEADSET_PLUG);
				if (btAdapter != null) {
					filter.addAction(BluetoothHeadset.ACTION_CONNECTION_STATE_CHANGED);
					filter.addAction(AudioManager.ACTION_SCO_AUDIO_STATE_UPDATED);
				}
				filter.addAction(TelephonyManager.ACTION_PHONE_STATE_CHANGED);
				filter.addAction(Intent.ACTION_SCREEN_ON);
				filter.addAction(Intent.ACTION_SCREEN_OFF);
			}
			registerReceiver(receiver, filter);
			fetchBluetoothDeviceName();

			if (audioDeviceCallback == null) {
				try {
					audioDeviceCallback = new AudioDeviceCallback() {
						@Override
						public void onAudioDevicesAdded(AudioDeviceInfo[] addedDevices) {
							checkUpdateBluetoothHeadset();
						}

						@Override
						public void onAudioDevicesRemoved(AudioDeviceInfo[] removedDevices) {
							checkUpdateBluetoothHeadset();
						}
					};
				} catch (Throwable e) {
					//java.lang.NoClassDefFoundError on some devices
					FileLog.e(e);
					audioDeviceCallback = null;
				}
			}
			if (audioDeviceCallback != null) {
				am.registerAudioDeviceCallback(audioDeviceCallback, new Handler(Looper.getMainLooper()));
			}
			am.registerMediaButtonEventReceiver(new ComponentName(this, VoIPMediaButtonReceiver.class));

			checkUpdateBluetoothHeadset();
		} catch (Exception x) {
			if (BuildVars.LOGS_ENABLED) {
				FileLog.e("error initializing voip controller", x);
			}
			callFailed();
		}
		if (callIShouldHavePutIntoIntent != null && Build.VERSION.SDK_INT >= Build.VERSION_CODES.O) {
			NotificationsController.checkOtherNotificationsChannel();
			Notification.Builder bldr = new Notification.Builder(this, NotificationsController.OTHER_NOTIFICATIONS_CHANNEL)
					.setContentTitle(LocaleController.getString("VoipOutgoingCall", R.string.VoipOutgoingCall))
					.setShowWhen(false);
			if (groupCall != null) {
				bldr.setSmallIcon(isMicMute() ? R.drawable.voicechat_muted : R.drawable.voicechat_active);
			} else {
				bldr.setSmallIcon(R.drawable.ic_call);
			}
			startForeground(ID_ONGOING_CALL_NOTIFICATION, bldr.build());
		}
	}

	private void checkUpdateBluetoothHeadset() {
		if (!USE_CONNECTION_SERVICE && btAdapter != null && btAdapter.isEnabled()) {
			try {
				MediaRouter mr = (MediaRouter) getSystemService(Context.MEDIA_ROUTER_SERVICE);
				AudioManager am = (AudioManager) getSystemService(Context.AUDIO_SERVICE);
				if (Build.VERSION.SDK_INT < 24) {
					int headsetState = btAdapter.getProfileConnectionState(BluetoothProfile.HEADSET);
					updateBluetoothHeadsetState(headsetState == BluetoothProfile.STATE_CONNECTED);
					for (StateListener l : stateListeners) {
						l.onAudioSettingsChanged();
					}
				} else {
					MediaRouter.RouteInfo ri = mr.getSelectedRoute(MediaRouter.ROUTE_TYPE_LIVE_AUDIO);
					if (ri.getDeviceType() == MediaRouter.RouteInfo.DEVICE_TYPE_BLUETOOTH) {
						int headsetState = btAdapter.getProfileConnectionState(BluetoothProfile.HEADSET);
						updateBluetoothHeadsetState(headsetState == BluetoothProfile.STATE_CONNECTED);
						for (StateListener l : stateListeners) {
							l.onAudioSettingsChanged();
						}
					} else {
						updateBluetoothHeadsetState(am.isBluetoothA2dpOn());
					}
				}
			} catch (Throwable e) {
				FileLog.e(e);
			}
		}
	}

	private void loadResources() {
		if (NekoConfig.useMediaStreamInVoip.Bool()) {
			currentStreamType = AudioManager.STREAM_MUSIC;
			if (Build.VERSION.SDK_INT >= 21)
				WebRtcAudioTrack.setAudioTrackUsageAttribute(AudioAttributes.USAGE_MEDIA);
		} else {
			currentStreamType = AudioManager.STREAM_VOICE_CALL;
			if (Build.VERSION.SDK_INT >= 21)
				WebRtcAudioTrack.setAudioTrackUsageAttribute(AudioAttributes.USAGE_VOICE_COMMUNICATION);
		}
		WebRtcAudioTrack.setAudioStreamType(currentStreamType);
		Utilities.globalQueue.postRunnable(() -> {
			soundPool = new SoundPool(1, currentStreamType, 0);
			spConnectingId = soundPool.load(this, R.raw.voip_connecting, 1);
			spRingbackID = soundPool.load(this, R.raw.voip_ringback, 1);
			spFailedID = soundPool.load(this, R.raw.voip_failed, 1);
			spEndId = soundPool.load(this, R.raw.voip_end, 1);
			spBusyId = soundPool.load(this, R.raw.voip_busy, 1);
			spVoiceChatEndId = soundPool.load(this, R.raw.voicechat_leave, 1);
			spVoiceChatStartId = soundPool.load(this, R.raw.voicechat_join, 1);
			spVoiceChatConnecting = soundPool.load(this, R.raw.voicechat_connecting, 1);
			spAllowTalkId = soundPool.load(this, R.raw.voip_onallowtalk, 1);
			spStartRecordId = soundPool.load(this, R.raw.voip_recordstart, 1);
		});
	}

	private void dispatchStateChanged(int state) {
		if (BuildVars.LOGS_ENABLED) {
			FileLog.d("== Call " + getCallID() + " state changed to " + state + " ==");
		}
		currentState = state;
		if (USE_CONNECTION_SERVICE && state == STATE_ESTABLISHED /*&& !wasEstablished*/ && systemCallConnection != null) {
			systemCallConnection.setActive();
		}
		for (int a = 0; a < stateListeners.size(); a++) {
			StateListener l = stateListeners.get(a);
			l.onStateChanged(state);
		}
	}

	private void updateTrafficStats(NativeInstance instance, Instance.TrafficStats trafficStats) {
		if (trafficStats == null) {
			trafficStats = instance.getTrafficStats();
		}
		final long wifiSentDiff = trafficStats.bytesSentWifi - (prevTrafficStats != null ? prevTrafficStats.bytesSentWifi : 0);
		final long wifiRecvdDiff = trafficStats.bytesReceivedWifi - (prevTrafficStats != null ? prevTrafficStats.bytesReceivedWifi : 0);
		final long mobileSentDiff = trafficStats.bytesSentMobile - (prevTrafficStats != null ? prevTrafficStats.bytesSentMobile : 0);
		final long mobileRecvdDiff = trafficStats.bytesReceivedMobile - (prevTrafficStats != null ? prevTrafficStats.bytesReceivedMobile : 0);
		prevTrafficStats = trafficStats;
		if (wifiSentDiff > 0) {
			StatsController.getInstance(currentAccount).incrementSentBytesCount(StatsController.TYPE_WIFI, StatsController.TYPE_CALLS, wifiSentDiff);
		}
		if (wifiRecvdDiff > 0) {
			StatsController.getInstance(currentAccount).incrementReceivedBytesCount(StatsController.TYPE_WIFI, StatsController.TYPE_CALLS, wifiRecvdDiff);
		}
		if (mobileSentDiff > 0) {
			StatsController.getInstance(currentAccount).incrementSentBytesCount(lastNetInfo != null && lastNetInfo.isRoaming() ? StatsController.TYPE_ROAMING : StatsController.TYPE_MOBILE, StatsController.TYPE_CALLS, mobileSentDiff);
		}
		if (mobileRecvdDiff > 0) {
			StatsController.getInstance(currentAccount).incrementReceivedBytesCount(lastNetInfo != null && lastNetInfo.isRoaming() ? StatsController.TYPE_ROAMING : StatsController.TYPE_MOBILE, StatsController.TYPE_CALLS, mobileRecvdDiff);
		}
	}

	@SuppressLint("InvalidWakeLockTag")
	private void configureDeviceForCall() {
		if (BuildVars.LOGS_ENABLED) {
			FileLog.d("configureDeviceForCall, route to set = " + audioRouteToSet);
		}

		if (Build.VERSION.SDK_INT >= 21) {
			WebRtcAudioTrack.setAudioTrackUsageAttribute(hasRtmpStream() ? AudioAttributes.USAGE_MEDIA : AudioAttributes.USAGE_VOICE_COMMUNICATION);
			WebRtcAudioTrack.setAudioStreamType(hasRtmpStream() ? AudioManager.USE_DEFAULT_STREAM_TYPE : AudioManager.STREAM_VOICE_CALL);
		}

		needPlayEndSound = true;
		AudioManager am = (AudioManager) getSystemService(AUDIO_SERVICE);
		if (!USE_CONNECTION_SERVICE) {
			Utilities.globalQueue.postRunnable(() -> {
				if(currentStreamType == AudioManager.STREAM_VOICE_CALL) {
					try {
						if (hasRtmpStream()) {
						am.setMode(AudioManager.MODE_NORMAL);
						am.setBluetoothScoOn(false);
						AndroidUtilities.runOnUIThread(() -> {
							if (!MediaController.getInstance().isMessagePaused()) {
								MediaController.getInstance().pauseMessage(MediaController.getInstance().getPlayingMessageObject());
							}
						});
						return;
					}am.setMode(AudioManager.MODE_IN_COMMUNICATION);
					} catch (Exception e) {
						FileLog.e(e);
					}
				}
				AndroidUtilities.runOnUIThread(() -> {
					am.requestAudioFocus(VoIPService.this, currentStreamType, AudioManager.AUDIOFOCUS_GAIN);
					final VoipAudioManager vam = VoipAudioManager.get();
					if (isBluetoothHeadsetConnected() && hasEarpiece()) {
						switch (audioRouteToSet) {
							case AUDIO_ROUTE_BLUETOOTH:
								if (!bluetoothScoActive) {
									needSwitchToBluetoothAfterScoActivates = true;
									try {
										am.startBluetoothSco();
									} catch (Throwable e) {
										FileLog.e(e);
									}
								} else {
									am.setBluetoothScoOn(true);
									vam.setSpeakerphoneOn(false);
								}
								break;
							case AUDIO_ROUTE_EARPIECE:
								am.setBluetoothScoOn(false);
								vam.setSpeakerphoneOn(false);
								break;
							case AUDIO_ROUTE_SPEAKER:
								am.setBluetoothScoOn(false);
								vam.setSpeakerphoneOn(true);
								break;
						}
					} else if (isBluetoothHeadsetConnected()) {
						am.setBluetoothScoOn(speakerphoneStateToSet);
					} else {
						vam.setSpeakerphoneOn(speakerphoneStateToSet);
						if (speakerphoneStateToSet) {
							audioRouteToSet = AUDIO_ROUTE_SPEAKER;
						} else {
							audioRouteToSet = AUDIO_ROUTE_EARPIECE;
						}
						if (lastSensorEvent != null) {
							//For the case when the phone was put to the ear before configureDeviceForCall.
							onSensorChanged(lastSensorEvent);
						}
					}
					updateOutputGainControlState();
					audioConfigured = true;
				});
			});
		}

		SensorManager sm = (SensorManager) getSystemService(SENSOR_SERVICE);
		Sensor proximity = sm.getDefaultSensor(Sensor.TYPE_PROXIMITY);
		try {
			if (proximity != null) {
				proximityWakelock = ((PowerManager) getSystemService(Context.POWER_SERVICE)).newWakeLock(PROXIMITY_SCREEN_OFF_WAKE_LOCK, "telegram-voip-prx");
				sm.registerListener(this, proximity, SensorManager.SENSOR_DELAY_NORMAL);
			}
		} catch (Exception x) {
			if (BuildVars.LOGS_ENABLED) {
				FileLog.e("Error initializing proximity sensor", x);
			}
		}
	}

	private void fetchBluetoothDeviceName() {
		if (fetchingBluetoothDeviceName) {
			return;
		}
		try {
			currentBluetoothDeviceName = null;
			fetchingBluetoothDeviceName = true;
			BluetoothAdapter.getDefaultAdapter().getProfileProxy(this, serviceListener, BluetoothProfile.HEADSET);
		} catch (Throwable e) {
			FileLog.e(e);
		}
	}

	private SensorEvent lastSensorEvent;

	@SuppressLint("NewApi")
	@Override
	public void onSensorChanged(SensorEvent event) {
		lastSensorEvent = event;
		if (unmutedByHold || remoteVideoState == Instance.VIDEO_STATE_ACTIVE || videoState[CAPTURE_DEVICE_CAMERA] == Instance.VIDEO_STATE_ACTIVE) {
			return;
		}
		if (event.sensor.getType() == Sensor.TYPE_PROXIMITY) {
			AudioManager am = (AudioManager) getSystemService(AUDIO_SERVICE);
			VoipAudioManager vam = VoipAudioManager.get();
			if (audioRouteToSet != AUDIO_ROUTE_EARPIECE || isHeadsetPlugged || vam.isSpeakerphoneOn() || (isBluetoothHeadsetConnected() && am.isBluetoothScoOn())) {
				return;
			}
			boolean newIsNear = event.values[0] < Math.min(event.sensor.getMaximumRange(), 3);
			checkIsNear(newIsNear);
			NotificationCenter.getGlobalInstance().postNotificationName(NotificationCenter.nearEarEvent, newIsNear);
		}
	}

	private void checkIsNear() {
		if (remoteVideoState == Instance.VIDEO_STATE_ACTIVE || videoState[CAPTURE_DEVICE_CAMERA] == Instance.VIDEO_STATE_ACTIVE) {
			checkIsNear(false);
		}
	}

	private void checkIsNear(boolean newIsNear) {
		if (newIsNear != isProximityNear) {
			if (BuildVars.LOGS_ENABLED) {
				FileLog.d("proximity " + newIsNear);
			}
			isProximityNear = newIsNear;
			try {
				if (isProximityNear) {
					proximityWakelock.acquire();
				} else {
					proximityWakelock.release(1); // this is non-public API before L
				}
			} catch (Exception x) {
				FileLog.e(x);
			}
		}
	}

	@Override
	public void onAccuracyChanged(Sensor sensor, int accuracy) {

	}

	public boolean isBluetoothHeadsetConnected() {
		if (USE_CONNECTION_SERVICE && systemCallConnection != null && systemCallConnection.getCallAudioState() != null) {
			return (systemCallConnection.getCallAudioState().getSupportedRouteMask() & CallAudioState.ROUTE_BLUETOOTH) != 0;
		}
		return isBtHeadsetConnected;
	}

	public void onAudioFocusChange(int focusChange) {
		if (focusChange == AudioManager.AUDIOFOCUS_GAIN) {
			hasAudioFocus = true;
		} else {
			hasAudioFocus = false;
		}
	}

	private void updateBluetoothHeadsetState(boolean connected) {
		if (connected == isBtHeadsetConnected) {
			return;
		}
		if (BuildVars.LOGS_ENABLED) {
			FileLog.d("updateBluetoothHeadsetState: " + connected);
		}
		isBtHeadsetConnected = connected;
		final AudioManager am = (AudioManager) getSystemService(AUDIO_SERVICE);
		if (connected && !isRinging() && currentState != 0) {
			if (bluetoothScoActive) {
				if (BuildVars.LOGS_ENABLED) {
					FileLog.d("SCO already active, setting audio routing");
				}
				if (!hasRtmpStream()) {
					am.setSpeakerphoneOn(false);
					am.setBluetoothScoOn(true);
				}
			} else {
				if (BuildVars.LOGS_ENABLED) {
					FileLog.d("startBluetoothSco");
				}
				if (!hasRtmpStream()) {
					needSwitchToBluetoothAfterScoActivates = true;
					AndroidUtilities.runOnUIThread(() -> {
						try {
							am.startBluetoothSco();
						} catch (Throwable ignore) {

						}
					}, 500);
				}
			}
		} else {
			bluetoothScoActive = false;
			bluetoothScoConnecting = false;

			am.setBluetoothScoOn(false);
		}
		for (StateListener l : stateListeners) {
			l.onAudioSettingsChanged();
		}
	}

	public String getLastError() {
		return lastError;
	}

	public int getCallState() {
		return currentState;
	}

	public TLRPC.InputPeer getGroupCallPeer() {
		return groupCallPeer;
	}

	private void updateNetworkType() {
		if (tgVoip[CAPTURE_DEVICE_CAMERA] != null) {
			if (tgVoip[CAPTURE_DEVICE_CAMERA].isGroup()) {

			} else {
				tgVoip[CAPTURE_DEVICE_CAMERA].setNetworkType(getNetworkType());
			}
		} else {
			lastNetInfo = getActiveNetworkInfo();
		}
	}

	private int getNetworkType() {
		final NetworkInfo info = lastNetInfo = getActiveNetworkInfo();
		int type = Instance.NET_TYPE_UNKNOWN;
		if (info != null) {
			switch (info.getType()) {
				case ConnectivityManager.TYPE_MOBILE:
					switch (info.getSubtype()) {
						case TelephonyManager.NETWORK_TYPE_GPRS:
							type = Instance.NET_TYPE_GPRS;
							break;
						case TelephonyManager.NETWORK_TYPE_EDGE:
						case TelephonyManager.NETWORK_TYPE_1xRTT:
							type = Instance.NET_TYPE_EDGE;
							break;
						case TelephonyManager.NETWORK_TYPE_UMTS:
						case TelephonyManager.NETWORK_TYPE_EVDO_0:
							type = Instance.NET_TYPE_3G;
							break;
						case TelephonyManager.NETWORK_TYPE_HSDPA:
						case TelephonyManager.NETWORK_TYPE_HSPA:
						case TelephonyManager.NETWORK_TYPE_HSPAP:
						case TelephonyManager.NETWORK_TYPE_HSUPA:
						case TelephonyManager.NETWORK_TYPE_EVDO_A:
						case TelephonyManager.NETWORK_TYPE_EVDO_B:
							type = Instance.NET_TYPE_HSPA;
							break;
						case TelephonyManager.NETWORK_TYPE_LTE:
							type = Instance.NET_TYPE_LTE;
							break;
						default:
							type = Instance.NET_TYPE_OTHER_MOBILE;
							break;
					}
					break;
				case ConnectivityManager.TYPE_WIFI:
					type = Instance.NET_TYPE_WIFI;
					break;
				case ConnectivityManager.TYPE_ETHERNET:
					type = Instance.NET_TYPE_ETHERNET;
					break;
			}
		}
		return type;
	}

	private NetworkInfo getActiveNetworkInfo() {
		return ((ConnectivityManager) getSystemService(CONNECTIVITY_SERVICE)).getActiveNetworkInfo();
	}

	private void callFailed() {
		callFailed(tgVoip[CAPTURE_DEVICE_CAMERA] != null ? tgVoip[CAPTURE_DEVICE_CAMERA].getLastError() : Instance.ERROR_UNKNOWN);
	}

	private Bitmap getRoundAvatarBitmap(TLObject userOrChat) {
		Bitmap bitmap = null;
		try {
			if (userOrChat instanceof TLRPC.User) {
				TLRPC.User user = (TLRPC.User) userOrChat;
				if (user.photo != null && user.photo.photo_small != null) {
					BitmapDrawable img = ImageLoader.getInstance().getImageFromMemory(user.photo.photo_small, null, "50_50");
					if (img != null) {
						bitmap = img.getBitmap().copy(Bitmap.Config.ARGB_8888, true);
					} else {
						try {
							BitmapFactory.Options opts = new BitmapFactory.Options();
							opts.inMutable = true;
							bitmap = BitmapFactory.decodeFile(FileLoader.getInstance(currentAccount).getPathToAttach(user.photo.photo_small, true).toString(), opts);
						} catch (Throwable e) {
							FileLog.e(e);
						}
					}
				}
			} else {
				TLRPC.Chat chat = (TLRPC.Chat) userOrChat;
				if (chat.photo != null && chat.photo.photo_small != null) {
					BitmapDrawable img = ImageLoader.getInstance().getImageFromMemory(chat.photo.photo_small, null, "50_50");
					if (img != null) {
						bitmap = img.getBitmap().copy(Bitmap.Config.ARGB_8888, true);
					} else {
						try {
							BitmapFactory.Options opts = new BitmapFactory.Options();
							opts.inMutable = true;
							bitmap = BitmapFactory.decodeFile(FileLoader.getInstance(currentAccount).getPathToAttach(chat.photo.photo_small, true).toString(), opts);
						} catch (Throwable e) {
							FileLog.e(e);
						}
					}
				}
			}
		} catch (Throwable e) {
			FileLog.e(e);
		}
		if (bitmap == null) {
			Theme.createDialogsResources(this);
			AvatarDrawable placeholder;
			if (userOrChat instanceof TLRPC.User) {
				placeholder = new AvatarDrawable((TLRPC.User) userOrChat);
			} else {
				placeholder = new AvatarDrawable((TLRPC.Chat) userOrChat);
			}
			bitmap = Bitmap.createBitmap(AndroidUtilities.dp(42), AndroidUtilities.dp(42), Bitmap.Config.ARGB_8888);
			placeholder.setBounds(0, 0, bitmap.getWidth(), bitmap.getHeight());
			placeholder.draw(new Canvas(bitmap));
		}

		Canvas canvas = new Canvas(bitmap);
		Path circlePath = new Path();
		circlePath.addCircle(bitmap.getWidth() / 2, bitmap.getHeight() / 2, bitmap.getWidth() / 2, Path.Direction.CW);
		circlePath.toggleInverseFillType();
		Paint paint = new Paint(Paint.ANTI_ALIAS_FLAG);
		paint.setXfermode(new PorterDuffXfermode(PorterDuff.Mode.CLEAR));
		canvas.drawPath(circlePath, paint);
		return bitmap;
	}

	private void showIncomingNotification(String name, TLObject userOrChat, boolean video, int additionalMemberCount) {
		Intent intent = new Intent(this, LaunchActivity.class);
		intent.setAction("voip");

		Notification.Builder builder = new Notification.Builder(this)
				.setContentTitle(video ? LocaleController.getString("VoipInVideoCallBranding", R.string.VoipInVideoCallBranding) : LocaleController.getString("VoipInCallBranding", R.string.VoipInCallBranding))
				.setSmallIcon(R.drawable.ic_call)
				.setContentIntent(PendingIntent.getActivity(this, 0, intent, PendingIntent.FLAG_MUTABLE));
		if (Build.VERSION.SDK_INT >= Build.VERSION_CODES.O) {
			SharedPreferences nprefs = MessagesController.getGlobalNotificationsSettings();
			int chanIndex = nprefs.getInt("calls_notification_channel", 0);
			NotificationManager nm = (NotificationManager) getSystemService(NOTIFICATION_SERVICE);
			NotificationChannel oldChannel = nm.getNotificationChannel("incoming_calls2" + chanIndex);
			if (oldChannel != null) {
				nm.deleteNotificationChannel(oldChannel.getId());
			}
            oldChannel = nm.getNotificationChannel("incoming_calls3" + chanIndex);
            if (oldChannel != null) {
                nm.deleteNotificationChannel(oldChannel.getId());
            }
			NotificationChannel existingChannel = nm.getNotificationChannel("incoming_calls4" + chanIndex);
			boolean needCreate = true;
			if (existingChannel != null) {
				if (existingChannel.getImportance() < NotificationManager.IMPORTANCE_HIGH || existingChannel.getSound() != null) {
					if (BuildVars.LOGS_ENABLED) {
						FileLog.d("User messed up the notification channel; deleting it and creating a proper one");
					}
					nm.deleteNotificationChannel("incoming_calls4" + chanIndex);
					chanIndex++;
					nprefs.edit().putInt("calls_notification_channel", chanIndex).commit();
				} else {
					needCreate = false;
				}
			}
			if (needCreate) {
				AudioAttributes attrs = new AudioAttributes.Builder()
						.setContentType(AudioAttributes.CONTENT_TYPE_SONIFICATION)
						.setLegacyStreamType(AudioManager.STREAM_RING)
						.setUsage(AudioAttributes.USAGE_VOICE_COMMUNICATION)
						.build();
				NotificationChannel chan = new NotificationChannel("incoming_calls4" + chanIndex, LocaleController.getString("IncomingCallsSystemSetting", R.string.IncomingCallsSystemSetting), NotificationManager.IMPORTANCE_HIGH);
                try {
                    chan.setSound(null, attrs);
                } catch (Exception e) {
                    FileLog.e(e);
                }
                chan.setDescription(LocaleController.getString("IncomingCallsSystemSettingDescription", R.string.IncomingCallsSystemSettingDescription));
				chan.enableVibration(false);
				chan.enableLights(false);
				chan.setBypassDnd(true);
				try {
					nm.createNotificationChannel(chan);
				} catch (Exception e) {
					FileLog.e(e);
					this.stopSelf();
					return;
				}
			}
			builder.setChannelId("incoming_calls4" + chanIndex);
		} else if (Build.VERSION.SDK_INT >= Build.VERSION_CODES.LOLLIPOP) {
			builder.setSound(null);
		}
		Intent endIntent = new Intent(this, VoIPActionsReceiver.class);
		endIntent.setAction(getPackageName() + ".DECLINE_CALL");
		endIntent.putExtra("call_id", getCallID());
		CharSequence endTitle = LocaleController.getString("VoipDeclineCall", R.string.VoipDeclineCall);
		if (Build.VERSION.SDK_INT >= Build.VERSION_CODES.N && Build.VERSION.SDK_INT < Build.VERSION_CODES.S) {
			endTitle = new SpannableString(endTitle);
			((SpannableString) endTitle).setSpan(new ForegroundColorSpan(0xFFF44336), 0, endTitle.length(), 0);
		}
		PendingIntent endPendingIntent = PendingIntent.getBroadcast(this, 0, endIntent, PendingIntent.FLAG_MUTABLE | PendingIntent.FLAG_CANCEL_CURRENT);
		Intent answerIntent = new Intent(this, VoIPActionsReceiver.class);
		answerIntent.setAction(getPackageName() + ".ANSWER_CALL");
		answerIntent.putExtra("call_id", getCallID());
		CharSequence answerTitle = LocaleController.getString("VoipAnswerCall", R.string.VoipAnswerCall);
		if (Build.VERSION.SDK_INT >= Build.VERSION_CODES.N && Build.VERSION.SDK_INT < Build.VERSION_CODES.S) {
			answerTitle = new SpannableString(answerTitle);
			((SpannableString) answerTitle).setSpan(new ForegroundColorSpan(0xFF00AA00), 0, answerTitle.length(), 0);
		}
		PendingIntent answerPendingIntent = PendingIntent.getBroadcast(this, 0, answerIntent, PendingIntent.FLAG_MUTABLE | PendingIntent.FLAG_CANCEL_CURRENT);
		builder.setPriority(Notification.PRIORITY_MAX);
		builder.setShowWhen(false);
		if (Build.VERSION.SDK_INT >= Build.VERSION_CODES.LOLLIPOP) {
			builder.setColor(0xff2ca5e0);
			builder.setVibrate(new long[0]);
			builder.setCategory(Notification.CATEGORY_CALL);
			builder.setFullScreenIntent(PendingIntent.getActivity(this, 0, intent, PendingIntent.FLAG_MUTABLE), true);
			if (userOrChat instanceof TLRPC.User) {
				TLRPC.User user = (TLRPC.User) userOrChat;
				if (!TextUtils.isEmpty(user.phone)) {
					builder.addPerson("tel:" + user.phone);
				}
			}
		}
		Notification incomingNotification;
		if (Build.VERSION.SDK_INT >= Build.VERSION_CODES.S) {
			Bitmap avatar = getRoundAvatarBitmap(userOrChat);
			String personName = ContactsController.formatName(userOrChat);
			if (TextUtils.isEmpty(personName)) {
				//java.lang.IllegalArgumentException: person must have a non-empty a name
				personName = "___";
			}
			Person person = new Person.Builder()
					.setName(personName)
					.setIcon(Icon.createWithAdaptiveBitmap(avatar)).build();
			Notification.CallStyle notificationStyle = Notification.CallStyle.forIncomingCall(person, endPendingIntent, answerPendingIntent);

			builder.setStyle(notificationStyle);
			incomingNotification = builder.build();
		} else if (Build.VERSION.SDK_INT >= Build.VERSION_CODES.LOLLIPOP ) {
			builder.addAction(R.drawable.ic_call_end_white_24dp, endTitle, endPendingIntent);
			builder.addAction(R.drawable.ic_call, answerTitle, answerPendingIntent);
			builder.setContentText(name);

			RemoteViews customView = new RemoteViews(getPackageName(), LocaleController.isRTL ? R.layout.call_notification_rtl : R.layout.call_notification);
			customView.setTextViewText(R.id.name, name);
			customView.setViewVisibility(R.id.subtitle, View.GONE);
			if (UserConfig.getActivatedAccountsCount() > 1) {
				TLRPC.User self = UserConfig.getInstance(currentAccount).getCurrentUser();
				customView.setTextViewText(R.id.title, video ? LocaleController.formatString("VoipInVideoCallBrandingWithName", R.string.VoipInVideoCallBrandingWithName, ContactsController.formatName(self.first_name, self.last_name)) : LocaleController.formatString("VoipInCallBrandingWithName", R.string.VoipInCallBrandingWithName, ContactsController.formatName(self.first_name, self.last_name)));
			} else {
				customView.setTextViewText(R.id.title, video ? LocaleController.getString("VoipInVideoCallBranding", R.string.VoipInVideoCallBranding) : LocaleController.getString("VoipInCallBranding", R.string.VoipInCallBranding));
			}
			Bitmap avatar = getRoundAvatarBitmap(userOrChat);
			customView.setTextViewText(R.id.answer_text, LocaleController.getString("VoipAnswerCall", R.string.VoipAnswerCall));
			customView.setTextViewText(R.id.decline_text, LocaleController.getString("VoipDeclineCall", R.string.VoipDeclineCall));
			customView.setImageViewBitmap(R.id.photo, avatar);
			customView.setOnClickPendingIntent(R.id.answer_btn, answerPendingIntent);
			customView.setOnClickPendingIntent(R.id.decline_btn, endPendingIntent);
			builder.setLargeIcon(avatar);

			incomingNotification = builder.getNotification();
			incomingNotification.headsUpContentView = incomingNotification.bigContentView = customView;
		} else {
			builder.setContentText(name);
			builder.addAction(R.drawable.ic_call_end_white_24dp, endTitle, endPendingIntent);
			builder.addAction(R.drawable.ic_call, answerTitle, answerPendingIntent);
			incomingNotification = builder.getNotification();
		}
		startForeground(ID_INCOMING_CALL_NOTIFICATION, incomingNotification);
		startRingtoneAndVibration();
	}

	private void callFailed(String error) {
		if (privateCall != null) {
			if (BuildVars.LOGS_ENABLED) {
				FileLog.d("Discarding failed call");
			}
			TLRPC.TL_phone_discardCall req = new TLRPC.TL_phone_discardCall();
			req.peer = new TLRPC.TL_inputPhoneCall();
			req.peer.access_hash = privateCall.access_hash;
			req.peer.id = privateCall.id;
			req.duration = (int) (getCallDuration() / 1000);
			req.connection_id = tgVoip[CAPTURE_DEVICE_CAMERA] != null ? tgVoip[CAPTURE_DEVICE_CAMERA].getPreferredRelayId() : 0;
			req.reason = new TLRPC.TL_phoneCallDiscardReasonDisconnect();
			ConnectionsManager.getInstance(currentAccount).sendRequest(req, (response, error1) -> {
				if (error1 != null) {
					if (BuildVars.LOGS_ENABLED) {
						FileLog.e("error on phone.discardCall: " + error1);
					}
				} else {
					if (BuildVars.LOGS_ENABLED) {
						FileLog.d("phone.discardCall " + response);
					}
				}
			});
		}
		try {
			throw new Exception("Call " + getCallID() + " failed with error: " + error);
		} catch (Exception x) {
			FileLog.e(x);
		}
		lastError = error;
		AndroidUtilities.runOnUIThread(() -> dispatchStateChanged(STATE_FAILED));
		if (TextUtils.equals(error, Instance.ERROR_LOCALIZED) && soundPool != null) {
			playingSound = true;
			Utilities.globalQueue.postRunnable(() -> soundPool.play(spFailedID, 1, 1, 0, 0, 1));
			AndroidUtilities.runOnUIThread(afterSoundRunnable, 1000);
		}
		if (USE_CONNECTION_SERVICE && systemCallConnection != null) {
			systemCallConnection.setDisconnected(new DisconnectCause(DisconnectCause.ERROR));
			systemCallConnection.destroy();
			systemCallConnection = null;
		}
		stopSelf();
	}

	void callFailedFromConnectionService() {
		if (isOutgoing) {
			callFailed(Instance.ERROR_CONNECTION_SERVICE);
		} else {
			hangUp();
		}
	}

	@Override
	public void onConnectionStateChanged(int newState, boolean inTransition) {
		AndroidUtilities.runOnUIThread(() -> {
			if (newState == STATE_ESTABLISHED) {
				if (callStartTime == 0) {
					callStartTime = SystemClock.elapsedRealtime();
				}
				//peerCapabilities = tgVoip.getPeerCapabilities();
			}
			if (newState == STATE_FAILED) {
				callFailed();
				return;
			}
			if (newState == STATE_ESTABLISHED) {
				if (connectingSoundRunnable != null) {
					AndroidUtilities.cancelRunOnUIThread(connectingSoundRunnable);
					connectingSoundRunnable = null;
				}
				Utilities.globalQueue.postRunnable(() -> {
					if (spPlayId != 0) {
						soundPool.stop(spPlayId);
						spPlayId = 0;
					}
				});
				if (groupCall == null && !wasEstablished) {
					wasEstablished = true;
					if (!isProximityNear && !privateCall.video) {
<<<<<<< HEAD
						VibrateUtil.vibrate(100);
=======
						try {
							LaunchActivity.getLastFragment().getFragmentView().performHapticFeedback(HapticFeedbackConstants.KEYBOARD_TAP, HapticFeedbackConstants.FLAG_IGNORE_GLOBAL_SETTING);
						} catch (Exception ignore) {
						}
>>>>>>> a746a072
					}
					AndroidUtilities.runOnUIThread(new Runnable() {
						@Override
						public void run() {
							if (tgVoip[CAPTURE_DEVICE_CAMERA] != null) {
								StatsController.getInstance(currentAccount).incrementTotalCallsTime(getStatsNetworkType(), 5);
								AndroidUtilities.runOnUIThread(this, 5000);
							}
						}
					}, 5000);
					if (isOutgoing) {
						StatsController.getInstance(currentAccount).incrementSentItemsCount(getStatsNetworkType(), StatsController.TYPE_CALLS, 1);
					} else {
						StatsController.getInstance(currentAccount).incrementReceivedItemsCount(getStatsNetworkType(), StatsController.TYPE_CALLS, 1);
					}
				}
			}
			if (newState == STATE_RECONNECTING && !isCallEnded) {
				Utilities.globalQueue.postRunnable(() -> {
					if (spPlayId != 0) {
						soundPool.stop(spPlayId);
					}
					spPlayId = soundPool.play(groupCall != null ? spVoiceChatConnecting : spConnectingId, 1, 1, 0, -1, 1);
				});
			}
			dispatchStateChanged(newState);
		});
	}

	public void playStartRecordSound() {
		Utilities.globalQueue.postRunnable(() -> soundPool.play(spStartRecordId, 0.5f, 0.5f, 0, 0, 1));
	}

	public void playAllowTalkSound() {
		Utilities.globalQueue.postRunnable(() -> soundPool.play(spAllowTalkId, 0.5f, 0.5f, 0, 0, 1));
	}

	@Override
	public void onSignalBarCountChanged(int newCount) {
		AndroidUtilities.runOnUIThread(() -> {
			signalBarCount = newCount;
			for (int a = 0; a < stateListeners.size(); a++) {
				StateListener l = stateListeners.get(a);
				l.onSignalBarsCountChanged(newCount);
			}
		});
	}

	public boolean isBluetoothOn() {
		final AudioManager am = (AudioManager) getSystemService(AUDIO_SERVICE);
		return am.isBluetoothScoOn();
	}

	public boolean isBluetoothWillOn() {
		return needSwitchToBluetoothAfterScoActivates;
	}

	public boolean isHeadsetPlugged() {
		return isHeadsetPlugged;
	}

	private void callEnded() {
		if (BuildVars.LOGS_ENABLED) {
			FileLog.d("Call " + getCallID() + " ended");
		}
		isCallEnded = true;
		if (groupCall != null && (!playedConnectedSound || onDestroyRunnable != null)) {
			needPlayEndSound = false;
		}
		AndroidUtilities.runOnUIThread(() -> dispatchStateChanged(STATE_ENDED));
		int delay = 700;
		Utilities.globalQueue.postRunnable(() -> {
			if (spPlayId != 0) {
				soundPool.stop(spPlayId);
				spPlayId = 0;
			}
		});

		if (connectingSoundRunnable != null) {
			AndroidUtilities.cancelRunOnUIThread(connectingSoundRunnable);
			connectingSoundRunnable = null;
		}
		if (needPlayEndSound) {
			playingSound = true;
			if (groupCall == null) {
				Utilities.globalQueue.postRunnable(() -> soundPool.play(spEndId, 1, 1, 0, 0, 1));
			} else {
				Utilities.globalQueue.postRunnable(() -> soundPool.play(spVoiceChatEndId, 1.0f, 1.0f, 0, 0, 1), 100);
				delay = 500;
			}
			AndroidUtilities.runOnUIThread(afterSoundRunnable, delay);
		}
		if (timeoutRunnable != null) {
			AndroidUtilities.cancelRunOnUIThread(timeoutRunnable);
			timeoutRunnable = null;
		}
		endConnectionServiceCall(needPlayEndSound ? delay : 0);
		stopSelf();
	}

	private void endConnectionServiceCall(long delay) {
		if (USE_CONNECTION_SERVICE) {
			Runnable r = () -> {
				if (systemCallConnection != null) {
					switch (callDiscardReason) {
						case DISCARD_REASON_HANGUP:
							systemCallConnection.setDisconnected(new DisconnectCause(isOutgoing ? DisconnectCause.LOCAL : DisconnectCause.REJECTED));
							break;
						case DISCARD_REASON_DISCONNECT:
							systemCallConnection.setDisconnected(new DisconnectCause(DisconnectCause.ERROR));
							break;
						case DISCARD_REASON_LINE_BUSY:
							systemCallConnection.setDisconnected(new DisconnectCause(DisconnectCause.BUSY));
							break;
						case DISCARD_REASON_MISSED:
							systemCallConnection.setDisconnected(new DisconnectCause(isOutgoing ? DisconnectCause.CANCELED : DisconnectCause.MISSED));
							break;
						default:
							systemCallConnection.setDisconnected(new DisconnectCause(DisconnectCause.REMOTE));
							break;
					}
					systemCallConnection.destroy();
					systemCallConnection = null;
				}
			};
			if (delay > 0) {
				AndroidUtilities.runOnUIThread(r, delay);
			} else {
				r.run();
			}
		}
	}

	public boolean isOutgoing() {
		return isOutgoing;
	}

	public void handleNotificationAction(Intent intent) {
		if ((getPackageName() + ".END_CALL").equals(intent.getAction())) {
			stopForeground(true);
			hangUp();
		} else if ((getPackageName() + ".DECLINE_CALL").equals(intent.getAction())) {
			stopForeground(true);
			declineIncomingCall(DISCARD_REASON_LINE_BUSY, null);
		} else if ((getPackageName() + ".ANSWER_CALL").equals(intent.getAction())) {
			acceptIncomingCallFromNotification();
		}
	}

	private void acceptIncomingCallFromNotification() {
		showNotification();
		if (Build.VERSION.SDK_INT >= Build.VERSION_CODES.M && Build.VERSION.SDK_INT < Build.VERSION_CODES.R && (checkSelfPermission(Manifest.permission.RECORD_AUDIO) != PackageManager.PERMISSION_GRANTED || privateCall.video && checkSelfPermission(Manifest.permission.CAMERA) != PackageManager.PERMISSION_GRANTED)) {
			try {
				//intent.addFlags(Intent.FLAG_ACTIVITY_NEW_DOCUMENT);
				PendingIntent.getActivity(VoIPService.this, 0, new Intent(VoIPService.this, VoIPPermissionActivity.class).addFlags(Intent.FLAG_ACTIVITY_NEW_TASK), PendingIntent.FLAG_MUTABLE | PendingIntent.FLAG_ONE_SHOT).send();
			} catch (Exception x) {
				if (BuildVars.LOGS_ENABLED) {
					FileLog.e("Error starting permission activity", x);
				}
			}
			return;
		}
		acceptIncomingCall();
		try {
			PendingIntent.getActivity(VoIPService.this, 0, new Intent(VoIPService.this, getUIActivityClass()).setAction("voip"), PendingIntent.FLAG_MUTABLE).send();
		} catch (Exception x) {
			if (BuildVars.LOGS_ENABLED) {
				FileLog.e("Error starting incall activity", x);
			}
		}
	}

	public void updateOutputGainControlState() {
		if (hasRtmpStream()) {
			return;
		}
		if (tgVoip[CAPTURE_DEVICE_CAMERA] != null) {
			if (!USE_CONNECTION_SERVICE) {
				final AudioManager am = (AudioManager) getSystemService(AUDIO_SERVICE);
				boolean isSpeakerPhoneOn = VoipAudioManager.get().isSpeakerphoneOn();
				tgVoip[CAPTURE_DEVICE_CAMERA].setAudioOutputGainControlEnabled(hasEarpiece() && !isSpeakerPhoneOn && !am.isBluetoothScoOn() && !isHeadsetPlugged);
				tgVoip[CAPTURE_DEVICE_CAMERA].setEchoCancellationStrength(isHeadsetPlugged || (hasEarpiece() && !isSpeakerPhoneOn && !am.isBluetoothScoOn() && !isHeadsetPlugged) ? 0 : 1);
			} else {
				final boolean isEarpiece = systemCallConnection.getCallAudioState().getRoute() == CallAudioState.ROUTE_EARPIECE;
				tgVoip[CAPTURE_DEVICE_CAMERA].setAudioOutputGainControlEnabled(isEarpiece);
				tgVoip[CAPTURE_DEVICE_CAMERA].setEchoCancellationStrength(isEarpiece ? 0 : 1);
			}
		}
	}

	public int getAccount() {
		return currentAccount;
	}

	@Override
	public void didReceivedNotification(int id, int account, Object... args) {
		if (id == NotificationCenter.appDidLogout) {
			callEnded();
		}
	}

	public static boolean isAnyKindOfCallActive() {
		if (VoIPService.getSharedInstance() != null) {
			return VoIPService.getSharedInstance().getCallState() != VoIPService.STATE_WAITING_INCOMING;
		}
		return false;
	}

	private boolean isFinished() {
		return currentState == STATE_ENDED || currentState == STATE_FAILED;
	}

	public int getRemoteAudioState() {
		return remoteAudioState;
	}

	public int getRemoteVideoState() {
		return remoteVideoState;
	}

	@TargetApi(Build.VERSION_CODES.O)
	private PhoneAccountHandle addAccountToTelecomManager() {
		TelecomManager tm = (TelecomManager) getSystemService(TELECOM_SERVICE);
		TLRPC.User self = UserConfig.getInstance(currentAccount).getCurrentUser();
		PhoneAccountHandle handle = new PhoneAccountHandle(new ComponentName(this, TelegramConnectionService.class), "" + self.id);
		PhoneAccount account = new PhoneAccount.Builder(handle, ContactsController.formatName(self.first_name, self.last_name))
				.setCapabilities(PhoneAccount.CAPABILITY_SELF_MANAGED)
				.setIcon(Icon.createWithResource(this, R.drawable.ic_launcher_dr))
				.setHighlightColor(0xff2ca5e0)
				.addSupportedUriScheme("sip")
				.build();
		tm.registerPhoneAccount(account);
		return handle;
	}

	private static boolean isDeviceCompatibleWithConnectionServiceAPI() {
		if (Build.VERSION.SDK_INT < Build.VERSION_CODES.O) {
			return false;
		}
		// some non-Google devices don't implement the ConnectionService API correctly so, sadly,
		// we'll have to whitelist only a handful of known-compatible devices for now
		return false;/*"angler".equals(Build.PRODUCT)            // Nexus 6P
				|| "bullhead".equals(Build.PRODUCT)        // Nexus 5X
				|| "sailfish".equals(Build.PRODUCT)        // Pixel
				|| "marlin".equals(Build.PRODUCT)        // Pixel XL
				|| "walleye".equals(Build.PRODUCT)        // Pixel 2
				|| "taimen".equals(Build.PRODUCT)        // Pixel 2 XL
				|| "blueline".equals(Build.PRODUCT)        // Pixel 3
				|| "crosshatch".equals(Build.PRODUCT)    // Pixel 3 XL
				|| MessagesController.getGlobalMainSettings().getBoolean("dbg_force_connection_service", false);*/
	}

	public interface StateListener {
		default void onStateChanged(int state) {

		}

		default void onSignalBarsCountChanged(int count) {

		}

		default void onAudioSettingsChanged() {

		}

		default void onMediaStateUpdated(int audioState, int videoState) {

		}

		default void onCameraSwitch(boolean isFrontFace) {

		}

		default void onCameraFirstFrameAvailable() {

		}

		default void onVideoAvailableChange(boolean isAvailable) {

		}

		default void onScreenOnChange(boolean screenOn) {

		}
	}

	public class CallConnection extends Connection {
		public CallConnection() {
			setConnectionProperties(PROPERTY_SELF_MANAGED);
			setAudioModeIsVoip(true);
		}

		@Override
		public void onCallAudioStateChanged(CallAudioState state) {
			if (BuildVars.LOGS_ENABLED) {
				FileLog.d("ConnectionService call audio state changed: " + state);
			}
			for (StateListener l : stateListeners) {
				l.onAudioSettingsChanged();
			}
		}

		@Override
		public void onDisconnect() {
			if (BuildVars.LOGS_ENABLED) {
				FileLog.d("ConnectionService onDisconnect");
			}
			setDisconnected(new DisconnectCause(DisconnectCause.LOCAL));
			destroy();
			systemCallConnection = null;
			hangUp();
		}

		@Override
		public void onAnswer() {
			acceptIncomingCallFromNotification();
		}

		@Override
		public void onReject() {
			needPlayEndSound = false;
			declineIncomingCall(DISCARD_REASON_HANGUP, null);
		}

		@Override
		public void onShowIncomingCallUi() {
			startRinging();
		}

		@Override
		public void onStateChanged(int state) {
			super.onStateChanged(state);
			if (BuildVars.LOGS_ENABLED) {
				FileLog.d("ConnectionService onStateChanged " + stateToString(state));
			}
			if (state == Connection.STATE_ACTIVE) {
				ContactsController.getInstance(currentAccount).deleteConnectionServiceContact();
				didDeleteConnectionServiceContact = true;
			}
		}

		@Override
		public void onCallEvent(String event, Bundle extras) {
			super.onCallEvent(event, extras);
			if (BuildVars.LOGS_ENABLED)
				FileLog.d("ConnectionService onCallEvent " + event);
		}

		//undocumented API
		public void onSilence() {
			if (BuildVars.LOGS_ENABLED) {
				FileLog.d("onSlience");
			}
			stopRinging();
		}
	}

	public static class SharedUIParams {
		public boolean tapToVideoTooltipWasShowed;
		public boolean cameraAlertWasShowed;
		public boolean wasVideoCall;
	}
}<|MERGE_RESOLUTION|>--- conflicted
+++ resolved
@@ -2748,23 +2748,6 @@
 
 	public void toggleSpeakerphoneOrShowRouteSheet(Context context, boolean fromOverlayWindow, Integer selectedPos) {
 		if (isBluetoothHeadsetConnected() && hasEarpiece()) {
-<<<<<<< HEAD
-			BottomBuilder builder = new BottomBuilder(context);
-			builder.addTitle(LocaleController.getString("VoipOutputDevices", R.string.VoipOutputDevices), true);
-			builder.addItems(new String[]{
-							LocaleController.getString("VoipAudioRoutingSpeaker", R.string.VoipAudioRoutingSpeaker),
-							isHeadsetPlugged ? LocaleController.getString("VoipAudioRoutingHeadset", R.string.VoipAudioRoutingHeadset) : LocaleController.getString("VoipAudioRoutingEarpiece", R.string.VoipAudioRoutingEarpiece),
-							currentBluetoothDeviceName != null ? currentBluetoothDeviceName : LocaleController.getString("VoipAudioRoutingBluetooth", R.string.VoipAudioRoutingBluetooth)},
-					new int[]{R.drawable.calls_menu_speaker,
-							isHeadsetPlugged ? R.drawable.calls_menu_headset : R.drawable.calls_menu_phone,
-							R.drawable.calls_menu_bluetooth}, (which, dialog, __) -> {
-						if (getSharedInstance() == null) {
-							return Unit.INSTANCE;
-						}
-						setAudioOutput(which);
-						return Unit.INSTANCE;
-					});
-=======
 			BottomSheet.Builder builder = new BottomSheet.Builder(context)
 					.setTitle(LocaleController.getString("VoipOutputDevices", R.string.VoipOutputDevices), true)
 					.selectedPos(selectedPos)
@@ -2781,7 +2764,6 @@
 								}
 								setAudioOutput(which);
 							});
->>>>>>> a746a072
 
 			BottomSheet bottomSheet = builder.create();
 			bottomSheet.setOnShowListener(dialog -> {
@@ -4334,14 +4316,10 @@
 				if (groupCall == null && !wasEstablished) {
 					wasEstablished = true;
 					if (!isProximityNear && !privateCall.video) {
-<<<<<<< HEAD
-						VibrateUtil.vibrate(100);
-=======
 						try {
 							LaunchActivity.getLastFragment().getFragmentView().performHapticFeedback(HapticFeedbackConstants.KEYBOARD_TAP, HapticFeedbackConstants.FLAG_IGNORE_GLOBAL_SETTING);
 						} catch (Exception ignore) {
 						}
->>>>>>> a746a072
 					}
 					AndroidUtilities.runOnUIThread(new Runnable() {
 						@Override
