/*
 * This is the source code of Telegram for Android v. 5.x.x.
 * It is licensed under GNU GPL v. 2 or later.
 * You should have received a copy of the license in this archive (see LICENSE).
 *
 * Copyright Nikolai Kudashov, 2013-2018.
 */

package org.telegram.messenger;

import android.text.TextUtils;
import android.util.SparseArray;
import android.util.SparseIntArray;

import org.telegram.tgnet.TLObject;
import org.telegram.tgnet.TLRPC;

import java.io.File;
import java.io.FileOutputStream;
import java.io.IOException;
import java.io.InputStream;
import java.util.ArrayList;
import java.util.HashMap;
import java.util.LinkedList;
import java.util.concurrent.ConcurrentHashMap;
import java.util.concurrent.CountDownLatch;
import java.util.function.Function;

public class FileLoader extends BaseController {

    public interface FileLoaderDelegate {
        void fileUploadProgressChanged(FileUploadOperation operation, String location, long uploadedSize, long totalSize, boolean isEncrypted);
        void fileDidUploaded(String location, TLRPC.InputFile inputFile, TLRPC.InputEncryptedFile inputEncryptedFile, byte[] key, byte[] iv, long totalFileSize);
        void fileDidFailedUpload(String location, boolean isEncrypted);
        void fileDidLoaded(String location, File finalFile, Object parentObject, int type);
        void fileDidFailedLoad(String location, int state);
        void fileLoadProgressChanged(FileLoadOperation operation, String location, long uploadedSize, long totalSize);
    }

    public static final int MEDIA_DIR_IMAGE = 0;
    public static final int MEDIA_DIR_AUDIO = 1;
    public static final int MEDIA_DIR_VIDEO = 2;
    public static final int MEDIA_DIR_DOCUMENT = 3;
    public static final int MEDIA_DIR_CACHE = 4;

    public static final int MEDIA_DIR_IMAGE_PUBLIC = 100;
    public static final int MEDIA_DIR_VIDEO_PUBLIC = 101;

    public static final int IMAGE_TYPE_LOTTIE = 1;
    public static final int IMAGE_TYPE_ANIMATION = 2;
    public static final int IMAGE_TYPE_SVG = 3;
    public static final int IMAGE_TYPE_SVG_WHITE = 4;
    public static final int IMAGE_TYPE_THEME_PREVIEW = 5;

    public static final int QUEUE_TYPE_FILE = 0;
    public static final int QUEUE_TYPE_IMAGE = 1;
    public static final int QUEUE_TYPE_AUDIO = 2;

    public final static long MAX_FILE_SIZE = 1024L * 1024L * 2000L;

    private volatile static DispatchQueue fileLoaderQueue = new DispatchQueue("fileUploadQueue");

    private LinkedList<FileUploadOperation> uploadOperationQueue = new LinkedList<>();
    private LinkedList<FileUploadOperation> uploadSmallOperationQueue = new LinkedList<>();
    private ConcurrentHashMap<String, FileUploadOperation> uploadOperationPaths = new ConcurrentHashMap<>();
    private ConcurrentHashMap<String, FileUploadOperation> uploadOperationPathsEnc = new ConcurrentHashMap<>();
    private int currentUploadOperationsCount = 0;
    private int currentUploadSmallOperationsCount = 0;

    private SparseArray<LinkedList<FileLoadOperation>> fileLoadOperationQueues = new SparseArray<>();
    private SparseArray<LinkedList<FileLoadOperation>> audioLoadOperationQueues = new SparseArray<>();
    private SparseArray<LinkedList<FileLoadOperation>> imageLoadOperationQueues = new SparseArray<>();
    private SparseIntArray fileLoadOperationsCount = new SparseIntArray();
    private SparseIntArray audioLoadOperationsCount = new SparseIntArray();
    private SparseIntArray imageLoadOperationsCount = new SparseIntArray();

    private ConcurrentHashMap<String, FileLoadOperation> loadOperationPaths = new ConcurrentHashMap<>();
    private ArrayList<FileLoadOperation> activeFileLoadOperation = new ArrayList<>();
    private ConcurrentHashMap<String, Boolean> loadOperationPathsUI = new ConcurrentHashMap<>(10, 1, 2);
    private HashMap<String, Long> uploadSizes = new HashMap<>();

    private HashMap<String, Boolean> loadingVideos = new HashMap<>();

    private String forceLoadingFile;

    private static SparseArray<File> mediaDirs = null;

    public static Function<Integer, FileLoaderDelegate> delegateFactory;
    private FileLoaderDelegate delegate = null;

    private FileLoaderDelegate getDelegate() {
        if (delegate != null) return delegate;
        if (delegateFactory != null) {
            delegate = delegateFactory.apply(currentAccount);
        }
        return delegate;
    }

    private int lastReferenceId;
    private ConcurrentHashMap<Integer, Object> parentObjectReferences = new ConcurrentHashMap<>();

    private static SparseArray<FileLoader> Instance = new SparseArray<>();

    public static FileLoader getInstance(int num) {
        FileLoader localInstance = Instance.get(num);
        if (localInstance == null) {
            synchronized (FileLoader.class) {
                localInstance = Instance.get(num);
                if (localInstance == null) {
                    Instance.put(num, localInstance = new FileLoader(num));
                }
            }
        }
        return localInstance;
    }

    public FileLoader(int instance) {
        super(instance);
    }

    public static void setMediaDirs(SparseArray<File> dirs) {
        mediaDirs = dirs;
    }

    public static File checkDirectory(int type) {
        return mediaDirs.get(type);
    }

    public static File getDirectory(int type) {
        File dir = mediaDirs.get(type);
        if (dir == null && type != FileLoader.MEDIA_DIR_CACHE) {
            dir = mediaDirs.get(FileLoader.MEDIA_DIR_CACHE);
        }
        try {
            if (dir != null && !dir.isDirectory()) {
                dir.mkdirs();
            }
        } catch (Exception e) {
            //don't promt
        }
        return dir;
    }

    public int getFileReference(Object parentObject) {
        int reference = lastReferenceId++;
        parentObjectReferences.put(reference, parentObject);
        return reference;
    }

    public Object getParentObject(int reference) {
        return parentObjectReferences.get(reference);
    }

    public void setLoadingVideoInternal(TLRPC.Document document, boolean player) {
        String key = getAttachFileName(document);
        String dKey = key + (player ? "p" : "");
        loadingVideos.put(dKey, true);
        getNotificationCenter().postNotificationName(NotificationCenter.videoLoadingStateChanged, key);
    }

    public void setLoadingVideo(TLRPC.Document document, boolean player, boolean schedule) {
        if (document == null) {
            return;
        }
        if (schedule) {
            AndroidUtilities.runOnUIThread(() -> setLoadingVideoInternal(document, player));
        } else {
            setLoadingVideoInternal(document, player);
        }
    }

    public void setLoadingVideoForPlayer(TLRPC.Document document, boolean player) {
        if (document == null) {
            return;
        }
        String key = getAttachFileName(document);
        if (loadingVideos.containsKey(key + (player ? "" : "p"))) {
            loadingVideos.put(key + (player ? "p" : ""), true);
        }
    }

    private void removeLoadingVideoInternal(TLRPC.Document document, boolean player) {
        String key = getAttachFileName(document);
        String dKey = key + (player ? "p" : "");
        if (loadingVideos.remove(dKey) != null) {
            getNotificationCenter().postNotificationName(NotificationCenter.videoLoadingStateChanged, key);
        }
    }

    public void removeLoadingVideo(TLRPC.Document document, boolean player, boolean schedule) {
        if (document == null) {
            return;
        }
        if (schedule) {
            AndroidUtilities.runOnUIThread(() -> removeLoadingVideoInternal(document, player));
        } else {
            removeLoadingVideoInternal(document, player);
        }
    }

    public boolean isLoadingVideo(TLRPC.Document document, boolean player) {
        return document != null && loadingVideos.containsKey(getAttachFileName(document) + (player ? "p" : ""));
    }

    public boolean isLoadingVideoAny(TLRPC.Document document) {
        return isLoadingVideo(document, false) || isLoadingVideo(document, true);
    }

    public void cancelFileUpload(final String location, final boolean enc) {
        fileLoaderQueue.postRunnable(() -> {
            FileUploadOperation operation;
            if (!enc) {
                operation = uploadOperationPaths.get(location);
            } else {
                operation = uploadOperationPathsEnc.get(location);
            }
            uploadSizes.remove(location);
            if (operation != null) {
                uploadOperationPathsEnc.remove(location);
                uploadOperationQueue.remove(operation);
                uploadSmallOperationQueue.remove(operation);
                operation.cancel();
            }
        });
    }

    public void checkUploadNewDataAvailable(final String location, final boolean encrypted, final long newAvailableSize, final long finalSize) {
        fileLoaderQueue.postRunnable(() -> {
            FileUploadOperation operation;
            if (encrypted) {
                operation = uploadOperationPathsEnc.get(location);
            } else {
                operation = uploadOperationPaths.get(location);
            }
            if (operation != null) {
                operation.checkNewDataAvailable(newAvailableSize, finalSize);
            } else if (finalSize != 0) {
                uploadSizes.put(location, finalSize);
            }
        });
    }

    public void onNetworkChanged(final boolean slow) {
        fileLoaderQueue.postRunnable(() -> {
            for (ConcurrentHashMap.Entry<String, FileUploadOperation> entry : uploadOperationPaths.entrySet()) {
                entry.getValue().onNetworkChanged(slow);
            }
            for (ConcurrentHashMap.Entry<String, FileUploadOperation> entry : uploadOperationPathsEnc.entrySet()) {
                entry.getValue().onNetworkChanged(slow);
            }
        });
    }

    public void uploadFile(final String location, final boolean encrypted, final boolean small, final int type) {
        uploadFile(location, encrypted, small, 0, type, false);
    }

    public void uploadFile(final String location, final boolean encrypted, final boolean small, final int estimatedSize, final int type, boolean forceSmallFile) {
        if (location == null) {
            return;
        }
        fileLoaderQueue.postRunnable(() -> {
            if (encrypted) {
                if (uploadOperationPathsEnc.containsKey(location)) {
                    return;
                }
            } else {
                if (uploadOperationPaths.containsKey(location)) {
                    return;
                }
            }
            int esimated = estimatedSize;
            if (esimated != 0) {
                Long finalSize = uploadSizes.get(location);
                if (finalSize != null) {
                    esimated = 0;
                    uploadSizes.remove(location);
                }
            }
            FileUploadOperation operation = new FileUploadOperation(currentAccount, location, encrypted, esimated, type);
            if (getDelegate() != null && estimatedSize != 0) {
                delegate.fileUploadProgressChanged(operation, location, 0, estimatedSize, encrypted);
            }
            if (encrypted) {
                uploadOperationPathsEnc.put(location, operation);
            } else {
                uploadOperationPaths.put(location, operation);
            }
            if (forceSmallFile) {
                operation.setForceSmallFile();
            }
            operation.setDelegate(new FileUploadOperation.FileUploadOperationDelegate() {
                @Override
                public void didFinishUploadingFile(final FileUploadOperation operation, final TLRPC.InputFile inputFile, final TLRPC.InputEncryptedFile inputEncryptedFile, final byte[] key, final byte[] iv) {
                    fileLoaderQueue.postRunnable(() -> {
                        if (encrypted) {
                            uploadOperationPathsEnc.remove(location);
                        } else {
                            uploadOperationPaths.remove(location);
                        }
                        if (small) {
                            currentUploadSmallOperationsCount--;
                            if (currentUploadSmallOperationsCount < 1) {
                                FileUploadOperation operation12 = uploadSmallOperationQueue.poll();
                                if (operation12 != null) {
                                    currentUploadSmallOperationsCount++;
                                    operation12.start();
                                }
                            }
                        } else {
                            currentUploadOperationsCount--;
                            if (currentUploadOperationsCount < 1) {
                                FileUploadOperation operation12 = uploadOperationQueue.poll();
                                if (operation12 != null) {
                                    currentUploadOperationsCount++;
                                    operation12.start();
                                }
                            }
                        }
                        if (getDelegate() != null) {
                            delegate.fileDidUploaded(location, inputFile, inputEncryptedFile, key, iv, operation.getTotalFileSize());
                        }
                    });
                }

                @Override
                public void didFailedUploadingFile(final FileUploadOperation operation) {
                    fileLoaderQueue.postRunnable(() -> {
                        if (encrypted) {
                            uploadOperationPathsEnc.remove(location);
                        } else {
                            uploadOperationPaths.remove(location);
                        }
                        if (getDelegate() != null) {
                            delegate.fileDidFailedUpload(location, encrypted);
                        }
                        if (small) {
                            currentUploadSmallOperationsCount--;
                            if (currentUploadSmallOperationsCount < 1) {
                                FileUploadOperation operation1 = uploadSmallOperationQueue.poll();
                                if (operation1 != null) {
                                    currentUploadSmallOperationsCount++;
                                    operation1.start();
                                }
                            }
                        } else {
                            currentUploadOperationsCount--;
                            if (currentUploadOperationsCount < 1) {
                                FileUploadOperation operation1 = uploadOperationQueue.poll();
                                if (operation1 != null) {
                                    currentUploadOperationsCount++;
                                    operation1.start();
                                }
                            }
                        }
                    });
                }

                @Override
                public void didChangedUploadProgress(FileUploadOperation operation, long uploadedSize, long totalSize) {
                    if (getDelegate() != null) {
                        delegate.fileUploadProgressChanged(operation, location, uploadedSize, totalSize, encrypted);
                    }
                }
            });
            if (small) {
                if (currentUploadSmallOperationsCount < 1) {
                    currentUploadSmallOperationsCount++;
                    operation.start();
                } else {
                    uploadSmallOperationQueue.add(operation);
                }
            } else {
                if (currentUploadOperationsCount < 1) {
                    currentUploadOperationsCount++;
                    operation.start();
                } else {
                    uploadOperationQueue.add(operation);
                }
            }
        });
    }

    private LinkedList<FileLoadOperation> getLoadOperationQueue(int datacenterId, int type) {
        SparseArray<LinkedList<FileLoadOperation>> queues;
        if (type == QUEUE_TYPE_AUDIO) {
            queues = audioLoadOperationQueues;
        } else if (type == QUEUE_TYPE_IMAGE) {
            queues = imageLoadOperationQueues;
        } else {
            queues = fileLoadOperationQueues;
        }
        LinkedList<FileLoadOperation> queue = queues.get(datacenterId);
        if (queue == null) {
            queue = new LinkedList<>();
            queues.put(datacenterId, queue);
        }
        return queue;
    }

    private SparseIntArray getLoadOperationCount(int type) {
        SparseArray<LinkedList<FileLoadOperation>> queues;
        if (type == QUEUE_TYPE_AUDIO) {
            return audioLoadOperationsCount;
        } else if (type == QUEUE_TYPE_IMAGE) {
            return imageLoadOperationsCount;
        } else {
            return fileLoadOperationsCount;
        }
    }

    public void setForceStreamLoadingFile(TLRPC.FileLocation location, String ext) {
        if (location == null) {
            return;
        }
        fileLoaderQueue.postRunnable(() -> {
            forceLoadingFile = getAttachFileName(location, ext);
            FileLoadOperation operation = loadOperationPaths.get(forceLoadingFile);
            if (operation != null) {
                if (operation.isPreloadVideoOperation()) {
                    operation.setIsPreloadVideoOperation(false);
                }
                operation.setForceRequest(true);
                int datacenterId = operation.getDatacenterId();
                int queueType = operation.getQueueType();
                LinkedList<FileLoadOperation> downloadQueue = getLoadOperationQueue(datacenterId, queueType);
                SparseIntArray count = getLoadOperationCount(queueType);
                int index = downloadQueue.indexOf(operation);
                if (index >= 0) {
                    downloadQueue.remove(index);
                    if (operation.start()) {
                        count.put(datacenterId, count.get(datacenterId) + 1);
                    }
                    if (queueType == QUEUE_TYPE_FILE) {
                        if (operation.wasStarted() && !activeFileLoadOperation.contains(operation)) {
                            pauseCurrentFileLoadOperations(operation);
                            activeFileLoadOperation.add(operation);
                        }
                    }
                } else {
                    pauseCurrentFileLoadOperations(operation);
                    operation.start();
                    if (queueType == QUEUE_TYPE_FILE && !activeFileLoadOperation.contains(operation)) {
                        activeFileLoadOperation.add(operation);
                    }
                }
            }
        });
    }

    public void cancelLoadFile(TLRPC.Document document) {
        cancelLoadFile(document, false);
    }

    public void cancelLoadFile(TLRPC.Document document, boolean deleteFile) {
        cancelLoadFile(document, null, null, null, null, null, deleteFile);
    }

    public void cancelLoadFile(SecureDocument document) {
        cancelLoadFile(null, document, null, null, null, null, false);
    }

    public void cancelLoadFile(WebFile document) {
        cancelLoadFile(null, null, document, null, null, null, false);
    }

    public void cancelLoadFile(TLRPC.PhotoSize photo) {
        cancelLoadFile(photo, false);
    }

    public void cancelLoadFile(TLRPC.PhotoSize photo, boolean deleteFile) {
        cancelLoadFile(null, null, null, photo.location, null, null, deleteFile);
    }

    public void cancelLoadFile(TLRPC.FileLocation location, String ext) {
        cancelLoadFile(location, ext, false);
    }

    public void cancelLoadFile(TLRPC.FileLocation location, String ext, boolean deleteFile) {
        cancelLoadFile(null, null, null, location, ext, null, deleteFile);
    }

    public void cancelLoadFile(String fileName) {
        cancelLoadFile(null, null, null, null, null, fileName, true);
    }

    public void cancelLoadFiles(ArrayList<String> fileNames) {
        for (int a = 0, N = fileNames.size(); a < N; a++) {
            cancelLoadFile(null, null, null, null, null, fileNames.get(a), true);
        }
    }

    private void cancelLoadFile(final TLRPC.Document document, final SecureDocument secureDocument, final WebFile webDocument, final TLRPC.FileLocation location, final String locationExt, String name, boolean deleteFile) {
        if (location == null && document == null && webDocument == null && secureDocument == null && TextUtils.isEmpty(name)) {
            return;
        }
        final String fileName;
        if (location != null) {
            fileName = getAttachFileName(location, locationExt);
        } else if (document != null) {
            fileName = getAttachFileName(document);
        } else if (secureDocument != null) {
            fileName = getAttachFileName(secureDocument);
        } else if (webDocument != null) {
            fileName = getAttachFileName(webDocument);
        } else {
            fileName = name;
        }
        boolean removed = loadOperationPathsUI.remove(fileName) != null;
        fileLoaderQueue.postRunnable(() -> {
            FileLoadOperation operation = loadOperationPaths.remove(fileName);
            if (operation != null) {
                int queueType = operation.getQueueType();
                int datacenterId = operation.getDatacenterId();
                LinkedList<FileLoadOperation> queue = getLoadOperationQueue(datacenterId, queueType);
                if (!queue.remove(operation)) {
                    SparseIntArray count = getLoadOperationCount(queueType);
                    count.put(datacenterId, count.get(datacenterId) - 1);
                }
                if (queueType == QUEUE_TYPE_FILE) {
                    activeFileLoadOperation.remove(operation);
                }
                operation.cancel(deleteFile);
            }
        });
        if (removed && document != null) {
            AndroidUtilities.runOnUIThread(() -> {
                getNotificationCenter().postNotificationName(NotificationCenter.onDownloadingFilesChanged);
            });
        }
    }

    public boolean isLoadingFile(final String fileName) {
        return fileName != null && loadOperationPathsUI.containsKey(fileName);
    }

    public float getBufferedProgressFromPosition(final float position, final String fileName) {
        if (TextUtils.isEmpty(fileName)) {
            return 0;
        }
        FileLoadOperation loadOperation = loadOperationPaths.get(fileName);
        if (loadOperation != null) {
            return loadOperation.getDownloadedLengthFromOffset(position);
        } else {
            return 0.0f;
        }
    }

    public void loadFile(ImageLocation imageLocation, Object parentObject, String ext, int priority, int cacheType) {
        if (imageLocation == null) {
            return;
        }
        if (cacheType == 0 && (imageLocation.isEncrypted() || imageLocation.photoSize != null && imageLocation.getSize() == 0)) {
            cacheType = 1;
        }
        loadFile(imageLocation.document, imageLocation.secureDocument, imageLocation.webFile, imageLocation.location, imageLocation, parentObject, ext, imageLocation.getSize(), priority, cacheType);
    }

    public void loadFile(SecureDocument secureDocument, int priority) {
        if (secureDocument == null) {
            return;
        }
        loadFile(null, secureDocument, null, null, null, null, null, 0, priority, 1);
    }

    public void loadFile(TLRPC.Document document, Object parentObject, int priority, int cacheType) {
        if (document == null) {
            return;
        }
        if (cacheType == 0 && document.key != null) {
            cacheType = 1;
        }
        loadFile(document, null, null, null, null, parentObject, null, 0, priority, cacheType);
    }

    public void loadFile(WebFile document, int priority, int cacheType) {
        loadFile(null, null, document, null, null, null, null, 0, priority, cacheType);
    }

    private void pauseCurrentFileLoadOperations(FileLoadOperation newOperation) {
        for (int a = 0; a < activeFileLoadOperation.size(); a++) {
            FileLoadOperation operation = activeFileLoadOperation.get(a);
            if (operation == newOperation || operation.getDatacenterId() != newOperation.getDatacenterId() || operation.getFileName().equals(forceLoadingFile)) {
                continue;
            }
            activeFileLoadOperation.remove(operation);
            a--;
            int datacenterId = operation.getDatacenterId();
            int queueType = operation.getQueueType();
            LinkedList<FileLoadOperation> downloadQueue = getLoadOperationQueue(datacenterId, queueType);
            SparseIntArray count = getLoadOperationCount(queueType);
            downloadQueue.add(0, operation);
            if (operation.wasStarted()) {
                count.put(datacenterId, count.get(datacenterId) - 1);
            }
            operation.pause();
        }
    }

    private FileLoadOperation loadFileInternal(final TLRPC.Document document, final SecureDocument secureDocument, final WebFile webDocument, TLRPC.TL_fileLocationToBeDeprecated location, final ImageLocation imageLocation, Object parentObject, final String locationExt, final int locationSize, final int priority, final FileLoadOperationStream stream, final int streamOffset, boolean streamPriority, final int cacheType) {
        String fileName;
        if (location != null) {
            fileName = getAttachFileName(location, locationExt);
        } else if (secureDocument != null) {
            fileName = getAttachFileName(secureDocument);
        } else if (document != null) {
            fileName = getAttachFileName(document);
        } else if (webDocument != null) {
            fileName = getAttachFileName(webDocument);
        } else {
            fileName = null;
        }
        if (fileName == null || fileName.contains("" + Integer.MIN_VALUE)) {
            return null;
        }
        if (cacheType != 10 && !TextUtils.isEmpty(fileName) && !fileName.contains("" + Integer.MIN_VALUE)) {
            loadOperationPathsUI.put(fileName, true);
        }

        if (document != null && parentObject instanceof MessageObject && ((MessageObject) parentObject).putInDownloadsStore) {
            getDownloadController().startDownloadFile(document, (MessageObject) parentObject);
        }

        FileLoadOperation operation = loadOperationPaths.get(fileName);
        if (operation != null) {
            if (cacheType != 10 && operation.isPreloadVideoOperation()) {
                operation.setIsPreloadVideoOperation(false);
            }
            if (stream != null || priority > 0) {
                int datacenterId = operation.getDatacenterId();
                operation.setForceRequest(true);

                int queueType = operation.getQueueType();
                LinkedList<FileLoadOperation> downloadQueue = getLoadOperationQueue(datacenterId, queueType);
                SparseIntArray count = getLoadOperationCount(queueType);
                int index = downloadQueue.indexOf(operation);
                if (index >= 0) {
                    downloadQueue.remove(index);
                    if (stream != null) {
                        if (operation.start(stream, streamOffset, streamPriority)) {
                            count.put(datacenterId, count.get(datacenterId) + 1);
                        }
                        if (queueType == QUEUE_TYPE_FILE) {
                            if (operation.wasStarted() && !activeFileLoadOperation.contains(operation)) {
                                pauseCurrentFileLoadOperations(operation);
                                activeFileLoadOperation.add(operation);
                            }
                        }
                    } else {
                        downloadQueue.add(0, operation);
                    }
                } else {
                    if (stream != null) {
                        pauseCurrentFileLoadOperations(operation);
                    }
                    operation.start(stream, streamOffset, streamPriority);
                    if (queueType == QUEUE_TYPE_FILE && !activeFileLoadOperation.contains(operation)) {
                        activeFileLoadOperation.add(operation);
                    }
                }
            }
            operation.updateProgress();
            return operation;
        }

        File tempDir = getDirectory(MEDIA_DIR_CACHE);
        File storeDir = tempDir;
        int type = MEDIA_DIR_CACHE;

        if (secureDocument != null) {
            operation = new FileLoadOperation(secureDocument);
            type = MEDIA_DIR_DOCUMENT;
        } else if (location != null) {
            operation = new FileLoadOperation(imageLocation, parentObject, locationExt, locationSize);
            type = MEDIA_DIR_IMAGE;
        } else if (document != null) {
            operation = new FileLoadOperation(document, parentObject);
            if (MessageObject.isVoiceDocument(document)) {
                type = MEDIA_DIR_AUDIO;
            } else if (MessageObject.isVideoDocument(document) || MessageObject.isGifDocument(document)) {
                type = MEDIA_DIR_VIDEO;
            } else if (MessageObject.isStickerDocument(document)) {
                type = MEDIA_DIR_CACHE;
            } else {
                type = MEDIA_DIR_DOCUMENT;
            }
        } else if (webDocument != null) {
            operation = new FileLoadOperation(currentAccount, webDocument);
            if (webDocument.location != null) {
                type = MEDIA_DIR_CACHE;
            } else if (MessageObject.isVoiceWebDocument(webDocument)) {
                type = MEDIA_DIR_AUDIO;
            } else if (MessageObject.isVideoWebDocument(webDocument)) {
                type = MEDIA_DIR_VIDEO;
            } else if (MessageObject.isImageWebDocument(webDocument)) {
                type = MEDIA_DIR_IMAGE;
            } else {
                type = MEDIA_DIR_DOCUMENT;
            }
        }
        int queueType;
        if (type == MEDIA_DIR_AUDIO) {
            queueType = QUEUE_TYPE_AUDIO;
        } else if (secureDocument != null || location != null && (imageLocation == null || imageLocation.imageType != IMAGE_TYPE_ANIMATION) || MessageObject.isImageWebDocument(webDocument)) {
            queueType = QUEUE_TYPE_IMAGE;
        } else {
            queueType = QUEUE_TYPE_FILE;
        }
        if (cacheType == 0 || cacheType == 10) {
            storeDir = getDirectory(type);
        } else if (cacheType == 2) {
            operation.setEncryptFile(true);
        }
        operation.setPaths(currentAccount, fileName, queueType, storeDir, tempDir);
        if (cacheType == 10) {
            operation.setIsPreloadVideoOperation(true);
        }

        final int finalType = type;

        FileLoadOperation.FileLoadOperationDelegate fileLoadOperationDelegate = new FileLoadOperation.FileLoadOperationDelegate() {
            @Override
            public void didFinishLoadingFile(FileLoadOperation operation, File finalFile) {
                if (!operation.isPreloadVideoOperation() && operation.isPreloadFinished()) {
                    return;
                }
<<<<<<< HEAD
                if (document != null && parentObject instanceof MessageObject) {
=======
                if (document != null && parentObject instanceof MessageObject && ((MessageObject) parentObject).putInDownloadsStore) {
>>>>>>> e3fcc75e
                    getDownloadController().onDownloadComplete((MessageObject) parentObject);
                }

                if (!operation.isPreloadVideoOperation()) {
                    loadOperationPathsUI.remove(fileName);
                    if (getDelegate() != null) {
                        delegate.fileDidLoaded(fileName, finalFile, parentObject, finalType);
                    }
                }

                checkDownloadQueue(operation.getDatacenterId(), queueType, fileName);
            }

            @Override
            public void didFailedLoadingFile(FileLoadOperation operation, int reason) {
                loadOperationPathsUI.remove(fileName);
                checkDownloadQueue(operation.getDatacenterId(), queueType, fileName);
                if (getDelegate() != null) {
                    delegate.fileDidFailedLoad(fileName, reason);
                }

                if (document != null && parentObject instanceof MessageObject && reason == 0) {
                    getDownloadController().onDownloadFail((MessageObject) parentObject, reason);
                }
            }

            @Override
            public void didChangedLoadProgress(FileLoadOperation operation, long uploadedSize, long totalSize) {
                if (getDelegate() != null) {
                    delegate.fileLoadProgressChanged(operation, fileName, uploadedSize, totalSize);
                }
            }
        };
        operation.setDelegate(fileLoadOperationDelegate);

        int datacenterId = operation.getDatacenterId();

        loadOperationPaths.put(fileName, operation);
        operation.setPriority(priority);

        boolean started;
        if (queueType == QUEUE_TYPE_AUDIO) {
            int maxCount = priority > 0 ? 3 : 1;
            int count = audioLoadOperationsCount.get(datacenterId);
            if (started = (stream != null || count < maxCount)) {
                if (operation.start(stream, streamOffset, streamPriority)) {
                    audioLoadOperationsCount.put(datacenterId, count + 1);
                }
            }
        } else if (queueType == QUEUE_TYPE_IMAGE) {
            int maxCount = priority > 0 ? 6 : 2;
            int count = imageLoadOperationsCount.get(datacenterId);
            if (started = (stream != null || count < maxCount)) {
                if (operation.start(stream, streamOffset, streamPriority)) {
                    imageLoadOperationsCount.put(datacenterId, count + 1);
                }
            }
        } else {
            int maxCount = priority > 0 ? 4 : 1;
            int count = fileLoadOperationsCount.get(datacenterId);
            if (started = (stream != null || count < maxCount)) {
                if (operation.start(stream, streamOffset, streamPriority)) {
                    fileLoadOperationsCount.put(datacenterId, count + 1);
                    activeFileLoadOperation.add(operation);
                }
                if (operation.wasStarted() && stream != null) {
                    pauseCurrentFileLoadOperations(operation);
                }
            }
        }
        if (!started) {
            addOperationToQueue(operation, getLoadOperationQueue(datacenterId, queueType));
        }
        return operation;
    }

    private void addOperationToQueue(FileLoadOperation operation, LinkedList<FileLoadOperation> queue) {
        int priority = operation.getPriority();
        if (priority > 0) {
            int index = queue.size();
            for (int a = 0, size = queue.size(); a < size; a++) {
                FileLoadOperation queuedOperation = queue.get(a);
                if (queuedOperation.getPriority() < priority) {
                    index = a;
                    break;
                }
            }
            queue.add(index, operation);
        } else {
            queue.add(operation);
        }
    }

    private void loadFile(final TLRPC.Document document, final SecureDocument secureDocument, final WebFile webDocument, TLRPC.TL_fileLocationToBeDeprecated location, final ImageLocation imageLocation, final Object parentObject, final String locationExt, final int locationSize, final int priority, final int cacheType) {
        String fileName;
        if (location != null) {
            fileName = getAttachFileName(location, locationExt);
        } else if (document != null) {
            fileName = getAttachFileName(document);
        } else if (webDocument != null) {
            fileName = getAttachFileName(webDocument);
        } else {
            fileName = null;
        }
        if (cacheType != 10 && !TextUtils.isEmpty(fileName) && !fileName.contains("" + Integer.MIN_VALUE)) {
            loadOperationPathsUI.put(fileName, true);
        }
        fileLoaderQueue.postRunnable(() -> loadFileInternal(document, secureDocument, webDocument, location, imageLocation, parentObject, locationExt, locationSize, priority, null, 0, false, cacheType));
    }

    protected FileLoadOperation loadStreamFile(final FileLoadOperationStream stream, final TLRPC.Document document, final ImageLocation location, final Object parentObject, final int offset, final boolean priority) {
        final CountDownLatch semaphore = new CountDownLatch(1);
        final FileLoadOperation[] result = new FileLoadOperation[1];
        fileLoaderQueue.postRunnable(() -> {
            result[0] = loadFileInternal(document, null, null, document == null && location != null ? location.location : null, location, parentObject, document == null && location != null ? "mp4" : null, document == null && location != null ? location.currentSize : 0, 1, stream, offset, priority, document == null ? 1 : 0);
            semaphore.countDown();
        });
        try {
            semaphore.await();
        } catch (Exception e) {
            FileLog.e(e);
        }
        return result[0];
    }

    private void checkDownloadQueue(int datacenterId, int queueType, String fileName) {
        fileLoaderQueue.postRunnable(() -> {
            FileLoadOperation operation = loadOperationPaths.remove(fileName);
            LinkedList<FileLoadOperation> queue = getLoadOperationQueue(datacenterId, queueType);
            SparseIntArray operationCount = getLoadOperationCount(queueType);
            int count = operationCount.get(datacenterId);
            if (operation != null) {
                if (operation.wasStarted()) {
                    count--;
                    operationCount.put(datacenterId, count);
                } else {
                    queue.remove(operation);
                }
                if (queueType == QUEUE_TYPE_FILE) {
                    activeFileLoadOperation.remove(operation);
                }
            }
            while (!queue.isEmpty()) {
                operation = queue.get(0);
                int maxCount;
                if (queueType == QUEUE_TYPE_AUDIO) {
                    maxCount = operation.getPriority() != 0 ? 3 : 1;
                } else if (queueType == QUEUE_TYPE_IMAGE) {
                    maxCount = operation.getPriority() != 0 ? 6 : 2;
                } else {
                    maxCount = operation.isForceRequest() ? 3 : 1;
                }
                if (count < maxCount) {
                    operation = queue.poll();
                    if (operation != null && operation.start()) {
                        count++;
                        operationCount.put(datacenterId, count);
                        if (queueType == QUEUE_TYPE_FILE) {
                            if (!activeFileLoadOperation.contains(operation)) {
                                activeFileLoadOperation.add(operation);
                            }
                        }
                    }
                } else {
                    break;
                }
            }
        });
    }

    public static String getMessageFileName(TLRPC.Message message) {
        if (message == null) {
            return "";
        }
        if (message instanceof TLRPC.TL_messageService) {
            if (message.action.photo != null) {
                ArrayList<TLRPC.PhotoSize> sizes = message.action.photo.sizes;
                if (sizes.size() > 0) {
                    TLRPC.PhotoSize sizeFull = getClosestPhotoSizeWithSize(sizes, AndroidUtilities.getPhotoSize());
                    if (sizeFull != null) {
                        return getAttachFileName(sizeFull);
                    }
                }
            }
        } else {
            if (message.media instanceof TLRPC.TL_messageMediaDocument) {
                return getAttachFileName(message.media.document);
            } else if (message.media instanceof TLRPC.TL_messageMediaPhoto) {
                ArrayList<TLRPC.PhotoSize> sizes = message.media.photo.sizes;
                if (sizes.size() > 0) {
                    TLRPC.PhotoSize sizeFull = getClosestPhotoSizeWithSize(sizes, AndroidUtilities.getPhotoSize(), false, null, true);
                    if (sizeFull != null) {
                        return getAttachFileName(sizeFull);
                    }
                }
            } else if (message.media instanceof TLRPC.TL_messageMediaWebPage) {
                if (message.media.webpage.document != null) {
                    return getAttachFileName(message.media.webpage.document);
                } else if (message.media.webpage.photo != null) {
                    ArrayList<TLRPC.PhotoSize> sizes = message.media.webpage.photo.sizes;
                    if (sizes.size() > 0) {
                        TLRPC.PhotoSize sizeFull = getClosestPhotoSizeWithSize(sizes, AndroidUtilities.getPhotoSize());
                        if (sizeFull != null) {
                            return getAttachFileName(sizeFull);
                        }
                    }
                }
            } else if (message.media instanceof TLRPC.TL_messageMediaInvoice) {
                TLRPC.WebDocument document = ((TLRPC.TL_messageMediaInvoice) message.media).photo;
                if (document != null) {
                    return Utilities.MD5(document.url) + "." + ImageLoader.getHttpUrlExtension(document.url, getMimeTypePart(document.mime_type));
                }
            }
        }
        return "";
    }

    public static File getPathToMessage(TLRPC.Message message) {
        if (message == null) {
            return new File("");
        }
        if (message instanceof TLRPC.TL_messageService) {
            if (message.action.photo != null) {
                ArrayList<TLRPC.PhotoSize> sizes = message.action.photo.sizes;
                if (sizes.size() > 0) {
                    TLRPC.PhotoSize sizeFull = getClosestPhotoSizeWithSize(sizes, AndroidUtilities.getPhotoSize());
                    if (sizeFull != null) {
                        return getPathToAttach(sizeFull);
                    }
                }
            }
        } else {
            if (message.media instanceof TLRPC.TL_messageMediaDocument) {
                return getPathToAttach(message.media.document, message.media.ttl_seconds != 0);
            } else if (message.media instanceof TLRPC.TL_messageMediaPhoto) {
                ArrayList<TLRPC.PhotoSize> sizes = message.media.photo.sizes;
                if (sizes.size() > 0) {
                    TLRPC.PhotoSize sizeFull = getClosestPhotoSizeWithSize(sizes, AndroidUtilities.getPhotoSize(), false, null, true);
                    if (sizeFull != null) {
                        return getPathToAttach(sizeFull, message.media.ttl_seconds != 0);
                    }
                }
            } else if (message.media instanceof TLRPC.TL_messageMediaWebPage) {
                if (message.media.webpage.document != null) {
                    return getPathToAttach(message.media.webpage.document);
                } else if (message.media.webpage.photo != null) {
                    ArrayList<TLRPC.PhotoSize> sizes = message.media.webpage.photo.sizes;
                    if (sizes.size() > 0) {
                        TLRPC.PhotoSize sizeFull = getClosestPhotoSizeWithSize(sizes, AndroidUtilities.getPhotoSize());
                        if (sizeFull != null) {
                            return getPathToAttach(sizeFull);
                        }
                    }
                }
            } else if (message.media instanceof TLRPC.TL_messageMediaInvoice) {
                return getPathToAttach(((TLRPC.TL_messageMediaInvoice) message.media).photo, true);
            }
        }
        return new File("");
    }

    public static File getPathToAttach(TLObject attach) {
        return getPathToAttach(attach, null, false);
    }

    public static File getPathToAttach(TLObject attach, boolean forceCache) {
        return getPathToAttach(attach, null, forceCache);
    }

    public static File getPathToAttach(TLObject attach, String ext, boolean forceCache) {
        return getPathToAttach(attach, null, ext, forceCache);
    }

    public static File getPathToAttach(TLObject attach, String size, String ext, boolean forceCache) {
        File dir = null;
        if (forceCache) {
            dir = getDirectory(MEDIA_DIR_CACHE);
        } else {
            if (attach instanceof TLRPC.Document) {
                TLRPC.Document document = (TLRPC.Document) attach;
                if (document.key != null) {
                    dir = getDirectory(MEDIA_DIR_CACHE);
                } else {
                    if (MessageObject.isVoiceDocument(document)) {
                        dir = getDirectory(MEDIA_DIR_AUDIO);
                    } else if (MessageObject.isVideoDocument(document) || MessageObject.isGifDocument(document)) {
                        dir = getDirectory(MEDIA_DIR_VIDEO);
                    } else if (MessageObject.isStickerDocument(document)) {
                        dir = getDirectory(MEDIA_DIR_CACHE);
                    } else {
                        dir = getDirectory(MEDIA_DIR_DOCUMENT);
                    }
                }
            } else if (attach instanceof TLRPC.Photo) {
                TLRPC.PhotoSize photoSize = getClosestPhotoSizeWithSize(((TLRPC.Photo) attach).sizes, AndroidUtilities.getPhotoSize());
                return getPathToAttach(photoSize, ext, false);
            } else if (attach instanceof TLRPC.PhotoSize) {
                TLRPC.PhotoSize photoSize = (TLRPC.PhotoSize) attach;
                if (photoSize instanceof TLRPC.TL_photoStrippedSize || photoSize instanceof TLRPC.TL_photoPathSize) {
                    dir = null;
                } else if (photoSize.location == null || photoSize.location.key != null || photoSize.location.volume_id == Integer.MIN_VALUE && photoSize.location.local_id < 0 || photoSize.size < 0) {
                    dir = getDirectory(MEDIA_DIR_CACHE);
                } else {
                    dir = getDirectory(MEDIA_DIR_IMAGE);
                }
            } else if (attach instanceof TLRPC.TL_videoSize) {
                TLRPC.TL_videoSize videoSize = (TLRPC.TL_videoSize) attach;
                if (videoSize.location == null || videoSize.location.key != null || videoSize.location.volume_id == Integer.MIN_VALUE && videoSize.location.local_id < 0 || videoSize.size < 0) {
                    dir = getDirectory(MEDIA_DIR_CACHE);
                } else {
                    dir = getDirectory(MEDIA_DIR_IMAGE);
                }
            } else if (attach instanceof TLRPC.FileLocation) {
                TLRPC.FileLocation fileLocation = (TLRPC.FileLocation) attach;
                if (fileLocation.key != null || fileLocation.volume_id == Integer.MIN_VALUE && fileLocation.local_id < 0) {
                    dir = getDirectory(MEDIA_DIR_CACHE);
                } else {
                    dir = getDirectory(MEDIA_DIR_IMAGE);
                }
            } else if (attach instanceof TLRPC.UserProfilePhoto || attach instanceof TLRPC.ChatPhoto) {
                if (size == null) {
                    size = "s";
                }
                if ("s".equals(size)) {
                    dir = getDirectory(MEDIA_DIR_CACHE);
                } else {
                    dir = getDirectory(MEDIA_DIR_IMAGE);
                }
            } else if (attach instanceof WebFile) {
                WebFile document = (WebFile) attach;
                if (document.mime_type.startsWith("image/")) {
                    dir = getDirectory(MEDIA_DIR_IMAGE);
                } else if (document.mime_type.startsWith("audio/")) {
                    dir = getDirectory(MEDIA_DIR_AUDIO);
                } else if (document.mime_type.startsWith("video/")) {
                    dir = getDirectory(MEDIA_DIR_VIDEO);
                } else {
                    dir = getDirectory(MEDIA_DIR_DOCUMENT);
                }
            } else if (attach instanceof TLRPC.TL_secureFile || attach instanceof SecureDocument) {
                dir = getDirectory(MEDIA_DIR_CACHE);
            }
        }
        if (dir == null) {
            return new File("");
        }
        return new File(dir, getAttachFileName(attach, ext));
    }

    public static TLRPC.PhotoSize getClosestPhotoSizeWithSize(ArrayList<TLRPC.PhotoSize> sizes, int side) {
        return getClosestPhotoSizeWithSize(sizes, side, false);
    }

    public static TLRPC.PhotoSize getClosestPhotoSizeWithSize(ArrayList<TLRPC.PhotoSize> sizes, int side, boolean byMinSide) {
        return getClosestPhotoSizeWithSize(sizes, side, byMinSide, null, false);
    }

    public static TLRPC.PhotoSize getClosestPhotoSizeWithSize(ArrayList<TLRPC.PhotoSize> sizes, int side, boolean byMinSide, TLRPC.PhotoSize toIgnore, boolean ignoreStripped) {
        if (sizes == null || sizes.isEmpty()) {
            return null;
        }
        int lastSide = 0;
        TLRPC.PhotoSize closestObject = null;
        for (int a = 0; a < sizes.size(); a++) {
            TLRPC.PhotoSize obj = sizes.get(a);
            if (obj == null || obj == toIgnore || obj instanceof TLRPC.TL_photoSizeEmpty || obj instanceof TLRPC.TL_photoPathSize || ignoreStripped && obj instanceof TLRPC.TL_photoStrippedSize) {
                continue;
            }
            if (byMinSide) {
                int currentSide = Math.min(obj.h, obj.w);
                if (closestObject == null || side > 100 && closestObject.location != null && closestObject.location.dc_id == Integer.MIN_VALUE || obj instanceof TLRPC.TL_photoCachedSize || side > lastSide && lastSide < currentSide) {
                    closestObject = obj;
                    lastSide = currentSide;
                }
            } else {
                int currentSide = Math.max(obj.w, obj.h);
                if (closestObject == null || side > 100 && closestObject.location != null && closestObject.location.dc_id == Integer.MIN_VALUE || obj instanceof TLRPC.TL_photoCachedSize || currentSide <= side && lastSide < currentSide) {
                    closestObject = obj;
                    lastSide = currentSide;
                }
            }
        }
        return closestObject;
    }

    public static TLRPC.TL_photoPathSize getPathPhotoSize(ArrayList<TLRPC.PhotoSize> sizes) {
        if (sizes == null || sizes.isEmpty()) {
            return null;
        }
        for (int a = 0; a < sizes.size(); a++) {
            TLRPC.PhotoSize obj = sizes.get(a);
            if (obj instanceof TLRPC.TL_photoPathSize) {
                continue;
            }
            return (TLRPC.TL_photoPathSize) obj;
        }
        return null;
    }

    public static String getFileExtension(File file) {
        String name = file.getName();
        try {
            return name.substring(name.lastIndexOf('.') + 1);
        } catch (Exception e) {
            return "";
        }
    }

    public static String fixFileName(String fileName) {
        if (fileName != null) {
            fileName = fileName.replaceAll("[\u0001-\u001f<>\u202E:\"/\\\\|?*\u007f]+", "").trim();
        }
        return fileName;
    }

    public static String getDocumentFileName(TLRPC.Document document) {
        if (document == null) {
            return null;
        }
        if (document.file_name_fixed != null) {
            return document.file_name_fixed;
        }
        String fileName = null;
        if (document != null) {
            if (document.file_name != null) {
                fileName = document.file_name;
            } else {
                for (int a = 0; a < document.attributes.size(); a++) {
                    TLRPC.DocumentAttribute documentAttribute = document.attributes.get(a);
                    if (documentAttribute instanceof TLRPC.TL_documentAttributeFilename) {
                        fileName = documentAttribute.file_name;
                    }
                }
            }
        }
        fileName = fixFileName(fileName);
        return fileName != null ? fileName : "";
    }

    public static String getMimeTypePart(String mime) {
        int index;
        if ((index = mime.lastIndexOf('/')) != -1) {
            return mime.substring(index + 1);
        }
        return "";
    }

    public static String getExtensionByMimeType(String mime) {
        if (mime != null) {
            switch (mime) {
                case "video/mp4":
                    return ".mp4";
                case "video/x-matroska":
                    return ".mkv";
                case "audio/ogg":
                    return ".ogg";
            }
        }
        return "";
    }

    public static File getInternalCacheDir() {
        return ApplicationLoader.applicationContext.getCacheDir();
    }

    public static String getDocumentExtension(TLRPC.Document document) {
        String fileName = getDocumentFileName(document);
        int idx = fileName.lastIndexOf('.');
        String ext = null;
        if (idx != -1) {
            ext = fileName.substring(idx + 1);
        }
        if (ext == null || ext.length() == 0) {
            ext = document.mime_type;
        }
        if (ext == null) {
            ext = "";
        }
        ext = ext.toUpperCase();
        return ext;
    }

    public static String getAttachFileName(TLObject attach) {
        return getAttachFileName(attach, null);
    }

    public static String getAttachFileName(TLObject attach, String ext) {
        return getAttachFileName(attach, null, ext);
    }

    public static String getAttachFileName(TLObject attach, String size, String ext) {
        if (attach instanceof TLRPC.Document) {
            TLRPC.Document document = (TLRPC.Document) attach;
            if (document.mime_type != null && (
                    document.mime_type.startsWith("application/x") ||
                            document.mime_type.startsWith("audio/") ||
                            document.mime_type.startsWith("video/") ||
                            document.mime_type.startsWith("image/"))) {
                String docExt = getDocumentFileName(document);
                int idx;
                if (docExt == null || (idx = docExt.lastIndexOf('.')) == -1) {
                    docExt = "";
                } else {
                    docExt = docExt.substring(idx);
                }
                if (docExt.length() <= 1) {
                    docExt = getExtensionByMimeType(document.mime_type);
                }
                if (docExt.length() > 1) {
                    return document.dc_id + "_" + document.id + docExt;
                } else {
                    return document.dc_id + "_" + document.id;
                }
            } else {
                return (document.dc_id + "_" + document.id).hashCode() + "_" + getDocumentFileName(document);
            }
        } else if (attach instanceof SecureDocument) {
            SecureDocument secureDocument = (SecureDocument) attach;
            return secureDocument.secureFile.dc_id + "_" + secureDocument.secureFile.id + ".jpg";
        } else if (attach instanceof TLRPC.TL_secureFile) {
            TLRPC.TL_secureFile secureFile = (TLRPC.TL_secureFile) attach;
            return secureFile.dc_id + "_" + secureFile.id + ".jpg";
        } else if (attach instanceof WebFile) {
            WebFile document = (WebFile) attach;
            return Utilities.MD5(document.url) + "." + ImageLoader.getHttpUrlExtension(document.url, getMimeTypePart(document.mime_type));
        } else if (attach instanceof TLRPC.PhotoSize) {
            TLRPC.PhotoSize photo = (TLRPC.PhotoSize) attach;
            if (photo.location == null || photo.location instanceof TLRPC.TL_fileLocationUnavailable) {
                return "";
            }
            return photo.location.volume_id + "_" + photo.location.local_id + "." + (ext != null ? ext : "jpg");
        } else if (attach instanceof TLRPC.TL_videoSize) {
            TLRPC.TL_videoSize video = (TLRPC.TL_videoSize) attach;
            if (video.location == null || video.location instanceof TLRPC.TL_fileLocationUnavailable) {
                return "";
            }
            return video.location.volume_id + "_" + video.location.local_id + "." + (ext != null ? ext : "mp4");
        } else if (attach instanceof TLRPC.FileLocation) {
            if (attach instanceof TLRPC.TL_fileLocationUnavailable) {
                return "";
            }
            TLRPC.FileLocation location = (TLRPC.FileLocation) attach;
            return location.volume_id + "_" + location.local_id + "." + (ext != null ? ext : "jpg");
        } else if (attach instanceof TLRPC.UserProfilePhoto) {
            if (size == null) {
                size = "s";
            }
            TLRPC.UserProfilePhoto location = (TLRPC.UserProfilePhoto) attach;
            if (location.photo_small != null) {
                if ("s".equals(size)) {
                    return getAttachFileName(location.photo_small, ext);
                } else {
                    return getAttachFileName(location.photo_big, ext);
                }
            } else {
                return location.photo_id + "_" + size + "." + (ext != null ? ext : "jpg");
            }
        } else if (attach instanceof TLRPC.ChatPhoto) {
            TLRPC.ChatPhoto location = (TLRPC.ChatPhoto) attach;
            if (location.photo_small != null) {
                if ("s".equals(size)) {
                    return getAttachFileName(location.photo_small, ext);
                } else {
                    return getAttachFileName(location.photo_big, ext);
                }
            } else {
                return location.photo_id + "_" + size + "." + (ext != null ? ext : "jpg");
            }
        }
        return "";
    }

    public void deleteFiles(final ArrayList<File> files, final int type) {
        if (files == null || files.isEmpty()) {
            return;
        }
        fileLoaderQueue.postRunnable(() -> {
            for (int a = 0; a < files.size(); a++) {
                File file = files.get(a);
                File encrypted = new File(file.getAbsolutePath() + ".enc");
                if (encrypted.exists()) {
                    try {
                        if (!encrypted.delete()) {
                            encrypted.deleteOnExit();
                        }
                    } catch (Exception e) {
                        FileLog.e(e);
                    }
                    try {
                        File key = new File(FileLoader.getInternalCacheDir(), file.getName() + ".enc.key");
                        if (!key.delete()) {
                            key.deleteOnExit();
                        }
                    } catch (Exception e) {
                        FileLog.e(e);
                    }
                } else if (file.exists()) {
                    try {
                        if (!file.delete()) {
                            file.deleteOnExit();
                        }
                    } catch (Exception e) {
                        FileLog.e(e);
                    }
                }
                try {
                    File qFile = new File(file.getParentFile(), "q_" + file.getName());
                    if (qFile.exists()) {
                        if (!qFile.delete()) {
                            qFile.deleteOnExit();
                        }
                    }
                } catch (Exception e) {
                    FileLog.e(e);
                }
            }
            if (type == 2) {
                ImageLoader.getInstance().clearMemory();
            }
        });
    }

    public static boolean isVideoMimeType(String mime) {
        return "video/mp4".equals(mime) || SharedConfig.streamMkv && "video/x-matroska".equals(mime);
    }

    public static boolean copyFile(InputStream sourceFile, File destFile) throws IOException {
        return copyFile(sourceFile, destFile, -1);
    }

    public static boolean copyFile(InputStream sourceFile, File destFile, int maxSize) throws IOException {
        FileOutputStream out = new FileOutputStream(destFile);
        byte[] buf = new byte[4096];
        int len;
        int totalLen = 0;
        while ((len = sourceFile.read(buf)) > 0) {
            Thread.yield();
            out.write(buf, 0, len);
            totalLen += len;
            if (maxSize > 0 && totalLen >= maxSize) {
                break;
            }
        }
        out.getFD().sync();
        out.close();
        return true;
    }

    public static boolean isSamePhoto(TLObject photo1, TLObject photo2) {
        if (photo1 == null && photo2 != null || photo1 != null && photo2 == null) {
            return false;
        }
        if (photo1 == null && photo2 == null) {
            return true;
        }
        if (photo1.getClass() != photo2.getClass()) {
            return false;
        }
        if (photo1 instanceof TLRPC.UserProfilePhoto) {
            TLRPC.UserProfilePhoto p1 = (TLRPC.UserProfilePhoto) photo1;
            TLRPC.UserProfilePhoto p2 = (TLRPC.UserProfilePhoto) photo2;
            return p1.photo_id == p2.photo_id;
        } else if (photo1 instanceof TLRPC.ChatPhoto) {
            TLRPC.ChatPhoto p1 = (TLRPC.ChatPhoto) photo1;
            TLRPC.ChatPhoto p2 = (TLRPC.ChatPhoto) photo2;
            return p1.photo_id == p2.photo_id;
        }
        return false;
    }

    public static boolean isSamePhoto(TLRPC.FileLocation location, TLRPC.Photo photo) {
        if (location == null || !(photo instanceof TLRPC.TL_photo)) {
            return false;
        }
        for (int b = 0, N = photo.sizes.size(); b < N; b++) {
            TLRPC.PhotoSize size = photo.sizes.get(b);
            if (size.location != null && size.location.local_id == location.local_id && size.location.volume_id == location.volume_id) {
                return true;
            }
        }
        if (-location.volume_id == photo.id) {
            return true;
        }
        return false;
    }

    public static long getPhotoId(TLObject object) {
        if (object instanceof TLRPC.Photo) {
            return ((TLRPC.Photo) object).id;
        } else if (object instanceof TLRPC.ChatPhoto) {
            return ((TLRPC.ChatPhoto) object).photo_id;
        } else if (object instanceof TLRPC.UserProfilePhoto) {
            return ((TLRPC.UserProfilePhoto) object).photo_id;
        }
        return 0;
    }

    public void getCurrentLoadingFiles(ArrayList<MessageObject> currentLoadingFiles) {
        currentLoadingFiles.clear();
        currentLoadingFiles.addAll(getDownloadController().downloadingFiles);
        for (int i = 0; i < currentLoadingFiles.size(); i++) {
            currentLoadingFiles.get(i).isDownloadingFile = true;
        }
    }

    public void getRecentLoadingFiles(ArrayList<MessageObject> recentLoadingFiles) {
        recentLoadingFiles.clear();
        recentLoadingFiles.addAll(getDownloadController().recentDownloadingFiles);
        for (int i = 0; i < recentLoadingFiles.size(); i++) {
            recentLoadingFiles.get(i).isDownloadingFile = true;
        }
    }

    public void checkCurrentDownloadsFiles() {
        ArrayList<MessageObject> messagesToRemove = new ArrayList<>();
        ArrayList<MessageObject> messageObjects = new ArrayList<>(getDownloadController().recentDownloadingFiles);
        for (int i = 0 ; i < messageObjects.size(); i++) {
            messageObjects.get(i).checkMediaExistance();
            if (messageObjects.get(i).mediaExists) {
                messagesToRemove.add(messageObjects.get(i));
            }
        }
        if (!messagesToRemove.isEmpty()) {
            AndroidUtilities.runOnUIThread(() -> {
                getDownloadController().recentDownloadingFiles.removeAll(messagesToRemove);
                getNotificationCenter().postNotificationName(NotificationCenter.onDownloadingFilesChanged);
            });
        }

    }

    public void clearRecentDownloadedFiles() {
        getDownloadController().clearRecentDownloadedFiles();
    }
}<|MERGE_RESOLUTION|>--- conflicted
+++ resolved
@@ -724,11 +724,7 @@
                 if (!operation.isPreloadVideoOperation() && operation.isPreloadFinished()) {
                     return;
                 }
-<<<<<<< HEAD
-                if (document != null && parentObject instanceof MessageObject) {
-=======
                 if (document != null && parentObject instanceof MessageObject && ((MessageObject) parentObject).putInDownloadsStore) {
->>>>>>> e3fcc75e
                     getDownloadController().onDownloadComplete((MessageObject) parentObject);
                 }
 
