/*
 * This is the source code of Telegram for Android v. 5.x.x.
 * It is licensed under GNU GPL v. 2 or later.
 * You should have received a copy of the license in this archive (see LICENSE).
 *
 * Copyright Nikolai Kudashov, 2013-2018.
 */

package org.telegram.messenger;

import android.text.TextUtils;
import android.util.SparseArray;
import android.util.SparseIntArray;

import org.telegram.tgnet.TLObject;
import org.telegram.tgnet.TLRPC;

import java.io.File;
import java.io.FileOutputStream;
import java.io.IOException;
import java.io.InputStream;
import java.util.ArrayList;
import java.util.HashMap;
import java.util.LinkedList;
import java.util.concurrent.ConcurrentHashMap;
import java.util.concurrent.CountDownLatch;

public class FileLoader extends BaseController {

    public interface FileLoaderDelegate {
        void fileUploadProgressChanged(String location, long uploadedSize, long totalSize, boolean isEncrypted);

        void fileDidUploaded(String location, TLRPC.InputFile inputFile, TLRPC.InputEncryptedFile inputEncryptedFile, byte[] key, byte[] iv, long totalFileSize);

        void fileDidFailedUpload(String location, boolean isEncrypted);

        void fileDidLoaded(String location, File finalFile, int type);

        void fileDidFailedLoad(String location, int state);

        void fileLoadProgressChanged(String location, long uploadedSize, long totalSize);
    }

    public static final int MEDIA_DIR_IMAGE = 0;
    public static final int MEDIA_DIR_AUDIO = 1;
    public static final int MEDIA_DIR_VIDEO = 2;
    public static final int MEDIA_DIR_DOCUMENT = 3;
    public static final int MEDIA_DIR_CACHE = 4;

    public static final int IMAGE_TYPE_LOTTIE = 1;
    public static final int IMAGE_TYPE_ANIMATION = 2;
    public static final int IMAGE_TYPE_SVG = 3;
    public static final int IMAGE_TYPE_SVG_WHITE = 4;
    public static final int IMAGE_TYPE_THEME_PREVIEW = 5;

    public static final int QUEUE_TYPE_FILE = 0;
    public static final int QUEUE_TYPE_IMAGE = 1;
    public static final int QUEUE_TYPE_AUDIO = 2;

    public final static long MAX_FILE_SIZE = 1024L * 1024L * 2000L;

    private volatile static DispatchQueue fileLoaderQueue = new DispatchQueue("fileUploadQueue");

    private LinkedList<FileUploadOperation> uploadOperationQueue = new LinkedList<>();
    private LinkedList<FileUploadOperation> uploadSmallOperationQueue = new LinkedList<>();
    private ConcurrentHashMap<String, FileUploadOperation> uploadOperationPaths = new ConcurrentHashMap<>();
    private ConcurrentHashMap<String, FileUploadOperation> uploadOperationPathsEnc = new ConcurrentHashMap<>();
    private int currentUploadOperationsCount = 0;
    private int currentUploadSmallOperationsCount = 0;

    private SparseArray<LinkedList<FileLoadOperation>> fileLoadOperationQueues = new SparseArray<>();
    private SparseArray<LinkedList<FileLoadOperation>> audioLoadOperationQueues = new SparseArray<>();
    private SparseArray<LinkedList<FileLoadOperation>> imageLoadOperationQueues = new SparseArray<>();
    private SparseIntArray fileLoadOperationsCount = new SparseIntArray();
    private SparseIntArray audioLoadOperationsCount = new SparseIntArray();
    private SparseIntArray imageLoadOperationsCount = new SparseIntArray();

    private ConcurrentHashMap<String, FileLoadOperation> loadOperationPaths = new ConcurrentHashMap<>();
    private ArrayList<FileLoadOperation> activeFileLoadOperation = new ArrayList<>();
    private ConcurrentHashMap<String, Boolean> loadOperationPathsUI = new ConcurrentHashMap<>(10, 1, 2);
    private HashMap<String, Long> uploadSizes = new HashMap<>();

    private HashMap<String, Boolean> loadingVideos = new HashMap<>();

    private String forceLoadingFile;

    private static SparseArray<File> mediaDirs = null;
    private FileLoaderDelegate delegate = null;

    private int lastReferenceId;
    private ConcurrentHashMap<Integer, Object> parentObjectReferences = new ConcurrentHashMap<>();

    private static volatile FileLoader[] Instance = new FileLoader[UserConfig.MAX_ACCOUNT_COUNT];

    public static FileLoader getInstance(int num) {
        FileLoader localInstance = Instance[num];
        if (localInstance == null) {
            synchronized (FileLoader.class) {
                localInstance = Instance[num];
                if (localInstance == null) {
                    Instance[num] = localInstance = new FileLoader(num);
                }
            }
        }
        return localInstance;
    }

    public FileLoader(int instance) {
        super(instance);
    }

    public static void setMediaDirs(SparseArray<File> dirs) {
        mediaDirs = dirs;
    }

    public static File checkDirectory(int type) {
        return mediaDirs.get(type);
    }

    public static File getDirectory(int type) {
        File dir = mediaDirs.get(type);
        if (dir == null && type != FileLoader.MEDIA_DIR_CACHE) {
            dir = mediaDirs.get(FileLoader.MEDIA_DIR_CACHE);
        }
        try {
            if (dir != null && !dir.isDirectory()) {
                dir.mkdirs();
            }
        } catch (Exception e) {
            //don't promt
        }
        return dir;
    }

    public int getFileReference(Object parentObject) {
        int reference = lastReferenceId++;
        parentObjectReferences.put(reference, parentObject);
        return reference;
    }

    public Object getParentObject(int reference) {
        return parentObjectReferences.get(reference);
    }

    public void setLoadingVideoInternal(TLRPC.Document document, boolean player) {
        String key = getAttachFileName(document);
        String dKey = key + (player ? "p" : "");
        loadingVideos.put(dKey, true);
        getNotificationCenter().postNotificationName(NotificationCenter.videoLoadingStateChanged, key);
    }

    public void setLoadingVideo(TLRPC.Document document, boolean player, boolean schedule) {
        if (document == null) {
            return;
        }
        if (schedule) {
            AndroidUtilities.runOnUIThread(() -> setLoadingVideoInternal(document, player));
        } else {
            setLoadingVideoInternal(document, player);
        }
    }

    public void setLoadingVideoForPlayer(TLRPC.Document document, boolean player) {
        if (document == null) {
            return;
        }
        String key = getAttachFileName(document);
        if (loadingVideos.containsKey(key + (player ? "" : "p"))) {
            loadingVideos.put(key + (player ? "p" : ""), true);
        }
    }

    private void removeLoadingVideoInternal(TLRPC.Document document, boolean player) {
        String key = getAttachFileName(document);
        String dKey = key + (player ? "p" : "");
        if (loadingVideos.remove(dKey) != null) {
            getNotificationCenter().postNotificationName(NotificationCenter.videoLoadingStateChanged, key);
        }
    }

    public void removeLoadingVideo(TLRPC.Document document, boolean player, boolean schedule) {
        if (document == null) {
            return;
        }
        if (schedule) {
            AndroidUtilities.runOnUIThread(() -> removeLoadingVideoInternal(document, player));
        } else {
            removeLoadingVideoInternal(document, player);
        }
    }

    public boolean isLoadingVideo(TLRPC.Document document, boolean player) {
        return document != null && loadingVideos.containsKey(getAttachFileName(document) + (player ? "p" : ""));
    }

    public boolean isLoadingVideoAny(TLRPC.Document document) {
        return isLoadingVideo(document, false) || isLoadingVideo(document, true);
    }

    public void cancelUploadFile(final String location, final boolean enc) {
        fileLoaderQueue.postRunnable(() -> {
            FileUploadOperation operation;
            if (!enc) {
                operation = uploadOperationPaths.get(location);
            } else {
                operation = uploadOperationPathsEnc.get(location);
            }
            uploadSizes.remove(location);
            if (operation != null) {
                uploadOperationPathsEnc.remove(location);
                uploadOperationQueue.remove(operation);
                uploadSmallOperationQueue.remove(operation);
                operation.cancel();
            }
        });
    }

    public void checkUploadNewDataAvailable(final String location, final boolean encrypted, final long newAvailableSize, final long finalSize) {
        fileLoaderQueue.postRunnable(() -> {
            FileUploadOperation operation;
            if (encrypted) {
                operation = uploadOperationPathsEnc.get(location);
            } else {
                operation = uploadOperationPaths.get(location);
            }
            if (operation != null) {
                operation.checkNewDataAvailable(newAvailableSize, finalSize);
            } else if (finalSize != 0) {
                uploadSizes.put(location, finalSize);
            }
        });
    }

    public void onNetworkChanged(final boolean slow) {
        fileLoaderQueue.postRunnable(() -> {
            for (ConcurrentHashMap.Entry<String, FileUploadOperation> entry : uploadOperationPaths.entrySet()) {
                entry.getValue().onNetworkChanged(slow);
            }
            for (ConcurrentHashMap.Entry<String, FileUploadOperation> entry : uploadOperationPathsEnc.entrySet()) {
                entry.getValue().onNetworkChanged(slow);
            }
        });
    }

    public void uploadFile(final String location, final boolean encrypted, final boolean small, final int type) {
        uploadFile(location, encrypted, small, 0, type);
    }

    public void uploadFile(final String location, final boolean encrypted, final boolean small, final int estimatedSize, final int type) {
        if (location == null) {
            return;
        }
        fileLoaderQueue.postRunnable(() -> {
            if (encrypted) {
                if (uploadOperationPathsEnc.containsKey(location)) {
                    return;
                }
            } else {
                if (uploadOperationPaths.containsKey(location)) {
                    return;
                }
            }
            int esimated = estimatedSize;
            if (esimated != 0) {
                Long finalSize = uploadSizes.get(location);
                if (finalSize != null) {
                    esimated = 0;
                    uploadSizes.remove(location);
                }
            }
            if (delegate != null && estimatedSize != 0) {
                delegate.fileUploadProgressChanged(location, 0, estimatedSize, encrypted);
            }
            FileUploadOperation operation = new FileUploadOperation(currentAccount, location, encrypted, esimated, type);
            if (encrypted) {
                uploadOperationPathsEnc.put(location, operation);
            } else {
                uploadOperationPaths.put(location, operation);
            }
            operation.setDelegate(new FileUploadOperation.FileUploadOperationDelegate() {
                @Override
                public void didFinishUploadingFile(final FileUploadOperation operation, final TLRPC.InputFile inputFile, final TLRPC.InputEncryptedFile inputEncryptedFile, final byte[] key, final byte[] iv) {
                    fileLoaderQueue.postRunnable(() -> {
                        if (encrypted) {
                            uploadOperationPathsEnc.remove(location);
                        } else {
                            uploadOperationPaths.remove(location);
                        }
                        if (small) {
                            currentUploadSmallOperationsCount--;
                            if (currentUploadSmallOperationsCount < 1) {
                                FileUploadOperation operation12 = uploadSmallOperationQueue.poll();
                                if (operation12 != null) {
                                    currentUploadSmallOperationsCount++;
                                    operation12.start();
                                }
                            }
                        } else {
                            currentUploadOperationsCount--;
                            if (currentUploadOperationsCount < 1) {
                                FileUploadOperation operation12 = uploadOperationQueue.poll();
                                if (operation12 != null) {
                                    currentUploadOperationsCount++;
                                    operation12.start();
                                }
                            }
                        }
                        if (delegate != null) {
                            delegate.fileDidUploaded(location, inputFile, inputEncryptedFile, key, iv, operation.getTotalFileSize());
                        }
                    });
                }

                @Override
                public void didFailedUploadingFile(final FileUploadOperation operation) {
                    fileLoaderQueue.postRunnable(() -> {
                        if (encrypted) {
                            uploadOperationPathsEnc.remove(location);
                        } else {
                            uploadOperationPaths.remove(location);
                        }
                        if (delegate != null) {
                            delegate.fileDidFailedUpload(location, encrypted);
                        }
                        if (small) {
                            currentUploadSmallOperationsCount--;
                            if (currentUploadSmallOperationsCount < 1) {
                                FileUploadOperation operation1 = uploadSmallOperationQueue.poll();
                                if (operation1 != null) {
                                    currentUploadSmallOperationsCount++;
                                    operation1.start();
                                }
                            }
                        } else {
                            currentUploadOperationsCount--;
                            if (currentUploadOperationsCount < 1) {
                                FileUploadOperation operation1 = uploadOperationQueue.poll();
                                if (operation1 != null) {
                                    currentUploadOperationsCount++;
                                    operation1.start();
                                }
                            }
                        }
                    });
                }

                @Override
                public void didChangedUploadProgress(FileUploadOperation operation, long uploadedSize, long totalSize) {
                    if (delegate != null) {
                        delegate.fileUploadProgressChanged(location, uploadedSize, totalSize, encrypted);
                    }
                }
            });
            if (small) {
                if (currentUploadSmallOperationsCount < 1) {
                    currentUploadSmallOperationsCount++;
                    operation.start();
                } else {
                    uploadSmallOperationQueue.add(operation);
                }
            } else {
                if (currentUploadOperationsCount < 1) {
                    currentUploadOperationsCount++;
                    operation.start();
                } else {
                    uploadOperationQueue.add(operation);
                }
            }
        });
    }

    private LinkedList<FileLoadOperation> getLoadOperationQueue(int datacenterId, int type) {
        SparseArray<LinkedList<FileLoadOperation>> queues;
        if (type == QUEUE_TYPE_AUDIO) {
            queues = audioLoadOperationQueues;
        } else if (type == QUEUE_TYPE_IMAGE) {
            queues = imageLoadOperationQueues;
        } else {
            queues = fileLoadOperationQueues;
        }
        LinkedList<FileLoadOperation> queue = queues.get(datacenterId);
        if (queue == null) {
            queue = new LinkedList<>();
            queues.put(datacenterId, queue);
        }
        return queue;
    }

    private SparseIntArray getLoadOperationCount(int type) {
        SparseArray<LinkedList<FileLoadOperation>> queues;
        if (type == QUEUE_TYPE_AUDIO) {
            return audioLoadOperationsCount;
        } else if (type == QUEUE_TYPE_IMAGE) {
            return imageLoadOperationsCount;
        } else {
            return fileLoadOperationsCount;
        }
    }

    public void setForceStreamLoadingFile(TLRPC.FileLocation location, String ext) {
        if (location == null) {
            return;
        }
        fileLoaderQueue.postRunnable(() -> {
            forceLoadingFile = getAttachFileName(location, ext);
            FileLoadOperation operation = loadOperationPaths.get(forceLoadingFile);
            if (operation != null) {
                if (operation.isPreloadVideoOperation()) {
                    operation.setIsPreloadVideoOperation(false);
                }
                operation.setForceRequest(true);
                int datacenterId = operation.getDatacenterId();
                int queueType = operation.getQueueType();
                LinkedList<FileLoadOperation> downloadQueue = getLoadOperationQueue(datacenterId, queueType);
                SparseIntArray count = getLoadOperationCount(queueType);
<<<<<<< HEAD
                if (downloadQueue != null) {
                    int index = downloadQueue.indexOf(operation);
                    if (index >= 0) {
                        downloadQueue.remove(index);
=======
                int index = downloadQueue.indexOf(operation);
                if (index >= 0) {
                    downloadQueue.remove(index);
>>>>>>> 002c01ec
                        if (operation.start()) {
                            count.put(datacenterId, count.get(datacenterId) + 1);
                        }
                        if (queueType == QUEUE_TYPE_FILE) {
                            if (operation.wasStarted() && !activeFileLoadOperation.contains(operation)) {
                                pauseCurrentFileLoadOperations(operation);
                                activeFileLoadOperation.add(operation);
                            }
<<<<<<< HEAD
                        }
                    } else {
                        pauseCurrentFileLoadOperations(operation);
                        operation.start();
                        if (queueType == QUEUE_TYPE_FILE && !activeFileLoadOperation.contains(operation)) {
                            activeFileLoadOperation.add(operation);
=======
>>>>>>> 002c01ec
                        }
                } else {
                    pauseCurrentFileLoadOperations(operation);
                    operation.start();
                    if (queueType == QUEUE_TYPE_FILE && !activeFileLoadOperation.contains(operation)) {
                        activeFileLoadOperation.add(operation);
                    }
                }
            }
        });
    }

    public void cancelLoadFile(TLRPC.Document document) {
        cancelLoadFile(document, false);
    }

    public void cancelLoadFile(TLRPC.Document document, boolean deleteFile) {
        cancelLoadFile(document, null, null, null, null, null, deleteFile);
    }

    public void cancelLoadFile(SecureDocument document) {
        cancelLoadFile(null, document, null, null, null, null, false);
    }

    public void cancelLoadFile(WebFile document) {
        cancelLoadFile(null, null, document, null, null, null, false);
    }

    public void cancelLoadFile(TLRPC.PhotoSize photo) {
        cancelLoadFile(photo, false);
    }

    public void cancelLoadFile(TLRPC.PhotoSize photo, boolean deleteFile) {
        cancelLoadFile(null, null, null, photo.location, null, null, deleteFile);
    }

    public void cancelLoadFile(TLRPC.FileLocation location, String ext) {
        cancelLoadFile(location, ext, false);
    }

    public void cancelLoadFile(TLRPC.FileLocation location, String ext, boolean deleteFile) {
        cancelLoadFile(null, null, null, location, ext, null, deleteFile);
    }

    public void cancelLoadFile(String fileName) {
        cancelLoadFile(null, null, null, null, null, fileName, true);
    }

    public void cancelLoadFiles(ArrayList<String> fileNames) {
        for (int a = 0, N = fileNames.size(); a < N; a++) {
            cancelLoadFile(null, null, null, null, null, fileNames.get(a), true);
        }
    }

    private void cancelLoadFile(final TLRPC.Document document, final SecureDocument secureDocument, final WebFile webDocument, final TLRPC.FileLocation location, final String locationExt, String name, boolean deleteFile) {
        if (location == null && document == null && webDocument == null && secureDocument == null && TextUtils.isEmpty(name)) {
            return;
        }
        final String fileName;
        if (location != null) {
            fileName = getAttachFileName(location, locationExt);
        } else if (document != null) {
            fileName = getAttachFileName(document);
        } else if (secureDocument != null) {
            fileName = getAttachFileName(secureDocument);
        } else if (webDocument != null) {
            fileName = getAttachFileName(webDocument);
        } else {
            fileName = name;
        }
        loadOperationPathsUI.remove(fileName);
        fileLoaderQueue.postRunnable(() -> {
            FileLoadOperation operation = loadOperationPaths.remove(fileName);
            if (operation != null) {
                int queueType = operation.getQueueType();
                int datacenterId = operation.getDatacenterId();
                LinkedList<FileLoadOperation> queue = getLoadOperationQueue(datacenterId, queueType);
                if (!queue.remove(operation)) {
                    SparseIntArray count = getLoadOperationCount(queueType);
                    count.put(datacenterId, count.get(datacenterId) - 1);
                }
                if (queueType == QUEUE_TYPE_FILE) {
                    activeFileLoadOperation.remove(operation);
                }
                operation.cancel(deleteFile);
            }
        });
    }

    public boolean isLoadingFile(final String fileName) {
        return fileName != null && loadOperationPathsUI.containsKey(fileName);
    }

    public float getBufferedProgressFromPosition(final float position, final String fileName) {
        if (TextUtils.isEmpty(fileName)) {
            return 0;
        }
        FileLoadOperation loadOperation = loadOperationPaths.get(fileName);
        if (loadOperation != null) {
            return loadOperation.getDownloadedLengthFromOffset(position);
        } else {
            return 0.0f;
        }
    }

    public void loadFile(ImageLocation imageLocation, Object parentObject, String ext, int priority, int cacheType) {
        if (imageLocation == null) {
            return;
        }
        if (cacheType == 0 && (imageLocation.isEncrypted() || imageLocation.photoSize != null && imageLocation.getSize() == 0)) {
            cacheType = 1;
        }
        loadFile(imageLocation.document, imageLocation.secureDocument, imageLocation.webFile, imageLocation.location, imageLocation, parentObject, ext, imageLocation.getSize(), priority, cacheType);
    }

    public void loadFile(SecureDocument secureDocument, int priority) {
        if (secureDocument == null) {
            return;
        }
        loadFile(null, secureDocument, null, null, null, null, null, 0, priority, 1);
    }

    public void loadFile(TLRPC.Document document, Object parentObject, int priority, int cacheType) {
        if (document == null) {
            return;
        }
        if (cacheType == 0 && document.key != null) {
            cacheType = 1;
        }
        loadFile(document, null, null, null, null, parentObject, null, 0, priority, cacheType);
    }

    public void loadFile(WebFile document, int priority, int cacheType) {
        loadFile(null, null, document, null, null, null, null, 0, priority, cacheType);
    }

    private void pauseCurrentFileLoadOperations(FileLoadOperation newOperation) {
        for (int a = 0; a < activeFileLoadOperation.size(); a++) {
            FileLoadOperation operation = activeFileLoadOperation.get(a);
            if (operation == newOperation || operation.getDatacenterId() != newOperation.getDatacenterId() || operation.getFileName().equals(forceLoadingFile)) {
                continue;
            }
            activeFileLoadOperation.remove(operation);
            a--;
            int datacenterId = operation.getDatacenterId();
            int queueType = operation.getQueueType();
            LinkedList<FileLoadOperation> downloadQueue = getLoadOperationQueue(datacenterId, queueType);
            SparseIntArray count = getLoadOperationCount(queueType);
            downloadQueue.add(0, operation);
            if (operation.wasStarted()) {
                count.put(datacenterId, count.get(datacenterId) - 1);
            }
            operation.pause();
        }
    }

    private FileLoadOperation loadFileInternal(final TLRPC.Document document, final SecureDocument secureDocument, final WebFile webDocument, TLRPC.TL_fileLocationToBeDeprecated location, final ImageLocation imageLocation, Object parentObject, final String locationExt, final int locationSize, final int priority, final FileLoadOperationStream stream, final int streamOffset, boolean streamPriority, final int cacheType) {
        String fileName;
        if (location != null) {
            fileName = getAttachFileName(location, locationExt);
        } else if (secureDocument != null) {
            fileName = getAttachFileName(secureDocument);
        } else if (document != null) {
            fileName = getAttachFileName(document);
        } else if (webDocument != null) {
            fileName = getAttachFileName(webDocument);
        } else {
            fileName = null;
        }
        if (fileName == null || fileName.contains("" + Integer.MIN_VALUE)) {
            return null;
        }
        if (cacheType != 10 && !TextUtils.isEmpty(fileName) && !fileName.contains("" + Integer.MIN_VALUE)) {
            loadOperationPathsUI.put(fileName, true);
        }

        FileLoadOperation operation = loadOperationPaths.get(fileName);
        if (operation != null) {
            if (cacheType != 10 && operation.isPreloadVideoOperation()) {
                operation.setIsPreloadVideoOperation(false);
            }
            if (stream != null || priority > 0) {
                int datacenterId = operation.getDatacenterId();
                operation.setForceRequest(true);

                int queueType = operation.getQueueType();
                LinkedList<FileLoadOperation> downloadQueue = getLoadOperationQueue(datacenterId, queueType);
                SparseIntArray count = getLoadOperationCount(queueType);
                int index = downloadQueue.indexOf(operation);
                if (index >= 0) {
                    downloadQueue.remove(index);
                    if (stream != null) {
                        if (operation.start(stream, streamOffset, streamPriority)) {
                            count.put(datacenterId, count.get(datacenterId) + 1);
                        }
                        if (queueType == QUEUE_TYPE_FILE) {
                            if (operation.wasStarted() && !activeFileLoadOperation.contains(operation)) {
                                pauseCurrentFileLoadOperations(operation);
                                activeFileLoadOperation.add(operation);
                            }
                        }
                    } else {
                        downloadQueue.add(0, operation);
                    }
                } else {
                    if (stream != null) {
                        pauseCurrentFileLoadOperations(operation);
                    }
                    operation.start(stream, streamOffset, streamPriority);
                    if (queueType == QUEUE_TYPE_FILE && !activeFileLoadOperation.contains(operation)) {
                        activeFileLoadOperation.add(operation);
                    }
                }
            }
            operation.updateProgress();
            return operation;
        }

        File tempDir = getDirectory(MEDIA_DIR_CACHE);
        File storeDir = tempDir;
        int type = MEDIA_DIR_CACHE;

        if (secureDocument != null) {
            operation = new FileLoadOperation(secureDocument);
            type = MEDIA_DIR_DOCUMENT;
        } else if (location != null) {
            operation = new FileLoadOperation(imageLocation, parentObject, locationExt, locationSize);
            type = MEDIA_DIR_IMAGE;
        } else if (document != null) {
            operation = new FileLoadOperation(document, parentObject);
            if (MessageObject.isVoiceDocument(document)) {
                type = MEDIA_DIR_AUDIO;
            } else if (MessageObject.isVideoDocument(document) || MessageObject.isGifDocument(document)) {
                type = MEDIA_DIR_VIDEO;
            } else if (MessageObject.isStickerDocument(document)) {
                type = MEDIA_DIR_CACHE;
            } else {
                type = MEDIA_DIR_DOCUMENT;
            }
        } else if (webDocument != null) {
            operation = new FileLoadOperation(currentAccount, webDocument);
            if (webDocument.location != null) {
                type = MEDIA_DIR_CACHE;
            } else if (MessageObject.isVoiceWebDocument(webDocument)) {
                type = MEDIA_DIR_AUDIO;
            } else if (MessageObject.isVideoWebDocument(webDocument)) {
                type = MEDIA_DIR_VIDEO;
            } else if (MessageObject.isImageWebDocument(webDocument)) {
                type = MEDIA_DIR_IMAGE;
            } else {
                type = MEDIA_DIR_DOCUMENT;
            }
        }
        int queueType;
        if (type == MEDIA_DIR_AUDIO) {
            queueType = QUEUE_TYPE_AUDIO;
        } else if (secureDocument != null || location != null && (imageLocation == null || imageLocation.imageType != IMAGE_TYPE_ANIMATION) || MessageObject.isImageWebDocument(webDocument)) {
            queueType = QUEUE_TYPE_IMAGE;
        } else {
            queueType = QUEUE_TYPE_FILE;
        }
        if (cacheType == 0 || cacheType == 10) {
            storeDir = getDirectory(type);
        } else if (cacheType == 2) {
            operation.setEncryptFile(true);
        }
        operation.setPaths(currentAccount, fileName, queueType, storeDir, tempDir);
        if (cacheType == 10) {
            operation.setIsPreloadVideoOperation(true);
        }

        final int finalType = type;
        FileLoadOperation.FileLoadOperationDelegate fileLoadOperationDelegate = new FileLoadOperation.FileLoadOperationDelegate() {
            @Override
            public void didFinishLoadingFile(FileLoadOperation operation, File finalFile) {
                if (!operation.isPreloadVideoOperation() && operation.isPreloadFinished()) {
                    return;
                }
                if (!operation.isPreloadVideoOperation()) {
                    loadOperationPathsUI.remove(fileName);
                    if (delegate != null) {
                        delegate.fileDidLoaded(fileName, finalFile, finalType);
                    }
                }
                checkDownloadQueue(operation.getDatacenterId(), queueType, fileName);
            }

            @Override
            public void didFailedLoadingFile(FileLoadOperation operation, int reason) {
                loadOperationPathsUI.remove(fileName);
                checkDownloadQueue(operation.getDatacenterId(), queueType, fileName);
                if (delegate != null) {
                    delegate.fileDidFailedLoad(fileName, reason);
                }
            }

            @Override
            public void didChangedLoadProgress(FileLoadOperation operation, long uploadedSize, long totalSize) {
                if (delegate != null) {
                    delegate.fileLoadProgressChanged(fileName, uploadedSize, totalSize);
                }
            }
        };
        operation.setDelegate(fileLoadOperationDelegate);

        int datacenterId = operation.getDatacenterId();

        loadOperationPaths.put(fileName, operation);
        operation.setPriority(priority);

        boolean started;
        if (queueType == QUEUE_TYPE_AUDIO) {
            int maxCount = priority > 0 ? 3 : 1;
            int count = audioLoadOperationsCount.get(datacenterId);
            if (started = (stream != null || count < maxCount)) {
                if (operation.start(stream, streamOffset, streamPriority)) {
                    audioLoadOperationsCount.put(datacenterId, count + 1);
                }
            }
        } else if (queueType == QUEUE_TYPE_IMAGE) {
            int maxCount = priority > 0 ? 6 : 2;
            int count = imageLoadOperationsCount.get(datacenterId);
            if (started = (stream != null || count < maxCount)) {
                if (operation.start(stream, streamOffset, streamPriority)) {
                    imageLoadOperationsCount.put(datacenterId, count + 1);
                }
            }
        } else {
            int maxCount = priority > 0 ? 4 : 1;
            int count = fileLoadOperationsCount.get(datacenterId);
            if (started = (stream != null || count < maxCount)) {
                if (operation.start(stream, streamOffset, streamPriority)) {
                    fileLoadOperationsCount.put(datacenterId, count + 1);
                    activeFileLoadOperation.add(operation);
                }
                if (operation.wasStarted() && stream != null) {
                    pauseCurrentFileLoadOperations(operation);
                }
            }
        }
        if (!started) {
            addOperationToQueue(operation, getLoadOperationQueue(datacenterId, queueType));
        }
        return operation;
    }

    private void addOperationToQueue(FileLoadOperation operation, LinkedList<FileLoadOperation> queue) {
        int priority = operation.getPriority();
        if (priority > 0) {
            int index = queue.size();
            for (int a = 0, size = queue.size(); a < size; a++) {
                FileLoadOperation queuedOperation = queue.get(a);
                if (queuedOperation.getPriority() < priority) {
                    index = a;
                    break;
                }
            }
            queue.add(index, operation);
        } else {
            queue.add(operation);
        }
    }

    private void loadFile(final TLRPC.Document document, final SecureDocument secureDocument, final WebFile webDocument, TLRPC.TL_fileLocationToBeDeprecated location, final ImageLocation imageLocation, final Object parentObject, final String locationExt, final int locationSize, final int priority, final int cacheType) {
        String fileName;
        if (location != null) {
            fileName = getAttachFileName(location, locationExt);
        } else if (document != null) {
            fileName = getAttachFileName(document);
        } else if (webDocument != null) {
            fileName = getAttachFileName(webDocument);
        } else {
            fileName = null;
        }
        if (cacheType != 10 && !TextUtils.isEmpty(fileName) && !fileName.contains("" + Integer.MIN_VALUE)) {
            loadOperationPathsUI.put(fileName, true);
        }
        fileLoaderQueue.postRunnable(() -> loadFileInternal(document, secureDocument, webDocument, location, imageLocation, parentObject, locationExt, locationSize, priority, null, 0, false, cacheType));
    }

    protected FileLoadOperation loadStreamFile(final FileLoadOperationStream stream, final TLRPC.Document document, final ImageLocation location, final Object parentObject, final int offset, final boolean priority) {
        final CountDownLatch semaphore = new CountDownLatch(1);
        final FileLoadOperation[] result = new FileLoadOperation[1];
        fileLoaderQueue.postRunnable(() -> {
            result[0] = loadFileInternal(document, null, null, document == null && location != null ? location.location : null, location, parentObject, document == null && location != null ? "mp4" : null, document == null && location != null ? location.currentSize : 0, 1, stream, offset, priority, document == null ? 1 : 0);
            semaphore.countDown();
        });
        try {
            semaphore.await();
        } catch (Exception e) {
            FileLog.e(e);
        }
        return result[0];
    }

    private void checkDownloadQueue(int datacenterId, int queueType, String fileName) {
        fileLoaderQueue.postRunnable(() -> {
            FileLoadOperation operation = loadOperationPaths.remove(fileName);
            LinkedList<FileLoadOperation> queue = getLoadOperationQueue(datacenterId, queueType);
            SparseIntArray operationCount = getLoadOperationCount(queueType);
            int count = operationCount.get(datacenterId);
            if (operation != null) {
                if (operation.wasStarted()) {
                    count--;
                    operationCount.put(datacenterId, count);
                } else {
                    queue.remove(operation);
                }
                if (queueType == QUEUE_TYPE_FILE) {
                    activeFileLoadOperation.remove(operation);
                }
            }
            while (!queue.isEmpty()) {
                operation = queue.get(0);
                int maxCount;
                if (queueType == QUEUE_TYPE_AUDIO) {
                    maxCount = operation.getPriority() != 0 ? 3 : 1;
                } else if (queueType == QUEUE_TYPE_IMAGE) {
                    maxCount = operation.getPriority() != 0 ? 6 : 2;
                } else {
                    maxCount = operation.isForceRequest() ? 3 : 1;
                }
                if (count < maxCount) {
                    operation = queue.poll();
                    if (operation != null && operation.start()) {
                        count++;
                        operationCount.put(datacenterId, count);
                        if (queueType == QUEUE_TYPE_FILE) {
                            if (!activeFileLoadOperation.contains(operation)) {
                                activeFileLoadOperation.add(operation);
                            }
                        }
                    }
                } else {
                    break;
                }
            }
        });
    }

    public void setDelegate(FileLoaderDelegate fileLoaderDelegate) {
        delegate = fileLoaderDelegate;
    }

    public static String getMessageFileName(TLRPC.Message message) {
        if (message == null) {
            return "";
        }
        if (message instanceof TLRPC.TL_messageService) {
            if (message.action.photo != null) {
                ArrayList<TLRPC.PhotoSize> sizes = message.action.photo.sizes;
                if (sizes.size() > 0) {
                    TLRPC.PhotoSize sizeFull = getClosestPhotoSizeWithSize(sizes, AndroidUtilities.getPhotoSize());
                    if (sizeFull != null) {
                        return getAttachFileName(sizeFull);
                    }
                }
            }
        } else {
            if (message.media instanceof TLRPC.TL_messageMediaDocument) {
                return getAttachFileName(message.media.document);
            } else if (message.media instanceof TLRPC.TL_messageMediaPhoto) {
                ArrayList<TLRPC.PhotoSize> sizes = message.media.photo.sizes;
                if (sizes.size() > 0) {
                    TLRPC.PhotoSize sizeFull = getClosestPhotoSizeWithSize(sizes, AndroidUtilities.getPhotoSize());
                    if (sizeFull != null) {
                        return getAttachFileName(sizeFull);
                    }
                }
            } else if (message.media instanceof TLRPC.TL_messageMediaWebPage) {
                if (message.media.webpage.document != null) {
                    return getAttachFileName(message.media.webpage.document);
                } else if (message.media.webpage.photo != null) {
                    ArrayList<TLRPC.PhotoSize> sizes = message.media.webpage.photo.sizes;
                    if (sizes.size() > 0) {
                        TLRPC.PhotoSize sizeFull = getClosestPhotoSizeWithSize(sizes, AndroidUtilities.getPhotoSize());
                        if (sizeFull != null) {
                            return getAttachFileName(sizeFull);
                        }
                    }
                }
            } else if (message.media instanceof TLRPC.TL_messageMediaInvoice) {
                TLRPC.WebDocument document = ((TLRPC.TL_messageMediaInvoice) message.media).photo;
                if (document != null) {
                    return Utilities.MD5(document.url) + "." + ImageLoader.getHttpUrlExtension(document.url, getMimeTypePart(document.mime_type));
                }
            }
        }
        return "";
    }

    public static File getPathToMessage(TLRPC.Message message) {
        if (message == null) {
            return new File("");
        }
        if (message instanceof TLRPC.TL_messageService) {
            if (message.action.photo != null) {
                ArrayList<TLRPC.PhotoSize> sizes = message.action.photo.sizes;
                if (sizes.size() > 0) {
                    TLRPC.PhotoSize sizeFull = getClosestPhotoSizeWithSize(sizes, AndroidUtilities.getPhotoSize());
                    if (sizeFull != null) {
                        return getPathToAttach(sizeFull);
                    }
                }
            }
        } else {
            if (message.media instanceof TLRPC.TL_messageMediaDocument) {
                return getPathToAttach(message.media.document, message.media.ttl_seconds != 0);
            } else if (message.media instanceof TLRPC.TL_messageMediaPhoto) {
                ArrayList<TLRPC.PhotoSize> sizes = message.media.photo.sizes;
                if (sizes.size() > 0) {
                    TLRPC.PhotoSize sizeFull = getClosestPhotoSizeWithSize(sizes, AndroidUtilities.getPhotoSize());
                    if (sizeFull != null) {
                        return getPathToAttach(sizeFull, message.media.ttl_seconds != 0);
                    }
                }
            } else if (message.media instanceof TLRPC.TL_messageMediaWebPage) {
                if (message.media.webpage.document != null) {
                    return getPathToAttach(message.media.webpage.document);
                } else if (message.media.webpage.photo != null) {
                    ArrayList<TLRPC.PhotoSize> sizes = message.media.webpage.photo.sizes;
                    if (sizes.size() > 0) {
                        TLRPC.PhotoSize sizeFull = getClosestPhotoSizeWithSize(sizes, AndroidUtilities.getPhotoSize());
                        if (sizeFull != null) {
                            return getPathToAttach(sizeFull);
                        }
                    }
                }
            } else if (message.media instanceof TLRPC.TL_messageMediaInvoice) {
                return getPathToAttach(((TLRPC.TL_messageMediaInvoice) message.media).photo, true);
            }
        }
        return new File("");
    }

    public static File getPathToAttach(TLObject attach) {
        return getPathToAttach(attach, null, false);
    }

    public static File getPathToAttach(TLObject attach, boolean forceCache) {
        return getPathToAttach(attach, null, forceCache);
    }

    public static File getPathToAttach(TLObject attach, String ext, boolean forceCache) {
        File dir = null;
        if (forceCache) {
            dir = getDirectory(MEDIA_DIR_CACHE);
        } else {
            if (attach instanceof TLRPC.Document) {
                TLRPC.Document document = (TLRPC.Document) attach;
                if (document.key != null) {
                    dir = getDirectory(MEDIA_DIR_CACHE);
                } else {
                    if (MessageObject.isVoiceDocument(document)) {
                        dir = getDirectory(MEDIA_DIR_AUDIO);
                    } else if (MessageObject.isVideoDocument(document) || MessageObject.isGifDocument(document)) {
                        dir = getDirectory(MEDIA_DIR_VIDEO);
                    } else if (MessageObject.isStickerDocument(document)) {
                        dir = getDirectory(MEDIA_DIR_CACHE);
                    } else {
                        dir = getDirectory(MEDIA_DIR_DOCUMENT);
                    }
                }
            } else if (attach instanceof TLRPC.Photo) {
                TLRPC.PhotoSize photoSize = getClosestPhotoSizeWithSize(((TLRPC.Photo) attach).sizes, AndroidUtilities.getPhotoSize());
                return getPathToAttach(photoSize, ext, false);
            } else if (attach instanceof TLRPC.PhotoSize) {
                TLRPC.PhotoSize photoSize = (TLRPC.PhotoSize) attach;
                if (photoSize instanceof TLRPC.TL_photoStrippedSize) {
                    dir = null;
                } else if (photoSize.location == null || photoSize.location.key != null || photoSize.location.volume_id == Integer.MIN_VALUE && photoSize.location.local_id < 0 || photoSize.size < 0) {
                    dir = getDirectory(MEDIA_DIR_CACHE);
                } else {
                    dir = getDirectory(MEDIA_DIR_IMAGE);
                }
            } else if (attach instanceof TLRPC.TL_videoSize) {
                TLRPC.TL_videoSize videoSize = (TLRPC.TL_videoSize) attach;
                if (videoSize.location == null || videoSize.location.key != null || videoSize.location.volume_id == Integer.MIN_VALUE && videoSize.location.local_id < 0 || videoSize.size < 0) {
                    dir = getDirectory(MEDIA_DIR_CACHE);
                } else {
                    dir = getDirectory(MEDIA_DIR_IMAGE);
                }
            } else if (attach instanceof TLRPC.FileLocation) {
                TLRPC.FileLocation fileLocation = (TLRPC.FileLocation) attach;
                if (fileLocation.key != null || fileLocation.volume_id == Integer.MIN_VALUE && fileLocation.local_id < 0) {
                    dir = getDirectory(MEDIA_DIR_CACHE);
                } else {
                    dir = getDirectory(MEDIA_DIR_IMAGE);
                }
            } else if (attach instanceof WebFile) {
                WebFile document = (WebFile) attach;
                if (document.mime_type.startsWith("image/")) {
                    dir = getDirectory(MEDIA_DIR_IMAGE);
                } else if (document.mime_type.startsWith("audio/")) {
                    dir = getDirectory(MEDIA_DIR_AUDIO);
                } else if (document.mime_type.startsWith("video/")) {
                    dir = getDirectory(MEDIA_DIR_VIDEO);
                } else {
                    dir = getDirectory(MEDIA_DIR_DOCUMENT);
                }
            } else if (attach instanceof TLRPC.TL_secureFile || attach instanceof SecureDocument) {
                dir = getDirectory(MEDIA_DIR_CACHE);
            }
        }
        if (dir == null) {
            return new File("");
        }
        return new File(dir, getAttachFileName(attach, ext));
    }

    public static TLRPC.PhotoSize getClosestPhotoSizeWithSize(ArrayList<TLRPC.PhotoSize> sizes, int side) {
        return getClosestPhotoSizeWithSize(sizes, side, false);
    }

    public static TLRPC.PhotoSize getClosestPhotoSizeWithSize(ArrayList<TLRPC.PhotoSize> sizes, int side, boolean byMinSide) {
        if (sizes == null || sizes.isEmpty()) {
            return null;
        }
        int lastSide = 0;
        TLRPC.PhotoSize closestObject = null;
        for (int a = 0; a < sizes.size(); a++) {
            TLRPC.PhotoSize obj = sizes.get(a);
            if (obj == null || obj instanceof TLRPC.TL_photoSizeEmpty) {
                continue;
            }
            if (byMinSide) {
                int currentSide = Math.min(obj.h, obj.w);
                if (closestObject == null || side > 100 && closestObject.location != null && closestObject.location.dc_id == Integer.MIN_VALUE || obj instanceof TLRPC.TL_photoCachedSize || side > lastSide && lastSide < currentSide) {
                    closestObject = obj;
                    lastSide = currentSide;
                }
            } else {
                int currentSide = Math.max(obj.w, obj.h);
                if (closestObject == null || side > 100 && closestObject.location != null && closestObject.location.dc_id == Integer.MIN_VALUE || obj instanceof TLRPC.TL_photoCachedSize || currentSide <= side && lastSide < currentSide) {
                    closestObject = obj;
                    lastSide = currentSide;
                }
            }
        }
        return closestObject;
    }

    public static String getFileExtension(File file) {
        String name = file.getName();
        try {
            return name.substring(name.lastIndexOf('.') + 1);
        } catch (Exception e) {
            return "";
        }
    }

    public static String fixFileName(String fileName) {
        if (fileName != null) {
            fileName = fileName.replaceAll("[\u0001-\u001f<>\u202E:\"/\\\\|?*\u007f]+", "").trim();
        }
        return fileName;
    }

    public static String getDocumentFileName(TLRPC.Document document) {
        String fileName = null;
        if (document != null) {
            if (document.file_name != null) {
                fileName = document.file_name;
            } else {
                for (int a = 0; a < document.attributes.size(); a++) {
                    TLRPC.DocumentAttribute documentAttribute = document.attributes.get(a);
                    if (documentAttribute instanceof TLRPC.TL_documentAttributeFilename) {
                        fileName = documentAttribute.file_name;
                    }
                }
            }
        }
        fileName = fixFileName(fileName);
        return fileName != null ? fileName : "";
    }

    public static String getMimeTypePart(String mime) {
        int index;
        if ((index = mime.lastIndexOf('/')) != -1) {
            return mime.substring(index + 1);
        }
        return "";
    }

    public static String getExtensionByMimeType(String mime) {
        if (mime != null) {
            switch (mime) {
                case "video/mp4":
                    return ".mp4";
                case "video/x-matroska":
                    return ".mkv";
                case "audio/ogg":
                    return ".ogg";
            }
        }
        return "";
    }

    public static File getInternalCacheDir() {
        return ApplicationLoader.applicationContext.getCacheDir();
    }

    public static String getDocumentExtension(TLRPC.Document document) {
        String fileName = getDocumentFileName(document);
        int idx = fileName.lastIndexOf('.');
        String ext = null;
        if (idx != -1) {
            ext = fileName.substring(idx + 1);
        }
        if (ext == null || ext.length() == 0) {
            ext = document.mime_type;
        }
        if (ext == null) {
            ext = "";
        }
        ext = ext.toUpperCase();
        return ext;
    }

    public static String getAttachFileName(TLObject attach) {
        return getAttachFileName(attach, null);
    }

    public static String getAttachFileName(TLObject attach, String ext) {
        if (attach instanceof TLRPC.Document) {
            TLRPC.Document document = (TLRPC.Document) attach;
<<<<<<< HEAD
            if (document.mime_type != null && (
                    document.mime_type.startsWith("application/x") ||
                            document.mime_type.startsWith("audio/") ||
                            document.mime_type.startsWith("video/") ||
                            document.mime_type.startsWith("image/"))) {
                String docExt = getDocumentFileName(document);
                int idx;
                if (docExt == null || (idx = docExt.lastIndexOf('.')) == -1) {
                    docExt = "";
                } else {
                    docExt = docExt.substring(idx);
                }
                if (docExt.length() <= 1) {
                    docExt = getExtensionByMimeType(document.mime_type);
                }
                if (docExt.length() > 1) {
                    return document.dc_id + "_" + document.id + docExt;
                } else {
                    return document.dc_id + "_" + document.id;
                }
=======
            String docExt;
            docExt = getDocumentFileName(document);
            int idx;
            if ((idx = docExt.lastIndexOf('.')) == -1) {
                docExt = "";
            } else {
                docExt = docExt.substring(idx);
            }
            if (docExt.length() <= 1) {
                docExt = getExtensionByMimeType(document.mime_type);
            }
            if (docExt.length() > 1) {
                return document.dc_id + "_" + document.id + docExt;
>>>>>>> 002c01ec
            } else {
                return (document.dc_id + "_" + document.id).hashCode() + "_" + getDocumentFileName(document);
            }
        } else if (attach instanceof SecureDocument) {
            SecureDocument secureDocument = (SecureDocument) attach;
            return secureDocument.secureFile.dc_id + "_" + secureDocument.secureFile.id + ".jpg";
        } else if (attach instanceof TLRPC.TL_secureFile) {
            TLRPC.TL_secureFile secureFile = (TLRPC.TL_secureFile) attach;
            return secureFile.dc_id + "_" + secureFile.id + ".jpg";
        } else if (attach instanceof WebFile) {
            WebFile document = (WebFile) attach;
            return Utilities.MD5(document.url) + "." + ImageLoader.getHttpUrlExtension(document.url, getMimeTypePart(document.mime_type));
        } else if (attach instanceof TLRPC.PhotoSize) {
            TLRPC.PhotoSize photo = (TLRPC.PhotoSize) attach;
            if (photo.location == null || photo.location instanceof TLRPC.TL_fileLocationUnavailable) {
                return "";
            }
            return photo.location.volume_id + "_" + photo.location.local_id + "." + (ext != null ? ext : "jpg");
        } else if (attach instanceof TLRPC.TL_videoSize) {
            TLRPC.TL_videoSize video = (TLRPC.TL_videoSize) attach;
            if (video.location == null || video.location instanceof TLRPC.TL_fileLocationUnavailable) {
                return "";
            }
            return video.location.volume_id + "_" + video.location.local_id + "." + (ext != null ? ext : "mp4");
        } else if (attach instanceof TLRPC.FileLocation) {
            if (attach instanceof TLRPC.TL_fileLocationUnavailable) {
                return "";
            }
            TLRPC.FileLocation location = (TLRPC.FileLocation) attach;
            return location.volume_id + "_" + location.local_id + "." + (ext != null ? ext : "jpg");
        }
        return "";
    }

    public void deleteFiles(final ArrayList<File> files, final int type) {
        if (files == null || files.isEmpty()) {
            return;
        }
        fileLoaderQueue.postRunnable(() -> {
            for (int a = 0; a < files.size(); a++) {
                File file = files.get(a);
                File encrypted = new File(file.getAbsolutePath() + ".enc");
                if (encrypted.exists()) {
                    try {
                        if (!encrypted.delete()) {
                            encrypted.deleteOnExit();
                        }
                    } catch (Exception e) {
                        FileLog.e(e);
                    }
                    try {
                        File key = new File(FileLoader.getInternalCacheDir(), file.getName() + ".enc.key");
                        if (!key.delete()) {
                            key.deleteOnExit();
                        }
                    } catch (Exception e) {
                        FileLog.e(e);
                    }
                } else if (file.exists()) {
                    try {
                        if (!file.delete()) {
                            file.deleteOnExit();
                        }
                    } catch (Exception e) {
                        FileLog.e(e);
                    }
                }
                try {
                    File qFile = new File(file.getParentFile(), "q_" + file.getName());
                    if (qFile.exists()) {
                        if (!qFile.delete()) {
                            qFile.deleteOnExit();
                        }
                    }
                } catch (Exception e) {
                    FileLog.e(e);
                }
            }
            if (type == 2) {
                ImageLoader.getInstance().clearMemory();
            }
        });
    }

    public static boolean isVideoMimeType(String mime) {
        return "video/mp4".equals(mime) || SharedConfig.streamMkv && "video/x-matroska".equals(mime);
    }

    public static boolean copyFile(InputStream sourceFile, File destFile) throws IOException {
        return copyFile(sourceFile, destFile, -1);
    }

    public static boolean copyFile(InputStream sourceFile, File destFile, int maxSize) throws IOException {
        FileOutputStream out = new FileOutputStream(destFile);
        byte[] buf = new byte[4096];
        int len;
        int totalLen = 0;
        while ((len = sourceFile.read(buf)) > 0) {
            Thread.yield();
            out.write(buf, 0, len);
            totalLen += len;
            if (maxSize > 0 && totalLen >= maxSize) {
                break;
            }
        }
        out.getFD().sync();
        out.close();
        return true;
    }

    public static boolean isSamePhoto(TLRPC.FileLocation location, TLRPC.Photo photo) {
        if (location == null || !(photo instanceof TLRPC.TL_photo)) {
            return false;
        }
        for (int b = 0, N = photo.sizes.size(); b < N; b++) {
            TLRPC.PhotoSize size = photo.sizes.get(b);
            if (size.location != null && size.location.local_id == location.local_id && size.location.volume_id == location.volume_id) {
                return true;
            }
        }
        return false;
    }
}<|MERGE_RESOLUTION|>--- conflicted
+++ resolved
@@ -413,16 +413,9 @@
                 int queueType = operation.getQueueType();
                 LinkedList<FileLoadOperation> downloadQueue = getLoadOperationQueue(datacenterId, queueType);
                 SparseIntArray count = getLoadOperationCount(queueType);
-<<<<<<< HEAD
-                if (downloadQueue != null) {
-                    int index = downloadQueue.indexOf(operation);
-                    if (index >= 0) {
-                        downloadQueue.remove(index);
-=======
                 int index = downloadQueue.indexOf(operation);
                 if (index >= 0) {
                     downloadQueue.remove(index);
->>>>>>> 002c01ec
                         if (operation.start()) {
                             count.put(datacenterId, count.get(datacenterId) + 1);
                         }
@@ -431,15 +424,6 @@
                                 pauseCurrentFileLoadOperations(operation);
                                 activeFileLoadOperation.add(operation);
                             }
-<<<<<<< HEAD
-                        }
-                    } else {
-                        pauseCurrentFileLoadOperations(operation);
-                        operation.start();
-                        if (queueType == QUEUE_TYPE_FILE && !activeFileLoadOperation.contains(operation)) {
-                            activeFileLoadOperation.add(operation);
-=======
->>>>>>> 002c01ec
                         }
                 } else {
                     pauseCurrentFileLoadOperations(operation);
@@ -1166,7 +1150,6 @@
     public static String getAttachFileName(TLObject attach, String ext) {
         if (attach instanceof TLRPC.Document) {
             TLRPC.Document document = (TLRPC.Document) attach;
-<<<<<<< HEAD
             if (document.mime_type != null && (
                     document.mime_type.startsWith("application/x") ||
                             document.mime_type.startsWith("audio/") ||
@@ -1187,21 +1170,6 @@
                 } else {
                     return document.dc_id + "_" + document.id;
                 }
-=======
-            String docExt;
-            docExt = getDocumentFileName(document);
-            int idx;
-            if ((idx = docExt.lastIndexOf('.')) == -1) {
-                docExt = "";
-            } else {
-                docExt = docExt.substring(idx);
-            }
-            if (docExt.length() <= 1) {
-                docExt = getExtensionByMimeType(document.mime_type);
-            }
-            if (docExt.length() > 1) {
-                return document.dc_id + "_" + document.id + docExt;
->>>>>>> 002c01ec
             } else {
                 return (document.dc_id + "_" + document.id).hashCode() + "_" + getDocumentFileName(document);
             }
