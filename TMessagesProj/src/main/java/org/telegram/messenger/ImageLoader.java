--- conflicted
+++ resolved
@@ -29,11 +29,8 @@
 import android.text.TextUtils;
 import android.util.SparseArray;
 
-<<<<<<< HEAD
 import androidx.exifinterface.media.ExifInterface;
-=======
 import com.google.android.exoplayer2.util.Log;
->>>>>>> 1d379b9a
 
 import org.json.JSONArray;
 import org.json.JSONObject;
@@ -78,11 +75,9 @@
 import java.util.stream.Stream;
 import java.util.zip.GZIPInputStream;
 
-<<<<<<< HEAD
 import tw.nekomimi.nekogram.utils.EnvUtil;
 import tw.nekomimi.nekogram.utils.FileUtil;
 
-=======
 /**
  * image filter types
  * suffixes:
@@ -91,7 +86,6 @@
  * b - need blur image
  * g - autoplay
  */
->>>>>>> 1d379b9a
 public class ImageLoader {
 
     private HashMap<String, Integer> bitmapUseCounts = new HashMap<>();
