/*
 * This is the source code of Telegram for Android v. 5.x.x.
 * It is licensed under GNU GPL v. 2 or later.
 * You should have received a copy of the license in this archive (see LICENSE).
 *
 * Copyright Nikolai Kudashov, 2013-2018.
 */

package org.telegram.messenger;

import android.annotation.TargetApi;
import android.app.ActivityManager;
import android.content.BroadcastReceiver;
import android.content.Context;
import android.content.Intent;
import android.content.IntentFilter;
import android.graphics.Bitmap;
import android.graphics.BitmapFactory;
import android.graphics.Matrix;
import android.graphics.drawable.BitmapDrawable;
import android.graphics.drawable.Drawable;
import android.net.Uri;
import android.os.AsyncTask;
import android.os.Build;
import android.os.SystemClock;
import android.provider.MediaStore;
import android.text.TextUtils;
import android.util.SparseArray;

import androidx.exifinterface.media.ExifInterface;

import org.json.JSONArray;
import org.json.JSONObject;
import org.telegram.messenger.secretmedia.EncryptedFileInputStream;
import org.telegram.tgnet.ConnectionsManager;
import org.telegram.tgnet.TLObject;
import org.telegram.tgnet.TLRPC;
import org.telegram.ui.Cells.ChatMessageCell;
import org.telegram.ui.Components.AnimatedFileDrawable;
import org.telegram.ui.Components.Point;
import org.telegram.ui.Components.RLottieDrawable;
import org.telegram.ui.Components.SlotsDrawable;
import org.telegram.ui.Components.ThemePreviewDrawable;

import java.io.BufferedReader;
import java.io.ByteArrayOutputStream;
import java.io.File;
import java.io.FileInputStream;
import java.io.FileNotFoundException;
import java.io.FileOutputStream;
import java.io.InputStream;
import java.io.InputStreamReader;
import java.io.RandomAccessFile;
import java.net.HttpURLConnection;
import java.net.SocketException;
import java.net.SocketTimeoutException;
import java.net.URL;
import java.net.URLConnection;
import java.net.UnknownHostException;
import java.nio.ByteBuffer;
import java.nio.channels.FileChannel;
import java.nio.file.Files;
import java.nio.file.Path;
import java.util.ArrayList;
import java.util.Arrays;
import java.util.HashMap;
import java.util.LinkedList;
import java.util.List;
import java.util.Locale;
import java.util.Map;
import java.util.concurrent.ConcurrentHashMap;
import java.util.stream.Stream;
import java.util.zip.GZIPInputStream;

import tw.nekomimi.nekogram.utils.EnvUtil;
import tw.nekomimi.nekogram.utils.FileUtil;

public class ImageLoader {

    private HashMap<String, Integer> bitmapUseCounts = new HashMap<>();
    private LruCache<BitmapDrawable> memCache;
    private LruCache<BitmapDrawable> wallpaperMemCache;
    private LruCache<RLottieDrawable> lottieMemCache;
    private HashMap<String, CacheImage> imageLoadingByUrl = new HashMap<>();
    private HashMap<String, CacheImage> imageLoadingByKeys = new HashMap<>();
    private SparseArray<CacheImage> imageLoadingByTag = new SparseArray<>();
    private HashMap<String, ThumbGenerateInfo> waitingForQualityThumb = new HashMap<>();
    private SparseArray<String> waitingForQualityThumbByTag = new SparseArray<>();
    private LinkedList<HttpImageTask> httpTasks = new LinkedList<>();
    private LinkedList<ArtworkLoadTask> artworkTasks = new LinkedList<>();
    private DispatchQueue cacheOutQueue = new DispatchQueue("cacheOutQueue");
    private DispatchQueue cacheThumbOutQueue = new DispatchQueue("cacheThumbOutQueue");
    private DispatchQueue thumbGeneratingQueue = new DispatchQueue("thumbGeneratingQueue");
    private DispatchQueue imageLoadQueue = new DispatchQueue("imageLoadQueue");
    private HashMap<String, String> replacedBitmaps = new HashMap<>();
    private ConcurrentHashMap<String, long[]> fileProgresses = new ConcurrentHashMap<>();
    private HashMap<String, ThumbGenerateTask> thumbGenerateTasks = new HashMap<>();
    private HashMap<String, Integer> forceLoadingImages = new HashMap<>();
    private static ThreadLocal<byte[]> bytesLocal = new ThreadLocal<>();
    private static ThreadLocal<byte[]> bytesThumbLocal = new ThreadLocal<>();
    private static byte[] header = new byte[12];
    private static byte[] headerThumb = new byte[12];
    private int currentHttpTasksCount = 0;
    private int currentArtworkTasksCount = 0;
    private boolean canForce8888;

    private ConcurrentHashMap<String, WebFile> testWebFile = new ConcurrentHashMap<>();

    private LinkedList<HttpFileTask> httpFileLoadTasks = new LinkedList<>();
    private HashMap<String, HttpFileTask> httpFileLoadTasksByKeys = new HashMap<>();
    private HashMap<String, Runnable> retryHttpsTasks = new HashMap<>();
    private int currentHttpFileLoadTasksCount = 0;

    private String ignoreRemoval = null;

    private volatile long lastCacheOutTime = 0;
    private int lastImageNum = 0;

    private File telegramPath = null;

    public static final String AUTOPLAY_FILTER = "g";

    public void putThumbsToCache(ArrayList<MessageThumb> updateMessageThumbs) {
        for (int i = 0; i < updateMessageThumbs.size(); i++) {
            putImageToCache(updateMessageThumbs.get(i).drawable, updateMessageThumbs.get(i).key);
        }
    }

    private static class ThumbGenerateInfo {
        private TLRPC.Document parentDocument;
        private String filter;
        private ArrayList<ImageReceiver> imageReceiverArray = new ArrayList<>();
        private ArrayList<Integer> imageReceiverGuidsArray = new ArrayList<>();
        private boolean big;
    }

    private class HttpFileTask extends AsyncTask<Void, Void, Boolean> {

        private String url;
        private File tempFile;
        private String ext;
        private int fileSize;
        private RandomAccessFile fileOutputStream = null;
        private boolean canRetry = true;
        private long lastProgressTime;
        private int currentAccount;

        public HttpFileTask(String url, File tempFile, String ext, int currentAccount) {
            this.url = url;
            this.tempFile = tempFile;
            this.ext = ext;
            this.currentAccount = currentAccount;
        }

        private void reportProgress(long uploadedSize, long totalSize) {
            long currentTime = SystemClock.elapsedRealtime();
            if (uploadedSize == totalSize || lastProgressTime == 0 || lastProgressTime < currentTime - 100) {
                lastProgressTime = currentTime;
                Utilities.stageQueue.postRunnable(() -> {
                    fileProgresses.put(url, new long[]{uploadedSize, totalSize});
                    AndroidUtilities.runOnUIThread(() -> NotificationCenter.getInstance(currentAccount).postNotificationName(NotificationCenter.fileLoadProgressChanged, url, uploadedSize, totalSize));
                });
            }
        }

        protected Boolean doInBackground(Void... voids) {
            InputStream httpConnectionStream = null;
            boolean done = false;

            URLConnection httpConnection = null;
            try {
                URL downloadUrl = new URL(url);
                httpConnection = downloadUrl.openConnection();
                httpConnection.addRequestProperty("User-Agent", "Mozilla/5.0 (iPhone; CPU iPhone OS 10_0 like Mac OS X) AppleWebKit/602.1.38 (KHTML, like Gecko) Version/10.0 Mobile/14A5297c Safari/602.1");
                httpConnection.setConnectTimeout(5000);
                httpConnection.setReadTimeout(5000);
                if (httpConnection instanceof HttpURLConnection) {
                    HttpURLConnection httpURLConnection = (HttpURLConnection) httpConnection;
                    httpURLConnection.setInstanceFollowRedirects(true);
                    int status = httpURLConnection.getResponseCode();
                    if (status == HttpURLConnection.HTTP_MOVED_TEMP || status == HttpURLConnection.HTTP_MOVED_PERM || status == HttpURLConnection.HTTP_SEE_OTHER) {
                        String newUrl = httpURLConnection.getHeaderField("Location");
                        String cookies = httpURLConnection.getHeaderField("Set-Cookie");
                        downloadUrl = new URL(newUrl);
                        httpConnection = downloadUrl.openConnection();
                        httpConnection.setRequestProperty("Cookie", cookies);
                        httpConnection.addRequestProperty("User-Agent", "Mozilla/5.0 (iPhone; CPU iPhone OS 10_0 like Mac OS X) AppleWebKit/602.1.38 (KHTML, like Gecko) Version/10.0 Mobile/14A5297c Safari/602.1");
                    }
                }
                httpConnection.connect();
                httpConnectionStream = httpConnection.getInputStream();

                fileOutputStream = new RandomAccessFile(tempFile, "rws");
            } catch (Throwable e) {
                if (e instanceof SocketTimeoutException) {
                    if (ApplicationLoader.isNetworkOnline()) {
                        canRetry = false;
                    }
                } else if (e instanceof UnknownHostException) {
                    canRetry = false;
                } else if (e instanceof SocketException) {
                    if (e.getMessage() != null && e.getMessage().contains("ECONNRESET")) {
                        canRetry = false;
                    }
                } else if (e instanceof FileNotFoundException) {
                    canRetry = false;
                }
                FileLog.e(e);
            }

            if (canRetry) {
                try {
                    if (httpConnection instanceof HttpURLConnection) {
                        int code = ((HttpURLConnection) httpConnection).getResponseCode();
                        if (code != HttpURLConnection.HTTP_OK && code != HttpURLConnection.HTTP_ACCEPTED && code != HttpURLConnection.HTTP_NOT_MODIFIED) {
                            canRetry = false;
                        }
                    }
                } catch (Exception e) {
                    FileLog.e(e);
                }
                if (httpConnection != null) {
                    try {
                        Map<String, List<String>> headerFields = httpConnection.getHeaderFields();
                        if (headerFields != null) {
                            List values = headerFields.get("content-Length");
                            if (values != null && !values.isEmpty()) {
                                String length = (String) values.get(0);
                                if (length != null) {
                                    fileSize = Utilities.parseInt(length);
                                }
                            }
                        }
                    } catch (Exception e) {
                        FileLog.e(e);
                    }
                }

                if (httpConnectionStream != null) {
                    try {
                        byte[] data = new byte[1024 * 32];
                        int totalLoaded = 0;
                        while (true) {
                            if (isCancelled()) {
                                break;
                            }
                            try {
                                int read = httpConnectionStream.read(data);
                                if (read > 0) {
                                    fileOutputStream.write(data, 0, read);
                                    totalLoaded += read;
                                    if (fileSize > 0) {
                                        reportProgress(totalLoaded, fileSize);
                                    }
                                } else if (read == -1) {
                                    done = true;
                                    if (fileSize != 0) {
                                        reportProgress(fileSize, fileSize);
                                    }
                                    break;
                                } else {
                                    break;
                                }
                            } catch (Exception e) {
                                FileLog.e(e);
                                break;
                            }
                        }
                    } catch (Throwable e) {
                        FileLog.e(e);
                    }
                }

                try {
                    if (fileOutputStream != null) {
                        fileOutputStream.close();
                        fileOutputStream = null;
                    }
                } catch (Throwable e) {
                    FileLog.e(e);
                }

                try {
                    if (httpConnectionStream != null) {
                        httpConnectionStream.close();
                    }
                } catch (Throwable e) {
                    FileLog.e(e);
                }
            }

            return done;
        }

        @Override
        protected void onPostExecute(Boolean result) {
            runHttpFileLoadTasks(this, result ? 2 : 1);
        }

        @Override
        protected void onCancelled() {
            runHttpFileLoadTasks(this, 2);
        }
    }

    private class ArtworkLoadTask extends AsyncTask<Void, Void, String> {

        private CacheImage cacheImage;
        private boolean canRetry = true;
        private HttpURLConnection httpConnection;

        private boolean small;

        public ArtworkLoadTask(CacheImage cacheImage) {
            this.cacheImage = cacheImage;
            Uri uri = Uri.parse(cacheImage.imageLocation.path);
            small = uri.getQueryParameter("s") != null;
        }

        protected String doInBackground(Void... voids) {
            ByteArrayOutputStream outbuf = null;
            InputStream httpConnectionStream = null;
            try {
                String location = cacheImage.imageLocation.path;
                URL downloadUrl = new URL(location.replace("athumb://", "https://"));
                httpConnection = (HttpURLConnection) downloadUrl.openConnection();
                //httpConnection.addRequestProperty("User-Agent", "Mozilla/5.0 (iPhone; CPU iPhone OS 10_0 like Mac OS X) AppleWebKit/602.1.38 (KHTML, like Gecko) Version/10.0 Mobile/14A5297c Safari/602.1");
                httpConnection.setConnectTimeout(5000);
                httpConnection.setReadTimeout(5000);
                httpConnection.connect();
                try {
                    if (httpConnection != null) {
                        int code = httpConnection.getResponseCode();
                        if (code != HttpURLConnection.HTTP_OK && code != HttpURLConnection.HTTP_ACCEPTED && code != HttpURLConnection.HTTP_NOT_MODIFIED) {
                            canRetry = false;
                        }
                    }
                } catch (Exception e) {
                    FileLog.e(e);
                }
                httpConnectionStream = httpConnection.getInputStream();

                outbuf = new ByteArrayOutputStream();

                byte[] data = new byte[1024 * 32];
                while (true) {
                    if (isCancelled()) {
                        break;
                    }
                    int read = httpConnectionStream.read(data);
                    if (read > 0) {
                        outbuf.write(data, 0, read);
                    } else if (read == -1) {
                        break;
                    } else {
                        break;
                    }
                }
                canRetry = false;
                JSONObject object = new JSONObject(new String(outbuf.toByteArray()));
                JSONArray array = object.getJSONArray("results");
                if (array.length() > 0) {
                    JSONObject media = array.getJSONObject(0);
                    String artworkUrl100 = media.getString("artworkUrl100");
                    if (small) {
                        return artworkUrl100;
                    } else {
                        return artworkUrl100.replace("100x100", "600x600");
                    }
                }
            } catch (Throwable e) {
                if (e instanceof SocketTimeoutException) {
                    if (ApplicationLoader.isNetworkOnline()) {
                        canRetry = false;
                    }
                } else if (e instanceof UnknownHostException) {
                    canRetry = false;
                } else if (e instanceof SocketException) {
                    if (e.getMessage() != null && e.getMessage().contains("ECONNRESET")) {
                        canRetry = false;
                    }
                } else if (e instanceof FileNotFoundException) {
                    canRetry = false;
                }
                FileLog.e(e);
            } finally {
                try {
                    if (httpConnection != null) {
                        httpConnection.disconnect();
                    }
                } catch (Throwable ignore) {

                }
                try {
                    if (httpConnectionStream != null) {
                        httpConnectionStream.close();
                    }
                } catch (Throwable e) {
                    FileLog.e(e);
                }
                try {
                    if (outbuf != null) {
                        outbuf.close();
                    }
                } catch (Exception ignore) {

                }
            }
            return null;
        }

        @Override
        protected void onPostExecute(final String result) {
            if (result != null) {
                imageLoadQueue.postRunnable(() -> {
                    cacheImage.httpTask = new HttpImageTask(cacheImage, 0, result);
                    httpTasks.add(cacheImage.httpTask);
                    runHttpTasks(false);
                });
            } else if (canRetry) {
                artworkLoadError(cacheImage.url);
            }
            imageLoadQueue.postRunnable(() -> runArtworkTasks(true));
        }

        @Override
        protected void onCancelled() {
            imageLoadQueue.postRunnable(() -> runArtworkTasks(true));
        }
    }

    private class HttpImageTask extends AsyncTask<Void, Void, Boolean> {

        private CacheImage cacheImage;
        private RandomAccessFile fileOutputStream;
        private int imageSize;
        private long lastProgressTime;
        private boolean canRetry = true;
        private String overrideUrl;
        private HttpURLConnection httpConnection;

        public HttpImageTask(CacheImage cacheImage, int size) {
            this.cacheImage = cacheImage;
            imageSize = size;
        }

        public HttpImageTask(CacheImage cacheImage, int size, String url) {
            this.cacheImage = cacheImage;
            imageSize = size;
            overrideUrl = url;
        }

        private void reportProgress(long uploadedSize, long totalSize) {
            long currentTime = SystemClock.elapsedRealtime();
            if (uploadedSize == totalSize || lastProgressTime == 0 || lastProgressTime < currentTime - 100) {
                lastProgressTime = currentTime;
                Utilities.stageQueue.postRunnable(() -> {
                    fileProgresses.put(cacheImage.url, new long[]{uploadedSize, totalSize});
                    AndroidUtilities.runOnUIThread(() -> NotificationCenter.getInstance(cacheImage.currentAccount).postNotificationName(NotificationCenter.fileLoadProgressChanged, cacheImage.url, uploadedSize, totalSize));
                });
            }
        }

        protected Boolean doInBackground(Void... voids) {
            InputStream httpConnectionStream = null;
            boolean done = false;

            if (!isCancelled()) {
                try {
                    String location = cacheImage.imageLocation.path;
                    if (location.startsWith("https://static-maps") || location.startsWith("https://maps.googleapis")) {
                        int provider = MessagesController.getInstance(cacheImage.currentAccount).mapProvider;
                        if (provider == 3 || provider == 4) {
                            WebFile webFile = testWebFile.get(location);
                            if (webFile != null) {
                                TLRPC.TL_upload_getWebFile req = new TLRPC.TL_upload_getWebFile();
                                req.location = webFile.location;
                                req.offset = 0;
                                req.limit = 0;
                                ConnectionsManager.getInstance(cacheImage.currentAccount).sendRequest(req, (response, error) -> {

                                });
                            }
                        }
                    }

                    URL downloadUrl = new URL(overrideUrl != null ? overrideUrl : location);
                    httpConnection = (HttpURLConnection) downloadUrl.openConnection();
                    httpConnection.addRequestProperty("User-Agent", "Mozilla/5.0 (iPhone; CPU iPhone OS 10_0 like Mac OS X) AppleWebKit/602.1.38 (KHTML, like Gecko) Version/10.0 Mobile/14A5297c Safari/602.1");
                    httpConnection.setConnectTimeout(5000);
                    httpConnection.setReadTimeout(5000);
                    httpConnection.setInstanceFollowRedirects(true);
                    if (!isCancelled()) {
                        httpConnection.connect();
                        httpConnectionStream = httpConnection.getInputStream();
                        fileOutputStream = new RandomAccessFile(cacheImage.tempFilePath, "rws");
                    }
                } catch (Throwable e) {
                    if (e instanceof SocketTimeoutException) {
                        if (ApplicationLoader.isNetworkOnline()) {
                            canRetry = false;
                        }
                    } else if (e instanceof UnknownHostException) {
                        canRetry = false;
                    } else if (e instanceof SocketException) {
                        if (e.getMessage() != null && e.getMessage().contains("ECONNRESET")) {
                            canRetry = false;
                        }
                    } else if (e instanceof FileNotFoundException) {
                        canRetry = false;
                    }
                    FileLog.e(e);
                }
            }

            if (!isCancelled()) {
                try {
                    if (httpConnection != null) {
                        int code = httpConnection.getResponseCode();
                        if (code != HttpURLConnection.HTTP_OK && code != HttpURLConnection.HTTP_ACCEPTED && code != HttpURLConnection.HTTP_NOT_MODIFIED) {
                            canRetry = false;
                        }
                    }
                } catch (Exception e) {
                    FileLog.e(e);
                }
                if (imageSize == 0 && httpConnection != null) {
                    try {
                        Map<String, List<String>> headerFields = httpConnection.getHeaderFields();
                        if (headerFields != null) {
                            List values = headerFields.get("content-Length");
                            if (values != null && !values.isEmpty()) {
                                String length = (String) values.get(0);
                                if (length != null) {
                                    imageSize = Utilities.parseInt(length);
                                }
                            }
                        }
                    } catch (Exception e) {
                        FileLog.e(e);
                    }
                }

                if (httpConnectionStream != null) {
                    try {
                        byte[] data = new byte[1024 * 8];
                        int totalLoaded = 0;
                        while (true) {
                            if (isCancelled()) {
                                break;
                            }
                            try {
                                int read = httpConnectionStream.read(data);
                                if (read > 0) {
                                    totalLoaded += read;
                                    fileOutputStream.write(data, 0, read);
                                    if (imageSize != 0) {
                                        reportProgress(totalLoaded, imageSize);
                                    }
                                } else if (read == -1) {
                                    done = true;
                                    if (imageSize != 0) {
                                        reportProgress(imageSize, imageSize);
                                    }
                                    break;
                                } else {
                                    break;
                                }
                            } catch (Exception e) {
                                FileLog.e(e);
                                break;
                            }
                        }
                    } catch (Throwable e) {
                        FileLog.e(e);
                    }
                }
            }

            try {
                if (fileOutputStream != null) {
                    fileOutputStream.close();
                    fileOutputStream = null;
                }
            } catch (Throwable e) {
                FileLog.e(e);
            }
            try {
                if (httpConnection != null) {
                    httpConnection.disconnect();
                }
            } catch (Throwable ignore) {

            }
            try {
                if (httpConnectionStream != null) {
                    httpConnectionStream.close();
                }
            } catch (Throwable e) {
                FileLog.e(e);
            }

            if (done) {
                if (cacheImage.tempFilePath != null) {
                    if (!cacheImage.tempFilePath.renameTo(cacheImage.finalFilePath)) {
                        cacheImage.finalFilePath = cacheImage.tempFilePath;
                    }
                }
            }

            return done;
        }

        @Override
        protected void onPostExecute(final Boolean result) {
            if (result || !canRetry) {
                fileDidLoaded(cacheImage.url, cacheImage.finalFilePath, FileLoader.MEDIA_DIR_IMAGE);
            } else {
                httpFileLoadError(cacheImage.url);
            }
            Utilities.stageQueue.postRunnable(() -> {
                fileProgresses.remove(cacheImage.url);
                AndroidUtilities.runOnUIThread(() -> {
                    if (result) {
                        NotificationCenter.getInstance(cacheImage.currentAccount).postNotificationName(NotificationCenter.fileLoaded, cacheImage.url, cacheImage.finalFilePath);
                    } else {
                        NotificationCenter.getInstance(cacheImage.currentAccount).postNotificationName(NotificationCenter.fileLoadFailed, cacheImage.url, 2);
                    }
                });
            });
            imageLoadQueue.postRunnable(() -> runHttpTasks(true));
        }

        @Override
        protected void onCancelled() {
            imageLoadQueue.postRunnable(() -> runHttpTasks(true));
            Utilities.stageQueue.postRunnable(() -> {
                fileProgresses.remove(cacheImage.url);
                AndroidUtilities.runOnUIThread(() -> NotificationCenter.getInstance(cacheImage.currentAccount).postNotificationName(NotificationCenter.fileLoadFailed, cacheImage.url, 1));
            });
        }
    }

    private class ThumbGenerateTask implements Runnable {

        private File originalPath;
        private int mediaType;
        private ThumbGenerateInfo info;

        public ThumbGenerateTask(int type, File path, ThumbGenerateInfo i) {
            mediaType = type;
            originalPath = path;
            info = i;
        }

        private void removeTask() {
            if (info == null) {
                return;
            }
            final String name = FileLoader.getAttachFileName(info.parentDocument);
            imageLoadQueue.postRunnable(() -> thumbGenerateTasks.remove(name));
        }

        @Override
        public void run() {
            try {
                if (info == null) {
                    removeTask();
                    return;
                }
                final String key = "q_" + info.parentDocument.dc_id + "_" + info.parentDocument.id;
                File thumbFile = new File(FileLoader.getDirectory(FileLoader.MEDIA_DIR_CACHE), key + ".jpg");
                if (thumbFile.exists() || !originalPath.exists()) {
                    removeTask();
                    return;
                }
                int size = info.big ? Math.max(AndroidUtilities.displaySize.x, AndroidUtilities.displaySize.y) : Math.min(180, Math.min(AndroidUtilities.displaySize.x, AndroidUtilities.displaySize.y) / 4);
                Bitmap originalBitmap = null;
                if (mediaType == FileLoader.MEDIA_DIR_IMAGE) {
                    originalBitmap = ImageLoader.loadBitmap(originalPath.toString(), null, size, size, false);
                } else if (mediaType == FileLoader.MEDIA_DIR_VIDEO) {
                    originalBitmap = SendMessagesHelper.createVideoThumbnail(originalPath.toString(), info.big ? MediaStore.Video.Thumbnails.FULL_SCREEN_KIND : MediaStore.Video.Thumbnails.MINI_KIND);
                } else if (mediaType == FileLoader.MEDIA_DIR_DOCUMENT) {
                    String path = originalPath.toString().toLowerCase();
                    if (path.endsWith("mp4")) {
                        originalBitmap = SendMessagesHelper.createVideoThumbnail(originalPath.toString(), info.big ? MediaStore.Video.Thumbnails.FULL_SCREEN_KIND : MediaStore.Video.Thumbnails.MINI_KIND);
                    } else if (path.endsWith(".jpg") || path.endsWith(".jpeg") || path.endsWith(".png") || path.endsWith(".gif")) {
                        originalBitmap = ImageLoader.loadBitmap(path, null, size, size, false);
                    }
                }
                if (originalBitmap == null) {
                    removeTask();
                    return;
                }

                int w = originalBitmap.getWidth();
                int h = originalBitmap.getHeight();
                if (w == 0 || h == 0) {
                    removeTask();
                    return;
                }
                float scaleFactor = Math.min((float) w / size, (float) h / size);
                if (scaleFactor > 1) {
                    Bitmap scaledBitmap = Bitmaps.createScaledBitmap(originalBitmap, (int) (w / scaleFactor), (int) (h / scaleFactor), true);
                    if (scaledBitmap != originalBitmap) {
                        originalBitmap.recycle();
                        originalBitmap = scaledBitmap;
                    }
                }
                FileOutputStream stream = new FileOutputStream(thumbFile);
                originalBitmap.compress(Bitmap.CompressFormat.JPEG, info.big ? 83 : 60, stream);
                try {
                    stream.close();
                } catch (Exception e) {
                    FileLog.e(e);
                }
                final BitmapDrawable bitmapDrawable = new BitmapDrawable(originalBitmap);
                final ArrayList<ImageReceiver> finalImageReceiverArray = new ArrayList<>(info.imageReceiverArray);
                final ArrayList<Integer> finalImageReceiverGuidsArray = new ArrayList<>(info.imageReceiverGuidsArray);
                AndroidUtilities.runOnUIThread(() -> {
                    removeTask();

                    String kf = key;
                    if (info.filter != null) {
                        kf += "@" + info.filter;
                    }

                    for (int a = 0; a < finalImageReceiverArray.size(); a++) {
                        ImageReceiver imgView = finalImageReceiverArray.get(a);
                        imgView.setImageBitmapByKey(bitmapDrawable, kf, ImageReceiver.TYPE_IMAGE, false, finalImageReceiverGuidsArray.get(a));
                    }

                    memCache.put(kf, bitmapDrawable);
                });
            } catch (Throwable e) {
                FileLog.e(e);
                removeTask();
            }
        }
    }

    public static String decompressGzip(File file) {
        final StringBuilder outStr = new StringBuilder();
        if (file == null) {
            return "";
        }
        try (GZIPInputStream gis = new GZIPInputStream(new FileInputStream(file)); BufferedReader bufferedReader = new BufferedReader(new InputStreamReader(gis, "UTF-8"))) {
            String line;
            while ((line = bufferedReader.readLine()) != null) {
                outStr.append(line);
            }
            return outStr.toString();
        } catch (Exception ignore) {
            return "";
        }
    }

    private class CacheOutTask implements Runnable {
        private Thread runningThread;
        private final Object sync = new Object();

        private CacheImage cacheImage;
        private boolean isCancelled;

        public CacheOutTask(CacheImage image) {
            cacheImage = image;
        }

        @Override
        public void run() {
            synchronized (sync) {
                runningThread = Thread.currentThread();
                Thread.interrupted();
                if (isCancelled) {
                    return;
                }
            }

            if (cacheImage.imageLocation.photoSize instanceof TLRPC.TL_photoStrippedSize) {
                TLRPC.TL_photoStrippedSize photoSize = (TLRPC.TL_photoStrippedSize) cacheImage.imageLocation.photoSize;
                Bitmap bitmap = getStrippedPhotoBitmap(photoSize.bytes, cacheImage.filter);
                onPostExecute(bitmap != null ? new BitmapDrawable(bitmap) : null);
            } else if (cacheImage.imageType == FileLoader.IMAGE_TYPE_THEME_PREVIEW) {
                BitmapDrawable bitmapDrawable = null;
                try {
                    bitmapDrawable = new ThemePreviewDrawable(cacheImage.finalFilePath, (DocumentObject.ThemeDocument) cacheImage.imageLocation.document);
                } catch (Throwable e) {
                    FileLog.e(e);
                }
                onPostExecute(bitmapDrawable);
            } else if (cacheImage.imageType == FileLoader.IMAGE_TYPE_SVG || cacheImage.imageType == FileLoader.IMAGE_TYPE_SVG_WHITE) {
                int w = AndroidUtilities.dp(360);
                int h = AndroidUtilities.dp(640);
                if (cacheImage.filter != null) {
                    String[] args = cacheImage.filter.split("_");
                    if (args.length >= 2) {
                        float w_filter = Float.parseFloat(args[0]);
                        float h_filter = Float.parseFloat(args[1]);
                        w = (int) (w_filter * AndroidUtilities.density);
                        h = (int) (h_filter * AndroidUtilities.density);
                    }
                }
                Bitmap bitmap = null;
                try {
                    bitmap = SvgHelper.getBitmap(cacheImage.finalFilePath, w, h, cacheImage.imageType == FileLoader.IMAGE_TYPE_SVG_WHITE);
                } catch (Throwable e) {
                    FileLog.e(e);
                }
                onPostExecute(bitmap != null ? new BitmapDrawable(bitmap) : null);
            } else if (cacheImage.imageType == FileLoader.IMAGE_TYPE_LOTTIE) {
                int w = Math.min(512, AndroidUtilities.dp(170.6f));
                int h = Math.min(512, AndroidUtilities.dp(170.6f));
                boolean precache = false;
                boolean limitFps = false;
                int autoRepeat = 1;
                int[] colors = null;
                String diceEmoji = null;
                if (cacheImage.filter != null) {
                    String[] args = cacheImage.filter.split("_");
                    if (args.length >= 2) {
                        float w_filter = Float.parseFloat(args[0]);
                        float h_filter = Float.parseFloat(args[1]);
                        w = Math.min(512, (int) (w_filter * AndroidUtilities.density));
                        h = Math.min(512, (int) (h_filter * AndroidUtilities.density));
                        if (w_filter <= 90 && h_filter <= 90) {
                            w = Math.min(w, 160);
                            h = Math.min(h, 160);
                            limitFps = true;
                        }
                        if (args.length >= 3 && "pcache".equals(args[2])) {
                            precache = true;
                        } else {
                            precache = SharedConfig.getDevicePerformanceClass() != SharedConfig.PERFORMANCE_CLASS_HIGH;
                        }
                    }

                    if (args.length >= 3) {
                        if ("nr".equals(args[2])) {
                            autoRepeat = 2;
                        } else if ("nrs".equals(args[2])) {
                            autoRepeat = 3;
                        } else if ("dice".equals(args[2])) {
                            diceEmoji = args[3];
                            autoRepeat = 2;
                        }
                    }
                    if (args.length >= 5) {
                        if ("c1".equals(args[4])) {
                            colors = new int[]{0xf77e41, 0xcb7b55, 0xffb139, 0xf6b689, 0xffd140, 0xffcda7, 0xffdf79, 0xffdfc5};
                        } else if ("c2".equals(args[4])) {
                            colors = new int[]{0xf77e41, 0xa45a38, 0xffb139, 0xdf986b, 0xffd140, 0xedb183, 0xffdf79, 0xf4c3a0};
                        } else if ("c3".equals(args[4])) {
                            colors = new int[]{0xf77e41, 0x703a17, 0xffb139, 0xab673d, 0xffd140, 0xc37f4e, 0xffdf79, 0xd89667};
                        } else if ("c4".equals(args[4])) {
                            colors = new int[]{0xf77e41, 0x4a2409, 0xffb139, 0x7d3e0e, 0xffd140, 0x965529, 0xffdf79, 0xa96337};
                        } else if ("c5".equals(args[4])) {
                            colors = new int[]{0xf77e41, 0x200f0a, 0xffb139, 0x412924, 0xffd140, 0x593d37, 0xffdf79, 0x63453f};
                        }
                    }
                }
                RLottieDrawable lottieDrawable;
                if (diceEmoji != null) {
                    if ("\uD83C\uDFB0".equals(diceEmoji)) {
                        lottieDrawable = new SlotsDrawable(diceEmoji, w, h);
                    } else {
                        lottieDrawable = new RLottieDrawable(diceEmoji, w, h);
                    }
                } else {
                    File f = cacheImage.finalFilePath;
                    RandomAccessFile randomAccessFile = null;
                    boolean compressed = false;
                    try {
                        randomAccessFile = new RandomAccessFile(cacheImage.finalFilePath, "r");
                        byte[] bytes;
                        if (cacheImage.type == ImageReceiver.TYPE_THUMB) {
                            bytes = headerThumb;
                        } else {
                            bytes = header;
                        }
                        randomAccessFile.readFully(bytes, 0, 2);
                        if (bytes[0] == 0x1f && bytes[1] == (byte) 0x8b) {
                            compressed = true;
                        }
                    } catch (Exception e) {
                        FileLog.e(e);
                    } finally {
                        if (randomAccessFile != null) {
                            try {
                                randomAccessFile.close();
                            } catch (Exception e) {
                                FileLog.e(e);
                            }
                        }
                    }
                    if (compressed) {
                        lottieDrawable = new RLottieDrawable(cacheImage.finalFilePath, decompressGzip(cacheImage.finalFilePath), w, h, precache, limitFps, colors);
                    } else {
                        lottieDrawable = new RLottieDrawable(cacheImage.finalFilePath, w, h, precache, limitFps, colors);
                    }
                }
                lottieDrawable.setAutoRepeat(autoRepeat);
                onPostExecute(lottieDrawable);
            } else if (cacheImage.imageType == FileLoader.IMAGE_TYPE_ANIMATION) {
                AnimatedFileDrawable fileDrawable;
                long seekTo;
                if (cacheImage.imageLocation != null) {
                    seekTo = cacheImage.imageLocation.videoSeekTo;
                } else {
                    seekTo = 0;
                }
                if (AUTOPLAY_FILTER.equals(cacheImage.filter) && !(cacheImage.imageLocation.document instanceof TLRPC.TL_documentEncrypted)) {
                    TLRPC.Document document = cacheImage.imageLocation.document instanceof TLRPC.Document ? cacheImage.imageLocation.document : null;
                    int size = document != null ? cacheImage.size : cacheImage.imageLocation.currentSize;
                    fileDrawable = new AnimatedFileDrawable(cacheImage.finalFilePath, false, size, document, document == null ? cacheImage.imageLocation : null, cacheImage.parentObject, seekTo, cacheImage.currentAccount, false);
                } else {

                    int w = 0;
                    int h = 0;
                    if (cacheImage.filter != null) {
                        String[] args = cacheImage.filter.split("_");
                        if (args.length >= 2) {
                            float w_filter = Float.parseFloat(args[0]);
                            float h_filter = Float.parseFloat(args[1]);
                            w = (int) (w_filter * AndroidUtilities.density);
                            h = (int) (h_filter * AndroidUtilities.density);
                        }
                    }
                    fileDrawable = new AnimatedFileDrawable(cacheImage.finalFilePath, "d".equals(cacheImage.filter), 0, null, null, null, seekTo, cacheImage.currentAccount, false , w, h);
                }
                Thread.interrupted();
                onPostExecute(fileDrawable);
            } else {
                Long mediaId = null;
                boolean mediaIsVideo = false;
                Bitmap image = null;
                boolean needInvert = false;
                int orientation = 0;
                File cacheFileFinal = cacheImage.finalFilePath;
                boolean inEncryptedFile = cacheImage.secureDocument != null || cacheImage.encryptionKeyPath != null && cacheFileFinal != null && cacheFileFinal.getAbsolutePath().endsWith(".enc");
                SecureDocumentKey secureDocumentKey;
                byte[] secureDocumentHash;
                if (cacheImage.secureDocument != null) {
                    secureDocumentKey = cacheImage.secureDocument.secureDocumentKey;
                    if (cacheImage.secureDocument.secureFile != null && cacheImage.secureDocument.secureFile.file_hash != null) {
                        secureDocumentHash = cacheImage.secureDocument.secureFile.file_hash;
                    } else {
                        secureDocumentHash = cacheImage.secureDocument.fileHash;
                    }
                } else {
                    secureDocumentKey = null;
                    secureDocumentHash = null;
                }
                boolean canDeleteFile = true;
                boolean useNativeWebpLoader = false;

                if (Build.VERSION.SDK_INT < 19) {
                    RandomAccessFile randomAccessFile = null;
                    try {
                        randomAccessFile = new RandomAccessFile(cacheFileFinal, "r");
                        byte[] bytes;
                        if (cacheImage.type == ImageReceiver.TYPE_THUMB) {
                            bytes = headerThumb;
                        } else {
                            bytes = header;
                        }
                        randomAccessFile.readFully(bytes, 0, bytes.length);
                        String str = new String(bytes).toLowerCase();
                        str = str.toLowerCase();
                        if (str.startsWith("riff") && str.endsWith("webp")) {
                            useNativeWebpLoader = true;
                        }
                    } catch (Exception e) {
                        FileLog.e(e);
                    } finally {
                        if (randomAccessFile != null) {
                            try {
                                randomAccessFile.close();
                            } catch (Exception e) {
                                FileLog.e(e);
                            }
                        }
                    }
                }

                String mediaThumbPath = null;
                if (cacheImage.imageLocation.path != null) {
                    String location = cacheImage.imageLocation.path;
                    if (location.startsWith("thumb://")) {
                        int idx = location.indexOf(":", 8);
                        if (idx >= 0) {
                            mediaId = Long.parseLong(location.substring(8, idx));
                            mediaIsVideo = false;
                            mediaThumbPath = location.substring(idx + 1);
                        }
                        canDeleteFile = false;
                    } else if (location.startsWith("vthumb://")) {
                        int idx = location.indexOf(":", 9);
                        if (idx >= 0) {
                            mediaId = Long.parseLong(location.substring(9, idx));
                            mediaIsVideo = true;
                        }
                        canDeleteFile = false;
                    } else if (!location.startsWith("http")) {
                        canDeleteFile = false;
                    }
                }

                BitmapFactory.Options opts = new BitmapFactory.Options();
                opts.inSampleSize = 1;

                if (Build.VERSION.SDK_INT < 21) {
                    opts.inPurgeable = true;
                }

                float w_filter = 0;
                float h_filter = 0;
                int blurType = 0;
                boolean checkInversion = false;
                boolean force8888 = canForce8888;
                try {
                    if (cacheImage.filter != null) {
                        String[] args = cacheImage.filter.split("_");
                        if (args.length >= 2) {
                            w_filter = Float.parseFloat(args[0]) * AndroidUtilities.density;
                            h_filter = Float.parseFloat(args[1]) * AndroidUtilities.density;
                        }
                        if (cacheImage.filter.contains("b2")) {
                            blurType = 3;
                        } else if (cacheImage.filter.contains("b1")) {
                            blurType = 2;
                        } else if (cacheImage.filter.contains("b")) {
                            blurType = 1;
                        }
                        if (cacheImage.filter.contains("i")) {
                            checkInversion = true;
                        }
                        if (cacheImage.filter.contains("f")) {
                            force8888 = true;
                        }
                        if (!useNativeWebpLoader && w_filter != 0 && h_filter != 0) {
                            opts.inJustDecodeBounds = true;

                            if (mediaId != null && mediaThumbPath == null) {
                                if (mediaIsVideo) {
                                    MediaStore.Video.Thumbnails.getThumbnail(ApplicationLoader.applicationContext.getContentResolver(), mediaId, MediaStore.Video.Thumbnails.MINI_KIND, opts);
                                } else {
                                    MediaStore.Images.Thumbnails.getThumbnail(ApplicationLoader.applicationContext.getContentResolver(), mediaId, MediaStore.Images.Thumbnails.MINI_KIND, opts);
                                }
                            } else {
                                if (secureDocumentKey != null) {
                                    RandomAccessFile f = new RandomAccessFile(cacheFileFinal, "r");
                                    int len = (int) f.length();
                                    byte[] bytes = bytesLocal.get();
                                    byte[] data = bytes != null && bytes.length >= len ? bytes : null;
                                    if (data == null) {
                                        bytes = data = new byte[len];
                                        bytesLocal.set(bytes);
                                    }
                                    f.readFully(data, 0, len);
                                    f.close();
                                    EncryptedFileInputStream.decryptBytesWithKeyFile(data, 0, len, secureDocumentKey);
                                    byte[] hash = Utilities.computeSHA256(data, 0, len);
                                    boolean error = false;
                                    if (secureDocumentHash == null || !Arrays.equals(hash, secureDocumentHash)) {
                                        error = true;
                                    }
                                    int offset = (data[0] & 0xff);
                                    len -= offset;
                                    if (!error) {
                                        BitmapFactory.decodeByteArray(data, offset, len, opts);
                                    }
                                } else {
                                    FileInputStream is;
                                    if (inEncryptedFile) {
                                        is = new EncryptedFileInputStream(cacheFileFinal, cacheImage.encryptionKeyPath);
                                    } else {
                                        is = new FileInputStream(cacheFileFinal);
                                    }
                                    BitmapFactory.decodeStream(is, null, opts);
                                    is.close();
                                }
                            }

                            float photoW = opts.outWidth;
                            float photoH = opts.outHeight;
                            float scaleFactor;
                            if (w_filter >= h_filter && photoW > photoH) {
                                scaleFactor = Math.max(photoW / w_filter, photoH / h_filter);
                            } else {
                                scaleFactor = Math.min(photoW / w_filter, photoH / h_filter);
                            }
                            if (scaleFactor < 1.2f) {
                                scaleFactor = 1;
                            }
                            opts.inJustDecodeBounds = false;
                            if (scaleFactor > 1.0f && (photoW > w_filter || photoH > h_filter)) {
                                int sample = 1;
                                do {
                                    sample *= 2;
                                } while (sample * 2 < scaleFactor);
                                opts.inSampleSize = sample;
                            } else {
                                opts.inSampleSize = (int) scaleFactor;
                            }
                        }
                    } else if (mediaThumbPath != null) {
                        opts.inJustDecodeBounds = true;
                        opts.inPreferredConfig = force8888 ? Bitmap.Config.ARGB_8888 : Bitmap.Config.RGB_565;
                        FileInputStream is = new FileInputStream(cacheFileFinal);
                        image = BitmapFactory.decodeStream(is, null, opts);
                        is.close();
                        int photoW2 = opts.outWidth;
                        int photoH2 = opts.outHeight;
                        opts.inJustDecodeBounds = false;
                        int screenSize = Math.max(66, Math.min(AndroidUtilities.getRealScreenSize().x, AndroidUtilities.getRealScreenSize().y));
                        float scaleFactor = (Math.min(photoH2, photoW2) / (float) screenSize) * 6f;
                        if (scaleFactor < 1) {
                            scaleFactor = 1;
                        }
                        if (scaleFactor > 1.0f) {
                            int sample = 1;
                            do {
                                sample *= 2;
                            } while (sample * 2 <= scaleFactor);
                            opts.inSampleSize = sample;
                        } else {
                            opts.inSampleSize = (int) scaleFactor;
                        }
                    }
                } catch (Throwable e) {
                    FileLog.e(e);
                }

                if (cacheImage.type == ImageReceiver.TYPE_THUMB) {
                    try {
                        lastCacheOutTime = SystemClock.elapsedRealtime();
                        synchronized (sync) {
                            if (isCancelled) {
                                return;
                            }
                        }

                        if (useNativeWebpLoader) {
                            RandomAccessFile file = new RandomAccessFile(cacheFileFinal, "r");
                            ByteBuffer buffer = file.getChannel().map(FileChannel.MapMode.READ_ONLY, 0, cacheFileFinal.length());

                            BitmapFactory.Options bmOptions = new BitmapFactory.Options();
                            bmOptions.inJustDecodeBounds = true;
                            Utilities.loadWebpImage(null, buffer, buffer.limit(), bmOptions, true);
                            image = Bitmaps.createBitmap(bmOptions.outWidth, bmOptions.outHeight, Bitmap.Config.ARGB_8888);

                            Utilities.loadWebpImage(image, buffer, buffer.limit(), null, !opts.inPurgeable);
                            file.close();
                        } else {
                            if (opts.inPurgeable || secureDocumentKey != null) {
                                RandomAccessFile f = new RandomAccessFile(cacheFileFinal, "r");
                                int len = (int) f.length();
                                int offset = 0;
                                byte[] bytesThumb = bytesThumbLocal.get();
                                byte[] data = bytesThumb != null && bytesThumb.length >= len ? bytesThumb : null;
                                if (data == null) {
                                    bytesThumb = data = new byte[len];
                                    bytesThumbLocal.set(bytesThumb);
                                }
                                f.readFully(data, 0, len);
                                f.close();
                                boolean error = false;
                                if (secureDocumentKey != null) {
                                    EncryptedFileInputStream.decryptBytesWithKeyFile(data, 0, len, secureDocumentKey);
                                    byte[] hash = Utilities.computeSHA256(data, 0, len);
                                    if (secureDocumentHash == null || !Arrays.equals(hash, secureDocumentHash)) {
                                        error = true;
                                    }
                                    offset = (data[0] & 0xff);
                                    len -= offset;
                                } else if (inEncryptedFile) {
                                    EncryptedFileInputStream.decryptBytesWithKeyFile(data, 0, len, cacheImage.encryptionKeyPath);
                                }
                                if (!error) {
                                    image = BitmapFactory.decodeByteArray(data, offset, len, opts);
                                }
                            } else {
                                FileInputStream is;
                                if (inEncryptedFile) {
                                    is = new EncryptedFileInputStream(cacheFileFinal, cacheImage.encryptionKeyPath);
                                } else {
                                    is = new FileInputStream(cacheFileFinal);
                                }
                                image = BitmapFactory.decodeStream(is, null, opts);
                                is.close();
                            }
                        }

                        if (image == null) {
                            if (cacheFileFinal.length() == 0 || cacheImage.filter == null) {
                                cacheFileFinal.delete();
                            }
                        } else {
                            if (cacheImage.filter != null) {
                                float bitmapW = image.getWidth();
                                float bitmapH = image.getHeight();
                                if (!opts.inPurgeable && w_filter != 0 && bitmapW != w_filter && bitmapW > w_filter + 20) {
                                    float scaleFactor = bitmapW / w_filter;
                                    Bitmap scaledBitmap = Bitmaps.createScaledBitmap(image, (int) w_filter, (int) (bitmapH / scaleFactor), true);
                                    if (image != scaledBitmap) {
                                        image.recycle();
                                        image = scaledBitmap;
                                    }
                                }
                            }
                            if (checkInversion) {
                                needInvert = Utilities.needInvert(image, opts.inPurgeable ? 0 : 1, image.getWidth(), image.getHeight(), image.getRowBytes()) != 0;
                            }
                            if (blurType == 1) {
                                if (image.getConfig() == Bitmap.Config.ARGB_8888) {
                                    Utilities.blurBitmap(image, 3, opts.inPurgeable ? 0 : 1, image.getWidth(), image.getHeight(), image.getRowBytes());
                                }
                            } else if (blurType == 2) {
                                if (image.getConfig() == Bitmap.Config.ARGB_8888) {
                                    Utilities.blurBitmap(image, 1, opts.inPurgeable ? 0 : 1, image.getWidth(), image.getHeight(), image.getRowBytes());
                                }
                            } else if (blurType == 3) {
                                if (image.getConfig() == Bitmap.Config.ARGB_8888) {
                                    Utilities.blurBitmap(image, 7, opts.inPurgeable ? 0 : 1, image.getWidth(), image.getHeight(), image.getRowBytes());
                                    Utilities.blurBitmap(image, 7, opts.inPurgeable ? 0 : 1, image.getWidth(), image.getHeight(), image.getRowBytes());
                                    Utilities.blurBitmap(image, 7, opts.inPurgeable ? 0 : 1, image.getWidth(), image.getHeight(), image.getRowBytes());
                                }
                            } else if (blurType == 0 && opts.inPurgeable) {
                                Utilities.pinBitmap(image);
                            }
                        }
                    } catch (Throwable e) {
                        FileLog.e(e);
                    }
                } else {
                    try {
                        int delay = 20;
                        if (mediaId != null) {
                            delay = 0;
                        }
                        if (delay != 0 && lastCacheOutTime != 0 && lastCacheOutTime > SystemClock.elapsedRealtime() - delay && Build.VERSION.SDK_INT < 21) {
                            Thread.sleep(delay);
                        }
                        lastCacheOutTime = SystemClock.elapsedRealtime();
                        synchronized (sync) {
                            if (isCancelled) {
                                return;
                            }
                        }

                        if (force8888 || cacheImage.filter == null || blurType != 0 || cacheImage.imageLocation.path != null) {
                            opts.inPreferredConfig = Bitmap.Config.ARGB_8888;
                        } else {
                            opts.inPreferredConfig = Bitmap.Config.RGB_565;
                        }

                        opts.inDither = false;
                        if (mediaId != null && mediaThumbPath == null) {
                            if (mediaIsVideo) {
                                image = MediaStore.Video.Thumbnails.getThumbnail(ApplicationLoader.applicationContext.getContentResolver(), mediaId, MediaStore.Video.Thumbnails.MINI_KIND, opts);
                            } else {
                                image = MediaStore.Images.Thumbnails.getThumbnail(ApplicationLoader.applicationContext.getContentResolver(), mediaId, MediaStore.Images.Thumbnails.MINI_KIND, opts);
                            }
                        }
                        if (image == null) {
                            if (useNativeWebpLoader) {
                                RandomAccessFile file = new RandomAccessFile(cacheFileFinal, "r");
                                ByteBuffer buffer = file.getChannel().map(FileChannel.MapMode.READ_ONLY, 0, cacheFileFinal.length());

                                BitmapFactory.Options bmOptions = new BitmapFactory.Options();
                                bmOptions.inJustDecodeBounds = true;
                                Utilities.loadWebpImage(null, buffer, buffer.limit(), bmOptions, true);
                                image = Bitmaps.createBitmap(bmOptions.outWidth, bmOptions.outHeight, Bitmap.Config.ARGB_8888);

                                Utilities.loadWebpImage(image, buffer, buffer.limit(), null, !opts.inPurgeable);
                                file.close();
                            } else {
                                if (opts.inPurgeable || secureDocumentKey != null) {
                                    RandomAccessFile f = new RandomAccessFile(cacheFileFinal, "r");
                                    int len = (int) f.length();
                                    int offset = 0;
                                    byte[] bytes = bytesLocal.get();
                                    byte[] data = bytes != null && bytes.length >= len ? bytes : null;
                                    if (data == null) {
                                        bytes = data = new byte[len];
                                        bytesLocal.set(bytes);
                                    }
                                    f.readFully(data, 0, len);
                                    f.close();
                                    boolean error = false;
                                    if (secureDocumentKey != null) {
                                        EncryptedFileInputStream.decryptBytesWithKeyFile(data, 0, len, secureDocumentKey);
                                        byte[] hash = Utilities.computeSHA256(data, 0, len);
                                        if (secureDocumentHash == null || !Arrays.equals(hash, secureDocumentHash)) {
                                            error = true;
                                        }
                                        offset = (data[0] & 0xff);
                                        len -= offset;
                                    } else if (inEncryptedFile) {
                                        EncryptedFileInputStream.decryptBytesWithKeyFile(data, 0, len, cacheImage.encryptionKeyPath);
                                    }
                                    if (!error) {
                                        image = BitmapFactory.decodeByteArray(data, offset, len, opts);
                                    }
                                } else {
                                    FileInputStream is;
                                    if (inEncryptedFile) {
                                        is = new EncryptedFileInputStream(cacheFileFinal, cacheImage.encryptionKeyPath);
                                    } else {
                                        is = new FileInputStream(cacheFileFinal);
                                    }
                                    if (cacheImage.imageLocation.document instanceof TLRPC.TL_document) {
                                        try {
                                            ExifInterface exif = new ExifInterface(is);
                                            int attribute = exif.getAttributeInt(ExifInterface.TAG_ORIENTATION, 1);
                                            switch (attribute) {
                                                case ExifInterface.ORIENTATION_ROTATE_90:
                                                    orientation = 90;
                                                    break;
                                                case ExifInterface.ORIENTATION_ROTATE_180:
                                                    orientation = 180;
                                                    break;
                                                case ExifInterface.ORIENTATION_ROTATE_270:
                                                    orientation = 270;
                                                    break;
                                            }
                                        } catch (Throwable ignore) {

                                        }
                                        is.getChannel().position(0);
                                    }
                                    image = BitmapFactory.decodeStream(is, null, opts);
                                    is.close();
                                }
                            }
                        }
                        if (image == null) {
                            if (canDeleteFile && (cacheFileFinal.length() == 0 || cacheImage.filter == null)) {
                                cacheFileFinal.delete();
                            }
                        } else {
                            boolean blured = false;
                            if (cacheImage.filter != null) {
                                float bitmapW = image.getWidth();
                                float bitmapH = image.getHeight();
                                if (!opts.inPurgeable && w_filter != 0 && bitmapW != w_filter && bitmapW > w_filter + 20) {
                                    Bitmap scaledBitmap;
                                    if (bitmapW > bitmapH && w_filter > h_filter) {
                                        float scaleFactor = bitmapW / w_filter;
                                        if (scaleFactor > 1) {
                                            scaledBitmap = Bitmaps.createScaledBitmap(image, (int) w_filter, (int) (bitmapH / scaleFactor), true);
                                        } else {
                                            scaledBitmap = image;
                                        }
                                    } else {
                                        float scaleFactor = bitmapH / h_filter;
                                        if (scaleFactor > 1) {
                                            scaledBitmap = Bitmaps.createScaledBitmap(image, (int) (bitmapW / scaleFactor), (int) h_filter, true);
                                        } else {
                                            scaledBitmap = image;
                                        }
                                    }
                                    if (image != scaledBitmap) {
                                        image.recycle();
                                        image = scaledBitmap;
                                    }
                                }
                                if (image != null) {
                                    if (checkInversion) {
                                        Bitmap b = image;
                                        int w = image.getWidth();
                                        int h = image.getHeight();
                                        if (w * h > 150 * 150) {
                                            b = Bitmaps.createScaledBitmap(image, 100, 100, false);
                                        }
                                        needInvert = Utilities.needInvert(b, opts.inPurgeable ? 0 : 1, b.getWidth(), b.getHeight(), b.getRowBytes()) != 0;
                                        if (b != image) {
                                            b.recycle();
                                        }
                                    }
                                    if (blurType != 0 && (bitmapH > 100 || bitmapW > 100)) {
                                        image = Bitmaps.createScaledBitmap(image, 80, 80, false);
                                        bitmapH = 80;
                                        bitmapW = 80;
                                    }
                                    if (blurType != 0 && bitmapH < 100 && bitmapW < 100) {
                                        if (image.getConfig() == Bitmap.Config.ARGB_8888) {
                                            Utilities.blurBitmap(image, 3, opts.inPurgeable ? 0 : 1, image.getWidth(), image.getHeight(), image.getRowBytes());
                                        }
                                        blured = true;
                                    }
                                }
                            }
                            if (!blured && opts.inPurgeable) {
                                Utilities.pinBitmap(image);
                            }
                        }
                    } catch (Throwable ignore) {

                    }
                }
                Thread.interrupted();
                if (needInvert || orientation != 0) {
                    onPostExecute(image != null ? new ExtendedBitmapDrawable(image, needInvert, orientation) : null);
                } else {
                    onPostExecute(image != null ? new BitmapDrawable(image) : null);
                }
            }
        }

        private void onPostExecute(final Drawable drawable) {
            AndroidUtilities.runOnUIThread(() -> {
                Drawable toSet = null;
                String decrementKey = null;
                if (drawable instanceof RLottieDrawable) {
                    RLottieDrawable lottieDrawable = (RLottieDrawable) drawable;
                    toSet = lottieMemCache.get(cacheImage.key);
                    if (toSet == null) {
                        lottieMemCache.put(cacheImage.key, lottieDrawable);
                        toSet = lottieDrawable;
                    } else {
                        lottieDrawable.recycle();
                    }
                    if (toSet != null) {
                        incrementUseCount(cacheImage.key);
                        decrementKey = cacheImage.key;
                    }
                } else if (drawable instanceof AnimatedFileDrawable) {
                    toSet = drawable;
                } else if (drawable instanceof BitmapDrawable) {
                    BitmapDrawable bitmapDrawable = (BitmapDrawable) drawable;
                    toSet = getFromMemCache(cacheImage.key);
                    boolean incrementUseCount = true;
                    if (toSet == null) {
                        if (cacheImage.key.endsWith("_f")) {
                            wallpaperMemCache.put(cacheImage.key, bitmapDrawable);
                            incrementUseCount = false;
                        } else {
                            memCache.put(cacheImage.key, bitmapDrawable);
                        }
                        toSet = bitmapDrawable;
                    } else {
                        Bitmap image = bitmapDrawable.getBitmap();
                        image.recycle();
                    }
                    if (toSet != null && incrementUseCount) {
                        incrementUseCount(cacheImage.key);
                        decrementKey = cacheImage.key;
                    }
                }
                final Drawable toSetFinal = toSet;
                final String decrementKetFinal = decrementKey;
                imageLoadQueue.postRunnable(() -> cacheImage.setImageAndClear(toSetFinal, decrementKetFinal));
            });
        }

        public void cancel() {
            synchronized (sync) {
                try {
                    isCancelled = true;
                    if (runningThread != null) {
                        runningThread.interrupt();
                    }
                } catch (Exception e) {
                    //don't promt
                }
            }
        }
    }

    private BitmapDrawable getFromMemCache(String key) {
        BitmapDrawable drawable = memCache.get(key);
        if (drawable == null) {
            return wallpaperMemCache.get(key);
        }
        return drawable;
    }

    public static Bitmap getStrippedPhotoBitmap(byte[] photoBytes, String filter) {
        int len = photoBytes.length - 3 + Bitmaps.header.length + Bitmaps.footer.length;
        byte[] bytes = bytesLocal.get();
        byte[] data = bytes != null && bytes.length >= len ? bytes : null;
        if (data == null) {
            bytes = data = new byte[len];
            bytesLocal.set(bytes);
        }
        System.arraycopy(Bitmaps.header, 0, data, 0, Bitmaps.header.length);
        System.arraycopy(photoBytes, 3, data, Bitmaps.header.length, photoBytes.length - 3);
        System.arraycopy(Bitmaps.footer, 0, data, Bitmaps.header.length + photoBytes.length - 3, Bitmaps.footer.length);

        data[164] = photoBytes[1];
        data[166] = photoBytes[2];

        Bitmap bitmap = BitmapFactory.decodeByteArray(data, 0, len);
        if (bitmap != null && !TextUtils.isEmpty(filter) && filter.contains("b")) {
            Utilities.blurBitmap(bitmap, 3, 1, bitmap.getWidth(), bitmap.getHeight(), bitmap.getRowBytes());
        }
        return bitmap;
    }

    private class CacheImage {

        protected String key;
        protected String url;
        protected String filter;
        protected String ext;
        protected SecureDocument secureDocument;
        protected ImageLocation imageLocation;
        protected Object parentObject;
        protected int size;
        protected int imageType;
        protected int type;

        protected int currentAccount;

        protected File finalFilePath;
        protected File tempFilePath;
        protected File encryptionKeyPath;

        protected ArtworkLoadTask artworkTask;
        protected HttpImageTask httpTask;
        protected CacheOutTask cacheTask;

        protected ArrayList<ImageReceiver> imageReceiverArray = new ArrayList<>();
        protected ArrayList<Integer> imageReceiverGuidsArray = new ArrayList<>();
        protected ArrayList<String> keys = new ArrayList<>();
        protected ArrayList<String> filters = new ArrayList<>();
        protected ArrayList<Integer> types = new ArrayList<>();

        public void addImageReceiver(ImageReceiver imageReceiver, String key, String filter, int type, int guid) {
            int index = imageReceiverArray.indexOf(imageReceiver);
            if (index >= 0) {
                imageReceiverGuidsArray.set(index, guid);
                return;
            }
            imageReceiverArray.add(imageReceiver);
            imageReceiverGuidsArray.add(guid);
            keys.add(key);
            filters.add(filter);
            types.add(type);
            imageLoadingByTag.put(imageReceiver.getTag(type), this);
        }

        public void replaceImageReceiver(ImageReceiver imageReceiver, String key, String filter, int type, int guid) {
            int index = imageReceiverArray.indexOf(imageReceiver);
            if (index == -1) {
                return;
            }
            if (types.get(index) != type) {
                index = imageReceiverArray.subList(index + 1, imageReceiverArray.size()).indexOf(imageReceiver);
                if (index == -1) {
                    return;
                }
            }
            imageReceiverGuidsArray.set(index, guid);
            keys.set(index, key);
            filters.set(index, filter);
        }

        public void setImageReceiverGuid(ImageReceiver imageReceiver, int guid) {
            int index = imageReceiverArray.indexOf(imageReceiver);
            if (index == -1) {
                return;
            }
            imageReceiverGuidsArray.set(index, guid);
        }

        public void removeImageReceiver(ImageReceiver imageReceiver) {
            int currentMediaType = type;
            for (int a = 0; a < imageReceiverArray.size(); a++) {
                ImageReceiver obj = imageReceiverArray.get(a);
                if (obj == null || obj == imageReceiver) {
                    imageReceiverArray.remove(a);
                    imageReceiverGuidsArray.remove(a);
                    keys.remove(a);
                    filters.remove(a);
                    currentMediaType = types.remove(a);
                    if (obj != null) {
                        imageLoadingByTag.remove(obj.getTag(currentMediaType));
                    }
                    a--;
                }
            }
            if (imageReceiverArray.isEmpty()) {
                if (imageLocation != null) {
                    if (!forceLoadingImages.containsKey(key)) {
                        if (imageLocation.location != null) {
                            FileLoader.getInstance(currentAccount).cancelLoadFile(imageLocation.location, ext);
                        } else if (imageLocation.document != null) {
                            FileLoader.getInstance(currentAccount).cancelLoadFile(imageLocation.document);
                        } else if (imageLocation.secureDocument != null) {
                            FileLoader.getInstance(currentAccount).cancelLoadFile(imageLocation.secureDocument);
                        } else if (imageLocation.webFile != null) {
                            FileLoader.getInstance(currentAccount).cancelLoadFile(imageLocation.webFile);
                        }
                    }
                }
                if (cacheTask != null) {
                    if (currentMediaType == ImageReceiver.TYPE_THUMB) {
                        cacheThumbOutQueue.cancelRunnable(cacheTask);
                    } else {
                        cacheOutQueue.cancelRunnable(cacheTask);
                    }
                    cacheTask.cancel();
                    cacheTask = null;
                }
                if (httpTask != null) {
                    httpTasks.remove(httpTask);
                    httpTask.cancel(true);
                    httpTask = null;
                }
                if (artworkTask != null) {
                    artworkTasks.remove(artworkTask);
                    artworkTask.cancel(true);
                    artworkTask = null;
                }
                if (url != null) {
                    imageLoadingByUrl.remove(url);
                }
                if (key != null) {
                    imageLoadingByKeys.remove(key);
                }
            }
        }

        public void setImageAndClear(final Drawable image, String decrementKey) {
            if (image != null) {
                final ArrayList<ImageReceiver> finalImageReceiverArray = new ArrayList<>(imageReceiverArray);
                final ArrayList<Integer> finalImageReceiverGuidsArray = new ArrayList<>(imageReceiverGuidsArray);
                AndroidUtilities.runOnUIThread(() -> {
                    if (image instanceof AnimatedFileDrawable) {
                        boolean imageSet = false;
                        AnimatedFileDrawable fileDrawable = (AnimatedFileDrawable) image;
                        for (int a = 0; a < finalImageReceiverArray.size(); a++) {
                            ImageReceiver imgView = finalImageReceiverArray.get(a);
                            AnimatedFileDrawable toSet = (a == 0 ? fileDrawable : fileDrawable.makeCopy());
                            if (imgView.setImageBitmapByKey(toSet, key, type, false, finalImageReceiverGuidsArray.get(a))) {
                                if (toSet == fileDrawable) {
                                    imageSet = true;
                                }
                            } else {
                                if (toSet != fileDrawable) {
                                    toSet.recycle();
                                }
                            }
                        }
                        if (!imageSet) {
                            fileDrawable.recycle();
                        }
                    } else {
                        for (int a = 0; a < finalImageReceiverArray.size(); a++) {
                            ImageReceiver imgView = finalImageReceiverArray.get(a);
                            imgView.setImageBitmapByKey(image, key, types.get(a), false, finalImageReceiverGuidsArray.get(a));
                        }
                    }
                    if (decrementKey != null) {
                        decrementUseCount(decrementKey);
                    }
                });
            }
            for (int a = 0; a < imageReceiverArray.size(); a++) {
                ImageReceiver imageReceiver = imageReceiverArray.get(a);
                imageLoadingByTag.remove(imageReceiver.getTag(type));
            }
            imageReceiverArray.clear();
            imageReceiverGuidsArray.clear();
            if (url != null) {
                imageLoadingByUrl.remove(url);
            }
            if (key != null) {
                imageLoadingByKeys.remove(key);
            }
        }
    }

    private static volatile ImageLoader Instance = null;

    public static ImageLoader getInstance() {
        ImageLoader localInstance = Instance;
        if (localInstance == null) {
            synchronized (ImageLoader.class) {
                localInstance = Instance;
                if (localInstance == null) {
                    Instance = localInstance = new ImageLoader();
                }
            }
        }
        return localInstance;
    }

    public ImageLoader() {
        thumbGeneratingQueue.setPriority(Thread.MIN_PRIORITY);

        int memoryClass = ((ActivityManager) ApplicationLoader.applicationContext.getSystemService(Context.ACTIVITY_SERVICE)).getMemoryClass();
        int maxSize;
        if (canForce8888 = memoryClass >= 192) {
            maxSize = 30;
        } else {
            maxSize = 15;
        }
        int cacheSize = Math.min(maxSize, memoryClass / 7) * 1024 * 1024;

        memCache = new LruCache<BitmapDrawable>(cacheSize) {
            @Override
            protected int sizeOf(String key, BitmapDrawable value) {
                return value.getBitmap().getByteCount();
            }

            @Override
            protected void entryRemoved(boolean evicted, String key, final BitmapDrawable oldValue, BitmapDrawable newValue) {
                if (ignoreRemoval != null && ignoreRemoval.equals(key)) {
                    return;
                }
                final Integer count = bitmapUseCounts.get(key);
                if (count == null || count == 0) {
                    Bitmap b = oldValue.getBitmap();
                    if (!b.isRecycled()) {
                        b.recycle();
                    }
                }
            }
        };
        wallpaperMemCache = new LruCache<BitmapDrawable>(cacheSize / 4) {
            @Override
            protected int sizeOf(String key, BitmapDrawable value) {
                return value.getBitmap().getByteCount();
            }
        };

        lottieMemCache = new LruCache<RLottieDrawable>(512 * 512 * 2 * 4 * 5) {
            @Override
            protected int sizeOf(String key, RLottieDrawable value) {
                return value.getIntrinsicWidth() * value.getIntrinsicHeight() * 4 * 2;
            }

            @Override
            protected void entryRemoved(boolean evicted, String key, final RLottieDrawable oldValue, RLottieDrawable newValue) {
                final Integer count = bitmapUseCounts.get(key);
                if (count == null || count == 0) {
                    oldValue.recycle();
                }
            }
        };

        SparseArray<File> mediaDirs = new SparseArray<>();
        File cachePath = AndroidUtilities.getCacheDir();
        if (!cachePath.isDirectory()) {
            try {
                cachePath.mkdirs();
            } catch (Exception e) {
                FileLog.e(e);
            }
        }
        AndroidUtilities.createEmptyFile(new File(cachePath, ".nomedia"));
        mediaDirs.put(FileLoader.MEDIA_DIR_CACHE, cachePath);

        FileLoader.delegateFactory = (a) -> {
            final int currentAccount = a;
            return new FileLoader.FileLoaderDelegate() {
                @Override
                public void fileUploadProgressChanged(FileUploadOperation operation, final String location, long uploadedSize, long totalSize, final boolean isEncrypted) {
                    fileProgresses.put(location, new long[]{uploadedSize, totalSize});
                    long currentTime = SystemClock.elapsedRealtime();
                    if (operation.lastProgressUpdateTime == 0 || operation.lastProgressUpdateTime < currentTime - 100 || uploadedSize == totalSize) {
                        operation.lastProgressUpdateTime = currentTime;

                        AndroidUtilities.runOnUIThread(() -> NotificationCenter.getInstance(currentAccount).postNotificationName(NotificationCenter.fileUploadProgressChanged, location, uploadedSize, totalSize, isEncrypted));
                    }
                }

                @Override
                public void fileDidUploaded(final String location, final TLRPC.InputFile inputFile, final TLRPC.InputEncryptedFile inputEncryptedFile, final byte[] key, final byte[] iv, final long totalFileSize) {
                    Utilities.stageQueue.postRunnable(() -> {
                        AndroidUtilities.runOnUIThread(() -> NotificationCenter.getInstance(currentAccount).postNotificationName(NotificationCenter.fileUploaded, location, inputFile, inputEncryptedFile, key, iv, totalFileSize));
                        fileProgresses.remove(location);
                    });
                }

                @Override
                public void fileDidFailedUpload(final String location, final boolean isEncrypted) {
                    Utilities.stageQueue.postRunnable(() -> {
                        AndroidUtilities.runOnUIThread(() -> NotificationCenter.getInstance(currentAccount).postNotificationName(NotificationCenter.fileUploadFailed, location, isEncrypted));
                        fileProgresses.remove(location);
                    });
                }

                @Override
                public void fileDidLoaded(final String location, final File finalFile, final int type) {
                    fileProgresses.remove(location);
                    AndroidUtilities.runOnUIThread(() -> {
                        if (SharedConfig.saveToGallery && telegramPath != null && finalFile != null && (location.endsWith(".mp4") || location.endsWith(".jpg"))) {
                            if (finalFile.toString().startsWith(telegramPath.toString())) {
                                AndroidUtilities.addMediaToGallery(finalFile.toString());
                            }
                        }
                        NotificationCenter.getInstance(currentAccount).postNotificationName(NotificationCenter.fileLoaded, location, finalFile);
                        ImageLoader.this.fileDidLoaded(location, finalFile, type);
                    });
                }

                @Override
                public void fileDidFailedLoad(final String location, final int canceled) {
                    fileProgresses.remove(location);
                    AndroidUtilities.runOnUIThread(() -> {
                        ImageLoader.this.fileDidFailedLoad(location, canceled);
                        NotificationCenter.getInstance(currentAccount).postNotificationName(NotificationCenter.fileLoadFailed, location, canceled);
                    });
                }

                @Override
                public void fileLoadProgressChanged(FileLoadOperation operation, final String location, long uploadedSize, long totalSize) {
                    fileProgresses.put(location, new long[]{uploadedSize, totalSize});
                    long currentTime = SystemClock.elapsedRealtime();
                    if (operation.lastProgressUpdateTime == 0 || operation.lastProgressUpdateTime < currentTime - 500 || uploadedSize == 0) {
                        operation.lastProgressUpdateTime = currentTime;
                        AndroidUtilities.runOnUIThread(() -> NotificationCenter.getInstance(currentAccount).postNotificationName(NotificationCenter.fileLoadProgressChanged, location, uploadedSize, totalSize));
                    }
                }
            };
        };

        FileLoader.setMediaDirs(mediaDirs);

        BroadcastReceiver receiver = new BroadcastReceiver() {
            @Override
            public void onReceive(Context arg0, Intent intent) {
                if (BuildVars.LOGS_ENABLED) {
                    FileLog.d("file system changed");
                }
                Runnable r = () -> checkMediaPaths();
                if (Intent.ACTION_MEDIA_UNMOUNTED.equals(intent.getAction())) {
                    AndroidUtilities.runOnUIThread(r, 1000);
                } else {
                    r.run();
                }
            }
        };

        IntentFilter filter = new IntentFilter();
        filter.addAction(Intent.ACTION_MEDIA_BAD_REMOVAL);
        filter.addAction(Intent.ACTION_MEDIA_CHECKING);
        filter.addAction(Intent.ACTION_MEDIA_EJECT);
        filter.addAction(Intent.ACTION_MEDIA_MOUNTED);
        filter.addAction(Intent.ACTION_MEDIA_NOFS);
        filter.addAction(Intent.ACTION_MEDIA_REMOVED);
        filter.addAction(Intent.ACTION_MEDIA_SHARED);
        filter.addAction(Intent.ACTION_MEDIA_UNMOUNTABLE);
        filter.addAction(Intent.ACTION_MEDIA_UNMOUNTED);
        filter.addDataScheme("file");
        try {
            ApplicationLoader.applicationContext.registerReceiver(receiver, filter);
        } catch (Throwable ignore) {

        }

        checkMediaPaths();
    }

    public void checkMediaPaths() {
        cacheOutQueue.postRunnable(() -> {
            final SparseArray<File> paths = createMediaPaths();
            AndroidUtilities.runOnUIThread(() -> FileLoader.setMediaDirs(paths));
        });
    }

    public void addTestWebFile(String url, WebFile webFile) {
        if (url == null || webFile == null) {
            return;
        }
        testWebFile.put(url, webFile);
    }

    public void removeTestWebFile(String url) {
        if (url == null) {
            return;
        }
        testWebFile.remove(url);
    }

    public SparseArray<File> createMediaPaths() {
        SparseArray<File> mediaDirs = new SparseArray<>();
        File cachePath = AndroidUtilities.getCacheDir();
        if (!cachePath.isDirectory()) {
            try {
                cachePath.mkdirs();
            } catch (Exception e) {
                FileLog.e(e);
            }
        }
        AndroidUtilities.createEmptyFile(new File(cachePath, ".nomedia"));
        mediaDirs.put(FileLoader.MEDIA_DIR_CACHE, cachePath);
        if (BuildVars.LOGS_ENABLED) {
            FileLog.d("cache path = " + cachePath);
        }

        try {
<<<<<<< HEAD
            telegramPath = EnvUtil.getTelegramPath();

            if (telegramPath.isDirectory()) {
                try {
                    File imagePath = new File(telegramPath, "images");
                    FileUtil.initDir(imagePath);
                    if (imagePath.isDirectory() && canMoveFiles(cachePath, imagePath, FileLoader.MEDIA_DIR_IMAGE)) {
                        mediaDirs.put(FileLoader.MEDIA_DIR_IMAGE, imagePath);
                        if (BuildVars.LOGS_ENABLED) {
                            FileLog.d("image path = " + imagePath);
=======
            if (Environment.MEDIA_MOUNTED.equals(Environment.getExternalStorageState())) {
                File path = Environment.getExternalStorageDirectory();
                if (Build.VERSION.SDK_INT >= 19 && !TextUtils.isEmpty(SharedConfig.storageCacheDir)) {
                    ArrayList<File> dirs = AndroidUtilities.getRootDirs();
                    if (dirs != null) {
                        for (int a = 0, N = dirs.size(); a < N; a++) {
                            File dir = dirs.get(a);
                            if (dir.getAbsolutePath().startsWith(SharedConfig.storageCacheDir)) {
                                path = dir;
                                break;
                            }
                        }
                    }
                }
                telegramPath = new File(path, "Telegram");
                telegramPath.mkdirs();
                /*int version = 0;
                try {
                    PackageManager pm = ApplicationLoader.applicationContext.getPackageManager();
                    ApplicationInfo applicationInfo = pm.getApplicationInfo(ApplicationLoader.applicationContext.getPackageName(), 0);
                    if (applicationInfo != null) {
                        version = applicationInfo.targetSdkVersion;
                    }
                } catch (Throwable ignore) {

                }
                File newPath = ApplicationLoader.applicationContext.getExternalFilesDir(null);
                telegramPath = new File(newPath, "Telegram"); //TODO
                if (Build.VERSION.SDK_INT >= 29 && version < 30) {
                    File oldPath = new File(path, "Telegram");
                    long moveStart = SystemClock.elapsedRealtime();
                    moveDirectory(oldPath, telegramPath);
                    long dt = SystemClock.elapsedRealtime() - moveStart;
                    FileLog.d("move time = " + dt);
                }*/
                if (Build.VERSION.SDK_INT >= 19 && !telegramPath.isDirectory()) {
                    ArrayList<File> dirs = AndroidUtilities.getDataDirs();
                    for (int a = 0, N = dirs.size(); a < N; a++) {
                        File dir = dirs.get(a);
                        if (dir.getAbsolutePath().startsWith(SharedConfig.storageCacheDir)) {
                            path = dir;
                            telegramPath = new File(path, "Telegram");
                            telegramPath.mkdirs();
                            break;
>>>>>>> 418f478a
                        }
                    }
                } catch (Exception e) {
                    FileLog.e(e);
                }

                try {
                    File videoPath = new File(telegramPath, "videos");
                    FileUtil.initDir(videoPath);
                    if (videoPath.isDirectory() && canMoveFiles(cachePath, videoPath, FileLoader.MEDIA_DIR_VIDEO)) {
                        mediaDirs.put(FileLoader.MEDIA_DIR_VIDEO, videoPath);
                        if (BuildVars.LOGS_ENABLED) {
                            FileLog.d("video path = " + videoPath);
                        }
                    }
                } catch (Exception e) {
                    FileLog.e(e);
                }

                try {
                    File audioPath = new File(telegramPath, "audios");
                    FileUtil.initDir(audioPath);
                    if (audioPath.isDirectory() && canMoveFiles(cachePath, audioPath, FileLoader.MEDIA_DIR_AUDIO)) {
                        AndroidUtilities.createEmptyFile(new File(audioPath, ".nomedia"));
                        mediaDirs.put(FileLoader.MEDIA_DIR_AUDIO, audioPath);
                        if (BuildVars.LOGS_ENABLED) {
                            FileLog.d("audio path = " + audioPath);
                        }
                    }
                } catch (Exception e) {
                    FileLog.e(e);
                }

                try {
                    File documentPath = new File(telegramPath, "documents");
                    FileUtil.initDir(documentPath);
                    if (documentPath.isDirectory() && canMoveFiles(cachePath, documentPath, FileLoader.MEDIA_DIR_DOCUMENT)) {
                        AndroidUtilities.createEmptyFile(new File(documentPath, ".nomedia"));
                        mediaDirs.put(FileLoader.MEDIA_DIR_DOCUMENT, documentPath);
                        if (BuildVars.LOGS_ENABLED) {
                            FileLog.d("documents path = " + documentPath);
                        }
                    }
                } catch (Exception e) {
                    FileLog.e(e);
                }
            }
            SharedConfig.checkSaveToGalleryFiles();
        } catch (Exception e) {
            FileLog.e(e);
        }

        return mediaDirs;
    }

    private boolean canMoveFiles(File from, File to, int type) {
        RandomAccessFile file = null;
        try {
            File srcFile = null;
            File dstFile = null;
            if (type == FileLoader.MEDIA_DIR_IMAGE) {
                srcFile = new File(from, "000000000_999999_temp.f");
                dstFile = new File(to, "000000000_999999.f");
            } else if (type == FileLoader.MEDIA_DIR_DOCUMENT) {
                srcFile = new File(from, "000000000_999999_temp.f");
                dstFile = new File(to, "000000000_999999.f");
            } else if (type == FileLoader.MEDIA_DIR_AUDIO) {
                srcFile = new File(from, "000000000_999999_temp.f");
                dstFile = new File(to, "000000000_999999.f");
            } else if (type == FileLoader.MEDIA_DIR_VIDEO) {
                srcFile = new File(from, "000000000_999999_temp.f");
                dstFile = new File(to, "000000000_999999.f");
            }
            byte[] buffer = new byte[1024];
            srcFile.createNewFile();
            file = new RandomAccessFile(srcFile, "rws");
            file.write(buffer);
            file.close();
            file = null;
            boolean canRename = srcFile.renameTo(dstFile);
            srcFile.delete();
            dstFile.delete();
            if (canRename) {
                return true;
            }
        } catch (Exception e) {
            FileLog.e(e);
        } finally {
            try {
                if (file != null) {
                    file.close();
                }
            } catch (Exception e) {
                FileLog.e(e);
            }
        }
        return false;
    }

    public Float getFileProgress(String location) {
        if (location == null) {
            return null;
        }
        long[] progress = fileProgresses.get(location);
        if (progress == null) {
            return null;
        }
        if (progress[1] == 0) {
            return 0.0f;
        }
        return Math.min(1f, progress[0] / (float) progress[1]);
    }

    public long[] getFileProgressSizes(String location) {
        if (location == null) {
            return null;
        }
        return fileProgresses.get(location);
    }

    public String getReplacedKey(String oldKey) {
        if (oldKey == null) {
            return null;
        }
        return replacedBitmaps.get(oldKey);
    }

    private void performReplace(String oldKey, String newKey) {
        BitmapDrawable b = memCache.get(oldKey);
        replacedBitmaps.put(oldKey, newKey);
        if (b != null) {
            BitmapDrawable oldBitmap = memCache.get(newKey);
            boolean dontChange = false;
            if (oldBitmap != null && oldBitmap.getBitmap() != null && b.getBitmap() != null) {
                Bitmap oldBitmapObject = oldBitmap.getBitmap();
                Bitmap newBitmapObject = b.getBitmap();
                if (oldBitmapObject.getWidth() > newBitmapObject.getWidth() || oldBitmapObject.getHeight() > newBitmapObject.getHeight()) {
                    dontChange = true;
                }
            }
            if (!dontChange) {
                ignoreRemoval = oldKey;
                memCache.remove(oldKey);
                memCache.put(newKey, b);
                ignoreRemoval = null;
            } else {
                memCache.remove(oldKey);
            }
        }
        Integer val = bitmapUseCounts.get(oldKey);
        if (val != null) {
            bitmapUseCounts.put(newKey, val);
            bitmapUseCounts.remove(oldKey);
        }
    }

    public void incrementUseCount(String key) {
        Integer count = bitmapUseCounts.get(key);
        if (count == null) {
            bitmapUseCounts.put(key, 1);
        } else {
            bitmapUseCounts.put(key, count + 1);
        }
    }

    public boolean decrementUseCount(String key) {
        Integer count = bitmapUseCounts.get(key);
        if (count == null) {
            return true;
        }
        if (count == 1) {
            bitmapUseCounts.remove(key);
            return true;
        } else {
            bitmapUseCounts.put(key, count - 1);
        }
        return false;
    }

    public void removeImage(String key) {
        bitmapUseCounts.remove(key);
        memCache.remove(key);
    }

    public boolean isInMemCache(String key, boolean animated) {
        if (animated) {
            return lottieMemCache.get(key) != null;
        } else {
            return getFromMemCache(key) != null;
        }
    }

    public void clearMemory() {
        memCache.evictAll();
        lottieMemCache.evictAll();
    }

    private void removeFromWaitingForThumb(int TAG, ImageReceiver imageReceiver) {
        String location = waitingForQualityThumbByTag.get(TAG);
        if (location != null) {
            ThumbGenerateInfo info = waitingForQualityThumb.get(location);
            if (info != null) {
                int index = info.imageReceiverArray.indexOf(imageReceiver);
                if (index >= 0) {
                    info.imageReceiverArray.remove(index);
                    info.imageReceiverGuidsArray.remove(index);
                }
                if (info.imageReceiverArray.isEmpty()) {
                    waitingForQualityThumb.remove(location);
                }
            }
            waitingForQualityThumbByTag.remove(TAG);
        }
    }

    public void cancelLoadingForImageReceiver(final ImageReceiver imageReceiver, final boolean cancelAll) {
        if (imageReceiver == null) {
            return;
        }
        imageLoadQueue.postRunnable(() -> {
            for (int a = 0; a < 3; a++) {
                int type;
                if (a > 0 && !cancelAll) {
                    return;
                }
                if (a == 0) {
                    type = ImageReceiver.TYPE_THUMB;
                } else if (a == 1) {
                    type = ImageReceiver.TYPE_IMAGE;
                } else {
                    type = ImageReceiver.TYPE_MEDIA;
                }
                int TAG = imageReceiver.getTag(type);
                if (TAG != 0) {
                    if (a == 0) {
                        removeFromWaitingForThumb(TAG, imageReceiver);
                    }
                    CacheImage ei = imageLoadingByTag.get(TAG);
                    if (ei != null) {
                        ei.removeImageReceiver(imageReceiver);
                    }
                }
            }
        });
    }

    public BitmapDrawable getAnyImageFromMemory(String key) {
        BitmapDrawable drawable = memCache.get(key);
        if (drawable == null) {
            ArrayList<String> filters = memCache.getFilterKeys(key);
            if (filters != null && !filters.isEmpty()) {
                return memCache.get(key + "@" + filters.get(0));
            }
        }
        return drawable;
    }

    public BitmapDrawable getImageFromMemory(TLObject fileLocation, String httpUrl, String filter) {
        if (fileLocation == null && httpUrl == null) {
            return null;
        }
        String key = null;
        if (httpUrl != null) {
            key = Utilities.MD5(httpUrl);
        } else {
            if (fileLocation instanceof TLRPC.FileLocation) {
                TLRPC.FileLocation location = (TLRPC.FileLocation) fileLocation;
                key = location.volume_id + "_" + location.local_id;
            } else if (fileLocation instanceof TLRPC.Document) {
                TLRPC.Document location = (TLRPC.Document) fileLocation;
                key = location.dc_id + "_" + location.id;
            } else if (fileLocation instanceof SecureDocument) {
                SecureDocument location = (SecureDocument) fileLocation;
                key = location.secureFile.dc_id + "_" + location.secureFile.id;
            } else if (fileLocation instanceof WebFile) {
                WebFile location = (WebFile) fileLocation;
                key = Utilities.MD5(location.url);
            }
        }
        if (filter != null) {
            key += "@" + filter;
        }
        return getFromMemCache(key);
    }

    private void replaceImageInCacheInternal(final String oldKey, final String newKey, final ImageLocation newLocation) {
        ArrayList<String> arr = memCache.getFilterKeys(oldKey);
        if (arr != null) {
            for (int a = 0; a < arr.size(); a++) {
                String filter = arr.get(a);
                String oldK = oldKey + "@" + filter;
                String newK = newKey + "@" + filter;
                performReplace(oldK, newK);
                NotificationCenter.getGlobalInstance().postNotificationName(NotificationCenter.didReplacedPhotoInMemCache, oldK, newK, newLocation);
            }
        } else {
            performReplace(oldKey, newKey);
            NotificationCenter.getGlobalInstance().postNotificationName(NotificationCenter.didReplacedPhotoInMemCache, oldKey, newKey, newLocation);
        }
    }

    public void replaceImageInCache(final String oldKey, final String newKey, final ImageLocation newLocation, boolean post) {
        if (post) {
            AndroidUtilities.runOnUIThread(() -> replaceImageInCacheInternal(oldKey, newKey, newLocation));
        } else {
            replaceImageInCacheInternal(oldKey, newKey, newLocation);
        }
    }

    public void putImageToCache(BitmapDrawable bitmap, String key) {
        memCache.put(key, bitmap);
    }

    private void generateThumb(int mediaType, File originalPath, ThumbGenerateInfo info) {
        if (mediaType != FileLoader.MEDIA_DIR_IMAGE && mediaType != FileLoader.MEDIA_DIR_VIDEO && mediaType != FileLoader.MEDIA_DIR_DOCUMENT || originalPath == null || info == null) {
            return;
        }
        String name = FileLoader.getAttachFileName(info.parentDocument);
        ThumbGenerateTask task = thumbGenerateTasks.get(name);
        if (task == null) {
            task = new ThumbGenerateTask(mediaType, originalPath, info);
            thumbGeneratingQueue.postRunnable(task);
        }
    }

    public void cancelForceLoadingForImageReceiver(final ImageReceiver imageReceiver) {
        if (imageReceiver == null) {
            return;
        }
        final String key = imageReceiver.getImageKey();
        if (key == null) {
            return;
        }
        imageLoadQueue.postRunnable(() -> forceLoadingImages.remove(key));
    }

    private void createLoadOperationForImageReceiver(final ImageReceiver imageReceiver, final String key, final String url, final String ext, final ImageLocation imageLocation, final String filter, final int size, final int cacheType, final int type, final int thumb, int guid) {
        if (imageReceiver == null || url == null || key == null || imageLocation == null) {
            return;
        }
        int TAG = imageReceiver.getTag(type);
        if (TAG == 0) {
            imageReceiver.setTag(TAG = lastImageNum, type);
            lastImageNum++;
            if (lastImageNum == Integer.MAX_VALUE) {
                lastImageNum = 0;
            }
        }

        final int finalTag = TAG;
        final boolean finalIsNeedsQualityThumb = imageReceiver.isNeedsQualityThumb();
        final Object parentObject = imageReceiver.getParentObject();
        final TLRPC.Document qualityDocument = imageReceiver.getQulityThumbDocument();
        final boolean shouldGenerateQualityThumb = imageReceiver.isShouldGenerateQualityThumb();
        final int currentAccount = imageReceiver.getCurrentAccount();
        final boolean currentKeyQuality = type == ImageReceiver.TYPE_IMAGE && imageReceiver.isCurrentKeyQuality();
        imageLoadQueue.postRunnable(() -> {
            boolean added = false;
            if (thumb != 2) {
                CacheImage alreadyLoadingUrl = imageLoadingByUrl.get(url);
                CacheImage alreadyLoadingCache = imageLoadingByKeys.get(key);
                CacheImage alreadyLoadingImage = imageLoadingByTag.get(finalTag);
                if (alreadyLoadingImage != null) {
                    if (alreadyLoadingImage == alreadyLoadingCache) {
                        alreadyLoadingImage.setImageReceiverGuid(imageReceiver, guid);
                        added = true;
                    } else if (alreadyLoadingImage == alreadyLoadingUrl) {
                        if (alreadyLoadingCache == null) {
                            alreadyLoadingImage.replaceImageReceiver(imageReceiver, key, filter, type, guid);
                        }
                        added = true;
                    } else {
                        alreadyLoadingImage.removeImageReceiver(imageReceiver);
                    }
                }

                if (!added && alreadyLoadingCache != null) {
                    alreadyLoadingCache.addImageReceiver(imageReceiver, key, filter, type, guid);
                    added = true;
                }
                if (!added && alreadyLoadingUrl != null) {
                    alreadyLoadingUrl.addImageReceiver(imageReceiver, key, filter, type, guid);
                    added = true;
                }
            }

            if (!added) {
                boolean onlyCache = false;
                boolean isQuality = false;
                File cacheFile = null;
                boolean cacheFileExists = false;

                if (imageLocation.path != null) {
                    String location = imageLocation.path;
                    if (!location.startsWith("http") && !location.startsWith("athumb")) {
                        onlyCache = true;
                        if (location.startsWith("thumb://")) {
                            int idx = location.indexOf(":", 8);
                            if (idx >= 0) {
                                cacheFile = new File(location.substring(idx + 1));
                            }
                        } else if (location.startsWith("vthumb://")) {
                            int idx = location.indexOf(":", 9);
                            if (idx >= 0) {
                                cacheFile = new File(location.substring(idx + 1));
                            }
                        } else {
                            cacheFile = new File(location);
                        }
                    }
                } else if (thumb == 0 && currentKeyQuality) {
                    onlyCache = true;

                    TLRPC.Document parentDocument;
                    String localPath;
                    File cachePath;
                    boolean forceCache;
                    String fileName;
                    int mediaType;
                    boolean bigThumb;
                    if (parentObject instanceof MessageObject) {
                        MessageObject parentMessageObject = (MessageObject) parentObject;
                        parentDocument = parentMessageObject.getDocument();
                        localPath = parentMessageObject.messageOwner.attachPath;
                        cachePath = FileLoader.getPathToMessage(parentMessageObject.messageOwner);
                        mediaType = parentMessageObject.getMediaType();
                        bigThumb = false;
                    } else if (qualityDocument != null) {
                        parentDocument = qualityDocument;
                        cachePath = FileLoader.getPathToAttach(parentDocument, true);
                        if (MessageObject.isVideoDocument(parentDocument)) {
                            mediaType = FileLoader.MEDIA_DIR_VIDEO;
                        } else {
                            mediaType = FileLoader.MEDIA_DIR_DOCUMENT;
                        }
                        localPath = null;
                        bigThumb = true;
                    } else {
                        parentDocument = null;
                        localPath = null;
                        cachePath = null;
                        mediaType = 0;
                        bigThumb = false;
                    }
                    if (parentDocument != null) {
                        if (finalIsNeedsQualityThumb) {
                            cacheFile = new File(FileLoader.getDirectory(FileLoader.MEDIA_DIR_CACHE), "q_" + parentDocument.dc_id + "_" + parentDocument.id + ".jpg");
                            if (!cacheFile.exists()) {
                                cacheFile = null;
                            } else {
                                cacheFileExists = true;
                            }
                        }

                        File attachPath = null;
                        if (!TextUtils.isEmpty(localPath)) {
                            attachPath = new File(localPath);
                            if (!attachPath.exists()) {
                                attachPath = null;
                            }
                        }
                        if (attachPath == null) {
                            attachPath = cachePath;
                        }

                        if (cacheFile == null) {
                            String location = FileLoader.getAttachFileName(parentDocument);
                            ThumbGenerateInfo info = waitingForQualityThumb.get(location);
                            if (info == null) {
                                info = new ThumbGenerateInfo();
                                info.parentDocument = parentDocument;
                                info.filter = filter;
                                info.big = bigThumb;
                                waitingForQualityThumb.put(location, info);
                            }
                            if (!info.imageReceiverArray.contains(imageReceiver)) {
                                info.imageReceiverArray.add(imageReceiver);
                                info.imageReceiverGuidsArray.add(guid);
                            }
                            waitingForQualityThumbByTag.put(finalTag, location);
                            if (attachPath.exists() && shouldGenerateQualityThumb) {
                                generateThumb(mediaType, attachPath, info);
                            }
                            return;
                        }
                    }
                }

                if (thumb != 2) {
                    boolean isEncrypted = imageLocation.isEncrypted();
                    CacheImage img = new CacheImage();
                    if (!currentKeyQuality) {
                        if (imageLocation.imageType == FileLoader.IMAGE_TYPE_ANIMATION || MessageObject.isGifDocument(imageLocation.webFile) || MessageObject.isGifDocument(imageLocation.document) || MessageObject.isRoundVideoDocument(imageLocation.document)) {
                            img.imageType = FileLoader.IMAGE_TYPE_ANIMATION;
                        } else if (imageLocation.path != null) {
                            String location = imageLocation.path;
                            if (!location.startsWith("vthumb") && !location.startsWith("thumb")) {
                                String trueExt = getHttpUrlExtension(location, "jpg");
                                if (trueExt.equals("mp4") || trueExt.equals("gif")) {
                                    img.imageType = FileLoader.IMAGE_TYPE_ANIMATION;
                                } else if ("tgs".equals(ext)) {
                                    img.imageType = FileLoader.IMAGE_TYPE_LOTTIE;
                                }
                            }
                        }
                    }

                    if (cacheFile == null) {
                        int fileSize = 0;
                        if (imageLocation.photoSize instanceof TLRPC.TL_photoStrippedSize || imageLocation.photoSize instanceof TLRPC.TL_photoPathSize) {
                            onlyCache = true;
                        } else if (imageLocation.secureDocument != null) {
                            img.secureDocument = imageLocation.secureDocument;
                            onlyCache = img.secureDocument.secureFile.dc_id == Integer.MIN_VALUE;
                            cacheFile = new File(FileLoader.getDirectory(FileLoader.MEDIA_DIR_CACHE), url);
                        } else if (!AUTOPLAY_FILTER.equals(filter) && (cacheType != 0 || size <= 0 || imageLocation.path != null || isEncrypted)) {
                            cacheFile = new File(FileLoader.getDirectory(FileLoader.MEDIA_DIR_CACHE), url);
                            if (cacheFile.exists()) {
                                cacheFileExists = true;
                            } else if (cacheType == 2) {
                                cacheFile = new File(FileLoader.getDirectory(FileLoader.MEDIA_DIR_CACHE), url + ".enc");
                            }
                            if (imageLocation.document != null) {
                                if (imageLocation.document instanceof DocumentObject.ThemeDocument) {
                                    DocumentObject.ThemeDocument themeDocument = (DocumentObject.ThemeDocument) imageLocation.document;
                                    if (themeDocument.wallpaper == null) {
                                        onlyCache = true;
                                    }
                                    img.imageType = FileLoader.IMAGE_TYPE_THEME_PREVIEW;
                                } else if ("application/x-tgsdice".equals(imageLocation.document.mime_type)) {
                                    img.imageType = FileLoader.IMAGE_TYPE_LOTTIE;
                                    onlyCache = true;
                                } else if ("application/x-tgsticker".equals(imageLocation.document.mime_type)) {
                                    img.imageType = FileLoader.IMAGE_TYPE_LOTTIE;
                                } else if ("application/x-tgwallpattern".equals(imageLocation.document.mime_type)) {
                                    img.imageType = FileLoader.IMAGE_TYPE_SVG;
                                } else if (BuildVars.DEBUG_PRIVATE_VERSION) {
                                    String name = FileLoader.getDocumentFileName(imageLocation.document);
                                    if (name.endsWith(".svg")) {
                                        img.imageType = FileLoader.IMAGE_TYPE_SVG;
                                    }
                                }
                            }
                        } else if (imageLocation.document != null) {
                            TLRPC.Document document = imageLocation.document;
                            if (document instanceof TLRPC.TL_documentEncrypted) {
                                cacheFile = new File(FileLoader.getDirectory(FileLoader.MEDIA_DIR_CACHE), url);
                            } else if (MessageObject.isVideoDocument(document) || MessageObject.isGifDocument(document)) {
                                cacheFile = new File(FileLoader.getDirectory(FileLoader.MEDIA_DIR_VIDEO), url);
                            } else if (MessageObject.isStickerDocument(document)) {
                                cacheFile = new File(FileLoader.getDirectory(FileLoader.MEDIA_DIR_CACHE), url);
                            } else {
                                cacheFile = new File(FileLoader.getDirectory(FileLoader.MEDIA_DIR_DOCUMENT), url);
                            }
                            if (AUTOPLAY_FILTER.equals(filter) && !cacheFile.exists()) {
                                cacheFile = new File(FileLoader.getDirectory(FileLoader.MEDIA_DIR_CACHE), document.dc_id + "_" + document.id + ".temp");
                            }
                            if (document instanceof DocumentObject.ThemeDocument) {
                                DocumentObject.ThemeDocument themeDocument = (DocumentObject.ThemeDocument) document;
                                if (themeDocument.wallpaper == null) {
                                    onlyCache = true;
                                }
                                img.imageType = FileLoader.IMAGE_TYPE_THEME_PREVIEW;
                            } else if ("application/x-tgsdice".equals(imageLocation.document.mime_type)) {
                                img.imageType = FileLoader.IMAGE_TYPE_LOTTIE;
                                onlyCache = true;
                            } else if ("application/x-tgsticker".equals(document.mime_type)) {
                                img.imageType = FileLoader.IMAGE_TYPE_LOTTIE;
                            } else if ("application/x-tgwallpattern".equals(document.mime_type)) {
                                img.imageType = FileLoader.IMAGE_TYPE_SVG;
                            } else if (BuildVars.DEBUG_PRIVATE_VERSION) {
                                String name = FileLoader.getDocumentFileName(imageLocation.document);
                                if (name.endsWith(".svg")) {
                                    img.imageType = FileLoader.IMAGE_TYPE_SVG;
                                }
                            }
                            fileSize = document.size;
                        } else if (imageLocation.webFile != null) {
                            cacheFile = new File(FileLoader.getDirectory(FileLoader.MEDIA_DIR_DOCUMENT), url);
                        } else {
                            if (cacheType == 1) {
                                cacheFile = new File(FileLoader.getDirectory(FileLoader.MEDIA_DIR_CACHE), url);
                            } else {
                                cacheFile = new File(FileLoader.getDirectory(FileLoader.MEDIA_DIR_IMAGE), url);
                            }
                            if (AUTOPLAY_FILTER.equals(filter) && imageLocation.location != null && !cacheFile.exists()) {
                                cacheFile = new File(FileLoader.getDirectory(FileLoader.MEDIA_DIR_CACHE), imageLocation.location.volume_id + "_" + imageLocation.location.local_id + ".temp");
                            }
                        }
                        if (AUTOPLAY_FILTER.equals(filter)) {
                            img.imageType = FileLoader.IMAGE_TYPE_ANIMATION;
                            img.size = fileSize;
                            onlyCache = true;
                        }
                    }

                    img.type = type;
                    img.key = key;
                    img.filter = filter;
                    img.imageLocation = imageLocation;
                    img.ext = ext;
                    img.currentAccount = currentAccount;
                    img.parentObject = parentObject;
                    if (imageLocation.imageType != 0) {
                        img.imageType = imageLocation.imageType;
                    }
                    if (cacheType == 2) {
                        img.encryptionKeyPath = new File(FileLoader.getInternalCacheDir(), url + ".enc.key");
                    }
                    img.addImageReceiver(imageReceiver, key, filter, type, guid);
                    if (onlyCache || cacheFileExists || cacheFile.exists()) {
                        img.finalFilePath = cacheFile;
                        img.imageLocation = imageLocation;
                        img.cacheTask = new CacheOutTask(img);
                        imageLoadingByKeys.put(key, img);
                        if (thumb != 0) {
                            cacheThumbOutQueue.postRunnable(img.cacheTask);
                        } else {
                            cacheOutQueue.postRunnable(img.cacheTask);
                        }
                    } else {
                        img.url = url;

                        imageLoadingByUrl.put(url, img);
                        if (imageLocation.path != null) {
                            String file = Utilities.MD5(imageLocation.path);
                            File cacheDir = FileLoader.getDirectory(FileLoader.MEDIA_DIR_CACHE);
                            img.tempFilePath = new File(cacheDir, file + "_temp.jpg");
                            img.finalFilePath = cacheFile;
                            if (imageLocation.path.startsWith("athumb")) {
                                img.artworkTask = new ArtworkLoadTask(img);
                                artworkTasks.add(img.artworkTask);
                                runArtworkTasks(false);
                            } else {
                                img.httpTask = new HttpImageTask(img, size);
                                httpTasks.add(img.httpTask);
                                runHttpTasks(false);
                            }
                        } else {
                            if (imageLocation.location != null) {
                                int localCacheType = cacheType;
                                if (localCacheType == 0 && (size <= 0 || imageLocation.key != null)) {
                                    localCacheType = 1;
                                }
                                FileLoader.getInstance(currentAccount).loadFile(imageLocation, parentObject, ext, thumb != 0 ? 2 : 1, localCacheType);
                            } else if (imageLocation.document != null) {
                                FileLoader.getInstance(currentAccount).loadFile(imageLocation.document, parentObject, thumb != 0 ? 2 : 1, cacheType);
                            } else if (imageLocation.secureDocument != null) {
                                FileLoader.getInstance(currentAccount).loadFile(imageLocation.secureDocument, thumb != 0 ? 2 : 1);
                            } else if (imageLocation.webFile != null) {
                                FileLoader.getInstance(currentAccount).loadFile(imageLocation.webFile, thumb != 0 ? 2 : 1, cacheType);
                            }
                            if (imageReceiver.isForceLoding()) {
                                forceLoadingImages.put(img.key, 0);
                            }
                        }
                    }
                }
            }
        });
    }

    public void preloadArtwork(String athumbUrl) {
        imageLoadQueue.postRunnable(() -> {
            String ext = getHttpUrlExtension(athumbUrl, "jpg");
            String url = Utilities.MD5(athumbUrl) + "." + ext;
            File cacheFile = new File(FileLoader.getDirectory(FileLoader.MEDIA_DIR_CACHE), url);
            if (cacheFile.exists()) {
                return;
            }
            ImageLocation imageLocation = ImageLocation.getForPath(athumbUrl);
            CacheImage img = new CacheImage();
            img.type = ImageReceiver.TYPE_THUMB;
            img.key = Utilities.MD5(athumbUrl);
            img.filter = null;
            img.imageLocation = imageLocation;
            img.ext = ext;
            img.parentObject = null;
            if (imageLocation.imageType != 0) {
                img.imageType = imageLocation.imageType;
            }
            img.url = url;
            imageLoadingByUrl.put(url, img);
            String file = Utilities.MD5(imageLocation.path);
            File cacheDir = FileLoader.getDirectory(FileLoader.MEDIA_DIR_CACHE);
            img.tempFilePath = new File(cacheDir, file + "_temp.jpg");
            img.finalFilePath = cacheFile;
            img.artworkTask = new ArtworkLoadTask(img);
            artworkTasks.add(img.artworkTask);
            runArtworkTasks(false);
        });
    }

    public void loadImageForImageReceiver(ImageReceiver imageReceiver) {
        if (imageReceiver == null) {
            return;
        }

        boolean imageSet = false;
        String mediaKey = imageReceiver.getMediaKey();
        int guid = imageReceiver.getNewGuid();
        if (mediaKey != null) {
            ImageLocation mediaLocation = imageReceiver.getMediaLocation();
            Drawable drawable;
            if (mediaLocation != null && (MessageObject.isAnimatedStickerDocument(mediaLocation.document, true) || mediaLocation.imageType == FileLoader.IMAGE_TYPE_LOTTIE)) {
                drawable = lottieMemCache.get(mediaKey);
            } else {
                drawable = memCache.get(mediaKey);
                if (drawable != null) {
                    memCache.moveToFront(mediaKey);
                } else {
                    drawable = wallpaperMemCache.get(mediaKey);
                    if (drawable != null) {
                        wallpaperMemCache.moveToFront(mediaKey);
                    }
                }
            }
            if (drawable != null) {
                cancelLoadingForImageReceiver(imageReceiver, true);
                imageReceiver.setImageBitmapByKey(drawable, mediaKey, ImageReceiver.TYPE_MEDIA, true, guid);
                imageSet = true;
                if (!imageReceiver.isForcePreview()) {
                    return;
                }
            }
        }
        String imageKey = imageReceiver.getImageKey();
        if (!imageSet && imageKey != null) {
            ImageLocation imageLocation = imageReceiver.getImageLocation();
            Drawable drawable;
            if (imageLocation != null && (MessageObject.isAnimatedStickerDocument(imageLocation.document, true) || imageLocation.imageType == FileLoader.IMAGE_TYPE_LOTTIE)) {
                drawable = lottieMemCache.get(imageKey);
            } else {
                drawable = memCache.get(imageKey);
                if (drawable != null) {
                    memCache.moveToFront(imageKey);
                } else {
                    drawable = wallpaperMemCache.get(imageKey);
                    if (drawable != null) {
                        wallpaperMemCache.moveToFront(imageKey);
                    }
                }
            }
            if (drawable != null) {
                cancelLoadingForImageReceiver(imageReceiver, true);
                imageReceiver.setImageBitmapByKey(drawable, imageKey, ImageReceiver.TYPE_IMAGE, true, guid);
                imageSet = true;
                if (!imageReceiver.isForcePreview() && mediaKey == null) {
                    return;
                }
            }
        }
        boolean thumbSet = false;
        String thumbKey = imageReceiver.getThumbKey();
        if (thumbKey != null) {
            ImageLocation thumbLocation = imageReceiver.getThumbLocation();
            Drawable drawable;
            if (thumbLocation != null && (MessageObject.isAnimatedStickerDocument(thumbLocation.document, true) || thumbLocation.imageType == FileLoader.IMAGE_TYPE_LOTTIE)) {
                drawable = lottieMemCache.get(thumbKey);
            } else {
                drawable = memCache.get(thumbKey);
                if (drawable != null) {
                    memCache.moveToFront(thumbKey);
                } else {
                    drawable = wallpaperMemCache.get(thumbKey);
                    if (drawable != null) {
                        wallpaperMemCache.moveToFront(thumbKey);
                    }
                }
            }
            if (drawable != null) {
                imageReceiver.setImageBitmapByKey(drawable, thumbKey, ImageReceiver.TYPE_THUMB, true, guid);
                cancelLoadingForImageReceiver(imageReceiver, false);
                if (imageSet && imageReceiver.isForcePreview()) {
                    return;
                }
                thumbSet = true;
            }
        }

        boolean qualityThumb = false;
        Object parentObject = imageReceiver.getParentObject();
        TLRPC.Document qualityDocument = imageReceiver.getQulityThumbDocument();
        ImageLocation thumbLocation = imageReceiver.getThumbLocation();
        String thumbFilter = imageReceiver.getThumbFilter();
        ImageLocation mediaLocation = imageReceiver.getMediaLocation();
        String mediaFilter = imageReceiver.getMediaFilter();
        ImageLocation originalImageLocation = imageReceiver.getImageLocation();
        String imageFilter = imageReceiver.getImageFilter();
        ImageLocation imageLocation = originalImageLocation;
        if (imageLocation == null && imageReceiver.isNeedsQualityThumb() && imageReceiver.isCurrentKeyQuality()) {
            if (parentObject instanceof MessageObject) {
                MessageObject messageObject = (MessageObject) parentObject;
                imageLocation = ImageLocation.getForDocument(messageObject.getDocument());
                qualityThumb = true;
            } else if (qualityDocument != null) {
                imageLocation = ImageLocation.getForDocument(qualityDocument);
                qualityThumb = true;
            }
        }
        boolean saveImageToCache = false;

        String imageUrl = null;
        String thumbUrl = null;
        String mediaUrl = null;
        imageKey = null;
        thumbKey = null;
        mediaKey = null;
        String imageExt;
        if (imageLocation != null && imageLocation.imageType == FileLoader.IMAGE_TYPE_ANIMATION) {
            imageExt = "mp4";
        } else {
            imageExt = null;
        }
        String mediaExt;
        if (mediaLocation != null && mediaLocation.imageType == FileLoader.IMAGE_TYPE_ANIMATION) {
            mediaExt = "mp4";
        } else {
            mediaExt = null;
        }
        String thumbExt = imageReceiver.getExt();
        if (thumbExt == null) {
            thumbExt = "jpg";
        }
        if (imageExt == null) {
            imageExt = thumbExt;
        }
        if (mediaExt == null) {
            mediaExt = thumbExt;
        }

        for (int a = 0; a < 2; a++) {
            ImageLocation object;
            String ext;
            if (a == 0) {
                object = imageLocation;
                ext = imageExt;
            } else {
                object = mediaLocation;
                ext = mediaExt;
            }
            if (object == null) {
                continue;
            }
            String key = object.getKey(parentObject, mediaLocation != null ? mediaLocation : imageLocation, false);
            if (key == null) {
                continue;
            }
            String url = object.getKey(parentObject, mediaLocation != null ? mediaLocation : imageLocation, true);
            if (object.path != null) {
                url = url + "." + getHttpUrlExtension(object.path, "jpg");
            } else if (object.photoSize instanceof TLRPC.TL_photoStrippedSize || object.photoSize instanceof TLRPC.TL_photoPathSize) {
                url = url + "." + ext;
            } else if (object.location != null) {
                url = url + "." + ext;
                if (imageReceiver.getExt() != null || object.location.key != null || object.location.volume_id == Integer.MIN_VALUE && object.location.local_id < 0) {
                    saveImageToCache = true;
                }
            } else if (object.webFile != null) {
                String defaultExt = FileLoader.getMimeTypePart(object.webFile.mime_type);
                url = url + "." + getHttpUrlExtension(object.webFile.url, defaultExt);
            } else if (object.secureDocument != null) {
                url = url + "." + ext;
            } else if (object.document != null) {
                if (a == 0 && qualityThumb) {
                    key = "q_" + key;
                }
                String docExt = FileLoader.getDocumentFileName(object.document);
                int idx;
                if ((idx = docExt.lastIndexOf('.')) == -1) {
                    docExt = "";
                } else {
                    docExt = docExt.substring(idx);
                }
                if (docExt.length() <= 1) {
                    if ("video/mp4".equals(object.document.mime_type)) {
                        docExt = ".mp4";
                    } else if ("video/x-matroska".equals(object.document.mime_type)) {
                        docExt = ".mkv";
                    } else {
                        docExt = "";
                    }
                }
                url = url + docExt;
                saveImageToCache = !MessageObject.isVideoDocument(object.document) && !MessageObject.isGifDocument(object.document) && !MessageObject.isRoundVideoDocument(object.document) && !MessageObject.canPreviewDocument(object.document);
            }
            if (a == 0) {
                imageKey = key;
                imageUrl = url;
            } else {
                mediaKey = key;
                mediaUrl = url;
            }
            if (object == thumbLocation) {
                if (a == 0) {
                    imageLocation = null;
                    imageKey = null;
                    imageUrl = null;
                } else {
                    mediaLocation = null;
                    mediaKey = null;
                    mediaUrl = null;
                }
            }
        }

        if (thumbLocation != null) {
            ImageLocation strippedLoc = imageReceiver.getStrippedLocation();
            if (strippedLoc == null) {
                strippedLoc = mediaLocation != null ? mediaLocation : originalImageLocation;
            }
            thumbKey = thumbLocation.getKey(parentObject, strippedLoc, false);
            thumbUrl = thumbLocation.getKey(parentObject, strippedLoc, true);
            if (thumbLocation.path != null) {
                thumbUrl = thumbUrl + "." + getHttpUrlExtension(thumbLocation.path, "jpg");
            } else if (thumbLocation.photoSize instanceof TLRPC.TL_photoStrippedSize || thumbLocation.photoSize instanceof TLRPC.TL_photoPathSize) {
                thumbUrl = thumbUrl + "." + thumbExt;
            } else if (thumbLocation.location != null) {
                thumbUrl = thumbUrl + "." + thumbExt;
            }
        }

        if (mediaKey != null && mediaFilter != null) {
            mediaKey += "@" + mediaFilter;
        }
        if (imageKey != null && imageFilter != null) {
            imageKey += "@" + imageFilter;
        }
        if (thumbKey != null && thumbFilter != null) {
            thumbKey += "@" + thumbFilter;
        }

        if (imageReceiver.getUniqKeyPrefix() != null) {
            imageKey = imageReceiver.getUniqKeyPrefix() + imageKey;
        }

        if (imageLocation != null && imageLocation.path != null) {
            createLoadOperationForImageReceiver(imageReceiver, thumbKey, thumbUrl, thumbExt, thumbLocation, thumbFilter, 0, 1, ImageReceiver.TYPE_THUMB, thumbSet ? 2 : 1, guid);
            createLoadOperationForImageReceiver(imageReceiver, imageKey, imageUrl, imageExt, imageLocation, imageFilter, imageReceiver.getSize(), 1, ImageReceiver.TYPE_IMAGE, 0, guid);
        } else if (mediaLocation != null) {
            int mediaCacheType = imageReceiver.getCacheType();
            int imageCacheType = 1;
            if (mediaCacheType == 0 && saveImageToCache) {
                mediaCacheType = 1;
            }
            int thumbCacheType = mediaCacheType == 0 ? 1 : mediaCacheType;
            if (!thumbSet) {
                createLoadOperationForImageReceiver(imageReceiver, thumbKey, thumbUrl, thumbExt, thumbLocation, thumbFilter, 0, thumbCacheType, ImageReceiver.TYPE_THUMB, 1, guid);
            }
            if (!imageSet) {
                createLoadOperationForImageReceiver(imageReceiver, imageKey, imageUrl, imageExt, imageLocation, imageFilter, 0, imageCacheType, ImageReceiver.TYPE_IMAGE, 0, guid);
            }
            createLoadOperationForImageReceiver(imageReceiver, mediaKey, mediaUrl, mediaExt, mediaLocation, mediaFilter, imageReceiver.getSize(), mediaCacheType, ImageReceiver.TYPE_MEDIA, 0, guid);
        } else {
            int imageCacheType = imageReceiver.getCacheType();
            if (imageCacheType == 0 && saveImageToCache) {
                imageCacheType = 1;
            }
            int thumbCacheType = imageCacheType == 0 ? 1 : imageCacheType;
            createLoadOperationForImageReceiver(imageReceiver, thumbKey, thumbUrl, thumbExt, thumbLocation, thumbFilter, 0, thumbCacheType, ImageReceiver.TYPE_THUMB, thumbSet ? 2 : 1, guid);
            createLoadOperationForImageReceiver(imageReceiver, imageKey, imageUrl, imageExt, imageLocation, imageFilter, imageReceiver.getSize(), imageCacheType, ImageReceiver.TYPE_IMAGE, 0, guid);
        }
    }

    private void httpFileLoadError(final String location) {
        imageLoadQueue.postRunnable(() -> {
            CacheImage img = imageLoadingByUrl.get(location);
            if (img == null) {
                return;
            }
            HttpImageTask oldTask = img.httpTask;
            if (oldTask != null) {
                img.httpTask = new HttpImageTask(oldTask.cacheImage, oldTask.imageSize);
                httpTasks.add(img.httpTask);
            }
            runHttpTasks(false);
        });
    }

    private void artworkLoadError(final String location) {
        imageLoadQueue.postRunnable(() -> {
            CacheImage img = imageLoadingByUrl.get(location);
            if (img == null) {
                return;
            }
            ArtworkLoadTask oldTask = img.artworkTask;
            if (oldTask != null) {
                img.artworkTask = new ArtworkLoadTask(oldTask.cacheImage);
                artworkTasks.add(img.artworkTask);
            }
            runArtworkTasks(false);
        });
    }

    private void fileDidLoaded(final String location, final File finalFile, final int mediaType) {
        imageLoadQueue.postRunnable(() -> {
            ThumbGenerateInfo info = waitingForQualityThumb.get(location);
            if (info != null && info.parentDocument != null) {
                generateThumb(mediaType, finalFile, info);
                waitingForQualityThumb.remove(location);
            }
            CacheImage img = imageLoadingByUrl.get(location);
            if (img == null) {
                return;
            }
            imageLoadingByUrl.remove(location);
            ArrayList<CacheOutTask> tasks = new ArrayList<>();
            for (int a = 0; a < img.imageReceiverArray.size(); a++) {
                String key = img.keys.get(a);
                String filter = img.filters.get(a);
                int type = img.types.get(a);
                ImageReceiver imageReceiver = img.imageReceiverArray.get(a);
                int guid = img.imageReceiverGuidsArray.get(a);
                CacheImage cacheImage = imageLoadingByKeys.get(key);
                if (cacheImage == null) {
                    cacheImage = new CacheImage();
                    cacheImage.secureDocument = img.secureDocument;
                    cacheImage.currentAccount = img.currentAccount;
                    cacheImage.finalFilePath = finalFile;
                    cacheImage.parentObject = img.parentObject;
                    cacheImage.key = key;
                    cacheImage.imageLocation = img.imageLocation;
                    cacheImage.type = type;
                    cacheImage.ext = img.ext;
                    cacheImage.encryptionKeyPath = img.encryptionKeyPath;
                    cacheImage.cacheTask = new CacheOutTask(cacheImage);
                    cacheImage.filter = filter;
                    cacheImage.imageType = img.imageType;
                    imageLoadingByKeys.put(key, cacheImage);
                    tasks.add(cacheImage.cacheTask);
                }
                cacheImage.addImageReceiver(imageReceiver, key, filter, type, guid);
            }
            for (int a = 0; a < tasks.size(); a++) {
                CacheOutTask task = tasks.get(a);
                if (task.cacheImage.type == ImageReceiver.TYPE_THUMB) {
                    cacheThumbOutQueue.postRunnable(task);
                } else {
                    cacheOutQueue.postRunnable(task);
                }
            }
        });
    }

    private void fileDidFailedLoad(final String location, int canceled) {
        if (canceled == 1) {
            return;
        }
        imageLoadQueue.postRunnable(() -> {
            CacheImage img = imageLoadingByUrl.get(location);
            if (img != null) {
                img.setImageAndClear(null, null);
            }
        });
    }

    private void runHttpTasks(boolean complete) {
        if (complete) {
            currentHttpTasksCount--;
        }
        while (currentHttpTasksCount < 4 && !httpTasks.isEmpty()) {
            HttpImageTask task = httpTasks.poll();
            if (task != null) {
                task.executeOnExecutor(AsyncTask.THREAD_POOL_EXECUTOR, null, null, null);
                currentHttpTasksCount++;
            }
        }
    }

    private void runArtworkTasks(boolean complete) {
        if (complete) {
            currentArtworkTasksCount--;
        }
        while (currentArtworkTasksCount < 4 && !artworkTasks.isEmpty()) {
            try {
                ArtworkLoadTask task = artworkTasks.poll();
                task.executeOnExecutor(AsyncTask.THREAD_POOL_EXECUTOR, null, null, null);
                currentArtworkTasksCount++;
            } catch (Throwable ignore) {
                runArtworkTasks(false);
            }
        }
    }

    public boolean isLoadingHttpFile(String url) {
        return httpFileLoadTasksByKeys.containsKey(url);
    }

    public static String getHttpFileName(String url) {
        return Utilities.MD5(url);
    }

    public static File getHttpFilePath(String url, String defaultExt) {
        String ext = getHttpUrlExtension(url, defaultExt);
        return new File(FileLoader.getDirectory(FileLoader.MEDIA_DIR_CACHE), Utilities.MD5(url) + "." + ext);
    }

    public void loadHttpFile(String url, String defaultExt, int currentAccount) {
        if (url == null || url.length() == 0 || httpFileLoadTasksByKeys.containsKey(url)) {
            return;
        }
        String ext = getHttpUrlExtension(url, defaultExt);
        File file = new File(FileLoader.getDirectory(FileLoader.MEDIA_DIR_CACHE), Utilities.MD5(url) + "_temp." + ext);
        file.delete();

        HttpFileTask task = new HttpFileTask(url, file, ext, currentAccount);
        httpFileLoadTasks.add(task);
        httpFileLoadTasksByKeys.put(url, task);
        runHttpFileLoadTasks(null, 0);
    }

    public void cancelLoadHttpFile(String url) {
        HttpFileTask task = httpFileLoadTasksByKeys.get(url);
        if (task != null) {
            task.cancel(true);
            httpFileLoadTasksByKeys.remove(url);
            httpFileLoadTasks.remove(task);
        }
        Runnable runnable = retryHttpsTasks.get(url);
        if (runnable != null) {
            AndroidUtilities.cancelRunOnUIThread(runnable);
        }
        runHttpFileLoadTasks(null, 0);
    }

    private void runHttpFileLoadTasks(final HttpFileTask oldTask, final int reason) {
        AndroidUtilities.runOnUIThread(() -> {
            if (oldTask != null) {
                currentHttpFileLoadTasksCount--;
            }
            if (oldTask != null) {
                if (reason == 1) {
                    if (oldTask.canRetry) {
                        final HttpFileTask newTask = new HttpFileTask(oldTask.url, oldTask.tempFile, oldTask.ext, oldTask.currentAccount);
                        Runnable runnable = () -> {
                            httpFileLoadTasks.add(newTask);
                            runHttpFileLoadTasks(null, 0);
                        };
                        retryHttpsTasks.put(oldTask.url, runnable);
                        AndroidUtilities.runOnUIThread(runnable, 1000);
                    } else {
                        httpFileLoadTasksByKeys.remove(oldTask.url);
                        NotificationCenter.getInstance(oldTask.currentAccount).postNotificationName(NotificationCenter.httpFileDidFailedLoad, oldTask.url, 0);
                    }
                } else if (reason == 2) {
                    httpFileLoadTasksByKeys.remove(oldTask.url);
                    File file = new File(FileLoader.getDirectory(FileLoader.MEDIA_DIR_CACHE), Utilities.MD5(oldTask.url) + "." + oldTask.ext);
                    String result = oldTask.tempFile.renameTo(file) ? file.toString() : oldTask.tempFile.toString();
                    NotificationCenter.getInstance(oldTask.currentAccount).postNotificationName(NotificationCenter.httpFileDidLoad, oldTask.url, result);
                }
            }
            while (currentHttpFileLoadTasksCount < 2 && !httpFileLoadTasks.isEmpty()) {
                HttpFileTask task = httpFileLoadTasks.poll();
                task.executeOnExecutor(AsyncTask.THREAD_POOL_EXECUTOR, null, null, null);
                currentHttpFileLoadTasksCount++;
            }
        });
    }

    public static boolean shouldSendImageAsDocument(String path, Uri uri) {
        BitmapFactory.Options bmOptions = new BitmapFactory.Options();
        bmOptions.inJustDecodeBounds = true;

        if (path == null && uri != null && uri.getScheme() != null) {
            String imageFilePath = null;
            if (uri.getScheme().contains("file")) {
                path = uri.getPath();
            } else {
                try {
                    path = AndroidUtilities.getPath(uri);
                } catch (Throwable e) {
                    FileLog.e(e);
                }
            }
        }

        if (path != null) {
            BitmapFactory.decodeFile(path, bmOptions);
        } else if (uri != null) {
            boolean error = false;
            try {
                InputStream inputStream = ApplicationLoader.applicationContext.getContentResolver().openInputStream(uri);
                BitmapFactory.decodeStream(inputStream, null, bmOptions);
                inputStream.close();
            } catch (Throwable e) {
                FileLog.e(e);
                return false;
            }
        }
        float photoW = bmOptions.outWidth;
        float photoH = bmOptions.outHeight;
        return photoW / photoH > 10.0f || photoH / photoW > 10.0f;
    }

    public static Bitmap loadBitmap(String path, Uri uri, float maxWidth, float maxHeight, boolean useMaxScale) {
        BitmapFactory.Options bmOptions = new BitmapFactory.Options();
        bmOptions.inJustDecodeBounds = true;
        InputStream inputStream = null;

        if (path == null && uri != null && uri.getScheme() != null) {
            String imageFilePath = null;
            if (uri.getScheme().contains("file")) {
                path = uri.getPath();
            } else if (Build.VERSION.SDK_INT < 30 || !"content".equals(uri.getScheme())) {
                try {
                    path = AndroidUtilities.getPath(uri);
                } catch (Throwable e) {
                    FileLog.e(e);
                }
            }
        }

        if (path != null) {
            BitmapFactory.decodeFile(path, bmOptions);
        } else if (uri != null) {
            boolean error = false;
            try {
                inputStream = ApplicationLoader.applicationContext.getContentResolver().openInputStream(uri);
                BitmapFactory.decodeStream(inputStream, null, bmOptions);
                inputStream.close();
                inputStream = ApplicationLoader.applicationContext.getContentResolver().openInputStream(uri);
            } catch (Throwable e) {
                FileLog.e(e);
                return null;
            }
        }
        float photoW = bmOptions.outWidth;
        float photoH = bmOptions.outHeight;
        float scaleFactor = useMaxScale ? Math.max(photoW / maxWidth, photoH / maxHeight) : Math.min(photoW / maxWidth, photoH / maxHeight);
        if (scaleFactor < 1) {
            scaleFactor = 1;
        }
        bmOptions.inJustDecodeBounds = false;
        bmOptions.inSampleSize = (int) scaleFactor;
        if (bmOptions.inSampleSize % 2 != 0) {
            int sample = 1;
            while (sample * 2 < bmOptions.inSampleSize) {
                sample *= 2;
            }
            bmOptions.inSampleSize = sample;
        }
        bmOptions.inPurgeable = Build.VERSION.SDK_INT < 21;

        Matrix matrix = null;
        try {
            int orientation = 0;
            if (path != null) {
                ExifInterface exif = new ExifInterface(path);
                orientation = exif.getAttributeInt(ExifInterface.TAG_ORIENTATION, ExifInterface.ORIENTATION_NORMAL);
            } else if (uri != null) {
                try (InputStream stream = ApplicationLoader.applicationContext.getContentResolver().openInputStream(uri)) {
                    ExifInterface exif = new ExifInterface(stream);
                    orientation = exif.getAttributeInt(ExifInterface.TAG_ORIENTATION, ExifInterface.ORIENTATION_NORMAL);
                } catch (Throwable ignore) {

                }
            }
            switch (orientation) {
                case ExifInterface.ORIENTATION_ROTATE_90:
                    matrix = new Matrix();
                    matrix.postRotate(90);
                    break;
                case ExifInterface.ORIENTATION_ROTATE_180:
                    matrix = new Matrix();
                    matrix.postRotate(180);
                    break;
                case ExifInterface.ORIENTATION_ROTATE_270:
                    matrix = new Matrix();
                    matrix.postRotate(270);
                    break;
            }
        } catch (Throwable ignore) {

        }

        scaleFactor /= bmOptions.inSampleSize;
        if (scaleFactor > 1) {
            if (matrix == null) {
                matrix = new Matrix();
            }
            matrix.postScale(1.0f / scaleFactor, 1.0f / scaleFactor);
        }

        Bitmap b = null;
        if (path != null) {
            try {
                b = BitmapFactory.decodeFile(path, bmOptions);
                if (b != null) {
                    if (bmOptions.inPurgeable) {
                        Utilities.pinBitmap(b);
                    }
                    Bitmap newBitmap = Bitmaps.createBitmap(b, 0, 0, b.getWidth(), b.getHeight(), matrix, true);
                    if (newBitmap != b) {
                        b.recycle();
                        b = newBitmap;
                    }
                }
            } catch (Throwable e) {
                FileLog.e(e);
                ImageLoader.getInstance().clearMemory();
                try {
                    if (b == null) {
                        b = BitmapFactory.decodeFile(path, bmOptions);
                        if (b != null && bmOptions.inPurgeable) {
                            Utilities.pinBitmap(b);
                        }
                    }
                    if (b != null) {
                        Bitmap newBitmap = Bitmaps.createBitmap(b, 0, 0, b.getWidth(), b.getHeight(), matrix, true);
                        if (newBitmap != b) {
                            b.recycle();
                            b = newBitmap;
                        }
                    }
                } catch (Throwable e2) {
                    FileLog.e(e2);
                }
            }
        } else if (uri != null) {
            try {
                b = BitmapFactory.decodeStream(inputStream, null, bmOptions);
                if (b != null) {
                    if (bmOptions.inPurgeable) {
                        Utilities.pinBitmap(b);
                    }
                    Bitmap newBitmap = Bitmaps.createBitmap(b, 0, 0, b.getWidth(), b.getHeight(), matrix, true);
                    if (newBitmap != b) {
                        b.recycle();
                        b = newBitmap;
                    }
                }
            } catch (Throwable e) {
                FileLog.e(e);
            } finally {
                try {
                    inputStream.close();
                } catch (Throwable e) {
                    FileLog.e(e);
                }
            }
        }

        return b;
    }

    public static void fillPhotoSizeWithBytes(TLRPC.PhotoSize photoSize) {
        if (photoSize == null || photoSize.bytes != null && photoSize.bytes.length != 0) {
            return;
        }
        File file = FileLoader.getPathToAttach(photoSize, true);
        try {
            RandomAccessFile f = new RandomAccessFile(file, "r");
            int len = (int) f.length();
            if (len < 20000) {
                photoSize.bytes = new byte[(int) f.length()];
                f.readFully(photoSize.bytes, 0, photoSize.bytes.length);
            }
        } catch (Throwable e) {
            FileLog.e(e);
        }
    }

    private static TLRPC.PhotoSize scaleAndSaveImageInternal(TLRPC.PhotoSize photoSize, Bitmap bitmap, Bitmap.CompressFormat compressFormat, boolean progressive, int w, int h, float photoW, float photoH, float scaleFactor, int quality, boolean cache, boolean scaleAnyway, boolean forceCacheDir) throws Exception {
        Bitmap scaledBitmap;
        if (scaleFactor > 1 || scaleAnyway) {
            scaledBitmap = Bitmaps.createScaledBitmap(bitmap, w, h, true);
        } else {
            scaledBitmap = bitmap;
        }

        boolean check = photoSize != null;
        TLRPC.TL_fileLocationToBeDeprecated location;
        if (photoSize == null || !(photoSize.location instanceof TLRPC.TL_fileLocationToBeDeprecated)) {
            location = new TLRPC.TL_fileLocationToBeDeprecated();
            location.volume_id = Integer.MIN_VALUE;
            location.dc_id = Integer.MIN_VALUE;
            location.local_id = SharedConfig.getLastLocalId();
            location.file_reference = new byte[0];

            photoSize = new TLRPC.TL_photoSize_layer127();
            photoSize.location = location;
            photoSize.w = scaledBitmap.getWidth();
            photoSize.h = scaledBitmap.getHeight();
            if (photoSize.w <= 100 && photoSize.h <= 100) {
                photoSize.type = "s";
            } else if (photoSize.w <= 320 && photoSize.h <= 320) {
                photoSize.type = "m";
            } else if (photoSize.w <= 800 && photoSize.h <= 800) {
                photoSize.type = "x";
            } else if (photoSize.w <= 1280 && photoSize.h <= 1280) {
                photoSize.type = "y";
            } else {
                photoSize.type = "w";
            }
        } else {
            location = (TLRPC.TL_fileLocationToBeDeprecated) photoSize.location;
        }

        String fileName = location.volume_id + "_" + location.local_id + ".jpg";
        File fileDir;
        if (forceCacheDir) {
            fileDir = FileLoader.getDirectory(FileLoader.MEDIA_DIR_CACHE);
        } else {
            fileDir = location.volume_id != Integer.MIN_VALUE ? FileLoader.getDirectory(FileLoader.MEDIA_DIR_IMAGE) : FileLoader.getDirectory(FileLoader.MEDIA_DIR_CACHE);
        }
        final File cacheFile = new File(fileDir, fileName);
        if (compressFormat == Bitmap.CompressFormat.JPEG && progressive && BuildVars.DEBUG_VERSION) {
            photoSize.size = Utilities.saveProgressiveJpeg(scaledBitmap, scaledBitmap.getWidth(), scaledBitmap.getHeight(), scaledBitmap.getRowBytes(), quality, cacheFile.getAbsolutePath());
        } else {
            FileOutputStream stream = new FileOutputStream(cacheFile);
            scaledBitmap.compress(compressFormat, quality, stream);
            if (!cache) {
                photoSize.size = (int) stream.getChannel().size();
            }
            stream.close();
        }
        if (cache) {
            ByteArrayOutputStream stream2 = new ByteArrayOutputStream();
            scaledBitmap.compress(compressFormat, quality, stream2);
            photoSize.bytes = stream2.toByteArray();
            photoSize.size = photoSize.bytes.length;
            stream2.close();
        }
        if (scaledBitmap != bitmap) {
            scaledBitmap.recycle();
        }
        return photoSize;
    }

    public static TLRPC.PhotoSize scaleAndSaveImage(Bitmap bitmap, float maxWidth, float maxHeight, int quality, boolean cache) {
        return scaleAndSaveImage(null, bitmap, Bitmap.CompressFormat.JPEG, false, maxWidth, maxHeight, quality, cache, 0, 0, false);
    }

    public static TLRPC.PhotoSize scaleAndSaveImage(TLRPC.PhotoSize photoSize, Bitmap bitmap, float maxWidth, float maxHeight, int quality, boolean cache, boolean forceCacheDir) {
        return scaleAndSaveImage(photoSize, bitmap, Bitmap.CompressFormat.JPEG, false, maxWidth, maxHeight, quality, cache, 0, 0, forceCacheDir);
    }

    public static TLRPC.PhotoSize scaleAndSaveImage(Bitmap bitmap, float maxWidth, float maxHeight, int quality, boolean cache, int minWidth, int minHeight) {
        return scaleAndSaveImage(null, bitmap, Bitmap.CompressFormat.JPEG, false, maxWidth, maxHeight, quality, cache, minWidth, minHeight, false);
    }

    public static TLRPC.PhotoSize scaleAndSaveImage(Bitmap bitmap, float maxWidth, float maxHeight, boolean progressive, int quality, boolean cache, int minWidth, int minHeight) {
        return scaleAndSaveImage(null, bitmap, Bitmap.CompressFormat.JPEG, progressive, maxWidth, maxHeight, quality, cache, minWidth, minHeight, false);
    }

    public static TLRPC.PhotoSize scaleAndSaveImage(Bitmap bitmap, Bitmap.CompressFormat compressFormat, float maxWidth, float maxHeight, int quality, boolean cache, int minWidth, int minHeight) {
        return scaleAndSaveImage(null, bitmap, compressFormat, false, maxWidth, maxHeight, quality, cache, minWidth, minHeight, false);
    }

    public static TLRPC.PhotoSize scaleAndSaveImage(TLRPC.PhotoSize photoSize, Bitmap bitmap, Bitmap.CompressFormat compressFormat, boolean progressive, float maxWidth, float maxHeight, int quality, boolean cache, int minWidth, int minHeight, boolean forceCacheDir) {
        if (bitmap == null) {
            return null;
        }
        float photoW = bitmap.getWidth();
        float photoH = bitmap.getHeight();
        if (photoW == 0 || photoH == 0) {
            return null;
        }
        boolean scaleAnyway = false;
        float scaleFactor = Math.max(photoW / maxWidth, photoH / maxHeight);
        if (minWidth != 0 && minHeight != 0 && (photoW < minWidth || photoH < minHeight)) {
            if (photoW < minWidth && photoH > minHeight) {
                scaleFactor = photoW / minWidth;
            } else if (photoW > minWidth && photoH < minHeight) {
                scaleFactor = photoH / minHeight;
            } else {
                scaleFactor = Math.max(photoW / minWidth, photoH / minHeight);
            }
            scaleAnyway = true;
        }
        int w = (int) (photoW / scaleFactor);
        int h = (int) (photoH / scaleFactor);
        if (h == 0 || w == 0) {
            return null;
        }

        try {
            return scaleAndSaveImageInternal(photoSize, bitmap, compressFormat, progressive, w, h, photoW, photoH, scaleFactor, quality, cache, scaleAnyway, forceCacheDir);
        } catch (Throwable e) {
            FileLog.e(e);
            ImageLoader.getInstance().clearMemory();
            System.gc();
            try {
                return scaleAndSaveImageInternal(photoSize, bitmap, compressFormat, progressive, w, h, photoW, photoH, scaleFactor, quality, cache, scaleAnyway, forceCacheDir);
            } catch (Throwable e2) {
                FileLog.e(e2);
                return null;
            }
        }
    }

    public static String getHttpUrlExtension(String url, String defaultExt) {
        String ext = null;
        String last = Uri.parse(url).getLastPathSegment();
        if (!TextUtils.isEmpty(last) && last.length() > 1) {
            url = last;
        }
        int idx = url.lastIndexOf('.');
        if (idx != -1) {
            ext = url.substring(idx + 1);
        }
        if (ext == null || ext.length() == 0 || ext.length() > 4) {
            ext = defaultExt;
        }
        return ext;
    }

    public static void saveMessageThumbs(TLRPC.Message message) {
        if (message.media == null) {
            return;
        }
        TLRPC.PhotoSize photoSize = findPhotoCachedSize(message);

        if (photoSize != null && photoSize.bytes != null && photoSize.bytes.length != 0) {
            if (photoSize.location == null || photoSize.location instanceof TLRPC.TL_fileLocationUnavailable) {
                photoSize.location = new TLRPC.TL_fileLocationToBeDeprecated();
                photoSize.location.volume_id = Integer.MIN_VALUE;
                photoSize.location.local_id = SharedConfig.getLastLocalId();
            }
            File file = FileLoader.getPathToAttach(photoSize, true);
            boolean isEncrypted = false;
            if (MessageObject.shouldEncryptPhotoOrVideo(message)) {
                file = new File(file.getAbsolutePath() + ".enc");
                isEncrypted = true;
            }
            if (!file.exists()) {
                try {
                    if (isEncrypted) {
                        File keyPath = new File(FileLoader.getInternalCacheDir(), file.getName() + ".key");
                        RandomAccessFile keyFile = new RandomAccessFile(keyPath, "rws");
                        long len = keyFile.length();
                        byte[] encryptKey = new byte[32];
                        byte[] encryptIv = new byte[16];
                        if (len > 0 && len % 48 == 0) {
                            keyFile.read(encryptKey, 0, 32);
                            keyFile.read(encryptIv, 0, 16);
                        } else {
                            Utilities.random.nextBytes(encryptKey);
                            Utilities.random.nextBytes(encryptIv);
                            keyFile.write(encryptKey);
                            keyFile.write(encryptIv);
                        }
                        keyFile.close();
                        Utilities.aesCtrDecryptionByteArray(photoSize.bytes, encryptKey, encryptIv, 0, photoSize.bytes.length, 0);
                    }
                    RandomAccessFile writeFile = new RandomAccessFile(file, "rws");
                    writeFile.write(photoSize.bytes);
                    writeFile.close();
                } catch (Exception e) {
                    FileLog.e(e);
                }
            }
            TLRPC.TL_photoSize newPhotoSize = new TLRPC.TL_photoSize_layer127();
            newPhotoSize.w = photoSize.w;
            newPhotoSize.h = photoSize.h;
            newPhotoSize.location = photoSize.location;
            newPhotoSize.size = photoSize.size;
            newPhotoSize.type = photoSize.type;

            if (message.media instanceof TLRPC.TL_messageMediaPhoto) {
                for (int a = 0, count = message.media.photo.sizes.size(); a < count; a++) {
                    TLRPC.PhotoSize size = message.media.photo.sizes.get(a);
                    if (size instanceof TLRPC.TL_photoCachedSize) {
                        message.media.photo.sizes.set(a, newPhotoSize);
                        break;
                    }
                }
            } else if (message.media instanceof TLRPC.TL_messageMediaDocument) {
                for (int a = 0, count = message.media.document.thumbs.size(); a < count; a++) {
                    TLRPC.PhotoSize size = message.media.document.thumbs.get(a);
                    if (size instanceof TLRPC.TL_photoCachedSize) {
                        message.media.document.thumbs.set(a, newPhotoSize);
                        break;
                    }
                }
            } else if (message.media instanceof TLRPC.TL_messageMediaWebPage) {
                for (int a = 0, count = message.media.webpage.photo.sizes.size(); a < count; a++) {
                    TLRPC.PhotoSize size = message.media.webpage.photo.sizes.get(a);
                    if (size instanceof TLRPC.TL_photoCachedSize) {
                        message.media.webpage.photo.sizes.set(a, newPhotoSize);
                        break;
                    }
                }
            }
        }
    }

    private static TLRPC.PhotoSize findPhotoCachedSize(TLRPC.Message message) {
        TLRPC.PhotoSize photoSize = null;
        if (message.media instanceof TLRPC.TL_messageMediaPhoto) {
            for (int a = 0, count = message.media.photo.sizes.size(); a < count; a++) {
                TLRPC.PhotoSize size = message.media.photo.sizes.get(a);
                if (size instanceof TLRPC.TL_photoCachedSize) {
                    photoSize = size;
                    break;
                }
            }
        } else if (message.media instanceof TLRPC.TL_messageMediaDocument) {
            for (int a = 0, count = message.media.document.thumbs.size(); a < count; a++) {
                TLRPC.PhotoSize size = message.media.document.thumbs.get(a);
                if (size instanceof TLRPC.TL_photoCachedSize) {
                    photoSize = size;
                    break;
                }
            }
        } else if (message.media instanceof TLRPC.TL_messageMediaWebPage) {
            if (message.media.webpage.photo != null) {
                for (int a = 0, count = message.media.webpage.photo.sizes.size(); a < count; a++) {
                    TLRPC.PhotoSize size = message.media.webpage.photo.sizes.get(a);
                    if (size instanceof TLRPC.TL_photoCachedSize) {
                        photoSize = size;
                        break;
                    }
                }
            }
        }
        return photoSize;
    }

    public static void saveMessagesThumbs(ArrayList<TLRPC.Message> messages) {
        if (messages == null || messages.isEmpty()) {
            return;
        }
        for (int a = 0; a < messages.size(); a++) {
            TLRPC.Message message = messages.get(a);
            saveMessageThumbs(message);
        }
    }

    public static MessageThumb generateMessageThumb(TLRPC.Message message) {
        TLRPC.PhotoSize photoSize = findPhotoCachedSize(message);

        if (photoSize != null && photoSize.bytes != null && photoSize.bytes.length != 0) {
            File file = FileLoader.getPathToAttach(photoSize, true);

            TLRPC.TL_photoSize newPhotoSize = new TLRPC.TL_photoSize_layer127();
            newPhotoSize.w = photoSize.w;
            newPhotoSize.h = photoSize.h;
            newPhotoSize.location = photoSize.location;
            newPhotoSize.size = photoSize.size;
            newPhotoSize.type = photoSize.type;

            if (file.exists() && message.grouped_id == 0) {
                int h = photoSize.h;
                int w = photoSize.w;
                Point point = ChatMessageCell.getMessageSize(w, h);
                String key = String.format(Locale.US, "%d_%d@%d_%d_b", photoSize.location.volume_id, photoSize.location.local_id, (int) (point.x / AndroidUtilities.density), (int) (point.y / AndroidUtilities.density));
                if (!getInstance().isInMemCache(key, false)) {
                    Bitmap bitmap = ImageLoader.loadBitmap(file.getPath(), null, (int) (point.x / AndroidUtilities.density), (int) (point.y / AndroidUtilities.density), false);
                    if (bitmap != null) {
                        Utilities.blurBitmap(bitmap, 3, 1, bitmap.getWidth(), bitmap.getHeight(), bitmap.getRowBytes());
                        Bitmap scaledBitmap = Bitmaps.createScaledBitmap(bitmap, (int) (point.x / AndroidUtilities.density), (int) (point.y / AndroidUtilities.density), true);
                        if (scaledBitmap != bitmap) {
                            bitmap.recycle();
                            bitmap = scaledBitmap;
                        }
                        return new MessageThumb(key, new BitmapDrawable(bitmap));
                    }
                }
            }
        } else if (message.media instanceof TLRPC.TL_messageMediaDocument) {
            for (int a = 0, count = message.media.document.thumbs.size(); a < count; a++) {
                TLRPC.PhotoSize size = message.media.document.thumbs.get(a);
                if (size instanceof TLRPC.TL_photoStrippedSize) {
                    TLRPC.PhotoSize thumbSize = FileLoader.getClosestPhotoSizeWithSize(message.media.document.thumbs, 320);
                    int h = 0;
                    int w = 0;
                    if (thumbSize != null) {
                        h = thumbSize.h;
                        w = thumbSize.w;
                    } else {
                        for (int k = 0; k < message.media.document.attributes.size(); k++) {
                            if (message.media.document.attributes.get(k) instanceof TLRPC.TL_documentAttributeVideo) {
                                TLRPC.TL_documentAttributeVideo videoAttribute = (TLRPC.TL_documentAttributeVideo) message.media.document.attributes.get(k);
                                h = videoAttribute.h;
                                w = videoAttribute.w;
                                break;
                            }
                        }
                    }

                    Point point = ChatMessageCell.getMessageSize(w, h);
                    String key = String.format(Locale.US, "%s_false@%d_%d_b", ImageLocation.getStippedKey(message, message, size), (int) (point.x / AndroidUtilities.density), (int) (point.y / AndroidUtilities.density));
                    if (!getInstance().memCache.contains(key)) {
                        Bitmap b = getStrippedPhotoBitmap(size.bytes, null);
                        if (b != null) {
                            Utilities.blurBitmap(b, 3, 1, b.getWidth(), b.getHeight(), b.getRowBytes());
                            Bitmap scaledBitmap = Bitmaps.createScaledBitmap(b, (int) (point.x / AndroidUtilities.density), (int) (point.y / AndroidUtilities.density), true);
                            if (scaledBitmap != b) {
                                b.recycle();
                                b = scaledBitmap;
                            }
                            return new MessageThumb(key, new BitmapDrawable(b));
                        }
                    }
                }
            }
        }
        return null;
    }

    public static class MessageThumb {
        BitmapDrawable drawable;
        String key;

        public MessageThumb(String key, BitmapDrawable bitmapDrawable) {
            this.key = key;
            this.drawable = bitmapDrawable;
        }
    }
}<|MERGE_RESOLUTION|>--- conflicted
+++ resolved
@@ -1894,7 +1894,6 @@
         }
 
         try {
-<<<<<<< HEAD
             telegramPath = EnvUtil.getTelegramPath();
 
             if (telegramPath.isDirectory()) {
@@ -1905,52 +1904,6 @@
                         mediaDirs.put(FileLoader.MEDIA_DIR_IMAGE, imagePath);
                         if (BuildVars.LOGS_ENABLED) {
                             FileLog.d("image path = " + imagePath);
-=======
-            if (Environment.MEDIA_MOUNTED.equals(Environment.getExternalStorageState())) {
-                File path = Environment.getExternalStorageDirectory();
-                if (Build.VERSION.SDK_INT >= 19 && !TextUtils.isEmpty(SharedConfig.storageCacheDir)) {
-                    ArrayList<File> dirs = AndroidUtilities.getRootDirs();
-                    if (dirs != null) {
-                        for (int a = 0, N = dirs.size(); a < N; a++) {
-                            File dir = dirs.get(a);
-                            if (dir.getAbsolutePath().startsWith(SharedConfig.storageCacheDir)) {
-                                path = dir;
-                                break;
-                            }
-                        }
-                    }
-                }
-                telegramPath = new File(path, "Telegram");
-                telegramPath.mkdirs();
-                /*int version = 0;
-                try {
-                    PackageManager pm = ApplicationLoader.applicationContext.getPackageManager();
-                    ApplicationInfo applicationInfo = pm.getApplicationInfo(ApplicationLoader.applicationContext.getPackageName(), 0);
-                    if (applicationInfo != null) {
-                        version = applicationInfo.targetSdkVersion;
-                    }
-                } catch (Throwable ignore) {
-
-                }
-                File newPath = ApplicationLoader.applicationContext.getExternalFilesDir(null);
-                telegramPath = new File(newPath, "Telegram"); //TODO
-                if (Build.VERSION.SDK_INT >= 29 && version < 30) {
-                    File oldPath = new File(path, "Telegram");
-                    long moveStart = SystemClock.elapsedRealtime();
-                    moveDirectory(oldPath, telegramPath);
-                    long dt = SystemClock.elapsedRealtime() - moveStart;
-                    FileLog.d("move time = " + dt);
-                }*/
-                if (Build.VERSION.SDK_INT >= 19 && !telegramPath.isDirectory()) {
-                    ArrayList<File> dirs = AndroidUtilities.getDataDirs();
-                    for (int a = 0, N = dirs.size(); a < N; a++) {
-                        File dir = dirs.get(a);
-                        if (dir.getAbsolutePath().startsWith(SharedConfig.storageCacheDir)) {
-                            path = dir;
-                            telegramPath = new File(path, "Telegram");
-                            telegramPath.mkdirs();
-                            break;
->>>>>>> 418f478a
                         }
                     }
                 } catch (Exception e) {
