--- conflicted
+++ resolved
@@ -1852,29 +1852,6 @@
         testWebFile.remove(url);
     }
 
-    @TargetApi(26)
-    private static void moveDirectory(File source, File target) {
-        if (!target.exists() && !target.mkdir()) {
-            return;
-        }
-        try (Stream<Path> files = Files.list(source.toPath())) {
-            files.forEach(path -> {
-                File dest = new File(target, path.getFileName().toString());
-                if (Files.isDirectory(path)) {
-                    moveDirectory(path.toFile(), dest);
-                } else {
-                    try {
-                        Files.move(path, dest.toPath());
-                    } catch (Exception e) {
-                        FileLog.e(e);
-                    }
-                }
-            });
-        } catch (Exception e) {
-            FileLog.e(e);
-        }
-    }
-
     public SparseArray<File> createMediaPaths() {
         SparseArray<File> mediaDirs = new SparseArray<>();
         File cachePath = AndroidUtilities.getCacheDir();
@@ -1892,57 +1869,7 @@
         }
 
         try {
-<<<<<<< HEAD
             telegramPath = EnvUtil.getTelegramPath();
-=======
-            if (Environment.MEDIA_MOUNTED.equals(Environment.getExternalStorageState())) {
-                File path = Environment.getExternalStorageDirectory();
-                if (Build.VERSION.SDK_INT >= 19 && !TextUtils.isEmpty(SharedConfig.storageCacheDir)) {
-                    ArrayList<File> dirs = AndroidUtilities.getRootDirs();
-                    for (int a = 0, N = dirs.size(); a < N; a++) {
-                        File dir = dirs.get(a);
-                        if (dir.getAbsolutePath().startsWith(SharedConfig.storageCacheDir)) {
-                            path = dir;
-                            break;
-                        }
-                    }
-                }
-                telegramPath = new File(path, "Telegram");
-                telegramPath.mkdirs();
-                /*int version = 0;
-                try {
-                    PackageManager pm = ApplicationLoader.applicationContext.getPackageManager();
-                    ApplicationInfo applicationInfo = pm.getApplicationInfo(ApplicationLoader.applicationContext.getPackageName(), 0);
-                    if (applicationInfo != null) {
-                        version = applicationInfo.targetSdkVersion;
-                    }
-                } catch (Throwable ignore) {
-
-                }
-                File newPath = ApplicationLoader.applicationContext.getExternalFilesDir(null);
-                telegramPath = new File(newPath, "Telegram"); //TODO
-                if (Build.VERSION.SDK_INT >= 29 && version < 30) {
-                    File oldPath = new File(path, "Telegram");
-                    long moveStart = SystemClock.elapsedRealtime();
-                    moveDirectory(oldPath, telegramPath);
-                    long dt = SystemClock.elapsedRealtime() - moveStart;
-                    FileLog.d("move time = " + dt);
-                }*/
-                if (Build.VERSION.SDK_INT >= 19 && !telegramPath.isDirectory()) {
-                    ArrayList<File> dirs = AndroidUtilities.getDataDirs();
-                    if (dirs != null) {
-                        for (int a = 0, N = dirs.size(); a < N; a++) {
-                            File dir = dirs.get(a);
-                            if (dir.getAbsolutePath().startsWith(SharedConfig.storageCacheDir)) {
-                                path = dir;
-                                telegramPath = new File(path, "Telegram");
-                                telegramPath.mkdirs();
-                                break;
-                            }
-                        }
-                    }
-                }
->>>>>>> dd2b001b
 
             if (telegramPath.isDirectory()) {
                 try {
