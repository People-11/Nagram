--- conflicted
+++ resolved
@@ -1811,38 +1811,7 @@
         }
 
         try {
-<<<<<<< HEAD
             telegramPath = EnvUtil.getTelegramPath();
-=======
-            if (Environment.MEDIA_MOUNTED.equals(Environment.getExternalStorageState())) {
-                File path = Environment.getExternalStorageDirectory();
-                if (Build.VERSION.SDK_INT >= 19 && !TextUtils.isEmpty(SharedConfig.storageCacheDir)) {
-                    ArrayList<File> dirs = AndroidUtilities.getRootDirs();
-                    for (int a = 0, N = dirs.size(); a < N; a++) {
-                        File dir = dirs.get(a);
-                        if (dir.getAbsolutePath().startsWith(SharedConfig.storageCacheDir)) {
-                            path = dir;
-                            break;
-                        }
-                    }
-                }
-                telegramPath = new File(path, "Telegram");
-                telegramPath.mkdirs();
-                if (Build.VERSION.SDK_INT >= 19 && !telegramPath.isDirectory()) {
-                    ArrayList<File> dirs = AndroidUtilities.getDataDirs();
-                    if (dirs != null) {
-                        for (int a = 0, N = dirs.size(); a < N; a++) {
-                            File dir = dirs.get(a);
-                            if (dir.getAbsolutePath().startsWith(SharedConfig.storageCacheDir)) {
-                                path = dir;
-                                telegramPath = new File(path, "Telegram");
-                                telegramPath.mkdirs();
-                                break;
-                            }
-                        }
-                    }
-                }
->>>>>>> d52b2c92
 
             if (telegramPath.isDirectory()) {
                 try {
