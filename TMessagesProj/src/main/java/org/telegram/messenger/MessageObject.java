--- conflicted
+++ resolved
@@ -3451,19 +3451,11 @@
                     }
                 } else if (getMedia(messageOwner) instanceof TLRPC.TL_messageMediaGame) {
                     messageText = messageOwner.message;
-<<<<<<< HEAD
-                } else if (messageOwner.media instanceof TLRPC.TL_messageMediaInvoice) {
-                    messageText = messageOwner.media.description;
-                } else if (messageOwner.media instanceof TLRPC.TL_messageMediaUnsupported) {
-                    messageText = LocaleController.getString("UnsupportedMedia", R.string.UnsupportedMedia).replace("https://telegram.org/update", "https://t.me/nagram_channel");
-                } else if (messageOwner.media instanceof TLRPC.TL_messageMediaDocument) {
-=======
                 } else if (getMedia(messageOwner) instanceof TLRPC.TL_messageMediaInvoice) {
                     messageText = getMedia(messageOwner).description;
                 } else if (getMedia(messageOwner) instanceof TLRPC.TL_messageMediaUnsupported) {
-                    messageText = LocaleController.getString("UnsupportedMedia", R.string.UnsupportedMedia).replace("https://telegram.org/update", "https://github.com/NekoX-Dev/NekoX");
+                    messageText = LocaleController.getString("UnsupportedMedia", R.string.UnsupportedMedia).replace("https://telegram.org/update", "https://t.me/nagram_channel");
                 } else if (getMedia(messageOwner) instanceof TLRPC.TL_messageMediaDocument) {
->>>>>>> 905cf0a7
                     if (isSticker() || isAnimatedStickerDocument(getDocument(), true)) {
                         String sch = getStickerChar();
                         if (sch != null && sch.length() > 0) {
