--- conflicted
+++ resolved
@@ -856,11 +856,7 @@
             for (int i = 0; i < messages.size(); i++) {
                 MessageObject object = messages.get(i);
                 MessageObject.GroupedMessagePosition position = positions.get(object);
-<<<<<<< HEAD
-                if (position != null && (position.flags & (MessageObject.POSITION_FLAG_TOP | MessageObject.POSITION_FLAG_LEFT)) != 0) {
-=======
-                if (position != null  && (position.flags & (flags)) == flags) {
->>>>>>> c1c2ebaf
+                if (position != null && (position.flags & (flags)) == flags) {
                     return object;
                 }
             }
@@ -5943,11 +5939,7 @@
             if (message.out && message instanceof TLRPC.TL_messageService) {
                 return message.id != 1 && ChatObject.canUserDoAdminAction(chat, ChatObject.ACTION_DELETE_MESSAGES);
             }
-<<<<<<< HEAD
-            return inScheduleMode || message.id != 1 && (chat.creator || chat.admin_rights != null && (chat.admin_rights.delete_messages || message.out && (chat.megagroup || chat.admin_rights.post_messages)) || chat.megagroup && message.out && (message.from_id instanceof TLRPC.TL_peerUser || message.from_id instanceof TLRPC.TL_peerChannel));
-=======
             return inScheduleMode || message.id != 1 && (chat.creator || chat.admin_rights != null && (chat.admin_rights.delete_messages || message.out && (chat.megagroup || chat.admin_rights.post_messages)) || chat.megagroup && message.out);
->>>>>>> c1c2ebaf
         }
         return inScheduleMode || isOut(message) || !ChatObject.isChannel(chat);
     }
