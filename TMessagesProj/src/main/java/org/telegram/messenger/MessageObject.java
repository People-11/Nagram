/*
 * This is the source code of Telegram for Android v. 5.x.x.
 * It is licensed under GNU GPL v. 2 or later.
 * You should have received a copy of the license in this archive (see LICENSE).
 *
 * Copyright Nikolai Kudashov, 2013-2018.
 */

package org.telegram.messenger;

import android.graphics.Paint;
import android.graphics.Typeface;
import android.graphics.drawable.BitmapDrawable;
import android.graphics.drawable.Drawable;
import android.net.Uri;
import android.os.Build;
import android.text.Layout;
import android.text.Spannable;
import android.text.SpannableString;
import android.text.SpannableStringBuilder;
import android.text.Spanned;
import android.text.StaticLayout;
import android.text.TextPaint;
import android.text.TextUtils;
import android.text.style.CharacterStyle;
import android.text.style.ClickableSpan;
import android.text.style.URLSpan;
import android.text.util.Linkify;
import android.util.Base64;

import androidx.collection.LongSparseArray;

import xyz.nextalone.nagram.NaConfig;
import xyz.nextalone.nagram.helper.MessageHelper;
import xyz.nextalone.nagram.ui.syntaxhighlight.SyntaxHighlight;

import org.telegram.PhoneFormat.PhoneFormat;
import org.telegram.messenger.browser.Browser;
import org.telegram.messenger.ringtone.RingtoneDataStore;
import org.telegram.tgnet.ConnectionsManager;
import org.telegram.tgnet.SerializedData;
import org.telegram.tgnet.TLObject;
import org.telegram.tgnet.TLRPC;
import org.telegram.ui.ActionBar.Theme;
import org.telegram.ui.Cells.ChatMessageCell;
import org.telegram.ui.Components.AnimatedEmojiDrawable;
import org.telegram.ui.Components.AnimatedEmojiSpan;
import org.telegram.ui.Components.ColoredImageSpan;
import org.telegram.ui.Components.Forum.ForumBubbleDrawable;
import org.telegram.ui.Components.Forum.ForumUtilities;
import org.telegram.ui.Components.Reactions.ReactionsLayoutInBubble;
import org.telegram.ui.Components.Reactions.ReactionsUtils;
import org.telegram.ui.Components.TextStyleSpan;
import org.telegram.ui.Components.TranscribeButton;
import org.telegram.ui.Components.TypefaceSpan;
import org.telegram.ui.Components.URLSpanBotCommand;
import org.telegram.ui.Components.URLSpanBrowser;
import org.telegram.ui.Components.URLSpanMono;
import org.telegram.ui.Components.URLSpanNoUnderline;
import org.telegram.ui.Components.URLSpanNoUnderlineBold;
import org.telegram.ui.Components.URLSpanReplacement;
import org.telegram.ui.Components.URLSpanUserMention;
import org.telegram.ui.Components.spoilers.SpoilerEffect;

import java.io.BufferedReader;
import java.io.File;
import java.io.StringReader;
import java.net.URLEncoder;
import java.util.AbstractMap;
import java.util.ArrayList;
import java.util.Arrays;
import java.util.Calendar;
import java.util.Collections;
import java.util.GregorianCalendar;
import java.util.HashMap;
import java.util.List;
import java.util.Objects;
import java.util.concurrent.atomic.AtomicReference;
import java.util.regex.Matcher;
import java.util.regex.Pattern;

import cn.hutool.core.util.StrUtil;
import tw.nekomimi.nekogram.NekoConfig;
import tw.nekomimi.nekogram.NekoXConfig;

public class MessageObject {

    public static final int MESSAGE_SEND_STATE_SENT = 0;
    public static final int MESSAGE_SEND_STATE_SENDING = 1;
    public static final int MESSAGE_SEND_STATE_SEND_ERROR = 2;
    public static final int MESSAGE_SEND_STATE_EDITING = 3;

    public static final int TYPE_TEXT = 0;
    public static final int TYPE_PHOTO = 1;
    public static final int TYPE_VOICE = 2;
    public static final int TYPE_VIDEO = 3;
    public static final int TYPE_GEO = 4; // TL_messageMediaGeo, TL_messageMediaVenue, TL_messageMediaGeoLive
    public static final int TYPE_ROUND_VIDEO = 5;
    public static final int TYPE_LOADING = 6;
    public static final int TYPE_GIF = 8;
    public static final int TYPE_FILE = 9;
    public static final int TYPE_DATE = 10;
    public static final int TYPE_ACTION_PHOTO = 11;
    public static final int TYPE_CONTACT = 12;
    public static final int TYPE_STICKER = 13;
    public static final int TYPE_MUSIC = 14;
    public static final int TYPE_ANIMATED_STICKER = 15;
    public static final int TYPE_PHONE_CALL = 16;
    public static final int TYPE_POLL = 17;
    public static final int TYPE_GIFT_PREMIUM = 18;
    public static final int TYPE_EMOJIS = 19;
    public static final int TYPE_EXTENDED_MEDIA_PREVIEW = 20;
    public static final int TYPE_SUGGEST_PHOTO = 21;
    public static final int TYPE_ACTION_WALLPAPER = 22;
    public static final int TYPE_STORY = 23;
    public static final int TYPE_STORY_MENTION = 24;

    public int localType;
    public String localName;
    public String localUserName;
    public long localGroupId;
    public long localSentGroupId;
    public boolean localChannel;
    public boolean localSupergroup;
    public Boolean cachedIsSupergroup;
    public boolean localEdit;
    public TLRPC.Message messageOwner;
    public TLRPC.StoryItem storyItem;
    public TLRPC.Document emojiAnimatedSticker;
    public Long emojiAnimatedStickerId;
    public boolean isTopicMainMessage;
    public boolean settingAvatar;
    public TLRPC.VideoSize emojiMarkup;
    private boolean emojiAnimatedStickerLoading;
    public String emojiAnimatedStickerColor;
    public CharSequence messageText;
    public CharSequence messageTextShort;
    public CharSequence messageTextForReply;
    public CharSequence linkDescription;
    public CharSequence caption;
    public CharSequence youtubeDescription;
    public MessageObject replyMessageObject;
    public int type = 1000;
    public long reactionsLastCheckTime;
    public long extendedMediaLastCheckTime;
    public String customName;
    public boolean reactionsChanged;
    public boolean isReactionPush;
    public boolean isStoryPush, isStoryMentionPush, isStoryPushHidden;
    public boolean putInDownloadsStore;
    public boolean isDownloadingFile;
    public boolean forcePlayEffect;
    private int isRoundVideoCached;
    public long eventId;
    public int contentType;
    public String dateKey;
    public String monthKey;
    public boolean deleted;
    public float audioProgress;
    public float forceSeekTo = -1;
    public int audioProgressMs;
    public float bufferedProgress;
    public float gifState;
    public int audioProgressSec;
    public int audioPlayerDuration;
    public double attributeDuration;
    public boolean isDateObject;
    public TLObject photoThumbsObject;
    public TLObject photoThumbsObject2;
    public ArrayList<TLRPC.PhotoSize> photoThumbs;
    public ArrayList<TLRPC.PhotoSize> photoThumbs2;
    public VideoEditedInfo videoEditedInfo;
    public boolean shouldRemoveVideoEditedInfo;
    public boolean viewsReloaded;
    public boolean pollVisibleOnScreen;
    public long pollLastCheckTime;
    public int wantedBotKeyboardWidth;
    public boolean attachPathExists;
    public boolean mediaExists;
    public boolean resendAsIs;
    public String customReplyName;
    public boolean useCustomPhoto;
    public StringBuilder botButtonsLayout;
    public boolean isRestrictedMessage;
    public long loadedFileSize;
    public boolean forceExpired;

    public boolean isSpoilersRevealed = NekoConfig.showSpoilersDirectly.Bool();
    public boolean isMediaSpoilersRevealed;
    public boolean isMediaSpoilersRevealedInSharedMedia;
    public boolean revealingMediaSpoilers;
    public byte[] sponsoredId;
    public int sponsoredChannelPost;
    public TLRPC.ChatInvite sponsoredChatInvite;
    public String sponsoredChatInviteHash;
    public boolean sponsoredShowPeerPhoto;
    public boolean sponsoredRecommended;
    public String sponsoredInfo, sponsoredAdditionalInfo;
    public TLRPC.TL_sponsoredWebPage sponsoredWebPage;

    public TLRPC.TL_forumTopic replyToForumTopic; // used only for reply message in view all messages

    public String botStartParam;

    public boolean animateComments;

    public boolean loadingCancelled;

    public int stableId;

    public boolean wasUnread;
    public boolean playedGiftAnimation;

    public boolean hadAnimationNotReadyLoading;

    public boolean cancelEditing;

    public boolean scheduled;
    public boolean preview;

    // nekogram
    public boolean translating;

    public ArrayList<TLRPC.TL_pollAnswer> checkedVotes;

    public CharSequence editingMessage;
    public ArrayList<TLRPC.MessageEntity> editingMessageEntities;
    public boolean editingMessageSearchWebPage;
    public ArrayList<TLRPC.MessageEntity> webPageDescriptionEntities;

    public String previousMessage;
    public TLRPC.MessageMedia previousMedia;
    public ArrayList<TLRPC.MessageEntity> previousMessageEntities;
    public String previousAttachPath;

    public SvgHelper.SvgDrawable pathThumb;
    public BitmapDrawable strippedThumb;

    public int currentAccount;

    public TLRPC.TL_channelAdminLogEvent currentEvent;

    public boolean forceUpdate;

    public int lastLineWidth;
    public int textWidth;
    public int textHeight;
    public int captionHeight;
    public boolean hasRtl;
    public float textXOffset;

    public SendAnimationData sendAnimationData;

    private boolean hasUnwrappedEmoji;
    public int emojiOnlyCount, animatedEmojiCount;
    private int totalAnimatedEmojiCount;
    private boolean layoutCreated;
    private int generatedWithMinSize;
    private float generatedWithDensity;
    public boolean wasJustSent;

    public static Pattern urlPattern;
    public static Pattern instagramUrlPattern;
    public static Pattern videoTimeUrlPattern;

    public CharSequence vCardData;

    public ArrayList<String> highlightedWords;
    public CharSequence messageTrimmedToHighlight;
    public int parentWidth;

    public ImageLocation mediaThumb;
    public ImageLocation mediaSmallThumb;

    public Object lastGeoWebFileSet;
    public Object lastGeoWebFileLoaded;

    // forwarding preview params
    public boolean hideSendersName;
    public TLRPC.Peer sendAsPeer;
    public Drawable[] topicIconDrawable = new Drawable[1];

    static final String[] excludeWords = new String[]{
            " vs. ",
            " vs ",
            " versus ",
            " ft. ",
            " ft ",
            " featuring ",
            " feat. ",
            " feat ",
            " presents ",
            " pres. ",
            " pres ",
            " and ",
            " & ",
            " . "
    };
    public Drawable customAvatarDrawable;

    private byte[] randomWaveform;
    public boolean drawServiceWithDefaultTypeface;

    public static boolean hasUnreadReactions(TLRPC.Message message) {
        if (message == null) {
            return false;
        }
        return hasUnreadReactions(message.reactions);
    }

    public static boolean hasUnreadReactions(TLRPC.TL_messageReactions reactions) {
        if (reactions == null) {
            return false;
        }
        for (int i = 0; i < reactions.recent_reactions.size(); i++) {
            if (reactions.recent_reactions.get(i).unread) {
                return true;
            }
        }
        return false;
    }

    public static boolean isPremiumSticker(TLRPC.Document document) {
        if (document == null || document.thumbs == null) {
            return false;
        }
        for (int i = 0; i < document.video_thumbs.size(); i++) {
            if ("f".equals(document.video_thumbs.get(i).type)) {
                return true;
            }
        }
        return false;
    }

    private static int getTopicId(TLRPC.Message message) {
        return getTopicId(message, false);
    }

    public static int getTopicId(TLRPC.Message message, boolean sureIsForum) {
        if (message != null && message.action instanceof TLRPC.TL_messageActionTopicCreate) {
            return message.id;
        }
        if (message == null || message.reply_to == null || !message.reply_to.forum_topic) {
            return sureIsForum ? 1 : 0; // 1 = general topic
        }
        if (message instanceof TLRPC.TL_messageService && !(message.action instanceof TLRPC.TL_messageActionPinMessage)) {
            int topicId = message.reply_to.reply_to_msg_id;
            if (topicId == 0) {
                topicId = message.reply_to.reply_to_top_id;
            }
            return topicId;
        } else {
            int topicId = message.reply_to.reply_to_top_id;
            if (topicId == 0) {
                topicId = message.reply_to.reply_to_msg_id;
            }
            return topicId;
        }
    }

    public static boolean isTopicActionMessage(MessageObject message) {
        if (message == null || message.messageOwner == null) {
            return false;
        }
        return message.messageOwner.action instanceof TLRPC.TL_messageActionTopicCreate ||
                message.messageOwner.action instanceof TLRPC.TL_messageActionTopicEdit;
    }

    public static boolean canCreateStripedThubms() {
        return SharedConfig.getDevicePerformanceClass() == SharedConfig.PERFORMANCE_CLASS_HIGH;
    }

    public static void normalizeFlags(TLRPC.Message message) {
        if (message.from_id == null) {
            message.flags &= ~256;
        }
        if (message.from_id == null) {
            message.flags &= ~4;
        }
        if (message.reply_to == null) {
            message.flags &= ~8;
        }
        if (message.media == null) {
            message.flags &= ~512;
        }
        if (message.reply_markup == null) {
            message.flags &= ~64;
        }
        if (message.replies == null) {
            message.flags &= ~8388608;
        }
        if (message.reactions == null) {
            message.flags &= ~1048576;
        }
    }

    public static double getDocumentDuration(TLRPC.Document document) {
        if (document == null) {
            return 0;
        }
        for (int a = 0, size = document.attributes.size(); a < size; a++) {
            TLRPC.DocumentAttribute attribute = document.attributes.get(a);
            if (attribute instanceof TLRPC.TL_documentAttributeVideo) {
                return attribute.duration;
            } else if (attribute instanceof TLRPC.TL_documentAttributeAudio) {
                return attribute.duration;
            }
        }
        return 0;
    }

    public boolean isWallpaperAction() {
        return type == TYPE_ACTION_WALLPAPER || (messageOwner != null && messageOwner.action instanceof TLRPC.TL_messageActionSetSameChatWallPaper);
    }

    public int getEmojiOnlyCount() {
        return emojiOnlyCount;
    }

    public boolean hasMediaSpoilers() {
<<<<<<< HEAD
        if (NekoConfig.showSpoilersDirectly.Bool()) return false;
        return messageOwner.media != null && messageOwner.media.spoiler;
=======
        return messageOwner.media != null && messageOwner.media.spoiler || needDrawBluredPreview();
>>>>>>> dcad7b43
    }

    public boolean shouldDrawReactionsInLayout() {
        return true;
    }

    public boolean isSenderChannel() {
        return messageOwner.from_id instanceof TLRPC.TL_peerChannel;
    }

    public TLRPC.MessagePeerReaction getRandomUnreadReaction() {
        if (messageOwner.reactions == null || messageOwner.reactions.recent_reactions == null || messageOwner.reactions.recent_reactions.isEmpty()) {
            return null;
        }
        return messageOwner.reactions.recent_reactions.get(0);
    }

    public void markReactionsAsRead() {
        if (messageOwner.reactions == null || messageOwner.reactions.recent_reactions == null) {
            return;
        }
        boolean changed = false;
        for (int i = 0; i < messageOwner.reactions.recent_reactions.size(); i++) {
            if (messageOwner.reactions.recent_reactions.get(i).unread) {
                messageOwner.reactions.recent_reactions.get(i).unread = false;
                changed = true;
            }
        }
        if (changed) {
            MessagesStorage.getInstance(currentAccount).markMessageReactionsAsRead(messageOwner.dialog_id, getTopicId(messageOwner), messageOwner.id, true);
        }
    }

    public boolean isPremiumSticker() {
        if (getMedia(messageOwner) != null && getMedia(messageOwner).nopremium) {
            return false;
        }
        return isPremiumSticker(getDocument());
    }

    public TLRPC.VideoSize getPremiumStickerAnimation() {
        return getPremiumStickerAnimation(getDocument());
    }

    public static TLRPC.VideoSize getPremiumStickerAnimation(TLRPC.Document document) {
        if (document == null || document.thumbs == null) {
            return null;
        }
        for (int i = 0; i < document.video_thumbs.size(); i++) {
            if ("f".equals(document.video_thumbs.get(i).type)) {
                return document.video_thumbs.get(i);
            }
        }
        return null;
    }

    public void copyStableParams(MessageObject old) {
        stableId = old.stableId;
        messageOwner.premiumEffectWasPlayed = old.messageOwner.premiumEffectWasPlayed;
        forcePlayEffect = old.forcePlayEffect;
        wasJustSent = old.wasJustSent;
        if (messageOwner.reactions != null && messageOwner.reactions.results != null && !messageOwner.reactions.results.isEmpty() && old.messageOwner.reactions != null && old.messageOwner.reactions.results != null) {
            for (int i = 0; i < messageOwner.reactions.results.size(); i++) {
                TLRPC.ReactionCount reactionCount = messageOwner.reactions.results.get(i);
                for (int j = 0; j < old.messageOwner.reactions.results.size(); j++) {
                    TLRPC.ReactionCount oldReaction = old.messageOwner.reactions.results.get(j);
                    if (ReactionsLayoutInBubble.equalsTLReaction(reactionCount.reaction, oldReaction.reaction)) {
                        reactionCount.lastDrawnPosition = oldReaction.lastDrawnPosition;
                    }
                }
            }
        }
        isSpoilersRevealed = old.isSpoilersRevealed;
        messageOwner.replyStory = old.messageOwner.replyStory;
        if (messageOwner.media != null && old.messageOwner.media != null) {
            messageOwner.media.storyItem = old.messageOwner.media.storyItem;
        }
        if (isSpoilersRevealed && textLayoutBlocks != null) {
            for (TextLayoutBlock block : textLayoutBlocks) {
                block.spoilers.clear();
            }
        }
    }

    public ArrayList<ReactionsLayoutInBubble.VisibleReaction> getChoosenReactions() {
        ArrayList<ReactionsLayoutInBubble.VisibleReaction> choosenReactions = new ArrayList<>();
        TLRPC.ReactionCount newReaction = null;
        for (int i = 0; i < messageOwner.reactions.results.size(); i++) {
            if (messageOwner.reactions.results.get(i).chosen) {
                choosenReactions.add(ReactionsLayoutInBubble.VisibleReaction.fromTLReaction(messageOwner.reactions.results.get(i).reaction));
            }
        }
        return choosenReactions;
    }

    public boolean isReplyToStory() {
        return !(replyMessageObject != null && replyMessageObject.messageOwner instanceof TLRPC.TL_messageEmpty) && messageOwner.reply_to != null && messageOwner.reply_to.story_id != 0 && (messageOwner.flags & TLRPC.MESSAGE_FLAG_REPLY) != 0;
    }

    public boolean isExpiredStory() {
        return (type == MessageObject.TYPE_STORY || type == MessageObject.TYPE_STORY_MENTION) && messageOwner.media.storyItem instanceof TLRPC.TL_storyItemDeleted;
    }

    public static class SendAnimationData {
        public float x;
        public float y;
        public float width;
        public float height;
        public float currentScale;
        public float currentX;
        public float currentY;
        public float timeAlpha;
    }

    public static class VCardData {

        private String company;
        private ArrayList<String> emails = new ArrayList<>();
        private ArrayList<String> phones = new ArrayList<>();

        public static CharSequence parse(String data) {
            try {
                VCardData currentData = null;
                boolean finished = false;
                BufferedReader bufferedReader = new BufferedReader(new StringReader(data));

                String line;
                String originalLine;
                String pendingLine = null;
                while ((originalLine = line = bufferedReader.readLine()) != null) {
                    if (originalLine.startsWith("PHOTO")) {
                        continue;
                    } else {
                        if (originalLine.indexOf(':') >= 0) {
                            if (originalLine.startsWith("BEGIN:VCARD")) {
                                currentData = new VCardData();
                            } else if (originalLine.startsWith("END:VCARD")) {
                                if (currentData != null) {
                                    finished = true;
                                }
                            }
                        }
                    }
                    if (pendingLine != null) {
                        pendingLine += line;
                        line = pendingLine;
                        pendingLine = null;
                    }
                    if (line.contains("=QUOTED-PRINTABLE") && line.endsWith("=")) {
                        pendingLine = line.substring(0, line.length() - 1);
                        continue;
                    }
                    int idx = line.indexOf(":");
                    String[] args;
                    if (idx >= 0) {
                        args = new String[]{
                                line.substring(0, idx),
                                line.substring(idx + 1).trim()
                        };
                    } else {
                        args = new String[]{line.trim()};
                    }
                    if (args.length < 2 || currentData == null) {
                        continue;
                    }
                    if (args[0].startsWith("ORG")) {
                        String nameEncoding = null;
                        String nameCharset = null;
                        String[] params = args[0].split(";");
                        for (String param : params) {
                            String[] args2 = param.split("=");
                            if (args2.length != 2) {
                                continue;
                            }
                            if (args2[0].equals("CHARSET")) {
                                nameCharset = args2[1];
                            } else if (args2[0].equals("ENCODING")) {
                                nameEncoding = args2[1];
                            }
                        }
                        currentData.company = args[1];
                        if (nameEncoding != null && nameEncoding.equalsIgnoreCase("QUOTED-PRINTABLE")) {
                            byte[] bytes = AndroidUtilities.decodeQuotedPrintable(AndroidUtilities.getStringBytes(currentData.company));
                            if (bytes != null && bytes.length != 0) {
                                currentData.company = new String(bytes, nameCharset);
                            }
                        }
                        currentData.company = currentData.company.replace(';', ' ');
                    } else if (args[0].startsWith("TEL")) {
                        if (args[1].length() > 0) {
                            currentData.phones.add(args[1]);
                        }
                    } else if (args[0].startsWith("EMAIL")) {
                        String email = args[1];
                        if (email.length() > 0) {
                            currentData.emails.add(email);
                        }
                    }
                }
                try {
                    bufferedReader.close();
                } catch (Exception e) {
                    FileLog.e(e);
                }
                if (finished) {
                    StringBuilder result = new StringBuilder();
                    for (int a = 0; a < currentData.phones.size(); a++) {
                        if (result.length() > 0) {
                            result.append('\n');
                        }
                        String phone = currentData.phones.get(a);
                        if (phone.contains("#") || phone.contains("*")) {
                            result.append(phone);
                        } else {
                            result.append(PhoneFormat.getInstance().format(phone));
                        }
                    }
                    for (int a = 0; a < currentData.emails.size(); a++) {
                        if (result.length() > 0) {
                            result.append('\n');
                        }
                        result.append(PhoneFormat.getInstance().format(currentData.emails.get(a)));
                    }
                    if (!TextUtils.isEmpty(currentData.company)) {
                        if (result.length() > 0) {
                            result.append('\n');
                        }
                        result.append(currentData.company);
                    }
                    return result;
                }
            } catch (Throwable ignore) {

            }
            return null;
        }
    }

    public static class TextLayoutBlock {
        public final static int FLAG_RTL = 1, FLAG_NOT_RTL = 2;

        public AtomicReference<Layout> spoilersPatchedTextLayout = new AtomicReference<>();
        public StaticLayout textLayout;
        public float textYOffset;
        public int charactersOffset;
        public int charactersEnd;
        public int height;
        public int heightByOffset;
        public byte directionFlags;
        public List<SpoilerEffect> spoilers = new ArrayList<>();

        public boolean isRtl() {
            return (directionFlags & FLAG_RTL) != 0 && (directionFlags & FLAG_NOT_RTL) == 0;
        }
    }

    public static final int POSITION_FLAG_LEFT = 1;
    public static final int POSITION_FLAG_RIGHT = 2;
    public static final int POSITION_FLAG_TOP = 4;
    public static final int POSITION_FLAG_BOTTOM = 8;

    public static class GroupedMessagePosition {
        public byte minX;
        public byte maxX;
        public byte minY;
        public byte maxY;
        public int pw;
        public float ph;
        public float aspectRatio;
        public boolean last;
        public int spanSize;
        public int leftSpanOffset;
        public boolean edge;
        public int flags;
        public float[] siblingHeights;

        public float top; // sum of ph of media above
        public float left; // sum of pw of media on the left side

        public void set(int minX, int maxX, int minY, int maxY, int w, float h, int flags) {
            this.minX = (byte) minX;
            this.maxX = (byte) maxX;
            this.minY = (byte) minY;
            this.maxY = (byte) maxY;
            this.pw = w;
            this.spanSize = w;
            this.ph = h;
            this.flags = (byte) flags;
        }
    }

    public static class GroupedMessages {
        public long groupId;
        public boolean hasSibling;
        public boolean hasCaption;
        public ArrayList<MessageObject> messages = new ArrayList<>();
        public ArrayList<GroupedMessagePosition> posArray = new ArrayList<>();
        public HashMap<MessageObject, GroupedMessagePosition> positions = new HashMap<>();
        public boolean isDocuments;

        private int maxSizeWidth = 800;

        public final TransitionParams transitionParams = new TransitionParams();

        private static class MessageGroupedLayoutAttempt {

            public int[] lineCounts;
            public float[] heights;

            public MessageGroupedLayoutAttempt(int i1, int i2, float f1, float f2) {
                lineCounts = new int[]{i1, i2};
                heights = new float[]{f1, f2};
            }

            public MessageGroupedLayoutAttempt(int i1, int i2, int i3, float f1, float f2, float f3) {
                lineCounts = new int[]{i1, i2, i3};
                heights = new float[]{f1, f2, f3};
            }

            public MessageGroupedLayoutAttempt(int i1, int i2, int i3, int i4, float f1, float f2, float f3, float f4) {
                lineCounts = new int[]{i1, i2, i3, i4};
                heights = new float[]{f1, f2, f3, f4};
            }
        }

        private float multiHeight(float[] array, int start, int end) {
            float sum = 0;
            for (int a = start; a < end; a++) {
                sum += array[a];
            }
            return maxSizeWidth / sum;
        }

        public void calculate() {
            posArray.clear();
            positions.clear();

            maxSizeWidth = 800;
            int firstSpanAdditionalSize = 200;

            int count = messages.size();
            if (count <= 1) {
                return;
            }

            float maxSizeHeight = 814.0f;
            StringBuilder proportions = new StringBuilder();
            float averageAspectRatio = 1.0f;
            boolean isOut = false;
            int maxX = 0;
            boolean forceCalc = false;
            boolean needShare = false;
            boolean isMusic = false;
            hasSibling = false;

            hasCaption = false;

            for (int a = 0; a < count; a++) {
                MessageObject messageObject = messages.get(a);
                if (a == 0) {
                    isOut = messageObject.isOutOwner();
                    needShare = !isOut && (
                            messageObject.messageOwner.fwd_from != null && messageObject.messageOwner.fwd_from.saved_from_peer != null ||
                                    messageObject.messageOwner.from_id instanceof TLRPC.TL_peerUser && (messageObject.messageOwner.peer_id.channel_id != 0 || messageObject.messageOwner.peer_id.chat_id != 0 ||
                                            getMedia(messageObject.messageOwner) instanceof TLRPC.TL_messageMediaGame || getMedia(messageObject.messageOwner) instanceof TLRPC.TL_messageMediaInvoice)
                    );
                    if (messageObject.isMusic() || messageObject.isDocument()) {
                        isDocuments = true;
                    }
                }
                TLRPC.PhotoSize photoSize = FileLoader.getClosestPhotoSizeWithSize(messageObject.photoThumbs, AndroidUtilities.getPhotoSize());
                GroupedMessagePosition position = new GroupedMessagePosition();
                position.last = a == count - 1;
                position.aspectRatio = photoSize == null ? 1.0f : photoSize.w / (float) photoSize.h;

                if (position.aspectRatio > 1.2f) {
                    proportions.append("w");
                } else if (position.aspectRatio < 0.8f) {
                    proportions.append("n");
                } else {
                    proportions.append("q");
                }

                averageAspectRatio += position.aspectRatio;

                if (position.aspectRatio > 2.0f) {
                    forceCalc = true;
                }

                positions.put(messageObject, position);
                posArray.add(position);

                if (messageObject.caption != null) {
                    hasCaption = true;
                }
            }
            if (isDocuments) {
                for (int a = 0; a < count; a++) {
                    GroupedMessagePosition pos = posArray.get(a);
                    pos.flags |= POSITION_FLAG_LEFT | POSITION_FLAG_RIGHT;
                    if (a == 0) {
                        pos.flags |= POSITION_FLAG_TOP;
                    } else if (a == count - 1) {
                        pos.flags |= POSITION_FLAG_BOTTOM;
                        pos.last = true;
                    }
                    pos.edge = true;
                    pos.aspectRatio = 1.0f;
                    pos.minX = 0;
                    pos.maxX = 0;
                    pos.minY = (byte) a;
                    pos.maxY = (byte) a;
                    pos.spanSize = 1000;
                    pos.pw = maxSizeWidth;
                    pos.ph = 100;
                }
                return;
            }

            if (needShare) {
                maxSizeWidth -= 50;
                firstSpanAdditionalSize += 50;
            }

            int minHeight = AndroidUtilities.dp(120);
            int minWidth = (int) (AndroidUtilities.dp(120) / (Math.min(AndroidUtilities.displaySize.x, AndroidUtilities.displaySize.y) / (float) maxSizeWidth));
            int paddingsWidth = (int) (AndroidUtilities.dp(40) / (Math.min(AndroidUtilities.displaySize.x, AndroidUtilities.displaySize.y) / (float) maxSizeWidth));

            float maxAspectRatio = maxSizeWidth / maxSizeHeight;
            averageAspectRatio = averageAspectRatio / count;

            float minH = AndroidUtilities.dp(100) / maxSizeHeight;

            if (!forceCalc && (count == 2 || count == 3 || count == 4)) {
                if (count == 2) {
                    GroupedMessagePosition position1 = posArray.get(0);
                    GroupedMessagePosition position2 = posArray.get(1);
                    String pString = proportions.toString();
                    if (pString.equals("ww") && averageAspectRatio > 1.4 * maxAspectRatio && position1.aspectRatio - position2.aspectRatio < 0.2) {
                        float height = Math.round(Math.min(maxSizeWidth / position1.aspectRatio, Math.min(maxSizeWidth / position2.aspectRatio, maxSizeHeight / 2.0f))) / maxSizeHeight;
                        position1.set(0, 0, 0, 0, maxSizeWidth, height, POSITION_FLAG_LEFT | POSITION_FLAG_RIGHT | POSITION_FLAG_TOP);
                        position2.set(0, 0, 1, 1, maxSizeWidth, height, POSITION_FLAG_LEFT | POSITION_FLAG_RIGHT | POSITION_FLAG_BOTTOM);
                    } else if (pString.equals("ww") || pString.equals("qq")) {
                        int width = maxSizeWidth / 2;
                        float height = Math.round(Math.min(width / position1.aspectRatio, Math.min(width / position2.aspectRatio, maxSizeHeight))) / maxSizeHeight;
                        position1.set(0, 0, 0, 0, width, height, POSITION_FLAG_LEFT | POSITION_FLAG_BOTTOM | POSITION_FLAG_TOP);
                        position2.set(1, 1, 0, 0, width, height, POSITION_FLAG_RIGHT | POSITION_FLAG_BOTTOM | POSITION_FLAG_TOP);
                        maxX = 1;
                    } else {
                        int secondWidth = (int) Math.max(0.4f * maxSizeWidth, Math.round((maxSizeWidth / position1.aspectRatio / (1.0f / position1.aspectRatio + 1.0f / position2.aspectRatio))));
                        int firstWidth = maxSizeWidth - secondWidth;
                        if (firstWidth < minWidth) {
                            int diff = minWidth - firstWidth;
                            firstWidth = minWidth;
                            secondWidth -= diff;
                        }

                        float height = Math.min(maxSizeHeight, Math.round(Math.min(firstWidth / position1.aspectRatio, secondWidth / position2.aspectRatio))) / maxSizeHeight;
                        position1.set(0, 0, 0, 0, firstWidth, height, POSITION_FLAG_LEFT | POSITION_FLAG_BOTTOM | POSITION_FLAG_TOP);
                        position2.set(1, 1, 0, 0, secondWidth, height, POSITION_FLAG_RIGHT | POSITION_FLAG_BOTTOM | POSITION_FLAG_TOP);
                        maxX = 1;
                    }
                } else if (count == 3) {
                    GroupedMessagePosition position1 = posArray.get(0);
                    GroupedMessagePosition position2 = posArray.get(1);
                    GroupedMessagePosition position3 = posArray.get(2);
                    if (proportions.charAt(0) == 'n') {
                        float thirdHeight = Math.min(maxSizeHeight * 0.5f, Math.round(position2.aspectRatio * maxSizeWidth / (position3.aspectRatio + position2.aspectRatio)));
                        float secondHeight = maxSizeHeight - thirdHeight;
                        int rightWidth = (int) Math.max(minWidth, Math.min(maxSizeWidth * 0.5f, Math.round(Math.min(thirdHeight * position3.aspectRatio, secondHeight * position2.aspectRatio))));

                        int leftWidth = Math.round(Math.min(maxSizeHeight * position1.aspectRatio + paddingsWidth, maxSizeWidth - rightWidth));
                        position1.set(0, 0, 0, 1, leftWidth, 1.0f, POSITION_FLAG_LEFT | POSITION_FLAG_BOTTOM | POSITION_FLAG_TOP);

                        position2.set(1, 1, 0, 0, rightWidth, secondHeight / maxSizeHeight, POSITION_FLAG_RIGHT | POSITION_FLAG_TOP);

                        position3.set(0, 1, 1, 1, rightWidth, thirdHeight / maxSizeHeight, POSITION_FLAG_RIGHT | POSITION_FLAG_BOTTOM);
                        position3.spanSize = maxSizeWidth;

                        position1.siblingHeights = new float[]{thirdHeight / maxSizeHeight, secondHeight / maxSizeHeight};

                        if (isOut) {
                            position1.spanSize = maxSizeWidth - rightWidth;
                        } else {
                            position2.spanSize = maxSizeWidth - leftWidth;
                            position3.leftSpanOffset = leftWidth;
                        }
                        hasSibling = true;
                        maxX = 1;
                    } else {
                        float firstHeight = Math.round(Math.min(maxSizeWidth / position1.aspectRatio, (maxSizeHeight) * 0.66f)) / maxSizeHeight;
                        position1.set(0, 1, 0, 0, maxSizeWidth, firstHeight, POSITION_FLAG_LEFT | POSITION_FLAG_RIGHT | POSITION_FLAG_TOP);

                        int width = maxSizeWidth / 2;
                        float secondHeight = Math.min(maxSizeHeight - firstHeight, Math.round(Math.min(width / position2.aspectRatio, width / position3.aspectRatio))) / maxSizeHeight;
                        if (secondHeight < minH) {
                            secondHeight = minH;
                        }
                        position2.set(0, 0, 1, 1, width, secondHeight, POSITION_FLAG_LEFT | POSITION_FLAG_BOTTOM);
                        position3.set(1, 1, 1, 1, width, secondHeight, POSITION_FLAG_RIGHT | POSITION_FLAG_BOTTOM);
                        maxX = 1;
                    }
                } else {
                    GroupedMessagePosition position1 = posArray.get(0);
                    GroupedMessagePosition position2 = posArray.get(1);
                    GroupedMessagePosition position3 = posArray.get(2);
                    GroupedMessagePosition position4 = posArray.get(3);
                    if (proportions.charAt(0) == 'w') {
                        float h0 = Math.round(Math.min(maxSizeWidth / position1.aspectRatio, maxSizeHeight * 0.66f)) / maxSizeHeight;
                        position1.set(0, 2, 0, 0, maxSizeWidth, h0, POSITION_FLAG_LEFT | POSITION_FLAG_RIGHT | POSITION_FLAG_TOP);

                        float h = Math.round(maxSizeWidth / (position2.aspectRatio + position3.aspectRatio + position4.aspectRatio));
                        int w0 = (int) Math.max(minWidth, Math.min(maxSizeWidth * 0.4f, h * position2.aspectRatio));
                        int w2 = (int) Math.max(Math.max(minWidth, maxSizeWidth * 0.33f), h * position4.aspectRatio);
                        int w1 = maxSizeWidth - w0 - w2;
                        if (w1 < AndroidUtilities.dp(58)) {
                            int diff = AndroidUtilities.dp(58) - w1;
                            w1 = AndroidUtilities.dp(58);
                            w0 -= diff / 2;
                            w2 -= (diff - diff / 2);
                        }
                        h = Math.min(maxSizeHeight - h0, h);
                        h /= maxSizeHeight;
                        if (h < minH) {
                            h = minH;
                        }
                        position2.set(0, 0, 1, 1, w0, h, POSITION_FLAG_LEFT | POSITION_FLAG_BOTTOM);
                        position3.set(1, 1, 1, 1, w1, h, POSITION_FLAG_BOTTOM);
                        position4.set(2, 2, 1, 1, w2, h, POSITION_FLAG_RIGHT | POSITION_FLAG_BOTTOM);
                        maxX = 2;
                    } else {
                        int w = Math.max(minWidth, Math.round(maxSizeHeight / (1.0f / position2.aspectRatio + 1.0f / position3.aspectRatio + 1.0f / position4.aspectRatio)));
                        float h0 = Math.min(0.33f, Math.max(minHeight, w / position2.aspectRatio) / maxSizeHeight);
                        float h1 = Math.min(0.33f, Math.max(minHeight, w / position3.aspectRatio) / maxSizeHeight);
                        float h2 = 1.0f - h0 - h1;
                        int w0 = Math.round(Math.min(maxSizeHeight * position1.aspectRatio + paddingsWidth, maxSizeWidth - w));

                        position1.set(0, 0, 0, 2, w0, h0 + h1 + h2, POSITION_FLAG_LEFT | POSITION_FLAG_TOP | POSITION_FLAG_BOTTOM);

                        position2.set(1, 1, 0, 0, w, h0, POSITION_FLAG_RIGHT | POSITION_FLAG_TOP);

                        position3.set(0, 1, 1, 1, w, h1, POSITION_FLAG_RIGHT);
                        position3.spanSize = maxSizeWidth;

                        position4.set(0, 1, 2, 2, w, h2, POSITION_FLAG_RIGHT | POSITION_FLAG_BOTTOM);
                        position4.spanSize = maxSizeWidth;

                        if (isOut) {
                            position1.spanSize = maxSizeWidth - w;
                        } else {
                            position2.spanSize = maxSizeWidth - w0;
                            position3.leftSpanOffset = w0;
                            position4.leftSpanOffset = w0;
                        }
                        position1.siblingHeights = new float[]{h0, h1, h2};
                        hasSibling = true;
                        maxX = 1;
                    }
                }
            } else {
                float[] croppedRatios = new float[posArray.size()];
                for (int a = 0; a < count; a++) {
                    if (averageAspectRatio > 1.1f) {
                        croppedRatios[a] = Math.max(1.0f, posArray.get(a).aspectRatio);
                    } else {
                        croppedRatios[a] = Math.min(1.0f, posArray.get(a).aspectRatio);
                    }
                    croppedRatios[a] = Math.max(0.66667f, Math.min(1.7f, croppedRatios[a]));
                }

                int firstLine;
                int secondLine;
                int thirdLine;
                int fourthLine;
                ArrayList<MessageGroupedLayoutAttempt> attempts = new ArrayList<>();
                for (firstLine = 1; firstLine < croppedRatios.length; firstLine++) {
                    secondLine = croppedRatios.length - firstLine;
                    if (firstLine > 3 || secondLine > 3) {
                        continue;
                    }
                    attempts.add(new MessageGroupedLayoutAttempt(firstLine, secondLine, multiHeight(croppedRatios, 0, firstLine), multiHeight(croppedRatios, firstLine, croppedRatios.length)));
                }

                for (firstLine = 1; firstLine < croppedRatios.length - 1; firstLine++) {
                    for (secondLine = 1; secondLine < croppedRatios.length - firstLine; secondLine++) {
                        thirdLine = croppedRatios.length - firstLine - secondLine;
                        if (firstLine > 3 || secondLine > (averageAspectRatio < 0.85f ? 4 : 3) || thirdLine > 3) {
                            continue;
                        }
                        attempts.add(new MessageGroupedLayoutAttempt(firstLine, secondLine, thirdLine, multiHeight(croppedRatios, 0, firstLine), multiHeight(croppedRatios, firstLine, firstLine + secondLine), multiHeight(croppedRatios, firstLine + secondLine, croppedRatios.length)));
                    }
                }

                for (firstLine = 1; firstLine < croppedRatios.length - 2; firstLine++) {
                    for (secondLine = 1; secondLine < croppedRatios.length - firstLine; secondLine++) {
                        for (thirdLine = 1; thirdLine < croppedRatios.length - firstLine - secondLine; thirdLine++) {
                            fourthLine = croppedRatios.length - firstLine - secondLine - thirdLine;
                            if (firstLine > 3 || secondLine > 3 || thirdLine > 3 || fourthLine > 3) {
                                continue;
                            }
                            attempts.add(new MessageGroupedLayoutAttempt(firstLine, secondLine, thirdLine, fourthLine, multiHeight(croppedRatios, 0, firstLine), multiHeight(croppedRatios, firstLine, firstLine + secondLine), multiHeight(croppedRatios, firstLine + secondLine, firstLine + secondLine + thirdLine), multiHeight(croppedRatios, firstLine + secondLine + thirdLine, croppedRatios.length)));
                        }
                    }
                }

                MessageGroupedLayoutAttempt optimal = null;
                float optimalDiff = 0.0f;
                float maxHeight = maxSizeWidth / 3 * 4;
                for (int a = 0; a < attempts.size(); a++) {
                    MessageGroupedLayoutAttempt attempt = attempts.get(a);
                    float height = 0;
                    float minLineHeight = Float.MAX_VALUE;
                    for (int b = 0; b < attempt.heights.length; b++) {
                        height += attempt.heights[b];
                        if (attempt.heights[b] < minLineHeight) {
                            minLineHeight = attempt.heights[b];
                        }
                    }

                    float diff = Math.abs(height - maxHeight);
                    if (attempt.lineCounts.length > 1) {
                        if (attempt.lineCounts[0] > attempt.lineCounts[1] || (attempt.lineCounts.length > 2 && attempt.lineCounts[1] > attempt.lineCounts[2]) || (attempt.lineCounts.length > 3 && attempt.lineCounts[2] > attempt.lineCounts[3])) {
                            diff *= 1.2f;
                        }
                    }

                    if (minLineHeight < minWidth) {
                        diff *= 1.5f;
                    }

                    if (optimal == null || diff < optimalDiff) {
                        optimal = attempt;
                        optimalDiff = diff;
                    }
                }
                if (optimal == null) {
                    return;
                }

                int index = 0;
                float y = 0.0f;

                for (int i = 0; i < optimal.lineCounts.length; i++) {
                    int c = optimal.lineCounts[i];
                    float lineHeight = optimal.heights[i];
                    int spanLeft = maxSizeWidth;
                    GroupedMessagePosition posToFix = null;
                    maxX = Math.max(maxX, c - 1);
                    for (int k = 0; k < c; k++) {
                        float ratio = croppedRatios[index];
                        int width = (int) (ratio * lineHeight);
                        spanLeft -= width;
                        GroupedMessagePosition pos = posArray.get(index);
                        int flags = 0;
                        if (i == 0) {
                            flags |= POSITION_FLAG_TOP;
                        }
                        if (i == optimal.lineCounts.length - 1) {
                            flags |= POSITION_FLAG_BOTTOM;
                        }
                        if (k == 0) {
                            flags |= POSITION_FLAG_LEFT;
                            if (isOut) {
                                posToFix = pos;
                            }
                        }
                        if (k == c - 1) {
                            flags |= POSITION_FLAG_RIGHT;
                            if (!isOut) {
                                posToFix = pos;
                            }
                        }
                        pos.set(k, k, i, i, width, Math.max(minH, lineHeight / maxSizeHeight), flags);
                        index++;
                    }
                    posToFix.pw += spanLeft;
                    posToFix.spanSize += spanLeft;
                    y += lineHeight;
                }
            }
            int avatarOffset = 108;
            for (int a = 0; a < count; a++) {
                GroupedMessagePosition pos = posArray.get(a);
                if (isOut) {
                    if (pos.minX == 0) {
                        pos.spanSize += firstSpanAdditionalSize;
                    }
                    if ((pos.flags & POSITION_FLAG_RIGHT) != 0) {
                        pos.edge = true;
                    }
                } else {
                    if (pos.maxX == maxX || (pos.flags & POSITION_FLAG_RIGHT) != 0) {
                        pos.spanSize += firstSpanAdditionalSize;
                    }
                    if ((pos.flags & POSITION_FLAG_LEFT) != 0) {
                        pos.edge = true;
                    }
                }
                MessageObject messageObject = messages.get(a);
                if (!isOut && messageObject.needDrawAvatarInternal()) {
                    if (pos.edge) {
                        if (pos.spanSize != 1000) {
                            pos.spanSize += avatarOffset;
                        }
                        pos.pw += avatarOffset;
                    } else if ((pos.flags & POSITION_FLAG_RIGHT) != 0) {
                        if (pos.spanSize != 1000) {
                            pos.spanSize -= avatarOffset;
                        } else if (pos.leftSpanOffset != 0) {
                            pos.leftSpanOffset += avatarOffset;
                        }
                    }
                }
            }
        }

        public MessageObject findPrimaryMessageObject() {
            return findMessageWithFlags(MessageObject.POSITION_FLAG_TOP | MessageObject.POSITION_FLAG_LEFT);
        }

        public MessageObject findMessageWithFlags(int flags) {
            if (!messages.isEmpty() && positions.isEmpty()) {
                calculate();
            }
            for (int i = 0; i < messages.size(); i++) {
                MessageObject object = messages.get(i);
                MessageObject.GroupedMessagePosition position = positions.get(object);
                if (position != null && (position.flags & (flags)) == flags) {
                    return object;
                }
            }
            return null;
        }

        public static class TransitionParams {
            public int left;
            public int top;
            public int right;
            public int bottom;

            public float offsetLeft;
            public float offsetTop;
            public float offsetRight;
            public float offsetBottom;

            public boolean drawBackgroundForDeletedItems;
            public boolean backgroundChangeBounds;

            public boolean pinnedTop;
            public boolean pinnedBotton;

            public ChatMessageCell cell;
            public float captionEnterProgress = 1f;
            public boolean drawCaptionLayout;
            public boolean isNewGroup;

            public void reset() {
                captionEnterProgress = 1f;
                offsetBottom = 0;
                offsetTop = 0;
                offsetRight = 0;
                offsetLeft = 0;
                backgroundChangeBounds = false;
            }
        }
    }

    private static final int LINES_PER_BLOCK = 10;
    private static final int LINES_PER_BLOCK_WITH_EMOJI = 5;

    public ArrayList<TextLayoutBlock> textLayoutBlocks;

    public MessageObject(int accountNum, TLRPC.StoryItem storyItem) {
        currentAccount = accountNum;
        this.storyItem = storyItem;
        if (storyItem != null) {
            messageOwner = new TLRPC.TL_message();
            messageOwner.id = storyItem.id;
            messageOwner.date = storyItem.date;
            messageOwner.dialog_id = storyItem.dialogId;
            messageOwner.message = storyItem.caption;
            messageOwner.entities = storyItem.entities;
            messageOwner.media = storyItem.media;
            messageOwner.attachPath = storyItem.attachPath;
        }
        photoThumbs = new ArrayList<>();
        photoThumbs2 = new ArrayList<>();
    }

    public MessageObject(int accountNum, TLRPC.Message message, String formattedMessage, String name, String userName, boolean localMessage, boolean isChannel, boolean supergroup, boolean edit) {
        localType = localMessage ? 2 : 1;
        currentAccount = accountNum;
        localName = name;
        localUserName = userName;
        messageText = formattedMessage;
        messageOwner = message;
        localChannel = isChannel;
        localSupergroup = supergroup;
        localEdit = edit;
    }

    public MessageObject(int accountNum, TLRPC.Message message, AbstractMap<Long, TLRPC.User> users, boolean generateLayout, boolean checkMediaExists) {
        this(accountNum, message, users, null, generateLayout, checkMediaExists);
    }

    public MessageObject(int accountNum, TLRPC.Message message, LongSparseArray<TLRPC.User> users, boolean generateLayout, boolean checkMediaExists) {
        this(accountNum, message, users, null, generateLayout, checkMediaExists);
    }

    public MessageObject(int accountNum, TLRPC.Message message, boolean generateLayout, boolean checkMediaExists) {
        this(accountNum, message, null, null, null, null, null, generateLayout, checkMediaExists, 0);
    }

    public MessageObject(int accountNum, TLRPC.Message message, MessageObject replyToMessage, boolean generateLayout, boolean checkMediaExists) {
        this(accountNum, message, replyToMessage, null, null, null, null, generateLayout, checkMediaExists, 0);
    }

    public MessageObject(int accountNum, TLRPC.Message message, AbstractMap<Long, TLRPC.User> users, AbstractMap<Long, TLRPC.Chat> chats, boolean generateLayout, boolean checkMediaExists) {
        this(accountNum, message, users, chats, generateLayout, checkMediaExists, 0);
    }

    public MessageObject(int accountNum, TLRPC.Message message, LongSparseArray<TLRPC.User> users, LongSparseArray<TLRPC.Chat> chats, boolean generateLayout, boolean checkMediaExists) {
        this(accountNum, message, null, null, null, users, chats, generateLayout, checkMediaExists, 0);
    }

    public MessageObject(int accountNum, TLRPC.Message message, AbstractMap<Long, TLRPC.User> users, AbstractMap<Long, TLRPC.Chat> chats, boolean generateLayout, boolean checkMediaExists, long eid) {
        this(accountNum, message, null, users, chats, null, null, generateLayout, checkMediaExists, eid);
    }

    public MessageObject(int accountNum, TLRPC.Message message, MessageObject replyToMessage, AbstractMap<Long, TLRPC.User> users, AbstractMap<Long, TLRPC.Chat> chats, LongSparseArray<TLRPC.User> sUsers, LongSparseArray<TLRPC.Chat> sChats, boolean generateLayout, boolean checkMediaExists, long eid) {
        Theme.createCommonMessageResources();

        currentAccount = accountNum;
        messageOwner = message;
        replyMessageObject = replyToMessage;
        eventId = eid;
        wasUnread = !messageOwner.out && messageOwner.unread;

        if (message.replyMessage != null) {
            replyMessageObject = new MessageObject(currentAccount, message.replyMessage, null, users, chats, sUsers, sChats, false, checkMediaExists, eid);
        }

        TLRPC.User fromUser = null;
        if (message.from_id instanceof TLRPC.TL_peerUser) {
            fromUser = getUser(users, sUsers, message.from_id.user_id);
        }

        updateMessageText(users, chats, sUsers, sChats);
        setType();
        if (generateLayout) {
            updateTranslation(false);
        }
        measureInlineBotButtons();

        Calendar rightNow = new GregorianCalendar();
        rightNow.setTimeInMillis((long) (messageOwner.date) * 1000);
        int dateDay = rightNow.get(Calendar.DAY_OF_YEAR);
        int dateYear = rightNow.get(Calendar.YEAR);
        int dateMonth = rightNow.get(Calendar.MONTH);
        dateKey = String.format("%d_%02d_%02d", dateYear, dateMonth, dateDay);
        monthKey = String.format("%d_%02d", dateYear, dateMonth);

        createMessageSendInfo();
        generateCaption();
        if (generateLayout) {
            TextPaint paint;
            if (getMedia(messageOwner) instanceof TLRPC.TL_messageMediaGame) {
                paint = Theme.chat_msgGameTextPaint;
            } else {
                paint = Theme.chat_msgTextPaint;
            }
            int[] emojiOnly = allowsBigEmoji() ? new int[1] : null;
            messageText = Emoji.replaceEmoji(messageText, paint.getFontMetricsInt(), AndroidUtilities.dp(20), false, emojiOnly);
            messageText = replaceAnimatedEmoji(messageText, paint.getFontMetricsInt());
            if (emojiOnly != null && emojiOnly[0] > 1) {
                replaceEmojiToLottieFrame(messageText, emojiOnly);
            }
            checkEmojiOnly(emojiOnly);
            checkBigAnimatedEmoji();
            setType();
            createPathThumb();
        }
        layoutCreated = generateLayout;
        generateThumbs(false);
        if (checkMediaExists) {
            checkMediaExistance();
        }
    }

    private void checkBigAnimatedEmoji() {
        emojiAnimatedSticker = null;
        emojiAnimatedStickerId = null;
        if (emojiOnlyCount == 1 && !(getMedia(messageOwner) instanceof TLRPC.TL_messageMediaWebPage) && !(getMedia(messageOwner) instanceof TLRPC.TL_messageMediaInvoice) && (getMedia(messageOwner) instanceof TLRPC.TL_messageMediaEmpty || getMedia(messageOwner) == null) && this.messageOwner.grouped_id == 0) {
            if (messageOwner.entities.isEmpty()) {
                CharSequence emoji = messageText;
                int index;
                if ((index = TextUtils.indexOf(emoji, "\uD83C\uDFFB")) >= 0) {
                    emojiAnimatedStickerColor = "_c1";
                    emoji = emoji.subSequence(0, index);
                } else if ((index = TextUtils.indexOf(emoji, "\uD83C\uDFFC")) >= 0) {
                    emojiAnimatedStickerColor = "_c2";
                    emoji = emoji.subSequence(0, index);
                } else if ((index = TextUtils.indexOf(emoji, "\uD83C\uDFFD")) >= 0) {
                    emojiAnimatedStickerColor = "_c3";
                    emoji = emoji.subSequence(0, index);
                } else if ((index = TextUtils.indexOf(emoji, "\uD83C\uDFFE")) >= 0) {
                    emojiAnimatedStickerColor = "_c4";
                    emoji = emoji.subSequence(0, index);
                } else if ((index = TextUtils.indexOf(emoji, "\uD83C\uDFFF")) >= 0) {
                    emojiAnimatedStickerColor = "_c5";
                    emoji = emoji.subSequence(0, index);
                } else {
                    emojiAnimatedStickerColor = "";
                }
                if (!TextUtils.isEmpty(emojiAnimatedStickerColor) && index + 2 < messageText.length()) {
                    emoji = emoji.toString() + messageText.subSequence(index + 2, messageText.length()).toString();
                }
                if (TextUtils.isEmpty(emojiAnimatedStickerColor) || EmojiData.emojiColoredMap.contains(emoji.toString())) {
                    emojiAnimatedSticker = MediaDataController.getInstance(currentAccount).getEmojiAnimatedSticker(emoji);
                }
            } else if (messageOwner.entities.size() == 1 && messageOwner.entities.get(0) instanceof TLRPC.TL_messageEntityCustomEmoji) {
                try {
                    emojiAnimatedStickerId = ((TLRPC.TL_messageEntityCustomEmoji) messageOwner.entities.get(0)).document_id;
                    emojiAnimatedSticker = AnimatedEmojiDrawable.findDocument(currentAccount, emojiAnimatedStickerId);
                    if (emojiAnimatedSticker == null && messageText instanceof Spanned) {
                        AnimatedEmojiSpan[] animatedEmojiSpans = ((Spanned) messageText).getSpans(0, messageText.length(), AnimatedEmojiSpan.class);
                        if (animatedEmojiSpans != null && animatedEmojiSpans.length == 1) {
                            emojiAnimatedSticker = animatedEmojiSpans[0].document;
                        }
                    }
                } catch (Exception ignore) {
                }
            }
        }
        if (emojiAnimatedSticker == null && emojiAnimatedStickerId == null) {
            generateLayout(null);
        } else if (isSticker()) {
            type = TYPE_STICKER;
        } else if (isAnimatedSticker()) {
            type = TYPE_ANIMATED_STICKER;
        } else {
            type = 1000;
        }
    }

    private void createPathThumb() {
        TLRPC.Document document = getDocument();
        if (document == null) {
            return;
        }
        pathThumb = DocumentObject.getSvgThumb(document, Theme.key_chat_serviceBackground, 1.0f);
    }

    public void createStrippedThumb() {
        if (photoThumbs == null || !canCreateStripedThubms() && !hasExtendedMediaPreview() || strippedThumb != null) {
            return;
        }
        try {
            for (int a = 0, N = photoThumbs.size(); a < N; a++) {
                TLRPC.PhotoSize photoSize = photoThumbs.get(a);
                if (photoSize instanceof TLRPC.TL_photoStrippedSize) {
                    strippedThumb = new BitmapDrawable(ApplicationLoader.applicationContext.getResources(), ImageLoader.getStrippedPhotoBitmap(photoSize.bytes, "b"));
                    break;
                }
            }
        } catch (Throwable e) {
            FileLog.e(e);
        }
    }

    private void createDateArray(int accountNum, TLRPC.TL_channelAdminLogEvent event, ArrayList<MessageObject> messageObjects, HashMap<String, ArrayList<MessageObject>> messagesByDays, boolean addToEnd) {
        ArrayList<MessageObject> dayArray = messagesByDays.get(dateKey);
        if (dayArray == null) {
            dayArray = new ArrayList<>();
            messagesByDays.put(dateKey, dayArray);
            TLRPC.TL_message dateMsg = new TLRPC.TL_message();
            dateMsg.message = LocaleController.formatDateChat(event.date);
            dateMsg.id = 0;
            dateMsg.date = event.date;
            MessageObject dateObj = new MessageObject(accountNum, dateMsg, false, false);
            dateObj.type = TYPE_DATE;
            dateObj.contentType = 1;
            dateObj.isDateObject = true;
            if (addToEnd) {
                messageObjects.add(0, dateObj);
            } else {
                messageObjects.add(dateObj);
            }
        }
    }

    public void checkForScam() {

    }

    private void checkEmojiOnly(int[] emojiOnly) {
        checkEmojiOnly(emojiOnly == null ? null : emojiOnly[0]);
    }

    private void checkEmojiOnly(Integer emojiOnly) {
        if (emojiOnly != null && emojiOnly >= 1) {
            Emoji.EmojiSpan[] spans = ((Spannable) messageText).getSpans(0, messageText.length(), Emoji.EmojiSpan.class);
            AnimatedEmojiSpan[] aspans = ((Spannable) messageText).getSpans(0, messageText.length(), AnimatedEmojiSpan.class);
            emojiOnlyCount = Math.max(emojiOnly, (spans == null ? 0 : spans.length) + (aspans == null ? 0 : aspans.length));
            totalAnimatedEmojiCount = aspans == null ? 0 : aspans.length;
            animatedEmojiCount = 0;
            if (aspans != null) {
                for (int i = 0; i < aspans.length; ++i) {
                    if (!aspans[i].standard) {
                        animatedEmojiCount++;
                    }
                }
            }
            hasUnwrappedEmoji = emojiOnlyCount - (spans == null ? 0 : spans.length) - (aspans == null ? 0 : aspans.length) > 0;
            if (emojiOnlyCount == 0 || hasUnwrappedEmoji) {
                if (aspans != null && aspans.length > 0) {
                    for (int a = 0; a < aspans.length; a++) {
                        aspans[a].replaceFontMetrics(Theme.chat_msgTextPaint.getFontMetricsInt(), (int) (Theme.chat_msgTextPaint.getTextSize() + AndroidUtilities.dp(4)), -1);
                        aspans[a].full = false;
                    }
                }
                return;
            }
            boolean large = emojiOnlyCount == animatedEmojiCount;
            int cacheType = -1;
            TextPaint emojiPaint;
            switch (Math.max(emojiOnlyCount, animatedEmojiCount)) {
                case 0:
                case 1:
                case 2:
                    cacheType = AnimatedEmojiDrawable.CACHE_TYPE_MESSAGES_LARGE;
                    emojiPaint = large ? Theme.chat_msgTextPaintEmoji[0] : Theme.chat_msgTextPaintEmoji[2];
                    break;
                case 3:
                    cacheType = AnimatedEmojiDrawable.CACHE_TYPE_MESSAGES_LARGE;
                    emojiPaint = large ? Theme.chat_msgTextPaintEmoji[1] : Theme.chat_msgTextPaintEmoji[3];
                    break;
                case 4:
                    cacheType = AnimatedEmojiDrawable.CACHE_TYPE_MESSAGES_LARGE;
                    emojiPaint = large ? Theme.chat_msgTextPaintEmoji[2] : Theme.chat_msgTextPaintEmoji[4];
                    break;
                case 5:
                    cacheType = AnimatedEmojiDrawable.CACHE_TYPE_KEYBOARD;
                    emojiPaint = large ? Theme.chat_msgTextPaintEmoji[3] : Theme.chat_msgTextPaintEmoji[5];
                    break;
                case 6:
                    cacheType = AnimatedEmojiDrawable.CACHE_TYPE_KEYBOARD;
                    emojiPaint = large ? Theme.chat_msgTextPaintEmoji[4] : Theme.chat_msgTextPaintEmoji[5];
                    break;
                case 7:
                case 8:
                case 9:
                default:
                    if (emojiOnlyCount > 9) {
                        cacheType = AnimatedEmojiDrawable.CACHE_TYPE_MESSAGES;
                    }
                    emojiPaint = Theme.chat_msgTextPaintEmoji[5];
                    break;
            }
            int size = (int) (emojiPaint.getTextSize() + AndroidUtilities.dp(large ? 4 : 4));
            if (spans != null && spans.length > 0) {
                for (int a = 0; a < spans.length; a++) {
                    spans[a].replaceFontMetrics(emojiPaint.getFontMetricsInt(), size);
                }
            }
            if (aspans != null && aspans.length > 0) {
                for (int a = 0; a < aspans.length; a++) {
                    aspans[a].replaceFontMetrics(emojiPaint.getFontMetricsInt(), size, cacheType);
                    aspans[a].full = true;
                }
            }
        } else {
            AnimatedEmojiSpan[] aspans = ((Spannable) messageText).getSpans(0, messageText.length(), AnimatedEmojiSpan.class);
            if (aspans != null && aspans.length > 0) {
                totalAnimatedEmojiCount = aspans.length;
                for (int a = 0; a < aspans.length; a++) {
                    aspans[a].replaceFontMetrics(Theme.chat_msgTextPaint.getFontMetricsInt(), (int) (Theme.chat_msgTextPaint.getTextSize() + AndroidUtilities.dp(4)), -1);
                    aspans[a].full = false;
                }
            } else {
                totalAnimatedEmojiCount = 0;
            }
        }
    }

    public MessageObject(int accountNum, TLRPC.TL_channelAdminLogEvent event, ArrayList<MessageObject> messageObjects, HashMap<String, ArrayList<MessageObject>> messagesByDays, TLRPC.Chat chat, int[] mid, boolean addToEnd) {
        currentEvent = event;
        currentAccount = accountNum;

        TLRPC.User fromUser = null;
        if (event.user_id > 0) {
            fromUser = MessagesController.getInstance(currentAccount).getUser(event.user_id);
        }

        Calendar rightNow = new GregorianCalendar();
        rightNow.setTimeInMillis((long) (event.date) * 1000);
        int dateDay = rightNow.get(Calendar.DAY_OF_YEAR);
        int dateYear = rightNow.get(Calendar.YEAR);
        int dateMonth = rightNow.get(Calendar.MONTH);
        dateKey = String.format("%d_%02d_%02d", dateYear, dateMonth, dateDay);
        monthKey = String.format("%d_%02d", dateYear, dateMonth);

        TLRPC.Peer peer_id = new TLRPC.TL_peerChannel();
        peer_id.channel_id = chat.id;

        TLRPC.Message message = null;
        ArrayList<TLRPC.MessageEntity> webPageDescriptionEntities = null;
        if (event.action instanceof TLRPC.TL_channelAdminLogEventActionChangeTitle) {
            String title = ((TLRPC.TL_channelAdminLogEventActionChangeTitle) event.action).new_value;
            if (chat.megagroup) {
                messageText = replaceWithLink(LocaleController.formatString("EventLogEditedGroupTitle", R.string.EventLogEditedGroupTitle, title), "un1", fromUser);
            } else {
                messageText = replaceWithLink(LocaleController.formatString("EventLogEditedChannelTitle", R.string.EventLogEditedChannelTitle, title), "un1", fromUser);
            }
        } else if (event.action instanceof TLRPC.TL_channelAdminLogEventActionChangePhoto) {
            TLRPC.TL_channelAdminLogEventActionChangePhoto action = (TLRPC.TL_channelAdminLogEventActionChangePhoto) event.action;
            messageOwner = new TLRPC.TL_messageService();
            if (action.new_photo instanceof TLRPC.TL_photoEmpty) {
                messageOwner.action = new TLRPC.TL_messageActionChatDeletePhoto();
                if (chat.megagroup) {
                    messageText = replaceWithLink(LocaleController.getString("EventLogRemovedWGroupPhoto", R.string.EventLogRemovedWGroupPhoto), "un1", fromUser);
                } else {
                    messageText = replaceWithLink(LocaleController.getString("EventLogRemovedChannelPhoto", R.string.EventLogRemovedChannelPhoto), "un1", fromUser);
                }
            } else {
                messageOwner.action = new TLRPC.TL_messageActionChatEditPhoto();
                messageOwner.action.photo = action.new_photo;

                if (chat.megagroup) {
                    if (isVideoAvatar()) {
                        messageText = replaceWithLink(LocaleController.getString("EventLogEditedGroupVideo", R.string.EventLogEditedGroupVideo), "un1", fromUser);
                    } else {
                        messageText = replaceWithLink(LocaleController.getString("EventLogEditedGroupPhoto", R.string.EventLogEditedGroupPhoto), "un1", fromUser);
                    }
                } else {
                    if (isVideoAvatar()) {
                        messageText = replaceWithLink(LocaleController.getString("EventLogEditedChannelVideo", R.string.EventLogEditedChannelVideo), "un1", fromUser);
                    } else {
                        messageText = replaceWithLink(LocaleController.getString("EventLogEditedChannelPhoto", R.string.EventLogEditedChannelPhoto), "un1", fromUser);
                    }
                }
            }
        } else if (event.action instanceof TLRPC.TL_channelAdminLogEventActionParticipantJoin) {
            if (chat.megagroup) {
                messageText = replaceWithLink(LocaleController.getString("EventLogGroupJoined", R.string.EventLogGroupJoined), "un1", fromUser);
            } else {
                messageText = replaceWithLink(LocaleController.getString("EventLogChannelJoined", R.string.EventLogChannelJoined), "un1", fromUser);
            }
        } else if (event.action instanceof TLRPC.TL_channelAdminLogEventActionParticipantLeave) {
            messageOwner = new TLRPC.TL_messageService();
            messageOwner.action = new TLRPC.TL_messageActionChatDeleteUser();
            messageOwner.action.user_id = event.user_id;
            if (chat.megagroup) {
                messageText = replaceWithLink(LocaleController.getString("EventLogLeftGroup", R.string.EventLogLeftGroup), "un1", fromUser);
            } else {
                messageText = replaceWithLink(LocaleController.getString("EventLogLeftChannel", R.string.EventLogLeftChannel), "un1", fromUser);
            }
        } else if (event.action instanceof TLRPC.TL_channelAdminLogEventActionParticipantInvite) {
            TLRPC.TL_channelAdminLogEventActionParticipantInvite action = (TLRPC.TL_channelAdminLogEventActionParticipantInvite) event.action;
            messageOwner = new TLRPC.TL_messageService();
            messageOwner.action = new TLRPC.TL_messageActionChatAddUser();
            long peerId = getPeerId(action.participant.peer);
            TLObject whoUser;
            if (peerId > 0) {
                whoUser = MessagesController.getInstance(currentAccount).getUser(peerId);
            } else {
                whoUser = MessagesController.getInstance(currentAccount).getChat(-peerId);
            }
            if (messageOwner.from_id instanceof TLRPC.TL_peerUser && peerId == messageOwner.from_id.user_id) {
                if (chat.megagroup) {
                    messageText = replaceWithLink(LocaleController.getString("EventLogGroupJoined", R.string.EventLogGroupJoined), "un1", fromUser);
                } else {
                    messageText = replaceWithLink(LocaleController.getString("EventLogChannelJoined", R.string.EventLogChannelJoined), "un1", fromUser);
                }
            } else {
                messageText = replaceWithLink(LocaleController.getString("EventLogAdded", R.string.EventLogAdded), "un2", whoUser);
                messageText = replaceWithLink(messageText, "un1", fromUser);
            }
        } else if (event.action instanceof TLRPC.TL_channelAdminLogEventActionParticipantToggleAdmin ||
                event.action instanceof TLRPC.TL_channelAdminLogEventActionParticipantToggleBan && ((TLRPC.TL_channelAdminLogEventActionParticipantToggleBan) event.action).prev_participant instanceof TLRPC.TL_channelParticipantAdmin && ((TLRPC.TL_channelAdminLogEventActionParticipantToggleBan) event.action).new_participant instanceof TLRPC.TL_channelParticipant) {
            TLRPC.ChannelParticipant prev_participant;
            TLRPC.ChannelParticipant new_participant;
            if (event.action instanceof TLRPC.TL_channelAdminLogEventActionParticipantToggleAdmin) {
                TLRPC.TL_channelAdminLogEventActionParticipantToggleAdmin action = (TLRPC.TL_channelAdminLogEventActionParticipantToggleAdmin) event.action;
                prev_participant = action.prev_participant;
                new_participant = action.new_participant;
            } else {
                TLRPC.TL_channelAdminLogEventActionParticipantToggleBan action = (TLRPC.TL_channelAdminLogEventActionParticipantToggleBan) event.action;
                prev_participant = action.prev_participant;
                new_participant = action.new_participant;
            }
            messageOwner = new TLRPC.TL_message();
            long peerId = MessageObject.getPeerId(prev_participant.peer);
            TLObject whoUser;
            if (peerId > 0) {
                whoUser = MessagesController.getInstance(currentAccount).getUser(peerId);
            } else {
                whoUser = MessagesController.getInstance(currentAccount).getUser(-peerId);
            }
            StringBuilder rights;
            if (!(prev_participant instanceof TLRPC.TL_channelParticipantCreator) && new_participant instanceof TLRPC.TL_channelParticipantCreator) {
                String str = LocaleController.getString("EventLogChangedOwnership", R.string.EventLogChangedOwnership);
                int offset = str.indexOf("%1$s");
                rights = new StringBuilder(String.format(str, getUserName(whoUser, messageOwner.entities, offset)));
            } else {
                TLRPC.TL_chatAdminRights o = prev_participant.admin_rights;
                TLRPC.TL_chatAdminRights n = new_participant.admin_rights;
                if (o == null) {
                    o = new TLRPC.TL_chatAdminRights();
                }
                if (n == null) {
                    n = new TLRPC.TL_chatAdminRights();
                }
                String str;
                if (n.other) {
                    str = LocaleController.getString("EventLogPromotedNoRights", R.string.EventLogPromotedNoRights);
                } else {
                    str = LocaleController.getString("EventLogPromoted", R.string.EventLogPromoted);
                }
                int offset = str.indexOf("%1$s");
                rights = new StringBuilder(String.format(str, getUserName(whoUser, messageOwner.entities, offset)));
                rights.append("\n");
                if (!TextUtils.equals(prev_participant.rank, new_participant.rank)) {
                    if (TextUtils.isEmpty(new_participant.rank)) {
                        rights.append('\n').append('-').append(' ');
                        rights.append(LocaleController.getString("EventLogPromotedRemovedTitle", R.string.EventLogPromotedRemovedTitle));
                    } else {
                        rights.append('\n').append('+').append(' ');
                        rights.append(LocaleController.formatString("EventLogPromotedTitle", R.string.EventLogPromotedTitle, new_participant.rank));
                    }
                }
                if (o.change_info != n.change_info) {
                    rights.append('\n').append(n.change_info ? '+' : '-').append(' ');
                    rights.append(chat.megagroup ? LocaleController.getString("EventLogPromotedChangeGroupInfo", R.string.EventLogPromotedChangeGroupInfo) : LocaleController.getString("EventLogPromotedChangeChannelInfo", R.string.EventLogPromotedChangeChannelInfo));
                }
                if (!chat.megagroup) {
                    if (o.post_messages != n.post_messages) {
                        rights.append('\n').append(n.post_messages ? '+' : '-').append(' ');
                        rights.append(LocaleController.getString("EventLogPromotedPostMessages", R.string.EventLogPromotedPostMessages));
                    }
                    if (o.edit_messages != n.edit_messages) {
                        rights.append('\n').append(n.edit_messages ? '+' : '-').append(' ');
                        rights.append(LocaleController.getString("EventLogPromotedEditMessages", R.string.EventLogPromotedEditMessages));
                    }
                }
                if (o.delete_messages != n.delete_messages) {
                    rights.append('\n').append(n.delete_messages ? '+' : '-').append(' ');
                    rights.append(LocaleController.getString("EventLogPromotedDeleteMessages", R.string.EventLogPromotedDeleteMessages));
                }
                if (o.add_admins != n.add_admins) {
                    rights.append('\n').append(n.add_admins ? '+' : '-').append(' ');
                    rights.append(LocaleController.getString("EventLogPromotedAddAdmins", R.string.EventLogPromotedAddAdmins));
                }
                if (o.anonymous != n.anonymous) {
                    rights.append('\n').append(n.anonymous ? '+' : '-').append(' ');
                    rights.append(LocaleController.getString("EventLogPromotedSendAnonymously", R.string.EventLogPromotedSendAnonymously));
                }
                if (chat.megagroup) {
                    if (o.ban_users != n.ban_users) {
                        rights.append('\n').append(n.ban_users ? '+' : '-').append(' ');
                        rights.append(LocaleController.getString("EventLogPromotedBanUsers", R.string.EventLogPromotedBanUsers));
                    }
                    if (o.manage_call != n.manage_call) {
                        rights.append('\n').append(n.manage_call ? '+' : '-').append(' ');
                        rights.append(LocaleController.getString("EventLogPromotedManageCall", R.string.EventLogPromotedManageCall));
                    }
                }
                if (o.invite_users != n.invite_users) {
                    rights.append('\n').append(n.invite_users ? '+' : '-').append(' ');
                    rights.append(LocaleController.getString("EventLogPromotedAddUsers", R.string.EventLogPromotedAddUsers));
                }
                if (chat.megagroup) {
                    if (o.pin_messages != n.pin_messages) {
                        rights.append('\n').append(n.pin_messages ? '+' : '-').append(' ');
                        rights.append(LocaleController.getString("EventLogPromotedPinMessages", R.string.EventLogPromotedPinMessages));
                    }
                }
            }
            messageText = rights.toString();
        } else if (event.action instanceof TLRPC.TL_channelAdminLogEventActionDefaultBannedRights) {
            TLRPC.TL_channelAdminLogEventActionDefaultBannedRights bannedRights = (TLRPC.TL_channelAdminLogEventActionDefaultBannedRights) event.action;
            messageOwner = new TLRPC.TL_message();

            TLRPC.TL_chatBannedRights o = bannedRights.prev_banned_rights;
            TLRPC.TL_chatBannedRights n = bannedRights.new_banned_rights;
            StringBuilder rights = new StringBuilder(LocaleController.getString("EventLogDefaultPermissions", R.string.EventLogDefaultPermissions));
            boolean added = false;
            if (o == null) {
                o = new TLRPC.TL_chatBannedRights();
            }
            if (n == null) {
                n = new TLRPC.TL_chatBannedRights();
            }
            if (o.send_messages != n.send_messages) {
                rights.append('\n');
                added = true;
                rights.append('\n').append(!n.send_messages ? '+' : '-').append(' ');
                rights.append(LocaleController.getString("EventLogRestrictedSendMessages", R.string.EventLogRestrictedSendMessages));
            }
            if (o.send_stickers != n.send_stickers || o.send_inline != n.send_inline || o.send_gifs != n.send_gifs || o.send_games != n.send_games) {
                if (!added) {
                    rights.append('\n');
                    added = true;
                }
                rights.append('\n').append(!n.send_stickers ? '+' : '-').append(' ');
                rights.append(LocaleController.getString("EventLogRestrictedSendStickers", R.string.EventLogRestrictedSendStickers));
            }
            if (o.send_media != n.send_media) {
                if (!added) {
                    rights.append('\n');
                    added = true;
                }
                rights.append('\n').append(!n.send_media ? '+' : '-').append(' ');
                rights.append(LocaleController.getString("EventLogRestrictedSendMedia", R.string.EventLogRestrictedSendMedia));
            }
            if (o.send_polls != n.send_polls) {
                if (!added) {
                    rights.append('\n');
                    added = true;
                }
                rights.append('\n').append(!n.send_polls ? '+' : '-').append(' ');
                rights.append(LocaleController.getString("EventLogRestrictedSendPolls", R.string.EventLogRestrictedSendPolls));
            }
            if (o.embed_links != n.embed_links) {
                if (!added) {
                    rights.append('\n');
                    added = true;
                }
                rights.append('\n').append(!n.embed_links ? '+' : '-').append(' ');
                rights.append(LocaleController.getString("EventLogRestrictedSendEmbed", R.string.EventLogRestrictedSendEmbed));
            }

            if (o.change_info != n.change_info) {
                if (!added) {
                    rights.append('\n');
                    added = true;
                }
                rights.append('\n').append(!n.change_info ? '+' : '-').append(' ');
                rights.append(LocaleController.getString("EventLogRestrictedChangeInfo", R.string.EventLogRestrictedChangeInfo));
            }
            if (o.invite_users != n.invite_users) {
                if (!added) {
                    rights.append('\n');
                    added = true;
                }
                rights.append('\n').append(!n.invite_users ? '+' : '-').append(' ');
                rights.append(LocaleController.getString("EventLogRestrictedInviteUsers", R.string.EventLogRestrictedInviteUsers));
            }
            if (o.pin_messages != n.pin_messages) {
                if (!added) {
                    rights.append('\n');
                }
                rights.append('\n').append(!n.pin_messages ? '+' : '-').append(' ');
                rights.append(LocaleController.getString("EventLogRestrictedPinMessages", R.string.EventLogRestrictedPinMessages));
            }
            messageText = rights.toString();
        } else if (event.action instanceof TLRPC.TL_channelAdminLogEventActionParticipantToggleBan) {
            TLRPC.TL_channelAdminLogEventActionParticipantToggleBan action = (TLRPC.TL_channelAdminLogEventActionParticipantToggleBan) event.action;
            messageOwner = new TLRPC.TL_message();
            long peerId = getPeerId(action.prev_participant.peer);
            TLObject whoUser;
            if (peerId > 0) {
                whoUser = MessagesController.getInstance(currentAccount).getUser(peerId);
            } else {
                whoUser = MessagesController.getInstance(currentAccount).getChat(-peerId);
            }
            TLRPC.TL_chatBannedRights o = action.prev_participant.banned_rights;
            TLRPC.TL_chatBannedRights n = action.new_participant.banned_rights;
            if (chat.megagroup && (n == null || !n.view_messages || o != null && n.until_date != o.until_date)) {
                StringBuilder rights;
                StringBuilder bannedDuration;
                if (n != null && !AndroidUtilities.isBannedForever(n)) {
                    bannedDuration = new StringBuilder();
                    int duration = n.until_date - event.date;
                    int days = duration / 60 / 60 / 24;
                    duration -= days * 60 * 60 * 24;
                    int hours = duration / 60 / 60;
                    duration -= hours * 60 * 60;
                    int minutes = duration / 60;
                    int count = 0;
                    for (int a = 0; a < 3; a++) {
                        String addStr = null;
                        if (a == 0) {
                            if (days != 0) {
                                addStr = LocaleController.formatPluralString("Days", days);
                                count++;
                            }
                        } else if (a == 1) {
                            if (hours != 0) {
                                addStr = LocaleController.formatPluralString("Hours", hours);
                                count++;
                            }
                        } else {
                            if (minutes != 0) {
                                addStr = LocaleController.formatPluralString("Minutes", minutes);
                                count++;
                            }
                        }
                        if (addStr != null) {
                            if (bannedDuration.length() > 0) {
                                bannedDuration.append(", ");
                            }
                            bannedDuration.append(addStr);
                        }
                        if (count == 2) {
                            break;
                        }
                    }
                } else {
                    bannedDuration = new StringBuilder(LocaleController.getString("UserRestrictionsUntilForever", R.string.UserRestrictionsUntilForever));
                }
                String str = LocaleController.getString("EventLogRestrictedUntil", R.string.EventLogRestrictedUntil);
                int offset = str.indexOf("%1$s");
                rights = new StringBuilder(String.format(str, getUserName(whoUser, messageOwner.entities, offset), bannedDuration.toString()));
                boolean added = false;
                if (o == null) {
                    o = new TLRPC.TL_chatBannedRights();
                }
                if (n == null) {
                    n = new TLRPC.TL_chatBannedRights();
                }
                if (o.view_messages != n.view_messages) {
                    rights.append('\n');
                    added = true;
                    rights.append('\n').append(!n.view_messages ? '+' : '-').append(' ');
                    rights.append(LocaleController.getString("EventLogRestrictedReadMessages", R.string.EventLogRestrictedReadMessages));
                }
                if (o.send_messages != n.send_messages) {
                    if (!added) {
                        rights.append('\n');
                        added = true;
                    }
                    rights.append('\n').append(!n.send_messages ? '+' : '-').append(' ');
                    rights.append(LocaleController.getString("EventLogRestrictedSendMessages", R.string.EventLogRestrictedSendMessages));
                }
                if (o.send_stickers != n.send_stickers ||
                        o.send_inline != n.send_inline ||
                        o.send_gifs != n.send_gifs ||
                        o.send_games != n.send_games) {
                    if (!added) {
                        rights.append('\n');
                        added = true;
                    }
                    rights.append('\n').append(!n.send_stickers ? '+' : '-').append(' ');
                    rights.append(LocaleController.getString("EventLogRestrictedSendStickers", R.string.EventLogRestrictedSendStickers));
                }
                if (o.send_media != n.send_media) {
                    if (!added) {
                        rights.append('\n');
                        added = true;
                    }
                    rights.append('\n').append(!n.send_media ? '+' : '-').append(' ');
                    rights.append(LocaleController.getString("EventLogRestrictedSendMedia", R.string.EventLogRestrictedSendMedia));
                }
                if (o.send_polls != n.send_polls) {
                    if (!added) {
                        rights.append('\n');
                        added = true;
                    }
                    rights.append('\n').append(!n.send_polls ? '+' : '-').append(' ');
                    rights.append(LocaleController.getString("EventLogRestrictedSendPolls", R.string.EventLogRestrictedSendPolls));
                }
                if (o.embed_links != n.embed_links) {
                    if (!added) {
                        rights.append('\n');
                        added = true;
                    }
                    rights.append('\n').append(!n.embed_links ? '+' : '-').append(' ');
                    rights.append(LocaleController.getString("EventLogRestrictedSendEmbed", R.string.EventLogRestrictedSendEmbed));
                }

                if (o.change_info != n.change_info) {
                    if (!added) {
                        rights.append('\n');
                        added = true;
                    }
                    rights.append('\n').append(!n.change_info ? '+' : '-').append(' ');
                    rights.append(LocaleController.getString("EventLogRestrictedChangeInfo", R.string.EventLogRestrictedChangeInfo));
                }
                if (o.invite_users != n.invite_users) {
                    if (!added) {
                        rights.append('\n');
                        added = true;
                    }
                    rights.append('\n').append(!n.invite_users ? '+' : '-').append(' ');
                    rights.append(LocaleController.getString("EventLogRestrictedInviteUsers", R.string.EventLogRestrictedInviteUsers));
                }
                if (o.pin_messages != n.pin_messages) {
                    if (!added) {
                        rights.append('\n');
                    }
                    rights.append('\n').append(!n.pin_messages ? '+' : '-').append(' ');
                    rights.append(LocaleController.getString("EventLogRestrictedPinMessages", R.string.EventLogRestrictedPinMessages));
                }
                messageText = rights.toString();
            } else {
                String str;
                if (n != null && (o == null || n.view_messages)) {
                    str = LocaleController.getString("EventLogChannelRestricted", R.string.EventLogChannelRestricted);
                } else {
                    str = LocaleController.getString("EventLogChannelUnrestricted", R.string.EventLogChannelUnrestricted);
                }
                int offset = str.indexOf("%1$s");
                messageText = String.format(str, getUserName(whoUser, messageOwner.entities, offset));
            }
        } else if (event.action instanceof TLRPC.TL_channelAdminLogEventActionUpdatePinned) {
            TLRPC.TL_channelAdminLogEventActionUpdatePinned action = (TLRPC.TL_channelAdminLogEventActionUpdatePinned) event.action;
            message = action.message;
            if (fromUser != null && fromUser.id == 136817688 && action.message.fwd_from != null && action.message.fwd_from.from_id instanceof TLRPC.TL_peerChannel) {
                TLRPC.Chat channel = MessagesController.getInstance(currentAccount).getChat(action.message.fwd_from.from_id.channel_id);
                if (action.message instanceof TLRPC.TL_messageEmpty || !action.message.pinned) {
                    messageText = replaceWithLink(LocaleController.getString("EventLogUnpinnedMessages", R.string.EventLogUnpinnedMessages), "un1", channel);
                } else {
                    messageText = replaceWithLink(LocaleController.getString("EventLogPinnedMessages", R.string.EventLogPinnedMessages), "un1", channel);
                }
            } else {
                if (action.message instanceof TLRPC.TL_messageEmpty || !action.message.pinned) {
                    messageText = replaceWithLink(LocaleController.getString("EventLogUnpinnedMessages", R.string.EventLogUnpinnedMessages), "un1", fromUser);
                } else {
                    messageText = replaceWithLink(LocaleController.getString("EventLogPinnedMessages", R.string.EventLogPinnedMessages), "un1", fromUser);
                }
            }
        } else if (event.action instanceof TLRPC.TL_channelAdminLogEventActionStopPoll) {
            TLRPC.TL_channelAdminLogEventActionStopPoll action = (TLRPC.TL_channelAdminLogEventActionStopPoll) event.action;
            message = action.message;
            if (getMedia(message) instanceof TLRPC.TL_messageMediaPoll && ((TLRPC.TL_messageMediaPoll) getMedia(message)).poll.quiz) {
                messageText = replaceWithLink(LocaleController.getString("EventLogStopQuiz", R.string.EventLogStopQuiz), "un1", fromUser);
            } else {
                messageText = replaceWithLink(LocaleController.getString("EventLogStopPoll", R.string.EventLogStopPoll), "un1", fromUser);
            }
        } else if (event.action instanceof TLRPC.TL_channelAdminLogEventActionToggleSignatures) {
            if (((TLRPC.TL_channelAdminLogEventActionToggleSignatures) event.action).new_value) {
                messageText = replaceWithLink(LocaleController.getString("EventLogToggledSignaturesOn", R.string.EventLogToggledSignaturesOn), "un1", fromUser);
            } else {
                messageText = replaceWithLink(LocaleController.getString("EventLogToggledSignaturesOff", R.string.EventLogToggledSignaturesOff), "un1", fromUser);
            }
        } else if (event.action instanceof TLRPC.TL_channelAdminLogEventActionToggleInvites) {
            if (((TLRPC.TL_channelAdminLogEventActionToggleInvites) event.action).new_value) {
                messageText = replaceWithLink(LocaleController.getString("EventLogToggledInvitesOn", R.string.EventLogToggledInvitesOn), "un1", fromUser);
            } else {
                messageText = replaceWithLink(LocaleController.getString("EventLogToggledInvitesOff", R.string.EventLogToggledInvitesOff), "un1", fromUser);
            }
        } else if (event.action instanceof TLRPC.TL_channelAdminLogEventActionDeleteMessage) {
            message = ((TLRPC.TL_channelAdminLogEventActionDeleteMessage) event.action).message;
            if (fromUser != null && fromUser.id == MessagesController.getInstance(currentAccount).telegramAntispamUserId) {
                messageText = LocaleController.getString("EventLogDeletedMessages", R.string.EventLogDeletedMessages).replace("un1", UserObject.getUserName(fromUser));
            } else {
                messageText = replaceWithLink(LocaleController.getString("EventLogDeletedMessages", R.string.EventLogDeletedMessages), "un1", fromUser);
            }
        } else if (event.action instanceof TLRPC.TL_channelAdminLogEventActionChangeLinkedChat) {
            long newChatId = ((TLRPC.TL_channelAdminLogEventActionChangeLinkedChat) event.action).new_value;
            long oldChatId = ((TLRPC.TL_channelAdminLogEventActionChangeLinkedChat) event.action).prev_value;
            if (chat.megagroup) {
                if (newChatId == 0) {
                    TLRPC.Chat oldChat = MessagesController.getInstance(currentAccount).getChat(oldChatId);
                    messageText = replaceWithLink(LocaleController.getString("EventLogRemovedLinkedChannel", R.string.EventLogRemovedLinkedChannel), "un1", fromUser);
                    messageText = replaceWithLink(messageText, "un2", oldChat);
                } else {
                    TLRPC.Chat newChat = MessagesController.getInstance(currentAccount).getChat(newChatId);
                    messageText = replaceWithLink(LocaleController.getString("EventLogChangedLinkedChannel", R.string.EventLogChangedLinkedChannel), "un1", fromUser);
                    messageText = replaceWithLink(messageText, "un2", newChat);
                }
            } else {
                if (newChatId == 0) {
                    TLRPC.Chat oldChat = MessagesController.getInstance(currentAccount).getChat(oldChatId);
                    messageText = replaceWithLink(LocaleController.getString("EventLogRemovedLinkedGroup", R.string.EventLogRemovedLinkedGroup), "un1", fromUser);
                    messageText = replaceWithLink(messageText, "un2", oldChat);
                } else {
                    TLRPC.Chat newChat = MessagesController.getInstance(currentAccount).getChat(newChatId);
                    messageText = replaceWithLink(LocaleController.getString("EventLogChangedLinkedGroup", R.string.EventLogChangedLinkedGroup), "un1", fromUser);
                    messageText = replaceWithLink(messageText, "un2", newChat);
                }
            }
        } else if (event.action instanceof TLRPC.TL_channelAdminLogEventActionTogglePreHistoryHidden) {
            if (((TLRPC.TL_channelAdminLogEventActionTogglePreHistoryHidden) event.action).new_value) {
                messageText = replaceWithLink(LocaleController.getString("EventLogToggledInvitesHistoryOff", R.string.EventLogToggledInvitesHistoryOff), "un1", fromUser);
            } else {
                messageText = replaceWithLink(LocaleController.getString("EventLogToggledInvitesHistoryOn", R.string.EventLogToggledInvitesHistoryOn), "un1", fromUser);
            }
        } else if (event.action instanceof TLRPC.TL_channelAdminLogEventActionChangeAbout) {
            messageText = replaceWithLink(chat.megagroup ? LocaleController.getString("EventLogEditedGroupDescription", R.string.EventLogEditedGroupDescription) : LocaleController.getString("EventLogEditedChannelDescription", R.string.EventLogEditedChannelDescription), "un1", fromUser);
            message = new TLRPC.TL_message();
            message.out = false;
            message.unread = false;
            message.from_id = new TLRPC.TL_peerUser();
            message.from_id.user_id = event.user_id;
            message.peer_id = peer_id;
            message.date = event.date;
            message.message = ((TLRPC.TL_channelAdminLogEventActionChangeAbout) event.action).new_value;
            if (!TextUtils.isEmpty(((TLRPC.TL_channelAdminLogEventActionChangeAbout) event.action).prev_value)) {
                message.media = new TLRPC.TL_messageMediaWebPage();
                message.media.webpage = new TLRPC.TL_webPage();
                message.media.webpage.flags = 10;
                message.media.webpage.display_url = "";
                message.media.webpage.url = "";
                message.media.webpage.site_name = LocaleController.getString("EventLogPreviousGroupDescription", R.string.EventLogPreviousGroupDescription);
                message.media.webpage.description = ((TLRPC.TL_channelAdminLogEventActionChangeAbout) event.action).prev_value;
            } else {
                message.media = new TLRPC.TL_messageMediaEmpty();
            }
        } else if (event.action instanceof TLRPC.TL_channelAdminLogEventActionChangeTheme) {
            messageText = replaceWithLink(chat.megagroup ? LocaleController.getString("EventLogEditedGroupTheme", R.string.EventLogEditedGroupTheme) : LocaleController.getString("EventLogEditedChannelTheme", R.string.EventLogEditedChannelTheme), "un1", fromUser);
            message = new TLRPC.TL_message();
            message.out = false;
            message.unread = false;
            message.from_id = new TLRPC.TL_peerUser();
            message.from_id.user_id = event.user_id;
            message.peer_id = peer_id;
            message.date = event.date;
            message.message = ((TLRPC.TL_channelAdminLogEventActionChangeTheme) event.action).new_value;
            if (!TextUtils.isEmpty(((TLRPC.TL_channelAdminLogEventActionChangeTheme) event.action).prev_value)) {
                message.media = new TLRPC.TL_messageMediaWebPage();
                message.media.webpage = new TLRPC.TL_webPage();
                message.media.webpage.flags = 10;
                message.media.webpage.display_url = "";
                message.media.webpage.url = "";
                message.media.webpage.site_name = LocaleController.getString("EventLogPreviousGroupTheme", R.string.EventLogPreviousGroupTheme);
                message.media.webpage.description = ((TLRPC.TL_channelAdminLogEventActionChangeTheme) event.action).prev_value;
            } else {
                message.media = new TLRPC.TL_messageMediaEmpty();
            }
        } else if (event.action instanceof TLRPC.TL_channelAdminLogEventActionChangeUsername) {
            String newLink = ((TLRPC.TL_channelAdminLogEventActionChangeUsername) event.action).new_value;
            if (!TextUtils.isEmpty(newLink)) {
                messageText = replaceWithLink(chat.megagroup ? LocaleController.getString("EventLogChangedGroupLink", R.string.EventLogChangedGroupLink) : LocaleController.getString("EventLogChangedChannelLink", R.string.EventLogChangedChannelLink), "un1", fromUser);
            } else {
                messageText = replaceWithLink(chat.megagroup ? LocaleController.getString("EventLogRemovedGroupLink", R.string.EventLogRemovedGroupLink) : LocaleController.getString("EventLogRemovedChannelLink", R.string.EventLogRemovedChannelLink), "un1", fromUser);
            }
            message = new TLRPC.TL_message();
            message.out = false;
            message.unread = false;
            message.from_id = new TLRPC.TL_peerUser();
            message.from_id.user_id = event.user_id;
            message.peer_id = peer_id;
            message.date = event.date;
            if (!TextUtils.isEmpty(newLink)) {
                message.message = "https://" + MessagesController.getInstance(currentAccount).linkPrefix + "/" + newLink;
            } else {
                message.message = "";
            }
            TLRPC.TL_messageEntityUrl url = new TLRPC.TL_messageEntityUrl();
            url.offset = 0;
            url.length = message.message.length();
            message.entities.add(url);
            if (!TextUtils.isEmpty(((TLRPC.TL_channelAdminLogEventActionChangeUsername) event.action).prev_value)) {
                message.media = new TLRPC.TL_messageMediaWebPage();
                message.media.webpage = new TLRPC.TL_webPage();
                message.media.webpage.flags = 10;
                message.media.webpage.display_url = "";
                message.media.webpage.url = "";
                message.media.webpage.site_name = LocaleController.getString("EventLogPreviousLink", R.string.EventLogPreviousLink);
                message.media.webpage.description = "https://" + MessagesController.getInstance(currentAccount).linkPrefix + "/" + ((TLRPC.TL_channelAdminLogEventActionChangeUsername) event.action).prev_value;
            } else {
                message.media = new TLRPC.TL_messageMediaEmpty();
            }
        } else if (event.action instanceof TLRPC.TL_channelAdminLogEventActionEditMessage) {
            message = new TLRPC.TL_message();
            message.out = false;
            message.unread = false;
            message.peer_id = peer_id;
            message.date = event.date;
            TLRPC.Message newMessage = ((TLRPC.TL_channelAdminLogEventActionEditMessage) event.action).new_message;
            TLRPC.Message oldMessage = ((TLRPC.TL_channelAdminLogEventActionEditMessage) event.action).prev_message;
            if (newMessage != null && newMessage.from_id != null) {
                message.from_id = newMessage.from_id;
            } else {
                message.from_id = new TLRPC.TL_peerUser();
                message.from_id.user_id = event.user_id;
            }
            if (getMedia(newMessage) != null && !(getMedia(newMessage) instanceof TLRPC.TL_messageMediaEmpty) && !(getMedia(newMessage) instanceof TLRPC.TL_messageMediaWebPage)/* && TextUtils.isEmpty(newMessage.message)*/) {
                boolean changedCaption;
                boolean changedMedia;
                if (!TextUtils.equals(newMessage.message, oldMessage.message)) {
                    changedCaption = true;
                } else {
                    changedCaption = false;
                }
                if (getMedia(newMessage).getClass() != oldMessage.media.getClass() ||
                        getMedia(newMessage).photo != null && oldMessage.media.photo != null && getMedia(newMessage).photo.id != oldMessage.media.photo.id ||
                        getMedia(newMessage).document != null && oldMessage.media.document != null && getMedia(newMessage).document.id != oldMessage.media.document.id) {
                    changedMedia = true;
                } else {
                    changedMedia = false;
                }
                if (changedMedia && changedCaption) {
                    messageText = replaceWithLink(LocaleController.getString("EventLogEditedMediaCaption", R.string.EventLogEditedMediaCaption), "un1", fromUser);
                } else if (changedCaption) {
                    messageText = replaceWithLink(LocaleController.getString("EventLogEditedCaption", R.string.EventLogEditedCaption), "un1", fromUser);
                } else {
                    messageText = replaceWithLink(LocaleController.getString("EventLogEditedMedia", R.string.EventLogEditedMedia), "un1", fromUser);
                }
                message.media = getMedia(newMessage);
                if (changedCaption) {
                    message.media.webpage = new TLRPC.TL_webPage();
                    message.media.webpage.site_name = LocaleController.getString("EventLogOriginalCaption", R.string.EventLogOriginalCaption);
                    if (TextUtils.isEmpty(oldMessage.message)) {
                        message.media.webpage.description = LocaleController.getString("EventLogOriginalCaptionEmpty", R.string.EventLogOriginalCaptionEmpty);
                    } else {
                        message.media.webpage.description = oldMessage.message;
                        webPageDescriptionEntities = oldMessage.entities;
                    }
                }
            } else {
                messageText = replaceWithLink(LocaleController.getString("EventLogEditedMessages", R.string.EventLogEditedMessages), "un1", fromUser);
                if (newMessage.action instanceof TLRPC.TL_messageActionGroupCall) {
                    message = newMessage;
                    message.media = new TLRPC.TL_messageMediaEmpty();
                } else {
                    message.message = newMessage.message;
                    message.entities = newMessage.entities;
                    message.media = new TLRPC.TL_messageMediaWebPage();
                    message.media.webpage = new TLRPC.TL_webPage();
                    message.media.webpage.site_name = LocaleController.getString("EventLogOriginalMessages", R.string.EventLogOriginalMessages);
                    if (TextUtils.isEmpty(oldMessage.message)) {
                        message.media.webpage.description = LocaleController.getString("EventLogOriginalCaptionEmpty", R.string.EventLogOriginalCaptionEmpty);
                    } else {
                        message.media.webpage.description = oldMessage.message;
                        webPageDescriptionEntities = oldMessage.entities;
                    }
                }
            }
            message.reply_markup = newMessage.reply_markup;
            if (message.media.webpage != null) {
                message.media.webpage.flags = 10;
                message.media.webpage.display_url = "";
                message.media.webpage.url = "";
            }
        } else if (event.action instanceof TLRPC.TL_channelAdminLogEventActionChangeStickerSet) {
            TLRPC.InputStickerSet newStickerset = ((TLRPC.TL_channelAdminLogEventActionChangeStickerSet) event.action).new_stickerset;
            TLRPC.InputStickerSet oldStickerset = ((TLRPC.TL_channelAdminLogEventActionChangeStickerSet) event.action).new_stickerset;
            if (newStickerset == null || newStickerset instanceof TLRPC.TL_inputStickerSetEmpty) {
                messageText = replaceWithLink(LocaleController.getString("EventLogRemovedStickersSet", R.string.EventLogRemovedStickersSet), "un1", fromUser);
            } else {
                messageText = replaceWithLink(LocaleController.getString("EventLogChangedStickersSet", R.string.EventLogChangedStickersSet), "un1", fromUser);
            }
        } else if (event.action instanceof TLRPC.TL_channelAdminLogEventActionChangeLocation) {
            TLRPC.TL_channelAdminLogEventActionChangeLocation location = (TLRPC.TL_channelAdminLogEventActionChangeLocation) event.action;
            if (location.new_value instanceof TLRPC.TL_channelLocationEmpty) {
                messageText = replaceWithLink(LocaleController.getString("EventLogRemovedLocation", R.string.EventLogRemovedLocation), "un1", fromUser);
            } else {
                TLRPC.TL_channelLocation channelLocation = (TLRPC.TL_channelLocation) location.new_value;
                messageText = replaceWithLink(LocaleController.formatString("EventLogChangedLocation", R.string.EventLogChangedLocation, channelLocation.address), "un1", fromUser);
            }
        } else if (event.action instanceof TLRPC.TL_channelAdminLogEventActionToggleSlowMode) {
            TLRPC.TL_channelAdminLogEventActionToggleSlowMode slowMode = (TLRPC.TL_channelAdminLogEventActionToggleSlowMode) event.action;
            if (slowMode.new_value == 0) {
                messageText = replaceWithLink(LocaleController.getString("EventLogToggledSlowmodeOff", R.string.EventLogToggledSlowmodeOff), "un1", fromUser);
            } else {
                String string;
                if (slowMode.new_value < 60) {
                    string = LocaleController.formatPluralString("Seconds", slowMode.new_value);
                } else if (slowMode.new_value < 60 * 60) {
                    string = LocaleController.formatPluralString("Minutes", slowMode.new_value / 60);
                } else {
                    string = LocaleController.formatPluralString("Hours", slowMode.new_value / 60 / 60);
                }
                messageText = replaceWithLink(LocaleController.formatString("EventLogToggledSlowmodeOn", R.string.EventLogToggledSlowmodeOn, string), "un1", fromUser);
            }
        } else if (event.action instanceof TLRPC.TL_channelAdminLogEventActionStartGroupCall) {
            if (ChatObject.isChannel(chat) && (!chat.megagroup || chat.gigagroup)) {
                messageText = replaceWithLink(LocaleController.getString("EventLogStartedLiveStream", R.string.EventLogStartedLiveStream), "un1", fromUser);
            } else {
                messageText = replaceWithLink(LocaleController.getString("EventLogStartedVoiceChat", R.string.EventLogStartedVoiceChat), "un1", fromUser);
            }
        } else if (event.action instanceof TLRPC.TL_channelAdminLogEventActionDiscardGroupCall) {
            if (ChatObject.isChannel(chat) && (!chat.megagroup || chat.gigagroup)) {
                messageText = replaceWithLink(LocaleController.getString("EventLogEndedLiveStream", R.string.EventLogEndedLiveStream), "un1", fromUser);
            } else {
                messageText = replaceWithLink(LocaleController.getString("EventLogEndedVoiceChat", R.string.EventLogEndedVoiceChat), "un1", fromUser);
            }
        } else if (event.action instanceof TLRPC.TL_channelAdminLogEventActionParticipantMute) {
            TLRPC.TL_channelAdminLogEventActionParticipantMute action = (TLRPC.TL_channelAdminLogEventActionParticipantMute) event.action;
            long id = getPeerId(action.participant.peer);
            TLObject object;
            if (id > 0) {
                object = MessagesController.getInstance(currentAccount).getUser(id);
            } else {
                object = MessagesController.getInstance(currentAccount).getChat(-id);
            }
            messageText = replaceWithLink(LocaleController.getString("EventLogVoiceChatMuted", R.string.EventLogVoiceChatMuted), "un1", fromUser);
            messageText = replaceWithLink(messageText, "un2", object);
        } else if (event.action instanceof TLRPC.TL_channelAdminLogEventActionParticipantUnmute) {
            TLRPC.TL_channelAdminLogEventActionParticipantUnmute action = (TLRPC.TL_channelAdminLogEventActionParticipantUnmute) event.action;
            long id = getPeerId(action.participant.peer);
            TLObject object;
            if (id > 0) {
                object = MessagesController.getInstance(currentAccount).getUser(id);
            } else {
                object = MessagesController.getInstance(currentAccount).getChat(-id);
            }
            messageText = replaceWithLink(LocaleController.getString("EventLogVoiceChatUnmuted", R.string.EventLogVoiceChatUnmuted), "un1", fromUser);
            messageText = replaceWithLink(messageText, "un2", object);
        } else if (event.action instanceof TLRPC.TL_channelAdminLogEventActionToggleGroupCallSetting) {
            TLRPC.TL_channelAdminLogEventActionToggleGroupCallSetting action = (TLRPC.TL_channelAdminLogEventActionToggleGroupCallSetting) event.action;
            if (action.join_muted) {
                messageText = replaceWithLink(LocaleController.getString("EventLogVoiceChatNotAllowedToSpeak", R.string.EventLogVoiceChatNotAllowedToSpeak), "un1", fromUser);
            } else {
                messageText = replaceWithLink(LocaleController.getString("EventLogVoiceChatAllowedToSpeak", R.string.EventLogVoiceChatAllowedToSpeak), "un1", fromUser);
            }
        } else if (event.action instanceof TLRPC.TL_channelAdminLogEventActionParticipantJoinByInvite) {
            TLRPC.TL_channelAdminLogEventActionParticipantJoinByInvite action = (TLRPC.TL_channelAdminLogEventActionParticipantJoinByInvite) event.action;
            if (action.via_chatlist) {
                messageText = replaceWithLink(LocaleController.getString("ActionInviteUserFolder", R.string.ActionInviteUserFolder), "un1", fromUser);
            } else {
                messageText = replaceWithLink(LocaleController.getString("ActionInviteUser", R.string.ActionInviteUser), "un1", fromUser);
            }
        } else if (event.action instanceof TLRPC.TL_channelAdminLogEventActionToggleNoForwards) {
            TLRPC.TL_channelAdminLogEventActionToggleNoForwards action = (TLRPC.TL_channelAdminLogEventActionToggleNoForwards) event.action;
            boolean isChannel = ChatObject.isChannel(chat) && !chat.megagroup;
            if (action.new_value) {
                if (isChannel) {
                    messageText = replaceWithLink(LocaleController.getString("ActionForwardsRestrictedChannel", R.string.ActionForwardsRestrictedChannel), "un1", fromUser);
                } else {
                    messageText = replaceWithLink(LocaleController.getString("ActionForwardsRestrictedGroup", R.string.ActionForwardsRestrictedGroup), "un1", fromUser);
                }
            } else {
                if (isChannel) {
                    messageText = replaceWithLink(LocaleController.getString("ActionForwardsEnabledChannel", R.string.ActionForwardsEnabledChannel), "un1", fromUser);
                } else {
                    messageText = replaceWithLink(LocaleController.getString("ActionForwardsEnabledGroup", R.string.ActionForwardsEnabledGroup), "un1", fromUser);
                }
            }
        } else if (event.action instanceof TLRPC.TL_channelAdminLogEventActionExportedInviteDelete) {
            TLRPC.TL_channelAdminLogEventActionExportedInviteDelete action = (TLRPC.TL_channelAdminLogEventActionExportedInviteDelete) event.action;
            messageText = replaceWithLink(LocaleController.formatString("ActionDeletedInviteLinkClickable", R.string.ActionDeletedInviteLinkClickable), "un1", fromUser);
            messageText = replaceWithLink(messageText, "un2", action.invite);
        } else if (event.action instanceof TLRPC.TL_channelAdminLogEventActionExportedInviteRevoke) {
            TLRPC.TL_channelAdminLogEventActionExportedInviteRevoke action = (TLRPC.TL_channelAdminLogEventActionExportedInviteRevoke) event.action;
            messageText = replaceWithLink(LocaleController.formatString("ActionRevokedInviteLinkClickable", R.string.ActionRevokedInviteLinkClickable, action.invite.link), "un1", fromUser);
            messageText = replaceWithLink(messageText, "un2", action.invite);
        } else if (event.action instanceof TLRPC.TL_channelAdminLogEventActionExportedInviteEdit) {
            TLRPC.TL_channelAdminLogEventActionExportedInviteEdit action = (TLRPC.TL_channelAdminLogEventActionExportedInviteEdit) event.action;
            if (action.prev_invite.link != null && action.prev_invite.link.equals(action.new_invite.link)) {
                messageText = replaceWithLink(LocaleController.formatString("ActionEditedInviteLinkToSameClickable", R.string.ActionEditedInviteLinkToSameClickable), "un1", fromUser);
            } else {
                messageText = replaceWithLink(LocaleController.formatString("ActionEditedInviteLinkClickable", R.string.ActionEditedInviteLinkClickable), "un1", fromUser);
            }
            messageText = replaceWithLink(messageText, "un2", action.prev_invite);
            messageText = replaceWithLink(messageText, "un3", action.new_invite);
        } else if (event.action instanceof TLRPC.TL_channelAdminLogEventActionParticipantVolume) {
            TLRPC.TL_channelAdminLogEventActionParticipantVolume action = (TLRPC.TL_channelAdminLogEventActionParticipantVolume) event.action;
            long id = getPeerId(action.participant.peer);
            TLObject object;
            if (id > 0) {
                object = MessagesController.getInstance(currentAccount).getUser(id);
            } else {
                object = MessagesController.getInstance(currentAccount).getChat(-id);
            }
            double vol = ChatObject.getParticipantVolume(action.participant) / 100.0;
            messageText = replaceWithLink(LocaleController.formatString("ActionVolumeChanged", R.string.ActionVolumeChanged, (int) (vol > 0 ? Math.max(vol, 1) : 0)), "un1", fromUser);
            messageText = replaceWithLink(messageText, "un2", object);
        } else if (event.action instanceof TLRPC.TL_channelAdminLogEventActionChangeHistoryTTL) {
            TLRPC.TL_channelAdminLogEventActionChangeHistoryTTL action = (TLRPC.TL_channelAdminLogEventActionChangeHistoryTTL) event.action;
            if (!chat.megagroup) {
                if (action.new_value != 0) {
                    messageText = LocaleController.formatString("ActionTTLChannelChanged", R.string.ActionTTLChannelChanged, LocaleController.formatTTLString(action.new_value));
                } else {
                    messageText = LocaleController.getString("ActionTTLChannelDisabled", R.string.ActionTTLChannelDisabled);
                }
            } else if (action.new_value == 0) {
                messageText = replaceWithLink(LocaleController.getString("ActionTTLDisabled", R.string.ActionTTLDisabled), "un1", fromUser);
            } else {
                String time;
                if (action.new_value > 24 * 60 * 60) {
                    time = LocaleController.formatPluralString("Days", action.new_value / (24 * 60 * 60));
                } else if (action.new_value >= 60 * 60) {
                    time = LocaleController.formatPluralString("Hours", action.new_value / (60 * 60));
                } else if (action.new_value >= 60) {
                    time = LocaleController.formatPluralString("Minutes", action.new_value / 60);
                } else {
                    time = LocaleController.formatPluralString("Seconds", action.new_value);
                }
                messageText = replaceWithLink(LocaleController.formatString("ActionTTLChanged", R.string.ActionTTLChanged, time), "un1", fromUser);
            }
        } else if (event.action instanceof TLRPC.TL_channelAdminLogEventActionParticipantJoinByRequest) {
            TLRPC.TL_channelAdminLogEventActionParticipantJoinByRequest action = (TLRPC.TL_channelAdminLogEventActionParticipantJoinByRequest) event.action;
            if (action.invite instanceof TLRPC.TL_chatInviteExported && "https://t.me/+PublicChat".equals(((TLRPC.TL_chatInviteExported) action.invite).link) ||
                    action.invite instanceof TLRPC.TL_chatInvitePublicJoinRequests) {
                messageText = replaceWithLink(LocaleController.getString("JoinedViaRequestApproved", R.string.JoinedViaRequestApproved), "un1", fromUser);
                messageText = replaceWithLink(messageText, "un2", MessagesController.getInstance(currentAccount).getUser(action.approved_by));
            } else {
                messageText = replaceWithLink(LocaleController.getString("JoinedViaInviteLinkApproved", R.string.JoinedViaInviteLinkApproved), "un1", fromUser);
                messageText = replaceWithLink(messageText, "un2", action.invite);
                messageText = replaceWithLink(messageText, "un3", MessagesController.getInstance(currentAccount).getUser(action.approved_by));
            }
        } else if (event.action instanceof TLRPC.TL_channelAdminLogEventActionSendMessage) {
            message = ((TLRPC.TL_channelAdminLogEventActionSendMessage) event.action).message;
            messageText = replaceWithLink(LocaleController.getString("EventLogSendMessages", R.string.EventLogSendMessages), "un1", fromUser);
        } else if (event.action instanceof TLRPC.TL_channelAdminLogEventActionChangeAvailableReactions) {
            TLRPC.TL_channelAdminLogEventActionChangeAvailableReactions eventActionChangeAvailableReactions = (TLRPC.TL_channelAdminLogEventActionChangeAvailableReactions) event.action;

            CharSequence oldReactions = getStringFrom(eventActionChangeAvailableReactions.prev_value);
            CharSequence newReactions = getStringFrom(eventActionChangeAvailableReactions.new_value);
            SpannableStringBuilder spannableStringBuilder = new SpannableStringBuilder(replaceWithLink(LocaleController.formatString("ActionReactionsChanged", R.string.ActionReactionsChanged, "**old**", "**new**"), "un1", fromUser));
            int i = spannableStringBuilder.toString().indexOf("**old**");
            if (i > 0) {
                spannableStringBuilder.replace(i, i + "**old**".length(), oldReactions);
            }
            i = spannableStringBuilder.toString().indexOf("**new**");
            if (i > 0) {
                spannableStringBuilder.replace(i, i + "**new**".length(), newReactions);
            }
            messageText = spannableStringBuilder;
        } else if (event.action instanceof TLRPC.TL_channelAdminLogEventActionChangeUsernames) {
            TLRPC.TL_channelAdminLogEventActionChangeUsernames log = (TLRPC.TL_channelAdminLogEventActionChangeUsernames) event.action;

            ArrayList<String> oldUsernames = log.prev_value;
            ArrayList<String> newUsernames = log.new_value;

            messageText = null;

            if (oldUsernames != null && newUsernames != null) {
                if (newUsernames.size() + 1 == oldUsernames.size()) {
                    String removed = null;
                    for (int i = 0; i < oldUsernames.size(); ++i) {
                        String username = oldUsernames.get(i);
                        if (!newUsernames.contains(username)) {
                            if (removed == null) {
                                removed = username;
                            } else {
                                removed = null;
                                break;
                            }
                        }
                    }
                    if (removed != null) {
                        messageText = replaceWithLink(
                            LocaleController.formatString("EventLogDeactivatedUsername", R.string.EventLogDeactivatedUsername, "@" + removed),
                            "un1", fromUser
                        );
                    }
                } else if (oldUsernames.size() + 1 == newUsernames.size()) {
                    String added = null;
                    for (int i = 0; i < newUsernames.size(); ++i) {
                        String username = newUsernames.get(i);
                        if (!oldUsernames.contains(username)) {
                            if (added == null) {
                                added = username;
                            } else {
                                added = null;
                                break;
                            }
                        }
                    }
                    if (added != null) {
                        messageText = replaceWithLink(
                            LocaleController.formatString("EventLogActivatedUsername", R.string.EventLogActivatedUsername, "@" + added),
                            "un1", fromUser
                        );
                    }
                }
            }

            if (messageText == null) {
                messageText = replaceWithLink(
                    LocaleController.formatString("EventLogChangeUsernames", R.string.EventLogChangeUsernames, getUsernamesString(oldUsernames), getUsernamesString(newUsernames)),
                    "un1", fromUser
                );
            }
        } else if (event.action instanceof TLRPC.TL_channelAdminLogEventActionToggleForum) {
            TLRPC.TL_channelAdminLogEventActionToggleForum toggleForum = (TLRPC.TL_channelAdminLogEventActionToggleForum) event.action;
            if (toggleForum.new_value) {
                messageText = replaceWithLink(
                        LocaleController.formatString("EventLogSwitchToForum", R.string.EventLogSwitchToForum),
                        "un1", fromUser
                );
            } else {
                messageText = replaceWithLink(
                        LocaleController.formatString("EventLogSwitchToGroup", R.string.EventLogSwitchToGroup),
                        "un1", fromUser
                );
            }
        } else if (event.action instanceof TLRPC.TL_channelAdminLogEventActionCreateTopic) {
            TLRPC.TL_channelAdminLogEventActionCreateTopic createTopic = (TLRPC.TL_channelAdminLogEventActionCreateTopic) event.action;
            messageText = replaceWithLink(
                    LocaleController.formatString("EventLogCreateTopic", R.string.EventLogCreateTopic),
                    "un1", fromUser
            );
            messageText = replaceWithLink(messageText, "un2", createTopic.topic);
        } else if (event.action instanceof TLRPC.TL_channelAdminLogEventActionEditTopic) {
            TLRPC.TL_channelAdminLogEventActionEditTopic editTopic = (TLRPC.TL_channelAdminLogEventActionEditTopic) event.action;
            if (editTopic.prev_topic instanceof TLRPC.TL_forumTopic && editTopic.new_topic instanceof TLRPC.TL_forumTopic &&
                ((TLRPC.TL_forumTopic) editTopic.prev_topic).hidden != ((TLRPC.TL_forumTopic) editTopic.new_topic).hidden) {
                String text = ((TLRPC.TL_forumTopic) editTopic.new_topic).hidden ? LocaleController.getString("TopicHidden2", R.string.TopicHidden2) : LocaleController.getString("TopicShown2", R.string.TopicShown2);
                messageText = replaceWithLink(text, "%s", fromUser);
            } else {
                messageText = replaceWithLink(
                        LocaleController.getString("EventLogEditTopic", R.string.EventLogEditTopic),
                        "un1", fromUser
                );
                messageText = replaceWithLink(messageText, "un2", editTopic.prev_topic);
                messageText = replaceWithLink(messageText, "un3", editTopic.new_topic);
            }
        } else if (event.action instanceof TLRPC.TL_channelAdminLogEventActionDeleteTopic) {
            TLRPC.TL_channelAdminLogEventActionDeleteTopic deleteTopic = (TLRPC.TL_channelAdminLogEventActionDeleteTopic) event.action;
            messageText = replaceWithLink(
                    LocaleController.getString("EventLogDeleteTopic", R.string.EventLogDeleteTopic),
                    "un1", fromUser
            );
            messageText = replaceWithLink(messageText, "un2", deleteTopic.topic);
        } else if (event.action instanceof TLRPC.TL_channelAdminLogEventActionPinTopic) {
            TLRPC.TL_channelAdminLogEventActionPinTopic pinTopic = (TLRPC.TL_channelAdminLogEventActionPinTopic) event.action;
            if (pinTopic.new_topic instanceof TLRPC.TL_forumTopic && ((TLRPC.TL_forumTopic)pinTopic.new_topic).pinned) {
                messageText = replaceWithLink(
                        LocaleController.formatString("EventLogPinTopic", R.string.EventLogPinTopic),
                        "un1", fromUser
                );
                messageText = replaceWithLink(messageText, "un2", pinTopic.new_topic);
            } else {
                messageText = replaceWithLink(
                        LocaleController.formatString("EventLogUnpinTopic", R.string.EventLogUnpinTopic),
                        "un1", fromUser
                );
                messageText = replaceWithLink(messageText, "un2", pinTopic.new_topic);
            }
        } else if (event.action instanceof TLRPC.TL_channelAdminLogEventActionToggleAntiSpam) {
            TLRPC.TL_channelAdminLogEventActionToggleAntiSpam action = (TLRPC.TL_channelAdminLogEventActionToggleAntiSpam) event.action;
            messageText = replaceWithLink(
                action.new_value ?
                    LocaleController.getString("EventLogEnabledAntiSpam", R.string.EventLogEnabledAntiSpam) :
                    LocaleController.getString("EventLogDisabledAntiSpam", R.string.EventLogDisabledAntiSpam),
                "un1",
                fromUser
            );
        } else {
            messageText = "unsupported " + event.action;
        }

        if (messageOwner == null) {
            messageOwner = new TLRPC.TL_messageService();
        }
        messageOwner.message = messageText.toString();
        messageOwner.from_id = new TLRPC.TL_peerUser();
        messageOwner.from_id.user_id = event.user_id;
        messageOwner.date = event.date;
        messageOwner.id = mid[0]++;
        eventId = event.id;
        messageOwner.out = false;
        messageOwner.peer_id = new TLRPC.TL_peerChannel();
        messageOwner.peer_id.channel_id = chat.id;
        messageOwner.unread = false;
        MediaController mediaController = MediaController.getInstance();
        isOutOwnerCached = null;

        if (message instanceof TLRPC.TL_messageEmpty) {
            message = null;
        }

        if (message != null) {
            message.out = false;
            message.realId = message.id;
            message.id = mid[0]++;
            message.flags &= ~TLRPC.MESSAGE_FLAG_REPLY;
            message.reply_to = null;
            message.flags = message.flags & ~TLRPC.MESSAGE_FLAG_EDITED;
            MessageObject messageObject = new MessageObject(currentAccount, message, null, null, true, true, eventId);
            messageObject.currentEvent = event;
            if (messageObject.contentType >= 0) {
                if (mediaController.isPlayingMessage(messageObject)) {
                    MessageObject player = mediaController.getPlayingMessageObject();
                    messageObject.audioProgress = player.audioProgress;
                    messageObject.audioProgressSec = player.audioProgressSec;
                }
                createDateArray(currentAccount, event, messageObjects, messagesByDays, addToEnd);
                if (addToEnd) {
                    messageObjects.add(0, messageObject);
                } else {
                    messageObjects.add(messageObjects.size() - 1, messageObject);
                }
            } else {
                contentType = -1;
            }
            if (webPageDescriptionEntities != null) {
                messageObject.webPageDescriptionEntities = webPageDescriptionEntities;
                messageObject.linkDescription = null;
                messageObject.generateLinkDescription();
            }
        }
        if (contentType >= 0) {
            createDateArray(currentAccount, event, messageObjects, messagesByDays, addToEnd);
            if (addToEnd) {
                messageObjects.add(0, this);
            } else {
                messageObjects.add(messageObjects.size() - 1, this);
            }
        } else {
            return;
        }

        if (messageText == null) {
            messageText = "";
        }

        TextPaint paint;
        if (getMedia(messageOwner) instanceof TLRPC.TL_messageMediaGame) {
            paint = Theme.chat_msgGameTextPaint;
        } else {
            paint = Theme.chat_msgTextPaint;
        }

        int[] emojiOnly = allowsBigEmoji() ? new int[1] : null;
        messageText = Emoji.replaceEmoji(messageText, paint.getFontMetricsInt(), AndroidUtilities.dp(20), false, emojiOnly);
        messageText = replaceAnimatedEmoji(messageText, paint.getFontMetricsInt());
        if (emojiOnly != null && emojiOnly[0] > 1) {
            replaceEmojiToLottieFrame(messageText, emojiOnly);
        }
        checkEmojiOnly(emojiOnly);

        setType();
        measureInlineBotButtons();
        generateCaption();

        if (mediaController.isPlayingMessage(this)) {
            MessageObject player = mediaController.getPlayingMessageObject();
            audioProgress = player.audioProgress;
            audioProgressSec = player.audioProgressSec;
        }
        generateLayout(fromUser);
        layoutCreated = true;
        generateThumbs(false);
        checkMediaExistance();
    }

    private boolean spoiledLoginCode = false;
    private static Pattern loginCodePattern;
    public void spoilLoginCode() { // spoil login code from +42777
        if (!spoiledLoginCode && messageText != null && messageOwner != null && messageOwner.entities != null && messageOwner.from_id instanceof TLRPC.TL_peerUser && messageOwner.from_id.user_id == 777000) {
            if (loginCodePattern == null) {
                loginCodePattern = Pattern.compile("[\\d\\-]{5,7}");
            }
            try {
                Matcher matcher = loginCodePattern.matcher(messageText);
                if (matcher.find()) {
                    TLRPC.TL_messageEntitySpoiler spoiler = new TLRPC.TL_messageEntitySpoiler();
                    spoiler.offset = matcher.start();
                    spoiler.length = matcher.end() - spoiler.offset;
                    messageOwner.entities.add(spoiler);
                }
            } catch (Exception e) {
                FileLog.e(e, false);
            }
            spoiledLoginCode = true;
        }
    }

    public boolean didSpoilLoginCode() {
        return spoiledLoginCode;
    }

    private CharSequence getStringFrom(TLRPC.ChatReactions reactions) {
        if (reactions instanceof TLRPC.TL_chatReactionsAll) {
            return LocaleController.getString("AllReactions", R.string.AllReactions);
        }
        if (reactions instanceof TLRPC.TL_chatReactionsSome) {
            TLRPC.TL_chatReactionsSome reactionsSome = (TLRPC.TL_chatReactionsSome) reactions;
            SpannableStringBuilder spannableStringBuilder = new SpannableStringBuilder();
            for (int i = 0; i < reactionsSome.reactions.size(); i++) {
                if (i != 0) {
                    spannableStringBuilder.append(", ");
                }
                spannableStringBuilder.append(ReactionsUtils.reactionToCharSequence(reactionsSome.reactions.get(i)));
            }
        }
        return LocaleController.getString("NoReactions", R.string.NoReactions);
    }

    private String getUsernamesString(ArrayList<String> usernames) {
        if (usernames == null || usernames.size() == 0) {
            return LocaleController.getString("UsernameEmpty", R.string.UsernameEmpty).toLowerCase();
        }
        StringBuilder sb = new StringBuilder();
        for (int i = 0; i < usernames.size(); ++i) {
            sb.append("@");
            sb.append(usernames.get(i));
            if (i < usernames.size() - 1) {
                sb.append(", ");
            }
        }
        return sb.toString();
    }

    private String getUserName(TLObject object, ArrayList<TLRPC.MessageEntity> entities, int offset) {
        String name;
        String username;
        long id;
        if (object == null) {
            name = "";
            username = null;
            id = 0;
        } else if (object instanceof TLRPC.User) {
            TLRPC.User user = (TLRPC.User) object;
            if (user.deleted) {
                name = LocaleController.getString("HiddenName", R.string.HiddenName);
            } else {
                name = ContactsController.formatName(user.first_name, user.last_name);
            }
            username = UserObject.getPublicUsername(user);
            id = user.id;
        } else {
            TLRPC.Chat chat = (TLRPC.Chat) object;
            name = chat.title;
            username = ChatObject.getPublicUsername(chat);
            id = -chat.id;
        }
        if (offset >= 0) {
            TLRPC.TL_messageEntityMentionName entity = new TLRPC.TL_messageEntityMentionName();
            entity.user_id = id;
            entity.offset = offset;
            entity.length = name.length();
            entities.add(entity);
        }
        if (!TextUtils.isEmpty(username)) {
            if (offset >= 0) {
                TLRPC.TL_messageEntityMentionName entity = new TLRPC.TL_messageEntityMentionName();
                entity.user_id = id;
                entity.offset = offset + name.length() + 2;
                entity.length = username.length() + 1;
                entities.add(entity);
            }
            return String.format("%1$s (@%2$s)", name, username);
        }
        return name;
    }

    public boolean updateTranslation() {
        return updateTranslation(false);
    }

    public boolean translated = false;
    public boolean updateTranslation(boolean force) {
        boolean replyUpdated = replyMessageObject != null && replyMessageObject.updateTranslation(force);
        TranslateController translateController = MessagesController.getInstance(currentAccount).getTranslateController();
        if (
            TranslateController.isTranslatable(this) &&
            translateController.isTranslatingDialog(getDialogId()) &&
            messageOwner != null &&
            messageOwner.translatedText != null &&
            TextUtils.equals(translateController.getDialogTranslateTo(getDialogId()), messageOwner.translatedToLanguage)
        ) {
            if (translated) {
                return replyUpdated || false;
            }
            translated = true;
            applyNewText(messageOwner.translatedText.text);
            generateCaption();
            return replyUpdated || true;
        } else if (messageOwner != null && (force || translated)) {
            translated = false;
            applyNewText(messageOwner.message);
            generateCaption();
            return replyUpdated || true;
        }
        return replyUpdated || false;
    }

    public void applyNewText() {
        translated = false;
        applyNewText(messageOwner.message);
    }

    public void applyNewText(CharSequence text) {
        if (TextUtils.isEmpty(text)) {
            return;
        }

        TLRPC.User fromUser = null;
        if (isFromUser()) {
            fromUser = MessagesController.getInstance(currentAccount).getUser(messageOwner.from_id.user_id);
        }

            messageText = text;
        ArrayList<TLRPC.MessageEntity> entities = translated && messageOwner.translatedText != null ? messageOwner.translatedText.entities : messageOwner.entities;
        TextPaint paint;
        if (getMedia(messageOwner) instanceof TLRPC.TL_messageMediaGame) {
            paint = Theme.chat_msgGameTextPaint;
        } else {
            paint = Theme.chat_msgTextPaint;
        }
        int[] emojiOnly = allowsBigEmoji() ? new int[1] : null;
        messageText = Emoji.replaceEmoji(messageText, paint.getFontMetricsInt(), AndroidUtilities.dp(20), false, emojiOnly);
        messageText = replaceAnimatedEmoji(messageText, entities, paint.getFontMetricsInt());
        if (emojiOnly != null && emojiOnly[0] > 1) {
            replaceEmojiToLottieFrame(messageText, emojiOnly);
        }
        checkEmojiOnly(emojiOnly);
        generateLayout(fromUser);
        setType();
    }

    private boolean allowsBigEmoji() {
        if (!SharedConfig.allowBigEmoji) {
            return false;
        }
        if (messageOwner == null || messageOwner.peer_id == null || messageOwner.peer_id.channel_id == 0 && messageOwner.peer_id.chat_id == 0) {
            return true;
        }
        TLRPC.Chat chat = MessagesController.getInstance(currentAccount).getChat(messageOwner.peer_id.channel_id != 0 ? messageOwner.peer_id.channel_id : messageOwner.peer_id.chat_id);
        return chat != null && chat.gigagroup || (!ChatObject.isActionBanned(chat, ChatObject.ACTION_SEND_STICKERS) || ChatObject.hasAdminRights(chat));
    }

    public void generateGameMessageText(TLRPC.User fromUser) {
        if (fromUser == null && isFromUser()) {
            fromUser = MessagesController.getInstance(currentAccount).getUser(messageOwner.from_id.user_id);
        }
        TLRPC.TL_game game = null;
        if (replyMessageObject != null && getMedia(replyMessageObject) != null && getMedia(replyMessageObject).game != null) {
            game = getMedia(replyMessageObject).game;
        }
        if (game == null) {
            if (fromUser != null && fromUser.id == UserConfig.getInstance(currentAccount).getClientUserId()) {
                messageText = LocaleController.formatString("ActionYouScored", R.string.ActionYouScored, LocaleController.formatPluralString("Points", messageOwner.action.score));
            } else {
                messageText = replaceWithLink(LocaleController.formatString("ActionUserScored", R.string.ActionUserScored, LocaleController.formatPluralString("Points", messageOwner.action.score)), "un1", fromUser);
            }
        } else {
            if (fromUser != null && fromUser.id == UserConfig.getInstance(currentAccount).getClientUserId()) {
                messageText = LocaleController.formatString("ActionYouScoredInGame", R.string.ActionYouScoredInGame, LocaleController.formatPluralString("Points", messageOwner.action.score));
            } else {
                messageText = replaceWithLink(LocaleController.formatString("ActionUserScoredInGame", R.string.ActionUserScoredInGame, LocaleController.formatPluralString("Points", messageOwner.action.score)), "un1", fromUser);
            }
            messageText = replaceWithLink(messageText, "un2", game);
        }
    }

    public boolean hasValidReplyMessageObject() {
        return !(replyMessageObject == null || replyMessageObject.messageOwner instanceof TLRPC.TL_messageEmpty || replyMessageObject.messageOwner.action instanceof TLRPC.TL_messageActionHistoryClear || replyMessageObject.messageOwner.action instanceof TLRPC.TL_messageActionTopicCreate);
    }

    public void generatePaymentSentMessageText(TLRPC.User fromUser) {
        if (fromUser == null) {
            fromUser = MessagesController.getInstance(currentAccount).getUser(getDialogId());
        }
        String name;
        if (fromUser != null) {
            name = UserObject.getFirstName(fromUser);
        } else {
            name = "";
        }
        String currency;
        try {
            currency = LocaleController.getInstance().formatCurrencyString(messageOwner.action.total_amount, messageOwner.action.currency);
        } catch (Exception e) {
            currency = "<error>";
            FileLog.e(e);
        }
        if (replyMessageObject != null && getMedia(replyMessageObject) instanceof TLRPC.TL_messageMediaInvoice) {
            if (messageOwner.action.recurring_init) {
                messageText = LocaleController.formatString(R.string.PaymentSuccessfullyPaidRecurrent, currency, name, getMedia(replyMessageObject).title);
            } else {
                messageText = LocaleController.formatString("PaymentSuccessfullyPaid", R.string.PaymentSuccessfullyPaid, currency, name, getMedia(replyMessageObject).title);
            }
        } else {
            if (messageOwner.action.recurring_init) {
                messageText = LocaleController.formatString(R.string.PaymentSuccessfullyPaidNoItemRecurrent, currency, name);
            } else {
                messageText = LocaleController.formatString("PaymentSuccessfullyPaidNoItem", R.string.PaymentSuccessfullyPaidNoItem, currency, name);
            }
        }
    }

    public void generatePinMessageText(TLRPC.User fromUser, TLRPC.Chat chat) {
        if (fromUser == null && chat == null) {
            if (isFromUser()) {
                fromUser = MessagesController.getInstance(currentAccount).getUser(messageOwner.from_id.user_id);
            }
            if (fromUser == null) {
                if (messageOwner.peer_id instanceof TLRPC.TL_peerChannel) {
                    chat = MessagesController.getInstance(currentAccount).getChat(messageOwner.peer_id.channel_id);
                } else if (messageOwner.peer_id instanceof TLRPC.TL_peerChat) {
                    chat = MessagesController.getInstance(currentAccount).getChat(messageOwner.peer_id.chat_id);
                }
            }
        }
        if (replyMessageObject == null || replyMessageObject.messageOwner instanceof TLRPC.TL_messageEmpty || replyMessageObject.messageOwner.action instanceof TLRPC.TL_messageActionHistoryClear) {
            messageText = replaceWithLink(LocaleController.getString("ActionPinnedNoText", R.string.ActionPinnedNoText), "un1", fromUser != null ? fromUser : chat);
        } else {
            if (replyMessageObject.isMusic()) {
                messageText = replaceWithLink(LocaleController.getString("ActionPinnedMusic", R.string.ActionPinnedMusic), "un1", fromUser != null ? fromUser : chat);
            } else if (replyMessageObject.isVideo()) {
                messageText = replaceWithLink(LocaleController.getString("ActionPinnedVideo", R.string.ActionPinnedVideo), "un1", fromUser != null ? fromUser : chat);
            } else if (replyMessageObject.isGif()) {
                messageText = replaceWithLink(LocaleController.getString("ActionPinnedGif", R.string.ActionPinnedGif), "un1", fromUser != null ? fromUser : chat);
            } else if (replyMessageObject.isVoice()) {
                messageText = replaceWithLink(LocaleController.getString("ActionPinnedVoice", R.string.ActionPinnedVoice), "un1", fromUser != null ? fromUser : chat);
            } else if (replyMessageObject.isRoundVideo()) {
                messageText = replaceWithLink(LocaleController.getString("ActionPinnedRound", R.string.ActionPinnedRound), "un1", fromUser != null ? fromUser : chat);
            } else if ((replyMessageObject.isSticker() || replyMessageObject.isAnimatedSticker()) && !replyMessageObject.isAnimatedEmoji()) {
                messageText = replaceWithLink(LocaleController.getString("ActionPinnedSticker", R.string.ActionPinnedSticker), "un1", fromUser != null ? fromUser : chat);
            } else if (getMedia(replyMessageObject) instanceof TLRPC.TL_messageMediaDocument) {
                messageText = replaceWithLink(LocaleController.getString("ActionPinnedFile", R.string.ActionPinnedFile), "un1", fromUser != null ? fromUser : chat);
            } else if (getMedia(replyMessageObject) instanceof TLRPC.TL_messageMediaGeo) {
                messageText = replaceWithLink(LocaleController.getString("ActionPinnedGeo", R.string.ActionPinnedGeo), "un1", fromUser != null ? fromUser : chat);
            } else if (getMedia(replyMessageObject) instanceof TLRPC.TL_messageMediaGeoLive) {
                messageText = replaceWithLink(LocaleController.getString("ActionPinnedGeoLive", R.string.ActionPinnedGeoLive), "un1", fromUser != null ? fromUser : chat);
            } else if (getMedia(replyMessageObject) instanceof TLRPC.TL_messageMediaContact) {
                messageText = replaceWithLink(LocaleController.getString("ActionPinnedContact", R.string.ActionPinnedContact), "un1", fromUser != null ? fromUser : chat);
            } else if (getMedia(replyMessageObject) instanceof TLRPC.TL_messageMediaPoll) {
                if (((TLRPC.TL_messageMediaPoll) getMedia(replyMessageObject)).poll.quiz) {
                    messageText = replaceWithLink(LocaleController.getString("ActionPinnedQuiz", R.string.ActionPinnedQuiz), "un1", fromUser != null ? fromUser : chat);
                } else {
                    messageText = replaceWithLink(LocaleController.getString("ActionPinnedPoll", R.string.ActionPinnedPoll), "un1", fromUser != null ? fromUser : chat);
                }
            } else if (getMedia(replyMessageObject) instanceof TLRPC.TL_messageMediaPhoto) {
                messageText = replaceWithLink(LocaleController.getString("ActionPinnedPhoto", R.string.ActionPinnedPhoto), "un1", fromUser != null ? fromUser : chat);
            } else if (getMedia(replyMessageObject) instanceof TLRPC.TL_messageMediaGame) {
                messageText = replaceWithLink(LocaleController.formatString("ActionPinnedGame", R.string.ActionPinnedGame, "\uD83C\uDFAE " + getMedia(replyMessageObject).game.title), "un1", fromUser != null ? fromUser : chat);
                messageText = Emoji.replaceEmoji(messageText, Theme.chat_msgTextPaint.getFontMetricsInt(), AndroidUtilities.dp(20), false);
            } else if (replyMessageObject.messageText != null && replyMessageObject.messageText.length() > 0) {
                CharSequence mess = AnimatedEmojiSpan.cloneSpans(replyMessageObject.messageText);
                boolean ellipsize = false;
                if (mess.length() > 20) {
                    mess = mess.subSequence(0, 20);
                    ellipsize = true;
                }
                mess = Emoji.replaceEmoji(mess, Theme.chat_msgTextPaint.getFontMetricsInt(), AndroidUtilities.dp(20), false);
                if (replyMessageObject != null && replyMessageObject.messageOwner != null) {
                    mess = replyMessageObject.replaceAnimatedEmoji(mess, Theme.chat_msgTextPaint.getFontMetricsInt());
                }
                MediaDataController.addTextStyleRuns(replyMessageObject, (Spannable) mess);
                if (ellipsize) {
                    if (mess instanceof SpannableStringBuilder) {
                        ((SpannableStringBuilder) mess).append("...");
                    } else if (mess != null) {
                        mess = new SpannableStringBuilder(mess).append("...");
                    }
                }
                messageText = replaceWithLink(AndroidUtilities.formatSpannable(LocaleController.getString("ActionPinnedText", R.string.ActionPinnedText), mess), "un1", fromUser != null ? fromUser : chat);
            } else {
                messageText = replaceWithLink(LocaleController.getString("ActionPinnedNoText", R.string.ActionPinnedNoText), "un1", fromUser != null ? fromUser : chat);
            }
        }
    }

    public static void updateReactions(TLRPC.Message message, TLRPC.TL_messageReactions reactions) {
        if (message == null || reactions == null) {
            return;
        }
        boolean chosenReactionfound = false;
        if (message.reactions != null) {
            for (int a = 0, N = message.reactions.results.size(); a < N; a++) {
                TLRPC.ReactionCount reaction = message.reactions.results.get(a);
                for (int b = 0, N2 = reactions.results.size(); b < N2; b++) {
                    TLRPC.ReactionCount newReaction = reactions.results.get(b);
                    if (ReactionsLayoutInBubble.equalsTLReaction(reaction.reaction, newReaction.reaction)) {
                        if (!chosenReactionfound && reactions.min && reaction.chosen) {
                            newReaction.chosen = true;
                            chosenReactionfound = true;
                        }
                        newReaction.lastDrawnPosition = reaction.lastDrawnPosition;
                    }
                }
                if (reaction.chosen) {
                    chosenReactionfound = true;
                }
            }
        }
        message.reactions = reactions;
        message.flags |= 1048576;
    }

    public boolean hasReactions() {
        return messageOwner.reactions != null && !messageOwner.reactions.results.isEmpty();
    }

    public static void updatePollResults(TLRPC.TL_messageMediaPoll media, TLRPC.PollResults results) {
        if (media == null || results == null) {
            return;
        }
        if ((results.flags & 2) != 0) {
            ArrayList<byte[]> chosen = null;
            byte[] correct = null;
            if (results.min && media.results.results != null) {
                for (int b = 0, N2 = media.results.results.size(); b < N2; b++) {
                    TLRPC.TL_pollAnswerVoters answerVoters = media.results.results.get(b);
                    if (answerVoters.chosen) {
                        if (chosen == null) {
                            chosen = new ArrayList<>();
                        }
                        chosen.add(answerVoters.option);
                    }
                    if (answerVoters.correct) {
                        correct = answerVoters.option;
                    }
                }
            }
            media.results.results = results.results;
            if (chosen != null || correct != null) {
                for (int b = 0, N2 = media.results.results.size(); b < N2; b++) {
                    TLRPC.TL_pollAnswerVoters answerVoters = media.results.results.get(b);
                    if (chosen != null) {
                        for (int a = 0, N = chosen.size(); a < N; a++) {
                            if (Arrays.equals(answerVoters.option, chosen.get(a))) {
                                answerVoters.chosen = true;
                                chosen.remove(a);
                                break;
                            }
                        }
                        if (chosen.isEmpty()) {
                            chosen = null;
                        }
                    }
                    if (correct != null && Arrays.equals(answerVoters.option, correct)) {
                        answerVoters.correct = true;
                        correct = null;
                    }
                    if (chosen == null && correct == null) {
                        break;
                    }
                }
            }
            media.results.flags |= 2;
        }
        if ((results.flags & 4) != 0) {
            media.results.total_voters = results.total_voters;
            media.results.flags |= 4;
        }
        if ((results.flags & 8) != 0) {
            media.results.recent_voters = results.recent_voters;
            media.results.flags |= 8;
        }
        if ((results.flags & 16) != 0) {
            media.results.solution = results.solution;
            media.results.solution_entities = results.solution_entities;
            media.results.flags |= 16;
        }
    }

    public void loadAnimatedEmojiDocument() {
        if (emojiAnimatedSticker != null || emojiAnimatedStickerId == null || emojiAnimatedStickerLoading) {
            return;
        }
        emojiAnimatedStickerLoading = true;
        AnimatedEmojiDrawable.getDocumentFetcher(currentAccount).fetchDocument(emojiAnimatedStickerId, document -> {
            AndroidUtilities.runOnUIThread(() -> {
                this.emojiAnimatedSticker = document;
                NotificationCenter.getInstance(currentAccount).postNotificationName(NotificationCenter.animatedEmojiDocumentLoaded, this);
            });
        });
    }

    public boolean isPollClosed() {
        if (type != TYPE_POLL) {
            return false;
        }
        return ((TLRPC.TL_messageMediaPoll) getMedia(messageOwner)).poll.closed;
    }

    public boolean isQuiz() {
        if (type != TYPE_POLL) {
            return false;
        }
        return ((TLRPC.TL_messageMediaPoll) getMedia(messageOwner)).poll.quiz;
    }

    public boolean isPublicPoll() {
        if (type != TYPE_POLL) {
            return false;
        }
        return ((TLRPC.TL_messageMediaPoll) getMedia(messageOwner)).poll.public_voters;
    }

    public boolean isPoll() {
        return type == TYPE_POLL;
    }

    public boolean canUnvote() {
        if (type != TYPE_POLL) {
            return false;
        }
        TLRPC.TL_messageMediaPoll mediaPoll = (TLRPC.TL_messageMediaPoll) getMedia(messageOwner);
        if (mediaPoll.results == null || mediaPoll.results.results.isEmpty() || mediaPoll.poll.quiz) {
            return false;
        }
        for (int a = 0, N = mediaPoll.results.results.size(); a < N; a++) {
            TLRPC.TL_pollAnswerVoters answer = mediaPoll.results.results.get(a);
            if (answer.chosen) {
                return true;
            }
        }
        return false;
    }

    public boolean isVoted() {
        if (type != TYPE_POLL) {
            return false;
        }
        TLRPC.TL_messageMediaPoll mediaPoll = (TLRPC.TL_messageMediaPoll) getMedia(messageOwner);
        if (mediaPoll.results == null || mediaPoll.results.results.isEmpty()) {
            return false;
        }
        for (int a = 0, N = mediaPoll.results.results.size(); a < N; a++) {
            TLRPC.TL_pollAnswerVoters answer = mediaPoll.results.results.get(a);
            if (answer.chosen) {
                return true;
            }
        }
        return false;
    }

    public boolean isSponsored() {
        return sponsoredId != null;
    }

    public long getPollId() {
        if (type != TYPE_POLL) {
            return 0;
        }
        return ((TLRPC.TL_messageMediaPoll) getMedia(messageOwner)).poll.id;
    }

    private TLRPC.Photo getPhotoWithId(TLRPC.WebPage webPage, long id) {
        if (webPage == null || webPage.cached_page == null) {
            return null;
        }
        if (webPage.photo != null && webPage.photo.id == id) {
            return webPage.photo;
        }
        for (int a = 0; a < webPage.cached_page.photos.size(); a++) {
            TLRPC.Photo photo = webPage.cached_page.photos.get(a);
            if (photo.id == id) {
                return photo;
            }
        }
        return null;
    }

    private TLRPC.Document getDocumentWithId(TLRPC.WebPage webPage, long id) {
        if (webPage == null || webPage.cached_page == null) {
            return null;
        }
        if (webPage.document != null && webPage.document.id == id) {
            return webPage.document;
        }
        for (int a = 0; a < webPage.cached_page.documents.size(); a++) {
            TLRPC.Document document = webPage.cached_page.documents.get(a);
            if (document.id == id) {
                return document;
            }
        }
        return null;
    }

    public boolean isSupergroup() {
        if (localSupergroup) {
            return true;
        }
        if (cachedIsSupergroup != null) {
            return cachedIsSupergroup;
        }
        if (messageOwner.peer_id != null && messageOwner.peer_id.channel_id != 0) {
            TLRPC.Chat chat = getChat(null, null, messageOwner.peer_id.channel_id);
            if (chat != null) {
                return (cachedIsSupergroup = chat.megagroup);
            } else {
                return false;
            }
        } else {
            cachedIsSupergroup = false;
        }
        return false;
    }

    private MessageObject getMessageObjectForBlock(TLRPC.WebPage webPage, TLRPC.PageBlock pageBlock) {
        TLRPC.TL_message message = null;
        if (pageBlock instanceof TLRPC.TL_pageBlockPhoto) {
            TLRPC.TL_pageBlockPhoto pageBlockPhoto = (TLRPC.TL_pageBlockPhoto) pageBlock;
            TLRPC.Photo photo = getPhotoWithId(webPage, pageBlockPhoto.photo_id);
            if (photo == webPage.photo) {
                return this;
            }
            message = new TLRPC.TL_message();
            message.media = new TLRPC.TL_messageMediaPhoto();
            message.media.photo = photo;
        } else if (pageBlock instanceof TLRPC.TL_pageBlockVideo) {
            TLRPC.TL_pageBlockVideo pageBlockVideo = (TLRPC.TL_pageBlockVideo) pageBlock;
            TLRPC.Document document = getDocumentWithId(webPage, pageBlockVideo.video_id);
            if (document == webPage.document) {
                return this;
            }
            message = new TLRPC.TL_message();
            message.media = new TLRPC.TL_messageMediaDocument();
            message.media.document = getDocumentWithId(webPage, pageBlockVideo.video_id);
        }
        message.message = "";
        message.realId = getId();
        message.id = Utilities.random.nextInt();
        message.date = messageOwner.date;
        message.peer_id = messageOwner.peer_id;
        message.out = messageOwner.out;
        message.from_id = messageOwner.from_id;
        return new MessageObject(currentAccount, message, false, true);
    }

    public ArrayList<MessageObject> getWebPagePhotos(ArrayList<MessageObject> array, ArrayList<TLRPC.PageBlock> blocksToSearch) {
        ArrayList<MessageObject> messageObjects = array == null ? new ArrayList<>() : array;
        if (getMedia(messageOwner) == null || getMedia(messageOwner).webpage == null) {
            return messageObjects;
        }
        TLRPC.WebPage webPage = getMedia(messageOwner).webpage;
        if (webPage.cached_page == null) {
            return messageObjects;
        }
        ArrayList<TLRPC.PageBlock> blocks = blocksToSearch == null ? webPage.cached_page.blocks : blocksToSearch;
        for (int a = 0; a < blocks.size(); a++) {
            TLRPC.PageBlock block = blocks.get(a);
            if (block instanceof TLRPC.TL_pageBlockSlideshow) {
                TLRPC.TL_pageBlockSlideshow slideshow = (TLRPC.TL_pageBlockSlideshow) block;
                for (int b = 0; b < slideshow.items.size(); b++) {
                    messageObjects.add(getMessageObjectForBlock(webPage, slideshow.items.get(b)));
                }
            } else if (block instanceof TLRPC.TL_pageBlockCollage) {
                TLRPC.TL_pageBlockCollage slideshow = (TLRPC.TL_pageBlockCollage) block;
                for (int b = 0; b < slideshow.items.size(); b++) {
                    messageObjects.add(getMessageObjectForBlock(webPage, slideshow.items.get(b)));
                }
            }
        }
        return messageObjects;
    }

    public void createMessageSendInfo() {
        if (messageOwner.message != null && (messageOwner.id < 0 || isEditing()) && messageOwner.params != null) {
            String param;
            if ((param = messageOwner.params.get("ve")) != null && (isVideo() || isNewGif() || isRoundVideo())) {
                videoEditedInfo = new VideoEditedInfo();
                if (!videoEditedInfo.parseString(param)) {
                    videoEditedInfo = null;
                } else {
                    videoEditedInfo.roundVideo = isRoundVideo();
                }
            }
            if (messageOwner.send_state == MESSAGE_SEND_STATE_EDITING && (param = messageOwner.params.get("prevMedia")) != null) {
                SerializedData serializedData = new SerializedData(Base64.decode(param, Base64.DEFAULT));
                int constructor = serializedData.readInt32(false);
                previousMedia = TLRPC.MessageMedia.TLdeserialize(serializedData, constructor, false);
                previousMessage = serializedData.readString(false);
                previousAttachPath = serializedData.readString(false);
                int count = serializedData.readInt32(false);
                previousMessageEntities = new ArrayList<>(count);
                for (int a = 0; a < count; a++) {
                    constructor = serializedData.readInt32(false);
                    TLRPC.MessageEntity entity = TLRPC.MessageEntity.TLdeserialize(serializedData, constructor, false);
                    previousMessageEntities.add(entity);
                }
                serializedData.cleanup();
            }
        }
    }

    public boolean hasInlineBotButtons() {
        return !isRestrictedMessage && messageOwner != null && messageOwner.reply_markup instanceof TLRPC.TL_replyInlineMarkup && !messageOwner.reply_markup.rows.isEmpty();
    }

    public void measureInlineBotButtons() {
        if (isRestrictedMessage) {
            return;
        }
        wantedBotKeyboardWidth = 0;
        if (messageOwner.reply_markup instanceof TLRPC.TL_replyInlineMarkup && !hasExtendedMedia() || messageOwner.reactions != null && !messageOwner.reactions.results.isEmpty()) {
            Theme.createCommonMessageResources();
            if (botButtonsLayout == null) {
                botButtonsLayout = new StringBuilder();
            } else {
                botButtonsLayout.setLength(0);
            }
        }

        if (messageOwner.reply_markup instanceof TLRPC.TL_replyInlineMarkup && !hasExtendedMedia() && messageOwner.reply_markup.rows != null) {
            for (int a = 0; a < messageOwner.reply_markup.rows.size(); a++) {
                TLRPC.TL_keyboardButtonRow row = messageOwner.reply_markup.rows.get(a);
                int maxButtonSize = 0;
                int size = row.buttons.size();
                for (int b = 0; b < size; b++) {
                    TLRPC.KeyboardButton button = row.buttons.get(b);
                    botButtonsLayout.append(a).append(b);
                    CharSequence text;
                    if (button instanceof TLRPC.TL_keyboardButtonBuy && (getMedia(messageOwner).flags & 4) != 0) {
                        text = LocaleController.getString("PaymentReceipt", R.string.PaymentReceipt);
                    } else {
                        String str = button.text;
                        if (str == null) {
                            str = "";
                        }
                        text = Emoji.replaceEmoji(str, Theme.chat_msgBotButtonPaint.getFontMetricsInt(), AndroidUtilities.dp(15), false);
                    }
                    StaticLayout staticLayout = new StaticLayout(text, Theme.chat_msgBotButtonPaint, AndroidUtilities.dp(2000), Layout.Alignment.ALIGN_NORMAL, 1.0f, 0.0f, false);
                    if (staticLayout.getLineCount() > 0) {
                        float width = staticLayout.getLineWidth(0);
                        float left = staticLayout.getLineLeft(0);
                        if (left < width) {
                            width -= left;
                        }
                        maxButtonSize = Math.max(maxButtonSize, (int) Math.ceil(width) + AndroidUtilities.dp(4));
                    }
                }
                wantedBotKeyboardWidth = Math.max(wantedBotKeyboardWidth, (maxButtonSize + AndroidUtilities.dp(12)) * size + AndroidUtilities.dp(5) * (size - 1));
            }
        }
    }

    public boolean isVideoAvatar() {
        return messageOwner.action != null && messageOwner.action.photo != null && !messageOwner.action.photo.video_sizes.isEmpty();
    }

    public boolean isFcmMessage() {
        return localType != 0;
    }

    private TLRPC.User getUser(AbstractMap<Long, TLRPC.User> users, LongSparseArray<TLRPC.User> sUsers, long userId) {
        TLRPC.User user = null;
        if (users != null) {
            user = users.get(userId);
        } else if (sUsers != null) {
            user = sUsers.get(userId);
        }
        if (user == null) {
            user = MessagesController.getInstance(currentAccount).getUser(userId);
        }
        return user;
    }

    private TLRPC.Chat getChat(AbstractMap<Long, TLRPC.Chat> chats, LongSparseArray<TLRPC.Chat> sChats, long chatId) {
        TLRPC.Chat chat = null;
        if (chats != null) {
            chat = chats.get(chatId);
        } else if (sChats != null) {
            chat = sChats.get(chatId);
        }
        if (chat == null) {
            chat = MessagesController.getInstance(currentAccount).getChat(chatId);
        }
        return chat;
    }

    private void updateMessageText(AbstractMap<Long, TLRPC.User> users, AbstractMap<Long, TLRPC.Chat> chats, LongSparseArray<TLRPC.User> sUsers, LongSparseArray<TLRPC.Chat> sChats) {
        TLRPC.User fromUser = null;
        TLRPC.Chat fromChat = null;
        if (messageOwner.from_id instanceof TLRPC.TL_peerUser) {
            fromUser = getUser(users, sUsers, messageOwner.from_id.user_id);
        } else if (messageOwner.from_id instanceof TLRPC.TL_peerChannel) {
            fromChat = getChat(chats, sChats, messageOwner.from_id.channel_id);
        }
        TLObject fromObject = fromUser != null ? fromUser : fromChat;
        drawServiceWithDefaultTypeface = false;

        if (messageOwner instanceof TLRPC.TL_messageService) {
            if (messageOwner.action != null) {
                if (messageOwner.action instanceof TLRPC.TL_messageActionSetSameChatWallPaper) {
                    contentType = 1;
                    type = TYPE_TEXT;
                    TLRPC.TL_messageActionSetSameChatWallPaper action = (TLRPC.TL_messageActionSetSameChatWallPaper) messageOwner.action;
                    TLRPC.User user = getUser(users, sUsers, isOutOwner() ? 0 : getDialogId());
                    photoThumbs = new ArrayList<>();
                    if (action.wallpaper.document != null) {
                        photoThumbs.addAll(action.wallpaper.document.thumbs);
                        photoThumbsObject = action.wallpaper.document;
                    }
                    if (user != null) {
                        if (user.id == UserConfig.getInstance(currentAccount).clientUserId) {
                            messageText = LocaleController.formatString("ActionSetSameWallpaperForThisChatSelf", R.string.ActionSetSameWallpaperForThisChatSelf);
                        } else {
                            messageText = LocaleController.formatString("ActionSetSameWallpaperForThisChat", R.string.ActionSetSameWallpaperForThisChat, user.first_name);
                        }
                    }
                } else if (messageOwner.action instanceof TLRPC.TL_messageActionSetChatWallPaper) {
                    contentType = 1;
                    type = TYPE_ACTION_WALLPAPER;
                    TLRPC.TL_messageActionSetChatWallPaper wallPaper = (TLRPC.TL_messageActionSetChatWallPaper) messageOwner.action;
                    photoThumbs = new ArrayList<>();
                    if (wallPaper.wallpaper.document != null) {
                        photoThumbs.addAll(wallPaper.wallpaper.document.thumbs);
                        photoThumbsObject = wallPaper.wallpaper.document;
                    }
                    TLRPC.User user = getUser(users, sUsers, isOutOwner() ? 0 : getDialogId());
                    if (user != null) {
                        if (user.id == UserConfig.getInstance(currentAccount).clientUserId) {
                            messageText = LocaleController.formatString("ActionSetWallpaperForThisChatSelf", R.string.ActionSetWallpaperForThisChatSelf);
                        } else {
                            messageText = LocaleController.formatString("ActionSetWallpaperForThisChat", R.string.ActionSetWallpaperForThisChat, user.first_name);
                        }
                    }
                } else if (messageOwner.action instanceof TLRPC.TL_messageActionGroupCallScheduled) {
                    TLRPC.TL_messageActionGroupCallScheduled action = (TLRPC.TL_messageActionGroupCallScheduled) messageOwner.action;
                    if (messageOwner.peer_id instanceof TLRPC.TL_peerChat || isSupergroup()) {
                        messageText = LocaleController.formatString("ActionGroupCallScheduled", R.string.ActionGroupCallScheduled, LocaleController.formatStartsTime(action.schedule_date, 3, false));
                    } else {
                        messageText = LocaleController.formatString("ActionChannelCallScheduled", R.string.ActionChannelCallScheduled, LocaleController.formatStartsTime(action.schedule_date, 3, false));
                    }
                } else if (messageOwner.action instanceof TLRPC.TL_messageActionGroupCall) {
                    if (messageOwner.action.duration != 0) {
                        String time;
                        int days = messageOwner.action.duration / (3600 * 24);
                        if (days > 0) {
                            time = LocaleController.formatPluralString("Days", days);
                        } else {
                            int hours = messageOwner.action.duration / 3600;
                            if (hours > 0) {
                                time = LocaleController.formatPluralString("Hours", hours);
                            } else {
                                int minutes = messageOwner.action.duration / 60;
                                if (minutes > 0) {
                                    time = LocaleController.formatPluralString("Minutes", minutes);
                                } else {
                                    time = LocaleController.formatPluralString("Seconds", messageOwner.action.duration);
                                }
                            }
                        }

                        if (messageOwner.peer_id instanceof TLRPC.TL_peerChat || isSupergroup()) {
                            if (isOut()) {
                                messageText = LocaleController.formatString("ActionGroupCallEndedByYou", R.string.ActionGroupCallEndedByYou, time);
                            } else {
                                messageText = replaceWithLink(LocaleController.formatString("ActionGroupCallEndedBy", R.string.ActionGroupCallEndedBy, time), "un1", fromObject);
                            }
                        } else {
                            messageText = LocaleController.formatString("ActionChannelCallEnded", R.string.ActionChannelCallEnded, time);
                        }
                    } else {
                        if (messageOwner.peer_id instanceof TLRPC.TL_peerChat || isSupergroup()) {
                            if (isOut()) {
                                messageText = LocaleController.getString("ActionGroupCallStartedByYou", R.string.ActionGroupCallStartedByYou);
                            } else {
                                messageText = replaceWithLink(LocaleController.getString("ActionGroupCallStarted", R.string.ActionGroupCallStarted), "un1", fromObject);
                            }
                        } else {
                            messageText = LocaleController.getString("ActionChannelCallJustStarted", R.string.ActionChannelCallJustStarted);
                        }
                    }
                } else if (messageOwner.action instanceof TLRPC.TL_messageActionInviteToGroupCall) {
                    long singleUserId = messageOwner.action.user_id;
                    if (singleUserId == 0 && messageOwner.action.users.size() == 1) {
                        singleUserId = messageOwner.action.users.get(0);
                    }
                    if (singleUserId != 0) {
                        TLRPC.User whoUser = getUser(users, sUsers, singleUserId);

                        if (isOut()) {
                            messageText = replaceWithLink(LocaleController.getString("ActionGroupCallYouInvited", R.string.ActionGroupCallYouInvited), "un2", whoUser);
                        } else if (singleUserId == UserConfig.getInstance(currentAccount).getClientUserId()) {
                            messageText = replaceWithLink(LocaleController.getString("ActionGroupCallInvitedYou", R.string.ActionGroupCallInvitedYou), "un1", fromObject);
                        } else {
                            messageText = replaceWithLink(LocaleController.getString("ActionGroupCallInvited", R.string.ActionGroupCallInvited), "un2", whoUser);
                            messageText = replaceWithLink(messageText, "un1", fromObject);
                        }
                    } else {
                        if (isOut()) {
                            messageText = replaceWithLink(LocaleController.getString("ActionGroupCallYouInvited", R.string.ActionGroupCallYouInvited), "un2", messageOwner.action.users, users, sUsers);
                        } else {
                            messageText = replaceWithLink(LocaleController.getString("ActionGroupCallInvited", R.string.ActionGroupCallInvited), "un2", messageOwner.action.users, users, sUsers);
                            messageText = replaceWithLink(messageText, "un1", fromObject);
                        }
                    }
                } else if (messageOwner.action instanceof TLRPC.TL_messageActionGeoProximityReached) {
                    TLRPC.TL_messageActionGeoProximityReached action = (TLRPC.TL_messageActionGeoProximityReached) messageOwner.action;
                    long fromId = getPeerId(action.from_id);
                    TLObject from;
                    if (fromId > 0) {
                        from = getUser(users, sUsers, fromId);
                    } else {
                        from = getChat(chats, sChats, -fromId);
                    }
                    long toId = getPeerId(action.to_id);
                    long selfUserId = UserConfig.getInstance(currentAccount).getClientUserId();
                    if (toId == selfUserId) {
                        messageText = replaceWithLink(LocaleController.formatString("ActionUserWithinRadius", R.string.ActionUserWithinRadius, LocaleController.formatDistance(action.distance, 2)), "un1", from);
                    } else {
                        TLObject to;
                        if (toId > 0) {
                            to = getUser(users, sUsers, toId);
                        } else {
                            to = getChat(chats, sChats, -toId);
                        }
                        if (fromId == selfUserId) {
                            messageText = replaceWithLink(LocaleController.formatString("ActionUserWithinYouRadius", R.string.ActionUserWithinYouRadius, LocaleController.formatDistance(action.distance, 2)), "un1", to);
                        } else {
                            messageText = replaceWithLink(LocaleController.formatString("ActionUserWithinOtherRadius", R.string.ActionUserWithinOtherRadius, LocaleController.formatDistance(action.distance, 2)), "un2", to);
                            messageText = replaceWithLink(messageText, "un1", from);
                        }
                    }
                } else if (messageOwner.action instanceof TLRPC.TL_messageActionCustomAction) {
                    messageText = messageOwner.action.message;
                } else if (messageOwner.action instanceof TLRPC.TL_messageActionChatCreate) {
                    if (isOut()) {
                        messageText = LocaleController.getString("ActionYouCreateGroup", R.string.ActionYouCreateGroup);
                    } else {
                        messageText = replaceWithLink(LocaleController.getString("ActionCreateGroup", R.string.ActionCreateGroup), "un1", fromObject);
                    }
                } else if (messageOwner.action instanceof TLRPC.TL_messageActionChatDeleteUser) {
                    if (isFromUser() && messageOwner.action.user_id == messageOwner.from_id.user_id) {
                        if (isOut()) {
                            messageText = LocaleController.getString("ActionYouLeftUser", R.string.ActionYouLeftUser);
                        } else {
                            messageText = replaceWithLink(LocaleController.getString("ActionLeftUser", R.string.ActionLeftUser), "un1", fromObject);
                        }
                    } else {
                        TLRPC.User whoUser = getUser(users, sUsers, messageOwner.action.user_id);
                        if (isOut()) {
                            messageText = replaceWithLink(LocaleController.getString("ActionYouKickUser", R.string.ActionYouKickUser), "un2", whoUser);
                        } else if (messageOwner.action.user_id == UserConfig.getInstance(currentAccount).getClientUserId()) {
                            messageText = replaceWithLink(LocaleController.getString("ActionKickUserYou", R.string.ActionKickUserYou), "un1", fromObject);
                        } else {
                            messageText = replaceWithLink(LocaleController.getString("ActionKickUser", R.string.ActionKickUser), "un2", whoUser);
                            messageText = replaceWithLink(messageText, "un1", fromObject);
                        }
                    }
                } else if (messageOwner.action instanceof TLRPC.TL_messageActionChatAddUser) {
                    long singleUserId = messageOwner.action.user_id;
                    if (singleUserId == 0 && messageOwner.action.users.size() == 1) {
                        singleUserId = messageOwner.action.users.get(0);
                    }
                    if (singleUserId != 0) {
                        TLRPC.User whoUser = getUser(users, sUsers, singleUserId);
                        TLRPC.Chat chat = null;
                        if (messageOwner.peer_id.channel_id != 0) {
                            chat = getChat(chats, sChats, messageOwner.peer_id.channel_id);
                        }
                        if (messageOwner.from_id != null && singleUserId == messageOwner.from_id.user_id) {
                            if (ChatObject.isChannel(chat) && !chat.megagroup) {
                                messageText = LocaleController.getString("ChannelJoined", R.string.ChannelJoined);
                            } else {
                                if (messageOwner.peer_id.channel_id != 0) {
                                    if (singleUserId == UserConfig.getInstance(currentAccount).getClientUserId()) {
                                        messageText = LocaleController.getString("ChannelMegaJoined", R.string.ChannelMegaJoined);
                                    } else {
                                        messageText = replaceWithLink(LocaleController.getString("ActionAddUserSelfMega", R.string.ActionAddUserSelfMega), "un1", fromObject);
                                    }
                                } else if (isOut()) {
                                    messageText = LocaleController.getString("ActionAddUserSelfYou", R.string.ActionAddUserSelfYou);
                                } else {
                                    messageText = replaceWithLink(LocaleController.getString("ActionAddUserSelf", R.string.ActionAddUserSelf), "un1", fromObject);
                                }
                            }
                        } else {
                            if (isOut()) {
                                messageText = replaceWithLink(LocaleController.getString("ActionYouAddUser", R.string.ActionYouAddUser), "un2", whoUser);
                            } else if (singleUserId == UserConfig.getInstance(currentAccount).getClientUserId()) {
                                if (messageOwner.peer_id.channel_id != 0) {
                                    if (chat != null && chat.megagroup) {
                                        messageText = replaceWithLink(LocaleController.getString("MegaAddedBy", R.string.MegaAddedBy), "un1", fromObject);
                                    } else {
                                        messageText = replaceWithLink(LocaleController.getString("ChannelAddedBy", R.string.ChannelAddedBy), "un1", fromObject);
                                    }
                                } else {
                                    messageText = replaceWithLink(LocaleController.getString("ActionAddUserYou", R.string.ActionAddUserYou), "un1", fromObject);
                                }
                            } else {
                                messageText = replaceWithLink(LocaleController.getString("ActionAddUser", R.string.ActionAddUser), "un2", whoUser);
                                messageText = replaceWithLink(messageText, "un1", fromObject);
                            }
                        }
                    } else {
                        if (isOut()) {
                            messageText = replaceWithLink(LocaleController.getString("ActionYouAddUser", R.string.ActionYouAddUser), "un2", messageOwner.action.users, users, sUsers);
                        } else {
                            messageText = replaceWithLink(LocaleController.getString("ActionAddUser", R.string.ActionAddUser), "un2", messageOwner.action.users, users, sUsers);
                            messageText = replaceWithLink(messageText, "un1", fromObject);
                        }
                    }
                } else if (messageOwner.action instanceof TLRPC.TL_messageActionChatJoinedByLink) {
                    if (isOut()) {
                        messageText = LocaleController.getString("ActionInviteYou", R.string.ActionInviteYou);
                    } else {
                        messageText = replaceWithLink(LocaleController.getString("ActionInviteUser", R.string.ActionInviteUser), "un1", fromObject);
                    }
                } else if (messageOwner.action instanceof TLRPC.TL_messageActionGiftPremium) {
                    if (fromObject instanceof TLRPC.User && ((TLRPC.User) fromObject).self) {
                        TLRPC.User user = getUser(users, sUsers, messageOwner.peer_id.user_id);
                        messageText = replaceWithLink(AndroidUtilities.replaceTags(LocaleController.getString(R.string.ActionGiftOutbound)), "un1", user);
                    } else {
                        messageText = replaceWithLink(AndroidUtilities.replaceTags(LocaleController.getString(R.string.ActionGiftInbound)), "un1", fromObject);
                    }
                    int i = messageText.toString().indexOf("un2");
                    if (i != -1) {
                        SpannableStringBuilder sb = SpannableStringBuilder.valueOf(messageText);
                        CharSequence price = BillingController.getInstance().formatCurrency(messageOwner.action.amount, messageOwner.action.currency);
                        if ((messageOwner.action.flags & 1) != 0) {
                            price = String.format("%.2f", (messageOwner.action.cryptoAmount * Math.pow(10, -9))) + " " + messageOwner.action.cryptoCurrency + " (~ " + price + ")";
                        }
                        messageText = sb.replace(i, i + 3, price);
                    }
                } else if (messageOwner.action instanceof TLRPC.TL_messageActionSuggestProfilePhoto) {
                    if (messageOwner.action.photo != null && messageOwner.action.photo.video_sizes != null && !messageOwner.action.photo.video_sizes.isEmpty()) {
                        messageText = LocaleController.getString(R.string.ActionSuggestVideoShort);
                    } else {
                        messageText = LocaleController.getString(R.string.ActionSuggestPhotoShort);
                    }
                } else if (messageOwner.action instanceof TLRPC.TL_messageActionChatEditPhoto) {
                    TLRPC.Chat chat = messageOwner.peer_id != null && messageOwner.peer_id.channel_id != 0 ? getChat(chats, sChats, messageOwner.peer_id.channel_id) : null;
                    if (ChatObject.isChannel(chat) && !chat.megagroup) {
                        if (isVideoAvatar()) {
                            messageText = LocaleController.getString("ActionChannelChangedVideo", R.string.ActionChannelChangedVideo);
                        } else {
                            messageText = LocaleController.getString("ActionChannelChangedPhoto", R.string.ActionChannelChangedPhoto);
                        }
                    } else {
                        if (isOut()) {
                            if (isVideoAvatar()) {
                                messageText = LocaleController.getString("ActionYouChangedVideo", R.string.ActionYouChangedVideo);
                            } else {
                                messageText = LocaleController.getString("ActionYouChangedPhoto", R.string.ActionYouChangedPhoto);
                            }
                        } else {
                            if (isVideoAvatar()) {
                                messageText = replaceWithLink(LocaleController.getString("ActionChangedVideo", R.string.ActionChangedVideo), "un1", fromObject);
                            } else {
                                messageText = replaceWithLink(LocaleController.getString("ActionChangedPhoto", R.string.ActionChangedPhoto), "un1", fromObject);
                            }
                        }
                    }
                } else if (messageOwner.action instanceof TLRPC.TL_messageActionChatEditTitle) {
                    TLRPC.Chat chat = messageOwner.peer_id != null && messageOwner.peer_id.channel_id != 0 ? getChat(chats, sChats, messageOwner.peer_id.channel_id) : null;
                    if (ChatObject.isChannel(chat) && !chat.megagroup) {
                        messageText = LocaleController.getString("ActionChannelChangedTitle", R.string.ActionChannelChangedTitle).replace("un2", messageOwner.action.title);
                    } else {
                        if (isOut()) {
                            messageText = LocaleController.getString("ActionYouChangedTitle", R.string.ActionYouChangedTitle).replace("un2", messageOwner.action.title);
                        } else {
                            messageText = replaceWithLink(LocaleController.getString("ActionChangedTitle", R.string.ActionChangedTitle).replace("un2", messageOwner.action.title), "un1", fromObject);
                        }
                    }
                } else if (messageOwner.action instanceof TLRPC.TL_messageActionChatDeletePhoto) {
                    TLRPC.Chat chat = messageOwner.peer_id != null && messageOwner.peer_id.channel_id != 0 ? getChat(chats, sChats, messageOwner.peer_id.channel_id) : null;
                    if (ChatObject.isChannel(chat) && !chat.megagroup) {
                        messageText = LocaleController.getString("ActionChannelRemovedPhoto", R.string.ActionChannelRemovedPhoto);
                    } else {
                        if (isOut()) {
                            messageText = LocaleController.getString("ActionYouRemovedPhoto", R.string.ActionYouRemovedPhoto);
                        } else {
                            messageText = replaceWithLink(LocaleController.getString("ActionRemovedPhoto", R.string.ActionRemovedPhoto), "un1", fromObject);
                        }
                    }
                } else if (messageOwner.action instanceof TLRPC.TL_messageActionTTLChange) {
                    if (messageOwner.action.ttl != 0) {
                        if (isOut()) {
                            messageText = LocaleController.formatString("MessageLifetimeChangedOutgoing", R.string.MessageLifetimeChangedOutgoing, LocaleController.formatTTLString(messageOwner.action.ttl));
                        } else {
                            messageText = LocaleController.formatString("MessageLifetimeChanged", R.string.MessageLifetimeChanged, UserObject.getFirstName(fromUser), LocaleController.formatTTLString(messageOwner.action.ttl));
                        }
                    } else {
                        if (isOut()) {
                            messageText = LocaleController.getString("MessageLifetimeYouRemoved", R.string.MessageLifetimeYouRemoved);
                        } else {
                            messageText = LocaleController.formatString("MessageLifetimeRemoved", R.string.MessageLifetimeRemoved, UserObject.getFirstName(fromUser));
                        }
                    }
                } else if (messageOwner.action instanceof TLRPC.TL_messageActionRequestedPeer) {
                    TLRPC.Peer peer = ((TLRPC.TL_messageActionRequestedPeer) messageOwner.action).peer;
                    TLObject peerObject = null;
                    if (peer instanceof TLRPC.TL_peerUser) {
                        peerObject = MessagesController.getInstance(currentAccount).getUser(peer.user_id);
                        if (peerObject == null) {
                            peerObject = getUser(users, sUsers, peer.user_id);
                        }
                    } else if (peer instanceof TLRPC.TL_peerChat) {
                        peerObject = MessagesController.getInstance(currentAccount).getChat(peer.chat_id);
                        if (peerObject == null) {
                            peerObject = getChat(chats, sChats, peer.chat_id);
                        }
                    } else if (peer instanceof TLRPC.TL_peerChannel) {
                        peerObject = MessagesController.getInstance(currentAccount).getChat(peer.channel_id);
                        if (peerObject == null) {
                            peerObject = getChat(chats, sChats, peer.channel_id);
                        }
                    }
                    TLRPC.User bot = MessagesController.getInstance(currentAccount).getUser(getDialogId());
                    if (bot == null) {
                        bot = getUser(users, sUsers, getDialogId());
                    }
                    if (peerObject == null) {
                        if (peer instanceof TLRPC.TL_peerUser) {
                            messageText = LocaleController.getString(R.string.ActionRequestedPeerUser);
                        } else if (peer instanceof TLRPC.TL_peerChat) {
                            messageText = LocaleController.getString(R.string.ActionRequestedPeerChat);
                        } else {
                            messageText = LocaleController.getString(R.string.ActionRequestedPeerChannel);
                        }
                    } else {
                        messageText = replaceWithLink(LocaleController.getString(R.string.ActionRequestedPeer), "un1", peerObject);
                    }
                    messageText = replaceWithLink(messageText, "un2", bot);
                } else if (messageOwner.action instanceof TLRPC.TL_messageActionSetMessagesTTL) {
                    TLRPC.TL_messageActionSetMessagesTTL action = (TLRPC.TL_messageActionSetMessagesTTL) messageOwner.action;
                    TLRPC.Chat chat = messageOwner.peer_id != null && messageOwner.peer_id.channel_id != 0 ? getChat(chats, sChats, messageOwner.peer_id.channel_id) : null;
                    if (chat != null && !chat.megagroup) {
                        if (action.period != 0) {
                            messageText = LocaleController.formatString("ActionTTLChannelChanged", R.string.ActionTTLChannelChanged, LocaleController.formatTTLString(action.period));
                        } else {
                            messageText = LocaleController.getString("ActionTTLChannelDisabled", R.string.ActionTTLChannelDisabled);
                        }
                    } else if (action.auto_setting_from != 0) {
                        drawServiceWithDefaultTypeface = true;
                        if (action.auto_setting_from == UserConfig.getInstance(currentAccount).clientUserId) {
                            messageText = AndroidUtilities.replaceTags(LocaleController.formatString("AutoDeleteGlobalActionFromYou", R.string.AutoDeleteGlobalActionFromYou, LocaleController.formatTTLString(action.period)));
                        } else {
                            TLObject object = null;
                            if (sUsers != null) {
                                object = sUsers.get(action.auto_setting_from);
                            }
                            if (object == null && users != null) {
                                object = users.get(action.auto_setting_from);
                            }
                            if (object == null && chats != null) {
                                object = chats.get(action.auto_setting_from);
                            } else {
                                object = fromObject;
                            }
                            messageText = replaceWithLink(AndroidUtilities.replaceTags(LocaleController.formatString("AutoDeleteGlobalAction", R.string.AutoDeleteGlobalAction, LocaleController.formatTTLString(action.period))), "un1", object);
                        }
                    } else if (action.period != 0) {
                        if (isOut()) {
                            messageText = LocaleController.formatString("ActionTTLYouChanged", R.string.ActionTTLYouChanged, LocaleController.formatTTLString(action.period));
                        } else {
                            messageText = replaceWithLink(LocaleController.formatString("ActionTTLChanged", R.string.ActionTTLChanged, LocaleController.formatTTLString(action.period)), "un1", fromObject);
                        }
                    } else {
                        if (isOut()) {
                            messageText = LocaleController.getString("ActionTTLYouDisabled", R.string.ActionTTLYouDisabled);
                        } else {
                            messageText = replaceWithLink(LocaleController.getString("ActionTTLDisabled", R.string.ActionTTLDisabled), "un1", fromObject);
                        }
                    }
                } else if (messageOwner.action instanceof TLRPC.TL_messageActionLoginUnknownLocation) {
                    String date;
                    long time = ((long) messageOwner.date) * 1000;
                    if (LocaleController.getInstance().formatterDay != null && LocaleController.getInstance().formatterYear != null) {
                        date = LocaleController.formatString("formatDateAtTime", R.string.formatDateAtTime, LocaleController.getInstance().formatterYear.format(time), LocaleController.getInstance().formatterDay.format(time));
                    } else {
                        date = "" + messageOwner.date;
                    }
                    TLRPC.User to_user = UserConfig.getInstance(currentAccount).getCurrentUser();
                    if (to_user == null) {
                        to_user = getUser(users, sUsers, messageOwner.peer_id.user_id);
                    }
                    String name = to_user != null ? UserObject.getFirstName(to_user) : "";
                    messageText = LocaleController.formatString("NotificationUnrecognizedDevice", R.string.NotificationUnrecognizedDevice, name, date, messageOwner.action.title, messageOwner.action.address);
                } else if (messageOwner.action instanceof TLRPC.TL_messageActionUserJoined || messageOwner.action instanceof TLRPC.TL_messageActionContactSignUp) {
                    messageText = LocaleController.formatString("NotificationContactJoined", R.string.NotificationContactJoined, UserObject.getUserName(fromUser));
                } else if (messageOwner.action instanceof TLRPC.TL_messageActionUserUpdatedPhoto) {
                    messageText = LocaleController.formatString("NotificationContactNewPhoto", R.string.NotificationContactNewPhoto, UserObject.getUserName(fromUser));
                } else if (messageOwner.action instanceof TLRPC.TL_messageEncryptedAction) {
                    if (messageOwner.action.encryptedAction instanceof TLRPC.TL_decryptedMessageActionScreenshotMessages) {
                        if (isOut()) {
                            messageText = LocaleController.formatString("ActionTakeScreenshootYou", R.string.ActionTakeScreenshootYou);
                        } else {
                            messageText = replaceWithLink(LocaleController.getString("ActionTakeScreenshoot", R.string.ActionTakeScreenshoot), "un1", fromObject);
                        }
                    } else if (messageOwner.action.encryptedAction instanceof TLRPC.TL_decryptedMessageActionSetMessageTTL) {
                        TLRPC.TL_decryptedMessageActionSetMessageTTL action = (TLRPC.TL_decryptedMessageActionSetMessageTTL) messageOwner.action.encryptedAction;
                        if (action.ttl_seconds != 0) {
                            if (isOut()) {
                                messageText = LocaleController.formatString("MessageLifetimeChangedOutgoing", R.string.MessageLifetimeChangedOutgoing, LocaleController.formatTTLString(action.ttl_seconds));
                            } else {
                                messageText = LocaleController.formatString("MessageLifetimeChanged", R.string.MessageLifetimeChanged, UserObject.getFirstName(fromUser), LocaleController.formatTTLString(action.ttl_seconds));
                            }
                        } else {
                            if (isOut()) {
                                messageText = LocaleController.getString("MessageLifetimeYouRemoved", R.string.MessageLifetimeYouRemoved);
                            } else {
                                messageText = LocaleController.formatString("MessageLifetimeRemoved", R.string.MessageLifetimeRemoved, UserObject.getFirstName(fromUser));
                            }
                        }
                    }
                } else if (messageOwner.action instanceof TLRPC.TL_messageActionScreenshotTaken) {
                    if (isOut()) {
                        messageText = LocaleController.formatString("ActionTakeScreenshootYou", R.string.ActionTakeScreenshootYou);
                    } else {
                        messageText = replaceWithLink(LocaleController.getString("ActionTakeScreenshoot", R.string.ActionTakeScreenshoot), "un1", fromObject);
                    }
                } else if (messageOwner.action instanceof TLRPC.TL_messageActionCreatedBroadcastList) {
                    messageText = LocaleController.formatString("YouCreatedBroadcastList", R.string.YouCreatedBroadcastList);
                } else if (messageOwner.action instanceof TLRPC.TL_messageActionChannelCreate) {
                    TLRPC.Chat chat = messageOwner.peer_id != null && messageOwner.peer_id.channel_id != 0 ? getChat(chats, sChats, messageOwner.peer_id.channel_id) : null;
                    if (ChatObject.isChannel(chat) && chat.megagroup) {
                        messageText = LocaleController.getString("ActionCreateMega", R.string.ActionCreateMega);
                    } else {
                        messageText = LocaleController.getString("ActionCreateChannel", R.string.ActionCreateChannel);
                    }
                } else if (messageOwner.action instanceof TLRPC.TL_messageActionChatMigrateTo) {
                    messageText = LocaleController.getString("ActionMigrateFromGroup", R.string.ActionMigrateFromGroup);
                } else if (messageOwner.action instanceof TLRPC.TL_messageActionChannelMigrateFrom) {
                    messageText = LocaleController.getString("ActionMigrateFromGroup", R.string.ActionMigrateFromGroup);
                } else if (messageOwner.action instanceof TLRPC.TL_messageActionPinMessage) {
                    TLRPC.Chat chat;
                    if (fromUser == null) {
                        chat = getChat(chats, sChats, messageOwner.peer_id.channel_id);
                    } else {
                        chat = null;
                    }
                    generatePinMessageText(fromUser, chat);
                } else if (messageOwner.action instanceof TLRPC.TL_messageActionHistoryClear) {
                    messageText = LocaleController.getString("HistoryCleared", R.string.HistoryCleared);
                } else if (messageOwner.action instanceof TLRPC.TL_messageActionTopicCreate) {
                    messageText = LocaleController.getString("TopicCreated", R.string.TopicCreated);

                    TLRPC.TL_messageActionTopicCreate createAction = (TLRPC.TL_messageActionTopicCreate) messageOwner.action;
                    TLRPC.TL_forumTopic forumTopic = new TLRPC.TL_forumTopic();
                    forumTopic.icon_emoji_id = createAction.icon_emoji_id;
                    forumTopic.title = createAction.title;
                    forumTopic.icon_color = createAction.icon_color;

                    messageTextShort = AndroidUtilities.replaceCharSequence("%s", LocaleController.getString("TopicWasCreatedAction", R.string.TopicWasCreatedAction), ForumUtilities.getTopicSpannedName(forumTopic, null));
                } else if (messageOwner.action instanceof TLRPC.TL_messageActionTopicEdit) {
                    TLRPC.TL_messageActionTopicEdit editAction = (TLRPC.TL_messageActionTopicEdit) messageOwner.action;

                    String name = null;
                    TLObject object = null;
                    if (fromUser != null) {
                        name = ContactsController.formatName(fromUser.first_name, fromUser.last_name);
                        object = fromUser;
                    } else if (fromChat != null) {
                        name = fromChat.title;
                        object = fromChat;
                    }
                    if (name != null) {
                        name = name.trim();
                    } else {
                        name = "DELETED";
                    }

                    if ((messageOwner.action.flags & 8) > 0) {
                        if (((TLRPC.TL_messageActionTopicEdit) messageOwner.action).hidden) {
                            messageText = replaceWithLink(LocaleController.getString("TopicHidden2", R.string.TopicHidden2), "%s", object);
                            messageTextShort = LocaleController.getString("TopicHidden", R.string.TopicHidden);
                        } else {
                            messageText = replaceWithLink(LocaleController.getString("TopicShown2", R.string.TopicShown2), "%s", object);
                            messageTextShort = LocaleController.getString("TopicShown", R.string.TopicShown);
                        }
                    } else if ((messageOwner.action.flags & 4) > 0) {
                        if (((TLRPC.TL_messageActionTopicEdit) messageOwner.action).closed) {
                            messageText = replaceWithLink(LocaleController.getString("TopicClosed2", R.string.TopicClosed2), "%s", object);
                            messageTextShort = LocaleController.getString("TopicClosed", R.string.TopicClosed);
                        } else {
                            messageText = replaceWithLink(LocaleController.getString("TopicRestarted2", R.string.TopicRestarted2), "%s", object);
                            messageTextShort = LocaleController.getString("TopicRestarted", R.string.TopicRestarted);
                        }
                    } else {
                        if ((messageOwner.action.flags & 2) != 0 && (messageOwner.action.flags & 1) != 0) {
                            TLRPC.TL_forumTopic forumTopic = new TLRPC.TL_forumTopic();
                            forumTopic.icon_emoji_id = editAction.icon_emoji_id;
                            forumTopic.title = editAction.title;
                            forumTopic.icon_color = ForumBubbleDrawable.serverSupportedColor[0];

                            CharSequence topicName = ForumUtilities.getTopicSpannedName(forumTopic, null, topicIconDrawable);
                            CharSequence str = AndroidUtilities.replaceCharSequence("%1$s", LocaleController.getString("TopicChangeIconAndTitleTo", R.string.TopicChangeIconAndTitleTo), name);
                            messageText = AndroidUtilities.replaceCharSequence("%2$s", str,  topicName);
                            messageTextShort = LocaleController.getString("TopicRenamed", R.string.TopicRenamed);
                            messageTextForReply = AndroidUtilities.replaceCharSequence("%s", LocaleController.getString("TopicChangeIconAndTitleToInReply", R.string.TopicChangeIconAndTitleToInReply), topicName);
                        } else if ((messageOwner.action.flags & 2) != 0) {
                            TLRPC.TL_forumTopic forumTopic = new TLRPC.TL_forumTopic();
                            forumTopic.icon_emoji_id = editAction.icon_emoji_id;
                            forumTopic.title = "";
                            forumTopic.icon_color = ForumBubbleDrawable.serverSupportedColor[0];
                            CharSequence topicName = ForumUtilities.getTopicSpannedName(forumTopic, null, topicIconDrawable);
                            CharSequence str = AndroidUtilities.replaceCharSequence("%1$s", LocaleController.getString("TopicIconChangedTo", R.string.TopicIconChangedTo), name);
                            messageText = AndroidUtilities.replaceCharSequence("%2$s", str, topicName);
                            messageTextShort = LocaleController.getString("TopicIconChanged", R.string.TopicIconChanged);
                            messageTextForReply = AndroidUtilities.replaceCharSequence("%s", LocaleController.getString("TopicIconChangedToInReply", R.string.TopicIconChangedToInReply), topicName);
                        } else if ((messageOwner.action.flags & 1) != 0) {
                            CharSequence str = AndroidUtilities.replaceCharSequence("%1$s", LocaleController.getString("TopicRenamedTo", R.string.TopicRenamedTo), name);
                            messageText = AndroidUtilities.replaceCharSequence("%2$s", str, editAction.title);
                            messageTextShort = LocaleController.getString("TopicRenamed", R.string.TopicRenamed);
                            messageTextForReply = AndroidUtilities.replaceCharSequence("%s", LocaleController.getString("TopicRenamedToInReply", R.string.TopicRenamedToInReply), editAction.title);
                        }
                    }
                } else if (messageOwner.action instanceof TLRPC.TL_messageActionGameScore) {
                    generateGameMessageText(fromUser);
                } else if (messageOwner.action instanceof TLRPC.TL_messageActionPhoneCall) {
                    TLRPC.TL_messageActionPhoneCall call = (TLRPC.TL_messageActionPhoneCall) messageOwner.action;
                    boolean isMissed = call.reason instanceof TLRPC.TL_phoneCallDiscardReasonMissed;
                    if (isFromUser() && messageOwner.from_id.user_id == UserConfig.getInstance(currentAccount).getClientUserId()) {
                        if (isMissed) {
                            if (call.video) {
                                messageText = LocaleController.getString("CallMessageVideoOutgoingMissed", R.string.CallMessageVideoOutgoingMissed);
                            } else {
                                messageText = LocaleController.getString("CallMessageOutgoingMissed", R.string.CallMessageOutgoingMissed);
                            }
                        } else {
                            if (call.video) {
                                messageText = LocaleController.getString("CallMessageVideoOutgoing", R.string.CallMessageVideoOutgoing);
                            } else {
                                messageText = LocaleController.getString("CallMessageOutgoing", R.string.CallMessageOutgoing);
                            }
                        }
                    } else {
                        if (isMissed) {
                            if (call.video) {
                                messageText = LocaleController.getString("CallMessageVideoIncomingMissed", R.string.CallMessageVideoIncomingMissed);
                            } else {
                                messageText = LocaleController.getString("CallMessageIncomingMissed", R.string.CallMessageIncomingMissed);
                            }
                        } else if (call.reason instanceof TLRPC.TL_phoneCallDiscardReasonBusy) {
                            if (call.video) {
                                messageText = LocaleController.getString("CallMessageVideoIncomingDeclined", R.string.CallMessageVideoIncomingDeclined);
                            } else {
                                messageText = LocaleController.getString("CallMessageIncomingDeclined", R.string.CallMessageIncomingDeclined);
                            }
                        } else {
                            if (call.video) {
                                messageText = LocaleController.getString("CallMessageVideoIncoming", R.string.CallMessageVideoIncoming);
                            } else {
                                messageText = LocaleController.getString("CallMessageIncoming", R.string.CallMessageIncoming);
                            }
                        }
                    }
                    if (call.duration > 0) {
                        String duration = LocaleController.formatCallDuration(call.duration);
                        messageText = LocaleController.formatString("CallMessageWithDuration", R.string.CallMessageWithDuration, messageText, duration);
                        String _messageText = messageText.toString();
                        int start = _messageText.indexOf(duration);
                        if (start != -1) {
                            SpannableString sp = new SpannableString(messageText);
                            int end = start + duration.length();
                            if (start > 0 && _messageText.charAt(start - 1) == '(') {
                                start--;
                            }
                            if (end < _messageText.length() && _messageText.charAt(end) == ')') {
                                end++;
                            }
                            sp.setSpan(new TypefaceSpan(Typeface.DEFAULT), start, end, 0);
                            messageText = sp;
                        }
                    }
                } else if (messageOwner.action instanceof TLRPC.TL_messageActionPaymentSent) {
                    TLRPC.User user = getUser(users, sUsers, getDialogId());
                    generatePaymentSentMessageText(user);
                } else if (messageOwner.action instanceof TLRPC.TL_messageActionBotAllowed) {
                    String domain = ((TLRPC.TL_messageActionBotAllowed) messageOwner.action).domain;
                    TLRPC.BotApp botApp = ((TLRPC.TL_messageActionBotAllowed) messageOwner.action).app;
                    if (((TLRPC.TL_messageActionBotAllowed) messageOwner.action).from_request) {
                        messageText = LocaleController.getString(R.string.ActionBotAllowedWebapp);
                    } else if (botApp != null) {
                        String botAppTitle = botApp.title;
                        String text = LocaleController.getString("ActionBotAllowedApp", R.string.ActionBotAllowedApp);
                        int start = text.indexOf("%1$s");
                        SpannableString str = new SpannableString(String.format(text, botAppTitle));
                        TLRPC.User bot = getUser(users, sUsers, getDialogId());
                        if (start >= 0 && bot != null) {
                            final String username = UserObject.getPublicUsername(bot);
                            if (username != null) {
                                final String link = "https://" + MessagesController.getInstance(currentAccount).linkPrefix + "/" + username + "/" + botApp.short_name;
                                str.setSpan(new URLSpanNoUnderlineBold(link), start, start + botAppTitle.length(), Spanned.SPAN_EXCLUSIVE_EXCLUSIVE);
                            }
                        }
                        messageText = str;
                    } else {
                        if (domain == null) {
                            domain = "";
                        }
                        String text = LocaleController.getString("ActionBotAllowed", R.string.ActionBotAllowed);
                        int start = text.indexOf("%1$s");
                        SpannableString str = new SpannableString(String.format(text, domain));
                        if (start >= 0 && !TextUtils.isEmpty(domain)) {
                            str.setSpan(new URLSpanNoUnderlineBold("http://" + domain), start, start + domain.length(), Spanned.SPAN_EXCLUSIVE_EXCLUSIVE);
                        }
                        messageText = str;
                    }
                } else if (messageOwner.action instanceof TLRPC.TL_messageActionAttachMenuBotAllowed || messageOwner.action instanceof TLRPC.TL_messageActionBotAllowed && ((TLRPC.TL_messageActionBotAllowed) messageOwner.action).attach_menu) {
                    messageText = LocaleController.getString(R.string.ActionAttachMenuBotAllowed);
                } else if (messageOwner.action instanceof TLRPC.TL_messageActionSecureValuesSent) {
                    TLRPC.TL_messageActionSecureValuesSent valuesSent = (TLRPC.TL_messageActionSecureValuesSent) messageOwner.action;
                    StringBuilder str = new StringBuilder();
                    for (int a = 0, size = valuesSent.types.size(); a < size; a++) {
                        TLRPC.SecureValueType type = valuesSent.types.get(a);
                        if (str.length() > 0) {
                            str.append(", ");
                        }
                        if (type instanceof TLRPC.TL_secureValueTypePhone) {
                            str.append(LocaleController.getString("ActionBotDocumentPhone", R.string.ActionBotDocumentPhone));
                        } else if (type instanceof TLRPC.TL_secureValueTypeEmail) {
                            str.append(LocaleController.getString("ActionBotDocumentEmail", R.string.ActionBotDocumentEmail));
                        } else if (type instanceof TLRPC.TL_secureValueTypeAddress) {
                            str.append(LocaleController.getString("ActionBotDocumentAddress", R.string.ActionBotDocumentAddress));
                        } else if (type instanceof TLRPC.TL_secureValueTypePersonalDetails) {
                            str.append(LocaleController.getString("ActionBotDocumentIdentity", R.string.ActionBotDocumentIdentity));
                        } else if (type instanceof TLRPC.TL_secureValueTypePassport) {
                            str.append(LocaleController.getString("ActionBotDocumentPassport", R.string.ActionBotDocumentPassport));
                        } else if (type instanceof TLRPC.TL_secureValueTypeDriverLicense) {
                            str.append(LocaleController.getString("ActionBotDocumentDriverLicence", R.string.ActionBotDocumentDriverLicence));
                        } else if (type instanceof TLRPC.TL_secureValueTypeIdentityCard) {
                            str.append(LocaleController.getString("ActionBotDocumentIdentityCard", R.string.ActionBotDocumentIdentityCard));
                        } else if (type instanceof TLRPC.TL_secureValueTypeUtilityBill) {
                            str.append(LocaleController.getString("ActionBotDocumentUtilityBill", R.string.ActionBotDocumentUtilityBill));
                        } else if (type instanceof TLRPC.TL_secureValueTypeBankStatement) {
                            str.append(LocaleController.getString("ActionBotDocumentBankStatement", R.string.ActionBotDocumentBankStatement));
                        } else if (type instanceof TLRPC.TL_secureValueTypeRentalAgreement) {
                            str.append(LocaleController.getString("ActionBotDocumentRentalAgreement", R.string.ActionBotDocumentRentalAgreement));
                        } else if (type instanceof TLRPC.TL_secureValueTypeInternalPassport) {
                            str.append(LocaleController.getString("ActionBotDocumentInternalPassport", R.string.ActionBotDocumentInternalPassport));
                        } else if (type instanceof TLRPC.TL_secureValueTypePassportRegistration) {
                            str.append(LocaleController.getString("ActionBotDocumentPassportRegistration", R.string.ActionBotDocumentPassportRegistration));
                        } else if (type instanceof TLRPC.TL_secureValueTypeTemporaryRegistration) {
                            str.append(LocaleController.getString("ActionBotDocumentTemporaryRegistration", R.string.ActionBotDocumentTemporaryRegistration));
                        }
                    }
                    TLRPC.User user = null;
                    if (messageOwner.peer_id != null) {
                        user = getUser(users, sUsers, messageOwner.peer_id.user_id);
                    }
                    messageText = LocaleController.formatString("ActionBotDocuments", R.string.ActionBotDocuments, UserObject.getFirstName(user), str.toString());
                } else if (messageOwner.action instanceof TLRPC.TL_messageActionWebViewDataSent) {
                    TLRPC.TL_messageActionWebViewDataSent dataSent = (TLRPC.TL_messageActionWebViewDataSent) messageOwner.action;
                    messageText = LocaleController.formatString("ActionBotWebViewData", R.string.ActionBotWebViewData, dataSent.text);
                } else if (messageOwner.action instanceof TLRPC.TL_messageActionSetChatTheme) {
                    String emoticon = ((TLRPC.TL_messageActionSetChatTheme) messageOwner.action).emoticon;
                    String userName = UserObject.getFirstName(fromUser);
                    boolean isUserSelf = UserObject.isUserSelf(fromUser);
                    if (TextUtils.isEmpty(emoticon)) {
                        messageText = isUserSelf
                                ? LocaleController.formatString("ChatThemeDisabledYou", R.string.ChatThemeDisabledYou)
                                : LocaleController.formatString("ChatThemeDisabled", R.string.ChatThemeDisabled, userName, emoticon);
                    } else {
                        messageText = isUserSelf
                                ? LocaleController.formatString("ChatThemeChangedYou", R.string.ChatThemeChangedYou, emoticon)
                                : LocaleController.formatString("ChatThemeChangedTo", R.string.ChatThemeChangedTo, userName, emoticon);
                    }
                } else if (messageOwner.action instanceof TLRPC.TL_messageActionChatJoinedByRequest) {
                    if (UserObject.isUserSelf(fromUser)) {
                        boolean isChannel = ChatObject.isChannelAndNotMegaGroup(messageOwner.peer_id.channel_id, currentAccount);
                        messageText = isChannel
                                ? LocaleController.getString("RequestToJoinChannelApproved", R.string.RequestToJoinChannelApproved)
                                : LocaleController.getString("RequestToJoinGroupApproved", R.string.RequestToJoinGroupApproved);
                    } else {
                        messageText = replaceWithLink(LocaleController.getString("UserAcceptedToGroupAction", R.string.UserAcceptedToGroupAction), "un1", fromObject);
                    }
                }
            }
        } else {
            isRestrictedMessage = false;
            String restrictionReason = MessagesController.getRestrictionReason(messageOwner.restriction_reason);
            if (!TextUtils.isEmpty(restrictionReason) && !NekoConfig.ignoreContentRestrictions.Bool()) {
                messageText = restrictionReason;
                isRestrictedMessage = true;
            } else if (!isMediaEmpty()) {
                if (getMedia(messageOwner) instanceof TLRPC.TL_messageMediaStory) {
                    if (getMedia(messageOwner).via_mention) {
                        TLRPC.User user = MessagesController.getInstance(currentAccount).getUser(getMedia(messageOwner).user_id);
                        String link = null, username;
                        if (user != null && (username = UserObject.getPublicUsername(user)) != null) {
                            link = MessagesController.getInstance(currentAccount).linkPrefix + "/" + username + "/s/" + getMedia(messageOwner).id;
                        }
                        if (link != null) {
                            messageText = new SpannableString(link);
                            ((SpannableString) messageText).setSpan(new URLSpanReplacement("https://" + link, new TextStyleSpan.TextStyleRun()), 0, messageText.length(), Spanned.SPAN_EXCLUSIVE_EXCLUSIVE);
                        } else {
                            messageText = "";
                        }
                    } else {
                        messageText = LocaleController.getString("ForwardedStory", R.string.ForwardedStory);
                    }
                } else if (getMedia(messageOwner) instanceof TLRPC.TL_messageMediaDice) {
                    messageText = getDiceEmoji();
                } else if (getMedia(messageOwner) instanceof TLRPC.TL_messageMediaPoll) {
                    if (((TLRPC.TL_messageMediaPoll) getMedia(messageOwner)).poll.quiz) {
                        messageText = LocaleController.getString("QuizPoll", R.string.QuizPoll);
                    } else {
                        messageText = LocaleController.getString("Poll", R.string.Poll);
                    }
                } else if (getMedia(messageOwner) instanceof TLRPC.TL_messageMediaPhoto) {
                    if (getMedia(messageOwner).ttl_seconds != 0 && !(messageOwner instanceof TLRPC.TL_message_secret)) {
                        messageText = LocaleController.getString("AttachDestructingPhoto", R.string.AttachDestructingPhoto);
                    } else if (getGroupId() != 0) {
                        messageText = LocaleController.getString("Album", R.string.Album);
                    } else {
                        messageText = LocaleController.getString("AttachPhoto", R.string.AttachPhoto);
                    }
                } else if (isVideo() || getMedia(messageOwner) instanceof TLRPC.TL_messageMediaDocument && (getDocument() instanceof TLRPC.TL_documentEmpty || getDocument() == null) && getMedia(messageOwner).ttl_seconds != 0) {
                    if (getMedia(messageOwner).ttl_seconds != 0 && !(messageOwner instanceof TLRPC.TL_message_secret)) {
                        messageText = LocaleController.getString("AttachDestructingVideo", R.string.AttachDestructingVideo);
                    } else {
                        messageText = LocaleController.getString("AttachVideo", R.string.AttachVideo);
                    }
                } else if (isVoice()) {
                    messageText = LocaleController.getString("AttachAudio", R.string.AttachAudio);
                } else if (isRoundVideo()) {
                    messageText = LocaleController.getString("AttachRound", R.string.AttachRound);
                } else if (getMedia(messageOwner) instanceof TLRPC.TL_messageMediaGeo || getMedia(messageOwner) instanceof TLRPC.TL_messageMediaVenue) {
                    messageText = LocaleController.getString("AttachLocation", R.string.AttachLocation);
                } else if (getMedia(messageOwner) instanceof TLRPC.TL_messageMediaGeoLive) {
                    messageText = LocaleController.getString("AttachLiveLocation", R.string.AttachLiveLocation);
                } else if (getMedia(messageOwner) instanceof TLRPC.TL_messageMediaContact) {
                    messageText = LocaleController.getString("AttachContact", R.string.AttachContact);
                    if (!TextUtils.isEmpty(getMedia(messageOwner).vcard)) {
                        vCardData = VCardData.parse(getMedia(messageOwner).vcard);
                    }
                } else if (getMedia(messageOwner) instanceof TLRPC.TL_messageMediaGame) {
                    messageText = messageOwner.message;
                } else if (getMedia(messageOwner) instanceof TLRPC.TL_messageMediaInvoice) {
                    messageText = getMedia(messageOwner).description;
                } else if (getMedia(messageOwner) instanceof TLRPC.TL_messageMediaUnsupported) {
                    messageText = LocaleController.getString("UnsupportedMedia", R.string.UnsupportedMedia).replace("https://telegram.org/update", "https://t.me/nagram_channel");
                } else if (getMedia(messageOwner) instanceof TLRPC.TL_messageMediaDocument) {
                    if (isSticker() || isAnimatedStickerDocument(getDocument(), true)) {
                        String sch = getStickerChar();
                        if (sch != null && sch.length() > 0) {
                            messageText = String.format("%s %s", sch, LocaleController.getString("AttachSticker", R.string.AttachSticker));
                        } else {
                            messageText = LocaleController.getString("AttachSticker", R.string.AttachSticker);
                        }
                    } else if (isMusic()) {
                        messageText = LocaleController.getString("AttachMusic", R.string.AttachMusic);
                    } else if (isGif()) {
                        messageText = LocaleController.getString("AttachGif", R.string.AttachGif);
                    } else {
                        String name = FileLoader.getDocumentFileName(getDocument());
                        if (!TextUtils.isEmpty(name)) {
                            messageText = name;
                        } else {
                            messageText = LocaleController.getString("AttachDocument", R.string.AttachDocument);
                        }
                    }
                }
            } else if (messageOwner.translated) {
                messageText = messageOwner.translatedMessage;
            } else {
                if (messageOwner.message != null) {
                    try {
                        if (messageOwner.message.length() > 200) {
                            messageText = AndroidUtilities.BAD_CHARS_MESSAGE_LONG_PATTERN.matcher(messageOwner.message).replaceAll("\u200C");
                        } else {
                            messageText = AndroidUtilities.BAD_CHARS_MESSAGE_PATTERN.matcher(messageOwner.message).replaceAll("\u200C");
                        }
                    } catch (Throwable e) {
                        messageText = messageOwner.message;
                    }
                } else {
                    messageText = messageOwner.message;
                }
                messageText = MessageHelper.INSTANCE.zalgoFilter(messageText);
            }
        }

        if (messageText == null) {
            messageText = "";
        }
    }

    public static TLRPC.MessageMedia getMedia(MessageObject messageObject) {
        if (messageObject == null || messageObject.messageOwner == null) {
            return null;
        }
        return getMedia(messageObject.messageOwner);
    }

    public static TLRPC.MessageMedia getMedia(TLRPC.Message messageOwner) {
        if (messageOwner.media != null && messageOwner.media.extended_media instanceof TLRPC.TL_messageExtendedMedia) {
            return ((TLRPC.TL_messageExtendedMedia) messageOwner.media.extended_media).media;
        }
        return messageOwner.media;
    }

    public boolean hasRevealedExtendedMedia() {
        return messageOwner.media != null && messageOwner.media.extended_media instanceof TLRPC.TL_messageExtendedMedia;
    }

    public boolean hasExtendedMedia() {
        return messageOwner.media != null && messageOwner.media.extended_media != null;
    }

    public boolean hasExtendedMediaPreview() {
        return messageOwner.media != null && messageOwner.media.extended_media instanceof TLRPC.TL_messageExtendedMediaPreview;
    }

    public void setType() {
        int oldType = type;
        type = 1000;
        isRoundVideoCached = 0;
        if (messageOwner instanceof TLRPC.TL_message || messageOwner instanceof TLRPC.TL_messageForwarded_old2) {
            if (isRestrictedMessage) {
                type = TYPE_TEXT;
            } else if (emojiAnimatedSticker != null || emojiAnimatedStickerId != null) {
                if (isSticker()) {
                    type = TYPE_STICKER;
                } else {
                    type = TYPE_ANIMATED_STICKER;
                }
            } else if (isMediaEmpty(false) && !isDice() && emojiOnlyCount >= 1 && !hasUnwrappedEmoji) {
                type = TYPE_EMOJIS;
            } else if (isMediaEmpty()) {
                type = TYPE_TEXT;
                if (TextUtils.isEmpty(messageText) && eventId == 0) {
                    messageText = LocaleController.getString("EventLogOriginalCaptionEmpty", R.string.EventLogOriginalCaptionEmpty);
                }
            } else if (hasExtendedMediaPreview()) {
                type = TYPE_EXTENDED_MEDIA_PREVIEW;
            } else if (getMedia(messageOwner).ttl_seconds != 0 && (getMedia(messageOwner).photo instanceof TLRPC.TL_photoEmpty || getDocument() instanceof TLRPC.TL_documentEmpty || getMedia(messageOwner) instanceof TLRPC.TL_messageMediaDocument && getDocument() == null || forceExpired)) {
                contentType = 1;
                type = TYPE_DATE;
            } else if (getMedia(messageOwner) instanceof TLRPC.TL_messageMediaDice) {
                type = TYPE_ANIMATED_STICKER;
                if (getMedia(messageOwner).document == null) {
                    getMedia(messageOwner).document = new TLRPC.TL_document();
                    getMedia(messageOwner).document.file_reference = new byte[0];
                    getMedia(messageOwner).document.mime_type = "application/x-tgsdice";
                    getMedia(messageOwner).document.dc_id = Integer.MIN_VALUE;
                    getMedia(messageOwner).document.id = Integer.MIN_VALUE;
                    TLRPC.TL_documentAttributeImageSize attributeImageSize = new TLRPC.TL_documentAttributeImageSize();
                    attributeImageSize.w = 512;
                    attributeImageSize.h = 512;
                    getMedia(messageOwner).document.attributes.add(attributeImageSize);
                }
            } else if (getMedia(messageOwner) instanceof TLRPC.TL_messageMediaPhoto) {
                type = TYPE_PHOTO;
            } else if (getMedia(messageOwner) instanceof TLRPC.TL_messageMediaGeo || getMedia(messageOwner) instanceof TLRPC.TL_messageMediaVenue || getMedia(messageOwner) instanceof TLRPC.TL_messageMediaGeoLive) {
                type = TYPE_GEO;
            } else if (isRoundVideo()) {
                type = TYPE_ROUND_VIDEO;
            } else if (isVideo()) {
                type = TYPE_VIDEO;
            } else if (isVoice()) {
                type = TYPE_VOICE;
            } else if (isMusic()) {
                type = TYPE_MUSIC;
            } else if (getMedia(messageOwner) instanceof TLRPC.TL_messageMediaContact) {
                type = TYPE_CONTACT;
            } else if (getMedia(messageOwner) instanceof TLRPC.TL_messageMediaPoll) {
                type = TYPE_POLL;
                checkedVotes = new ArrayList<>();
            } else if (getMedia(messageOwner) instanceof TLRPC.TL_messageMediaUnsupported) {
                type = TYPE_TEXT;
            } else if (getMedia(messageOwner) instanceof TLRPC.TL_messageMediaDocument) {
                TLRPC.Document document = getDocument();
                if (document != null && document.mime_type != null) {
                    if (isGifDocument(document, hasValidGroupId())) {
                        type = TYPE_GIF;
                    } else if (isSticker()) {
                        type = TYPE_STICKER;
                    } else if (isAnimatedSticker()) {
                        type = TYPE_ANIMATED_STICKER;
                    } else {
                        type = TYPE_FILE;
                    }
                } else {
                    type = TYPE_FILE;
                }
            } else if (getMedia(messageOwner) instanceof TLRPC.TL_messageMediaGame) {
                type = TYPE_TEXT;
            } else if (getMedia(messageOwner) instanceof TLRPC.TL_messageMediaInvoice) {
                type = TYPE_TEXT;
            } else if (getMedia(messageOwner) instanceof TLRPC.TL_messageMediaStory) {
                type = getMedia(messageOwner).via_mention ? TYPE_STORY_MENTION : TYPE_STORY;
                if (type == TYPE_STORY_MENTION) {
                    contentType = 1;
                }
            }
        } else if (messageOwner instanceof TLRPC.TL_messageService) {
            if (messageOwner.action instanceof TLRPC.TL_messageActionSetSameChatWallPaper) {
                contentType = 1;
                type = TYPE_TEXT;
            } else if (messageOwner.action instanceof TLRPC.TL_messageActionSetChatWallPaper) {
                contentType = 1;
                type = TYPE_ACTION_WALLPAPER;
                TLRPC.TL_messageActionSetChatWallPaper wallPaper = (TLRPC.TL_messageActionSetChatWallPaper) messageOwner.action;
                photoThumbs = new ArrayList<>();
                if (wallPaper.wallpaper.document != null) {
                    photoThumbs.addAll(wallPaper.wallpaper.document.thumbs);
                    photoThumbsObject = wallPaper.wallpaper.document;
                }
            } else if (messageOwner.action instanceof TLRPC.TL_messageActionSuggestProfilePhoto) {
                contentType = 1;
                type = TYPE_SUGGEST_PHOTO;
                photoThumbs = new ArrayList<>();
                photoThumbs.addAll(messageOwner.action.photo.sizes);
                photoThumbsObject = messageOwner.action.photo;
            } else if (messageOwner.action instanceof TLRPC.TL_messageActionLoginUnknownLocation) {
                type = TYPE_TEXT;
            } else if (messageOwner.action instanceof TLRPC.TL_messageActionGiftPremium) {
                contentType = 1;
                type = TYPE_GIFT_PREMIUM;
            } else if (messageOwner.action instanceof TLRPC.TL_messageActionChatEditPhoto || messageOwner.action instanceof TLRPC.TL_messageActionUserUpdatedPhoto) {
                contentType = 1;
                type = TYPE_ACTION_PHOTO;
            } else if (messageOwner.action instanceof TLRPC.TL_messageEncryptedAction) {
                if (messageOwner.action.encryptedAction instanceof TLRPC.TL_decryptedMessageActionScreenshotMessages || messageOwner.action.encryptedAction instanceof TLRPC.TL_decryptedMessageActionSetMessageTTL) {
                    contentType = 1;
                    type = TYPE_DATE;
                } else {
                    contentType = -1;
                    type = -1;
                }
            } else if (messageOwner.action instanceof TLRPC.TL_messageActionHistoryClear) {
                contentType = -1;
                type = -1;
            } else if (messageOwner.action instanceof TLRPC.TL_messageActionPhoneCall) {
                type = TYPE_PHONE_CALL;
            } else {
                contentType = 1;
                type = TYPE_DATE;
            }
        }
        if (oldType != 1000 && oldType != type && type != TYPE_EMOJIS) {
            updateMessageText(MessagesController.getInstance(currentAccount).getUsers(), MessagesController.getInstance(currentAccount).getChats(), null, null);
            generateThumbs(false);
        }
    }

    public boolean checkLayout() {
        if (type != TYPE_TEXT && type != TYPE_EMOJIS || messageOwner.peer_id == null || messageText == null || messageText.length() == 0) {
            return false;
        }
        if (layoutCreated) {
            int newMinSize = AndroidUtilities.isTablet() ? AndroidUtilities.getMinTabletSide() : AndroidUtilities.displaySize.x;
            if (Math.abs(generatedWithMinSize - newMinSize) > AndroidUtilities.dp(52) || generatedWithDensity != AndroidUtilities.density) {
                layoutCreated = false;
            }
        }
        if (!layoutCreated) {
            layoutCreated = true;
            TLRPC.User fromUser = null;
            if (isFromUser()) {
                fromUser = MessagesController.getInstance(currentAccount).getUser(messageOwner.from_id.user_id);
            }
            TextPaint paint;
            if (getMedia(messageOwner) instanceof TLRPC.TL_messageMediaGame) {
                paint = Theme.chat_msgGameTextPaint;
            } else {
                paint = Theme.chat_msgTextPaint;
            }
            int[] emojiOnly = allowsBigEmoji() ? new int[1] : null;
            messageText = Emoji.replaceEmoji(messageText, paint.getFontMetricsInt(), AndroidUtilities.dp(20), false, emojiOnly);
            messageText = replaceAnimatedEmoji(messageText, paint.getFontMetricsInt());
            if (emojiOnly != null && emojiOnly[0] > 1) {
                replaceEmojiToLottieFrame(messageText, emojiOnly);
            }
            checkEmojiOnly(emojiOnly);
            checkBigAnimatedEmoji();
            setType();
            return true;
        }
        return false;
    }

    public void resetLayout() {
        layoutCreated = false;
    }

    public String getMimeType() {
        TLRPC.Document document = getDocument();
        if (document != null) {
            return document.mime_type;
        } else if (getMedia(messageOwner) instanceof TLRPC.TL_messageMediaInvoice) {
            TLRPC.WebDocument photo = ((TLRPC.TL_messageMediaInvoice) getMedia(messageOwner)).webPhoto;
            if (photo != null) {
                return photo.mime_type;
            }
        } else if (getMedia(messageOwner) instanceof TLRPC.TL_messageMediaPhoto) {
            return "image/jpeg";
        } else if (getMedia(messageOwner) instanceof TLRPC.TL_messageMediaWebPage) {
            if (getMedia(messageOwner).webpage.photo != null) {
                return "image/jpeg";
            }
        }
        return "";
    }

    public boolean canPreviewDocument() {
        return canPreviewDocument(getDocument());
    }

    public static boolean isAnimatedStickerDocument(TLRPC.Document document) {
        return document != null && document.mime_type.equals("video/webm");
    }

    public static boolean isGifDocument(WebFile document) {
        return document != null && (document.mime_type.equals("image/gif") || isNewGifDocument(document));
    }

    public static boolean isGifDocument(TLRPC.Document document) {
        return isGifDocument(document, false);
    }

    public static boolean isGifDocument(TLRPC.Document document, boolean hasGroup) {
        return document != null && document.mime_type != null && (document.mime_type.equals("image/gif") && !hasGroup || isNewGifDocument(document));
    }

    public static boolean isDocumentHasThumb(TLRPC.Document document) {
        if (document == null || document.thumbs.isEmpty()) {
            return false;
        }
        for (int a = 0, N = document.thumbs.size(); a < N; a++) {
            TLRPC.PhotoSize photoSize = document.thumbs.get(a);
            if (photoSize != null && !(photoSize instanceof TLRPC.TL_photoSizeEmpty) && (!(photoSize.location instanceof TLRPC.TL_fileLocationUnavailable) || photoSize.bytes != null)) {
                return true;
            }
        }
        return false;
    }

    public static boolean canPreviewDocument(TLRPC.Document document) {
        if (document != null && document.mime_type != null) {
            String mime = document.mime_type.toLowerCase();
            if (isDocumentHasThumb(document) && (mime.equals("image/png") || mime.equals("image/jpg") || mime.equals("image/jpeg")) || (Build.VERSION.SDK_INT >= 26 && (mime.equals("image/heic")))) {
                for (int a = 0; a < document.attributes.size(); a++) {
                    TLRPC.DocumentAttribute attribute = document.attributes.get(a);
                    if (attribute instanceof TLRPC.TL_documentAttributeImageSize) {
                        TLRPC.TL_documentAttributeImageSize size = (TLRPC.TL_documentAttributeImageSize) attribute;
                        return size.w < 6000 && size.h < 6000;
                    }
                }
            } else if (BuildVars.DEBUG_PRIVATE_VERSION) {
                String fileName = FileLoader.getDocumentFileName(document);
                if (fileName.startsWith("tg_secret_sticker") && fileName.endsWith("json")) {
                    return true;
                } else if (fileName.endsWith(".svg")) {
                    return true;
                }
            }
        }
        return false;
    }

    public static boolean isRoundVideoDocument(TLRPC.Document document) {
        if (document != null && "video/mp4".equals(document.mime_type)) {
            int width = 0;
            int height = 0;
            boolean round = false;
            for (int a = 0; a < document.attributes.size(); a++) {
                TLRPC.DocumentAttribute attribute = document.attributes.get(a);
                if (attribute instanceof TLRPC.TL_documentAttributeVideo) {
                    width = attribute.w;
                    height = attribute.h;
                    round = attribute.round_message;
                }
            }
            if (round && width <= 1280 && height <= 1280) {
                return true;
            }
        }
        return false;
    }

    public static boolean isNewGifDocument(WebFile document) {
        if (document != null && "video/mp4".equals(document.mime_type)) {
            int width = 0;
            int height = 0;
            //boolean animated = false;
            for (int a = 0; a < document.attributes.size(); a++) {
                TLRPC.DocumentAttribute attribute = document.attributes.get(a);
                if (attribute instanceof TLRPC.TL_documentAttributeAnimated) {
                    //animated = true;
                } else if (attribute instanceof TLRPC.TL_documentAttributeVideo) {
                    width = attribute.w;
                    height = attribute.h;
                }
            }
            if (/*animated && */width <= 1280 && height <= 1280) {
                return true;
            }
        }
        return false;
    }

    public static boolean isNewGifDocument(TLRPC.Document document) {
        if (document != null && "video/mp4".equals(document.mime_type)) {
            int width = 0;
            int height = 0;
            boolean animated = false;
            for (int a = 0; a < document.attributes.size(); a++) {
                TLRPC.DocumentAttribute attribute = document.attributes.get(a);
                if (attribute instanceof TLRPC.TL_documentAttributeAnimated) {
                    animated = true;
                } else if (attribute instanceof TLRPC.TL_documentAttributeVideo) {
                    width = attribute.w;
                    height = attribute.h;
                }
            }
            if (animated && width <= 1280 && height <= 1280) {
                return true;
            }
        }
        return false;
    }

    public static boolean isSystemSignUp(MessageObject message) {
        return message != null && message.messageOwner instanceof TLRPC.TL_messageService && ((TLRPC.TL_messageService) message.messageOwner).action instanceof TLRPC.TL_messageActionContactSignUp;
    }

    public void generateThumbs(boolean update) {
        if (hasExtendedMediaPreview()) {
            TLRPC.TL_messageExtendedMediaPreview preview = (TLRPC.TL_messageExtendedMediaPreview) messageOwner.media.extended_media;
            if (!update) {
                photoThumbs = new ArrayList<>(Collections.singletonList(preview.thumb));
            } else {
                updatePhotoSizeLocations(photoThumbs, Collections.singletonList(preview.thumb));
            }
            photoThumbsObject = messageOwner;

            if (strippedThumb == null) {
                createStrippedThumb();
            }
        } else if (messageOwner instanceof TLRPC.TL_messageService) {
            if (messageOwner.action instanceof TLRPC.TL_messageActionChatEditPhoto) {
                TLRPC.Photo photo = messageOwner.action.photo;
                if (!update) {
                    photoThumbs = new ArrayList<>(photo.sizes);
                } else if (photoThumbs != null && !photoThumbs.isEmpty()) {
                    for (int a = 0; a < photoThumbs.size(); a++) {
                        TLRPC.PhotoSize photoObject = photoThumbs.get(a);
                        for (int b = 0; b < photo.sizes.size(); b++) {
                            TLRPC.PhotoSize size = photo.sizes.get(b);
                            if (size instanceof TLRPC.TL_photoSizeEmpty) {
                                continue;
                            }
                            if (size.type.equals(photoObject.type)) {
                                photoObject.location = size.location;
                                break;
                            }
                        }
                    }
                }
                if (photo.dc_id != 0 && photoThumbs != null) {
                    for (int a = 0, N = photoThumbs.size(); a < N; a++) {
                        TLRPC.FileLocation location = photoThumbs.get(a).location;
                        if (location == null) {
                            continue;
                        }
                        location.dc_id = photo.dc_id;
                        location.file_reference = photo.file_reference;
                    }
                }
                photoThumbsObject = messageOwner.action.photo;
            }
        } else if (emojiAnimatedSticker != null || emojiAnimatedStickerId != null) {
            if (TextUtils.isEmpty(emojiAnimatedStickerColor) && isDocumentHasThumb(emojiAnimatedSticker)) {
                if (!update || photoThumbs == null) {
                    photoThumbs = new ArrayList<>();
                    photoThumbs.addAll(emojiAnimatedSticker.thumbs);
                } else if (!photoThumbs.isEmpty()) {
                    updatePhotoSizeLocations(photoThumbs, emojiAnimatedSticker.thumbs);
                }
                photoThumbsObject = emojiAnimatedSticker;
            }
        } else if (getMedia(messageOwner) != null && !(getMedia(messageOwner) instanceof TLRPC.TL_messageMediaEmpty)) {
            if (getMedia(messageOwner) instanceof TLRPC.TL_messageMediaPhoto) {
                TLRPC.Photo photo = getMedia(messageOwner).photo;
                if (!update || photoThumbs != null && photoThumbs.size() != photo.sizes.size()) {
                    photoThumbs = new ArrayList<>(photo.sizes);
                } else if (photoThumbs != null && !photoThumbs.isEmpty()) {
                    for (int a = 0; a < photoThumbs.size(); a++) {
                        TLRPC.PhotoSize photoObject = photoThumbs.get(a);
                        if (photoObject == null) {
                            continue;
                        }
                        for (int b = 0; b < photo.sizes.size(); b++) {
                            TLRPC.PhotoSize size = photo.sizes.get(b);
                            if (size == null || size instanceof TLRPC.TL_photoSizeEmpty) {
                                continue;
                            }
                            if (size.type.equals(photoObject.type)) {
                                photoObject.location = size.location;
                                break;
                            } else if ("s".equals(photoObject.type) && size instanceof TLRPC.TL_photoStrippedSize) {
                                photoThumbs.set(a, size);
                                break;
                            }
                        }
                    }
                }
                photoThumbsObject = getMedia(messageOwner).photo;
            } else if (getMedia(messageOwner) instanceof TLRPC.TL_messageMediaDocument) {
                TLRPC.Document document = getDocument();
                if (isDocumentHasThumb(document)) {
                    if (!update || photoThumbs == null) {
                        photoThumbs = new ArrayList<>();
                        photoThumbs.addAll(document.thumbs);
                    } else if (!photoThumbs.isEmpty()) {
                        updatePhotoSizeLocations(photoThumbs, document.thumbs);
                    }
                    photoThumbsObject = document;
                }
            } else if (getMedia(messageOwner) instanceof TLRPC.TL_messageMediaGame) {
                TLRPC.Document document = getMedia(messageOwner).game.document;
                if (document != null) {
                    if (isDocumentHasThumb(document)) {
                        if (!update) {
                            photoThumbs = new ArrayList<>();
                            photoThumbs.addAll(document.thumbs);
                        } else if (photoThumbs != null && !photoThumbs.isEmpty()) {
                            updatePhotoSizeLocations(photoThumbs, document.thumbs);
                        }
                        photoThumbsObject = document;
                    }
                }
                TLRPC.Photo photo = getMedia(messageOwner).game.photo;
                if (photo != null) {
                    if (!update || photoThumbs2 == null) {
                        photoThumbs2 = new ArrayList<>(photo.sizes);
                    } else if (!photoThumbs2.isEmpty()) {
                        updatePhotoSizeLocations(photoThumbs2, photo.sizes);
                    }
                    photoThumbsObject2 = photo;
                }
                if (photoThumbs == null && photoThumbs2 != null) {
                    photoThumbs = photoThumbs2;
                    photoThumbs2 = null;
                    photoThumbsObject = photoThumbsObject2;
                    photoThumbsObject2 = null;
                }
            } else if (getMedia(messageOwner) instanceof TLRPC.TL_messageMediaWebPage) {
                TLRPC.Photo photo = getMedia(messageOwner).webpage.photo;
                TLRPC.Document document = getMedia(messageOwner).webpage.document;
                if (photo != null) {
                    if (!update || photoThumbs == null) {
                        photoThumbs = new ArrayList<>(photo.sizes);
                    } else if (!photoThumbs.isEmpty()) {
                        updatePhotoSizeLocations(photoThumbs, photo.sizes);
                    }
                    photoThumbsObject = photo;
                } else if (document != null) {
                    if (isDocumentHasThumb(document)) {
                        if (!update) {
                            photoThumbs = new ArrayList<>();
                            photoThumbs.addAll(document.thumbs);
                        } else if (photoThumbs != null && !photoThumbs.isEmpty()) {
                            updatePhotoSizeLocations(photoThumbs, document.thumbs);
                        }
                        photoThumbsObject = document;
                    }
                }
            }
        }
    }

    private static void updatePhotoSizeLocations(ArrayList<TLRPC.PhotoSize> o, List<TLRPC.PhotoSize> n) {
        for (int a = 0, N = o.size(); a < N; a++) {
            TLRPC.PhotoSize photoObject = o.get(a);
            if (photoObject == null) {
                continue;
            }
            for (int b = 0, N2 = n.size(); b < N2; b++) {
                TLRPC.PhotoSize size = n.get(b);
                if (size instanceof TLRPC.TL_photoSizeEmpty || size instanceof TLRPC.TL_photoCachedSize || size == null) {
                    continue;
                }
                if (size.type.equals(photoObject.type)) {
                    photoObject.location = size.location;
                    break;
                }
            }
        }
    }

    public CharSequence replaceWithLink(CharSequence source, String param, ArrayList<Long> uids, AbstractMap<Long, TLRPC.User> usersDict, LongSparseArray<TLRPC.User> sUsersDict) {
        int start = TextUtils.indexOf(source, param);
        if (start >= 0) {
            SpannableStringBuilder names = new SpannableStringBuilder("");
            for (int a = 0; a < uids.size(); a++) {
                TLRPC.User user = null;
                if (usersDict != null) {
                    user = usersDict.get(uids.get(a));
                } else if (sUsersDict != null) {
                    user = sUsersDict.get(uids.get(a));
                }
                if (user == null) {
                    user = MessagesController.getInstance(currentAccount).getUser(uids.get(a));
                }
                if (user != null) {
                    String name = UserObject.getUserName(user);
                    start = names.length();
                    if (names.length() != 0) {
                        names.append(", ");
                    }
                    names.append(name);
                    names.setSpan(new URLSpanNoUnderlineBold("" + user.id), start, start + name.length(), Spanned.SPAN_EXCLUSIVE_EXCLUSIVE);
                }
            }
            return TextUtils.replace(source, new String[]{param}, new CharSequence[]{names});
        }
        return source;
    }

    public static CharSequence replaceWithLink(CharSequence source, String param, TLObject object) {
        int start = TextUtils.indexOf(source, param);
        if (start >= 0) {
            CharSequence name;
            String id;
            TLObject spanObject = null;
            if (object instanceof TLRPC.User) {
                name = UserObject.getUserName((TLRPC.User) object).replace('\n', ' ');
                id = "" + ((TLRPC.User) object).id;
            } else if (object instanceof TLRPC.Chat) {
                name = ((TLRPC.Chat) object).title.replace('\n', ' ');
                id = "" + -((TLRPC.Chat) object).id;
            } else if (object instanceof TLRPC.TL_game) {
                TLRPC.TL_game game = (TLRPC.TL_game) object;
                name = game.title.replace('\n', ' ');
                id = "game";
            } else if (object instanceof TLRPC.TL_chatInviteExported) {
                TLRPC.TL_chatInviteExported invite = (TLRPC.TL_chatInviteExported) object;
                name = invite.link.replace('\n', ' ');
                id = "invite";
                spanObject = invite;
            } else if (object instanceof TLRPC.ForumTopic) {
                name = ForumUtilities.getTopicSpannedName((TLRPC.ForumTopic) object, null);
                id = "topic";
                spanObject = object;
            } else {
                name = "";
                id = "0";
            }
            SpannableStringBuilder builder = new SpannableStringBuilder(TextUtils.replace(source, new String[]{param}, new CharSequence[]{name}));
            URLSpanNoUnderlineBold span = new URLSpanNoUnderlineBold("" + id);
            span.setObject(spanObject);
            builder.setSpan(span, start, start + name.length(), Spanned.SPAN_EXCLUSIVE_EXCLUSIVE);
            return builder;
        }
        return source;
    }

    public String getExtension() {
        String fileName = getFileName();
        int idx = fileName.lastIndexOf('.');
        String ext = null;
        if (idx != -1) {
            ext = fileName.substring(idx + 1);
        }
        if (ext == null || ext.length() == 0) {
            ext = getDocument().mime_type;
        }
        if (ext == null) {
            ext = "";
        }
        ext = ext.toUpperCase();
        return ext;
    }

    public String getFileName() {
        return getFileName(messageOwner);
    }

    public static String getFileName(TLRPC.Message messageOwner) {
        if (getMedia(messageOwner) instanceof TLRPC.TL_messageMediaDocument) {
            return FileLoader.getAttachFileName(getDocument(messageOwner));
        } else if (getMedia(messageOwner) instanceof TLRPC.TL_messageMediaPhoto) {
            ArrayList<TLRPC.PhotoSize> sizes = getMedia(messageOwner).photo.sizes;
            if (sizes.size() > 0) {
                TLRPC.PhotoSize sizeFull = FileLoader.getClosestPhotoSizeWithSize(sizes, AndroidUtilities.getPhotoSize());
                if (sizeFull != null) {
                    return FileLoader.getAttachFileName(sizeFull);
                }
            }
        } else if (getMedia(messageOwner) instanceof TLRPC.TL_messageMediaWebPage && getMedia(messageOwner).webpage != null) {
            return FileLoader.getAttachFileName(getMedia(messageOwner).webpage.document);
        }
        return "";
    }

    public int getMediaType() {
        if (isVideo()) {
            return FileLoader.MEDIA_DIR_VIDEO;
        } else if (isVoice()) {
            return FileLoader.MEDIA_DIR_AUDIO;
        } else if (getMedia(messageOwner) instanceof TLRPC.TL_messageMediaDocument) {
            return FileLoader.MEDIA_DIR_DOCUMENT;
        } else if (getMedia(messageOwner) instanceof TLRPC.TL_messageMediaPhoto) {
            return FileLoader.MEDIA_DIR_IMAGE;
        }
        return FileLoader.MEDIA_DIR_CACHE;
    }

    public static boolean containsUrls(CharSequence message) {
        if (message == null || message.length() < 2 || message.length() > 1024 * 20) {
            return false;
        }

        int length = message.length();

        int digitsInRow = 0;
        int schemeSequence = 0;
        int dotSequence = 0;

        char lastChar = 0;

        for (int i = 0; i < length; i++) {
            char c = message.charAt(i);

            if (c >= '0' && c <= '9') {
                digitsInRow++;
                if (digitsInRow >= 6) {
                    return true;
                }
                schemeSequence = 0;
                dotSequence = 0;
            } else if (!(c != ' ' && digitsInRow > 0)) {
                digitsInRow = 0;
            }
            if ((c == '@' || c == '#' || c == '/' || c == '$') && i == 0 || i != 0 && (message.charAt(i - 1) == ' ' || message.charAt(i - 1) == '\n')) {
                return true;
            }
            if (c == ':') {
                if (schemeSequence == 0) {
                    schemeSequence = 1;
                } else {
                    schemeSequence = 0;
                }
            } else if (c == '/') {
                if (schemeSequence == 2) {
                    return true;
                }
                if (schemeSequence == 1) {
                    schemeSequence++;
                } else {
                    schemeSequence = 0;
                }
            } else if (c == '.') {
                if (dotSequence == 0 && lastChar != ' ') {
                    dotSequence++;
                } else {
                    dotSequence = 0;
                }
            } else if (c != ' ' && lastChar == '.' && dotSequence == 1) {
                return true;
            } else {
                dotSequence = 0;
            }
            lastChar = c;
        }
        return false;
    }

    public void generateLinkDescription() {
        if (linkDescription != null) {
            return;
        }
        boolean allowUsernames = false;
        int hashtagsType = 0;
        TLRPC.WebPage webpage = null;
        if (storyMentionWebpage != null) {
            webpage = storyMentionWebpage;
        } else if (getMedia(messageOwner) instanceof TLRPC.TL_messageMediaWebPage) {
            webpage = ((TLRPC.TL_messageMediaWebPage) getMedia(messageOwner)).webpage;
        }
        if (webpage != null) {
            for (int i = 0; i < webpage.attributes.size(); ++i) {
                TLRPC.WebPageAttribute attr = webpage.attributes.get(i);
                if (attr instanceof TLRPC.TL_webPageAttributeStory) {
                    TLRPC.TL_webPageAttributeStory storyAttr = (TLRPC.TL_webPageAttributeStory) attr;
                    if (storyAttr.storyItem != null && storyAttr.storyItem.caption != null) {
                        linkDescription = new SpannableStringBuilder(storyAttr.storyItem.caption);
                        webPageDescriptionEntities = storyAttr.storyItem.entities;
                        allowUsernames = true;
                        break;
                    }
                }
            }
        }
        if (linkDescription == null) {
            if (getMedia(messageOwner) instanceof TLRPC.TL_messageMediaWebPage && getMedia(messageOwner).webpage instanceof TLRPC.TL_webPage && getMedia(messageOwner).webpage.description != null) {
                linkDescription = Spannable.Factory.getInstance().newSpannable(getMedia(messageOwner).webpage.description);
                String siteName = getMedia(messageOwner).webpage.site_name;
                if (siteName != null) {
                    siteName = siteName.toLowerCase();
                }
                if ("instagram".equals(siteName)) {
                    hashtagsType = 1;
                } else if ("twitter".equals(siteName)) {
                    hashtagsType = 2;
                }
            } else if (getMedia(messageOwner) instanceof TLRPC.TL_messageMediaGame && getMedia(messageOwner).game.description != null) {
                linkDescription = Spannable.Factory.getInstance().newSpannable(getMedia(messageOwner).game.description);
            } else if (getMedia(messageOwner) instanceof TLRPC.TL_messageMediaInvoice && getMedia(messageOwner).description != null) {
                linkDescription = Spannable.Factory.getInstance().newSpannable(getMedia(messageOwner).description);
            }
        }
        if (!TextUtils.isEmpty(linkDescription)) {
            if (containsUrls(linkDescription)) {
                try {
                    AndroidUtilities.addLinks((Spannable) linkDescription, Linkify.WEB_URLS);
                } catch (Exception e) {
                    FileLog.e(e);
                }
            }
            linkDescription = Emoji.replaceEmoji(linkDescription, Theme.chat_msgTextPaint.getFontMetricsInt(), AndroidUtilities.dp(20), false);
            if (webPageDescriptionEntities != null) {
                addEntitiesToText(linkDescription, webPageDescriptionEntities, isOut(), allowUsernames, false, !allowUsernames);
                replaceAnimatedEmoji(linkDescription, webPageDescriptionEntities, Theme.chat_msgTextPaint.getFontMetricsInt());
            }
            if (hashtagsType != 0) {
                if (!(linkDescription instanceof Spannable)) {
                    linkDescription = new SpannableStringBuilder(linkDescription);
                }
                addUrlsByPattern(isOutOwner(), linkDescription, false, hashtagsType, 0, false);
            }
        }
    }

    public CharSequence getVoiceTranscription() {
        if (messageOwner == null || messageOwner.voiceTranscription == null) {
            return null;
        }
        if (TextUtils.isEmpty(messageOwner.voiceTranscription)) {
            SpannableString ssb = new SpannableString(LocaleController.getString("NoWordsRecognized", R.string.NoWordsRecognized));
            ssb.setSpan(new CharacterStyle() {
                @Override
                public void updateDrawState(TextPaint textPaint) {
                    textPaint.setTextSize(textPaint.getTextSize() * .8f);
                    textPaint.setColor(Theme.chat_timePaint.getColor());
                }
            }, 0, ssb.length(), Spanned.SPAN_EXCLUSIVE_EXCLUSIVE);
            return ssb;
        }
        CharSequence text = messageOwner.voiceTranscription;
        if (!TextUtils.isEmpty(text)) {
            text = Emoji.replaceEmoji(text, Theme.chat_msgTextPaint.getFontMetricsInt(), AndroidUtilities.dp(20), false);
        }
        return text;
    }

    public float measureVoiceTranscriptionHeight() {
        CharSequence voiceTranscription = getVoiceTranscription();
        if (voiceTranscription == null) {
            return 0;
        }
        int width = AndroidUtilities.displaySize.x - AndroidUtilities.dp(this.needDrawAvatar() ? 147 : 95);
        StaticLayout captionLayout;
        if (Build.VERSION.SDK_INT >= Build.VERSION_CODES.N) {
            captionLayout = StaticLayout.Builder.obtain(voiceTranscription, 0, voiceTranscription.length(), Theme.chat_msgTextPaint, width)
                    .setBreakStrategy(StaticLayout.BREAK_STRATEGY_HIGH_QUALITY)
                    .setHyphenationFrequency(StaticLayout.HYPHENATION_FREQUENCY_NONE)
                    .setAlignment(Layout.Alignment.ALIGN_NORMAL)
                    .build();
        } else {
            captionLayout = new StaticLayout(voiceTranscription, Theme.chat_msgTextPaint, width, Layout.Alignment.ALIGN_NORMAL, 1.0f, 0.0f, false);
        }
        return captionLayout.getHeight();
    }

    public boolean isVoiceTranscriptionOpen() {
        return (
            UserConfig.getInstance(currentAccount).isPremium() &&
            messageOwner != null &&
            (isVoice() || isRoundVideo() && TranscribeButton.isVideoTranscriptionOpen(this)) &&
            messageOwner.voiceTranscriptionOpen &&
            messageOwner.voiceTranscription != null &&
            (messageOwner.voiceTranscriptionFinal || TranscribeButton.isTranscribing(this))
        );
    }

    private boolean captionTranslated;

    public void generateCaption() {
        if (caption != null && translated == captionTranslated || isRoundVideo()) {
            return;
        }
        String text = messageOwner.message;
        ArrayList<TLRPC.MessageEntity> entities = messageOwner.entities;
        boolean forceManualEntities = false;
        if (type == TYPE_STORY) {
            if (messageOwner.media != null && messageOwner.media.storyItem != null) {
                text = messageOwner.media.storyItem.caption;
                entities = messageOwner.media.storyItem.entities;
                forceManualEntities = true;
            } else {
                text = "";
                entities = new ArrayList<>();
            }
        } else if (hasExtendedMedia()) {
            text = messageOwner.message = messageOwner.media.description;
        }
        if (captionTranslated = translated) {
            text = messageOwner.translatedText.text;
            entities = messageOwner.translatedText.entities;
        }
        if (captionTranslated = translated) {
            // Official Translate
            text = messageOwner.translatedText.text;
            entities = messageOwner.translatedText.entities;
        } else if (messageOwner.translated) {
            // NekoX Translate
            text = messageOwner.translatedMessage;
            // keep the entities as is
        }
        if (!isMediaEmpty() && !(getMedia(messageOwner) instanceof TLRPC.TL_messageMediaGame) && !TextUtils.isEmpty(text)) {
            caption = Emoji.replaceEmoji(text, Theme.chat_msgTextPaint.getFontMetricsInt(), AndroidUtilities.dp(20), false);
            caption = replaceAnimatedEmoji(caption, entities, Theme.chat_msgTextPaint.getFontMetricsInt(), false);

            int maxWidth = getMaxMessageTextWidth();
            final float lineSpacing = 1f;
            final float lineAdd = 0;
            Layout.Alignment align = Layout.Alignment.ALIGN_NORMAL;
            StaticLayout captionLayout = null;
            try {
                if (Build.VERSION.SDK_INT >= Build.VERSION_CODES.N) {
                    StaticLayout.Builder builder =
                            StaticLayout.Builder.obtain(caption, 0, caption.length(), Theme.chat_msgTextPaint, maxWidth)
                                    .setLineSpacing(lineAdd, lineSpacing)
                                    .setBreakStrategy(StaticLayout.BREAK_STRATEGY_HIGH_QUALITY)
                                    .setHyphenationFrequency(StaticLayout.HYPHENATION_FREQUENCY_NONE)
                                    .setAlignment(align);
                    captionLayout = builder.build();
                } else {
                    captionLayout = new StaticLayout(caption, Theme.chat_msgTextPaint, maxWidth, align, lineSpacing, lineAdd, false);
                }
            } catch (Exception e) {
                FileLog.e(e);
            }
            captionHeight = captionLayout == null ? 0 : captionLayout.getHeight();

            boolean hasEntities;
            if (messageOwner.send_state != MESSAGE_SEND_STATE_SENT) {
                hasEntities = false;
            } else {
                hasEntities = !entities.isEmpty();
            }

            boolean useManualParse = forceManualEntities || !hasEntities && (
                eventId != 0 ||
                getMedia(messageOwner) instanceof TLRPC.TL_messageMediaPhoto_old ||
                getMedia(messageOwner) instanceof TLRPC.TL_messageMediaPhoto_layer68 ||
                getMedia(messageOwner) instanceof TLRPC.TL_messageMediaPhoto_layer74 ||
                getMedia(messageOwner) instanceof TLRPC.TL_messageMediaDocument_old ||
                getMedia(messageOwner) instanceof TLRPC.TL_messageMediaDocument_layer68 ||
                getMedia(messageOwner) instanceof TLRPC.TL_messageMediaDocument_layer74 ||
                isOut() && messageOwner.send_state != MESSAGE_SEND_STATE_SENT ||
                messageOwner.id < 0
            );

            if (useManualParse) {
                if (containsUrls(caption)) {
                    try {
                        AndroidUtilities.addLinks((Spannable) caption, Linkify.WEB_URLS | Linkify.PHONE_NUMBERS);
                    } catch (Exception e) {
                        FileLog.e(e);
                    }
                }
                addUrlsByPattern(isOutOwner(), caption, true, 0, 0, true);
            }

            try {
                AndroidUtilities.addProxyLinks((Spannable) caption);
            } catch (Exception e) {
                FileLog.e(e);
            }

            addEntitiesToText(caption, useManualParse);
            if (isVideo()) {
                addUrlsByPattern(isOutOwner(), caption, true, 3, (int) getDuration(), false);
            } else if (isMusic() || isVoice()) {
                addUrlsByPattern(isOutOwner(), caption, true, 4, (int) getDuration(), false);
            }
        }
    }

    public static void addUrlsByPattern(boolean isOut, CharSequence charSequence, boolean botCommands, int patternType, int duration, boolean check) {
        if (charSequence == null) {
            return;
        }
        try {
            Matcher matcher;
            if (patternType == 3 || patternType == 4) {
                if (videoTimeUrlPattern == null) {
                    videoTimeUrlPattern = Pattern.compile("\\b(?:(\\d{1,2}):)?(\\d{1,3}):([0-5][0-9])\\b(?: - |)([^\\n]*)");
                }
                matcher = videoTimeUrlPattern.matcher(charSequence);
            } else if (patternType == 1) {
                if (instagramUrlPattern == null) {
                    instagramUrlPattern = Pattern.compile("(^|\\s|\\()@[a-zA-Z\\d_.]{1,32}|(^|\\s|\\()#[\\w.]+");
                }
                matcher = instagramUrlPattern.matcher(charSequence);
            } else {
                if (urlPattern == null) {
                    urlPattern = Pattern.compile("(^|\\s)/[a-zA-Z@\\d_]{1,255}|(^|\\s|\\()@[a-zA-Z\\d_]{1,32}|(^|\\s|\\()#[^0-9][\\w.]+|(^|\\s)\\$[A-Z]{3,8}([ ,.]|$)");
                }
                matcher = urlPattern.matcher(charSequence);
            }
            if (!(charSequence instanceof Spannable)) {
                return;
            }
            Spannable spannable = (Spannable) charSequence;
            while (matcher.find()) {
                int start = matcher.start();
                int end = matcher.end();
                URLSpanNoUnderline url = null;
                if (patternType == 3 || patternType == 4) {
                    int count = matcher.groupCount();
                    int s1 = matcher.start(1);
                    int e1 = matcher.end(1);
                    int s2 = matcher.start(2);
                    int e2 = matcher.end(2);
                    int s3 = matcher.start(3);
                    int e3 = matcher.end(3);
                    int s4 = matcher.start(4);
                    int e4 = matcher.end(4);
                    int minutes = Utilities.parseInt(charSequence.subSequence(s2, e2));
                    int seconds = Utilities.parseInt(charSequence.subSequence(s3, e3));
                    int hours = s1 >= 0 && e1 >= 0 ? Utilities.parseInt(charSequence.subSequence(s1, e1)) : -1;
                    String label = s4 < 0 || e4 < 0 ? null : charSequence.subSequence(s4, e4).toString();
                    if (s4 >= 0 || e4 >= 0) {
                        end = e3;
                    }
                    URLSpan[] spans = spannable.getSpans(start, end, URLSpan.class);
                    if (spans != null && spans.length > 0) {
                        continue;
                    }
                    seconds += minutes * 60;
                    if (hours > 0) {
                        seconds += hours * 60 * 60;
                    }
                    if (seconds > duration) {
                        continue;
                    }
                    if (patternType == 3) {
                        url = new URLSpanNoUnderline("video?" + seconds);
                    } else {
                        url = new URLSpanNoUnderline("audio?" + seconds);
                    }
                    url.label = label;
                } else {
                    char ch = charSequence.charAt(start);
                    if (patternType != 0) {
                        if (ch != '@' && ch != '#') {
                            start++;
                        }
                        ch = charSequence.charAt(start);
                        if (ch != '@' && ch != '#') {
                            continue;
                        }
                    } else {
                        if (ch != '@' && ch != '#' && ch != '/' && ch != '$') {
                            start++;
                        }
                    }
                    if (patternType == 1) {
                        if (ch == '@') {
                            url = new URLSpanNoUnderline("https://instagram.com/" + charSequence.subSequence(start + 1, end).toString());
                        } else {
                            url = new URLSpanNoUnderline("https://www.instagram.com/explore/tags/" + charSequence.subSequence(start + 1, end).toString());
                        }
                    } else if (patternType == 2) {
                        if (ch == '@') {
                            url = new URLSpanNoUnderline("https://twitter.com/" + charSequence.subSequence(start + 1, end).toString());
                        } else {
                            url = new URLSpanNoUnderline("https://twitter.com/hashtag/" + charSequence.subSequence(start + 1, end).toString());
                        }
                    } else {
                        if (charSequence.charAt(start) == '/') {
                            if (botCommands) {
                                url = new URLSpanBotCommand(charSequence.subSequence(start, end).toString(), isOut ? 1 : 0);
                            }
                        } else {
                            String uri = charSequence.subSequence(start, end).toString();
                            if (uri != null) {
                                uri = uri.replaceAll("∕|⁄|%E2%81%84|%E2%88%95", "/");
                            }
                            url = new URLSpanNoUnderline(uri);
                        }
                    }
                }
                if (url != null) {
                    if (check) {
                        ClickableSpan[] spans = spannable.getSpans(start, end, ClickableSpan.class);
                        if (spans != null && spans.length > 0) {
                            spannable.removeSpan(spans[0]);
                        }
                    }
                    spannable.setSpan(url, start, end, 0);
                }
            }
        } catch (Exception e) {
            FileLog.e(e);
        }
    }

    public static int[] getWebDocumentWidthAndHeight(TLRPC.WebDocument document) {
        if (document == null) {
            return null;
        }
        for (int a = 0, size = document.attributes.size(); a < size; a++) {
            TLRPC.DocumentAttribute attribute = document.attributes.get(a);
            if (attribute instanceof TLRPC.TL_documentAttributeImageSize) {
                return new int[]{attribute.w, attribute.h};
            } else if (attribute instanceof TLRPC.TL_documentAttributeVideo) {
                return new int[]{attribute.w, attribute.h};
            }
        }
        return null;
    }

    public static double getWebDocumentDuration(TLRPC.WebDocument document) {
        if (document == null) {
            return 0;
        }
        for (int a = 0, size = document.attributes.size(); a < size; a++) {
            TLRPC.DocumentAttribute attribute = document.attributes.get(a);
            if (attribute instanceof TLRPC.TL_documentAttributeVideo) {
                return attribute.duration;
            } else if (attribute instanceof TLRPC.TL_documentAttributeAudio) {
                return attribute.duration;
            }
        }
        return 0;
    }

    public static int[] getInlineResultWidthAndHeight(TLRPC.BotInlineResult inlineResult) {
        int[] result = getWebDocumentWidthAndHeight(inlineResult.content);
        if (result == null) {
            result = getWebDocumentWidthAndHeight(inlineResult.thumb);
            if (result == null) {
                result = new int[]{0, 0};
            }
        }
        return result;
    }

    public static int getInlineResultDuration(TLRPC.BotInlineResult inlineResult) {
        int result = (int) getWebDocumentDuration(inlineResult.content);
        if (result == 0) {
            result = (int) getWebDocumentDuration(inlineResult.thumb);
        }
        return result;
    }

    public boolean hasValidGroupId() {
        return getGroupId() != 0 && (photoThumbs != null && !photoThumbs.isEmpty() || isMusic() || isDocument());
    }

    public long getGroupIdForUse() {
        return localSentGroupId != 0 ? localSentGroupId : messageOwner.grouped_id;
    }

    public long getGroupId() {
        return localGroupId != 0 ? localGroupId : getGroupIdForUse();
    }

    public static void addLinks(boolean isOut, CharSequence messageText) {
        addLinks(isOut, messageText, true, false);
    }

    public static void addLinks(boolean isOut, CharSequence messageText, boolean botCommands, boolean check) {
        addLinks(isOut, messageText, botCommands, check, false);
    }

    public static void addLinks(boolean isOut, CharSequence messageText, boolean botCommands, boolean check, boolean internalOnly) {
        if (messageText instanceof Spannable && containsUrls(messageText)) {
            if (messageText.length() < 1000) {
                try {
                    AndroidUtilities.addLinks((Spannable) messageText, Linkify.WEB_URLS | Linkify.PHONE_NUMBERS, internalOnly);
                } catch (Exception e) {
                    FileLog.e(e);
                }
            } else {
                try {
                    AndroidUtilities.addLinks((Spannable) messageText, Linkify.WEB_URLS, internalOnly);
                } catch (Exception e) {
                    FileLog.e(e);
                }
            }
            addUrlsByPattern(isOut, messageText, botCommands, 0, 0, check);
        }
    }

    public void resetPlayingProgress() {
        audioProgress = 0.0f;
        audioProgressSec = 0;
        bufferedProgress = 0.0f;
    }

    private boolean addEntitiesToText(CharSequence text, boolean useManualParse) {
        return addEntitiesToText(text, false, useManualParse);
    }

    public boolean addEntitiesToText(CharSequence text, boolean photoViewer, boolean useManualParse) {
        if (text == null) {
            return false;
        }
        if (isRestrictedMessage) {
            ArrayList<TLRPC.MessageEntity> entities = new ArrayList<>();
            TLRPC.TL_messageEntityItalic entityItalic = new TLRPC.TL_messageEntityItalic();
            entityItalic.offset = 0;
            entityItalic.length = text.length();
            entities.add(entityItalic);
            return addEntitiesToText(text, entities, isOutOwner(), true, photoViewer, useManualParse);
        } else {
            ArrayList<TLRPC.MessageEntity> entities;
            if (translated) {
                if (messageOwner.translatedText == null) {
                    entities = null;
                } else {
                    entities = messageOwner.translatedText.entities;
                }
            } else {
                entities = messageOwner.entities;
            }
            return addEntitiesToText(text, entities, isOutOwner(), true, photoViewer, useManualParse);
        }
    }

    public void replaceEmojiToLottieFrame(CharSequence text, int[] emojiOnly) {
        if (!(text instanceof Spannable) || Emoji.isSelectedCustomPack()) {
            return;
        }
        Spannable spannable = (Spannable) text;
        Emoji.EmojiSpan[] spans = spannable.getSpans(0, spannable.length(), Emoji.EmojiSpan.class);
        AnimatedEmojiSpan[] aspans = spannable.getSpans(0, spannable.length(), AnimatedEmojiSpan.class);

        if (spans == null || (emojiOnly == null ? 0 : emojiOnly[0]) - spans.length - (aspans == null ? 0 : aspans.length) > 0) {
            return;
        }
        for (int i = 0; i < spans.length; ++i) {
            TLRPC.Document lottieDocument = MediaDataController.getInstance(currentAccount).getEmojiAnimatedSticker(spans[i].emoji);
            if (lottieDocument != null) {
                int start = spannable.getSpanStart(spans[i]);
                int end = spannable.getSpanEnd(spans[i]);
                spannable.removeSpan(spans[i]);
                AnimatedEmojiSpan span = new AnimatedEmojiSpan(lottieDocument, spans[i].fontMetrics);
                span.standard = true;
                spannable.setSpan(span, start, end, Spanned.SPAN_EXCLUSIVE_EXCLUSIVE);
            }
        }
    }

    public Spannable replaceAnimatedEmoji(CharSequence text, Paint.FontMetricsInt fontMetricsInt) {
        ArrayList<TLRPC.MessageEntity> entities = translated && messageOwner.translatedText != null ? messageOwner.translatedText.entities : messageOwner.entities;
        return replaceAnimatedEmoji(text, entities, fontMetricsInt, false);
    }

    public static Spannable replaceAnimatedEmoji(CharSequence text, ArrayList<TLRPC.MessageEntity> entities, Paint.FontMetricsInt fontMetricsInt) {
        return replaceAnimatedEmoji(text, entities, fontMetricsInt, false);
    }

    public static Spannable replaceAnimatedEmoji(CharSequence text, ArrayList<TLRPC.MessageEntity> entities, Paint.FontMetricsInt fontMetricsInt, boolean top) {
        Spannable spannable = text instanceof Spannable ? (Spannable) text : new SpannableString(text);
        if (entities == null) {
            return spannable;
        }
        Emoji.EmojiSpan[] emojiSpans = spannable.getSpans(0, spannable.length(), Emoji.EmojiSpan.class);
        for (int i = 0; i < entities.size(); ++i) {
            TLRPC.MessageEntity messageEntity = entities.get(i);
            if (messageEntity instanceof TLRPC.TL_messageEntityCustomEmoji) {
                TLRPC.TL_messageEntityCustomEmoji entity = (TLRPC.TL_messageEntityCustomEmoji) messageEntity;
                for (int j = 0; j < emojiSpans.length; ++j) {
                    Emoji.EmojiSpan span = emojiSpans[j];
                    if (span != null) {
                        int start = spannable.getSpanStart(span);
                        int end = spannable.getSpanEnd(span);
                        if (AndroidUtilities.intersect1d(entity.offset, entity.offset + entity.length, start, end)) {
                            spannable.removeSpan(span);
                            emojiSpans[j] = null;
                        }
                    }
                }

                if (messageEntity.offset + messageEntity.length <= spannable.length()) {
                    AnimatedEmojiSpan[] animatedSpans = spannable.getSpans(messageEntity.offset, messageEntity.offset + messageEntity.length, AnimatedEmojiSpan.class);
                    if (animatedSpans != null && animatedSpans.length > 0) {
                        for (int j = 0; j < animatedSpans.length; ++j) {
                            spannable.removeSpan(animatedSpans[j]);
                        }
                    }

                    AnimatedEmojiSpan span;
                    if (entity.document != null) {
                        span = new AnimatedEmojiSpan(entity.document, fontMetricsInt);
                    } else {
                        span = new AnimatedEmojiSpan(entity.document_id, fontMetricsInt);
                    }
                    span.top = top;
                    spannable.setSpan(span, messageEntity.offset, messageEntity.offset + messageEntity.length, Spanned.SPAN_EXCLUSIVE_EXCLUSIVE);
                }
            }
        }
        return spannable;
    }

    public static boolean addEntitiesToText(CharSequence text, ArrayList<TLRPC.MessageEntity> entities, boolean out, boolean usernames, boolean photoViewer, boolean useManualParse) {
        if (!(text instanceof Spannable)) {
            return false;
        }
        Spannable spannable = (Spannable) text;
        URLSpan[] spans = spannable.getSpans(0, text.length(), URLSpan.class);
        boolean hasUrls = spans != null && spans.length > 0;
        if (entities == null || entities.isEmpty()) {
            return hasUrls;
        }

        byte t;
        if (photoViewer) {
            t = 2;
        } else if (out) {
            t = 1;
        } else {
            t = 0;
        }

        ArrayList<TextStyleSpan.TextStyleRun> runs = new ArrayList<>();
        ArrayList<TLRPC.MessageEntity> entitiesCopy = new ArrayList<>(entities);

        Collections.sort(entitiesCopy, (o1, o2) -> {
            if (o1.offset > o2.offset) {
                return 1;
            } else if (o1.offset < o2.offset) {
                return -1;
            }
            return 0;
        });
        for (int a = 0, N = entitiesCopy.size(); a < N; a++) {
            TLRPC.MessageEntity entity = entitiesCopy.get(a);
            if (entity.length <= 0 || entity.offset < 0 || entity.offset >= text.length()) {
                continue;
            } else if (entity.offset + entity.length > text.length()) {
                entity.length = text.length() - entity.offset;
            }

            if (!useManualParse || entity instanceof TLRPC.TL_messageEntityBold ||
                    entity instanceof TLRPC.TL_messageEntityItalic ||
                    entity instanceof TLRPC.TL_messageEntityStrike ||
                    entity instanceof TLRPC.TL_messageEntityUnderline ||
                    entity instanceof TLRPC.TL_messageEntityBlockquote ||
                    entity instanceof TLRPC.TL_messageEntityCode ||
                    entity instanceof TLRPC.TL_messageEntityPre ||
                    entity instanceof TLRPC.TL_messageEntityMentionName ||
                    entity instanceof TLRPC.TL_inputMessageEntityMentionName ||
                    entity instanceof TLRPC.TL_messageEntityTextUrl ||
                    entity instanceof TLRPC.TL_messageEntitySpoiler ||
                    entity instanceof TLRPC.TL_messageEntityCustomEmoji) {
                if (spans != null && spans.length > 0) {
                    for (int b = 0; b < spans.length; b++) {
                        if (spans[b] == null) {
                            continue;
                        }
                        int start = spannable.getSpanStart(spans[b]);
                        int end = spannable.getSpanEnd(spans[b]);
                        if (entity.offset <= start && entity.offset + entity.length >= start || entity.offset <= end && entity.offset + entity.length >= end) {
                            spannable.removeSpan(spans[b]);
                            spans[b] = null;
                        }
                    }
                }
            }

            if (entity instanceof TLRPC.TL_messageEntityCustomEmoji) {
                continue;
            }

            TextStyleSpan.TextStyleRun newRun = new TextStyleSpan.TextStyleRun();
            newRun.start = entity.offset;
            newRun.end = newRun.start + entity.length;
            TLRPC.MessageEntity urlEntity = null;
            if (entity instanceof TLRPC.TL_messageEntitySpoiler) {
                newRun.flags = TextStyleSpan.FLAG_STYLE_SPOILER;
            } else if (entity instanceof TLRPC.TL_messageEntityStrike) {
                newRun.flags = TextStyleSpan.FLAG_STYLE_STRIKE;
            } else if (entity instanceof TLRPC.TL_messageEntityUnderline) {
                newRun.flags = TextStyleSpan.FLAG_STYLE_UNDERLINE;
            } else if (entity instanceof TLRPC.TL_messageEntityBlockquote) {
                newRun.flags = TextStyleSpan.FLAG_STYLE_QUOTE;
            } else if (entity instanceof TLRPC.TL_messageEntityBold) {
                newRun.flags = TextStyleSpan.FLAG_STYLE_BOLD;
            } else if (entity instanceof TLRPC.TL_messageEntityItalic) {
                newRun.flags = TextStyleSpan.FLAG_STYLE_ITALIC;
            } else if (entity instanceof TLRPC.TL_messageEntityCode || entity instanceof TLRPC.TL_messageEntityPre) {
                newRun.flags = TextStyleSpan.FLAG_STYLE_MONO;
                newRun.urlEntity = entity;
            } else if (entity instanceof TLRPC.TL_messageEntityMentionName) {
                if (!usernames) {
                    continue;
                }
                newRun.flags = TextStyleSpan.FLAG_STYLE_MENTION;
                newRun.urlEntity = entity;
            } else if (entity instanceof TLRPC.TL_inputMessageEntityMentionName) {
                if (!usernames) {
                    continue;
                }
                newRun.flags = TextStyleSpan.FLAG_STYLE_MENTION;
                newRun.urlEntity = entity;
            } else {
                if (useManualParse && !(entity instanceof TLRPC.TL_messageEntityTextUrl)) {
                    continue;
                }
                if ((entity instanceof TLRPC.TL_messageEntityUrl || entity instanceof TLRPC.TL_messageEntityTextUrl) && Browser.isPassportUrl(entity.url)) {
                    continue;
                }
                if (entity instanceof TLRPC.TL_messageEntityMention && !usernames) {
                    continue;
                }
                newRun.flags = TextStyleSpan.FLAG_STYLE_URL;
                newRun.urlEntity = entity;

                if (entity instanceof TLRPC.TL_messageEntityTextUrl) {
                    newRun.flags |= TextStyleSpan.FLAG_STYLE_TEXT_URL;
                }
            }

            for (int b = 0, N2 = runs.size(); b < N2; b++) {
                TextStyleSpan.TextStyleRun run = runs.get(b);
                if ((run.flags & TextStyleSpan.FLAG_STYLE_SPOILER) != 0 && newRun.start >= run.start && newRun.end <= run.end) {
                    continue;
                }

                if (newRun.start > run.start) {
                    if (newRun.start >= run.end) {
                        continue;
                    }

                    if (newRun.end < run.end) {
                        TextStyleSpan.TextStyleRun r = new TextStyleSpan.TextStyleRun(newRun);
                        r.merge(run);
                        b++;
                        N2++;
                        runs.add(b, r);

                        r = new TextStyleSpan.TextStyleRun(run);
                        r.start = newRun.end;
                        b++;
                        N2++;
                        runs.add(b, r);
                    } else {
                        TextStyleSpan.TextStyleRun r = new TextStyleSpan.TextStyleRun(newRun);
                        r.merge(run);
                        r.end = run.end;
                        b++;
                        N2++;
                        runs.add(b, r);
                    }

                    int temp = newRun.start;
                    newRun.start = run.end;
                    run.end = temp;
                } else {
                    if (run.start >= newRun.end) {
                        continue;
                    }
                    int temp = run.start;
                    if (newRun.end == run.end) {
                        run.merge(newRun);
                    } else if (newRun.end < run.end) {
                        TextStyleSpan.TextStyleRun r = new TextStyleSpan.TextStyleRun(run);
                        r.merge(newRun);
                        r.end = newRun.end;
                        b++;
                        N2++;
                        runs.add(b, r);

                        run.start = newRun.end;
                    } else {
                        TextStyleSpan.TextStyleRun r = new TextStyleSpan.TextStyleRun(newRun);
                        r.start = run.end;
                        b++;
                        N2++;
                        runs.add(b, r);

                        run.merge(newRun);
                    }
                    newRun.end = temp;
                }
            }
            if (newRun.start < newRun.end) {
                runs.add(newRun);
            }
        }

        int count = runs.size();
        for (int a = 0; a < count; a++) {
            TextStyleSpan.TextStyleRun run = runs.get(a);

            boolean setRun = false;
            String url = run.urlEntity != null ? TextUtils.substring(text, run.urlEntity.offset, run.urlEntity.offset + run.urlEntity.length) : null;
            if (run.urlEntity instanceof TLRPC.TL_messageEntityBotCommand) {
                spannable.setSpan(new URLSpanBotCommand(url, t, run), run.start, run.end, Spanned.SPAN_EXCLUSIVE_EXCLUSIVE);
            } else if (run.urlEntity instanceof TLRPC.TL_messageEntityHashtag || run.urlEntity instanceof TLRPC.TL_messageEntityMention || run.urlEntity instanceof TLRPC.TL_messageEntityCashtag) {
                spannable.setSpan(new URLSpanNoUnderline(url, run), run.start, run.end, Spanned.SPAN_EXCLUSIVE_EXCLUSIVE);
                if (run.urlEntity instanceof TLRPC.TL_messageEntityHashtag && run.urlEntity.length > 6 && run.urlEntity.length < 10) {
                    SyntaxHighlight.highlight(run, spannable);
                }
            } else if (run.urlEntity instanceof TLRPC.TL_messageEntityEmail) {
                spannable.setSpan(new URLSpanReplacement("mailto:" + url, run), run.start, run.end, Spanned.SPAN_EXCLUSIVE_EXCLUSIVE);
            } else if (run.urlEntity instanceof TLRPC.TL_messageEntityUrl) {
                hasUrls = true;
                String lowerCase = url.toLowerCase();
                url = !lowerCase.contains("://") ? "http://" + url : url;
                if (url != null) {
                    url = url.replaceAll("∕|⁄|%E2%81%84|%E2%88%95", "/");
                }
                spannable.setSpan(new URLSpanBrowser(url, run), run.start, run.end, Spanned.SPAN_EXCLUSIVE_EXCLUSIVE);
            } else if (run.urlEntity instanceof TLRPC.TL_messageEntityBankCard) {
                hasUrls = true;
                spannable.setSpan(new URLSpanNoUnderline("card:" + url, run), run.start, run.end, Spanned.SPAN_EXCLUSIVE_EXCLUSIVE);
            } else if (run.urlEntity instanceof TLRPC.TL_messageEntityPhone) {
                hasUrls = true;
                String tel = PhoneFormat.stripExceptNumbers(url);
                if (url.startsWith("+")) {
                    tel = "+" + tel;
                }
                spannable.setSpan(new URLSpanBrowser("tel:" + tel, run), run.start, run.end, Spanned.SPAN_EXCLUSIVE_EXCLUSIVE);
            } else if (run.urlEntity instanceof TLRPC.TL_messageEntityTextUrl) {
                url = run.urlEntity.url;
                if (url != null) {
                    url = url.replaceAll("∕|⁄|%E2%81%84|%E2%88%95", "/");
                }
                spannable.setSpan(new URLSpanReplacement(url, run), run.start, run.end, Spanned.SPAN_EXCLUSIVE_EXCLUSIVE);
            } else if (run.urlEntity instanceof TLRPC.TL_messageEntityMentionName) {
                spannable.setSpan(new URLSpanUserMention("" + ((TLRPC.TL_messageEntityMentionName) run.urlEntity).user_id, t, run), run.start, run.end, Spanned.SPAN_EXCLUSIVE_EXCLUSIVE);
            } else if (run.urlEntity instanceof TLRPC.TL_inputMessageEntityMentionName) {
                spannable.setSpan(new URLSpanUserMention("" + ((TLRPC.TL_inputMessageEntityMentionName) run.urlEntity).user_id.user_id, t, run), run.start, run.end, Spanned.SPAN_EXCLUSIVE_EXCLUSIVE);
            } else if ((run.flags & TextStyleSpan.FLAG_STYLE_MONO) != 0) {
                spannable.setSpan(new URLSpanMono(spannable, run.start, run.end, t, run), run.start, run.end, Spanned.SPAN_EXCLUSIVE_EXCLUSIVE);
                if (run.urlEntity instanceof TLRPC.TL_messageEntityPre) {
                    SyntaxHighlight.highlight(run, spannable);
                }
            } else {
                setRun = true;
                spannable.setSpan(new TextStyleSpan(run), run.start, run.end, Spanned.SPAN_EXCLUSIVE_EXCLUSIVE);
            }
            if (!setRun && (run.flags & TextStyleSpan.FLAG_STYLE_SPOILER) != 0) {
                spannable.setSpan(new TextStyleSpan(run), run.start, run.end, Spanned.SPAN_EXCLUSIVE_EXCLUSIVE);
            }
        }
        return hasUrls;
    }

    public boolean needDrawShareButton() {
        if (preview) {
            return false;
        } else if (scheduled) {
            return false;
        } else if (eventId != 0) {
            return false;
        } else if (messageOwner.noforwards) {
            return false;
        } else if (messageOwner.fwd_from != null && !isOutOwner() && messageOwner.fwd_from.saved_from_peer != null && getDialogId() == UserConfig.getInstance(currentAccount).getClientUserId()) {
            return true;
        } else if (type == TYPE_STICKER || type == TYPE_ANIMATED_STICKER || type == TYPE_EMOJIS) {
            return false;
        } else if (messageOwner.fwd_from != null && messageOwner.fwd_from.from_id instanceof TLRPC.TL_peerChannel && !isOutOwner()) {
            return true;
        } else if (isFromUser()) {
            if (getMedia(messageOwner) instanceof TLRPC.TL_messageMediaEmpty || getMedia(messageOwner) == null || getMedia(messageOwner) instanceof TLRPC.TL_messageMediaWebPage && !(getMedia(messageOwner).webpage instanceof TLRPC.TL_webPage)) {
                return false;
            }
            TLRPC.User user = MessagesController.getInstance(currentAccount).getUser(messageOwner.from_id.user_id);
            if (user != null && user.bot && !hasExtendedMedia()) {
                return true;
            }
            if (!isOut()) {
                if (getMedia(messageOwner) instanceof TLRPC.TL_messageMediaGame || getMedia(messageOwner) instanceof TLRPC.TL_messageMediaInvoice && !hasExtendedMedia() || getMedia(messageOwner) instanceof TLRPC.TL_messageMediaWebPage) {
                    return true;
                }
                TLRPC.Chat chat = messageOwner.peer_id != null && messageOwner.peer_id.channel_id != 0 ? getChat(null, null, messageOwner.peer_id.channel_id) : null;
                if (ChatObject.isChannel(chat) && chat.megagroup) {
                    return ChatObject.isPublic(chat) && !(getMedia(messageOwner) instanceof TLRPC.TL_messageMediaContact) && !(getMedia(messageOwner) instanceof TLRPC.TL_messageMediaGeo);
                }
            }
        } else if (messageOwner.from_id instanceof TLRPC.TL_peerChannel || messageOwner.post) {
            if (getMedia(messageOwner) instanceof TLRPC.TL_messageMediaWebPage && !isOutOwner()) {
                return true;
            }
            if (isSupergroup()) {
                return false;
            }
            if (messageOwner.peer_id.channel_id != 0 && (messageOwner.via_bot_id == 0 && messageOwner.reply_to == null || type != TYPE_STICKER && type != TYPE_ANIMATED_STICKER)) {
                return true;
            }
        }
        return false;
    }

    public boolean isYouTubeVideo() {
        return getMedia(messageOwner) instanceof TLRPC.TL_messageMediaWebPage && getMedia(messageOwner).webpage != null && !TextUtils.isEmpty(getMedia(messageOwner).webpage.embed_url) && "YouTube".equals(getMedia(messageOwner).webpage.site_name);
    }

    public int getMaxMessageTextWidth() {
        int maxWidth = 0;
        if (AndroidUtilities.isTablet() && eventId != 0) {
            generatedWithMinSize = AndroidUtilities.dp(530);
        } else {
            generatedWithMinSize = AndroidUtilities.isTablet() ? AndroidUtilities.getMinTabletSide() : getParentWidth();
        }
        generatedWithDensity = AndroidUtilities.density;
        if (getMedia(messageOwner) instanceof TLRPC.TL_messageMediaWebPage && getMedia(messageOwner).webpage != null && "telegram_background".equals(getMedia(messageOwner).webpage.type)) {
            try {
                Uri uri = Uri.parse(getMedia(messageOwner).webpage.url);
                String segment = uri.getLastPathSegment();
                if (uri.getQueryParameter("bg_color") != null) {
                    maxWidth = AndroidUtilities.dp(220);
                } else if (segment.length() == 6 || segment.length() == 13 && segment.charAt(6) == '-') {
                    maxWidth = AndroidUtilities.dp(200);
                }
            } catch (Exception ignore) {

            }
        } else if (isAndroidTheme()) {
            maxWidth = AndroidUtilities.dp(200);
        }
        if (maxWidth == 0) {
            maxWidth = generatedWithMinSize - AndroidUtilities.dp(needDrawAvatarInternal() && !isOutOwner() && !messageOwner.isThreadMessage ? 132 : 80);
            if (needDrawShareButton() && !isOutOwner()) {
                maxWidth -= AndroidUtilities.dp(10);
            }
            if (getMedia(messageOwner) instanceof TLRPC.TL_messageMediaGame) {
                maxWidth -= AndroidUtilities.dp(10);
            }
        }
        if (emojiOnlyCount >= 1 && totalAnimatedEmojiCount <= 100 && (emojiOnlyCount - totalAnimatedEmojiCount) < (SharedConfig.getDevicePerformanceClass() >= SharedConfig.PERFORMANCE_CLASS_HIGH ? 100 : 50) && (hasValidReplyMessageObject() || isForwarded())) {
            maxWidth = Math.min(maxWidth, (int) (generatedWithMinSize * .65f));
        }
        return maxWidth;
    }

    public void applyTimestampsHighlightForReplyMsg() {
        final MessageObject replyMsg = replyMessageObject;
        if(replyMsg == null) return;

        if (replyMsg.isYouTubeVideo()) {
            addUrlsByPattern(isOutOwner(), messageText, false, 3, Integer.MAX_VALUE, false);
            return;
        }

        if (replyMsg.isVideo()) {
            addUrlsByPattern(isOutOwner(), messageText, false, 3, (int) replyMsg.getDuration(), false);
            return;
        }

        if (replyMsg.isMusic() || replyMsg.isVoice()) {
            addUrlsByPattern(isOutOwner(), messageText, false, 4, (int) replyMsg.getDuration(), false);
        }
    }

    private boolean applyEntities() {
        generateLinkDescription();

        ArrayList<TLRPC.MessageEntity> entities = translated && messageOwner.translatedText != null ? messageOwner.translatedText.entities : messageOwner.entities;
        spoilLoginCode();

        boolean hasEntities;
        if (messageOwner.send_state != MESSAGE_SEND_STATE_SENT) {
            hasEntities = false;
        } else {
            hasEntities = !entities.isEmpty();
        }

        boolean useManualParse = !hasEntities && (
                eventId != 0 ||
                        messageOwner instanceof TLRPC.TL_message_old ||
                        messageOwner instanceof TLRPC.TL_message_old2 ||
                        messageOwner instanceof TLRPC.TL_message_old3 ||
                        messageOwner instanceof TLRPC.TL_message_old4 ||
                        messageOwner instanceof TLRPC.TL_messageForwarded_old ||
                        messageOwner instanceof TLRPC.TL_messageForwarded_old2 ||
                        messageOwner instanceof TLRPC.TL_message_secret ||
                        getMedia(messageOwner) instanceof TLRPC.TL_messageMediaInvoice ||
                        isOut() && messageOwner.send_state != MESSAGE_SEND_STATE_SENT ||
                        messageOwner.id < 0 || getMedia(messageOwner) instanceof TLRPC.TL_messageMediaUnsupported);

        if (useManualParse) {
            addLinks(isOutOwner(), messageText, true, true);
        } else {
//            if (messageText instanceof Spannable && messageText.length() < 1000) {
//                try {
//                    AndroidUtilities.addLinks((Spannable) messageText, Linkify.PHONE_NUMBERS);
//                } catch (Throwable e) {
//                    FileLog.e(e);
//                }
//            }
        }
        try {
            AndroidUtilities.addProxyLinks((Spannable) messageText);
        } catch (Throwable e) {
            FileLog.e(e);
        }
        if (isYouTubeVideo()) {
            addUrlsByPattern(isOutOwner(), messageText, false, 3, Integer.MAX_VALUE, false);
        } else {
            applyTimestampsHighlightForReplyMsg();
        }

        if (!(messageText instanceof Spannable)) {
            messageText = new SpannableString(messageText);
        }
        return addEntitiesToText(messageText, useManualParse);
    }

    public void generateLayout(TLRPC.User fromUser) {
        if (type != TYPE_TEXT && type != TYPE_EMOJIS && type != TYPE_STORY_MENTION || messageOwner.peer_id == null || TextUtils.isEmpty(messageText)) {
            return;
        }
        boolean hasUrls = applyEntities();

        textLayoutBlocks = new ArrayList<>();
        textWidth = 0;

        int maxWidth = getMaxMessageTextWidth();

        StaticLayout textLayout;

        TextPaint paint;
        if (getMedia(messageOwner) instanceof TLRPC.TL_messageMediaGame) {
            paint = Theme.chat_msgGameTextPaint;
        } else {
            paint = Theme.chat_msgTextPaint;
        }

        final float lineSpacing = 1f;
        final float lineAdd = totalAnimatedEmojiCount >= 4 ? -1 : 0;
        Layout.Alignment align = Layout.Alignment.ALIGN_NORMAL; //type == TYPE_EMOJIS && isOut() ? Layout.Alignment.ALIGN_OPPOSITE : Layout.Alignment.ALIGN_NORMAL;
        try {
            if (Build.VERSION.SDK_INT >= Build.VERSION_CODES.N) {
                StaticLayout.Builder builder =
                        StaticLayout.Builder.obtain(messageText, 0, messageText.length(), paint, maxWidth)
                                .setLineSpacing(lineAdd, lineSpacing)
                                .setBreakStrategy(StaticLayout.BREAK_STRATEGY_HIGH_QUALITY)
                                .setHyphenationFrequency(StaticLayout.HYPHENATION_FREQUENCY_NONE)
                                .setAlignment(align);
                if (emojiOnlyCount > 0) {
                    builder.setIncludePad(false);
                    if (Build.VERSION.SDK_INT >= Build.VERSION_CODES.P) {
                        builder.setUseLineSpacingFromFallbacks(false);
                    }
                }
                textLayout = builder.build();
            } else {
                textLayout = new StaticLayout(messageText, paint, maxWidth, align, lineSpacing, lineAdd, false);
            }
        } catch (Exception e) {
            FileLog.e(e);
            return;
        }

        textHeight = textLayout.getHeight();
        int linesCount = textLayout.getLineCount();
        int linesPreBlock = totalAnimatedEmojiCount >= 50 ? LINES_PER_BLOCK_WITH_EMOJI : LINES_PER_BLOCK;

        int blocksCount;
        boolean singleLayout = Build.VERSION.SDK_INT >= Build.VERSION_CODES.N && totalAnimatedEmojiCount < 50;
        if (singleLayout) {
            blocksCount = 1;
        } else {
            blocksCount = (int) Math.ceil((float) linesCount / linesPreBlock);
        }
        int linesOffset = 0;
        float prevOffset = 0;

        for (int a = 0; a < blocksCount; a++) {
            int currentBlockLinesCount;
            if (singleLayout) {
                currentBlockLinesCount = linesCount;
            } else {
                currentBlockLinesCount = Math.min(linesPreBlock, linesCount - linesOffset);
            }
            TextLayoutBlock block = new TextLayoutBlock();

            if (blocksCount == 1) {
                block.textLayout = textLayout;
                block.textYOffset = 0;
                block.charactersOffset = 0;
                block.charactersEnd = textLayout.getText().length();

                if (emojiOnlyCount != 0) {
                    switch (emojiOnlyCount) {
                        case 1:
                            textHeight -= AndroidUtilities.dp(5.3f);
                            block.textYOffset -= AndroidUtilities.dp(5.3f);
                            break;
                        case 2:
                            textHeight -= AndroidUtilities.dp(4.5f);
                            block.textYOffset -= AndroidUtilities.dp(4.5f);
                            break;
                        case 3:
                            textHeight -= AndroidUtilities.dp(4.2f);
                            block.textYOffset -= AndroidUtilities.dp(4.2f);
                            break;
                    }
                }
                block.height = textHeight;
            } else {
                int startCharacter = textLayout.getLineStart(linesOffset);
                int endCharacter = textLayout.getLineEnd(linesOffset + currentBlockLinesCount - 1);
                if (endCharacter < startCharacter) {
                    continue;
                }
                block.charactersOffset = startCharacter;
                block.charactersEnd = endCharacter;
                try {
                    SpannableStringBuilder sb = SpannableStringBuilder.valueOf(messageText.subSequence(startCharacter, endCharacter));
                    if (hasUrls && Build.VERSION.SDK_INT >= Build.VERSION_CODES.N) {
                        StaticLayout.Builder builder =
                                StaticLayout.Builder.obtain(sb, 0, sb.length(), paint, maxWidth + AndroidUtilities.dp(2))
                                        .setLineSpacing(lineAdd, lineSpacing)
                                        .setBreakStrategy(StaticLayout.BREAK_STRATEGY_HIGH_QUALITY)
                                        .setHyphenationFrequency(StaticLayout.HYPHENATION_FREQUENCY_NONE)
                                        .setAlignment(align);
                        if (emojiOnlyCount > 0) {
                            builder.setIncludePad(false);
                            if (Build.VERSION.SDK_INT >= Build.VERSION_CODES.P) {
                                builder.setUseLineSpacingFromFallbacks(false);
                            }
                        }
                        block.textLayout = builder.build();
                    } else {
                        block.textLayout = new StaticLayout(sb, 0, sb.length(), paint, maxWidth, align, lineSpacing, lineAdd, false);
                    }

                    block.textYOffset = textLayout.getLineTop(linesOffset);
                    if (a != 0 && emojiOnlyCount <= 0) {
                        block.height = (int) (block.textYOffset - prevOffset);
                    }
                    block.height = Math.max(block.height, block.textLayout.getLineBottom(block.textLayout.getLineCount() - 1));
                    prevOffset = block.textYOffset;
                } catch (Exception e) {
                    FileLog.e(e);
                    continue;
                }
                if (a == blocksCount - 1) {
                    currentBlockLinesCount = Math.max(currentBlockLinesCount, block.textLayout.getLineCount());
                    try {
                        textHeight = Math.max(textHeight, (int) (block.textYOffset + block.textLayout.getHeight()));
                    } catch (Exception e) {
                        FileLog.e(e);
                    }
                }
            }

            textLayoutBlocks.add(block);

            float lastLeft;
            try {
                lastLeft = block.textLayout.getLineLeft(currentBlockLinesCount - 1);
                if (a == 0 && lastLeft >= 0) {
                    textXOffset = lastLeft;
                }
            } catch (Exception e) {
                lastLeft = 0;
                if (a == 0) {
                    textXOffset = 0;
                }
                FileLog.e(e);
            }

            float lastLine;
            try {
                lastLine = block.textLayout.getLineWidth(currentBlockLinesCount - 1);
            } catch (Exception e) {
                lastLine = 0;
                FileLog.e(e);
            }

            int linesMaxWidth = (int) Math.ceil(lastLine);
            if (linesMaxWidth > maxWidth + 80) {
                linesMaxWidth = maxWidth;
            }
            int lastLineWidthWithLeft;
            int linesMaxWidthWithLeft;

            if (a == blocksCount - 1) {
                lastLineWidth = linesMaxWidth;
            }

            linesMaxWidthWithLeft = lastLineWidthWithLeft = (int) Math.ceil(linesMaxWidth + Math.max(0, lastLeft));

            if (currentBlockLinesCount > 1) {
                boolean hasNonRTL = false;
                float textRealMaxWidth = 0, textRealMaxWidthWithLeft = 0, lineWidth, lineLeft;
                for (int n = 0; n < currentBlockLinesCount; n++) {
                    try {
                        lineWidth = block.textLayout.getLineWidth(n);
                    } catch (Exception ignore) {
                        lineWidth = 0;
                    }

                    try {
                        lineLeft = block.textLayout.getLineLeft(n);
                    } catch (Exception ignore) {
                        lineLeft = 0;
                    }

                    if (lineWidth > maxWidth + 20) {
                        lineWidth = maxWidth;
                        lineLeft = 0;
                    }

                    if (lineLeft > 0) {
                        textXOffset = Math.min(textXOffset, lineLeft);
                        block.directionFlags |= TextLayoutBlock.FLAG_RTL;
                        hasRtl = true;
                    } else {
                        block.directionFlags |= TextLayoutBlock.FLAG_NOT_RTL;
                    }

                    try {
                        if (!hasNonRTL && lineLeft == 0 && block.textLayout.getParagraphDirection(n) == Layout.DIR_LEFT_TO_RIGHT) {
                            hasNonRTL = true;
                        }
                    } catch (Exception ignore) {
                        hasNonRTL = true;
                    }

                    textRealMaxWidth = Math.max(textRealMaxWidth, lineWidth);
                    textRealMaxWidthWithLeft = Math.max(textRealMaxWidthWithLeft, lineWidth + lineLeft);
                    linesMaxWidth = Math.max(linesMaxWidth, (int) Math.ceil(lineWidth));
                    linesMaxWidthWithLeft = Math.max(linesMaxWidthWithLeft, (int) Math.ceil(lineWidth + lineLeft));
                }
                if (hasNonRTL) {
                    textRealMaxWidth = textRealMaxWidthWithLeft;
                    if (a == blocksCount - 1) {
                        lastLineWidth = lastLineWidthWithLeft;
                    }
                } else if (a == blocksCount - 1) {
                    lastLineWidth = linesMaxWidth;
                }
                textWidth = Math.max(textWidth, (int) Math.ceil(textRealMaxWidth));
            } else {
                if (lastLeft > 0) {
                    textXOffset = Math.min(textXOffset, lastLeft);
                    if (textXOffset == 0) {
                        linesMaxWidth += lastLeft;
                    }
                    hasRtl = blocksCount != 1;
                    block.directionFlags |= TextLayoutBlock.FLAG_RTL;
                } else {
                    block.directionFlags |= TextLayoutBlock.FLAG_NOT_RTL;
                }

                textWidth = Math.max(textWidth, Math.min(maxWidth, linesMaxWidth));
            }

            linesOffset += currentBlockLinesCount;

            block.spoilers.clear();
            if (!isSpoilersRevealed && !spoiledLoginCode) {
                SpoilerEffect.addSpoilers(null, block.textLayout, -1, linesMaxWidthWithLeft, null, block.spoilers);
            }
        }
    }

    public boolean isOut() {
        return messageOwner.out;
    }

    public Boolean isOutOwnerCached;
    public boolean isOutOwner() {
        if (preview) {
            return true;
        }
        if (isOutOwnerCached != null) {
            return isOutOwnerCached;
        }
        TLRPC.Chat chat = messageOwner.peer_id != null && messageOwner.peer_id.channel_id != 0 ? getChat(null, null, messageOwner.peer_id.channel_id) : null;
        if (!messageOwner.out || !(messageOwner.from_id instanceof TLRPC.TL_peerUser) && (!(messageOwner.from_id instanceof TLRPC.TL_peerChannel) || ChatObject.isChannel(chat) && !chat.megagroup) || messageOwner.post) {
            return isOutOwnerCached = false;
        }
        if (messageOwner.fwd_from == null) {
            return isOutOwnerCached = true;
        }
        long selfUserId = UserConfig.getInstance(currentAccount).getClientUserId();
        if (getDialogId() == selfUserId) {
            return isOutOwnerCached = messageOwner.fwd_from.from_id instanceof TLRPC.TL_peerUser && messageOwner.fwd_from.from_id.user_id == selfUserId && (messageOwner.fwd_from.saved_from_peer == null || messageOwner.fwd_from.saved_from_peer.user_id == selfUserId)
                    || messageOwner.fwd_from.saved_from_peer != null && messageOwner.fwd_from.saved_from_peer.user_id == selfUserId && (messageOwner.fwd_from.from_id == null || messageOwner.fwd_from.from_id.user_id == selfUserId);
        }
        return isOutOwnerCached = messageOwner.fwd_from.saved_from_peer == null || messageOwner.fwd_from.saved_from_peer.user_id == selfUserId;
    }

    public boolean needDrawAvatar() {
        if (customAvatarDrawable != null) {
            return true;
        }
        if (isSponsored() && (isFromChat() || sponsoredShowPeerPhoto)) {
            return true;
        }
        return !isSponsored() && (isFromUser() || isFromGroup() || eventId != 0 || messageOwner.fwd_from != null && messageOwner.fwd_from.saved_from_peer != null);
    }

    private boolean needDrawAvatarInternal() {
        if (customAvatarDrawable != null) {
            return true;
        }
        if (isSponsored() && (isFromChat() || sponsoredShowPeerPhoto)) {
            return true;
        }
        return !isSponsored() && (isFromChat() && isFromUser() || isFromGroup() || eventId != 0 || messageOwner.fwd_from != null && messageOwner.fwd_from.saved_from_peer != null);
    }

    public boolean isFromChat() {
        if (getDialogId() == UserConfig.getInstance(currentAccount).clientUserId) {
            return true;
        }
        TLRPC.Chat chat = messageOwner.peer_id != null && messageOwner.peer_id.channel_id != 0 ? getChat(null, null, messageOwner.peer_id.channel_id) : null;
        if (ChatObject.isChannel(chat) && chat.megagroup || messageOwner.peer_id != null && messageOwner.peer_id.chat_id != 0) {
            return true;
        }
        if (messageOwner.peer_id != null && messageOwner.peer_id.channel_id != 0) {
            return chat != null && chat.megagroup;
        }
        return false;
    }

    public static long getFromChatId(TLRPC.Message message) {
        return getPeerId(message.from_id);
    }

    public static long getObjectPeerId(TLObject peer) {
        if (peer == null) {
            return 0;
        }
        if (peer instanceof TLRPC.Chat) {
            return -((TLRPC.Chat) peer).id;
        } else if (peer instanceof TLRPC.User) {
            return ((TLRPC.User) peer).id;
        }
        return 0;
    }

    public static long getPeerId(TLRPC.Peer peer) {
        if (peer == null) {
            return 0;
        }
        if (peer instanceof TLRPC.TL_peerChat) {
            return -peer.chat_id;
        } else if (peer instanceof TLRPC.TL_peerChannel) {
            return -peer.channel_id;
        } else {
            return peer.user_id;
        }
    }

    public static boolean peersEqual(TLRPC.Peer a, TLRPC.Peer b) {
        if (a == null && b == null) {
            return true;
        }
        if (a == null || b == null) {
            return false;
        }
        if (a instanceof TLRPC.TL_peerChat && b instanceof TLRPC.TL_peerChat) {
            return a.chat_id == b.chat_id;
        }
        if (a instanceof TLRPC.TL_peerChannel && b instanceof TLRPC.TL_peerChannel) {
            return a.channel_id == b.channel_id;
        }
        if (a instanceof TLRPC.TL_peerUser && b instanceof TLRPC.TL_peerUser) {
            return a.user_id == b.user_id;
        }
        return false;
    }

    public static boolean peersEqual(TLRPC.Chat a, TLRPC.Peer b) {
        if (a == null && b == null) {
            return true;
        }
        if (a == null || b == null) {
            return false;
        }
        if (ChatObject.isChannel(a) && b instanceof TLRPC.TL_peerChannel) {
            return a.id == b.channel_id;
        }
        if (!ChatObject.isChannel(a) && b instanceof TLRPC.TL_peerChat) {
            return a.id == b.chat_id;
        }
        return false;
    }

    public long getFromChatId() {
        return getFromChatId(messageOwner);
    }

    public long getChatId() {
        if (messageOwner.peer_id instanceof TLRPC.TL_peerChat) {
            return messageOwner.peer_id.chat_id;
        } else if (messageOwner.peer_id instanceof TLRPC.TL_peerChannel) {
            return messageOwner.peer_id.channel_id;
        }
        return 0;
    }

    public TLObject getFromPeerObject() {
        if (messageOwner != null) {
            if (messageOwner.from_id instanceof TLRPC.TL_peerChannel_layer131 ||
                messageOwner.from_id instanceof TLRPC.TL_peerChannel) {
                return MessagesController.getInstance(currentAccount).getChat(messageOwner.from_id.channel_id);
            } else if (
                messageOwner.from_id instanceof TLRPC.TL_peerUser_layer131 ||
                messageOwner.from_id instanceof TLRPC.TL_peerUser
            ) {
                return MessagesController.getInstance(currentAccount).getUser(messageOwner.from_id.user_id);
            } else if (
                messageOwner.from_id instanceof TLRPC.TL_peerChat_layer131 ||
                messageOwner.from_id instanceof TLRPC.TL_peerChat
            ) {
                return MessagesController.getInstance(currentAccount).getChat(messageOwner.from_id.chat_id);
            }
        }
        return null;
    }

    public static String getPeerObjectName(TLObject object) {
        if (object instanceof TLRPC.User) {
            return UserObject.getUserName((TLRPC.User) object);
        } else if (object instanceof TLRPC.Chat) {
            return ((TLRPC.Chat) object).title;
        }
        return "DELETED";
    }

    public boolean isFromUser() {
        return messageOwner.from_id instanceof TLRPC.TL_peerUser && !messageOwner.post;
    }

    public boolean isFromGroup() {
        TLRPC.Chat chat = messageOwner.peer_id != null && messageOwner.peer_id.channel_id != 0 ? getChat(null, null, messageOwner.peer_id.channel_id) : null;
        return messageOwner.from_id instanceof TLRPC.TL_peerChannel && ChatObject.isChannel(chat) && chat.megagroup;
    }

    public boolean isForwardedChannelPost() {
        return messageOwner.from_id instanceof TLRPC.TL_peerChannel && messageOwner.fwd_from != null && messageOwner.fwd_from.channel_post != 0 && messageOwner.fwd_from.saved_from_peer instanceof TLRPC.TL_peerChannel && messageOwner.from_id.channel_id == messageOwner.fwd_from.saved_from_peer.channel_id;
    }

    public boolean isUnread() {
        return messageOwner.unread;
    }

    public boolean isContentUnread() {
        return messageOwner.media_unread;
    }

    public void setIsRead() {
        messageOwner.unread = false;
    }

    public int getUnradFlags() {
        return getUnreadFlags(messageOwner);
    }

    public static int getUnreadFlags(TLRPC.Message message) {
        int flags = 0;
        if (!message.unread) {
            flags |= 1;
        }
        if (!message.media_unread) {
            flags |= 2;
        }
        return flags;
    }

    public void setContentIsRead() {
        messageOwner.media_unread = false;
    }

    public int getId() {
        return messageOwner.id;
    }

    public int getRealId() {
        return messageOwner.realId != 0 ? messageOwner.realId : messageOwner.id;
    }

    public static long getMessageSize(TLRPC.Message message) {
        TLRPC.Document document;
        if (getMedia(message) instanceof TLRPC.TL_messageMediaWebPage) {
            document = getMedia(message).webpage.document;
        } else if (getMedia(message) instanceof TLRPC.TL_messageMediaGame) {
            document = getMedia(message).game.document;
        } else {
            document = getMedia(message) != null ? getMedia(message).document : null;
        }
        if (document != null) {
            return document.size;
        }
        return 0;
    }

    public long getSize() {
        return getMessageSize(messageOwner);
    }

    public static void fixMessagePeer(ArrayList<TLRPC.Message> messages, long channelId) {
        if (messages == null || messages.isEmpty() || channelId == 0) {
            return;
        }
        for (int a = 0; a < messages.size(); a++) {
            TLRPC.Message message = messages.get(a);
            if (message instanceof TLRPC.TL_messageEmpty) {
                message.peer_id = new TLRPC.TL_peerChannel();
                message.peer_id.channel_id = channelId;
            }
        }
    }

    public long getChannelId() {
        return getChannelId(messageOwner);
    }

    public static long getChannelId(TLRPC.Message message) {
        if (message.peer_id != null) {
            return message.peer_id.channel_id;
        }
        return 0;
    }

    public static boolean shouldEncryptPhotoOrVideo(TLRPC.Message message) {
        if (NekoXConfig.disableFlagSecure) {
            return false;
        }
        if (message instanceof TLRPC.TL_message_secret) {
            return (getMedia(message) instanceof TLRPC.TL_messageMediaPhoto || isVideoMessage(message)) && message.ttl > 0 && message.ttl <= 60;
        } else {
            return (getMedia(message) instanceof TLRPC.TL_messageMediaPhoto || getMedia(message) instanceof TLRPC.TL_messageMediaDocument) && getMedia(message).ttl_seconds != 0;
        }
    }

    public boolean shouldEncryptPhotoOrVideo() {
        return shouldEncryptPhotoOrVideo(messageOwner);
    }

    public static boolean isSecretPhotoOrVideo(TLRPC.Message message) {
        if (NekoXConfig.disableFlagSecure) {
            return false;
        }
        if (message instanceof TLRPC.TL_message_secret) {
            return (getMedia(message) instanceof TLRPC.TL_messageMediaPhoto || isRoundVideoMessage(message) || isVideoMessage(message)) && message.ttl > 0 && message.ttl <= 60;
        } else if (message instanceof TLRPC.TL_message) {
            return (getMedia(message) instanceof TLRPC.TL_messageMediaPhoto || getMedia(message) instanceof TLRPC.TL_messageMediaDocument) && getMedia(message).ttl_seconds != 0;
        }
        return false;
    }

    public static boolean isSecretMedia(TLRPC.Message message) {
        if (NekoXConfig.disableFlagSecure) {
            return false;
        }
        if (message instanceof TLRPC.TL_message_secret) {
            return (getMedia(message) instanceof TLRPC.TL_messageMediaPhoto || isRoundVideoMessage(message) || isVideoMessage(message)) && getMedia(message).ttl_seconds != 0;
        } else if (message instanceof TLRPC.TL_message) {
            return (getMedia(message) instanceof TLRPC.TL_messageMediaPhoto || getMedia(message) instanceof TLRPC.TL_messageMediaDocument) && getMedia(message).ttl_seconds != 0;
        }
        return false;
    }

    public boolean needDrawBluredPreview() {
        if (NekoXConfig.disableFlagSecure) {
            return false;
        }
        if (hasExtendedMediaPreview()) {
            return true;
        } else if (messageOwner instanceof TLRPC.TL_message_secret) {
            int ttl = Math.max(messageOwner.ttl, getMedia(messageOwner).ttl_seconds);
            return ttl > 0 && ((getMedia(messageOwner) instanceof TLRPC.TL_messageMediaPhoto || isVideo() || isGif()) && ttl <= 60 || isRoundVideo());
        } else if (messageOwner instanceof TLRPC.TL_message) {
            return (getMedia(messageOwner) != null && getMedia(messageOwner).ttl_seconds != 0) && (getMedia(messageOwner) instanceof TLRPC.TL_messageMediaPhoto || getMedia(messageOwner) instanceof TLRPC.TL_messageMediaDocument);
        }
        return false;
    }

    public boolean isSecretMedia() {
        if (NekoXConfig.disableFlagSecure) {
            return false;
        }
        if (messageOwner instanceof TLRPC.TL_message_secret) {
            return (((getMedia(messageOwner) instanceof TLRPC.TL_messageMediaPhoto) || isGif()) && messageOwner.ttl > 0 && messageOwner.ttl <= 60 || isVoice() || isRoundVideo() || isVideo());
        } else if (messageOwner instanceof TLRPC.TL_message) {
            return (getMedia(messageOwner) != null && getMedia(messageOwner).ttl_seconds != 0) && (getMedia(messageOwner) instanceof TLRPC.TL_messageMediaPhoto || getMedia(messageOwner) instanceof TLRPC.TL_messageMediaDocument);
        }
        return false;
    }

    public static void setUnreadFlags(TLRPC.Message message, int flag) {
        message.unread = (flag & 1) == 0;
        message.media_unread = (flag & 2) == 0;
    }

    public static boolean isUnread(TLRPC.Message message) {
        return message.unread;
    }

    public static boolean isContentUnread(TLRPC.Message message) {
        return message.media_unread;
    }

    public boolean isSavedFromMegagroup() {
        if (messageOwner.fwd_from != null && messageOwner.fwd_from.saved_from_peer != null && messageOwner.fwd_from.saved_from_peer.channel_id != 0) {
            TLRPC.Chat chat = MessagesController.getInstance(currentAccount).getChat(messageOwner.fwd_from.saved_from_peer.channel_id);
            return ChatObject.isMegagroup(chat);
        }
        return false;
    }

    public static boolean isOut(TLRPC.Message message) {
        return message.out;
    }

    public long getDialogId() {
        return getDialogId(messageOwner);
    }

    public boolean canStreamVideo() {
        TLRPC.Document document = getDocument();
        if (document == null || document instanceof TLRPC.TL_documentEncrypted) {
            return false;
        }
        if (SharedConfig.streamAllVideo) {
            return true;
        }
        for (int a = 0; a < document.attributes.size(); a++) {
            TLRPC.DocumentAttribute attribute = document.attributes.get(a);
            if (attribute instanceof TLRPC.TL_documentAttributeVideo) {
                return attribute.supports_streaming;
            }
        }
        if (SharedConfig.streamMkv && "video/x-matroska".equals(document.mime_type)) {
            return true;
        }
        return false;
    }

    public static long getDialogId(TLRPC.Message message) {
        if (message.dialog_id == 0 && message.peer_id != null) {
            if (message.peer_id.chat_id != 0) {
                message.dialog_id = -message.peer_id.chat_id;
            } else if (message.peer_id.channel_id != 0) {
                message.dialog_id = -message.peer_id.channel_id;
            } else if (message.from_id == null || isOut(message)) {
                message.dialog_id = message.peer_id.user_id;
            } else {
                message.dialog_id = message.from_id.user_id;
            }
        }
        return message.dialog_id;
    }

    public boolean isSending() {
        return messageOwner.send_state == MESSAGE_SEND_STATE_SENDING && messageOwner.id < 0;
    }

    public boolean isEditing() {
        return messageOwner.send_state == MESSAGE_SEND_STATE_EDITING && messageOwner.id > 0;
    }

    public boolean isEditingMedia() {
        if (getMedia(messageOwner) instanceof TLRPC.TL_messageMediaPhoto) {
            return getMedia(messageOwner).photo.id == 0;
        } else if (getMedia(messageOwner) instanceof TLRPC.TL_messageMediaDocument) {
            return getMedia(messageOwner).document.dc_id == 0;
        }
        return false;
    }

    public boolean isSendError() {
        return messageOwner.send_state == MESSAGE_SEND_STATE_SEND_ERROR && messageOwner.id < 0 || scheduled && messageOwner.id > 0 && messageOwner.date < ConnectionsManager.getInstance(currentAccount).getCurrentTime() - 60;
    }

    public boolean isSent() {
        return messageOwner.send_state == MESSAGE_SEND_STATE_SENT || messageOwner.id > 0;
    }

    public int getSecretTimeLeft() {
        int secondsLeft = messageOwner.ttl;
        if (messageOwner.destroyTime != 0) {
            secondsLeft = Math.max(0, messageOwner.destroyTime - ConnectionsManager.getInstance(currentAccount).getCurrentTime());
        }
        return secondsLeft;
    }

    private CharSequence secretOnceSpan;
    private CharSequence secretPlaySpan;

    public CharSequence getSecretTimeString() {
        if (!isSecretMedia()) {
            return null;
        }
        if (messageOwner.ttl == 0x7FFFFFFF) {
            if (secretOnceSpan == null) {
                secretOnceSpan = new SpannableString("v");
                ColoredImageSpan span = new ColoredImageSpan(R.drawable.mini_viewonce);
                span.setTranslateX(-AndroidUtilities.dp(3));
                span.setWidth(AndroidUtilities.dp(13));
                ((Spannable) secretOnceSpan).setSpan(span, 0, secretOnceSpan.length(), Spanned.SPAN_EXCLUSIVE_EXCLUSIVE);
            }
            return TextUtils.concat(secretOnceSpan, "1");
        }
        int secondsLeft = getSecretTimeLeft();
        String str;
        if (secondsLeft < 60) {
            str = secondsLeft + "s";
        } else {
            str = secondsLeft / 60 + "m";
        }
        if (secretPlaySpan == null) {
            secretPlaySpan = new SpannableString("p");
            ColoredImageSpan span = new ColoredImageSpan(R.drawable.play_mini_video);
            span.setTranslateX(AndroidUtilities.dp(1));
            span.setWidth(AndroidUtilities.dp(13));
            ((Spannable) secretPlaySpan).setSpan(span, 0, secretPlaySpan.length(), Spanned.SPAN_EXCLUSIVE_EXCLUSIVE);
        }
        return TextUtils.concat(secretPlaySpan, str);
    }

    public String getDocumentName() {
        return FileLoader.getDocumentFileName(getDocument());
    }

    public static boolean isWebM(TLRPC.Document document) {
        return document != null && "video/webm".equals(document.mime_type);
    }

    public static boolean isVideoSticker(TLRPC.Document document) {
        return document != null && isVideoStickerDocument(document);
    }

    public boolean isVideoSticker() {
        return getDocument() != null && isVideoStickerDocument(getDocument());
    }

    public static boolean isStickerDocument(TLRPC.Document document) {
        if (document != null) {
            for (int a = 0; a < document.attributes.size(); a++) {
                TLRPC.DocumentAttribute attribute = document.attributes.get(a);
                if (attribute instanceof TLRPC.TL_documentAttributeSticker) {
                    return "image/webp".equals(document.mime_type) || "video/webm".equals(document.mime_type);
                }
            }
        }
        return false;
    }

    public static boolean isVideoStickerDocument(TLRPC.Document document) {
        if (document != null) {
            for (int a = 0; a < document.attributes.size(); a++) {
                TLRPC.DocumentAttribute attribute = document.attributes.get(a);
                if (attribute instanceof TLRPC.TL_documentAttributeSticker ||
                    attribute instanceof TLRPC.TL_documentAttributeCustomEmoji) {
                    return "video/webm".equals(document.mime_type);
                }
            }
        }
        return false;
    }

    public static boolean isStickerHasSet(TLRPC.Document document) {
        if (document != null) {
            for (int a = 0; a < document.attributes.size(); a++) {
                TLRPC.DocumentAttribute attribute = document.attributes.get(a);
                if (attribute instanceof TLRPC.TL_documentAttributeSticker && attribute.stickerset != null && !(attribute.stickerset instanceof TLRPC.TL_inputStickerSetEmpty)) {
                    return true;
                }
            }
        }
        return false;
    }

    public static boolean isAnimatedStickerDocument(TLRPC.Document document, boolean allowWithoutSet) {
        if (document != null && ("application/x-tgsticker".equals(document.mime_type) && !document.thumbs.isEmpty() || "application/x-tgsdice".equals(document.mime_type))) {
            if (allowWithoutSet) {
                return true;
            }
            for (int a = 0, N = document.attributes.size(); a < N; a++) {
                TLRPC.DocumentAttribute attribute = document.attributes.get(a);
                if (attribute instanceof TLRPC.TL_documentAttributeSticker) {
                    return attribute.stickerset instanceof TLRPC.TL_inputStickerSetShortName;
                } else if (attribute instanceof TLRPC.TL_documentAttributeCustomEmoji) {
                    return true;
                }
            }
        }
        return false;
    }

    public static boolean canAutoplayAnimatedSticker(TLRPC.Document document) {
        return (isAnimatedStickerDocument(document, true) || isVideoStickerDocument(document)) && LiteMode.isEnabled(LiteMode.FLAG_ANIMATED_STICKERS_KEYBOARD);
    }

    public static boolean isMaskDocument(TLRPC.Document document) {
        if (document != null) {
            for (int a = 0; a < document.attributes.size(); a++) {
                TLRPC.DocumentAttribute attribute = document.attributes.get(a);
                if (attribute instanceof TLRPC.TL_documentAttributeSticker && attribute.mask) {
                    return true;
                }
            }
        }
        return false;
    }

    public static boolean isVoiceDocument(TLRPC.Document document) {
        if (document != null) {
            for (int a = 0; a < document.attributes.size(); a++) {
                TLRPC.DocumentAttribute attribute = document.attributes.get(a);
                if (attribute instanceof TLRPC.TL_documentAttributeAudio) {
                    return attribute.voice;
                }
            }
        }
        return false;
    }

    public static boolean isVoiceWebDocument(WebFile webDocument) {
        return webDocument != null && webDocument.mime_type.equals("audio/ogg");
    }

    public static boolean isImageWebDocument(WebFile webDocument) {
        return webDocument != null && !isGifDocument(webDocument) && webDocument.mime_type.startsWith("image/");
    }

    public static boolean isVideoWebDocument(WebFile webDocument) {
        return webDocument != null && webDocument.mime_type.startsWith("video/");
    }

    public static boolean isMusicDocument(TLRPC.Document document) {
        if (document != null) {
            for (int a = 0; a < document.attributes.size(); a++) {
                TLRPC.DocumentAttribute attribute = document.attributes.get(a);
                if (attribute instanceof TLRPC.TL_documentAttributeAudio) {
                    return !attribute.voice;
                }
            }
            if (!TextUtils.isEmpty(document.mime_type)) {
                String mime = document.mime_type.toLowerCase();
                if (mime.equals("audio/flac") || mime.equals("audio/ogg") || mime.equals("audio/opus") || mime.equals("audio/x-opus+ogg") || mime.equals("audio/wav") || mime.equals("audio/x-wav")) {
                    return true;
                } else if (mime.equals("application/octet-stream") && FileLoader.getDocumentFileName(document).endsWith(".opus")) {
                    return true;
                }
            }
        }
        return false;
    }

    public static TLRPC.VideoSize getDocumentVideoThumb(TLRPC.Document document) {
        if (document == null || document.video_thumbs.isEmpty()) {
            return null;
        }
        return document.video_thumbs.get(0);
    }

    public static boolean isVideoDocument(TLRPC.Document document) {
        if (document == null) {
            return false;
        }
        boolean isAnimated = false;
        boolean isVideo = false;
        int width = 0;
        int height = 0;
        for (int a = 0; a < document.attributes.size(); a++) {
            TLRPC.DocumentAttribute attribute = document.attributes.get(a);
            if (attribute instanceof TLRPC.TL_documentAttributeVideo) {
                if (attribute.round_message) {
                    return false;
                }
                isVideo = true;
                width = attribute.w;
                height = attribute.h;
            } else if (attribute instanceof TLRPC.TL_documentAttributeAnimated) {
                isAnimated = true;
            }
        }
        if (isAnimated && (width > 1280 || height > 1280)) {
            isAnimated = false;
        }
        if (SharedConfig.streamMkv && !isVideo && "video/x-matroska".equals(document.mime_type)) {
            isVideo = true;
        }
        return isVideo && !isAnimated;
    }

    public TLRPC.Document getDocument() {
        if (emojiAnimatedSticker != null) {
            return emojiAnimatedSticker;
        }
        return getDocument(messageOwner);
    }

    public static TLRPC.Document getDocument(TLRPC.Message message) {
        if (getMedia(message) instanceof TLRPC.TL_messageMediaWebPage) {
            return getMedia(message).webpage.document;
        } else if (getMedia(message) instanceof TLRPC.TL_messageMediaGame) {
            return getMedia(message).game.document;
        }
        return getMedia(message) != null ? getMedia(message).document : null;
    }

    public static TLRPC.Photo getPhoto(TLRPC.Message message) {
        if (getMedia(message) instanceof TLRPC.TL_messageMediaWebPage) {
            return getMedia(message).webpage.photo;
        }
        return getMedia(message) != null ? getMedia(message).photo : null;
    }

    public static boolean isStickerMessage(TLRPC.Message message) {
        return getMedia(message) != null && isStickerDocument(getMedia(message).document);
    }

    public static boolean isAnimatedStickerMessage(TLRPC.Message message) {
        boolean isSecretChat = DialogObject.isEncryptedDialog(message.dialog_id);
        if (isSecretChat && message.stickerVerified != 1) {
            return false;
        }
        return getMedia(message) != null && isAnimatedStickerDocument(getMedia(message).document, !isSecretChat || message.out);
    }

    public static boolean isLocationMessage(TLRPC.Message message) {
        return getMedia(message) instanceof TLRPC.TL_messageMediaGeo || getMedia(message) instanceof TLRPC.TL_messageMediaGeoLive || getMedia(message) instanceof TLRPC.TL_messageMediaVenue;
    }

    public static boolean isMaskMessage(TLRPC.Message message) {
        return getMedia(message) != null && isMaskDocument(getMedia(message).document);
    }

    public static boolean isMusicMessage(TLRPC.Message message) {
        if (getMedia(message) instanceof TLRPC.TL_messageMediaWebPage) {
            return isMusicDocument(getMedia(message).webpage.document);
        }
        return getMedia(message) != null && isMusicDocument(getMedia(message).document);
    }

    public static boolean isGifMessage(TLRPC.Message message) {
        if (getMedia(message) instanceof TLRPC.TL_messageMediaWebPage) {
            return isGifDocument(getMedia(message).webpage.document);
        }
        return getMedia(message) != null && isGifDocument(getMedia(message).document, message.grouped_id != 0);
    }

    public static boolean isRoundVideoMessage(TLRPC.Message message) {
        if (getMedia(message) instanceof TLRPC.TL_messageMediaWebPage) {
            return isRoundVideoDocument(getMedia(message).webpage.document);
        }
        return getMedia(message) != null && isRoundVideoDocument(getMedia(message).document);
    }

    public static boolean isPhoto(TLRPC.Message message) {
        if (getMedia(message) instanceof TLRPC.TL_messageMediaWebPage) {
            return getMedia(message).webpage.photo instanceof TLRPC.TL_photo && !(getMedia(message).webpage.document instanceof TLRPC.TL_document);
        }
        if (message != null && message.action != null && message.action.photo != null) {
            return message.action.photo instanceof TLRPC.TL_photo;
        }
        return getMedia(message) instanceof TLRPC.TL_messageMediaPhoto;
    }

    public static boolean isVoiceMessage(TLRPC.Message message) {
        if (getMedia(message) instanceof TLRPC.TL_messageMediaWebPage) {
            return isVoiceDocument(getMedia(message).webpage.document);
        }
        return getMedia(message) != null && isVoiceDocument(getMedia(message).document);
    }

    public static boolean isNewGifMessage(TLRPC.Message message) {
        if (getMedia(message) instanceof TLRPC.TL_messageMediaWebPage) {
            return isNewGifDocument(getMedia(message).webpage.document);
        }
        return getMedia(message) != null && isNewGifDocument(getMedia(message).document);
    }

    public static boolean isLiveLocationMessage(TLRPC.Message message) {
        return getMedia(message) instanceof TLRPC.TL_messageMediaGeoLive;
    }

    public static boolean isVideoMessage(TLRPC.Message message) {
        if (getMedia(message) != null && isVideoSticker(getMedia(message).document)) {
            return false;
        }
        if (getMedia(message) instanceof TLRPC.TL_messageMediaWebPage) {
            return isVideoDocument(getMedia(message).webpage.document);
        }
        return getMedia(message) != null && isVideoDocument(getMedia(message).document);
    }

    public static boolean isGameMessage(TLRPC.Message message) {
        return getMedia(message) instanceof TLRPC.TL_messageMediaGame;
    }

    public static boolean isInvoiceMessage(TLRPC.Message message) {
        return getMedia(message) instanceof TLRPC.TL_messageMediaInvoice;
    }

    public static TLRPC.InputStickerSet getInputStickerSet(TLRPC.Message message) {
        TLRPC.Document document = getDocument(message);
        if (document != null) {
            return getInputStickerSet(document);
        }
        return null;
    }

    public static TLRPC.InputStickerSet getInputStickerSet(TLRPC.Document document) {
        if (document == null) {
            return null;
        }
        for (int a = 0, N = document.attributes.size(); a < N; a++) {
            TLRPC.DocumentAttribute attribute = document.attributes.get(a);
            if (attribute instanceof TLRPC.TL_documentAttributeSticker ||
                attribute instanceof TLRPC.TL_documentAttributeCustomEmoji) {
                if (attribute.stickerset instanceof TLRPC.TL_inputStickerSetEmpty) {
                    return null;
                }
                return attribute.stickerset;
            }
        }
        return null;
    }

    public static String findAnimatedEmojiEmoticon(TLRPC.Document document) {
        return findAnimatedEmojiEmoticon(document, "\uD83D\uDE00");
    }

    public static String findAnimatedEmojiEmoticon(TLRPC.Document document, String fallback) {
        return findAnimatedEmojiEmoticon(document, fallback, null);
    }

    public static String findAnimatedEmojiEmoticon(TLRPC.Document document, String fallback, Integer currentAccountForFull) {
        if (document == null) {
            return fallback;
        }
        for (int a = 0, N = document.attributes.size(); a < N; a++) {
            TLRPC.DocumentAttribute attribute = document.attributes.get(a);
            if (attribute instanceof TLRPC.TL_documentAttributeCustomEmoji ||
                attribute instanceof TLRPC.TL_documentAttributeSticker) {
                if (currentAccountForFull != null) {
                    TLRPC.TL_messages_stickerSet set = MediaDataController.getInstance(currentAccountForFull).getStickerSet(attribute.stickerset, true);
                    StringBuilder emoji = new StringBuilder("");
                    if (set != null && set.packs != null) {
                        for (int p = 0; p < set.packs.size(); ++p) {
                            TLRPC.TL_stickerPack pack = set.packs.get(p);
                            if (pack.documents.contains(document.id)) {
                                emoji.append(pack.emoticon);
                            }
                        }
                    }
                    if (!TextUtils.isEmpty(emoji)) {
                        return emoji.toString();
                    }
                }
                return attribute.alt;
            }
        }
        return fallback;
    }

    public static boolean isAnimatedEmoji(TLRPC.Document document) {
        if (document == null) {
            return false;
        }
        for (int a = 0, N = document.attributes.size(); a < N; a++) {
            TLRPC.DocumentAttribute attribute = document.attributes.get(a);
            if (attribute instanceof TLRPC.TL_documentAttributeCustomEmoji) {
                return true;
            }
        }
        return false;
    }

    public static boolean isFreeEmoji(TLRPC.Document document) {
        if (document == null) {
            return false;
        }
        for (int a = 0, N = document.attributes.size(); a < N; a++) {
            TLRPC.DocumentAttribute attribute = document.attributes.get(a);
            if (attribute instanceof TLRPC.TL_documentAttributeCustomEmoji) {
                return ((TLRPC.TL_documentAttributeCustomEmoji) attribute).free;
            }
        }
        return false;
    }

    public static boolean isTextColorEmoji(TLRPC.Document document) {
        if (document == null) {
            return false;
        }
        TLRPC.InputStickerSet set = MessageObject.getInputStickerSet(document);
        for (int a = 0, N = document.attributes.size(); a < N; a++) {
            TLRPC.DocumentAttribute attribute = document.attributes.get(a);
            if (attribute instanceof TLRPC.TL_documentAttributeCustomEmoji) {
                if (attribute.stickerset instanceof TLRPC.TL_inputStickerSetID && attribute.stickerset.id == 1269403972611866647L) {
                    return true;
                }
                return ((TLRPC.TL_documentAttributeCustomEmoji) attribute).text_color;
            }
        }
        return false;
    }

    public static boolean isPremiumEmojiPack(TLRPC.TL_messages_stickerSet set) {
        if (set != null && set.set != null && !set.set.emojis) {
            return false;
        }
        if (set != null && set.documents != null) {
            for (int i = 0; i < set.documents.size(); ++i) {
                if (!MessageObject.isFreeEmoji(set.documents.get(i))) {
                    return true;
                }
            }
        }
        return false;
    }


    public static boolean isPremiumEmojiPack(TLRPC.StickerSetCovered covered) {
        if (covered != null && covered.set != null && !covered.set.emojis) {
            return false;
        }
        ArrayList<TLRPC.Document> documents = covered instanceof TLRPC.TL_stickerSetFullCovered ? ((TLRPC.TL_stickerSetFullCovered) covered).documents : covered.covers;
        if (covered != null && documents != null) {
            for (int i = 0; i < documents.size(); ++i) {
                if (!MessageObject.isFreeEmoji(documents.get(i))) {
                    return true;
                }
            }
        }
        return false;
    }

    public static long getStickerSetId(TLRPC.Document document) {
        if (document == null) {
            return -1;
        }
        for (int a = 0; a < document.attributes.size(); a++) {
            TLRPC.DocumentAttribute attribute = document.attributes.get(a);
            if (attribute instanceof TLRPC.TL_documentAttributeSticker) {
                if (attribute.stickerset instanceof TLRPC.TL_inputStickerSetEmpty) {
                    return -1;
                }
                return attribute.stickerset.id;
            }
        }
        return -1;
    }

    public static String getStickerSetName(TLRPC.Document document) {
        if (document == null) {
            return null;
        }
        for (int a = 0; a < document.attributes.size(); a++) {
            TLRPC.DocumentAttribute attribute = document.attributes.get(a);
            if (attribute instanceof TLRPC.TL_documentAttributeSticker) {
                if (attribute.stickerset instanceof TLRPC.TL_inputStickerSetEmpty) {
                    return null;
                }
                return attribute.stickerset.short_name;
            }
        }
        return null;
    }

    public String getStickerChar() {
        TLRPC.Document document = getDocument();
        if (document != null) {
            for (TLRPC.DocumentAttribute attribute : document.attributes) {
                if (attribute instanceof TLRPC.TL_documentAttributeSticker) {
                    return attribute.alt;
                }
            }
        }
        return null;
    }

    public int getApproximateHeight() {
        if (type == TYPE_TEXT) {
            int height = textHeight + (getMedia(messageOwner) instanceof TLRPC.TL_messageMediaWebPage && getMedia(messageOwner).webpage instanceof TLRPC.TL_webPage ? AndroidUtilities.dp(100) : 0);
            if (isReply()) {
                height += AndroidUtilities.dp(42);
            }
            return height;
        } else if (type == TYPE_EXTENDED_MEDIA_PREVIEW) {
            return AndroidUtilities.getPhotoSize();
        } else if (type == TYPE_VOICE) {
            return AndroidUtilities.dp(72);
        } else if (type == TYPE_CONTACT) {
            return AndroidUtilities.dp(71);
        } else if (type == TYPE_FILE) {
            return AndroidUtilities.dp(100);
        } else if (type == TYPE_GEO) {
            return AndroidUtilities.dp(114);
        } else if (type == TYPE_MUSIC) {
            return AndroidUtilities.dp(82);
        } else if (type == 10) {
            return AndroidUtilities.dp(30);
        } else if (type == TYPE_ACTION_PHOTO || type == TYPE_GIFT_PREMIUM || type == TYPE_SUGGEST_PHOTO) {
            return AndroidUtilities.dp(50);
        } else if (type == TYPE_ROUND_VIDEO) {
            return AndroidUtilities.roundMessageSize;
        } else if (type == TYPE_EMOJIS) {
            return textHeight + AndroidUtilities.dp(30);
        } else if (type == TYPE_STICKER || type == TYPE_ANIMATED_STICKER) {
            float maxHeight = AndroidUtilities.displaySize.y * 0.4f;
            float maxWidth;
            if (AndroidUtilities.isTablet()) {
                maxWidth = AndroidUtilities.getMinTabletSide() * 0.5f;
            } else {
                maxWidth = AndroidUtilities.displaySize.x * 0.5f;
            }
            int photoHeight = 0;
            int photoWidth = 0;
            TLRPC.Document document = getDocument();
            if (document != null) {
                for (int a = 0, N = document.attributes.size(); a < N; a++) {
                    TLRPC.DocumentAttribute attribute = document.attributes.get(a);
                    if (attribute instanceof TLRPC.TL_documentAttributeImageSize) {
                        photoWidth = attribute.w;
                        photoHeight = attribute.h;
                        break;
                    }
                }
            }
            if (photoWidth == 0) {
                photoHeight = (int) maxHeight;
                photoWidth = photoHeight + AndroidUtilities.dp(100);
            }
            if (photoHeight > maxHeight) {
                photoWidth *= maxHeight / photoHeight;
                photoHeight = (int) maxHeight;
            }
            if (photoWidth > maxWidth) {
                photoHeight *= maxWidth / photoWidth;
            }
            return photoHeight + AndroidUtilities.dp(14);
        } else {
            int photoHeight;
            int photoWidth;

            if (AndroidUtilities.isTablet()) {
                photoWidth = (int) (AndroidUtilities.getMinTabletSide() * 0.7f);
            } else {
                photoWidth = (int) (Math.min(AndroidUtilities.displaySize.x, AndroidUtilities.displaySize.y) * 0.7f);
            }
            photoHeight = photoWidth + AndroidUtilities.dp(100);
            if (photoWidth > AndroidUtilities.getPhotoSize()) {
                photoWidth = AndroidUtilities.getPhotoSize();
            }
            if (photoHeight > AndroidUtilities.getPhotoSize()) {
                photoHeight = AndroidUtilities.getPhotoSize();
            }
            TLRPC.PhotoSize currentPhotoObject = FileLoader.getClosestPhotoSizeWithSize(photoThumbs, AndroidUtilities.getPhotoSize());

            if (currentPhotoObject != null) {
                float scale = (float) currentPhotoObject.w / (float) photoWidth;
                int h = (int) (currentPhotoObject.h / scale);
                if (h == 0) {
                    h = AndroidUtilities.dp(100);
                }
                if (h > photoHeight) {
                    h = photoHeight;
                } else if (h < AndroidUtilities.dp(120)) {
                    h = AndroidUtilities.dp(120);
                }
                if (needDrawBluredPreview()) {
                    if (AndroidUtilities.isTablet()) {
                        h = (int) (AndroidUtilities.getMinTabletSide() * 0.5f);
                    } else {
                        h = (int) (Math.min(AndroidUtilities.displaySize.x, AndroidUtilities.displaySize.y) * 0.5f);
                    }
                }
                photoHeight = h;
            }

            if (caption != null && !TextUtils.isEmpty(caption)) {
                photoHeight += captionHeight;
            }

            return photoHeight + AndroidUtilities.dp(14);
        }
    }

    private int getParentWidth() {
        return (preview && parentWidth > 0) ? parentWidth : AndroidUtilities.displaySize.x;
    }

    public String getStickerEmoji() {
        TLRPC.Document document = getDocument();
        if (document == null) {
            return null;
        }
        for (int a = 0; a < document.attributes.size(); a++) {
            TLRPC.DocumentAttribute attribute = document.attributes.get(a);
            if (attribute instanceof TLRPC.TL_documentAttributeSticker ||
                    attribute instanceof TLRPC.TL_documentAttributeCustomEmoji) {
                return attribute.alt != null && attribute.alt.length() > 0 ? attribute.alt : null;
            }
        }
        return null;
    }

    public boolean isVideoCall() {
        return messageOwner.action instanceof TLRPC.TL_messageActionPhoneCall && messageOwner.action.video;
    }

    public boolean isAnimatedEmoji() {
        return emojiAnimatedSticker != null || emojiAnimatedStickerId != null;
    }

    public boolean isAnimatedAnimatedEmoji() {
        return isAnimatedEmoji() && isAnimatedEmoji(getDocument());
    }

    public boolean isDice() {
        return getMedia(messageOwner) instanceof TLRPC.TL_messageMediaDice;
    }

    public String getDiceEmoji() {
        if (!isDice()) {
            return null;
        }
        TLRPC.TL_messageMediaDice messageMediaDice = (TLRPC.TL_messageMediaDice) getMedia(messageOwner);
        if (TextUtils.isEmpty(messageMediaDice.emoticon)) {
            return "\uD83C\uDFB2";
        }
        return messageMediaDice.emoticon.replace("\ufe0f", "");
    }

    public int getDiceValue() {
        if (getMedia(messageOwner) instanceof TLRPC.TL_messageMediaDice) {
            return ((TLRPC.TL_messageMediaDice) getMedia(messageOwner)).value;
        }
        return -1;
    }

    public boolean isSticker() {
        if (type != 1000) {
            return type == TYPE_STICKER;
        }
        return isStickerDocument(getDocument()) || isVideoSticker(getDocument());
    }

    public boolean isAnimatedSticker() {
        if (type != 1000) {
            return type == TYPE_ANIMATED_STICKER;
        }
        boolean isSecretChat = DialogObject.isEncryptedDialog(getDialogId());
        if (isSecretChat && messageOwner.stickerVerified != 1) {
            return false;
        }
        if (emojiAnimatedStickerId != null && emojiAnimatedSticker == null) {
            return true;
        }
        return isAnimatedStickerDocument(getDocument(), emojiAnimatedSticker != null || !isSecretChat || isOut());
    }

    public boolean isAnyKindOfSticker() {
        return type == TYPE_STICKER || type == TYPE_ANIMATED_STICKER || type == TYPE_EMOJIS;
    }

    public boolean shouldDrawWithoutBackground() {
        return type == TYPE_STICKER || type == TYPE_ANIMATED_STICKER || type == TYPE_ROUND_VIDEO || type == TYPE_EMOJIS || isExpiredStory();
    }

    public boolean isAnimatedEmojiStickers() {
        return type == TYPE_EMOJIS;
    }

    public boolean isAnimatedEmojiStickerSingle() {
        return emojiAnimatedStickerId != null;
    }

    public boolean isLocation() {
        return isLocationMessage(messageOwner);
    }

    public boolean isMask() {
        return isMaskMessage(messageOwner);
    }

    public boolean isMusic() {
        return isMusicMessage(messageOwner) && !isVideo() && !isRoundVideo();
    }

    public boolean isDocument() {
        return getDocument() != null && !isVideo() && !isMusic() && !isVoice() && !isAnyKindOfSticker();
    }

    public boolean isVoice() {
        return isVoiceMessage(messageOwner);
    }

    public boolean isVideo() {
        return isVideoMessage(messageOwner);
    }

    public boolean isVideoStory() {
        TLRPC.MessageMedia media = MessageObject.getMedia(messageOwner);
        if (media == null) {
            return false;
        }
        TLRPC.StoryItem storyItem = media.storyItem;
        if (storyItem == null || storyItem.media == null) {
            return false;
        }
        return MessageObject.isVideoDocument(storyItem.media.document);
    }

    public boolean isPhoto() {
        return isPhoto(messageOwner);
    }

    public boolean isStoryMedia() {
        return messageOwner != null && messageOwner.media instanceof TLRPC.TL_messageMediaStory;
    }

    public boolean isLiveLocation() {
        return isLiveLocationMessage(messageOwner);
    }

    public boolean isExpiredLiveLocation(int date) {
        return messageOwner.date + getMedia(messageOwner).period <= date;
    }

    public boolean isGame() {
        return isGameMessage(messageOwner);
    }

    public boolean isInvoice() {
        return isInvoiceMessage(messageOwner);
    }

    public boolean isRoundVideo() {
        if (isRoundVideoCached == 0) {
            isRoundVideoCached = type == TYPE_ROUND_VIDEO || isRoundVideoMessage(messageOwner) ? TYPE_PHOTO : TYPE_VOICE;
        }
        return isRoundVideoCached == 1;
    }

    public boolean shouldAnimateSending() {
        return wasJustSent && (type == MessageObject.TYPE_ROUND_VIDEO || isVoice() || (isAnyKindOfSticker() && sendAnimationData != null) || (messageText != null && sendAnimationData != null));
    }

    public boolean hasAttachedStickers() {
        if (getMedia(messageOwner) instanceof TLRPC.TL_messageMediaPhoto) {
            return getMedia(messageOwner).photo != null && getMedia(messageOwner).photo.has_stickers;
        } else if (getMedia(messageOwner) instanceof TLRPC.TL_messageMediaDocument) {
            return isDocumentHasAttachedStickers(getMedia(messageOwner).document);
        }
        return false;
    }

    public static boolean isDocumentHasAttachedStickers(TLRPC.Document document) {
        if (document != null) {
            for (int a = 0; a < document.attributes.size(); a++) {
                TLRPC.DocumentAttribute attribute = document.attributes.get(a);
                if (attribute instanceof TLRPC.TL_documentAttributeHasStickers) {
                    return true;
                }
            }
        }
        return false;
    }

    public boolean isGif() {
        return isGifMessage(messageOwner);
    }

    public boolean isWebpageDocument() {
        return getMedia(messageOwner) instanceof TLRPC.TL_messageMediaWebPage && getMedia(messageOwner).webpage.document != null && !isGifDocument(getMedia(messageOwner).webpage.document);
    }

    public boolean isWebpage() {
        return getMedia(messageOwner) instanceof TLRPC.TL_messageMediaWebPage;
    }

    public boolean isNewGif() {
        return getMedia(messageOwner) != null && isNewGifDocument(getDocument());
    }

    public boolean isAndroidTheme() {
        if (getMedia(messageOwner) != null && getMedia(messageOwner).webpage != null && !getMedia(messageOwner).webpage.attributes.isEmpty()) {
            for (int b = 0, N2 = getMedia(messageOwner).webpage.attributes.size(); b < N2; b++) {
                TLRPC.WebPageAttribute attribute_ = getMedia(messageOwner).webpage.attributes.get(b);
                if (!(attribute_ instanceof TLRPC.TL_webPageAttributeTheme)) {
                    continue;
                }
                TLRPC.TL_webPageAttributeTheme attribute = (TLRPC.TL_webPageAttributeTheme) attribute_;
                ArrayList<TLRPC.Document> documents = attribute.documents;
                for (int a = 0, N = documents.size(); a < N; a++) {
                    TLRPC.Document document = documents.get(a);
                    if ("application/x-tgtheme-android".equals(document.mime_type)) {
                        return true;
                    }
                }
                if (attribute.settings != null) {
                    return true;
                }
            }
        }
        return false;
    }

    public String getMusicTitle() {
        return getMusicTitle(true);
    }

    public String getMusicTitle(boolean unknown) {
        TLRPC.Document document = getDocument();
        if (document != null) {
            for (int a = 0; a < document.attributes.size(); a++) {
                TLRPC.DocumentAttribute attribute = document.attributes.get(a);
                if (attribute instanceof TLRPC.TL_documentAttributeAudio) {
                    if (attribute.voice) {
                        if (!unknown) {
                            return null;
                        }
                        return LocaleController.formatDateAudio(messageOwner.date, true);
                    }
                    String title = attribute.title;
                    if (title == null || title.length() == 0) {
                        title = FileLoader.getDocumentFileName(document);
                        if (TextUtils.isEmpty(title) && unknown) {
                            title = LocaleController.getString("AudioUnknownTitle", R.string.AudioUnknownTitle);
                        }
                    }
                    return title;
                } else if (attribute instanceof TLRPC.TL_documentAttributeVideo) {
                    if (attribute.round_message) {
                        return LocaleController.formatDateAudio(messageOwner.date, true);
                    }
                }
            }
            String fileName = FileLoader.getDocumentFileName(document);
            if (!TextUtils.isEmpty(fileName)) {
                return fileName;
            }
        }
        return LocaleController.getString("AudioUnknownTitle", R.string.AudioUnknownTitle);
    }

    public double getDuration() {
        if (attributeDuration > 0) {
            return attributeDuration;
        }
        TLRPC.Document document = getDocument();
        if (document == null && type == TYPE_STORY) {
            TLRPC.StoryItem storyItem = getMedia(messageOwner).storyItem;
            if (storyItem != null && storyItem.media != null) {
                document = storyItem.media.document;
            }
        }
        if (document == null) {
            return 0;
        }
        if (audioPlayerDuration > 0) {
            return audioPlayerDuration;
        }
        for (int a = 0; a < document.attributes.size(); a++) {
            TLRPC.DocumentAttribute attribute = document.attributes.get(a);
            if (attribute instanceof TLRPC.TL_documentAttributeAudio) {
                return attributeDuration = attribute.duration;
            } else if (attribute instanceof TLRPC.TL_documentAttributeVideo) {
                return attributeDuration = attribute.duration;
            }
        }
        return audioPlayerDuration;
    }

    public String getArtworkUrl(boolean small) {
        TLRPC.Document document = getDocument();
        if (document != null) {
            if ("audio/ogg".equals(document.mime_type)) {
                return null;
            }
            for (int i = 0, N = document.attributes.size(); i < N; i++) {
                TLRPC.DocumentAttribute attribute = document.attributes.get(i);
                if (attribute instanceof TLRPC.TL_documentAttributeAudio) {
                    if (attribute.voice) {
                        return null;
                    } else {
                        String performer = attribute.performer;
                        String title = attribute.title;
                        if (!TextUtils.isEmpty(performer)) {
                            for (String excludeWord : excludeWords) {
                                performer = performer.replace(excludeWord, " ");
                            }
                        }
                        if (TextUtils.isEmpty(performer) && TextUtils.isEmpty(title)) {
                            return null;
                        }
                        try {
                            String query = TextUtils.isEmpty(performer) ? title : performer + " - " + title;
                            String custom_api = NaConfig.INSTANCE.getCustomArtworkApi().String();
                            if (!Objects.equals(custom_api, "")) {
                                return custom_api + URLEncoder.encode(query, "UTF-8");
                            }
                            return "athumb://itunes.apple.com/search?term=" + URLEncoder.encode(query, "UTF-8") + "&entity=song&limit=4" + (small ? "&s=1" : "");
                        } catch (Exception ignore) {

                        }
                    }
                }
            }
        }
        return null;
    }

    public String getMusicAuthor() {
        return getMusicAuthor(true);
    }

    public String getMusicAuthor(boolean unknown) {
        TLRPC.Document document = getDocument();
        if (document != null) {
            boolean isVoice = false;
            for (int a = 0; a < document.attributes.size(); a++) {
                TLRPC.DocumentAttribute attribute = document.attributes.get(a);
                if (attribute instanceof TLRPC.TL_documentAttributeAudio) {
                    if (attribute.voice) {
                        isVoice = true;
                    } else {
                        String performer = attribute.performer;
                        if (TextUtils.isEmpty(performer) && unknown) {
                            performer = LocaleController.getString("AudioUnknownArtist", R.string.AudioUnknownArtist);
                        }
                        return performer;
                    }
                } else if (attribute instanceof TLRPC.TL_documentAttributeVideo) {
                    if (attribute.round_message) {
                        isVoice = true;
                    }
                }
                if (isVoice) {
                    if (!unknown) {
                        return null;
                    }
                    if (isOutOwner() || messageOwner.fwd_from != null && messageOwner.fwd_from.from_id instanceof TLRPC.TL_peerUser && messageOwner.fwd_from.from_id.user_id == UserConfig.getInstance(currentAccount).getClientUserId()) {
                        return LocaleController.getString("FromYou", R.string.FromYou);
                    }
                    TLRPC.User user = null;
                    TLRPC.Chat chat = null;
                    if (messageOwner.fwd_from != null && messageOwner.fwd_from.from_id instanceof TLRPC.TL_peerChannel) {
                        chat = MessagesController.getInstance(currentAccount).getChat(messageOwner.fwd_from.from_id.channel_id);
                    } else if (messageOwner.fwd_from != null && messageOwner.fwd_from.from_id instanceof TLRPC.TL_peerChat) {
                        chat = MessagesController.getInstance(currentAccount).getChat(messageOwner.fwd_from.from_id.chat_id);
                    } else if (messageOwner.fwd_from != null && messageOwner.fwd_from.from_id instanceof TLRPC.TL_peerUser) {
                        user = MessagesController.getInstance(currentAccount).getUser(messageOwner.fwd_from.from_id.user_id);
                    } else if (messageOwner.fwd_from != null && messageOwner.fwd_from.from_name != null) {
                        return messageOwner.fwd_from.from_name;
                    } else if (messageOwner.from_id instanceof TLRPC.TL_peerChat) {
                        chat = MessagesController.getInstance(currentAccount).getChat(messageOwner.from_id.chat_id);
                    } else if (messageOwner.from_id instanceof TLRPC.TL_peerChannel) {
                        chat = MessagesController.getInstance(currentAccount).getChat(messageOwner.from_id.channel_id);
                    } else if (messageOwner.from_id == null && messageOwner.peer_id.channel_id != 0) {
                        chat = MessagesController.getInstance(currentAccount).getChat(messageOwner.peer_id.channel_id);
                    } else {
                        user = MessagesController.getInstance(currentAccount).getUser(messageOwner.from_id.user_id);
                    }
                    if (user != null) {
                        return UserObject.getUserName(user);
                    } else if (chat != null) {
                        return chat.title;
                    }
                }
            }
        }
        return LocaleController.getString("AudioUnknownArtist", R.string.AudioUnknownArtist);
    }

    public TLRPC.InputStickerSet getInputStickerSet() {
        return getInputStickerSet(messageOwner);
    }

    public boolean isForwarded() {
        return isForwardedMessage(messageOwner);
    }

    public boolean needDrawForwarded() {
        if (type == MessageObject.TYPE_STORY && !isExpiredStory()) {
            return true;
        }
        return (messageOwner.flags & TLRPC.MESSAGE_FLAG_FWD) != 0 && messageOwner.fwd_from != null && !messageOwner.fwd_from.imported && (messageOwner.fwd_from.saved_from_peer == null || !(messageOwner.fwd_from.from_id instanceof TLRPC.TL_peerChannel) || messageOwner.fwd_from.saved_from_peer.channel_id != messageOwner.fwd_from.from_id.channel_id) && UserConfig.getInstance(currentAccount).getClientUserId() != getDialogId() && !UserObject.isReplyUser(messageOwner.dialog_id);
    }

    public static boolean isForwardedMessage(TLRPC.Message message) {
        return (message.flags & TLRPC.MESSAGE_FLAG_FWD) != 0 && message.fwd_from != null;
    }

    public boolean isReply() {
        return !(replyMessageObject != null && replyMessageObject.messageOwner instanceof TLRPC.TL_messageEmpty) && messageOwner.reply_to != null && (messageOwner.reply_to.reply_to_msg_id != 0 || messageOwner.reply_to.reply_to_random_id != 0) && (messageOwner.flags & TLRPC.MESSAGE_FLAG_REPLY) != 0;
    }

    public boolean isMediaEmpty() {
        return isMediaEmpty(messageOwner);
    }

    public boolean isMediaEmpty(boolean webpageIsEmpty) {
        return isMediaEmpty(messageOwner, webpageIsEmpty);
    }

    public boolean isMediaEmptyWebpage() {
        return isMediaEmptyWebpage(messageOwner);
    }

    public static boolean isMediaEmpty(TLRPC.Message message) {
        return isMediaEmpty(message, true);
    }

    public static boolean isMediaEmpty(TLRPC.Message message, boolean allowWebpageIsEmpty) {
        return message == null || getMedia(message) == null || getMedia(message) instanceof TLRPC.TL_messageMediaEmpty || allowWebpageIsEmpty && getMedia(message) instanceof TLRPC.TL_messageMediaWebPage;
    }

    public static boolean isMediaEmptyWebpage(TLRPC.Message message) {
        return message == null || getMedia(message) == null || getMedia(message) instanceof TLRPC.TL_messageMediaEmpty;
    }

    public boolean hasReplies() {
        return messageOwner.replies != null && messageOwner.replies.replies > 0;
    }

    public boolean canViewThread() {
        if (messageOwner.action != null) {
            return false;
        }
        return hasReplies() || replyMessageObject != null && replyMessageObject.messageOwner.replies != null || getReplyTopMsgId() != 0;
    }

    public boolean isComments() {
        return messageOwner.replies != null && messageOwner.replies.comments;
    }

    public boolean isLinkedToChat(long chatId) {
        return messageOwner.replies != null && (chatId == 0 || messageOwner.replies.channel_id == chatId);
    }

    public int getRepliesCount() {
        return messageOwner.replies != null ? messageOwner.replies.replies : 0;
    }

    public boolean canEditMessage(TLRPC.Chat chat) {
        return canEditMessage(currentAccount, messageOwner, chat, scheduled);
    }

    public boolean canEditMessageScheduleTime(TLRPC.Chat chat) {
        return canEditMessageScheduleTime(currentAccount, messageOwner, chat);
    }

    public boolean canForwardMessage() {
        return !(messageOwner instanceof TLRPC.TL_message_secret) && !needDrawBluredPreview() && !isLiveLocation() && type != MessageObject.TYPE_PHONE_CALL && !isSponsored() && !messageOwner.noforwards;
    }

    public boolean canEditMedia() {
        if (isSecretMedia()) {
            return false;
        } else if (getMedia(messageOwner) instanceof TLRPC.TL_messageMediaPhoto) {
            return true;
        } else if (getMedia(messageOwner) instanceof TLRPC.TL_messageMediaDocument) {
            return !isVoice() && !isSticker() && !isAnimatedSticker() && !isRoundVideo();
        }
        return false;
    }

    public boolean canEditMessageAnytime(TLRPC.Chat chat) {
        return canEditMessageAnytime(currentAccount, messageOwner, chat);
    }

    public static boolean canEditMessageAnytime(int currentAccount, TLRPC.Message message, TLRPC.Chat chat) {
        if (message == null || message.peer_id == null || getMedia(message) != null && (isRoundVideoDocument(getMedia(message).document) || isStickerDocument(getMedia(message).document) || isAnimatedStickerDocument(getMedia(message).document, true)) || message.action != null && !(message.action instanceof TLRPC.TL_messageActionEmpty) || isForwardedMessage(message) || message.via_bot_id != 0 || message.id < 0) {
            return false;
        }
        if (message.from_id instanceof TLRPC.TL_peerUser && message.from_id.user_id == message.peer_id.user_id && message.from_id.user_id == UserConfig.getInstance(currentAccount).getClientUserId() && !isLiveLocationMessage(message)) {
            return true;
        }
        if (chat == null && message.peer_id.channel_id != 0) {
            chat = MessagesController.getInstance(UserConfig.selectedAccount).getChat(message.peer_id.channel_id);
            if (chat == null) {
                return false;
            }
        }
        if (ChatObject.isChannel(chat) && !chat.megagroup && (chat.creator || chat.admin_rights != null && chat.admin_rights.edit_messages)) {
            return true;
        }
        if (message.out && chat != null && chat.megagroup && (chat.creator || chat.admin_rights != null && chat.admin_rights.pin_messages || chat.default_banned_rights != null && !chat.default_banned_rights.pin_messages)) {
            return true;
        }
        //
        return false;
    }

    public static boolean canEditMessageScheduleTime(int currentAccount, TLRPC.Message message, TLRPC.Chat chat) {
        if (chat == null && message.peer_id.channel_id != 0) {
            chat = MessagesController.getInstance(currentAccount).getChat(message.peer_id.channel_id);
            if (chat == null) {
                return false;
            }
        }
        if (!ChatObject.isChannel(chat) || chat.megagroup || chat.creator) {
            return true;
        }
        if (chat.admin_rights != null && (chat.admin_rights.edit_messages || message.out)) {
            return true;
        }
        return false;
    }

    public static boolean canEditMessage(int currentAccount, TLRPC.Message message, TLRPC.Chat chat, boolean scheduled) {
        if (scheduled && message.date < ConnectionsManager.getInstance(currentAccount).getCurrentTime() - 60) {
            return false;
        }
        if (chat != null && (chat.left || chat.kicked) && (!chat.megagroup || !chat.has_link)) {
            return false;
        }
        if (message == null || message.peer_id == null || getMedia(message) != null && (isRoundVideoDocument(getMedia(message).document) || isStickerDocument(getMedia(message).document) || isAnimatedStickerDocument(getMedia(message).document, true) || isLocationMessage(message)) || message.action != null && !(message.action instanceof TLRPC.TL_messageActionEmpty) || isForwardedMessage(message) || message.via_bot_id != 0 || message.id < 0) {
            return false;
        }
        if (message.from_id instanceof TLRPC.TL_peerUser && message.from_id.user_id == message.peer_id.user_id && message.from_id.user_id == UserConfig.getInstance(currentAccount).getClientUserId() && !isLiveLocationMessage(message) && !(getMedia(message) instanceof TLRPC.TL_messageMediaContact)) {
            return true;
        }
        if (chat == null && message.peer_id.channel_id != 0) {
            chat = MessagesController.getInstance(currentAccount).getChat(message.peer_id.channel_id);
            if (chat == null) {
                return false;
            }
        }
        if (getMedia(message) != null && !(getMedia(message) instanceof TLRPC.TL_messageMediaEmpty) && !(getMedia(message) instanceof TLRPC.TL_messageMediaPhoto) && !(getMedia(message) instanceof TLRPC.TL_messageMediaDocument) && !(getMedia(message) instanceof TLRPC.TL_messageMediaWebPage)) {
            return false;
        }
        if (ChatObject.isChannel(chat) && !chat.megagroup && (chat.creator || chat.admin_rights != null && chat.admin_rights.edit_messages)) {
            return true;
        }
        if (message.out && chat != null && chat.megagroup && (chat.creator || chat.admin_rights != null && chat.admin_rights.pin_messages || chat.default_banned_rights != null && !chat.default_banned_rights.pin_messages)) {
            return true;
        }
        if (!scheduled && Math.abs(message.date - ConnectionsManager.getInstance(currentAccount).getCurrentTime()) > MessagesController.getInstance(currentAccount).maxEditTime) {
            return false;
        }
        if (message.peer_id.channel_id == 0) {
            return (message.out || message.from_id instanceof TLRPC.TL_peerUser && message.from_id.user_id == UserConfig.getInstance(currentAccount).getClientUserId()) && (getMedia(message) instanceof TLRPC.TL_messageMediaPhoto ||
                    getMedia(message) instanceof TLRPC.TL_messageMediaDocument && !isStickerMessage(message) && !isAnimatedStickerMessage(message) ||
                    getMedia(message) instanceof TLRPC.TL_messageMediaEmpty ||
                    getMedia(message) instanceof TLRPC.TL_messageMediaWebPage ||
                    getMedia(message) == null);
        }
        if (chat != null && chat.megagroup && message.out || chat != null && !chat.megagroup && (chat.creator || chat.admin_rights != null && (chat.admin_rights.edit_messages || message.out && chat.admin_rights.post_messages)) && message.post) {
            if (getMedia(message) instanceof TLRPC.TL_messageMediaPhoto ||
                    getMedia(message) instanceof TLRPC.TL_messageMediaDocument && !isStickerMessage(message) && !isAnimatedStickerMessage(message) ||
                    getMedia(message) instanceof TLRPC.TL_messageMediaEmpty ||
                    getMedia(message) instanceof TLRPC.TL_messageMediaWebPage ||
                    getMedia(message) == null) {
                return true;
            }
        }
        return false;
    }

    public boolean canDeleteMessage(boolean inScheduleMode, TLRPC.Chat chat) {
        return (
            isStory() && messageOwner != null && messageOwner.dialog_id == UserConfig.getInstance(currentAccount).getClientUserId() ||
            eventId == 0 && sponsoredId == null && canDeleteMessage(currentAccount, inScheduleMode, messageOwner, chat)
        );
    }

    public static boolean canDeleteMessage(int currentAccount, boolean inScheduleMode, TLRPC.Message message, TLRPC.Chat chat) {
        if (message == null) {
            return false;
        }
        if (ChatObject.isChannelAndNotMegaGroup(chat) && message.action instanceof TLRPC.TL_messageActionChatJoinedByRequest) {
            return false;
        }
        if (message.id < 0) {
            return true;
        }
        if (chat == null && message.peer_id != null && message.peer_id.channel_id != 0) {
            chat = MessagesController.getInstance(currentAccount).getChat(message.peer_id.channel_id);
        }
        if (ChatObject.isChannel(chat)) {
            if (inScheduleMode && !chat.megagroup) {
                return chat.creator || chat.admin_rights != null && (chat.admin_rights.delete_messages || message.out);
            }
            if (message.out && message instanceof TLRPC.TL_messageService) {
                return message.id != 1 && ChatObject.canUserDoAdminAction(chat, ChatObject.ACTION_DELETE_MESSAGES);
            }
            return inScheduleMode || message.id != 1 && (chat.creator || chat.admin_rights != null && (chat.admin_rights.delete_messages || message.out && (chat.megagroup || chat.admin_rights.post_messages)) || chat.megagroup && message.out);
        }
        return inScheduleMode || isOut(message) || !ChatObject.isChannel(chat);
    }

    public String getForwardedName() {
        if (messageOwner.fwd_from != null) {
            if (messageOwner.fwd_from.from_id instanceof TLRPC.TL_peerChannel) {
                TLRPC.Chat chat = MessagesController.getInstance(currentAccount).getChat(messageOwner.fwd_from.from_id.channel_id);
                if (chat != null) {
                    return chat.title;
                }
            } else if (messageOwner.fwd_from.from_id instanceof TLRPC.TL_peerChat) {
                TLRPC.Chat chat = MessagesController.getInstance(currentAccount).getChat(messageOwner.fwd_from.from_id.chat_id);
                if (chat != null) {
                    return chat.title;
                }
            } else if (messageOwner.fwd_from.from_id instanceof TLRPC.TL_peerUser) {
                TLRPC.User user = MessagesController.getInstance(currentAccount).getUser(messageOwner.fwd_from.from_id.user_id);
                if (user != null) {
                    return UserObject.getUserName(user);
                }
            } else if (messageOwner.fwd_from.from_name != null) {
                return messageOwner.fwd_from.from_name;
            }
        }
        return null;
    }

    public int getReplyMsgId() {
        return messageOwner.reply_to != null ? messageOwner.reply_to.reply_to_msg_id : 0;
    }

    public int getReplyTopMsgId() {
        return messageOwner.reply_to != null ? messageOwner.reply_to.reply_to_top_id : 0;
    }

    public int getReplyTopMsgId(boolean sureIsForum) {
        return messageOwner.reply_to != null ? (sureIsForum && (messageOwner.reply_to.flags & 2) > 0 && messageOwner.reply_to.reply_to_top_id == 0 ? 1 : messageOwner.reply_to.reply_to_top_id) : 0;
    }

    public static long getReplyToDialogId(TLRPC.Message message) {
        if (message.reply_to == null) {
            return 0;
        }
        if (message.reply_to.reply_to_peer_id != null) {
            return getPeerId(message.reply_to.reply_to_peer_id);
        }
        return MessageObject.getDialogId(message);
    }

    public int getReplyAnyMsgId() {
        if (messageOwner.reply_to != null) {
            if (messageOwner.reply_to.reply_to_top_id != 0) {
                return messageOwner.reply_to.reply_to_top_id;
            } else {
                return messageOwner.reply_to.reply_to_msg_id;
            }
        }
        return 0;
    }

    public boolean isPrivateForward() {
        return messageOwner.fwd_from != null && !TextUtils.isEmpty(messageOwner.fwd_from.from_name);
    }

    public boolean isImportedForward() {
        return messageOwner.fwd_from != null && messageOwner.fwd_from.imported;
    }

    public long getSenderId() {
        if (messageOwner.fwd_from != null && messageOwner.fwd_from.saved_from_peer != null) {
            if (messageOwner.fwd_from.saved_from_peer.user_id != 0) {
                if (messageOwner.fwd_from.from_id instanceof TLRPC.TL_peerUser) {
                    return messageOwner.fwd_from.from_id.user_id;
                } else {
                    return messageOwner.fwd_from.saved_from_peer.user_id;
                }
            } else if (messageOwner.fwd_from.saved_from_peer.channel_id != 0) {
                if (isSavedFromMegagroup() && messageOwner.fwd_from.from_id instanceof TLRPC.TL_peerUser) {
                    return messageOwner.fwd_from.from_id.user_id;
                } else if (messageOwner.fwd_from.from_id instanceof TLRPC.TL_peerChannel) {
                    return -messageOwner.fwd_from.from_id.channel_id;
                } else if (messageOwner.fwd_from.from_id instanceof TLRPC.TL_peerChat) {
                    return -messageOwner.fwd_from.from_id.chat_id;
                } else {
                    return -messageOwner.fwd_from.saved_from_peer.channel_id;
                }
            } else if (messageOwner.fwd_from.saved_from_peer.chat_id != 0) {
                if (messageOwner.fwd_from.from_id instanceof TLRPC.TL_peerUser) {
                    return messageOwner.fwd_from.from_id.user_id;
                } else if (messageOwner.fwd_from.from_id instanceof TLRPC.TL_peerChannel) {
                    return -messageOwner.fwd_from.from_id.channel_id;
                } else if (messageOwner.fwd_from.from_id instanceof TLRPC.TL_peerChat) {
                    return -messageOwner.fwd_from.from_id.chat_id;
                } else {
                    return -messageOwner.fwd_from.saved_from_peer.chat_id;
                }
            }
        } else if (messageOwner.from_id instanceof TLRPC.TL_peerUser) {
            return messageOwner.from_id.user_id;
        } else if (messageOwner.from_id instanceof TLRPC.TL_peerChannel) {
            return -messageOwner.from_id.channel_id;
        } else if (messageOwner.from_id instanceof TLRPC.TL_peerChat) {
            return -messageOwner.from_id.chat_id;
        } else if (messageOwner.post) {
            return messageOwner.peer_id.channel_id;
        }
        return 0;
    }

    public boolean isWallpaper() {
        return getMedia(messageOwner) instanceof TLRPC.TL_messageMediaWebPage && getMedia(messageOwner).webpage != null && "telegram_background".equals(getMedia(messageOwner).webpage.type);
    }

    public boolean isTheme() {
        return getMedia(messageOwner) instanceof TLRPC.TL_messageMediaWebPage && getMedia(messageOwner).webpage != null && "telegram_theme".equals(getMedia(messageOwner).webpage.type);
    }

    public int getMediaExistanceFlags() {
        int flags = 0;
        if (attachPathExists) {
            flags |= 1;
        }
        if (mediaExists) {
            flags |= 2;
        }
        return flags;
    }

    public void applyMediaExistanceFlags(int flags) {
        if (flags == -1) {
            checkMediaExistance();
        } else {
            attachPathExists = (flags & 1) != 0;
            mediaExists = (flags & 2) != 0;
        }
    }

    public void checkMediaExistance() {
        checkMediaExistance(true);
    }

    public void checkMediaExistance(boolean useFileDatabaseQueue) {
        File cacheFile = null;
        attachPathExists = false;
        mediaExists = false;
        if (type == TYPE_EXTENDED_MEDIA_PREVIEW) {
            TLRPC.TL_messageExtendedMediaPreview preview = (TLRPC.TL_messageExtendedMediaPreview) messageOwner.media.extended_media;
            if (preview.thumb != null) {
                File file = FileLoader.getInstance(currentAccount).getPathToAttach(preview.thumb, useFileDatabaseQueue);
                if (!mediaExists) {
                    mediaExists = file.exists() || preview.thumb instanceof TLRPC.TL_photoStrippedSize;
                }
            }
        } else if (type == TYPE_PHOTO) {
            TLRPC.PhotoSize currentPhotoObject = FileLoader.getClosestPhotoSizeWithSize(photoThumbs, AndroidUtilities.getPhotoSize());
            if (currentPhotoObject != null) {
                File file = FileLoader.getInstance(currentAccount).getPathToMessage(messageOwner, useFileDatabaseQueue);
                if (needDrawBluredPreview()) {
                    mediaExists = new File(file.getAbsolutePath() + ".enc").exists();
                }
                if (!mediaExists) {
                    mediaExists = file.exists();
                }
            }
        }
        if (!mediaExists && type == TYPE_GIF || type == TYPE_VIDEO || type == TYPE_FILE || type == TYPE_VOICE || type == TYPE_MUSIC || type == TYPE_ROUND_VIDEO) {
            if (messageOwner.attachPath != null && messageOwner.attachPath.length() > 0) {
                File f = new File(messageOwner.attachPath);
                attachPathExists = f.exists();
            }
            if (!attachPathExists) {
                File file = FileLoader.getInstance(currentAccount).getPathToMessage(messageOwner, useFileDatabaseQueue);
                if (type == TYPE_VIDEO && needDrawBluredPreview()) {
                    mediaExists = new File(file.getAbsolutePath() + ".enc").exists();
                }
                if (!mediaExists) {
                    mediaExists = file.exists();
                }
            }
        }
        if (!mediaExists) {
            TLRPC.Document document = getDocument();
            if (document != null) {
                if (isWallpaper()) {
                    mediaExists = FileLoader.getInstance(currentAccount).getPathToAttach(document, null, true, useFileDatabaseQueue).exists();
                } else {
                    mediaExists = FileLoader.getInstance(currentAccount).getPathToAttach(document, null, false, useFileDatabaseQueue).exists();
                }
            } else if (type == MessageObject.TYPE_TEXT) {
                TLRPC.PhotoSize currentPhotoObject = FileLoader.getClosestPhotoSizeWithSize(photoThumbs, AndroidUtilities.getPhotoSize());
                if (currentPhotoObject == null) {
                    return;
                }
                mediaExists = FileLoader.getInstance(currentAccount).getPathToAttach(currentPhotoObject, null, true, useFileDatabaseQueue).exists();
            } else if (type == MessageObject.TYPE_ACTION_PHOTO) {
                TLRPC.Photo photo = messageOwner.action.photo;
                if (photo == null || photo.video_sizes.isEmpty()) {
                    return;
                }
                mediaExists = FileLoader.getInstance(currentAccount).getPathToAttach(photo.video_sizes.get(0), null, true, useFileDatabaseQueue).exists();
            }
        }
    }

    public void setQuery(String query) {
        if (TextUtils.isEmpty(query)) {
            highlightedWords = null;
            messageTrimmedToHighlight = null;
            return;
        }
        ArrayList<String> foundWords = new ArrayList<>();
        query = query.trim().toLowerCase();
        String[] queryWord = query.split("\\P{L}+");

        ArrayList<String> searchForWords = new ArrayList<>();
        if (!TextUtils.isEmpty(messageOwner.message)) {
            String message = messageOwner.message.trim().toLowerCase();
            if (message.contains(query) && !foundWords.contains(query)) {
                foundWords.add(query);
                handleFoundWords(foundWords, queryWord);
                return;
            }
            String[] words = message.split("\\P{L}+");
            searchForWords.addAll(Arrays.asList(words));
        }
        if (getDocument() != null) {
            String fileName = FileLoader.getDocumentFileName(getDocument()).toLowerCase();
            if (fileName.contains(query) && !foundWords.contains(query)) {
                foundWords.add(query);
            }
            String[] words = fileName.split("\\P{L}+");
            searchForWords.addAll(Arrays.asList(words));
        }

        if (getMedia(messageOwner) instanceof TLRPC.TL_messageMediaWebPage && getMedia(messageOwner).webpage instanceof TLRPC.TL_webPage) {
            TLRPC.WebPage webPage = getMedia(messageOwner).webpage;
            String title = webPage.title;
            if (title == null) {
                title = webPage.site_name;
            }
            if (title != null) {
                title = title.toLowerCase();
                if (title.contains(query) && !foundWords.contains(query)) {
                    foundWords.add(query);
                }
                String[] words = title.split("\\P{L}+");
                searchForWords.addAll(Arrays.asList(words));
            }
        }

        String musicAuthor = getMusicAuthor();
        if (musicAuthor != null) {
            musicAuthor = musicAuthor.toLowerCase();
            if (musicAuthor.contains(query) && !foundWords.contains(query)) {
                foundWords.add(query);
            }
            String[] words = musicAuthor.split("\\P{L}+");
            searchForWords.addAll(Arrays.asList(words));
        }
        for (int k = 0; k < queryWord.length; k++) {
            String currentQuery = queryWord[k];
            if (currentQuery.length() < 2) {
                continue;
            }
            for (int i = 0; i < searchForWords.size(); i++) {
                if (foundWords.contains(searchForWords.get(i))) {
                    continue;
                }
                String word = searchForWords.get(i);
                int startIndex = word.indexOf(currentQuery.charAt(0));
                if (startIndex < 0) {
                    continue;
                }
                int l = Math.max(currentQuery.length(), word.length());
                if (startIndex != 0) {
                    word = word.substring(startIndex);
                }
                int min = Math.min(currentQuery.length(), word.length());
                int count = 0;
                for (int j = 0; j < min; j++) {
                    if (word.charAt(j) == currentQuery.charAt(j)) {
                        count++;
                    } else {
                        break;
                    }
                }
                if (count / (float) l >= 0.5) {
                    foundWords.add(searchForWords.get(i));
                }
            }
        }
        handleFoundWords(foundWords, queryWord);
    }

    private void handleFoundWords(ArrayList<String> foundWords, String[] queryWord) {
        if (!foundWords.isEmpty()) {
            boolean foundExactly = false;
            for (int i = 0; i < foundWords.size(); i++) {
                for (int j = 0; j < queryWord.length; j++) {
                    if (foundWords.get(i).contains(queryWord[j])) {
                        foundExactly = true;
                        break;
                    }
                }
                if (foundExactly) {
                    break;
                }
            }
            if (foundExactly) {
                for (int i = 0; i < foundWords.size(); i++) {
                    boolean findMatch = false;
                    for (int j = 0; j < queryWord.length; j++) {
                        if (foundWords.get(i).contains(queryWord[j])) {
                            findMatch = true;
                            break;
                        }
                    }
                    if (!findMatch) {
                        foundWords.remove(i--);
                    }
                }
                if (foundWords.size() > 0) {
                    Collections.sort(foundWords, (s, s1) -> s1.length() - s.length());
                    String s = foundWords.get(0);
                    foundWords.clear();
                    foundWords.add(s);
                }
            }
            highlightedWords = foundWords;
            if (messageOwner.message != null) {
//                String str = messageOwner.message.replace('\n', ' ').replaceAll(" +", " ").trim();
                applyEntities();
                CharSequence charSequence = AndroidUtilities.replaceCharSequence("\n", messageText, " ");
                String str = charSequence.toString();
                int lastIndex = str.length();
                int startHighlightedIndex = str.toLowerCase().indexOf(foundWords.get(0));
                int maxSymbols = 200;
                if (startHighlightedIndex < 0) {
                    startHighlightedIndex = 0;
                }
                if (lastIndex > maxSymbols) {
                    int newStart = Math.max(0, startHighlightedIndex - maxSymbols / 2);
                    charSequence = charSequence.subSequence(newStart, Math.min(lastIndex, startHighlightedIndex - newStart + startHighlightedIndex + maxSymbols / 2));
                }
                messageTrimmedToHighlight = charSequence;
            }
        }
    }

    public void createMediaThumbs() {
        if (isStoryMedia()) {
            TLRPC.StoryItem storyItem = getMedia(messageOwner).storyItem;
            if (storyItem != null && storyItem.media != null) {
                TLRPC.Document document = storyItem.media.document;
                if (document != null) {
                    TLRPC.PhotoSize thumb = FileLoader.getClosestPhotoSizeWithSize(document.thumbs, 50);
                    TLRPC.PhotoSize qualityThumb = FileLoader.getClosestPhotoSizeWithSize(document.thumbs, 320, false, null, true);
                    mediaThumb = ImageLocation.getForDocument(qualityThumb, document);
                    mediaSmallThumb = ImageLocation.getForDocument(thumb, document);
                } else {
                    TLRPC.PhotoSize currentPhotoObjectThumb = FileLoader.getClosestPhotoSizeWithSize(photoThumbs, 50);
                    TLRPC.PhotoSize currentPhotoObject = FileLoader.getClosestPhotoSizeWithSize(photoThumbs, 320, false, currentPhotoObjectThumb, true);
                    mediaThumb = ImageLocation.getForObject(currentPhotoObject, photoThumbsObject);
                    mediaSmallThumb = ImageLocation.getForObject(currentPhotoObjectThumb, photoThumbsObject);
                }
            }
        } else if (isVideo()) {
            TLRPC.Document document = getDocument();
            TLRPC.PhotoSize thumb = FileLoader.getClosestPhotoSizeWithSize(document.thumbs, 50);
            TLRPC.PhotoSize qualityThumb = FileLoader.getClosestPhotoSizeWithSize(document.thumbs, 320);
            mediaThumb = ImageLocation.getForDocument(qualityThumb, document);
            mediaSmallThumb = ImageLocation.getForDocument(thumb, document);
        } else if (getMedia(messageOwner) instanceof TLRPC.TL_messageMediaPhoto && getMedia(messageOwner).photo != null && !photoThumbs.isEmpty()) {
            TLRPC.PhotoSize currentPhotoObjectThumb = FileLoader.getClosestPhotoSizeWithSize(photoThumbs, 50);
            TLRPC.PhotoSize currentPhotoObject = FileLoader.getClosestPhotoSizeWithSize(photoThumbs, 320, false, currentPhotoObjectThumb, false);
            mediaThumb = ImageLocation.getForObject(currentPhotoObject, photoThumbsObject);
            mediaSmallThumb = ImageLocation.getForObject(currentPhotoObjectThumb, photoThumbsObject);
        }
    }

    public boolean hasHighlightedWords() {
        return highlightedWords != null && !highlightedWords.isEmpty();
    }

    public boolean equals(MessageObject obj) {
        if (obj == null) {
            return false;
        }
        return getId() == obj.getId() && getDialogId() == obj.getDialogId();
    }

    public boolean isReactionsAvailable() {
        return !isEditing() && !isSponsored() && isSent() && messageOwner.action == null && !isExpiredStory();
    }

    public boolean selectReaction(ReactionsLayoutInBubble.VisibleReaction visibleReaction, boolean big, boolean fromDoubleTap) {
        if (messageOwner.reactions == null) {
            messageOwner.reactions = new TLRPC.TL_messageReactions();
            messageOwner.reactions.can_see_list = isFromGroup() || isFromUser();
        }

        ArrayList<TLRPC.ReactionCount> choosenReactions = new ArrayList<>();
        TLRPC.ReactionCount newReaction = null;
        int maxChoosenOrder = 0;
        for (int i = 0; i < messageOwner.reactions.results.size(); i++) {
            if (messageOwner.reactions.results.get(i).chosen) {
                TLRPC.ReactionCount reactionCount = messageOwner.reactions.results.get(i);
                choosenReactions.add(reactionCount);
                if (reactionCount.chosen_order > maxChoosenOrder) {
                    maxChoosenOrder = reactionCount.chosen_order;
                }
            }
            TLRPC.Reaction tl_reaction = messageOwner.reactions.results.get(i).reaction;
            if (tl_reaction instanceof TLRPC.TL_reactionEmoji) {
                if (visibleReaction.emojicon == null) {
                    continue;
                }
                if (((TLRPC.TL_reactionEmoji) tl_reaction).emoticon.equals(visibleReaction.emojicon)) {
                    newReaction = messageOwner.reactions.results.get(i);
                }
            }
            if (tl_reaction instanceof TLRPC.TL_reactionCustomEmoji) {
                if (visibleReaction.documentId == 0) {
                    continue;
                }
                if (((TLRPC.TL_reactionCustomEmoji) tl_reaction).document_id == visibleReaction.documentId) {
                    newReaction = messageOwner.reactions.results.get(i);
                }
            }
        }

        if (!choosenReactions.isEmpty() && choosenReactions.contains(newReaction) && big) {
            return true;
        }
        int maxReactionsCount = MessagesController.getInstance(currentAccount).getMaxUserReactionsCount();

        if (!choosenReactions.isEmpty() && choosenReactions.contains(newReaction)) {
            if (newReaction != null) {
                newReaction.chosen = false;
                newReaction.count--;
                if (newReaction.count <= 0) {
                    messageOwner.reactions.results.remove(newReaction);
                }
            }
            if (messageOwner.reactions.can_see_list) {
                for (int i = 0; i < messageOwner.reactions.recent_reactions.size(); i++) {
                    if (MessageObject.getPeerId(messageOwner.reactions.recent_reactions.get(i).peer_id) == UserConfig.getInstance(currentAccount).getClientUserId() && ReactionsUtils.compare(messageOwner.reactions.recent_reactions.get(i).reaction, visibleReaction)) {
                        messageOwner.reactions.recent_reactions.remove(i);
                        i--;
                    }
                }
            }
            reactionsChanged = true;
            return false;
        }

        while (!choosenReactions.isEmpty() && choosenReactions.size() >= maxReactionsCount) {
            int minIndex = 0;
            for (int i = 1; i < choosenReactions.size(); i++) {
                if (choosenReactions.get(i).chosen_order < choosenReactions.get(minIndex).chosen_order) {
                    minIndex = i;
                }
            }
            TLRPC.ReactionCount choosenReaction = choosenReactions.get(minIndex);
            choosenReaction.chosen = false;
            choosenReaction.count--;
            if (choosenReaction.count <= 0) {
                messageOwner.reactions.results.remove(choosenReaction);
            }
            choosenReactions.remove(choosenReaction);

            if (messageOwner.reactions.can_see_list) {
                for (int i = 0; i < messageOwner.reactions.recent_reactions.size(); i++) {
                    if (MessageObject.getPeerId(messageOwner.reactions.recent_reactions.get(i).peer_id) == UserConfig.getInstance(currentAccount).getClientUserId() && ReactionsUtils.compare(messageOwner.reactions.recent_reactions.get(i).reaction, visibleReaction)) {
                        messageOwner.reactions.recent_reactions.remove(i);
                        i--;
                    }
                }
            }
        }
        if (newReaction == null) {
            newReaction = new TLRPC.TL_reactionCount();
            if (visibleReaction.emojicon != null) {
                newReaction.reaction = new TLRPC.TL_reactionEmoji();
                ((TLRPC.TL_reactionEmoji) newReaction.reaction).emoticon = visibleReaction.emojicon;
                messageOwner.reactions.results.add(newReaction);
            } else {
                newReaction.reaction = new TLRPC.TL_reactionCustomEmoji();
                ((TLRPC.TL_reactionCustomEmoji) newReaction.reaction).document_id = visibleReaction.documentId;
                messageOwner.reactions.results.add(newReaction);
            }
        }

        newReaction.chosen = true;
        newReaction.count++;
        newReaction.chosen_order = maxChoosenOrder + 1;

        if (messageOwner.reactions.can_see_list || (messageOwner.dialog_id > 0 && maxReactionsCount > 1)) {
            TLRPC.TL_messagePeerReaction action = new TLRPC.TL_messagePeerReaction();
            if (messageOwner.isThreadMessage && messageOwner.fwd_from != null) {
                action.peer_id = MessagesController.getInstance(currentAccount).getSendAsSelectedPeer(getFromChatId());
            } else {
                action.peer_id = MessagesController.getInstance(currentAccount).getSendAsSelectedPeer(getDialogId());
            }
            messageOwner.reactions.recent_reactions.add(0, action);


            if (visibleReaction.emojicon != null) {
                action.reaction = new TLRPC.TL_reactionEmoji();
                ((TLRPC.TL_reactionEmoji) action.reaction).emoticon = visibleReaction.emojicon;
            } else {
                action.reaction = new TLRPC.TL_reactionCustomEmoji();
                ((TLRPC.TL_reactionCustomEmoji) action.reaction).document_id = visibleReaction.documentId;
            }
        }
        reactionsChanged = true;
        return true;
    }

    public boolean probablyRingtone() {
        if (getDocument() != null && RingtoneDataStore.ringtoneSupportedMimeType.contains(getDocument().mime_type) && getDocument().size < MessagesController.getInstance(currentAccount).ringtoneSizeMax * 2) {
            for (int a = 0; a < getDocument().attributes.size(); a++) {
                TLRPC.DocumentAttribute attribute = getDocument().attributes.get(a);
                if (attribute instanceof TLRPC.TL_documentAttributeAudio) {
                    if (attribute.duration < 60) {
                        return true;
                    }
                }
            }
        }
        return false;
    }

    public byte[] getWaveform() {
        if (getDocument() == null) {
            return null;
        }
        for (int a = 0; a < getDocument().attributes.size(); a++) {
            TLRPC.DocumentAttribute attribute = getDocument().attributes.get(a);
            if (attribute instanceof TLRPC.TL_documentAttributeAudio) {
                if (attribute.waveform == null || attribute.waveform.length == 0) {
                    MediaController.getInstance().generateWaveform(this);
                }
                return attribute.waveform;
            }
        }
        if (isRoundVideo()) {
            if (randomWaveform == null) {
                randomWaveform = new byte[120];
                for (int i = 0; i < randomWaveform.length; ++i) {
                    randomWaveform[i] = (byte) (255 * Math.random());
                }
            }
            return randomWaveform;
        }
        return null;
    }

    public boolean isStory() {
        return storyItem != null;
    }

    private TLRPC.WebPage storyMentionWebpage;
    public TLRPC.WebPage getStoryMentionWebpage() {
        if (!isStoryMention()) {
            return null;
        }
        if (storyMentionWebpage != null) {
            return storyMentionWebpage;
        }
        TLRPC.WebPage webpage = new TLRPC.TL_webPage();
        webpage.type = "telegram_story";
        TLRPC.TL_webPageAttributeStory attr = new TLRPC.TL_webPageAttributeStory();
        attr.id = messageOwner.media.id;
        attr.user_id = messageOwner.media.user_id;
        if (messageOwner.media.storyItem != null) {
            attr.flags |= 1;
            attr.storyItem = messageOwner.media.storyItem;
        }
        webpage.attributes.add(attr);
        return (storyMentionWebpage = webpage);
    }

    public boolean isStoryMention() {
        return type == MessageObject.TYPE_STORY_MENTION && !isExpiredStory();
    }
}<|MERGE_RESOLUTION|>--- conflicted
+++ resolved
@@ -418,12 +418,8 @@
     }
 
     public boolean hasMediaSpoilers() {
-<<<<<<< HEAD
         if (NekoConfig.showSpoilersDirectly.Bool()) return false;
-        return messageOwner.media != null && messageOwner.media.spoiler;
-=======
         return messageOwner.media != null && messageOwner.media.spoiler || needDrawBluredPreview();
->>>>>>> dcad7b43
     }
 
     public boolean shouldDrawReactionsInLayout() {
