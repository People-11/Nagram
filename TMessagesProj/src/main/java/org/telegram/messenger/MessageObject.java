--- conflicted
+++ resolved
@@ -2569,13 +2569,9 @@
         if (isFromUser()) {
             fromUser = MessagesController.getInstance(currentAccount).getUser(messageOwner.from_id.user_id);
         }
-<<<<<<< HEAD
 
             messageText = text;
-=======
-        messageText = text;
         ArrayList<TLRPC.MessageEntity> entities = translated && messageOwner.translatedText != null ? messageOwner.translatedText.entities : messageOwner.entities;
->>>>>>> 07a2c9a3
         TextPaint paint;
         if (getMedia(messageOwner) instanceof TLRPC.TL_messageMediaGame) {
             paint = Theme.chat_msgGameTextPaint;
@@ -4650,23 +4646,18 @@
             text = messageOwner.translatedText.text;
             entities = messageOwner.translatedText.entities;
         }
-<<<<<<< HEAD
-        if (!isMediaEmpty() && !(getMedia(messageOwner) instanceof TLRPC.TL_messageMediaGame) && StrUtil.isNotBlank(messageOwner.message) && (!messageOwner.translated || StrUtil.isNotBlank(messageOwner.translatedMessage))) {
-
-            String msg;
-            if (messageOwner.translated) {
-                msg = messageOwner.translatedMessage;
-            } else {
-                msg = messageOwner.message;
-            }
-
-            caption = Emoji.replaceEmoji(msg, Theme.chat_msgTextPaint.getFontMetricsInt(), AndroidUtilities.dp(20), false);
-            caption = replaceAnimatedEmoji(caption, messageOwner.entities, Theme.chat_msgTextPaint.getFontMetricsInt());
-=======
+        if (captionTranslated = translated) {
+            // Official Translate
+            text = messageOwner.translatedText.text;
+            entities = messageOwner.translatedText.entities;
+        } else if (messageOwner.translated) {
+            // NekoX Translate
+            text = messageOwner.translatedMessage;
+            // keep the entities as is
+        }
         if (!isMediaEmpty() && !(getMedia(messageOwner) instanceof TLRPC.TL_messageMediaGame) && !TextUtils.isEmpty(text)) {
             caption = Emoji.replaceEmoji(text, Theme.chat_msgTextPaint.getFontMetricsInt(), AndroidUtilities.dp(20), false);
             caption = replaceAnimatedEmoji(caption, Theme.chat_msgTextPaint.getFontMetricsInt());
->>>>>>> 07a2c9a3
 
             boolean hasEntities;
             if (messageOwner.send_state != MESSAGE_SEND_STATE_SENT) {
