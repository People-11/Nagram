/*
 * This is the source code of Telegram for Android v. 5.x.x.
 * It is licensed under GNU GPL v. 2 or later.
 * You should have received a copy of the license in this archive (see LICENSE).
 *
 * Copyright Nikolai Kudashov, 2013-2018.
 */

package org.telegram.messenger;

import android.graphics.Typeface;
import android.graphics.drawable.BitmapDrawable;
import android.net.Uri;
import android.os.Build;
import android.text.Layout;
import android.text.Spannable;
import android.text.SpannableString;
import android.text.SpannableStringBuilder;
import android.text.Spanned;
import android.text.StaticLayout;
import android.text.TextPaint;
import android.text.TextUtils;
import android.text.style.ClickableSpan;
import android.text.style.URLSpan;
import android.text.util.Linkify;
import android.util.Base64;

import org.telegram.PhoneFormat.PhoneFormat;
import org.telegram.messenger.browser.Browser;
import org.telegram.tgnet.ConnectionsManager;
import org.telegram.tgnet.SerializedData;
import org.telegram.tgnet.TLObject;
import org.telegram.tgnet.TLRPC;
import org.telegram.ui.ActionBar.Theme;
import org.telegram.ui.Cells.ChatMessageCell;
import org.telegram.ui.Components.TextStyleSpan;
import org.telegram.ui.Components.TypefaceSpan;
import org.telegram.ui.Components.URLSpanBotCommand;
import org.telegram.ui.Components.URLSpanBrowser;
import org.telegram.ui.Components.URLSpanMono;
import org.telegram.ui.Components.URLSpanNoUnderline;
import org.telegram.ui.Components.URLSpanNoUnderlineBold;
import org.telegram.ui.Components.URLSpanReplacement;
import org.telegram.ui.Components.URLSpanUserMention;

import java.io.BufferedReader;
import java.io.File;
import java.io.StringReader;
import java.net.URLEncoder;
import java.util.AbstractMap;
import java.util.ArrayList;
import java.util.Arrays;
import java.util.Calendar;
import java.util.Collections;
import java.util.GregorianCalendar;
import java.util.HashMap;
import java.util.regex.Matcher;
import java.util.regex.Pattern;

import cn.hutool.core.util.StrUtil;
import tw.nekomimi.nkmr.NekomuraConfig;
import tw.nekomimi.nekogram.NekoXConfig;

import androidx.collection.LongSparseArray;

public class MessageObject {

    public static final int MESSAGE_SEND_STATE_SENT = 0;
    public static final int MESSAGE_SEND_STATE_SENDING = 1;
    public static final int MESSAGE_SEND_STATE_SEND_ERROR = 2;
    public static final int MESSAGE_SEND_STATE_EDITING = 3;

    public static final int TYPE_PHOTO = 1;
    public static final int TYPE_VIDEO = 3;
    public static final int TYPE_ROUND_VIDEO = 5;
    public static final int TYPE_STICKER = 13;
    public static final int TYPE_ANIMATED_STICKER = 15;
    public static final int TYPE_POLL = 17;

    public int localType;
    public String localName;
    public String localUserName;
    public long localGroupId;
    public long localSentGroupId;
    public boolean localChannel;
    public boolean localSupergroup;
    public Boolean cachedIsSupergroup;
    public boolean localEdit;
    public TLRPC.Message messageOwner;
    public TLRPC.Document emojiAnimatedSticker;
    public String emojiAnimatedStickerColor;
    public CharSequence messageText;
    public CharSequence linkDescription;
    public CharSequence caption;
    public MessageObject replyMessageObject;
    public int type = 1000;
    private int isRoundVideoCached;
    public long eventId;
    public int contentType;
    public String dateKey;
    public String monthKey;
    public boolean deleted;
    public float audioProgress;
    public float forceSeekTo = -1;
    public int audioProgressMs;
    public float bufferedProgress;
    public float gifState;
    public int audioProgressSec;
    public int audioPlayerDuration;
    public boolean isDateObject;
    public TLObject photoThumbsObject;
    public TLObject photoThumbsObject2;
    public ArrayList<TLRPC.PhotoSize> photoThumbs;
    public ArrayList<TLRPC.PhotoSize> photoThumbs2;
    public VideoEditedInfo videoEditedInfo;
    public boolean shouldRemoveVideoEditedInfo;
    public boolean viewsReloaded;
    public boolean pollVisibleOnScreen;
    public long pollLastCheckTime;
    public int wantedBotKeyboardWidth;
    public boolean attachPathExists;
    public boolean mediaExists;
    public boolean resendAsIs;
    public String customReplyName;
    public boolean useCustomPhoto;
    public StringBuilder botButtonsLayout;
    public boolean isRestrictedMessage;
    public long loadedFileSize;

    public byte[] sponsoredId;
    public int sponsoredChannelPost;
    public String botStartParam;

    public boolean animateComments;

    public boolean loadingCancelled;

    public int stableId;

    public boolean wasUnread;

    public boolean hadAnimationNotReadyLoading;

    public boolean cancelEditing;

    public boolean scheduled;
    public boolean preview;

    public ArrayList<TLRPC.TL_pollAnswer> checkedVotes;

    public CharSequence editingMessage;
    public ArrayList<TLRPC.MessageEntity> editingMessageEntities;
    public boolean editingMessageSearchWebPage;

    public String previousMessage;
    public TLRPC.MessageMedia previousMedia;
    public ArrayList<TLRPC.MessageEntity> previousMessageEntities;
    public String previousAttachPath;

    public SvgHelper.SvgDrawable pathThumb;
    public BitmapDrawable strippedThumb;

    public int currentAccount;

    public TLRPC.TL_channelAdminLogEvent currentEvent;

    public boolean forceUpdate;

    public int lastLineWidth;
    public int textWidth;
    public int textHeight;
    public boolean hasRtl;
    public float textXOffset;
    public int linesCount;

    public SendAnimationData sendAnimationData;

    private int emojiOnlyCount;
    private boolean layoutCreated;
    private int generatedWithMinSize;
    private float generatedWithDensity;
    public boolean wasJustSent;

    public static Pattern urlPattern;
    public static Pattern instagramUrlPattern;
    public static Pattern videoTimeUrlPattern;

    public CharSequence vCardData;

    public ArrayList<String> highlightedWords;
    public String messageTrimmedToHighlight;
    public int parentWidth;

<<<<<<< HEAD
    static final String[] excludeWords = new String[]{
=======
    public ImageLocation mediaThumb;
    public ImageLocation mediaSmallThumb;

    static final String[] excludeWords = new String[] {
>>>>>>> 1d379b9a
            " vs. ",
            " vs ",
            " versus ",
            " ft. ",
            " ft ",
            " featuring ",
            " feat. ",
            " feat ",
            " presents ",
            " pres. ",
            " pres ",
            " and ",
            " & ",
            " . "
    };

    public int getEmojiOnlyCount() {
        return emojiOnlyCount;
    }

    public static class SendAnimationData {
        public float x;
        public float y;
        public float width;
        public float height;
        public float currentScale;
        public float currentX;
        public float currentY;
        public float timeAlpha;
    }

    public static class VCardData {

        private String company;
        private ArrayList<String> emails = new ArrayList<>();
        private ArrayList<String> phones = new ArrayList<>();

        public static CharSequence parse(String data) {
            try {
                VCardData currentData = null;
                boolean finished = false;
                BufferedReader bufferedReader = new BufferedReader(new StringReader(data));

                String line;
                String originalLine;
                String pendingLine = null;
                while ((originalLine = line = bufferedReader.readLine()) != null) {
                    if (originalLine.startsWith("PHOTO")) {
                        continue;
                    } else {
                        if (originalLine.indexOf(':') >= 0) {
                            if (originalLine.startsWith("BEGIN:VCARD")) {
                                currentData = new VCardData();
                            } else if (originalLine.startsWith("END:VCARD")) {
                                if (currentData != null) {
                                    finished = true;
                                }
                            }
                        }
                    }
                    if (pendingLine != null) {
                        pendingLine += line;
                        line = pendingLine;
                        pendingLine = null;
                    }
                    if (line.contains("=QUOTED-PRINTABLE") && line.endsWith("=")) {
                        pendingLine = line.substring(0, line.length() - 1);
                        continue;
                    }
                    int idx = line.indexOf(":");
                    String[] args;
                    if (idx >= 0) {
                        args = new String[]{
                                line.substring(0, idx),
                                line.substring(idx + 1).trim()
                        };
                    } else {
                        args = new String[]{line.trim()};
                    }
                    if (args.length < 2 || currentData == null) {
                        continue;
                    }
                    if (args[0].startsWith("ORG")) {
                        String nameEncoding = null;
                        String nameCharset = null;
                        String[] params = args[0].split(";");
                        for (String param : params) {
                            String[] args2 = param.split("=");
                            if (args2.length != 2) {
                                continue;
                            }
                            if (args2[0].equals("CHARSET")) {
                                nameCharset = args2[1];
                            } else if (args2[0].equals("ENCODING")) {
                                nameEncoding = args2[1];
                            }
                        }
                        currentData.company = args[1];
                        if (nameEncoding != null && nameEncoding.equalsIgnoreCase("QUOTED-PRINTABLE")) {
                            byte[] bytes = AndroidUtilities.decodeQuotedPrintable(AndroidUtilities.getStringBytes(currentData.company));
                            if (bytes != null && bytes.length != 0) {
                                currentData.company = new String(bytes, nameCharset);
                            }
                        }
                        currentData.company = currentData.company.replace(';', ' ');
                    } else if (args[0].startsWith("TEL")) {
                        if (args[1].length() > 0) {
                            currentData.phones.add(args[1]);
                        }
                    } else if (args[0].startsWith("EMAIL")) {
                        String email = args[1];
                        if (email.length() > 0) {
                            currentData.emails.add(email);
                        }
                    }
                }
                try {
                    bufferedReader.close();
                } catch (Exception e) {
                    FileLog.e(e);
                }
                if (finished) {
                    StringBuilder result = new StringBuilder();
                    for (int a = 0; a < currentData.phones.size(); a++) {
                        if (result.length() > 0) {
                            result.append('\n');
                        }
                        String phone = currentData.phones.get(a);
                        if (phone.contains("#") || phone.contains("*")) {
                            result.append(phone);
                        } else {
                            result.append(PhoneFormat.getInstance().format(phone));
                        }
                    }
                    for (int a = 0; a < currentData.emails.size(); a++) {
                        if (result.length() > 0) {
                            result.append('\n');
                        }
                        result.append(PhoneFormat.getInstance().format(currentData.emails.get(a)));
                    }
                    if (!TextUtils.isEmpty(currentData.company)) {
                        if (result.length() > 0) {
                            result.append('\n');
                        }
                        result.append(currentData.company);
                    }
                    return result;
                }
            } catch (Throwable ignore) {

            }
            return null;
        }
    }

    public static class TextLayoutBlock {
        public StaticLayout textLayout;
        public float textYOffset;
        public int charactersOffset;
        public int charactersEnd;
        public int height;
        public int heightByOffset;
        public byte directionFlags;

        public boolean isRtl() {
            return (directionFlags & 1) != 0 && (directionFlags & 2) == 0;
        }
    }

    public static final int POSITION_FLAG_LEFT = 1;
    public static final int POSITION_FLAG_RIGHT = 2;
    public static final int POSITION_FLAG_TOP = 4;
    public static final int POSITION_FLAG_BOTTOM = 8;

    public static class GroupedMessagePosition {
        public byte minX;
        public byte maxX;
        public byte minY;
        public byte maxY;
        public int pw;
        public float ph;
        public float aspectRatio;
        public boolean last;
        public int spanSize;
        public int leftSpanOffset;
        public boolean edge;
        public int flags;
        public float[] siblingHeights;

        public void set(int minX, int maxX, int minY, int maxY, int w, float h, int flags) {
            this.minX = (byte) minX;
            this.maxX = (byte) maxX;
            this.minY = (byte) minY;
            this.maxY = (byte) maxY;
            this.pw = w;
            this.spanSize = w;
            this.ph = h;
            this.flags = (byte) flags;
        }
    }

    public static class GroupedMessages {
        public long groupId;
        public boolean hasSibling;
        public boolean hasCaption;
        public ArrayList<MessageObject> messages = new ArrayList<>();
        public ArrayList<GroupedMessagePosition> posArray = new ArrayList<>();
        public HashMap<MessageObject, GroupedMessagePosition> positions = new HashMap<>();
        public boolean isDocuments;

        private int maxSizeWidth = 800;

        public final TransitionParams transitionParams = new TransitionParams();

        private static class MessageGroupedLayoutAttempt {

            public int[] lineCounts;
            public float[] heights;

            public MessageGroupedLayoutAttempt(int i1, int i2, float f1, float f2) {
                lineCounts = new int[]{i1, i2};
                heights = new float[]{f1, f2};
            }

            public MessageGroupedLayoutAttempt(int i1, int i2, int i3, float f1, float f2, float f3) {
                lineCounts = new int[]{i1, i2, i3};
                heights = new float[]{f1, f2, f3};
            }

            public MessageGroupedLayoutAttempt(int i1, int i2, int i3, int i4, float f1, float f2, float f3, float f4) {
                lineCounts = new int[]{i1, i2, i3, i4};
                heights = new float[]{f1, f2, f3, f4};
            }
        }

        private float multiHeight(float[] array, int start, int end) {
            float sum = 0;
            for (int a = start; a < end; a++) {
                sum += array[a];
            }
            return maxSizeWidth / sum;
        }

        public void calculate() {
            posArray.clear();
            positions.clear();

            maxSizeWidth = 800;
            int firstSpanAdditionalSize = 200;

            int count = messages.size();
            if (count <= 1) {
                return;
            }

            float maxSizeHeight = 814.0f;
            StringBuilder proportions = new StringBuilder();
            float averageAspectRatio = 1.0f;
            boolean isOut = false;
            int maxX = 0;
            boolean forceCalc = false;
            boolean needShare = false;
            boolean isMusic = false;
            hasSibling = false;

            hasCaption = false;

            for (int a = 0; a < count; a++) {
                MessageObject messageObject = messages.get(a);
                if (a == 0) {
                    isOut = messageObject.isOutOwner();
                    needShare = !isOut && (
                            messageObject.messageOwner.fwd_from != null && messageObject.messageOwner.fwd_from.saved_from_peer != null ||
                                    messageObject.messageOwner.from_id instanceof TLRPC.TL_peerUser && (messageObject.messageOwner.peer_id.channel_id != 0 || messageObject.messageOwner.peer_id.chat_id != 0 ||
                                            messageObject.messageOwner.media instanceof TLRPC.TL_messageMediaGame || messageObject.messageOwner.media instanceof TLRPC.TL_messageMediaInvoice)
                    );
                    if (messageObject.isMusic() || messageObject.isDocument()) {
                        isDocuments = true;
                    }
                }
                TLRPC.PhotoSize photoSize = FileLoader.getClosestPhotoSizeWithSize(messageObject.photoThumbs, AndroidUtilities.getPhotoSize());
                GroupedMessagePosition position = new GroupedMessagePosition();
                position.last = a == count - 1;
                position.aspectRatio = photoSize == null ? 1.0f : photoSize.w / (float) photoSize.h;

                if (position.aspectRatio > 1.2f) {
                    proportions.append("w");
                } else if (position.aspectRatio < 0.8f) {
                    proportions.append("n");
                } else {
                    proportions.append("q");
                }

                averageAspectRatio += position.aspectRatio;

                if (position.aspectRatio > 2.0f) {
                    forceCalc = true;
                }

                positions.put(messageObject, position);
                posArray.add(position);

                if (messageObject.caption != null) {
                    hasCaption = true;
                }
            }
            if (isDocuments) {
                for (int a = 0; a < count; a++) {
                    GroupedMessagePosition pos = posArray.get(a);
                    pos.flags |= POSITION_FLAG_LEFT | POSITION_FLAG_RIGHT;
                    if (a == 0) {
                        pos.flags |= POSITION_FLAG_TOP;
                    } else if (a == count - 1) {
                        pos.flags |= POSITION_FLAG_BOTTOM;
                        pos.last = true;
                    }
                    pos.edge = true;
                    pos.aspectRatio = 1.0f;
                    pos.minX = 0;
                    pos.maxX = 0;
                    pos.minY = (byte) a;
                    pos.maxY = (byte) a;
                    pos.spanSize = 1000;
                    pos.pw = maxSizeWidth;
                    pos.ph = 100;
                }
                return;
            }

            if (needShare) {
                maxSizeWidth -= 50;
                firstSpanAdditionalSize += 50;
            }

            int minHeight = AndroidUtilities.dp(120);
            int minWidth = (int) (AndroidUtilities.dp(120) / (Math.min(AndroidUtilities.displaySize.x, AndroidUtilities.displaySize.y) / (float) maxSizeWidth));
            int paddingsWidth = (int) (AndroidUtilities.dp(40) / (Math.min(AndroidUtilities.displaySize.x, AndroidUtilities.displaySize.y) / (float) maxSizeWidth));

            float maxAspectRatio = maxSizeWidth / maxSizeHeight;
            averageAspectRatio = averageAspectRatio / count;

            float minH = AndroidUtilities.dp(100) / maxSizeHeight;

            if (!forceCalc && (count == 2 || count == 3 || count == 4)) {
                if (count == 2) {
                    GroupedMessagePosition position1 = posArray.get(0);
                    GroupedMessagePosition position2 = posArray.get(1);
                    String pString = proportions.toString();
                    if (pString.equals("ww") && averageAspectRatio > 1.4 * maxAspectRatio && position1.aspectRatio - position2.aspectRatio < 0.2) {
                        float height = Math.round(Math.min(maxSizeWidth / position1.aspectRatio, Math.min(maxSizeWidth / position2.aspectRatio, maxSizeHeight / 2.0f))) / maxSizeHeight;
                        position1.set(0, 0, 0, 0, maxSizeWidth, height, POSITION_FLAG_LEFT | POSITION_FLAG_RIGHT | POSITION_FLAG_TOP);
                        position2.set(0, 0, 1, 1, maxSizeWidth, height, POSITION_FLAG_LEFT | POSITION_FLAG_RIGHT | POSITION_FLAG_BOTTOM);
                    } else if (pString.equals("ww") || pString.equals("qq")) {
                        int width = maxSizeWidth / 2;
                        float height = Math.round(Math.min(width / position1.aspectRatio, Math.min(width / position2.aspectRatio, maxSizeHeight))) / maxSizeHeight;
                        position1.set(0, 0, 0, 0, width, height, POSITION_FLAG_LEFT | POSITION_FLAG_BOTTOM | POSITION_FLAG_TOP);
                        position2.set(1, 1, 0, 0, width, height, POSITION_FLAG_RIGHT | POSITION_FLAG_BOTTOM | POSITION_FLAG_TOP);
                        maxX = 1;
                    } else {
                        int secondWidth = (int) Math.max(0.4f * maxSizeWidth, Math.round((maxSizeWidth / position1.aspectRatio / (1.0f / position1.aspectRatio + 1.0f / position2.aspectRatio))));
                        int firstWidth = maxSizeWidth - secondWidth;
                        if (firstWidth < minWidth) {
                            int diff = minWidth - firstWidth;
                            firstWidth = minWidth;
                            secondWidth -= diff;
                        }

                        float height = Math.min(maxSizeHeight, Math.round(Math.min(firstWidth / position1.aspectRatio, secondWidth / position2.aspectRatio))) / maxSizeHeight;
                        position1.set(0, 0, 0, 0, firstWidth, height, POSITION_FLAG_LEFT | POSITION_FLAG_BOTTOM | POSITION_FLAG_TOP);
                        position2.set(1, 1, 0, 0, secondWidth, height, POSITION_FLAG_RIGHT | POSITION_FLAG_BOTTOM | POSITION_FLAG_TOP);
                        maxX = 1;
                    }
                } else if (count == 3) {
                    GroupedMessagePosition position1 = posArray.get(0);
                    GroupedMessagePosition position2 = posArray.get(1);
                    GroupedMessagePosition position3 = posArray.get(2);
                    if (proportions.charAt(0) == 'n') {
                        float thirdHeight = Math.min(maxSizeHeight * 0.5f, Math.round(position2.aspectRatio * maxSizeWidth / (position3.aspectRatio + position2.aspectRatio)));
                        float secondHeight = maxSizeHeight - thirdHeight;
                        int rightWidth = (int) Math.max(minWidth, Math.min(maxSizeWidth * 0.5f, Math.round(Math.min(thirdHeight * position3.aspectRatio, secondHeight * position2.aspectRatio))));

                        int leftWidth = Math.round(Math.min(maxSizeHeight * position1.aspectRatio + paddingsWidth, maxSizeWidth - rightWidth));
                        position1.set(0, 0, 0, 1, leftWidth, 1.0f, POSITION_FLAG_LEFT | POSITION_FLAG_BOTTOM | POSITION_FLAG_TOP);

                        position2.set(1, 1, 0, 0, rightWidth, secondHeight / maxSizeHeight, POSITION_FLAG_RIGHT | POSITION_FLAG_TOP);

                        position3.set(0, 1, 1, 1, rightWidth, thirdHeight / maxSizeHeight, POSITION_FLAG_RIGHT | POSITION_FLAG_BOTTOM);
                        position3.spanSize = maxSizeWidth;

                        position1.siblingHeights = new float[]{thirdHeight / maxSizeHeight, secondHeight / maxSizeHeight};

                        if (isOut) {
                            position1.spanSize = maxSizeWidth - rightWidth;
                        } else {
                            position2.spanSize = maxSizeWidth - leftWidth;
                            position3.leftSpanOffset = leftWidth;
                        }
                        hasSibling = true;
                        maxX = 1;
                    } else {
                        float firstHeight = Math.round(Math.min(maxSizeWidth / position1.aspectRatio, (maxSizeHeight) * 0.66f)) / maxSizeHeight;
                        position1.set(0, 1, 0, 0, maxSizeWidth, firstHeight, POSITION_FLAG_LEFT | POSITION_FLAG_RIGHT | POSITION_FLAG_TOP);

                        int width = maxSizeWidth / 2;
                        float secondHeight = Math.min(maxSizeHeight - firstHeight, Math.round(Math.min(width / position2.aspectRatio, width / position3.aspectRatio))) / maxSizeHeight;
                        if (secondHeight < minH) {
                            secondHeight = minH;
                        }
                        position2.set(0, 0, 1, 1, width, secondHeight, POSITION_FLAG_LEFT | POSITION_FLAG_BOTTOM);
                        position3.set(1, 1, 1, 1, width, secondHeight, POSITION_FLAG_RIGHT | POSITION_FLAG_BOTTOM);
                        maxX = 1;
                    }
                } else {
                    GroupedMessagePosition position1 = posArray.get(0);
                    GroupedMessagePosition position2 = posArray.get(1);
                    GroupedMessagePosition position3 = posArray.get(2);
                    GroupedMessagePosition position4 = posArray.get(3);
                    if (proportions.charAt(0) == 'w') {
                        float h0 = Math.round(Math.min(maxSizeWidth / position1.aspectRatio, maxSizeHeight * 0.66f)) / maxSizeHeight;
                        position1.set(0, 2, 0, 0, maxSizeWidth, h0, POSITION_FLAG_LEFT | POSITION_FLAG_RIGHT | POSITION_FLAG_TOP);

                        float h = Math.round(maxSizeWidth / (position2.aspectRatio + position3.aspectRatio + position4.aspectRatio));
                        int w0 = (int) Math.max(minWidth, Math.min(maxSizeWidth * 0.4f, h * position2.aspectRatio));
                        int w2 = (int) Math.max(Math.max(minWidth, maxSizeWidth * 0.33f), h * position4.aspectRatio);
                        int w1 = maxSizeWidth - w0 - w2;
                        if (w1 < AndroidUtilities.dp(58)) {
                            int diff = AndroidUtilities.dp(58) - w1;
                            w1 = AndroidUtilities.dp(58);
                            w0 -= diff / 2;
                            w2 -= (diff - diff / 2);
                        }
                        h = Math.min(maxSizeHeight - h0, h);
                        h /= maxSizeHeight;
                        if (h < minH) {
                            h = minH;
                        }
                        position2.set(0, 0, 1, 1, w0, h, POSITION_FLAG_LEFT | POSITION_FLAG_BOTTOM);
                        position3.set(1, 1, 1, 1, w1, h, POSITION_FLAG_BOTTOM);
                        position4.set(2, 2, 1, 1, w2, h, POSITION_FLAG_RIGHT | POSITION_FLAG_BOTTOM);
                        maxX = 2;
                    } else {
                        int w = Math.max(minWidth, Math.round(maxSizeHeight / (1.0f / position2.aspectRatio + 1.0f / position3.aspectRatio + 1.0f / position4.aspectRatio)));
                        float h0 = Math.min(0.33f, Math.max(minHeight, w / position2.aspectRatio) / maxSizeHeight);
                        float h1 = Math.min(0.33f, Math.max(minHeight, w / position3.aspectRatio) / maxSizeHeight);
                        float h2 = 1.0f - h0 - h1;
                        int w0 = Math.round(Math.min(maxSizeHeight * position1.aspectRatio + paddingsWidth, maxSizeWidth - w));

                        position1.set(0, 0, 0, 2, w0, h0 + h1 + h2, POSITION_FLAG_LEFT | POSITION_FLAG_TOP | POSITION_FLAG_BOTTOM);

                        position2.set(1, 1, 0, 0, w, h0, POSITION_FLAG_RIGHT | POSITION_FLAG_TOP);

                        position3.set(0, 1, 1, 1, w, h1, POSITION_FLAG_RIGHT);
                        position3.spanSize = maxSizeWidth;

                        position4.set(0, 1, 2, 2, w, h2, POSITION_FLAG_RIGHT | POSITION_FLAG_BOTTOM);
                        position4.spanSize = maxSizeWidth;

                        if (isOut) {
                            position1.spanSize = maxSizeWidth - w;
                        } else {
                            position2.spanSize = maxSizeWidth - w0;
                            position3.leftSpanOffset = w0;
                            position4.leftSpanOffset = w0;
                        }
                        position1.siblingHeights = new float[]{h0, h1, h2};
                        hasSibling = true;
                        maxX = 1;
                    }
                }
            } else {
                float[] croppedRatios = new float[posArray.size()];
                for (int a = 0; a < count; a++) {
                    if (averageAspectRatio > 1.1f) {
                        croppedRatios[a] = Math.max(1.0f, posArray.get(a).aspectRatio);
                    } else {
                        croppedRatios[a] = Math.min(1.0f, posArray.get(a).aspectRatio);
                    }
                    croppedRatios[a] = Math.max(0.66667f, Math.min(1.7f, croppedRatios[a]));
                }

                int firstLine;
                int secondLine;
                int thirdLine;
                int fourthLine;
                ArrayList<MessageGroupedLayoutAttempt> attempts = new ArrayList<>();
                for (firstLine = 1; firstLine < croppedRatios.length; firstLine++) {
                    secondLine = croppedRatios.length - firstLine;
                    if (firstLine > 3 || secondLine > 3) {
                        continue;
                    }
                    attempts.add(new MessageGroupedLayoutAttempt(firstLine, secondLine, multiHeight(croppedRatios, 0, firstLine), multiHeight(croppedRatios, firstLine, croppedRatios.length)));
                }

                for (firstLine = 1; firstLine < croppedRatios.length - 1; firstLine++) {
                    for (secondLine = 1; secondLine < croppedRatios.length - firstLine; secondLine++) {
                        thirdLine = croppedRatios.length - firstLine - secondLine;
                        if (firstLine > 3 || secondLine > (averageAspectRatio < 0.85f ? 4 : 3) || thirdLine > 3) {
                            continue;
                        }
                        attempts.add(new MessageGroupedLayoutAttempt(firstLine, secondLine, thirdLine, multiHeight(croppedRatios, 0, firstLine), multiHeight(croppedRatios, firstLine, firstLine + secondLine), multiHeight(croppedRatios, firstLine + secondLine, croppedRatios.length)));
                    }
                }

                for (firstLine = 1; firstLine < croppedRatios.length - 2; firstLine++) {
                    for (secondLine = 1; secondLine < croppedRatios.length - firstLine; secondLine++) {
                        for (thirdLine = 1; thirdLine < croppedRatios.length - firstLine - secondLine; thirdLine++) {
                            fourthLine = croppedRatios.length - firstLine - secondLine - thirdLine;
                            if (firstLine > 3 || secondLine > 3 || thirdLine > 3 || fourthLine > 3) {
                                continue;
                            }
                            attempts.add(new MessageGroupedLayoutAttempt(firstLine, secondLine, thirdLine, fourthLine, multiHeight(croppedRatios, 0, firstLine), multiHeight(croppedRatios, firstLine, firstLine + secondLine), multiHeight(croppedRatios, firstLine + secondLine, firstLine + secondLine + thirdLine), multiHeight(croppedRatios, firstLine + secondLine + thirdLine, croppedRatios.length)));
                        }
                    }
                }

                MessageGroupedLayoutAttempt optimal = null;
                float optimalDiff = 0.0f;
                float maxHeight = maxSizeWidth / 3 * 4;
                for (int a = 0; a < attempts.size(); a++) {
                    MessageGroupedLayoutAttempt attempt = attempts.get(a);
                    float height = 0;
                    float minLineHeight = Float.MAX_VALUE;
                    for (int b = 0; b < attempt.heights.length; b++) {
                        height += attempt.heights[b];
                        if (attempt.heights[b] < minLineHeight) {
                            minLineHeight = attempt.heights[b];
                        }
                    }

                    float diff = Math.abs(height - maxHeight);
                    if (attempt.lineCounts.length > 1) {
                        if (attempt.lineCounts[0] > attempt.lineCounts[1] || (attempt.lineCounts.length > 2 && attempt.lineCounts[1] > attempt.lineCounts[2]) || (attempt.lineCounts.length > 3 && attempt.lineCounts[2] > attempt.lineCounts[3])) {
                            diff *= 1.2f;
                        }
                    }

                    if (minLineHeight < minWidth) {
                        diff *= 1.5f;
                    }

                    if (optimal == null || diff < optimalDiff) {
                        optimal = attempt;
                        optimalDiff = diff;
                    }
                }
                if (optimal == null) {
                    return;
                }

                int index = 0;
                float y = 0.0f;

                for (int i = 0; i < optimal.lineCounts.length; i++) {
                    int c = optimal.lineCounts[i];
                    float lineHeight = optimal.heights[i];
                    int spanLeft = maxSizeWidth;
                    GroupedMessagePosition posToFix = null;
                    maxX = Math.max(maxX, c - 1);
                    for (int k = 0; k < c; k++) {
                        float ratio = croppedRatios[index];
                        int width = (int) (ratio * lineHeight);
                        spanLeft -= width;
                        GroupedMessagePosition pos = posArray.get(index);
                        int flags = 0;
                        if (i == 0) {
                            flags |= POSITION_FLAG_TOP;
                        }
                        if (i == optimal.lineCounts.length - 1) {
                            flags |= POSITION_FLAG_BOTTOM;
                        }
                        if (k == 0) {
                            flags |= POSITION_FLAG_LEFT;
                            if (isOut) {
                                posToFix = pos;
                            }
                        }
                        if (k == c - 1) {
                            flags |= POSITION_FLAG_RIGHT;
                            if (!isOut) {
                                posToFix = pos;
                            }
                        }
                        pos.set(k, k, i, i, width, Math.max(minH, lineHeight / maxSizeHeight), flags);
                        index++;
                    }
                    posToFix.pw += spanLeft;
                    posToFix.spanSize += spanLeft;
                    y += lineHeight;
                }
            }
            int avatarOffset = 108;
            for (int a = 0; a < count; a++) {
                GroupedMessagePosition pos = posArray.get(a);
                if (isOut) {
                    if (pos.minX == 0) {
                        pos.spanSize += firstSpanAdditionalSize;
                    }
                    if ((pos.flags & POSITION_FLAG_RIGHT) != 0) {
                        pos.edge = true;
                    }
                } else {
                    if (pos.maxX == maxX || (pos.flags & POSITION_FLAG_RIGHT) != 0) {
                        pos.spanSize += firstSpanAdditionalSize;
                    }
                    if ((pos.flags & POSITION_FLAG_LEFT) != 0) {
                        pos.edge = true;
                    }
                }
                MessageObject messageObject = messages.get(a);
                if (!isOut && messageObject.needDrawAvatarInternal()) {
                    if (pos.edge) {
                        if (pos.spanSize != 1000) {
                            pos.spanSize += avatarOffset;
                        }
                        pos.pw += avatarOffset;
                    } else if ((pos.flags & POSITION_FLAG_RIGHT) != 0) {
                        if (pos.spanSize != 1000) {
                            pos.spanSize -= avatarOffset;
                        } else if (pos.leftSpanOffset != 0) {
                            pos.leftSpanOffset += avatarOffset;
                        }
                    }
                }
            }
        }

        public MessageObject findPrimaryMessageObject() {
            if (!messages.isEmpty() && positions.isEmpty()) {
                calculate();
            }
            for (int i = 0; i < messages.size(); i++) {
                MessageObject object = messages.get(i);
                MessageObject.GroupedMessagePosition position = positions.get(object);
                if (position != null && (position.flags & (MessageObject.POSITION_FLAG_TOP | MessageObject.POSITION_FLAG_LEFT)) != 0) {
                    return object;
                }
            }
            return null;
        }

        public static class TransitionParams {
            public int left;
            public int top;
            public int right;
            public int bottom;

            public float offsetLeft;
            public float offsetTop;
            public float offsetRight;
            public float offsetBottom;

            public boolean drawBackgroundForDeletedItems;
            public boolean backgroundChangeBounds;

            public boolean pinnedTop;
            public boolean pinnedBotton;

            public ChatMessageCell cell;
            public float captionEnterProgress = 1f;
            public boolean drawCaptionLayout;
            public boolean isNewGroup;

            public void reset() {
                captionEnterProgress = 1f;
                offsetBottom = 0;
                offsetTop = 0;
                offsetRight = 0;
                offsetLeft = 0;
                backgroundChangeBounds = false;
            }
        }
    }

    private static final int LINES_PER_BLOCK = 10;

    public ArrayList<TextLayoutBlock> textLayoutBlocks;

    public MessageObject(int accountNum, TLRPC.Message message, String formattedMessage, String name, String userName, boolean localMessage, boolean isChannel, boolean supergroup, boolean edit) {
        localType = localMessage ? 2 : 1;
        currentAccount = accountNum;
        localName = name;
        localUserName = userName;
        messageText = formattedMessage;
        messageOwner = message;
        localChannel = isChannel;
        localSupergroup = supergroup;
        localEdit = edit;
    }

    public MessageObject(int accountNum, TLRPC.Message message, AbstractMap<Long, TLRPC.User> users, boolean generateLayout, boolean checkMediaExists) {
        this(accountNum, message, users, null, generateLayout, checkMediaExists);
    }

    public MessageObject(int accountNum, TLRPC.Message message, LongSparseArray<TLRPC.User> users, boolean generateLayout, boolean checkMediaExists) {
        this(accountNum, message, users, null, generateLayout, checkMediaExists);
    }

    public MessageObject(int accountNum, TLRPC.Message message, boolean generateLayout, boolean checkMediaExists) {
        this(accountNum, message, null, null, null, null, null, generateLayout, checkMediaExists, 0);
    }

    public MessageObject(int accountNum, TLRPC.Message message, MessageObject replyToMessage, boolean generateLayout, boolean checkMediaExists) {
        this(accountNum, message, replyToMessage, null, null, null, null, generateLayout, checkMediaExists, 0);
    }

    public MessageObject(int accountNum, TLRPC.Message message, AbstractMap<Long, TLRPC.User> users, AbstractMap<Long, TLRPC.Chat> chats, boolean generateLayout, boolean checkMediaExists) {
        this(accountNum, message, users, chats, generateLayout, checkMediaExists, 0);
    }

    public MessageObject(int accountNum, TLRPC.Message message, LongSparseArray<TLRPC.User> users, LongSparseArray<TLRPC.Chat> chats, boolean generateLayout, boolean checkMediaExists) {
        this(accountNum, message, null, null, null, users, chats, generateLayout, checkMediaExists, 0);
    }

    public MessageObject(int accountNum, TLRPC.Message message, AbstractMap<Long, TLRPC.User> users, AbstractMap<Long, TLRPC.Chat> chats, boolean generateLayout, boolean checkMediaExists, long eid) {
        this(accountNum, message, null, users, chats, null, null, generateLayout, checkMediaExists, eid);
    }

    public MessageObject(int accountNum, TLRPC.Message message, MessageObject replyToMessage, AbstractMap<Long, TLRPC.User> users, AbstractMap<Long, TLRPC.Chat> chats, LongSparseArray<TLRPC.User> sUsers, LongSparseArray<TLRPC.Chat> sChats, boolean generateLayout, boolean checkMediaExists, long eid) {
        Theme.createCommonMessageResources();

        currentAccount = accountNum;
        messageOwner = message;
        replyMessageObject = replyToMessage;
        eventId = eid;
        wasUnread = !messageOwner.out && messageOwner.unread;

        if (message.replyMessage != null) {
            replyMessageObject = new MessageObject(currentAccount, message.replyMessage, null, users, chats, sUsers, sChats, false, checkMediaExists, eid);
        }

        TLRPC.User fromUser = null;
        if (message.from_id instanceof TLRPC.TL_peerUser) {
            fromUser = getUser(users, sUsers, message.from_id.user_id);
        }

        updateMessageText(users, chats, sUsers, sChats);
        setType();
        measureInlineBotButtons();

        Calendar rightNow = new GregorianCalendar();
        rightNow.setTimeInMillis((long) (messageOwner.date) * 1000);
        int dateDay = rightNow.get(Calendar.DAY_OF_YEAR);
        int dateYear = rightNow.get(Calendar.YEAR);
        int dateMonth = rightNow.get(Calendar.MONTH);
        dateKey = String.format("%d_%02d_%02d", dateYear, dateMonth, dateDay);
        monthKey = String.format("%d_%02d", dateYear, dateMonth);

        createMessageSendInfo();
        generateCaption();
        if (generateLayout) {
            TextPaint paint;
            if (messageOwner.media instanceof TLRPC.TL_messageMediaGame) {
                paint = Theme.chat_msgGameTextPaint;
            } else {
                paint = Theme.chat_msgTextPaint;
            }
            int[] emojiOnly = allowsBigEmoji() ? new int[1] : null;
            messageText = Emoji.replaceEmoji(messageText, paint.getFontMetricsInt(), AndroidUtilities.dp(20), false, emojiOnly);
            checkEmojiOnly(emojiOnly);
            emojiAnimatedSticker = null;
            if (emojiOnlyCount == 1 && !(message.media instanceof TLRPC.TL_messageMediaWebPage) && !(message.media instanceof TLRPC.TL_messageMediaInvoice) && message.entities.isEmpty()) {
                CharSequence emoji = messageText;
                int index;
                if ((index = TextUtils.indexOf(emoji, "\uD83C\uDFFB")) >= 0) {
                    emojiAnimatedStickerColor = "_c1";
                    emoji = emoji.subSequence(0, index);
                } else if ((index = TextUtils.indexOf(emoji, "\uD83C\uDFFC")) >= 0) {
                    emojiAnimatedStickerColor = "_c2";
                    emoji = emoji.subSequence(0, index);
                } else if ((index = TextUtils.indexOf(emoji, "\uD83C\uDFFD")) >= 0) {
                    emojiAnimatedStickerColor = "_c3";
                    emoji = emoji.subSequence(0, index);
                } else if ((index = TextUtils.indexOf(emoji, "\uD83C\uDFFE")) >= 0) {
                    emojiAnimatedStickerColor = "_c4";
                    emoji = emoji.subSequence(0, index);
                } else if ((index = TextUtils.indexOf(emoji, "\uD83C\uDFFF")) >= 0) {
                    emojiAnimatedStickerColor = "_c5";
                    emoji = emoji.subSequence(0, index);
                } else {
                    emojiAnimatedStickerColor = "";
                }
                if (!TextUtils.isEmpty(emojiAnimatedStickerColor) && index + 2 < messageText.length()) {
                    emoji = emoji.toString() + messageText.subSequence(index + 2, messageText.length()).toString();
                }
                if (TextUtils.isEmpty(emojiAnimatedStickerColor) || EmojiData.emojiColoredMap.contains(emoji.toString())) {
                    emojiAnimatedSticker = MediaDataController.getInstance(currentAccount).getEmojiAnimatedSticker(emoji);
                }
            }
            if (emojiAnimatedSticker == null) {
                generateLayout(fromUser);
            } else {
                type = 1000;
                if (isSticker()) {
                    type = TYPE_STICKER;
                } else if (isAnimatedSticker()) {
                    type = TYPE_ANIMATED_STICKER;
                }
            }
            createPathThumb();
        }
        layoutCreated = generateLayout;
        generateThumbs(false);
        if (checkMediaExists) {
            checkMediaExistance();
        }
    }

    private void createPathThumb() {
        TLRPC.Document document = getDocument();
        if (document == null) {
            return;
        }
        pathThumb = DocumentObject.getSvgThumb(document, Theme.key_chat_serviceBackground, 1.0f);
    }

    public void createStrippedThumb() {
        if (photoThumbs == null || SharedConfig.getDevicePerformanceClass() != SharedConfig.PERFORMANCE_CLASS_HIGH) {
            return;
        }
        try {
            for (int a = 0, N = photoThumbs.size(); a < N; a++) {
                TLRPC.PhotoSize photoSize = photoThumbs.get(a);
                if (photoSize instanceof TLRPC.TL_photoStrippedSize) {
                    strippedThumb = new BitmapDrawable(ImageLoader.getStrippedPhotoBitmap(photoSize.bytes, "b"));
                    break;
                }
            }
        } catch (Throwable e) {
            FileLog.e(e);
        }
    }

    private void createDateArray(int accountNum, TLRPC.TL_channelAdminLogEvent event, ArrayList<MessageObject> messageObjects, HashMap<String, ArrayList<MessageObject>> messagesByDays, boolean addToEnd) {
        ArrayList<MessageObject> dayArray = messagesByDays.get(dateKey);
        if (dayArray == null) {
            dayArray = new ArrayList<>();
            messagesByDays.put(dateKey, dayArray);
            TLRPC.TL_message dateMsg = new TLRPC.TL_message();
            dateMsg.message = LocaleController.formatDateChat(event.date);
            dateMsg.id = 0;
            dateMsg.date = event.date;
            MessageObject dateObj = new MessageObject(accountNum, dateMsg, false, false);
            dateObj.type = 10;
            dateObj.contentType = 1;
            dateObj.isDateObject = true;
            if (addToEnd) {
                messageObjects.add(0, dateObj);
            } else {
                messageObjects.add(dateObj);
            }
        }
    }

    public void checkForScam() {

    }

    private void checkEmojiOnly(int[] emojiOnly) {
        if (emojiOnly != null && emojiOnly[0] >= 1 && emojiOnly[0] <= 3) {
            TextPaint emojiPaint;
            int size;
            switch (emojiOnly[0]) {
                case 1:
                    emojiPaint = Theme.chat_msgTextPaintOneEmoji;
                    size = AndroidUtilities.dp(32);
                    emojiOnlyCount = 1;
                    break;
                case 2:
                    emojiPaint = Theme.chat_msgTextPaintTwoEmoji;
                    size = AndroidUtilities.dp(28);
                    emojiOnlyCount = 2;
                    break;
                case 3:
                default:
                    emojiPaint = Theme.chat_msgTextPaintThreeEmoji;
                    size = AndroidUtilities.dp(24);
                    emojiOnlyCount = 3;
                    break;
            }
            Emoji.EmojiSpan[] spans = ((Spannable) messageText).getSpans(0, messageText.length(), Emoji.EmojiSpan.class);
            if (spans != null && spans.length > 0) {
                for (int a = 0; a < spans.length; a++) {
                    spans[a].replaceFontMetrics(emojiPaint.getFontMetricsInt(), size);
                }
            }
        }
    }

    public MessageObject(int accountNum, TLRPC.TL_channelAdminLogEvent event, ArrayList<MessageObject> messageObjects, HashMap<String, ArrayList<MessageObject>> messagesByDays, TLRPC.Chat chat, int[] mid, boolean addToEnd) {
        currentEvent = event;
        currentAccount = accountNum;

        TLRPC.User fromUser = null;
        if (event.user_id > 0) {
            fromUser = MessagesController.getInstance(currentAccount).getUser(event.user_id);
        }

        Calendar rightNow = new GregorianCalendar();
        rightNow.setTimeInMillis((long) (event.date) * 1000);
        int dateDay = rightNow.get(Calendar.DAY_OF_YEAR);
        int dateYear = rightNow.get(Calendar.YEAR);
        int dateMonth = rightNow.get(Calendar.MONTH);
        dateKey = String.format("%d_%02d_%02d", dateYear, dateMonth, dateDay);
        monthKey = String.format("%d_%02d", dateYear, dateMonth);

        TLRPC.Peer peer_id = new TLRPC.TL_peerChannel();
        peer_id.channel_id = chat.id;

        TLRPC.Message message = null;
        if (event.action instanceof TLRPC.TL_channelAdminLogEventActionChangeTitle) {
            String title = ((TLRPC.TL_channelAdminLogEventActionChangeTitle) event.action).new_value;
            if (chat.megagroup) {
                messageText = replaceWithLink(LocaleController.formatString("EventLogEditedGroupTitle", R.string.EventLogEditedGroupTitle, title), "un1", fromUser);
            } else {
                messageText = replaceWithLink(LocaleController.formatString("EventLogEditedChannelTitle", R.string.EventLogEditedChannelTitle, title), "un1", fromUser);
            }
        } else if (event.action instanceof TLRPC.TL_channelAdminLogEventActionChangePhoto) {
            TLRPC.TL_channelAdminLogEventActionChangePhoto action = (TLRPC.TL_channelAdminLogEventActionChangePhoto) event.action;
            messageOwner = new TLRPC.TL_messageService();
            if (action.new_photo instanceof TLRPC.TL_photoEmpty) {
                messageOwner.action = new TLRPC.TL_messageActionChatDeletePhoto();
                if (chat.megagroup) {
                    messageText = replaceWithLink(LocaleController.getString("EventLogRemovedWGroupPhoto", R.string.EventLogRemovedWGroupPhoto), "un1", fromUser);
                } else {
                    messageText = replaceWithLink(LocaleController.getString("EventLogRemovedChannelPhoto", R.string.EventLogRemovedChannelPhoto), "un1", fromUser);
                }
            } else {
                messageOwner.action = new TLRPC.TL_messageActionChatEditPhoto();
                messageOwner.action.photo = action.new_photo;

                if (chat.megagroup) {
                    if (isVideoAvatar()) {
                        messageText = replaceWithLink(LocaleController.getString("EventLogEditedGroupVideo", R.string.EventLogEditedGroupVideo), "un1", fromUser);
                    } else {
                        messageText = replaceWithLink(LocaleController.getString("EventLogEditedGroupPhoto", R.string.EventLogEditedGroupPhoto), "un1", fromUser);
                    }
                } else {
                    if (isVideoAvatar()) {
                        messageText = replaceWithLink(LocaleController.getString("EventLogEditedChannelVideo", R.string.EventLogEditedChannelVideo), "un1", fromUser);
                    } else {
                        messageText = replaceWithLink(LocaleController.getString("EventLogEditedChannelPhoto", R.string.EventLogEditedChannelPhoto), "un1", fromUser);
                    }
                }
            }
        } else if (event.action instanceof TLRPC.TL_channelAdminLogEventActionParticipantJoin) {
            if (chat.megagroup) {
                messageText = replaceWithLink(LocaleController.getString("EventLogGroupJoined", R.string.EventLogGroupJoined), "un1", fromUser);
            } else {
                messageText = replaceWithLink(LocaleController.getString("EventLogChannelJoined", R.string.EventLogChannelJoined), "un1", fromUser);
            }
        } else if (event.action instanceof TLRPC.TL_channelAdminLogEventActionParticipantLeave) {
            messageOwner = new TLRPC.TL_messageService();
            messageOwner.action = new TLRPC.TL_messageActionChatDeleteUser();
            messageOwner.action.user_id = event.user_id;
            if (chat.megagroup) {
                messageText = replaceWithLink(LocaleController.getString("EventLogLeftGroup", R.string.EventLogLeftGroup), "un1", fromUser);
            } else {
                messageText = replaceWithLink(LocaleController.getString("EventLogLeftChannel", R.string.EventLogLeftChannel), "un1", fromUser);
            }
        } else if (event.action instanceof TLRPC.TL_channelAdminLogEventActionParticipantInvite) {
            TLRPC.TL_channelAdminLogEventActionParticipantInvite action = (TLRPC.TL_channelAdminLogEventActionParticipantInvite) event.action;
            messageOwner = new TLRPC.TL_messageService();
            messageOwner.action = new TLRPC.TL_messageActionChatAddUser();
            long peerId = getPeerId(action.participant.peer);
            TLObject whoUser;
            if (peerId > 0) {
                whoUser = MessagesController.getInstance(currentAccount).getUser(peerId);
            } else {
                whoUser = MessagesController.getInstance(currentAccount).getChat(-peerId);
            }
            if (messageOwner.from_id instanceof TLRPC.TL_peerUser && peerId == messageOwner.from_id.user_id) {
                if (chat.megagroup) {
                    messageText = replaceWithLink(LocaleController.getString("EventLogGroupJoined", R.string.EventLogGroupJoined), "un1", fromUser);
                } else {
                    messageText = replaceWithLink(LocaleController.getString("EventLogChannelJoined", R.string.EventLogChannelJoined), "un1", fromUser);
                }
            } else {
                messageText = replaceWithLink(LocaleController.getString("EventLogAdded", R.string.EventLogAdded), "un2", whoUser);
                messageText = replaceWithLink(messageText, "un1", fromUser);
            }
        } else if (event.action instanceof TLRPC.TL_channelAdminLogEventActionParticipantToggleAdmin ||
                event.action instanceof TLRPC.TL_channelAdminLogEventActionParticipantToggleBan && ((TLRPC.TL_channelAdminLogEventActionParticipantToggleBan) event.action).prev_participant instanceof TLRPC.TL_channelParticipantAdmin && ((TLRPC.TL_channelAdminLogEventActionParticipantToggleBan) event.action).new_participant instanceof TLRPC.TL_channelParticipant) {
            TLRPC.ChannelParticipant prev_participant;
            TLRPC.ChannelParticipant new_participant;
            if (event.action instanceof TLRPC.TL_channelAdminLogEventActionParticipantToggleAdmin) {
                TLRPC.TL_channelAdminLogEventActionParticipantToggleAdmin action = (TLRPC.TL_channelAdminLogEventActionParticipantToggleAdmin) event.action;
                prev_participant = action.prev_participant;
                new_participant = action.new_participant;
            } else {
                TLRPC.TL_channelAdminLogEventActionParticipantToggleBan action = (TLRPC.TL_channelAdminLogEventActionParticipantToggleBan) event.action;
                prev_participant = action.prev_participant;
                new_participant = action.new_participant;
            }
            messageOwner = new TLRPC.TL_message();
            long peerId = MessageObject.getPeerId(prev_participant.peer);
            TLObject whoUser;
            if (peerId > 0) {
                whoUser = MessagesController.getInstance(currentAccount).getUser(peerId);
            } else {
                whoUser = MessagesController.getInstance(currentAccount).getUser(-peerId);
            }
            StringBuilder rights;
            if (!(prev_participant instanceof TLRPC.TL_channelParticipantCreator) && new_participant instanceof TLRPC.TL_channelParticipantCreator) {
                String str = LocaleController.getString("EventLogChangedOwnership", R.string.EventLogChangedOwnership);
                int offset = str.indexOf("%1$s");
                rights = new StringBuilder(String.format(str, getUserName(whoUser, messageOwner.entities, offset)));
            } else {
                TLRPC.TL_chatAdminRights o = prev_participant.admin_rights;
                TLRPC.TL_chatAdminRights n = new_participant.admin_rights;
                if (o == null) {
                    o = new TLRPC.TL_chatAdminRights();
                }
                if (n == null) {
                    n = new TLRPC.TL_chatAdminRights();
                }
                String str;
                if (n.other) {
                    str = LocaleController.getString("EventLogPromotedNoRights", R.string.EventLogPromotedNoRights);
                } else {
                    str = LocaleController.getString("EventLogPromoted", R.string.EventLogPromoted);
                }
                int offset = str.indexOf("%1$s");
                rights = new StringBuilder(String.format(str, getUserName(whoUser, messageOwner.entities, offset)));
                rights.append("\n");
                if (!TextUtils.equals(prev_participant.rank, new_participant.rank)) {
                    if (TextUtils.isEmpty(new_participant.rank)) {
                        rights.append('\n').append('-').append(' ');
                        rights.append(LocaleController.getString("EventLogPromotedRemovedTitle", R.string.EventLogPromotedRemovedTitle));
                    } else {
                        rights.append('\n').append('+').append(' ');
                        rights.append(LocaleController.formatString("EventLogPromotedTitle", R.string.EventLogPromotedTitle, new_participant.rank));
                    }
                }
                if (o.change_info != n.change_info) {
                    rights.append('\n').append(n.change_info ? '+' : '-').append(' ');
                    rights.append(chat.megagroup ? LocaleController.getString("EventLogPromotedChangeGroupInfo", R.string.EventLogPromotedChangeGroupInfo) : LocaleController.getString("EventLogPromotedChangeChannelInfo", R.string.EventLogPromotedChangeChannelInfo));
                }
                if (!chat.megagroup) {
                    if (o.post_messages != n.post_messages) {
                        rights.append('\n').append(n.post_messages ? '+' : '-').append(' ');
                        rights.append(LocaleController.getString("EventLogPromotedPostMessages", R.string.EventLogPromotedPostMessages));
                    }
                    if (o.edit_messages != n.edit_messages) {
                        rights.append('\n').append(n.edit_messages ? '+' : '-').append(' ');
                        rights.append(LocaleController.getString("EventLogPromotedEditMessages", R.string.EventLogPromotedEditMessages));
                    }
                }
                if (o.delete_messages != n.delete_messages) {
                    rights.append('\n').append(n.delete_messages ? '+' : '-').append(' ');
                    rights.append(LocaleController.getString("EventLogPromotedDeleteMessages", R.string.EventLogPromotedDeleteMessages));
                }
                if (o.add_admins != n.add_admins) {
                    rights.append('\n').append(n.add_admins ? '+' : '-').append(' ');
                    rights.append(LocaleController.getString("EventLogPromotedAddAdmins", R.string.EventLogPromotedAddAdmins));
                }
                if (o.anonymous != n.anonymous) {
                    rights.append('\n').append(n.anonymous ? '+' : '-').append(' ');
                    rights.append(LocaleController.getString("EventLogPromotedSendAnonymously", R.string.EventLogPromotedSendAnonymously));
                }
                if (chat.megagroup) {
                    if (o.ban_users != n.ban_users) {
                        rights.append('\n').append(n.ban_users ? '+' : '-').append(' ');
                        rights.append(LocaleController.getString("EventLogPromotedBanUsers", R.string.EventLogPromotedBanUsers));
                    }
                    if (o.manage_call != n.manage_call) {
                        rights.append('\n').append(n.manage_call ? '+' : '-').append(' ');
                        rights.append(LocaleController.getString("EventLogPromotedManageCall", R.string.EventLogPromotedManageCall));
                    }
                }
                if (o.invite_users != n.invite_users) {
                    rights.append('\n').append(n.invite_users ? '+' : '-').append(' ');
                    rights.append(LocaleController.getString("EventLogPromotedAddUsers", R.string.EventLogPromotedAddUsers));
                }
                if (chat.megagroup) {
                    if (o.pin_messages != n.pin_messages) {
                        rights.append('\n').append(n.pin_messages ? '+' : '-').append(' ');
                        rights.append(LocaleController.getString("EventLogPromotedPinMessages", R.string.EventLogPromotedPinMessages));
                    }
                }
            }
            messageText = rights.toString();
        } else if (event.action instanceof TLRPC.TL_channelAdminLogEventActionDefaultBannedRights) {
            TLRPC.TL_channelAdminLogEventActionDefaultBannedRights bannedRights = (TLRPC.TL_channelAdminLogEventActionDefaultBannedRights) event.action;
            messageOwner = new TLRPC.TL_message();

            TLRPC.TL_chatBannedRights o = bannedRights.prev_banned_rights;
            TLRPC.TL_chatBannedRights n = bannedRights.new_banned_rights;
            StringBuilder rights = new StringBuilder(LocaleController.getString("EventLogDefaultPermissions", R.string.EventLogDefaultPermissions));
            boolean added = false;
            if (o == null) {
                o = new TLRPC.TL_chatBannedRights();
            }
            if (n == null) {
                n = new TLRPC.TL_chatBannedRights();
            }
            if (o.send_messages != n.send_messages) {
                rights.append('\n');
                added = true;
                rights.append('\n').append(!n.send_messages ? '+' : '-').append(' ');
                rights.append(LocaleController.getString("EventLogRestrictedSendMessages", R.string.EventLogRestrictedSendMessages));
            }
            if (o.send_stickers != n.send_stickers || o.send_inline != n.send_inline || o.send_gifs != n.send_gifs || o.send_games != n.send_games) {
                if (!added) {
                    rights.append('\n');
                    added = true;
                }
                rights.append('\n').append(!n.send_stickers ? '+' : '-').append(' ');
                rights.append(LocaleController.getString("EventLogRestrictedSendStickers", R.string.EventLogRestrictedSendStickers));
            }
            if (o.send_media != n.send_media) {
                if (!added) {
                    rights.append('\n');
                    added = true;
                }
                rights.append('\n').append(!n.send_media ? '+' : '-').append(' ');
                rights.append(LocaleController.getString("EventLogRestrictedSendMedia", R.string.EventLogRestrictedSendMedia));
            }
            if (o.send_polls != n.send_polls) {
                if (!added) {
                    rights.append('\n');
                    added = true;
                }
                rights.append('\n').append(!n.send_polls ? '+' : '-').append(' ');
                rights.append(LocaleController.getString("EventLogRestrictedSendPolls", R.string.EventLogRestrictedSendPolls));
            }
            if (o.embed_links != n.embed_links) {
                if (!added) {
                    rights.append('\n');
                    added = true;
                }
                rights.append('\n').append(!n.embed_links ? '+' : '-').append(' ');
                rights.append(LocaleController.getString("EventLogRestrictedSendEmbed", R.string.EventLogRestrictedSendEmbed));
            }

            if (o.change_info != n.change_info) {
                if (!added) {
                    rights.append('\n');
                    added = true;
                }
                rights.append('\n').append(!n.change_info ? '+' : '-').append(' ');
                rights.append(LocaleController.getString("EventLogRestrictedChangeInfo", R.string.EventLogRestrictedChangeInfo));
            }
            if (o.invite_users != n.invite_users) {
                if (!added) {
                    rights.append('\n');
                    added = true;
                }
                rights.append('\n').append(!n.invite_users ? '+' : '-').append(' ');
                rights.append(LocaleController.getString("EventLogRestrictedInviteUsers", R.string.EventLogRestrictedInviteUsers));
            }
            if (o.pin_messages != n.pin_messages) {
                if (!added) {
                    rights.append('\n');
                }
                rights.append('\n').append(!n.pin_messages ? '+' : '-').append(' ');
                rights.append(LocaleController.getString("EventLogRestrictedPinMessages", R.string.EventLogRestrictedPinMessages));
            }
            messageText = rights.toString();
        } else if (event.action instanceof TLRPC.TL_channelAdminLogEventActionParticipantToggleBan) {
            TLRPC.TL_channelAdminLogEventActionParticipantToggleBan action = (TLRPC.TL_channelAdminLogEventActionParticipantToggleBan) event.action;
            messageOwner = new TLRPC.TL_message();
            long peerId = getPeerId(action.prev_participant.peer);
            TLObject whoUser;
            if (peerId > 0) {
                whoUser = MessagesController.getInstance(currentAccount).getUser(peerId);
            } else {
                whoUser = MessagesController.getInstance(currentAccount).getChat(-peerId);
            }
            TLRPC.TL_chatBannedRights o = action.prev_participant.banned_rights;
            TLRPC.TL_chatBannedRights n = action.new_participant.banned_rights;
            if (chat.megagroup && (n == null || !n.view_messages || o != null && n.until_date != o.until_date)) {
                StringBuilder rights;
                StringBuilder bannedDuration;
                if (n != null && !AndroidUtilities.isBannedForever(n)) {
                    bannedDuration = new StringBuilder();
                    int duration = n.until_date - event.date;
                    int days = duration / 60 / 60 / 24;
                    duration -= days * 60 * 60 * 24;
                    int hours = duration / 60 / 60;
                    duration -= hours * 60 * 60;
                    int minutes = duration / 60;
                    int count = 0;
                    for (int a = 0; a < 3; a++) {
                        String addStr = null;
                        if (a == 0) {
                            if (days != 0) {
                                addStr = LocaleController.formatPluralString("Days", days);
                                count++;
                            }
                        } else if (a == 1) {
                            if (hours != 0) {
                                addStr = LocaleController.formatPluralString("Hours", hours);
                                count++;
                            }
                        } else {
                            if (minutes != 0) {
                                addStr = LocaleController.formatPluralString("Minutes", minutes);
                                count++;
                            }
                        }
                        if (addStr != null) {
                            if (bannedDuration.length() > 0) {
                                bannedDuration.append(", ");
                            }
                            bannedDuration.append(addStr);
                        }
                        if (count == 2) {
                            break;
                        }
                    }
                } else {
                    bannedDuration = new StringBuilder(LocaleController.getString("UserRestrictionsUntilForever", R.string.UserRestrictionsUntilForever));
                }
                String str = LocaleController.getString("EventLogRestrictedUntil", R.string.EventLogRestrictedUntil);
                int offset = str.indexOf("%1$s");
                rights = new StringBuilder(String.format(str, getUserName(whoUser, messageOwner.entities, offset), bannedDuration.toString()));
                boolean added = false;
                if (o == null) {
                    o = new TLRPC.TL_chatBannedRights();
                }
                if (n == null) {
                    n = new TLRPC.TL_chatBannedRights();
                }
                if (o.view_messages != n.view_messages) {
                    rights.append('\n');
                    added = true;
                    rights.append('\n').append(!n.view_messages ? '+' : '-').append(' ');
                    rights.append(LocaleController.getString("EventLogRestrictedReadMessages", R.string.EventLogRestrictedReadMessages));
                }
                if (o.send_messages != n.send_messages) {
                    if (!added) {
                        rights.append('\n');
                        added = true;
                    }
                    rights.append('\n').append(!n.send_messages ? '+' : '-').append(' ');
                    rights.append(LocaleController.getString("EventLogRestrictedSendMessages", R.string.EventLogRestrictedSendMessages));
                }
                if (o.send_stickers != n.send_stickers ||
                        o.send_inline != n.send_inline ||
                        o.send_gifs != n.send_gifs ||
                        o.send_games != n.send_games) {
                    if (!added) {
                        rights.append('\n');
                        added = true;
                    }
                    rights.append('\n').append(!n.send_stickers ? '+' : '-').append(' ');
                    rights.append(LocaleController.getString("EventLogRestrictedSendStickers", R.string.EventLogRestrictedSendStickers));
                }
                if (o.send_media != n.send_media) {
                    if (!added) {
                        rights.append('\n');
                        added = true;
                    }
                    rights.append('\n').append(!n.send_media ? '+' : '-').append(' ');
                    rights.append(LocaleController.getString("EventLogRestrictedSendMedia", R.string.EventLogRestrictedSendMedia));
                }
                if (o.send_polls != n.send_polls) {
                    if (!added) {
                        rights.append('\n');
                        added = true;
                    }
                    rights.append('\n').append(!n.send_polls ? '+' : '-').append(' ');
                    rights.append(LocaleController.getString("EventLogRestrictedSendPolls", R.string.EventLogRestrictedSendPolls));
                }
                if (o.embed_links != n.embed_links) {
                    if (!added) {
                        rights.append('\n');
                        added = true;
                    }
                    rights.append('\n').append(!n.embed_links ? '+' : '-').append(' ');
                    rights.append(LocaleController.getString("EventLogRestrictedSendEmbed", R.string.EventLogRestrictedSendEmbed));
                }

                if (o.change_info != n.change_info) {
                    if (!added) {
                        rights.append('\n');
                        added = true;
                    }
                    rights.append('\n').append(!n.change_info ? '+' : '-').append(' ');
                    rights.append(LocaleController.getString("EventLogRestrictedChangeInfo", R.string.EventLogRestrictedChangeInfo));
                }
                if (o.invite_users != n.invite_users) {
                    if (!added) {
                        rights.append('\n');
                        added = true;
                    }
                    rights.append('\n').append(!n.invite_users ? '+' : '-').append(' ');
                    rights.append(LocaleController.getString("EventLogRestrictedInviteUsers", R.string.EventLogRestrictedInviteUsers));
                }
                if (o.pin_messages != n.pin_messages) {
                    if (!added) {
                        rights.append('\n');
                    }
                    rights.append('\n').append(!n.pin_messages ? '+' : '-').append(' ');
                    rights.append(LocaleController.getString("EventLogRestrictedPinMessages", R.string.EventLogRestrictedPinMessages));
                }
                messageText = rights.toString();
            } else {
                String str;
                if (n != null && (o == null || n.view_messages)) {
                    str = LocaleController.getString("EventLogChannelRestricted", R.string.EventLogChannelRestricted);
                } else {
                    str = LocaleController.getString("EventLogChannelUnrestricted", R.string.EventLogChannelUnrestricted);
                }
                int offset = str.indexOf("%1$s");
                messageText = String.format(str, getUserName(whoUser, messageOwner.entities, offset));
            }
        } else if (event.action instanceof TLRPC.TL_channelAdminLogEventActionUpdatePinned) {
            TLRPC.TL_channelAdminLogEventActionUpdatePinned action = (TLRPC.TL_channelAdminLogEventActionUpdatePinned) event.action;
            message = action.message;
            if (fromUser != null && fromUser.id == 136817688 && action.message.fwd_from != null && action.message.fwd_from.from_id instanceof TLRPC.TL_peerChannel) {
                TLRPC.Chat channel = MessagesController.getInstance(currentAccount).getChat(action.message.fwd_from.from_id.channel_id);
                if (action.message instanceof TLRPC.TL_messageEmpty || !action.message.pinned) {
                    messageText = replaceWithLink(LocaleController.getString("EventLogUnpinnedMessages", R.string.EventLogUnpinnedMessages), "un1", channel);
                } else {
                    messageText = replaceWithLink(LocaleController.getString("EventLogPinnedMessages", R.string.EventLogPinnedMessages), "un1", channel);
                }
            } else {
                if (action.message instanceof TLRPC.TL_messageEmpty || !action.message.pinned) {
                    messageText = replaceWithLink(LocaleController.getString("EventLogUnpinnedMessages", R.string.EventLogUnpinnedMessages), "un1", fromUser);
                } else {
                    messageText = replaceWithLink(LocaleController.getString("EventLogPinnedMessages", R.string.EventLogPinnedMessages), "un1", fromUser);
                }
            }
        } else if (event.action instanceof TLRPC.TL_channelAdminLogEventActionStopPoll) {
            TLRPC.TL_channelAdminLogEventActionStopPoll action = (TLRPC.TL_channelAdminLogEventActionStopPoll) event.action;
            message = action.message;
            if (message.media instanceof TLRPC.TL_messageMediaPoll && ((TLRPC.TL_messageMediaPoll) message.media).poll.quiz) {
                messageText = replaceWithLink(LocaleController.getString("EventLogStopQuiz", R.string.EventLogStopQuiz), "un1", fromUser);
            } else {
                messageText = replaceWithLink(LocaleController.getString("EventLogStopPoll", R.string.EventLogStopPoll), "un1", fromUser);
            }
        } else if (event.action instanceof TLRPC.TL_channelAdminLogEventActionToggleSignatures) {
            if (((TLRPC.TL_channelAdminLogEventActionToggleSignatures) event.action).new_value) {
                messageText = replaceWithLink(LocaleController.getString("EventLogToggledSignaturesOn", R.string.EventLogToggledSignaturesOn), "un1", fromUser);
            } else {
                messageText = replaceWithLink(LocaleController.getString("EventLogToggledSignaturesOff", R.string.EventLogToggledSignaturesOff), "un1", fromUser);
            }
        } else if (event.action instanceof TLRPC.TL_channelAdminLogEventActionToggleInvites) {
            if (((TLRPC.TL_channelAdminLogEventActionToggleInvites) event.action).new_value) {
                messageText = replaceWithLink(LocaleController.getString("EventLogToggledInvitesOn", R.string.EventLogToggledInvitesOn), "un1", fromUser);
            } else {
                messageText = replaceWithLink(LocaleController.getString("EventLogToggledInvitesOff", R.string.EventLogToggledInvitesOff), "un1", fromUser);
            }
        } else if (event.action instanceof TLRPC.TL_channelAdminLogEventActionDeleteMessage) {
            message = ((TLRPC.TL_channelAdminLogEventActionDeleteMessage) event.action).message;
            messageText = replaceWithLink(LocaleController.getString("EventLogDeletedMessages", R.string.EventLogDeletedMessages), "un1", fromUser);
        } else if (event.action instanceof TLRPC.TL_channelAdminLogEventActionChangeLinkedChat) {
            long newChatId = ((TLRPC.TL_channelAdminLogEventActionChangeLinkedChat) event.action).new_value;
            long oldChatId = ((TLRPC.TL_channelAdminLogEventActionChangeLinkedChat) event.action).prev_value;
            if (chat.megagroup) {
                if (newChatId == 0) {
                    TLRPC.Chat oldChat = MessagesController.getInstance(currentAccount).getChat(oldChatId);
                    messageText = replaceWithLink(LocaleController.getString("EventLogRemovedLinkedChannel", R.string.EventLogRemovedLinkedChannel), "un1", fromUser);
                    messageText = replaceWithLink(messageText, "un2", oldChat);
                } else {
                    TLRPC.Chat newChat = MessagesController.getInstance(currentAccount).getChat(newChatId);
                    messageText = replaceWithLink(LocaleController.getString("EventLogChangedLinkedChannel", R.string.EventLogChangedLinkedChannel), "un1", fromUser);
                    messageText = replaceWithLink(messageText, "un2", newChat);
                }
            } else {
                if (newChatId == 0) {
                    TLRPC.Chat oldChat = MessagesController.getInstance(currentAccount).getChat(oldChatId);
                    messageText = replaceWithLink(LocaleController.getString("EventLogRemovedLinkedGroup", R.string.EventLogRemovedLinkedGroup), "un1", fromUser);
                    messageText = replaceWithLink(messageText, "un2", oldChat);
                } else {
                    TLRPC.Chat newChat = MessagesController.getInstance(currentAccount).getChat(newChatId);
                    messageText = replaceWithLink(LocaleController.getString("EventLogChangedLinkedGroup", R.string.EventLogChangedLinkedGroup), "un1", fromUser);
                    messageText = replaceWithLink(messageText, "un2", newChat);
                }
            }
        } else if (event.action instanceof TLRPC.TL_channelAdminLogEventActionTogglePreHistoryHidden) {
            if (((TLRPC.TL_channelAdminLogEventActionTogglePreHistoryHidden) event.action).new_value) {
                messageText = replaceWithLink(LocaleController.getString("EventLogToggledInvitesHistoryOff", R.string.EventLogToggledInvitesHistoryOff), "un1", fromUser);
            } else {
                messageText = replaceWithLink(LocaleController.getString("EventLogToggledInvitesHistoryOn", R.string.EventLogToggledInvitesHistoryOn), "un1", fromUser);
            }
        } else if (event.action instanceof TLRPC.TL_channelAdminLogEventActionChangeAbout) {
            messageText = replaceWithLink(chat.megagroup ? LocaleController.getString("EventLogEditedGroupDescription", R.string.EventLogEditedGroupDescription) : LocaleController.getString("EventLogEditedChannelDescription", R.string.EventLogEditedChannelDescription), "un1", fromUser);
            message = new TLRPC.TL_message();
            message.out = false;
            message.unread = false;
            message.from_id = new TLRPC.TL_peerUser();
            message.from_id.user_id = event.user_id;
            message.peer_id = peer_id;
            message.date = event.date;
            message.message = ((TLRPC.TL_channelAdminLogEventActionChangeAbout) event.action).new_value;
            if (!TextUtils.isEmpty(((TLRPC.TL_channelAdminLogEventActionChangeAbout) event.action).prev_value)) {
                message.media = new TLRPC.TL_messageMediaWebPage();
                message.media.webpage = new TLRPC.TL_webPage();
                message.media.webpage.flags = 10;
                message.media.webpage.display_url = "";
                message.media.webpage.url = "";
                message.media.webpage.site_name = LocaleController.getString("EventLogPreviousGroupDescription", R.string.EventLogPreviousGroupDescription);
                message.media.webpage.description = ((TLRPC.TL_channelAdminLogEventActionChangeAbout) event.action).prev_value;
            } else {
                message.media = new TLRPC.TL_messageMediaEmpty();
            }
        } else if (event.action instanceof TLRPC.TL_channelAdminLogEventActionChangeTheme) {
            messageText = replaceWithLink(chat.megagroup ? LocaleController.getString("EventLogEditedGroupTheme", R.string.EventLogEditedGroupTheme) : LocaleController.getString("EventLogEditedChannelTheme", R.string.EventLogEditedChannelTheme), "un1", fromUser);
            message = new TLRPC.TL_message();
            message.out = false;
            message.unread = false;
            message.from_id = new TLRPC.TL_peerUser();
            message.from_id.user_id = event.user_id;
            message.peer_id = peer_id;
            message.date = event.date;
            message.message = ((TLRPC.TL_channelAdminLogEventActionChangeTheme) event.action).new_value;
            if (!TextUtils.isEmpty(((TLRPC.TL_channelAdminLogEventActionChangeTheme) event.action).prev_value)) {
                message.media = new TLRPC.TL_messageMediaWebPage();
                message.media.webpage = new TLRPC.TL_webPage();
                message.media.webpage.flags = 10;
                message.media.webpage.display_url = "";
                message.media.webpage.url = "";
                message.media.webpage.site_name = LocaleController.getString("EventLogPreviousGroupTheme", R.string.EventLogPreviousGroupTheme);
                message.media.webpage.description = ((TLRPC.TL_channelAdminLogEventActionChangeTheme) event.action).prev_value;
            } else {
                message.media = new TLRPC.TL_messageMediaEmpty();
            }
        } else if (event.action instanceof TLRPC.TL_channelAdminLogEventActionChangeUsername) {
            String newLink = ((TLRPC.TL_channelAdminLogEventActionChangeUsername) event.action).new_value;
            if (!TextUtils.isEmpty(newLink)) {
                messageText = replaceWithLink(chat.megagroup ? LocaleController.getString("EventLogChangedGroupLink", R.string.EventLogChangedGroupLink) : LocaleController.getString("EventLogChangedChannelLink", R.string.EventLogChangedChannelLink), "un1", fromUser);
            } else {
                messageText = replaceWithLink(chat.megagroup ? LocaleController.getString("EventLogRemovedGroupLink", R.string.EventLogRemovedGroupLink) : LocaleController.getString("EventLogRemovedChannelLink", R.string.EventLogRemovedChannelLink), "un1", fromUser);
            }
            message = new TLRPC.TL_message();
            message.out = false;
            message.unread = false;
            message.from_id = new TLRPC.TL_peerUser();
            message.from_id.user_id = event.user_id;
            message.peer_id = peer_id;
            message.date = event.date;
            if (!TextUtils.isEmpty(newLink)) {
                message.message = "https://" + MessagesController.getInstance(currentAccount).linkPrefix + "/" + newLink;
            } else {
                message.message = "";
            }
            TLRPC.TL_messageEntityUrl url = new TLRPC.TL_messageEntityUrl();
            url.offset = 0;
            url.length = message.message.length();
            message.entities.add(url);
            if (!TextUtils.isEmpty(((TLRPC.TL_channelAdminLogEventActionChangeUsername) event.action).prev_value)) {
                message.media = new TLRPC.TL_messageMediaWebPage();
                message.media.webpage = new TLRPC.TL_webPage();
                message.media.webpage.flags = 10;
                message.media.webpage.display_url = "";
                message.media.webpage.url = "";
                message.media.webpage.site_name = LocaleController.getString("EventLogPreviousLink", R.string.EventLogPreviousLink);
                message.media.webpage.description = "https://" + MessagesController.getInstance(currentAccount).linkPrefix + "/" + ((TLRPC.TL_channelAdminLogEventActionChangeUsername) event.action).prev_value;
            } else {
                message.media = new TLRPC.TL_messageMediaEmpty();
            }
        } else if (event.action instanceof TLRPC.TL_channelAdminLogEventActionEditMessage) {
            message = new TLRPC.TL_message();
            message.out = false;
            message.unread = false;
            message.from_id = new TLRPC.TL_peerUser();
            message.from_id.user_id = event.user_id;
            message.peer_id = peer_id;
            message.date = event.date;
            TLRPC.Message newMessage = ((TLRPC.TL_channelAdminLogEventActionEditMessage) event.action).new_message;
            TLRPC.Message oldMessage = ((TLRPC.TL_channelAdminLogEventActionEditMessage) event.action).prev_message;
            if (newMessage.media != null && !(newMessage.media instanceof TLRPC.TL_messageMediaEmpty) && !(newMessage.media instanceof TLRPC.TL_messageMediaWebPage)/* && TextUtils.isEmpty(newMessage.message)*/) {
                boolean changedCaption;
                boolean changedMedia;
                if (!TextUtils.equals(newMessage.message, oldMessage.message)) {
                    changedCaption = true;
                } else {
                    changedCaption = false;
                }
                if (newMessage.media.getClass() != oldMessage.media.getClass() ||
                        newMessage.media.photo != null && oldMessage.media.photo != null && newMessage.media.photo.id != oldMessage.media.photo.id ||
                        newMessage.media.document != null && oldMessage.media.document != null && newMessage.media.document.id != oldMessage.media.document.id) {
                    changedMedia = true;
                } else {
                    changedMedia = false;
                }
                if (changedMedia && changedCaption) {
                    messageText = replaceWithLink(LocaleController.getString("EventLogEditedMediaCaption", R.string.EventLogEditedMediaCaption), "un1", fromUser);
                } else if (changedCaption) {
                    messageText = replaceWithLink(LocaleController.getString("EventLogEditedCaption", R.string.EventLogEditedCaption), "un1", fromUser);
                } else {
                    messageText = replaceWithLink(LocaleController.getString("EventLogEditedMedia", R.string.EventLogEditedMedia), "un1", fromUser);
                }
                message.media = newMessage.media;
                if (changedCaption) {
                    message.media.webpage = new TLRPC.TL_webPage();
                    message.media.webpage.site_name = LocaleController.getString("EventLogOriginalCaption", R.string.EventLogOriginalCaption);
                    if (TextUtils.isEmpty(oldMessage.message)) {
                        message.media.webpage.description = LocaleController.getString("EventLogOriginalCaptionEmpty", R.string.EventLogOriginalCaptionEmpty);
                    } else {
                        message.media.webpage.description = oldMessage.message;
                    }
                }
            } else {
                messageText = replaceWithLink(LocaleController.getString("EventLogEditedMessages", R.string.EventLogEditedMessages), "un1", fromUser);
                if (newMessage.action instanceof TLRPC.TL_messageActionGroupCall) {
                    message = newMessage;
                    message.media = new TLRPC.TL_messageMediaEmpty();
                } else {
                    message.message = newMessage.message;
                    message.media = new TLRPC.TL_messageMediaWebPage();
                    message.media.webpage = new TLRPC.TL_webPage();
                    message.media.webpage.site_name = LocaleController.getString("EventLogOriginalMessages", R.string.EventLogOriginalMessages);
                    if (TextUtils.isEmpty(oldMessage.message)) {
                        message.media.webpage.description = LocaleController.getString("EventLogOriginalCaptionEmpty", R.string.EventLogOriginalCaptionEmpty);
                    } else {
                        message.media.webpage.description = oldMessage.message;
                    }
                }
            }
            message.reply_markup = newMessage.reply_markup;
            if (message.media.webpage != null) {
                message.media.webpage.flags = 10;
                message.media.webpage.display_url = "";
                message.media.webpage.url = "";
            }
        } else if (event.action instanceof TLRPC.TL_channelAdminLogEventActionChangeStickerSet) {
            TLRPC.InputStickerSet newStickerset = ((TLRPC.TL_channelAdminLogEventActionChangeStickerSet) event.action).new_stickerset;
            TLRPC.InputStickerSet oldStickerset = ((TLRPC.TL_channelAdminLogEventActionChangeStickerSet) event.action).new_stickerset;
            if (newStickerset == null || newStickerset instanceof TLRPC.TL_inputStickerSetEmpty) {
                messageText = replaceWithLink(LocaleController.getString("EventLogRemovedStickersSet", R.string.EventLogRemovedStickersSet), "un1", fromUser);
            } else {
                messageText = replaceWithLink(LocaleController.getString("EventLogChangedStickersSet", R.string.EventLogChangedStickersSet), "un1", fromUser);
            }
        } else if (event.action instanceof TLRPC.TL_channelAdminLogEventActionChangeLocation) {
            TLRPC.TL_channelAdminLogEventActionChangeLocation location = (TLRPC.TL_channelAdminLogEventActionChangeLocation) event.action;
            if (location.new_value instanceof TLRPC.TL_channelLocationEmpty) {
                messageText = replaceWithLink(LocaleController.getString("EventLogRemovedLocation", R.string.EventLogRemovedLocation), "un1", fromUser);
            } else {
                TLRPC.TL_channelLocation channelLocation = (TLRPC.TL_channelLocation) location.new_value;
                messageText = replaceWithLink(LocaleController.formatString("EventLogChangedLocation", R.string.EventLogChangedLocation, channelLocation.address), "un1", fromUser);
            }
        } else if (event.action instanceof TLRPC.TL_channelAdminLogEventActionToggleSlowMode) {
            TLRPC.TL_channelAdminLogEventActionToggleSlowMode slowMode = (TLRPC.TL_channelAdminLogEventActionToggleSlowMode) event.action;
            if (slowMode.new_value == 0) {
                messageText = replaceWithLink(LocaleController.getString("EventLogToggledSlowmodeOff", R.string.EventLogToggledSlowmodeOff), "un1", fromUser);
            } else {
                String string;
                if (slowMode.new_value < 60) {
                    string = LocaleController.formatPluralString("Seconds", slowMode.new_value);
                } else if (slowMode.new_value < 60 * 60) {
                    string = LocaleController.formatPluralString("Minutes", slowMode.new_value / 60);
                } else {
                    string = LocaleController.formatPluralString("Hours", slowMode.new_value / 60 / 60);
                }
                messageText = replaceWithLink(LocaleController.formatString("EventLogToggledSlowmodeOn", R.string.EventLogToggledSlowmodeOn, string), "un1", fromUser);
            }
        } else if (event.action instanceof TLRPC.TL_channelAdminLogEventActionStartGroupCall) {
            if (ChatObject.isChannel(chat) && (!chat.megagroup || chat.gigagroup)) {
                messageText = replaceWithLink(LocaleController.getString("EventLogStartedLiveStream", R.string.EventLogStartedLiveStream), "un1", fromUser);
            } else {
                messageText = replaceWithLink(LocaleController.getString("EventLogStartedVoiceChat", R.string.EventLogStartedVoiceChat), "un1", fromUser);
            }
        } else if (event.action instanceof TLRPC.TL_channelAdminLogEventActionDiscardGroupCall) {
            if (ChatObject.isChannel(chat) && (!chat.megagroup || chat.gigagroup)) {
                messageText = replaceWithLink(LocaleController.getString("EventLogEndedLiveStream", R.string.EventLogEndedLiveStream), "un1", fromUser);
            } else {
                messageText = replaceWithLink(LocaleController.getString("EventLogEndedVoiceChat", R.string.EventLogEndedVoiceChat), "un1", fromUser);
            }
        } else if (event.action instanceof TLRPC.TL_channelAdminLogEventActionParticipantMute) {
            TLRPC.TL_channelAdminLogEventActionParticipantMute action = (TLRPC.TL_channelAdminLogEventActionParticipantMute) event.action;
            long id = getPeerId(action.participant.peer);
            TLObject object;
            if (id > 0) {
                object = MessagesController.getInstance(currentAccount).getUser(id);
            } else {
                object = MessagesController.getInstance(currentAccount).getChat(-id);
            }
            messageText = replaceWithLink(LocaleController.getString("EventLogVoiceChatMuted", R.string.EventLogVoiceChatMuted), "un1", fromUser);
            messageText = replaceWithLink(messageText, "un2", object);
        } else if (event.action instanceof TLRPC.TL_channelAdminLogEventActionParticipantUnmute) {
            TLRPC.TL_channelAdminLogEventActionParticipantUnmute action = (TLRPC.TL_channelAdminLogEventActionParticipantUnmute) event.action;
            long id = getPeerId(action.participant.peer);
            TLObject object;
            if (id > 0) {
                object = MessagesController.getInstance(currentAccount).getUser(id);
            } else {
                object = MessagesController.getInstance(currentAccount).getChat(-id);
            }
            messageText = replaceWithLink(LocaleController.getString("EventLogVoiceChatUnmuted", R.string.EventLogVoiceChatUnmuted), "un1", fromUser);
            messageText = replaceWithLink(messageText, "un2", object);
        } else if (event.action instanceof TLRPC.TL_channelAdminLogEventActionToggleGroupCallSetting) {
            TLRPC.TL_channelAdminLogEventActionToggleGroupCallSetting action = (TLRPC.TL_channelAdminLogEventActionToggleGroupCallSetting) event.action;
            if (action.join_muted) {
                messageText = replaceWithLink(LocaleController.getString("EventLogVoiceChatNotAllowedToSpeak", R.string.EventLogVoiceChatNotAllowedToSpeak), "un1", fromUser);
            } else {
                messageText = replaceWithLink(LocaleController.getString("EventLogVoiceChatAllowedToSpeak", R.string.EventLogVoiceChatAllowedToSpeak), "un1", fromUser);
            }
        } else if (event.action instanceof TLRPC.TL_channelAdminLogEventActionParticipantJoinByInvite) {
            TLRPC.TL_channelAdminLogEventActionParticipantJoinByInvite action = (TLRPC.TL_channelAdminLogEventActionParticipantJoinByInvite) event.action;
            messageText = replaceWithLink(LocaleController.getString("ActionInviteUser", R.string.ActionInviteUser), "un1", fromUser);
        } else if (event.action instanceof TLRPC.TL_channelAdminLogEventActionExportedInviteDelete) {
            TLRPC.TL_channelAdminLogEventActionExportedInviteDelete action = (TLRPC.TL_channelAdminLogEventActionExportedInviteDelete) event.action;
            messageText = replaceWithLink(LocaleController.formatString("ActionDeletedInviteLinkClickable", R.string.ActionDeletedInviteLinkClickable), "un1", fromUser);
            messageText = replaceWithLink(messageText, "un2", action.invite);
        } else if (event.action instanceof TLRPC.TL_channelAdminLogEventActionExportedInviteRevoke) {
            TLRPC.TL_channelAdminLogEventActionExportedInviteRevoke action = (TLRPC.TL_channelAdminLogEventActionExportedInviteRevoke) event.action;
            messageText = replaceWithLink(LocaleController.formatString("ActionRevokedInviteLinkClickable", R.string.ActionRevokedInviteLinkClickable, action.invite.link), "un1", fromUser);
            messageText = replaceWithLink(messageText, "un2", action.invite);
        } else if (event.action instanceof TLRPC.TL_channelAdminLogEventActionExportedInviteEdit) {
            TLRPC.TL_channelAdminLogEventActionExportedInviteEdit action = (TLRPC.TL_channelAdminLogEventActionExportedInviteEdit) event.action;
            if (action.prev_invite.link != null && action.prev_invite.link.equals(action.new_invite.link)) {
                messageText = replaceWithLink(LocaleController.formatString("ActionEditedInviteLinkToSameClickable", R.string.ActionEditedInviteLinkToSameClickable), "un1", fromUser);
            } else {
                messageText = replaceWithLink(LocaleController.formatString("ActionEditedInviteLinkClickable", R.string.ActionEditedInviteLinkClickable), "un1", fromUser);
            }
            messageText = replaceWithLink(messageText, "un2", action.prev_invite);
            messageText = replaceWithLink(messageText, "un3", action.new_invite);
        } else if (event.action instanceof TLRPC.TL_channelAdminLogEventActionParticipantVolume) {
            TLRPC.TL_channelAdminLogEventActionParticipantVolume action = (TLRPC.TL_channelAdminLogEventActionParticipantVolume) event.action;
            long id = getPeerId(action.participant.peer);
            TLObject object;
            if (id > 0) {
                object = MessagesController.getInstance(currentAccount).getUser(id);
            } else {
                object = MessagesController.getInstance(currentAccount).getChat(-id);
            }
            double vol = ChatObject.getParticipantVolume(action.participant) / 100.0;
            messageText = replaceWithLink(LocaleController.formatString("ActionVolumeChanged", R.string.ActionVolumeChanged, (int) (vol > 0 ? Math.max(vol, 1) : 0)), "un1", fromUser);
            messageText = replaceWithLink(messageText, "un2", object);
        } else if (event.action instanceof TLRPC.TL_channelAdminLogEventActionChangeHistoryTTL) {
            TLRPC.TL_channelAdminLogEventActionChangeHistoryTTL action = (TLRPC.TL_channelAdminLogEventActionChangeHistoryTTL) event.action;
            if (!chat.megagroup) {
                if (action.new_value != 0) {
                    messageText = LocaleController.formatString("ActionTTLChannelChanged", R.string.ActionTTLChannelChanged, LocaleController.formatTTLString(action.new_value));
                } else {
                    messageText = LocaleController.getString("ActionTTLChannelDisabled", R.string.ActionTTLChannelDisabled);
                }
            } else if (action.new_value == 0) {
                messageText = replaceWithLink(LocaleController.getString("ActionTTLDisabled", R.string.ActionTTLDisabled), "un1", fromUser);
            } else {
                String time;
                if (action.new_value > 24 * 60 * 60) {
                    time = LocaleController.formatPluralString("Days", action.new_value / (24 * 60 * 60));
                } else if (action.new_value >= 60 * 60) {
                    time = LocaleController.formatPluralString("Hours", action.new_value / (60 * 60));
                } else if (action.new_value >= 60) {
                    time = LocaleController.formatPluralString("Minutes", action.new_value / 60);
                } else {
                    time = LocaleController.formatPluralString("Seconds", action.new_value);
                }
                messageText = replaceWithLink(LocaleController.formatString("ActionTTLChanged", R.string.ActionTTLChanged, time), "un1", fromUser);
            }
        } else if (event.action instanceof TLRPC.TL_channelAdminLogEventActionParticipantJoinByRequest) {
            TLRPC.TL_channelAdminLogEventActionParticipantJoinByRequest action = (TLRPC.TL_channelAdminLogEventActionParticipantJoinByRequest) event.action;
            messageText = replaceWithLink(LocaleController.getString("JoinedViaInviteLinkApproved", R.string.JoinedViaInviteLinkApproved), "un1", fromUser);
            messageText = replaceWithLink(messageText, "un2", action.invite);
            messageText = replaceWithLink(messageText, "un3", MessagesController.getInstance(currentAccount).getUser(action.approved_by));
        } else {
            messageText = "unsupported " + event.action;
        }

        if (messageOwner == null) {
            messageOwner = new TLRPC.TL_messageService();
        }
        messageOwner.message = messageText.toString();
        messageOwner.from_id = new TLRPC.TL_peerUser();
        messageOwner.from_id.user_id = event.user_id;
        messageOwner.date = event.date;
        messageOwner.id = mid[0]++;
        eventId = event.id;
        messageOwner.out = false;
        messageOwner.peer_id = new TLRPC.TL_peerChannel();
        messageOwner.peer_id.channel_id = chat.id;
        messageOwner.unread = false;
        MediaController mediaController = MediaController.getInstance();

        if (message instanceof TLRPC.TL_messageEmpty) {
            message = null;
        }

        if (message != null) {
            message.out = false;
            message.id = mid[0]++;
            message.flags &= ~TLRPC.MESSAGE_FLAG_REPLY;
            message.reply_to = null;
            message.flags = message.flags & ~TLRPC.MESSAGE_FLAG_EDITED;
            MessageObject messageObject = new MessageObject(currentAccount, message, null, null, true, true, eventId);
            if (messageObject.contentType >= 0) {
                if (mediaController.isPlayingMessage(messageObject)) {
                    MessageObject player = mediaController.getPlayingMessageObject();
                    messageObject.audioProgress = player.audioProgress;
                    messageObject.audioProgressSec = player.audioProgressSec;
                }
                createDateArray(currentAccount, event, messageObjects, messagesByDays, addToEnd);
                if (addToEnd) {
                    messageObjects.add(0, messageObject);
                } else {
                    messageObjects.add(messageObjects.size() - 1, messageObject);
                }
            } else {
                contentType = -1;
            }
        }
        if (contentType >= 0) {
            createDateArray(currentAccount, event, messageObjects, messagesByDays, addToEnd);
            if (addToEnd) {
                messageObjects.add(0, this);
            } else {
                messageObjects.add(messageObjects.size() - 1, this);
            }
        } else {
            return;
        }

        if (messageText == null) {
            messageText = "";
        }

        setType();
        measureInlineBotButtons();
        generateCaption();

        TextPaint paint;
        if (messageOwner.media instanceof TLRPC.TL_messageMediaGame) {
            paint = Theme.chat_msgGameTextPaint;
        } else {
            paint = Theme.chat_msgTextPaint;
        }
        int[] emojiOnly = allowsBigEmoji() ? new int[1] : null;
        messageText = Emoji.replaceEmoji(messageText, paint.getFontMetricsInt(), AndroidUtilities.dp(20), false, emojiOnly);
        checkEmojiOnly(emojiOnly);
        if (mediaController.isPlayingMessage(this)) {
            MessageObject player = mediaController.getPlayingMessageObject();
            audioProgress = player.audioProgress;
            audioProgressSec = player.audioProgressSec;
        }
        generateLayout(fromUser);
        layoutCreated = true;
        generateThumbs(false);
        checkMediaExistance();
    }

    private String getUserName(TLObject object, ArrayList<TLRPC.MessageEntity> entities, int offset) {
        String name;
        String username;
        long id;
        if (object == null) {
            name = "";
            username = null;
            id = 0;
        } else if (object instanceof TLRPC.User) {
            TLRPC.User user = (TLRPC.User) object;
            if (user.deleted) {
                name = LocaleController.getString("HiddenName", R.string.HiddenName);
            } else {
                name = ContactsController.formatName(user.first_name, user.last_name);
            }
            username = user.username;
            id = user.id;
        } else {
            TLRPC.Chat chat = (TLRPC.Chat) object;
            name = chat.title;
            username = chat.username;
            id = -chat.id;
        }
        if (offset >= 0) {
            TLRPC.TL_messageEntityMentionName entity = new TLRPC.TL_messageEntityMentionName();
            entity.user_id = id;
            entity.offset = offset;
            entity.length = name.length();
            entities.add(entity);
        }
        if (!TextUtils.isEmpty(username)) {
            if (offset >= 0) {
                TLRPC.TL_messageEntityMentionName entity = new TLRPC.TL_messageEntityMentionName();
                entity.user_id = id;
                entity.offset = offset + name.length() + 2;
                entity.length = username.length() + 1;
                entities.add(entity);
            }
            return String.format("%1$s (@%2$s)", name, username);
        }
        return name;
    }

    public void applyNewText() {
        if (TextUtils.isEmpty(messageOwner.message)) {
            return;
        }

        TLRPC.User fromUser = null;
        if (isFromUser()) {
            fromUser = MessagesController.getInstance(currentAccount).getUser(messageOwner.from_id.user_id);
        }

            messageText = messageOwner.message;

        TextPaint paint;
        if (messageOwner.media instanceof TLRPC.TL_messageMediaGame) {
            paint = Theme.chat_msgGameTextPaint;
        } else {
            paint = Theme.chat_msgTextPaint;
        }
        int[] emojiOnly = allowsBigEmoji() ? new int[1] : null;
        messageText = Emoji.replaceEmoji(messageText, paint.getFontMetricsInt(), AndroidUtilities.dp(20), false, emojiOnly);
        checkEmojiOnly(emojiOnly);
        generateLayout(fromUser);
    }

    private boolean allowsBigEmoji() {
        if (!SharedConfig.allowBigEmoji) {
            return false;
        }
        if (messageOwner == null || messageOwner.peer_id == null || messageOwner.peer_id.channel_id == 0 && messageOwner.peer_id.chat_id == 0) {
            return true;
        }
        TLRPC.Chat chat = MessagesController.getInstance(currentAccount).getChat(messageOwner.peer_id.channel_id != 0 ? messageOwner.peer_id.channel_id : messageOwner.peer_id.chat_id);
        return chat != null && chat.gigagroup || (!ChatObject.isActionBanned(chat, ChatObject.ACTION_SEND_STICKERS) || ChatObject.hasAdminRights(chat));
    }

    public void generateGameMessageText(TLRPC.User fromUser) {
        if (fromUser == null && isFromUser()) {
            fromUser = MessagesController.getInstance(currentAccount).getUser(messageOwner.from_id.user_id);
        }
        TLRPC.TL_game game = null;
        if (replyMessageObject != null && replyMessageObject.messageOwner.media != null && replyMessageObject.messageOwner.media.game != null) {
            game = replyMessageObject.messageOwner.media.game;
        }
        if (game == null) {
            if (fromUser != null && fromUser.id == UserConfig.getInstance(currentAccount).getClientUserId()) {
                messageText = LocaleController.formatString("ActionYouScored", R.string.ActionYouScored, LocaleController.formatPluralString("Points", messageOwner.action.score));
            } else {
                messageText = replaceWithLink(LocaleController.formatString("ActionUserScored", R.string.ActionUserScored, LocaleController.formatPluralString("Points", messageOwner.action.score)), "un1", fromUser);
            }
        } else {
            if (fromUser != null && fromUser.id == UserConfig.getInstance(currentAccount).getClientUserId()) {
                messageText = LocaleController.formatString("ActionYouScoredInGame", R.string.ActionYouScoredInGame, LocaleController.formatPluralString("Points", messageOwner.action.score));
            } else {
                messageText = replaceWithLink(LocaleController.formatString("ActionUserScoredInGame", R.string.ActionUserScoredInGame, LocaleController.formatPluralString("Points", messageOwner.action.score)), "un1", fromUser);
            }
            messageText = replaceWithLink(messageText, "un2", game);
        }
    }

    public boolean hasValidReplyMessageObject() {
        return !(replyMessageObject == null || replyMessageObject.messageOwner instanceof TLRPC.TL_messageEmpty || replyMessageObject.messageOwner.action instanceof TLRPC.TL_messageActionHistoryClear);
    }

    public void generatePaymentSentMessageText(TLRPC.User fromUser) {
        if (fromUser == null) {
            fromUser = MessagesController.getInstance(currentAccount).getUser(getDialogId());
        }
        String name;
        if (fromUser != null) {
            name = UserObject.getFirstName(fromUser);
        } else {
            name = "";
        }
        if (replyMessageObject != null && replyMessageObject.messageOwner.media instanceof TLRPC.TL_messageMediaInvoice) {
            messageText = LocaleController.formatString("PaymentSuccessfullyPaid", R.string.PaymentSuccessfullyPaid, LocaleController.getInstance().formatCurrencyString(messageOwner.action.total_amount, messageOwner.action.currency), name, replyMessageObject.messageOwner.media.title);
        } else {
            messageText = LocaleController.formatString("PaymentSuccessfullyPaidNoItem", R.string.PaymentSuccessfullyPaidNoItem, LocaleController.getInstance().formatCurrencyString(messageOwner.action.total_amount, messageOwner.action.currency), name);
        }
    }

    public void generatePinMessageText(TLRPC.User fromUser, TLRPC.Chat chat) {
        if (fromUser == null && chat == null) {
            if (isFromUser()) {
                fromUser = MessagesController.getInstance(currentAccount).getUser(messageOwner.from_id.user_id);
            }
            if (fromUser == null) {
                if (messageOwner.peer_id instanceof TLRPC.TL_peerChannel) {
                    chat = MessagesController.getInstance(currentAccount).getChat(messageOwner.peer_id.channel_id);
                } else if (messageOwner.peer_id instanceof TLRPC.TL_peerChat) {
                    chat = MessagesController.getInstance(currentAccount).getChat(messageOwner.peer_id.chat_id);
                }
            }
        }
        if (replyMessageObject == null || replyMessageObject.messageOwner instanceof TLRPC.TL_messageEmpty || replyMessageObject.messageOwner.action instanceof TLRPC.TL_messageActionHistoryClear) {
            messageText = replaceWithLink(LocaleController.getString("ActionPinnedNoText", R.string.ActionPinnedNoText), "un1", fromUser != null ? fromUser : chat);
        } else {
            if (replyMessageObject.isMusic()) {
                messageText = replaceWithLink(LocaleController.getString("ActionPinnedMusic", R.string.ActionPinnedMusic), "un1", fromUser != null ? fromUser : chat);
            } else if (replyMessageObject.isVideo()) {
                messageText = replaceWithLink(LocaleController.getString("ActionPinnedVideo", R.string.ActionPinnedVideo), "un1", fromUser != null ? fromUser : chat);
            } else if (replyMessageObject.isGif()) {
                messageText = replaceWithLink(LocaleController.getString("ActionPinnedGif", R.string.ActionPinnedGif), "un1", fromUser != null ? fromUser : chat);
            } else if (replyMessageObject.isVoice()) {
                messageText = replaceWithLink(LocaleController.getString("ActionPinnedVoice", R.string.ActionPinnedVoice), "un1", fromUser != null ? fromUser : chat);
            } else if (replyMessageObject.isRoundVideo()) {
                messageText = replaceWithLink(LocaleController.getString("ActionPinnedRound", R.string.ActionPinnedRound), "un1", fromUser != null ? fromUser : chat);
            } else if ((replyMessageObject.isSticker() || replyMessageObject.isAnimatedSticker()) && !replyMessageObject.isAnimatedEmoji()) {
                messageText = replaceWithLink(LocaleController.getString("ActionPinnedSticker", R.string.ActionPinnedSticker), "un1", fromUser != null ? fromUser : chat);
            } else if (replyMessageObject.messageOwner.media instanceof TLRPC.TL_messageMediaDocument) {
                messageText = replaceWithLink(LocaleController.getString("ActionPinnedFile", R.string.ActionPinnedFile), "un1", fromUser != null ? fromUser : chat);
            } else if (replyMessageObject.messageOwner.media instanceof TLRPC.TL_messageMediaGeo) {
                messageText = replaceWithLink(LocaleController.getString("ActionPinnedGeo", R.string.ActionPinnedGeo), "un1", fromUser != null ? fromUser : chat);
            } else if (replyMessageObject.messageOwner.media instanceof TLRPC.TL_messageMediaGeoLive) {
                messageText = replaceWithLink(LocaleController.getString("ActionPinnedGeoLive", R.string.ActionPinnedGeoLive), "un1", fromUser != null ? fromUser : chat);
            } else if (replyMessageObject.messageOwner.media instanceof TLRPC.TL_messageMediaContact) {
                messageText = replaceWithLink(LocaleController.getString("ActionPinnedContact", R.string.ActionPinnedContact), "un1", fromUser != null ? fromUser : chat);
            } else if (replyMessageObject.messageOwner.media instanceof TLRPC.TL_messageMediaPoll) {
                if (((TLRPC.TL_messageMediaPoll) replyMessageObject.messageOwner.media).poll.quiz) {
                    messageText = replaceWithLink(LocaleController.getString("ActionPinnedQuiz", R.string.ActionPinnedQuiz), "un1", fromUser != null ? fromUser : chat);
                } else {
                    messageText = replaceWithLink(LocaleController.getString("ActionPinnedPoll", R.string.ActionPinnedPoll), "un1", fromUser != null ? fromUser : chat);
                }
            } else if (replyMessageObject.messageOwner.media instanceof TLRPC.TL_messageMediaPhoto) {
                messageText = replaceWithLink(LocaleController.getString("ActionPinnedPhoto", R.string.ActionPinnedPhoto), "un1", fromUser != null ? fromUser : chat);
            } else if (replyMessageObject.messageOwner.media instanceof TLRPC.TL_messageMediaGame) {
                messageText = replaceWithLink(LocaleController.formatString("ActionPinnedGame", R.string.ActionPinnedGame, "\uD83C\uDFAE " + replyMessageObject.messageOwner.media.game.title), "un1", fromUser != null ? fromUser : chat);
                messageText = Emoji.replaceEmoji(messageText, Theme.chat_msgTextPaint.getFontMetricsInt(), AndroidUtilities.dp(20), false);
            } else if (replyMessageObject.messageText != null && replyMessageObject.messageText.length() > 0) {
                CharSequence mess = replyMessageObject.messageText;
                if (mess.length() > 20) {
                    mess = mess.subSequence(0, 20) + "...";
                }
                mess = Emoji.replaceEmoji(mess, Theme.chat_msgTextPaint.getFontMetricsInt(), AndroidUtilities.dp(20), false);
                messageText = replaceWithLink(LocaleController.formatString("ActionPinnedText", R.string.ActionPinnedText, mess), "un1", fromUser != null ? fromUser : chat);
            } else {
                messageText = replaceWithLink(LocaleController.getString("ActionPinnedNoText", R.string.ActionPinnedNoText), "un1", fromUser != null ? fromUser : chat);
            }
        }
    }

    public static void updateReactions(TLRPC.Message message, TLRPC.TL_messageReactions reactions) {
        if (message == null || reactions == null) {
            return;
        }
        if (reactions.min && message.reactions != null) {
            for (int a = 0, N = message.reactions.results.size(); a < N; a++) {
                TLRPC.TL_reactionCount reaction = message.reactions.results.get(a);
                if (reaction.chosen) {
                    for (int b = 0, N2 = reactions.results.size(); b < N2; b++) {
                        TLRPC.TL_reactionCount newReaction = reactions.results.get(b);
                        if (reaction.reaction.equals(newReaction.reaction)) {
                            newReaction.chosen = true;
                            break;
                        }
                    }
                    break;
                }
            }
        }
        message.reactions = reactions;
        message.flags |= 1048576;
    }

    public boolean hasReactions() {
        return messageOwner.reactions != null && !messageOwner.reactions.results.isEmpty();
    }

    public static void updatePollResults(TLRPC.TL_messageMediaPoll media, TLRPC.PollResults results) {
        if (media == null || results == null) {
            return;
        }
        if ((results.flags & 2) != 0) {
            ArrayList<byte[]> chosen = null;
            byte[] correct = null;
            if (results.min && media.results.results != null) {
                for (int b = 0, N2 = media.results.results.size(); b < N2; b++) {
                    TLRPC.TL_pollAnswerVoters answerVoters = media.results.results.get(b);
                    if (answerVoters.chosen) {
                        if (chosen == null) {
                            chosen = new ArrayList<>();
                        }
                        chosen.add(answerVoters.option);
                    }
                    if (answerVoters.correct) {
                        correct = answerVoters.option;
                    }
                }
            }
            media.results.results = results.results;
            if (chosen != null || correct != null) {
                for (int b = 0, N2 = media.results.results.size(); b < N2; b++) {
                    TLRPC.TL_pollAnswerVoters answerVoters = media.results.results.get(b);
                    if (chosen != null) {
                        for (int a = 0, N = chosen.size(); a < N; a++) {
                            if (Arrays.equals(answerVoters.option, chosen.get(a))) {
                                answerVoters.chosen = true;
                                chosen.remove(a);
                                break;
                            }
                        }
                        if (chosen.isEmpty()) {
                            chosen = null;
                        }
                    }
                    if (correct != null && Arrays.equals(answerVoters.option, correct)) {
                        answerVoters.correct = true;
                        correct = null;
                    }
                    if (chosen == null && correct == null) {
                        break;
                    }
                }
            }
            media.results.flags |= 2;
        }
        if ((results.flags & 4) != 0) {
            media.results.total_voters = results.total_voters;
            media.results.flags |= 4;
        }
        if ((results.flags & 8) != 0) {
            media.results.recent_voters = results.recent_voters;
            media.results.flags |= 8;
        }
        if ((results.flags & 16) != 0) {
            media.results.solution = results.solution;
            media.results.solution_entities = results.solution_entities;
            media.results.flags |= 16;
        }
    }

    public boolean isPollClosed() {
        if (type != TYPE_POLL) {
            return false;
        }
        return ((TLRPC.TL_messageMediaPoll) messageOwner.media).poll.closed;
    }

    public boolean isQuiz() {
        if (type != TYPE_POLL) {
            return false;
        }
        return ((TLRPC.TL_messageMediaPoll) messageOwner.media).poll.quiz;
    }

    public boolean isPublicPoll() {
        if (type != TYPE_POLL) {
            return false;
        }
        return ((TLRPC.TL_messageMediaPoll) messageOwner.media).poll.public_voters;
    }

    public boolean isPoll() {
        return type == TYPE_POLL;
    }

    public boolean canUnvote() {
        if (type != TYPE_POLL) {
            return false;
        }
        TLRPC.TL_messageMediaPoll mediaPoll = (TLRPC.TL_messageMediaPoll) messageOwner.media;
        if (mediaPoll.results == null || mediaPoll.results.results.isEmpty() || mediaPoll.poll.quiz) {
            return false;
        }
        for (int a = 0, N = mediaPoll.results.results.size(); a < N; a++) {
            TLRPC.TL_pollAnswerVoters answer = mediaPoll.results.results.get(a);
            if (answer.chosen) {
                return true;
            }
        }
        return false;
    }

    public boolean isVoted() {
        if (type != TYPE_POLL) {
            return false;
        }
        TLRPC.TL_messageMediaPoll mediaPoll = (TLRPC.TL_messageMediaPoll) messageOwner.media;
        if (mediaPoll.results == null || mediaPoll.results.results.isEmpty()) {
            return false;
        }
        for (int a = 0, N = mediaPoll.results.results.size(); a < N; a++) {
            TLRPC.TL_pollAnswerVoters answer = mediaPoll.results.results.get(a);
            if (answer.chosen) {
                return true;
            }
        }
        return false;
    }

    public boolean isSponsored() {
        return sponsoredId != null;
    }

    public long getPollId() {
        if (type != TYPE_POLL) {
            return 0;
        }
        return ((TLRPC.TL_messageMediaPoll) messageOwner.media).poll.id;
    }

    private TLRPC.Photo getPhotoWithId(TLRPC.WebPage webPage, long id) {
        if (webPage == null || webPage.cached_page == null) {
            return null;
        }
        if (webPage.photo != null && webPage.photo.id == id) {
            return webPage.photo;
        }
        for (int a = 0; a < webPage.cached_page.photos.size(); a++) {
            TLRPC.Photo photo = webPage.cached_page.photos.get(a);
            if (photo.id == id) {
                return photo;
            }
        }
        return null;
    }

    private TLRPC.Document getDocumentWithId(TLRPC.WebPage webPage, long id) {
        if (webPage == null || webPage.cached_page == null) {
            return null;
        }
        if (webPage.document != null && webPage.document.id == id) {
            return webPage.document;
        }
        for (int a = 0; a < webPage.cached_page.documents.size(); a++) {
            TLRPC.Document document = webPage.cached_page.documents.get(a);
            if (document.id == id) {
                return document;
            }
        }
        return null;
    }

    public boolean isSupergroup() {
        if (localSupergroup) {
            return true;
        }
        if (cachedIsSupergroup != null) {
            return cachedIsSupergroup;
        }
        if (messageOwner.peer_id != null && messageOwner.peer_id.channel_id != 0) {
            TLRPC.Chat chat = getChat(null, null, messageOwner.peer_id.channel_id);
            if (chat != null) {
                return (cachedIsSupergroup = chat.megagroup);
            } else {
                return false;
            }
        } else {
            cachedIsSupergroup = false;
        }
        return false;
    }

    private MessageObject getMessageObjectForBlock(TLRPC.WebPage webPage, TLRPC.PageBlock pageBlock) {
        TLRPC.TL_message message = null;
        if (pageBlock instanceof TLRPC.TL_pageBlockPhoto) {
            TLRPC.TL_pageBlockPhoto pageBlockPhoto = (TLRPC.TL_pageBlockPhoto) pageBlock;
            TLRPC.Photo photo = getPhotoWithId(webPage, pageBlockPhoto.photo_id);
            if (photo == webPage.photo) {
                return this;
            }
            message = new TLRPC.TL_message();
            message.media = new TLRPC.TL_messageMediaPhoto();
            message.media.photo = photo;
        } else if (pageBlock instanceof TLRPC.TL_pageBlockVideo) {
            TLRPC.TL_pageBlockVideo pageBlockVideo = (TLRPC.TL_pageBlockVideo) pageBlock;
            TLRPC.Document document = getDocumentWithId(webPage, pageBlockVideo.video_id);
            if (document == webPage.document) {
                return this;
            }
            message = new TLRPC.TL_message();
            message.media = new TLRPC.TL_messageMediaDocument();
            message.media.document = getDocumentWithId(webPage, pageBlockVideo.video_id);
        }
        message.message = "";
        message.realId = getId();
        message.id = Utilities.random.nextInt();
        message.date = messageOwner.date;
        message.peer_id = messageOwner.peer_id;
        message.out = messageOwner.out;
        message.from_id = messageOwner.from_id;
        return new MessageObject(currentAccount, message, false, true);
    }

    public ArrayList<MessageObject> getWebPagePhotos(ArrayList<MessageObject> array, ArrayList<TLRPC.PageBlock> blocksToSearch) {
        ArrayList<MessageObject> messageObjects = array == null ? new ArrayList<>() : array;
        if (messageOwner.media == null || messageOwner.media.webpage == null) {
            return messageObjects;
        }
        TLRPC.WebPage webPage = messageOwner.media.webpage;
        if (webPage.cached_page == null) {
            return messageObjects;
        }
        ArrayList<TLRPC.PageBlock> blocks = blocksToSearch == null ? webPage.cached_page.blocks : blocksToSearch;
        for (int a = 0; a < blocks.size(); a++) {
            TLRPC.PageBlock block = blocks.get(a);
            if (block instanceof TLRPC.TL_pageBlockSlideshow) {
                TLRPC.TL_pageBlockSlideshow slideshow = (TLRPC.TL_pageBlockSlideshow) block;
                for (int b = 0; b < slideshow.items.size(); b++) {
                    messageObjects.add(getMessageObjectForBlock(webPage, slideshow.items.get(b)));
                }
            } else if (block instanceof TLRPC.TL_pageBlockCollage) {
                TLRPC.TL_pageBlockCollage slideshow = (TLRPC.TL_pageBlockCollage) block;
                for (int b = 0; b < slideshow.items.size(); b++) {
                    messageObjects.add(getMessageObjectForBlock(webPage, slideshow.items.get(b)));
                }
            }
        }
        return messageObjects;
    }

    public void createMessageSendInfo() {
        if (messageOwner.message != null && (messageOwner.id < 0 || isEditing()) && messageOwner.params != null) {
            String param;
            if ((param = messageOwner.params.get("ve")) != null && (isVideo() || isNewGif() || isRoundVideo())) {
                videoEditedInfo = new VideoEditedInfo();
                if (!videoEditedInfo.parseString(param)) {
                    videoEditedInfo = null;
                } else {
                    videoEditedInfo.roundVideo = isRoundVideo();
                }
            }
            if (messageOwner.send_state == MESSAGE_SEND_STATE_EDITING && (param = messageOwner.params.get("prevMedia")) != null) {
                SerializedData serializedData = new SerializedData(Base64.decode(param, Base64.DEFAULT));
                int constructor = serializedData.readInt32(false);
                previousMedia = TLRPC.MessageMedia.TLdeserialize(serializedData, constructor, false);
                previousMessage = serializedData.readString(false);
                previousAttachPath = serializedData.readString(false);
                int count = serializedData.readInt32(false);
                previousMessageEntities = new ArrayList<>(count);
                for (int a = 0; a < count; a++) {
                    constructor = serializedData.readInt32(false);
                    TLRPC.MessageEntity entity = TLRPC.MessageEntity.TLdeserialize(serializedData, constructor, false);
                    previousMessageEntities.add(entity);
                }
                serializedData.cleanup();
            }
        }
    }

    public void measureInlineBotButtons() {
        if (isRestrictedMessage) {
            return;
        }
        wantedBotKeyboardWidth = 0;
        if (messageOwner.reply_markup instanceof TLRPC.TL_replyInlineMarkup || messageOwner.reactions != null && !messageOwner.reactions.results.isEmpty()) {
            Theme.createCommonMessageResources();
            if (botButtonsLayout == null) {
                botButtonsLayout = new StringBuilder();
            } else {
                botButtonsLayout.setLength(0);
            }
        }

        if (messageOwner.reply_markup instanceof TLRPC.TL_replyInlineMarkup) {
            for (int a = 0; a < messageOwner.reply_markup.rows.size(); a++) {
                TLRPC.TL_keyboardButtonRow row = messageOwner.reply_markup.rows.get(a);
                int maxButtonSize = 0;
                int size = row.buttons.size();
                for (int b = 0; b < size; b++) {
                    TLRPC.KeyboardButton button = row.buttons.get(b);
                    botButtonsLayout.append(a).append(b);
                    CharSequence text;
                    if (button instanceof TLRPC.TL_keyboardButtonBuy && (messageOwner.media.flags & 4) != 0) {
                        text = LocaleController.getString("PaymentReceipt", R.string.PaymentReceipt);
                    } else {
                        text = Emoji.replaceEmoji(button.text, Theme.chat_msgBotButtonPaint.getFontMetricsInt(), AndroidUtilities.dp(15), false);
                    }
                    StaticLayout staticLayout = new StaticLayout(text, Theme.chat_msgBotButtonPaint, AndroidUtilities.dp(2000), Layout.Alignment.ALIGN_NORMAL, 1.0f, 0.0f, false);
                    if (staticLayout.getLineCount() > 0) {
                        float width = staticLayout.getLineWidth(0);
                        float left = staticLayout.getLineLeft(0);
                        if (left < width) {
                            width -= left;
                        }
                        maxButtonSize = Math.max(maxButtonSize, (int) Math.ceil(width) + AndroidUtilities.dp(4));
                    }
                }
                wantedBotKeyboardWidth = Math.max(wantedBotKeyboardWidth, (maxButtonSize + AndroidUtilities.dp(12)) * size + AndroidUtilities.dp(5) * (size - 1));
            }
        } else if (messageOwner.reactions != null) {
            int size = messageOwner.reactions.results.size();
            for (int a = 0; a < size; a++) {
                TLRPC.TL_reactionCount reactionCount = messageOwner.reactions.results.get(a);
                int maxButtonSize = 0;
                botButtonsLayout.append(0).append(a);
                CharSequence text = Emoji.replaceEmoji(String.format("%d %s", reactionCount.count, reactionCount.reaction), Theme.chat_msgBotButtonPaint.getFontMetricsInt(), AndroidUtilities.dp(15), false);
                StaticLayout staticLayout = new StaticLayout(text, Theme.chat_msgBotButtonPaint, AndroidUtilities.dp(2000), Layout.Alignment.ALIGN_NORMAL, 1.0f, 0.0f, false);
                if (staticLayout.getLineCount() > 0) {
                    float width = staticLayout.getLineWidth(0);
                    float left = staticLayout.getLineLeft(0);
                    if (left < width) {
                        width -= left;
                    }
                    maxButtonSize = Math.max(maxButtonSize, (int) Math.ceil(width) + AndroidUtilities.dp(4));
                }
                wantedBotKeyboardWidth = Math.max(wantedBotKeyboardWidth, (maxButtonSize + AndroidUtilities.dp(12)) * size + AndroidUtilities.dp(5) * (size - 1));
            }
        }
    }

    public boolean isVideoAvatar() {
        return messageOwner.action != null && messageOwner.action.photo != null && !messageOwner.action.photo.video_sizes.isEmpty();
    }

    public boolean isFcmMessage() {
        return localType != 0;
    }

    private TLRPC.User getUser(AbstractMap<Long, TLRPC.User> users, LongSparseArray<TLRPC.User> sUsers, long userId) {
        TLRPC.User user = null;
        if (users != null) {
            user = users.get(userId);
        } else if (sUsers != null) {
            user = sUsers.get(userId);
        }
        if (user == null) {
            user = MessagesController.getInstance(currentAccount).getUser(userId);
        }
        return user;
    }

    private TLRPC.Chat getChat(AbstractMap<Long, TLRPC.Chat> chats, LongSparseArray<TLRPC.Chat> sChats, long chatId) {
        TLRPC.Chat chat = null;
        if (chats != null) {
            chat = chats.get(chatId);
        } else if (sChats != null) {
            chat = sChats.get(chatId);
        }
        if (chat == null) {
            chat = MessagesController.getInstance(currentAccount).getChat(chatId);
        }
        return chat;
    }

    private void updateMessageText(AbstractMap<Long, TLRPC.User> users, AbstractMap<Long, TLRPC.Chat> chats, LongSparseArray<TLRPC.User> sUsers, LongSparseArray<TLRPC.Chat> sChats) {
        TLRPC.User fromUser = null;
        TLRPC.Chat fromChat = null;
        if (messageOwner.from_id instanceof TLRPC.TL_peerUser) {
            fromUser = getUser(users, sUsers, messageOwner.from_id.user_id);
        } else if (messageOwner.from_id instanceof TLRPC.TL_peerChannel) {
            fromChat = getChat(chats, sChats, messageOwner.from_id.channel_id);
        }
        TLObject fromObject = fromUser != null ? fromUser : fromChat;

        if (messageOwner instanceof TLRPC.TL_messageService) {
            if (messageOwner.action != null) {
                if (messageOwner.action instanceof TLRPC.TL_messageActionGroupCallScheduled) {
                    TLRPC.TL_messageActionGroupCallScheduled action = (TLRPC.TL_messageActionGroupCallScheduled) messageOwner.action;
                    if (messageOwner.peer_id instanceof TLRPC.TL_peerChat || isSupergroup()) {
                        messageText = LocaleController.formatString("ActionGroupCallScheduled", R.string.ActionGroupCallScheduled, LocaleController.formatStartsTime(action.schedule_date, 3, false));
                    } else {
                        messageText = LocaleController.formatString("ActionChannelCallScheduled", R.string.ActionChannelCallScheduled, LocaleController.formatStartsTime(action.schedule_date, 3, false));
                    }
                } else if (messageOwner.action instanceof TLRPC.TL_messageActionGroupCall) {
                    if (messageOwner.action.duration != 0) {
                        String time;
                        int days = messageOwner.action.duration / (3600 * 24);
                        if (days > 0) {
                            time = LocaleController.formatPluralString("Days", days);
                        } else {
                            int hours = messageOwner.action.duration / 3600;
                            if (hours > 0) {
                                time = LocaleController.formatPluralString("Hours", hours);
                            } else {
                                int minutes = messageOwner.action.duration / 60;
                                if (minutes > 0) {
                                    time = LocaleController.formatPluralString("Minutes", minutes);
                                } else {
                                    time = LocaleController.formatPluralString("Seconds", messageOwner.action.duration);
                                }
                            }
                        }

                        if (messageOwner.peer_id instanceof TLRPC.TL_peerChat || isSupergroup()) {
                            if (isOut()) {
                                messageText = LocaleController.formatString("ActionGroupCallEndedByYou", R.string.ActionGroupCallEndedByYou, time);
                            } else {
                                messageText = replaceWithLink(LocaleController.formatString("ActionGroupCallEndedBy", R.string.ActionGroupCallEndedBy, time), "un1", fromObject);
                            }
                        } else {
                            messageText = LocaleController.formatString("ActionChannelCallEnded", R.string.ActionChannelCallEnded, time);
                        }
                    } else {
                        if (messageOwner.peer_id instanceof TLRPC.TL_peerChat || isSupergroup()) {
                            if (isOut()) {
                                messageText = LocaleController.getString("ActionGroupCallStartedByYou", R.string.ActionGroupCallStartedByYou);
                            } else {
                                messageText = replaceWithLink(LocaleController.getString("ActionGroupCallStarted", R.string.ActionGroupCallStarted), "un1", fromObject);
                            }
                        } else {
                            messageText = LocaleController.getString("ActionChannelCallJustStarted", R.string.ActionChannelCallJustStarted);
                        }
                    }
                } else if (messageOwner.action instanceof TLRPC.TL_messageActionInviteToGroupCall) {
                    long singleUserId = messageOwner.action.user_id;
                    if (singleUserId == 0 && messageOwner.action.users.size() == 1) {
                        singleUserId = messageOwner.action.users.get(0);
                    }
                    if (singleUserId != 0) {
                        TLRPC.User whoUser = getUser(users, sUsers, singleUserId);

                        if (isOut()) {
                            messageText = replaceWithLink(LocaleController.getString("ActionGroupCallYouInvited", R.string.ActionGroupCallYouInvited), "un2", whoUser);
                        } else if (singleUserId == UserConfig.getInstance(currentAccount).getClientUserId()) {
                            messageText = replaceWithLink(LocaleController.getString("ActionGroupCallInvitedYou", R.string.ActionGroupCallInvitedYou), "un1", fromObject);
                        } else {
                            messageText = replaceWithLink(LocaleController.getString("ActionGroupCallInvited", R.string.ActionGroupCallInvited), "un2", whoUser);
                            messageText = replaceWithLink(messageText, "un1", fromObject);
                        }
                    } else {
                        if (isOut()) {
                            messageText = replaceWithLink(LocaleController.getString("ActionGroupCallYouInvited", R.string.ActionGroupCallYouInvited), "un2", messageOwner.action.users, users, sUsers);
                        } else {
                            messageText = replaceWithLink(LocaleController.getString("ActionGroupCallInvited", R.string.ActionGroupCallInvited), "un2", messageOwner.action.users, users, sUsers);
                            messageText = replaceWithLink(messageText, "un1", fromObject);
                        }
                    }
                } else if (messageOwner.action instanceof TLRPC.TL_messageActionGeoProximityReached) {
                    TLRPC.TL_messageActionGeoProximityReached action = (TLRPC.TL_messageActionGeoProximityReached) messageOwner.action;
                    long fromId = getPeerId(action.from_id);
                    TLObject from;
                    if (fromId > 0) {
                        from = getUser(users, sUsers, fromId);
                    } else {
                        from = getChat(chats, sChats, -fromId);
                    }
                    long toId = getPeerId(action.to_id);
                    long selfUserId = UserConfig.getInstance(currentAccount).getClientUserId();
                    if (toId == selfUserId) {
                        messageText = replaceWithLink(LocaleController.formatString("ActionUserWithinRadius", R.string.ActionUserWithinRadius, LocaleController.formatDistance(action.distance, 2)), "un1", from);
                    } else {
                        TLObject to;
                        if (toId > 0) {
                            to = getUser(users, sUsers, toId);
                        } else {
                            to = getChat(chats, sChats, -toId);
                        }
                        if (fromId == selfUserId) {
                            messageText = replaceWithLink(LocaleController.formatString("ActionUserWithinYouRadius", R.string.ActionUserWithinYouRadius, LocaleController.formatDistance(action.distance, 2)), "un1", to);
                        } else {
                            messageText = replaceWithLink(LocaleController.formatString("ActionUserWithinOtherRadius", R.string.ActionUserWithinOtherRadius, LocaleController.formatDistance(action.distance, 2)), "un2", to);
                            messageText = replaceWithLink(messageText, "un1", from);
                        }
                    }
                } else if (messageOwner.action instanceof TLRPC.TL_messageActionCustomAction) {
                    messageText = messageOwner.action.message;
                } else if (messageOwner.action instanceof TLRPC.TL_messageActionChatCreate) {
                    if (isOut()) {
                        messageText = LocaleController.getString("ActionYouCreateGroup", R.string.ActionYouCreateGroup);
                    } else {
                        messageText = replaceWithLink(LocaleController.getString("ActionCreateGroup", R.string.ActionCreateGroup), "un1", fromObject);
                    }
                } else if (messageOwner.action instanceof TLRPC.TL_messageActionChatDeleteUser) {
                    if (isFromUser() && messageOwner.action.user_id == messageOwner.from_id.user_id) {
                        if (isOut()) {
                            messageText = LocaleController.getString("ActionYouLeftUser", R.string.ActionYouLeftUser);
                        } else {
                            messageText = replaceWithLink(LocaleController.getString("ActionLeftUser", R.string.ActionLeftUser), "un1", fromObject);
                        }
                    } else {
                        TLRPC.User whoUser = getUser(users, sUsers, messageOwner.action.user_id);
                        if (isOut()) {
                            messageText = replaceWithLink(LocaleController.getString("ActionYouKickUser", R.string.ActionYouKickUser), "un2", whoUser);
                        } else if (messageOwner.action.user_id == UserConfig.getInstance(currentAccount).getClientUserId()) {
                            messageText = replaceWithLink(LocaleController.getString("ActionKickUserYou", R.string.ActionKickUserYou), "un1", fromObject);
                        } else {
                            messageText = replaceWithLink(LocaleController.getString("ActionKickUser", R.string.ActionKickUser), "un2", whoUser);
                            messageText = replaceWithLink(messageText, "un1", fromObject);
                        }
                    }
                } else if (messageOwner.action instanceof TLRPC.TL_messageActionChatAddUser) {
                    long singleUserId = messageOwner.action.user_id;
                    if (singleUserId == 0 && messageOwner.action.users.size() == 1) {
                        singleUserId = messageOwner.action.users.get(0);
                    }
                    if (singleUserId != 0) {
                        TLRPC.User whoUser = getUser(users, sUsers, singleUserId);
                        TLRPC.Chat chat = null;
                        if (messageOwner.peer_id.channel_id != 0) {
                            chat = getChat(chats, sChats, messageOwner.peer_id.channel_id);
                        }
                        if (messageOwner.from_id != null && singleUserId == messageOwner.from_id.user_id) {
                            if (ChatObject.isChannel(chat) && !chat.megagroup) {
                                messageText = LocaleController.getString("ChannelJoined", R.string.ChannelJoined);
                            } else {
                                if (messageOwner.peer_id.channel_id != 0) {
                                    if (singleUserId == UserConfig.getInstance(currentAccount).getClientUserId()) {
                                        messageText = LocaleController.getString("ChannelMegaJoined", R.string.ChannelMegaJoined);
                                    } else {
                                        messageText = replaceWithLink(LocaleController.getString("ActionAddUserSelfMega", R.string.ActionAddUserSelfMega), "un1", fromObject);
                                    }
                                } else if (isOut()) {
                                    messageText = LocaleController.getString("ActionAddUserSelfYou", R.string.ActionAddUserSelfYou);
                                } else {
                                    messageText = replaceWithLink(LocaleController.getString("ActionAddUserSelf", R.string.ActionAddUserSelf), "un1", fromObject);
                                }
                            }
                        } else {
                            if (isOut()) {
                                messageText = replaceWithLink(LocaleController.getString("ActionYouAddUser", R.string.ActionYouAddUser), "un2", whoUser);
                            } else if (singleUserId == UserConfig.getInstance(currentAccount).getClientUserId()) {
                                if (messageOwner.peer_id.channel_id != 0) {
                                    if (chat != null && chat.megagroup) {
                                        messageText = replaceWithLink(LocaleController.getString("MegaAddedBy", R.string.MegaAddedBy), "un1", fromObject);
                                    } else {
                                        messageText = replaceWithLink(LocaleController.getString("ChannelAddedBy", R.string.ChannelAddedBy), "un1", fromObject);
                                    }
                                } else {
                                    messageText = replaceWithLink(LocaleController.getString("ActionAddUserYou", R.string.ActionAddUserYou), "un1", fromObject);
                                }
                            } else {
                                messageText = replaceWithLink(LocaleController.getString("ActionAddUser", R.string.ActionAddUser), "un2", whoUser);
                                messageText = replaceWithLink(messageText, "un1", fromObject);
                            }
                        }
                    } else {
                        if (isOut()) {
                            messageText = replaceWithLink(LocaleController.getString("ActionYouAddUser", R.string.ActionYouAddUser), "un2", messageOwner.action.users, users, sUsers);
                        } else {
                            messageText = replaceWithLink(LocaleController.getString("ActionAddUser", R.string.ActionAddUser), "un2", messageOwner.action.users, users, sUsers);
                            messageText = replaceWithLink(messageText, "un1", fromObject);
                        }
                    }
                } else if (messageOwner.action instanceof TLRPC.TL_messageActionChatJoinedByLink) {
                    if (isOut()) {
                        messageText = LocaleController.getString("ActionInviteYou", R.string.ActionInviteYou);
                    } else {
                        messageText = replaceWithLink(LocaleController.getString("ActionInviteUser", R.string.ActionInviteUser), "un1", fromObject);
                    }
                } else if (messageOwner.action instanceof TLRPC.TL_messageActionChatEditPhoto) {
                    TLRPC.Chat chat = messageOwner.peer_id != null && messageOwner.peer_id.channel_id != 0 ? getChat(chats, sChats, messageOwner.peer_id.channel_id) : null;
                    if (ChatObject.isChannel(chat) && !chat.megagroup) {
                        if (isVideoAvatar()) {
                            messageText = LocaleController.getString("ActionChannelChangedVideo", R.string.ActionChannelChangedVideo);
                        } else {
                            messageText = LocaleController.getString("ActionChannelChangedPhoto", R.string.ActionChannelChangedPhoto);
                        }
                    } else {
                        if (isOut()) {
                            if (isVideoAvatar()) {
                                messageText = LocaleController.getString("ActionYouChangedVideo", R.string.ActionYouChangedVideo);
                            } else {
                                messageText = LocaleController.getString("ActionYouChangedPhoto", R.string.ActionYouChangedPhoto);
                            }
                        } else {
                            if (isVideoAvatar()) {
                                messageText = replaceWithLink(LocaleController.getString("ActionChangedVideo", R.string.ActionChangedVideo), "un1", fromObject);
                            } else {
                                messageText = replaceWithLink(LocaleController.getString("ActionChangedPhoto", R.string.ActionChangedPhoto), "un1", fromObject);
                            }
                        }
                    }
                } else if (messageOwner.action instanceof TLRPC.TL_messageActionChatEditTitle) {
                    TLRPC.Chat chat = messageOwner.peer_id != null && messageOwner.peer_id.channel_id != 0 ? getChat(chats, sChats, messageOwner.peer_id.channel_id) : null;
                    if (ChatObject.isChannel(chat) && !chat.megagroup) {
                        messageText = LocaleController.getString("ActionChannelChangedTitle", R.string.ActionChannelChangedTitle).replace("un2", messageOwner.action.title);
                    } else {
                        if (isOut()) {
                            messageText = LocaleController.getString("ActionYouChangedTitle", R.string.ActionYouChangedTitle).replace("un2", messageOwner.action.title);
                        } else {
                            messageText = replaceWithLink(LocaleController.getString("ActionChangedTitle", R.string.ActionChangedTitle).replace("un2", messageOwner.action.title), "un1", fromObject);
                        }
                    }
                } else if (messageOwner.action instanceof TLRPC.TL_messageActionChatDeletePhoto) {
                    TLRPC.Chat chat = messageOwner.peer_id != null && messageOwner.peer_id.channel_id != 0 ? getChat(chats, sChats, messageOwner.peer_id.channel_id) : null;
                    if (ChatObject.isChannel(chat) && !chat.megagroup) {
                        messageText = LocaleController.getString("ActionChannelRemovedPhoto", R.string.ActionChannelRemovedPhoto);
                    } else {
                        if (isOut()) {
                            messageText = LocaleController.getString("ActionYouRemovedPhoto", R.string.ActionYouRemovedPhoto);
                        } else {
                            messageText = replaceWithLink(LocaleController.getString("ActionRemovedPhoto", R.string.ActionRemovedPhoto), "un1", fromObject);
                        }
                    }
                } else if (messageOwner.action instanceof TLRPC.TL_messageActionTTLChange) {
                    if (messageOwner.action.ttl != 0) {
                        if (isOut()) {
                            messageText = LocaleController.formatString("MessageLifetimeChangedOutgoing", R.string.MessageLifetimeChangedOutgoing, LocaleController.formatTTLString(messageOwner.action.ttl));
                        } else {
                            messageText = LocaleController.formatString("MessageLifetimeChanged", R.string.MessageLifetimeChanged, UserObject.getFirstName(fromUser), LocaleController.formatTTLString(messageOwner.action.ttl));
                        }
                    } else {
                        if (isOut()) {
                            messageText = LocaleController.getString("MessageLifetimeYouRemoved", R.string.MessageLifetimeYouRemoved);
                        } else {
                            messageText = LocaleController.formatString("MessageLifetimeRemoved", R.string.MessageLifetimeRemoved, UserObject.getFirstName(fromUser));
                        }
                    }
                } else if (messageOwner.action instanceof TLRPC.TL_messageActionSetMessagesTTL) {
                    TLRPC.TL_messageActionSetMessagesTTL action = (TLRPC.TL_messageActionSetMessagesTTL) messageOwner.action;
                    TLRPC.Chat chat = messageOwner.peer_id != null && messageOwner.peer_id.channel_id != 0 ? getChat(chats, sChats, messageOwner.peer_id.channel_id) : null;
                    if (chat != null && !chat.megagroup) {
                        if (action.period != 0) {
                            messageText = LocaleController.formatString("ActionTTLChannelChanged", R.string.ActionTTLChannelChanged, LocaleController.formatTTLString(action.period));
                        } else {
                            messageText = LocaleController.getString("ActionTTLChannelDisabled", R.string.ActionTTLChannelDisabled);
                        }
                    } else if (action.period != 0) {
                        if (isOut()) {
                            messageText = LocaleController.formatString("ActionTTLYouChanged", R.string.ActionTTLYouChanged, LocaleController.formatTTLString(action.period));
                        } else {
                            messageText = replaceWithLink(LocaleController.formatString("ActionTTLChanged", R.string.ActionTTLChanged, LocaleController.formatTTLString(action.period)), "un1", fromObject);
                        }
                    } else {
                        if (isOut()) {
                            messageText = LocaleController.getString("ActionTTLYouDisabled", R.string.ActionTTLYouDisabled);
                        } else {
                            messageText = replaceWithLink(LocaleController.getString("ActionTTLDisabled", R.string.ActionTTLDisabled), "un1", fromObject);
                        }
                    }
                } else if (messageOwner.action instanceof TLRPC.TL_messageActionLoginUnknownLocation) {
                    String date;
                    long time = ((long) messageOwner.date) * 1000;
                    if (LocaleController.getInstance().formatterDay != null && LocaleController.getInstance().formatterYear != null) {
                        date = LocaleController.formatString("formatDateAtTime", R.string.formatDateAtTime, LocaleController.getInstance().formatterYear.format(time), LocaleController.getInstance().formatterDay.format(time));
                    } else {
                        date = "" + messageOwner.date;
                    }
                    TLRPC.User to_user = UserConfig.getInstance(currentAccount).getCurrentUser();
                    if (to_user == null) {
                        to_user = getUser(users, sUsers, messageOwner.peer_id.user_id);
                    }
                    String name = to_user != null ? UserObject.getFirstName(to_user) : "";
                    messageText = LocaleController.formatString("NotificationUnrecognizedDevice", R.string.NotificationUnrecognizedDevice, name, date, messageOwner.action.title, messageOwner.action.address);
                } else if (messageOwner.action instanceof TLRPC.TL_messageActionUserJoined || messageOwner.action instanceof TLRPC.TL_messageActionContactSignUp) {
                    messageText = LocaleController.formatString("NotificationContactJoined", R.string.NotificationContactJoined, UserObject.getUserName(fromUser));
                } else if (messageOwner.action instanceof TLRPC.TL_messageActionUserUpdatedPhoto) {
                    messageText = LocaleController.formatString("NotificationContactNewPhoto", R.string.NotificationContactNewPhoto, UserObject.getUserName(fromUser));
                } else if (messageOwner.action instanceof TLRPC.TL_messageEncryptedAction) {
                    if (messageOwner.action.encryptedAction instanceof TLRPC.TL_decryptedMessageActionScreenshotMessages) {
                        if (isOut()) {
                            messageText = LocaleController.formatString("ActionTakeScreenshootYou", R.string.ActionTakeScreenshootYou);
                        } else {
                            messageText = replaceWithLink(LocaleController.getString("ActionTakeScreenshoot", R.string.ActionTakeScreenshoot), "un1", fromObject);
                        }
                    } else if (messageOwner.action.encryptedAction instanceof TLRPC.TL_decryptedMessageActionSetMessageTTL) {
                        TLRPC.TL_decryptedMessageActionSetMessageTTL action = (TLRPC.TL_decryptedMessageActionSetMessageTTL) messageOwner.action.encryptedAction;
                        if (action.ttl_seconds != 0) {
                            if (isOut()) {
                                messageText = LocaleController.formatString("MessageLifetimeChangedOutgoing", R.string.MessageLifetimeChangedOutgoing, LocaleController.formatTTLString(action.ttl_seconds));
                            } else {
                                messageText = LocaleController.formatString("MessageLifetimeChanged", R.string.MessageLifetimeChanged, UserObject.getFirstName(fromUser), LocaleController.formatTTLString(action.ttl_seconds));
                            }
                        } else {
                            if (isOut()) {
                                messageText = LocaleController.getString("MessageLifetimeYouRemoved", R.string.MessageLifetimeYouRemoved);
                            } else {
                                messageText = LocaleController.formatString("MessageLifetimeRemoved", R.string.MessageLifetimeRemoved, UserObject.getFirstName(fromUser));
                            }
                        }
                    }
                } else if (messageOwner.action instanceof TLRPC.TL_messageActionScreenshotTaken) {
                    if (isOut()) {
                        messageText = LocaleController.formatString("ActionTakeScreenshootYou", R.string.ActionTakeScreenshootYou);
                    } else {
                        messageText = replaceWithLink(LocaleController.getString("ActionTakeScreenshoot", R.string.ActionTakeScreenshoot), "un1", fromObject);
                    }
                } else if (messageOwner.action instanceof TLRPC.TL_messageActionCreatedBroadcastList) {
                    messageText = LocaleController.formatString("YouCreatedBroadcastList", R.string.YouCreatedBroadcastList);
                } else if (messageOwner.action instanceof TLRPC.TL_messageActionChannelCreate) {
                    TLRPC.Chat chat = messageOwner.peer_id != null && messageOwner.peer_id.channel_id != 0 ? getChat(chats, sChats, messageOwner.peer_id.channel_id) : null;
                    if (ChatObject.isChannel(chat) && chat.megagroup) {
                        messageText = LocaleController.getString("ActionCreateMega", R.string.ActionCreateMega);
                    } else {
                        messageText = LocaleController.getString("ActionCreateChannel", R.string.ActionCreateChannel);
                    }
                } else if (messageOwner.action instanceof TLRPC.TL_messageActionChatMigrateTo) {
                    messageText = LocaleController.getString("ActionMigrateFromGroup", R.string.ActionMigrateFromGroup);
                } else if (messageOwner.action instanceof TLRPC.TL_messageActionChannelMigrateFrom) {
                    messageText = LocaleController.getString("ActionMigrateFromGroup", R.string.ActionMigrateFromGroup);
                } else if (messageOwner.action instanceof TLRPC.TL_messageActionPinMessage) {
                    TLRPC.Chat chat;
                    if (fromUser == null) {
                        chat = getChat(chats, sChats, messageOwner.peer_id.channel_id);
                    } else {
                        chat = null;
                    }
                    generatePinMessageText(fromUser, chat);
                } else if (messageOwner.action instanceof TLRPC.TL_messageActionHistoryClear) {
                    messageText = LocaleController.getString("HistoryCleared", R.string.HistoryCleared);
                } else if (messageOwner.action instanceof TLRPC.TL_messageActionGameScore) {
                    generateGameMessageText(fromUser);
                } else if (messageOwner.action instanceof TLRPC.TL_messageActionPhoneCall) {
                    TLRPC.TL_messageActionPhoneCall call = (TLRPC.TL_messageActionPhoneCall) messageOwner.action;
                    boolean isMissed = call.reason instanceof TLRPC.TL_phoneCallDiscardReasonMissed;
                    if (isFromUser() && messageOwner.from_id.user_id == UserConfig.getInstance(currentAccount).getClientUserId()) {
                        if (isMissed) {
                            if (call.video) {
                                messageText = LocaleController.getString("CallMessageVideoOutgoingMissed", R.string.CallMessageVideoOutgoingMissed);
                            } else {
                                messageText = LocaleController.getString("CallMessageOutgoingMissed", R.string.CallMessageOutgoingMissed);
                            }
                        } else {
                            if (call.video) {
                                messageText = LocaleController.getString("CallMessageVideoOutgoing", R.string.CallMessageVideoOutgoing);
                            } else {
                                messageText = LocaleController.getString("CallMessageOutgoing", R.string.CallMessageOutgoing);
                            }
                        }
                    } else {
                        if (isMissed) {
                            if (call.video) {
                                messageText = LocaleController.getString("CallMessageVideoIncomingMissed", R.string.CallMessageVideoIncomingMissed);
                            } else {
                                messageText = LocaleController.getString("CallMessageIncomingMissed", R.string.CallMessageIncomingMissed);
                            }
                        } else if (call.reason instanceof TLRPC.TL_phoneCallDiscardReasonBusy) {
                            if (call.video) {
                                messageText = LocaleController.getString("CallMessageVideoIncomingDeclined", R.string.CallMessageVideoIncomingDeclined);
                            } else {
                                messageText = LocaleController.getString("CallMessageIncomingDeclined", R.string.CallMessageIncomingDeclined);
                            }
                        } else {
                            if (call.video) {
                                messageText = LocaleController.getString("CallMessageVideoIncoming", R.string.CallMessageVideoIncoming);
                            } else {
                                messageText = LocaleController.getString("CallMessageIncoming", R.string.CallMessageIncoming);
                            }
                        }
                    }
                    if (call.duration > 0) {
                        String duration = LocaleController.formatCallDuration(call.duration);
                        messageText = LocaleController.formatString("CallMessageWithDuration", R.string.CallMessageWithDuration, messageText, duration);
                        String _messageText = messageText.toString();
                        int start = _messageText.indexOf(duration);
                        if (start != -1) {
                            SpannableString sp = new SpannableString(messageText);
                            int end = start + duration.length();
                            if (start > 0 && _messageText.charAt(start - 1) == '(') {
                                start--;
                            }
                            if (end < _messageText.length() && _messageText.charAt(end) == ')') {
                                end++;
                            }
                            sp.setSpan(new TypefaceSpan(Typeface.DEFAULT), start, end, 0);
                            messageText = sp;
                        }
                    }
                } else if (messageOwner.action instanceof TLRPC.TL_messageActionPaymentSent) {
                    TLRPC.User user = getUser(users, sUsers, getDialogId());
                    generatePaymentSentMessageText(user);
                } else if (messageOwner.action instanceof TLRPC.TL_messageActionBotAllowed) {
                    String domain = ((TLRPC.TL_messageActionBotAllowed) messageOwner.action).domain;
                    String text = LocaleController.getString("ActionBotAllowed", R.string.ActionBotAllowed);
                    int start = text.indexOf("%1$s");
                    SpannableString str = new SpannableString(String.format(text, domain));
                    if (start >= 0) {
                        str.setSpan(new URLSpanNoUnderlineBold("http://" + domain), start, start + domain.length(), Spanned.SPAN_EXCLUSIVE_EXCLUSIVE);
                    }
                    messageText = str;
                } else if (messageOwner.action instanceof TLRPC.TL_messageActionSecureValuesSent) {
                    TLRPC.TL_messageActionSecureValuesSent valuesSent = (TLRPC.TL_messageActionSecureValuesSent) messageOwner.action;
                    StringBuilder str = new StringBuilder();
                    for (int a = 0, size = valuesSent.types.size(); a < size; a++) {
                        TLRPC.SecureValueType type = valuesSent.types.get(a);
                        if (str.length() > 0) {
                            str.append(", ");
                        }
                        if (type instanceof TLRPC.TL_secureValueTypePhone) {
                            str.append(LocaleController.getString("ActionBotDocumentPhone", R.string.ActionBotDocumentPhone));
                        } else if (type instanceof TLRPC.TL_secureValueTypeEmail) {
                            str.append(LocaleController.getString("ActionBotDocumentEmail", R.string.ActionBotDocumentEmail));
                        } else if (type instanceof TLRPC.TL_secureValueTypeAddress) {
                            str.append(LocaleController.getString("ActionBotDocumentAddress", R.string.ActionBotDocumentAddress));
                        } else if (type instanceof TLRPC.TL_secureValueTypePersonalDetails) {
                            str.append(LocaleController.getString("ActionBotDocumentIdentity", R.string.ActionBotDocumentIdentity));
                        } else if (type instanceof TLRPC.TL_secureValueTypePassport) {
                            str.append(LocaleController.getString("ActionBotDocumentPassport", R.string.ActionBotDocumentPassport));
                        } else if (type instanceof TLRPC.TL_secureValueTypeDriverLicense) {
                            str.append(LocaleController.getString("ActionBotDocumentDriverLicence", R.string.ActionBotDocumentDriverLicence));
                        } else if (type instanceof TLRPC.TL_secureValueTypeIdentityCard) {
                            str.append(LocaleController.getString("ActionBotDocumentIdentityCard", R.string.ActionBotDocumentIdentityCard));
                        } else if (type instanceof TLRPC.TL_secureValueTypeUtilityBill) {
                            str.append(LocaleController.getString("ActionBotDocumentUtilityBill", R.string.ActionBotDocumentUtilityBill));
                        } else if (type instanceof TLRPC.TL_secureValueTypeBankStatement) {
                            str.append(LocaleController.getString("ActionBotDocumentBankStatement", R.string.ActionBotDocumentBankStatement));
                        } else if (type instanceof TLRPC.TL_secureValueTypeRentalAgreement) {
                            str.append(LocaleController.getString("ActionBotDocumentRentalAgreement", R.string.ActionBotDocumentRentalAgreement));
                        } else if (type instanceof TLRPC.TL_secureValueTypeInternalPassport) {
                            str.append(LocaleController.getString("ActionBotDocumentInternalPassport", R.string.ActionBotDocumentInternalPassport));
                        } else if (type instanceof TLRPC.TL_secureValueTypePassportRegistration) {
                            str.append(LocaleController.getString("ActionBotDocumentPassportRegistration", R.string.ActionBotDocumentPassportRegistration));
                        } else if (type instanceof TLRPC.TL_secureValueTypeTemporaryRegistration) {
                            str.append(LocaleController.getString("ActionBotDocumentTemporaryRegistration", R.string.ActionBotDocumentTemporaryRegistration));
                        }
                    }
                    TLRPC.User user = null;
                    if (messageOwner.peer_id != null) {
                        user = getUser(users, sUsers, messageOwner.peer_id.user_id);
                    }
                    messageText = LocaleController.formatString("ActionBotDocuments", R.string.ActionBotDocuments, UserObject.getFirstName(user), str.toString());
                } else if (messageOwner.action instanceof TLRPC.TL_messageActionSetChatTheme) {
                    String emoticon = ((TLRPC.TL_messageActionSetChatTheme) messageOwner.action).emoticon;
                    String userName = UserObject.getFirstName(fromUser);
                    boolean isUserSelf = UserObject.isUserSelf(fromUser);
                    if (TextUtils.isEmpty(emoticon)) {
                        messageText = isUserSelf
                                ? LocaleController.formatString("ChatThemeDisabledYou", R.string.ChatThemeDisabledYou)
                                : LocaleController.formatString("ChatThemeDisabled", R.string.ChatThemeDisabled, userName, emoticon);
                    } else {
                        messageText = isUserSelf
                                ? LocaleController.formatString("ChatThemeChangedYou", R.string.ChatThemeChangedYou, emoticon)
                                : LocaleController.formatString("ChatThemeChangedTo", R.string.ChatThemeChangedTo, userName, emoticon);
                    }
                } else if (messageOwner.action instanceof TLRPC.TL_messageActionChatJoinedByRequest) {
                    if (UserObject.isUserSelf(fromUser)) {
                        boolean isChannel = ChatObject.isChannelAndNotMegaGroup(messageOwner.peer_id.channel_id, currentAccount);
                        messageText = isChannel
                                ? LocaleController.getString("RequestToJoinChannelApproved", R.string.RequestToJoinChannelApproved)
                                : LocaleController.getString("RequestToJoinGroupApproved", R.string.RequestToJoinGroupApproved);
                    } else {
                        messageText = replaceWithLink(LocaleController.getString("UserAcceptedToGroupAction", R.string.UserAcceptedToGroupAction), "un1", fromObject);
                    }
                }
            }
        } else {
            isRestrictedMessage = false;
            String restrictionReason = MessagesController.getRestrictionReason(messageOwner.restriction_reason);
            if (!TextUtils.isEmpty(restrictionReason) && !NekomuraConfig.ignoreContentRestrictions.Bool()) {
                messageText = restrictionReason;
                isRestrictedMessage = true;
            } else if (!isMediaEmpty()) {
                if (messageOwner.media instanceof TLRPC.TL_messageMediaDice) {
                    messageText = getDiceEmoji();
                } else if (messageOwner.media instanceof TLRPC.TL_messageMediaPoll) {
                    if (((TLRPC.TL_messageMediaPoll) messageOwner.media).poll.quiz) {
                        messageText = LocaleController.getString("QuizPoll", R.string.QuizPoll);
                    } else {
                        messageText = LocaleController.getString("Poll", R.string.Poll);
                    }
                } else if (messageOwner.media instanceof TLRPC.TL_messageMediaPhoto) {
                    if (messageOwner.media.ttl_seconds != 0 && !(messageOwner instanceof TLRPC.TL_message_secret)) {
                        messageText = LocaleController.getString("AttachDestructingPhoto", R.string.AttachDestructingPhoto);
                    } else {
                        messageText = LocaleController.getString("AttachPhoto", R.string.AttachPhoto);
                    }
                } else if (isVideo() || messageOwner.media instanceof TLRPC.TL_messageMediaDocument && getDocument() instanceof TLRPC.TL_documentEmpty && messageOwner.media.ttl_seconds != 0) {
                    if (messageOwner.media.ttl_seconds != 0 && !(messageOwner instanceof TLRPC.TL_message_secret)) {
                        messageText = LocaleController.getString("AttachDestructingVideo", R.string.AttachDestructingVideo);
                    } else {
                        messageText = LocaleController.getString("AttachVideo", R.string.AttachVideo);
                    }
                } else if (isVoice()) {
                    messageText = LocaleController.getString("AttachAudio", R.string.AttachAudio);
                } else if (isRoundVideo()) {
                    messageText = LocaleController.getString("AttachRound", R.string.AttachRound);
                } else if (messageOwner.media instanceof TLRPC.TL_messageMediaGeo || messageOwner.media instanceof TLRPC.TL_messageMediaVenue) {
                    messageText = LocaleController.getString("AttachLocation", R.string.AttachLocation);
                } else if (messageOwner.media instanceof TLRPC.TL_messageMediaGeoLive) {
                    messageText = LocaleController.getString("AttachLiveLocation", R.string.AttachLiveLocation);
                } else if (messageOwner.media instanceof TLRPC.TL_messageMediaContact) {
                    messageText = LocaleController.getString("AttachContact", R.string.AttachContact);
                    if (!TextUtils.isEmpty(messageOwner.media.vcard)) {
                        vCardData = VCardData.parse(messageOwner.media.vcard);
                    }
                } else if (messageOwner.media instanceof TLRPC.TL_messageMediaGame) {
                    messageText = messageOwner.message;
                } else if (messageOwner.media instanceof TLRPC.TL_messageMediaInvoice) {
                    messageText = messageOwner.media.description;
                } else if (messageOwner.media instanceof TLRPC.TL_messageMediaUnsupported) {
                    messageText = LocaleController.getString("UnsupportedMedia", R.string.UnsupportedMedia).replace("https://telegram.org/update", "https://github.com/NekoX-Dev/NekoX");
                } else if (messageOwner.media instanceof TLRPC.TL_messageMediaDocument) {
                    if (isSticker() || isAnimatedStickerDocument(getDocument(), true)) {
                        String sch = getStickerChar();
                        if (sch != null && sch.length() > 0) {
                            messageText = String.format("%s %s", sch, LocaleController.getString("AttachSticker", R.string.AttachSticker));
                        } else {
                            messageText = LocaleController.getString("AttachSticker", R.string.AttachSticker);
                        }
                    } else if (isMusic()) {
                        messageText = LocaleController.getString("AttachMusic", R.string.AttachMusic);
                    } else if (isGif()) {
                        messageText = LocaleController.getString("AttachGif", R.string.AttachGif);
                    } else {
                        String name = FileLoader.getDocumentFileName(getDocument());
                        if (!TextUtils.isEmpty(name)) {
                            messageText = name;
                        } else {
                            messageText = LocaleController.getString("AttachDocument", R.string.AttachDocument);
                        }
                    }
                }
            } else if (messageOwner.translated) {
                messageText = messageOwner.translatedMessage;
            } else {
                if (messageOwner.message != null) {
                    try {
                        if (messageOwner.message.length() > 200) {
                            messageText = AndroidUtilities.BAD_CHARS_MESSAGE_LONG_PATTERN.matcher(messageOwner.message).replaceAll("\u200C");
                        } else {
                            messageText = AndroidUtilities.BAD_CHARS_MESSAGE_PATTERN.matcher(messageOwner.message).replaceAll("\u200C");
                        }
                    } catch (Throwable e) {
                        messageText = messageOwner.message;
                    }
                } else {
                    messageText = messageOwner.message;
                }
            }
        }

        if (messageText == null) {
            messageText = "";
        }
    }

    public void setType() {
        int oldType = type;
        type = 1000;
        isRoundVideoCached = 0;
        if (messageOwner instanceof TLRPC.TL_message || messageOwner instanceof TLRPC.TL_messageForwarded_old2) {
            if (isRestrictedMessage) {
                type = 0;
            } else if (emojiAnimatedSticker != null) {
                if (isSticker()) {
                    type = TYPE_STICKER;
                } else {
                    type = TYPE_ANIMATED_STICKER;
                }
            } else if (isMediaEmpty()) {
                type = 0;
                if (TextUtils.isEmpty(messageText) && eventId == 0) {
                    messageText = "Empty message";
                }
            } else if (messageOwner.media.ttl_seconds != 0 && (messageOwner.media.photo instanceof TLRPC.TL_photoEmpty || getDocument() instanceof TLRPC.TL_documentEmpty)) {
                contentType = 1;
                type = 10;
            } else if (messageOwner.media instanceof TLRPC.TL_messageMediaDice) {
                type = TYPE_ANIMATED_STICKER;
                if (messageOwner.media.document == null) {
                    messageOwner.media.document = new TLRPC.TL_document();
                    messageOwner.media.document.file_reference = new byte[0];
                    messageOwner.media.document.mime_type = "application/x-tgsdice";
                    messageOwner.media.document.dc_id = Integer.MIN_VALUE;
                    messageOwner.media.document.id = Integer.MIN_VALUE;
                    TLRPC.TL_documentAttributeImageSize attributeImageSize = new TLRPC.TL_documentAttributeImageSize();
                    attributeImageSize.w = 512;
                    attributeImageSize.h = 512;
                    messageOwner.media.document.attributes.add(attributeImageSize);
                }
            } else if (messageOwner.media instanceof TLRPC.TL_messageMediaPhoto) {
                type = TYPE_PHOTO;
            } else if (messageOwner.media instanceof TLRPC.TL_messageMediaGeo || messageOwner.media instanceof TLRPC.TL_messageMediaVenue || messageOwner.media instanceof TLRPC.TL_messageMediaGeoLive) {
                type = 4;
            } else if (isRoundVideo()) {
                type = TYPE_ROUND_VIDEO;
            } else if (isVideo()) {
                type = TYPE_VIDEO;
            } else if (isVoice()) {
                type = 2;
            } else if (isMusic()) {
                type = 14;
            } else if (messageOwner.media instanceof TLRPC.TL_messageMediaContact) {
                type = 12;
            } else if (messageOwner.media instanceof TLRPC.TL_messageMediaPoll) {
                type = TYPE_POLL;
                checkedVotes = new ArrayList<>();
            } else if (messageOwner.media instanceof TLRPC.TL_messageMediaUnsupported) {
                type = 0;
            } else if (messageOwner.media instanceof TLRPC.TL_messageMediaDocument) {
                TLRPC.Document document = getDocument();
                if (document != null && document.mime_type != null) {
                    if (isGifDocument(document, hasValidGroupId())) {
                        type = 8;
                    } else if (isSticker()) {
                        type = TYPE_STICKER;
                    } else if (isAnimatedSticker()) {
                        type = TYPE_ANIMATED_STICKER;
                    } else {
                        type = 9;
                    }
                } else {
                    type = 9;
                }
            } else if (messageOwner.media instanceof TLRPC.TL_messageMediaGame) {
                type = 0;
            } else if (messageOwner.media instanceof TLRPC.TL_messageMediaInvoice) {
                type = 0;
            }
        } else if (messageOwner instanceof TLRPC.TL_messageService) {
            if (messageOwner.action instanceof TLRPC.TL_messageActionLoginUnknownLocation) {
                type = 0;
            } else if (messageOwner.action instanceof TLRPC.TL_messageActionChatEditPhoto || messageOwner.action instanceof TLRPC.TL_messageActionUserUpdatedPhoto) {
                contentType = 1;
                type = 11;
            } else if (messageOwner.action instanceof TLRPC.TL_messageEncryptedAction) {
                if (messageOwner.action.encryptedAction instanceof TLRPC.TL_decryptedMessageActionScreenshotMessages || messageOwner.action.encryptedAction instanceof TLRPC.TL_decryptedMessageActionSetMessageTTL) {
                    contentType = 1;
                    type = 10;
                } else {
                    contentType = -1;
                    type = -1;
                }
            } else if (messageOwner.action instanceof TLRPC.TL_messageActionHistoryClear) {
                contentType = -1;
                type = -1;
            } else if (messageOwner.action instanceof TLRPC.TL_messageActionPhoneCall) {
                type = 16;
            } else {
                contentType = 1;
                type = 10;
            }
        }
        if (oldType != 1000 && oldType != type) {
            updateMessageText(MessagesController.getInstance(currentAccount).getUsers(), MessagesController.getInstance(currentAccount).getChats(), null, null);
            generateThumbs(false);
        }
    }

    public boolean checkLayout() {
        if (type != 0 || messageOwner.peer_id == null || messageText == null || messageText.length() == 0) {
            return false;
        }
        if (layoutCreated) {
            int newMinSize = AndroidUtilities.isTablet() ? AndroidUtilities.getMinTabletSide() : AndroidUtilities.displaySize.x;
            if (Math.abs(generatedWithMinSize - newMinSize) > AndroidUtilities.dp(52) || generatedWithDensity != AndroidUtilities.density) {
                layoutCreated = false;
            }
        }
        if (!layoutCreated) {
            layoutCreated = true;
            TLRPC.User fromUser = null;
            if (isFromUser()) {
                fromUser = MessagesController.getInstance(currentAccount).getUser(messageOwner.from_id.user_id);
            }
            TextPaint paint;
            if (messageOwner.media instanceof TLRPC.TL_messageMediaGame) {
                paint = Theme.chat_msgGameTextPaint;
            } else {
                paint = Theme.chat_msgTextPaint;
            }
            int[] emojiOnly = allowsBigEmoji() ? new int[1] : null;
            messageText = Emoji.replaceEmoji(messageText, paint.getFontMetricsInt(), AndroidUtilities.dp(20), false, emojiOnly);
            checkEmojiOnly(emojiOnly);
            generateLayout(fromUser);
            return true;
        }
        return false;
    }

    public void resetLayout() {
        layoutCreated = false;
    }

    public String getMimeType() {
        TLRPC.Document document = getDocument();
        if (document != null) {
            return document.mime_type;
        } else if (messageOwner.media instanceof TLRPC.TL_messageMediaInvoice) {
            TLRPC.WebDocument photo = ((TLRPC.TL_messageMediaInvoice) messageOwner.media).photo;
            if (photo != null) {
                return photo.mime_type;
            }
        } else if (messageOwner.media instanceof TLRPC.TL_messageMediaPhoto) {
            return "image/jpeg";
        } else if (messageOwner.media instanceof TLRPC.TL_messageMediaWebPage) {
            if (messageOwner.media.webpage.photo != null) {
                return "image/jpeg";
            }
        }
        return "";
    }

    public boolean canPreviewDocument() {
        return canPreviewDocument(getDocument());
    }

    public static boolean isGifDocument(WebFile document) {
        return document != null && (document.mime_type.equals("image/gif") || isNewGifDocument(document));
    }

    public static boolean isGifDocument(TLRPC.Document document) {
        return isGifDocument(document, false);
    }

    public static boolean isGifDocument(TLRPC.Document document, boolean hasGroup) {
        return document != null && document.mime_type != null && (document.mime_type.equals("image/gif") && !hasGroup || isNewGifDocument(document));
    }

    public static boolean isDocumentHasThumb(TLRPC.Document document) {
        if (document == null || document.thumbs.isEmpty()) {
            return false;
        }
        for (int a = 0, N = document.thumbs.size(); a < N; a++) {
            TLRPC.PhotoSize photoSize = document.thumbs.get(a);
            if (photoSize != null && !(photoSize instanceof TLRPC.TL_photoSizeEmpty) && !(photoSize.location instanceof TLRPC.TL_fileLocationUnavailable)) {
                return true;
            }
        }
        return false;
    }

    public static boolean canPreviewDocument(TLRPC.Document document) {
        if (document != null && document.mime_type != null) {
            String mime = document.mime_type.toLowerCase();
            if (isDocumentHasThumb(document) && (mime.equals("image/png") || mime.equals("image/jpg") || mime.equals("image/jpeg")) || (Build.VERSION.SDK_INT >= 26 && (mime.equals("image/heic")))) {
                for (int a = 0; a < document.attributes.size(); a++) {
                    TLRPC.DocumentAttribute attribute = document.attributes.get(a);
                    if (attribute instanceof TLRPC.TL_documentAttributeImageSize) {
                        TLRPC.TL_documentAttributeImageSize size = (TLRPC.TL_documentAttributeImageSize) attribute;
                        return size.w < 6000 && size.h < 6000;
                    }
                }
            } else if (BuildVars.DEBUG_PRIVATE_VERSION) {
                String fileName = FileLoader.getDocumentFileName(document);
                if (fileName.startsWith("tg_secret_sticker") && fileName.endsWith("json")) {
                    return true;
                } else if (fileName.endsWith(".svg")) {
                    return true;
                }
            }
        }
        return false;
    }

    public static boolean isRoundVideoDocument(TLRPC.Document document) {
        if (document != null && "video/mp4".equals(document.mime_type)) {
            int width = 0;
            int height = 0;
            boolean round = false;
            for (int a = 0; a < document.attributes.size(); a++) {
                TLRPC.DocumentAttribute attribute = document.attributes.get(a);
                if (attribute instanceof TLRPC.TL_documentAttributeVideo) {
                    width = attribute.w;
                    height = attribute.h;
                    round = attribute.round_message;
                }
            }
            if (round && width <= 1280 && height <= 1280) {
                return true;
            }
        }
        return false;
    }

    public static boolean isNewGifDocument(WebFile document) {
        if (document != null && "video/mp4".equals(document.mime_type)) {
            int width = 0;
            int height = 0;
            //boolean animated = false;
            for (int a = 0; a < document.attributes.size(); a++) {
                TLRPC.DocumentAttribute attribute = document.attributes.get(a);
                if (attribute instanceof TLRPC.TL_documentAttributeAnimated) {
                    //animated = true;
                } else if (attribute instanceof TLRPC.TL_documentAttributeVideo) {
                    width = attribute.w;
                    height = attribute.h;
                }
            }
            if (/*animated && */width <= 1280 && height <= 1280) {
                return true;
            }
        }
        return false;
    }

    public static boolean isNewGifDocument(TLRPC.Document document) {
        if (document != null && "video/mp4".equals(document.mime_type)) {
            int width = 0;
            int height = 0;
            boolean animated = false;
            for (int a = 0; a < document.attributes.size(); a++) {
                TLRPC.DocumentAttribute attribute = document.attributes.get(a);
                if (attribute instanceof TLRPC.TL_documentAttributeAnimated) {
                    animated = true;
                } else if (attribute instanceof TLRPC.TL_documentAttributeVideo) {
                    width = attribute.w;
                    height = attribute.h;
                }
            }
            if (animated && width <= 1280 && height <= 1280) {
                return true;
            }
        }
        return false;
    }

    public static boolean isSystemSignUp(MessageObject message) {
        return message != null && message.messageOwner instanceof TLRPC.TL_messageService && ((TLRPC.TL_messageService)message.messageOwner).action instanceof TLRPC.TL_messageActionContactSignUp;
    }

    public void generateThumbs(boolean update) {
        if (messageOwner instanceof TLRPC.TL_messageService) {
            if (messageOwner.action instanceof TLRPC.TL_messageActionChatEditPhoto) {
                TLRPC.Photo photo = messageOwner.action.photo;
                if (!update) {
                    photoThumbs = new ArrayList<>(photo.sizes);
                } else if (photoThumbs != null && !photoThumbs.isEmpty()) {
                    for (int a = 0; a < photoThumbs.size(); a++) {
                        TLRPC.PhotoSize photoObject = photoThumbs.get(a);
                        for (int b = 0; b < photo.sizes.size(); b++) {
                            TLRPC.PhotoSize size = photo.sizes.get(b);
                            if (size instanceof TLRPC.TL_photoSizeEmpty) {
                                continue;
                            }
                            if (size.type.equals(photoObject.type)) {
                                photoObject.location = size.location;
                                break;
                            }
                        }
                    }
                }
                if (photo.dc_id != 0 && photoThumbs != null) {
                    for (int a = 0, N = photoThumbs.size(); a < N; a++) {
                        TLRPC.FileLocation location = photoThumbs.get(a).location;
                        if (location == null) {
                            continue;
                        }
                        location.dc_id = photo.dc_id;
                        location.file_reference = photo.file_reference;
                    }
                }
                photoThumbsObject = messageOwner.action.photo;
            }
        } else if (emojiAnimatedSticker != null) {
            if (TextUtils.isEmpty(emojiAnimatedStickerColor) && isDocumentHasThumb(emojiAnimatedSticker)) {
                if (!update || photoThumbs == null) {
                    photoThumbs = new ArrayList<>();
                    photoThumbs.addAll(emojiAnimatedSticker.thumbs);
                } else if (!photoThumbs.isEmpty()) {
                    updatePhotoSizeLocations(photoThumbs, emojiAnimatedSticker.thumbs);
                }
                photoThumbsObject = emojiAnimatedSticker;
            }
        } else if (messageOwner.media != null && !(messageOwner.media instanceof TLRPC.TL_messageMediaEmpty)) {
            if (messageOwner.media instanceof TLRPC.TL_messageMediaPhoto) {
                TLRPC.Photo photo = messageOwner.media.photo;
                if (!update || photoThumbs != null && photoThumbs.size() != photo.sizes.size()) {
                    photoThumbs = new ArrayList<>(photo.sizes);
                } else if (photoThumbs != null && !photoThumbs.isEmpty()) {
                    for (int a = 0; a < photoThumbs.size(); a++) {
                        TLRPC.PhotoSize photoObject = photoThumbs.get(a);
                        if (photoObject == null) {
                            continue;
                        }
                        for (int b = 0; b < photo.sizes.size(); b++) {
                            TLRPC.PhotoSize size = photo.sizes.get(b);
                            if (size == null || size instanceof TLRPC.TL_photoSizeEmpty) {
                                continue;
                            }
                            if (size.type.equals(photoObject.type)) {
                                photoObject.location = size.location;
                                break;
                            } else if ("s".equals(photoObject.type) && size instanceof TLRPC.TL_photoStrippedSize) {
                                photoThumbs.set(a, size);
                                break;
                            }
                        }
                    }
                }
                photoThumbsObject = messageOwner.media.photo;
            } else if (messageOwner.media instanceof TLRPC.TL_messageMediaDocument) {
                TLRPC.Document document = getDocument();
                if (isDocumentHasThumb(document)) {
                    if (!update || photoThumbs == null) {
                        photoThumbs = new ArrayList<>();
                        photoThumbs.addAll(document.thumbs);
                    } else if (!photoThumbs.isEmpty()) {
                        updatePhotoSizeLocations(photoThumbs, document.thumbs);
                    }
                    photoThumbsObject = document;
                }
            } else if (messageOwner.media instanceof TLRPC.TL_messageMediaGame) {
                TLRPC.Document document = messageOwner.media.game.document;
                if (document != null) {
                    if (isDocumentHasThumb(document)) {
                        if (!update) {
                            photoThumbs = new ArrayList<>();
                            photoThumbs.addAll(document.thumbs);
                        } else if (photoThumbs != null && !photoThumbs.isEmpty()) {
                            updatePhotoSizeLocations(photoThumbs, document.thumbs);
                        }
                        photoThumbsObject = document;
                    }
                }
                TLRPC.Photo photo = messageOwner.media.game.photo;
                if (photo != null) {
                    if (!update || photoThumbs2 == null) {
                        photoThumbs2 = new ArrayList<>(photo.sizes);
                    } else if (!photoThumbs2.isEmpty()) {
                        updatePhotoSizeLocations(photoThumbs2, photo.sizes);
                    }
                    photoThumbsObject2 = photo;
                }
                if (photoThumbs == null && photoThumbs2 != null) {
                    photoThumbs = photoThumbs2;
                    photoThumbs2 = null;
                    photoThumbsObject = photoThumbsObject2;
                    photoThumbsObject2 = null;
                }
            } else if (messageOwner.media instanceof TLRPC.TL_messageMediaWebPage) {
                TLRPC.Photo photo = messageOwner.media.webpage.photo;
                TLRPC.Document document = messageOwner.media.webpage.document;
                if (photo != null) {
                    if (!update || photoThumbs == null) {
                        photoThumbs = new ArrayList<>(photo.sizes);
                    } else if (!photoThumbs.isEmpty()) {
                        updatePhotoSizeLocations(photoThumbs, photo.sizes);
                    }
                    photoThumbsObject = photo;
                } else if (document != null) {
                    if (isDocumentHasThumb(document)) {
                        if (!update) {
                            photoThumbs = new ArrayList<>();
                            photoThumbs.addAll(document.thumbs);
                        } else if (photoThumbs != null && !photoThumbs.isEmpty()) {
                            updatePhotoSizeLocations(photoThumbs, document.thumbs);
                        }
                        photoThumbsObject = document;
                    }
                }
            }
        }
    }

    private static void updatePhotoSizeLocations(ArrayList<TLRPC.PhotoSize> o, ArrayList<TLRPC.PhotoSize> n) {
        for (int a = 0, N = o.size(); a < N; a++) {
            TLRPC.PhotoSize photoObject = o.get(a);
            if (photoObject == null) {
                continue;
            }
            for (int b = 0, N2 = n.size(); b < N2; b++) {
                TLRPC.PhotoSize size = n.get(b);
                if (size instanceof TLRPC.TL_photoSizeEmpty || size instanceof TLRPC.TL_photoCachedSize || size == null) {
                    continue;
                }
                if (size.type.equals(photoObject.type)) {
                    photoObject.location = size.location;
                    break;
                }
            }
        }
    }

    public CharSequence replaceWithLink(CharSequence source, String param, ArrayList<Long> uids, AbstractMap<Long, TLRPC.User> usersDict, LongSparseArray<TLRPC.User> sUsersDict) {
        int start = TextUtils.indexOf(source, param);
        if (start >= 0) {
            SpannableStringBuilder names = new SpannableStringBuilder("");
            for (int a = 0; a < uids.size(); a++) {
                TLRPC.User user = null;
                if (usersDict != null) {
                    user = usersDict.get(uids.get(a));
                } else if (sUsersDict != null) {
                    user = sUsersDict.get(uids.get(a));
                }
                if (user == null) {
                    user = MessagesController.getInstance(currentAccount).getUser(uids.get(a));
                }
                if (user != null) {
                    String name = UserObject.getUserName(user);
                    start = names.length();
                    if (names.length() != 0) {
                        names.append(", ");
                    }
                    names.append(name);
                    names.setSpan(new URLSpanNoUnderlineBold("" + user.id), start, start + name.length(), Spanned.SPAN_EXCLUSIVE_EXCLUSIVE);
                }
            }
            return TextUtils.replace(source, new String[]{param}, new CharSequence[]{names});
        }
        return source;
    }

    public static CharSequence replaceWithLink(CharSequence source, String param, TLObject object) {
        int start = TextUtils.indexOf(source, param);
        if (start >= 0) {
            String name;
            String id;
            TLObject spanObject = null;
            if (object instanceof TLRPC.User) {
                name = UserObject.getUserName((TLRPC.User) object);
                id = "" + ((TLRPC.User) object).id;
            } else if (object instanceof TLRPC.Chat) {
                name = ((TLRPC.Chat) object).title;
                id = "" + -((TLRPC.Chat) object).id;
            } else if (object instanceof TLRPC.TL_game) {
                TLRPC.TL_game game = (TLRPC.TL_game) object;
                name = game.title;
                id = "game";
            } else if (object instanceof TLRPC.TL_chatInviteExported) {
                TLRPC.TL_chatInviteExported invite  = (TLRPC.TL_chatInviteExported) object;
                name = invite.link;
                id = "invite";
                spanObject = invite;
            } else {
                name = "";
                id = "0";
            }
            name = name.replace('\n', ' ');
            SpannableStringBuilder builder = new SpannableStringBuilder(TextUtils.replace(source, new String[]{param}, new String[]{name}));
            URLSpanNoUnderlineBold span = new URLSpanNoUnderlineBold("" + id);
            span.setObject(spanObject);
            builder.setSpan(span, start, start + name.length(), Spanned.SPAN_EXCLUSIVE_EXCLUSIVE);
            return builder;
        }
        return source;
    }

    public String getExtension() {
        String fileName = getFileName();
        int idx = fileName.lastIndexOf('.');
        String ext = null;
        if (idx != -1) {
            ext = fileName.substring(idx + 1);
        }
        if (ext == null || ext.length() == 0) {
            ext = getDocument().mime_type;
        }
        if (ext == null) {
            ext = "";
        }
        ext = ext.toUpperCase();
        return ext;
    }

    public String getFileName() {
        return getFileName(messageOwner);
    }

    public static String getFileName(TLRPC.Message messageOwner) {
        if (messageOwner.media instanceof TLRPC.TL_messageMediaDocument) {
            return FileLoader.getAttachFileName(getDocument(messageOwner));
        } else if (messageOwner.media instanceof TLRPC.TL_messageMediaPhoto) {
            ArrayList<TLRPC.PhotoSize> sizes = messageOwner.media.photo.sizes;
            if (sizes.size() > 0) {
                TLRPC.PhotoSize sizeFull = FileLoader.getClosestPhotoSizeWithSize(sizes, AndroidUtilities.getPhotoSize());
                if (sizeFull != null) {
                    return FileLoader.getAttachFileName(sizeFull);
                }
            }
        } else if (messageOwner.media instanceof TLRPC.TL_messageMediaWebPage) {
            return FileLoader.getAttachFileName(messageOwner.media.webpage.document);
        }
        return "";
    }

    public int getMediaType() {
        if (isVideo()) {
            return FileLoader.MEDIA_DIR_VIDEO;
        } else if (isVoice()) {
            return FileLoader.MEDIA_DIR_AUDIO;
        } else if (messageOwner.media instanceof TLRPC.TL_messageMediaDocument) {
            return FileLoader.MEDIA_DIR_DOCUMENT;
        } else if (messageOwner.media instanceof TLRPC.TL_messageMediaPhoto) {
            return FileLoader.MEDIA_DIR_IMAGE;
        }
        return FileLoader.MEDIA_DIR_CACHE;
    }

    private static boolean containsUrls(CharSequence message) {
        if (message == null || message.length() < 2 || message.length() > 1024 * 20) {
            return false;
        }

        int length = message.length();

        int digitsInRow = 0;
        int schemeSequence = 0;
        int dotSequence = 0;

        char lastChar = 0;

        for (int i = 0; i < length; i++) {
            char c = message.charAt(i);

            if (c >= '0' && c <= '9') {
                digitsInRow++;
                if (digitsInRow >= 6) {
                    return true;
                }
                schemeSequence = 0;
                dotSequence = 0;
            } else if (!(c != ' ' && digitsInRow > 0)) {
                digitsInRow = 0;
            }
            if ((c == '@' || c == '#' || c == '/' || c == '$') && i == 0 || i != 0 && (message.charAt(i - 1) == ' ' || message.charAt(i - 1) == '\n')) {
                return true;
            }
            if (c == ':') {
                if (schemeSequence == 0) {
                    schemeSequence = 1;
                } else {
                    schemeSequence = 0;
                }
            } else if (c == '/') {
                if (schemeSequence == 2) {
                    return true;
                }
                if (schemeSequence == 1) {
                    schemeSequence++;
                } else {
                    schemeSequence = 0;
                }
            } else if (c == '.') {
                if (dotSequence == 0 && lastChar != ' ') {
                    dotSequence++;
                } else {
                    dotSequence = 0;
                }
            } else if (c != ' ' && lastChar == '.' && dotSequence == 1) {
                return true;
            } else {
                dotSequence = 0;
            }
            lastChar = c;
        }
        return false;
    }

    public void generateLinkDescription() {
        if (linkDescription != null) {
            return;
        }
        int hashtagsType = 0;
        if (messageOwner.media instanceof TLRPC.TL_messageMediaWebPage && messageOwner.media.webpage instanceof TLRPC.TL_webPage && messageOwner.media.webpage.description != null) {
            linkDescription = Spannable.Factory.getInstance().newSpannable(messageOwner.media.webpage.description);
            String siteName = messageOwner.media.webpage.site_name;
            if (siteName != null) {
                siteName = siteName.toLowerCase();
            }
            if ("instagram".equals(siteName)) {
                hashtagsType = 1;
            } else if ("twitter".equals(siteName)) {
                hashtagsType = 2;
            }
        } else if (messageOwner.media instanceof TLRPC.TL_messageMediaGame && messageOwner.media.game.description != null) {
            linkDescription = Spannable.Factory.getInstance().newSpannable(messageOwner.media.game.description);
        } else if (messageOwner.media instanceof TLRPC.TL_messageMediaInvoice && messageOwner.media.description != null) {
            linkDescription = Spannable.Factory.getInstance().newSpannable(messageOwner.media.description);
        }
        if (!TextUtils.isEmpty(linkDescription)) {
            if (containsUrls(linkDescription)) {
                try {
                    AndroidUtilities.addLinks((Spannable) linkDescription, Linkify.WEB_URLS);
                } catch (Exception e) {
                    FileLog.e(e);
                }
            }
            linkDescription = Emoji.replaceEmoji(linkDescription, Theme.chat_msgTextPaint.getFontMetricsInt(), AndroidUtilities.dp(20), false);
            if (hashtagsType != 0) {
                if (!(linkDescription instanceof Spannable)) {
                    linkDescription = new SpannableStringBuilder(linkDescription);
                }
                addUrlsByPattern(isOutOwner(), linkDescription, false, hashtagsType, 0, false);
            }
        }
    }

    public void generateCaption() {
        if (caption != null || isRoundVideo()) {
            return;
        }
        if (!isMediaEmpty() && !(messageOwner.media instanceof TLRPC.TL_messageMediaGame) && StrUtil.isNotBlank(messageOwner.message) && (!messageOwner.translated || StrUtil.isNotBlank(messageOwner.translatedMessage))) {

            String msg;
            if (messageOwner.translated) {
                msg = messageOwner.translatedMessage;
            } else {
                msg = messageOwner.message;
            }

            caption = Emoji.replaceEmoji(msg, Theme.chat_msgTextPaint.getFontMetricsInt(), AndroidUtilities.dp(20), false);

            boolean hasEntities;
            if (messageOwner.send_state != MESSAGE_SEND_STATE_SENT) {
                hasEntities = false;
            } else {
                hasEntities = !messageOwner.entities.isEmpty();
            }

            boolean useManualParse = !hasEntities && (
                    eventId != 0 ||
                            messageOwner.media instanceof TLRPC.TL_messageMediaPhoto_old ||
                            messageOwner.media instanceof TLRPC.TL_messageMediaPhoto_layer68 ||
                            messageOwner.media instanceof TLRPC.TL_messageMediaPhoto_layer74 ||
                            messageOwner.media instanceof TLRPC.TL_messageMediaDocument_old ||
                            messageOwner.media instanceof TLRPC.TL_messageMediaDocument_layer68 ||
                            messageOwner.media instanceof TLRPC.TL_messageMediaDocument_layer74 ||
                            isOut() && messageOwner.send_state != MESSAGE_SEND_STATE_SENT ||
                            messageOwner.id < 0);

            if (useManualParse) {
                if (containsUrls(caption)) {
                    try {
                        AndroidUtilities.addLinks((Spannable) caption, Linkify.WEB_URLS | Linkify.PHONE_NUMBERS);
                    } catch (Exception e) {
                        FileLog.e(e);
                    }
                }
                addUrlsByPattern(isOutOwner(), caption, true, 0, 0, true);
            }

            try {
                AndroidUtilities.addProxyLinks((Spannable) caption);
            } catch (Exception e) {
                FileLog.e(e);
            }

            addEntitiesToText(caption, useManualParse);
            if (isVideo()) {
                addUrlsByPattern(isOutOwner(), caption, true, 3, getDuration(), false);
            } else if (isMusic() || isVoice()) {
                addUrlsByPattern(isOutOwner(), caption, true, 4, getDuration(), false);
            }
        }
    }

    public static void addUrlsByPattern(boolean isOut, CharSequence charSequence, boolean botCommands, int patternType, int duration, boolean check) {
        try {
            Matcher matcher;
            if (patternType == 3 || patternType == 4) {
                if (videoTimeUrlPattern == null) {
                    videoTimeUrlPattern = Pattern.compile("\\b(?:(\\d{1,2}):)?(\\d{1,3}):([0-5][0-9])\\b");
                }
                matcher = videoTimeUrlPattern.matcher(charSequence);
            } else if (patternType == 1) {
                if (instagramUrlPattern == null) {
                    instagramUrlPattern = Pattern.compile("(^|\\s|\\()@[a-zA-Z\\d_.]{1,32}|(^|\\s|\\()#[\\w.]+");
                }
                matcher = instagramUrlPattern.matcher(charSequence);
            } else {
                if (urlPattern == null) {
                    urlPattern = Pattern.compile("(^|\\s)/[a-zA-Z@\\d_]{1,255}|(^|\\s|\\()@[a-zA-Z\\d_]{1,32}|(^|\\s|\\()#[^0-9][\\w.]+|(^|\\s)\\$[A-Z]{3,8}([ ,.]|$)");
                }
                matcher = urlPattern.matcher(charSequence);
            }
            Spannable spannable = (Spannable) charSequence;
            while (matcher.find()) {
                int start = matcher.start();
                int end = matcher.end();
                URLSpanNoUnderline url = null;
                if (patternType == 3 || patternType == 4) {
                    URLSpan[] spans = spannable.getSpans(start, end, URLSpan.class);
                    if (spans != null && spans.length > 0) {
                        continue;
                    }
                    int count = matcher.groupCount();
                    int s1 = matcher.start(1);
                    int e1 = matcher.end(1);
                    int s2 = matcher.start(2);
                    int e2 = matcher.end(2);
                    int s3 = matcher.start(3);
                    int e3 = matcher.end(3);
                    int minutes = Utilities.parseInt(charSequence.subSequence(s2, e2));
                    int seconds = Utilities.parseInt(charSequence.subSequence(s3, e3));
                    int hours = s1 >= 0 && e1 >= 0 ? Utilities.parseInt(charSequence.subSequence(s1, e1)) : -1;
                    seconds += minutes * 60;
                    if (hours > 0) {
                        seconds += hours * 60 * 60;
                    }
                    if (seconds > duration) {
                        continue;
                    }
                    if (patternType == 3) {
                        url = new URLSpanNoUnderline("video?" + seconds);
                    } else {
                        url = new URLSpanNoUnderline("audio?" + seconds);
                    }
                } else {
                    char ch = charSequence.charAt(start);
                    if (patternType != 0) {
                        if (ch != '@' && ch != '#') {
                            start++;
                        }
                        ch = charSequence.charAt(start);
                        if (ch != '@' && ch != '#') {
                            continue;
                        }
                    } else {
                        if (ch != '@' && ch != '#' && ch != '/' && ch != '$') {
                            start++;
                        }
                    }
                    if (patternType == 1) {
                        if (ch == '@') {
                            url = new URLSpanNoUnderline("https://instagram.com/" + charSequence.subSequence(start + 1, end).toString());
                        } else {
                            url = new URLSpanNoUnderline("https://www.instagram.com/explore/tags/" + charSequence.subSequence(start + 1, end).toString());
                        }
                    } else if (patternType == 2) {
                        if (ch == '@') {
                            url = new URLSpanNoUnderline("https://twitter.com/" + charSequence.subSequence(start + 1, end).toString());
                        } else {
                            url = new URLSpanNoUnderline("https://twitter.com/hashtag/" + charSequence.subSequence(start + 1, end).toString());
                        }
                    } else {
                        if (charSequence.charAt(start) == '/') {
                            if (botCommands) {
                                url = new URLSpanBotCommand(charSequence.subSequence(start, end).toString(), isOut ? 1 : 0);
                            }
                        } else {
                            url = new URLSpanNoUnderline(charSequence.subSequence(start, end).toString());
                        }
                    }
                }
                if (url != null) {
                    if (check) {
                        ClickableSpan[] spans = spannable.getSpans(start, end, ClickableSpan.class);
                        if (spans != null && spans.length > 0) {
                            spannable.removeSpan(spans[0]);
                        }
                    }
                    spannable.setSpan(url, start, end, 0);
                }
            }
        } catch (Exception e) {
            FileLog.e(e);
        }
    }

    public static int[] getWebDocumentWidthAndHeight(TLRPC.WebDocument document) {
        if (document == null) {
            return null;
        }
        for (int a = 0, size = document.attributes.size(); a < size; a++) {
            TLRPC.DocumentAttribute attribute = document.attributes.get(a);
            if (attribute instanceof TLRPC.TL_documentAttributeImageSize) {
                return new int[]{attribute.w, attribute.h};
            } else if (attribute instanceof TLRPC.TL_documentAttributeVideo) {
                return new int[]{attribute.w, attribute.h};
            }
        }
        return null;
    }

    public static int getWebDocumentDuration(TLRPC.WebDocument document) {
        if (document == null) {
            return 0;
        }
        for (int a = 0, size = document.attributes.size(); a < size; a++) {
            TLRPC.DocumentAttribute attribute = document.attributes.get(a);
            if (attribute instanceof TLRPC.TL_documentAttributeVideo) {
                return attribute.duration;
            } else if (attribute instanceof TLRPC.TL_documentAttributeAudio) {
                return attribute.duration;
            }
        }
        return 0;
    }

    public static int[] getInlineResultWidthAndHeight(TLRPC.BotInlineResult inlineResult) {
        int[] result = getWebDocumentWidthAndHeight(inlineResult.content);
        if (result == null) {
            result = getWebDocumentWidthAndHeight(inlineResult.thumb);
            if (result == null) {
                result = new int[]{0, 0};
            }
        }
        return result;
    }

    public static int getInlineResultDuration(TLRPC.BotInlineResult inlineResult) {
        int result = getWebDocumentDuration(inlineResult.content);
        if (result == 0) {
            result = getWebDocumentDuration(inlineResult.thumb);
        }
        return result;
    }

    public boolean hasValidGroupId() {
        return getGroupId() != 0 && (photoThumbs != null && !photoThumbs.isEmpty() || isMusic() || isDocument());
    }

    public long getGroupIdForUse() {
        return localSentGroupId != 0 ? localSentGroupId : messageOwner.grouped_id;
    }

    public long getGroupId() {
        return localGroupId != 0 ? localGroupId : getGroupIdForUse();
    }

    public static void addLinks(boolean isOut, CharSequence messageText) {
        addLinks(isOut, messageText, true, false);
    }

    public static void addLinks(boolean isOut, CharSequence messageText, boolean botCommands, boolean check) {
        addLinks(isOut, messageText, botCommands, check, false);
    }

    public static void addLinks(boolean isOut, CharSequence messageText, boolean botCommands, boolean check, boolean internalOnly) {
        if (messageText instanceof Spannable && containsUrls(messageText)) {
            if (messageText.length() < 1000) {
                try {
                    AndroidUtilities.addLinks((Spannable) messageText, Linkify.WEB_URLS | Linkify.PHONE_NUMBERS, internalOnly);
                } catch (Exception e) {
                    FileLog.e(e);
                }
            } else {
                try {
                    AndroidUtilities.addLinks((Spannable) messageText, Linkify.WEB_URLS, internalOnly);
                } catch (Exception e) {
                    FileLog.e(e);
                }
            }
            addUrlsByPattern(isOut, messageText, botCommands, 0, 0, check);
        }
    }

    public void resetPlayingProgress() {
        audioProgress = 0.0f;
        audioProgressSec = 0;
        bufferedProgress = 0.0f;
    }

    private boolean addEntitiesToText(CharSequence text, boolean useManualParse) {
        return addEntitiesToText(text, false, useManualParse);
    }

    public boolean addEntitiesToText(CharSequence text, boolean photoViewer, boolean useManualParse) {
        if (isRestrictedMessage) {
            ArrayList<TLRPC.MessageEntity> entities = new ArrayList<>();
            TLRPC.TL_messageEntityItalic entityItalic = new TLRPC.TL_messageEntityItalic();
            entityItalic.offset = 0;
            entityItalic.length = text.length();
            entities.add(entityItalic);
            return addEntitiesToText(text, entities, isOutOwner(), true, photoViewer, useManualParse);
        } else {
            return addEntitiesToText(text, messageOwner.entities, isOutOwner(), true, photoViewer, useManualParse);
        }
    }

    public static boolean addEntitiesToText(CharSequence text, ArrayList<TLRPC.MessageEntity> entities, boolean out, boolean usernames, boolean photoViewer, boolean useManualParse) {
        if (!(text instanceof Spannable)) {
            return false;
        }
        Spannable spannable = (Spannable) text;
        URLSpan[] spans = spannable.getSpans(0, text.length(), URLSpan.class);
        boolean hasUrls = spans != null && spans.length > 0;
        if (entities.isEmpty()) {
            return hasUrls;
        }

        byte t;
        if (photoViewer) {
            t = 2;
        } else if (out) {
            t = 1;
        } else {
            t = 0;
        }

        ArrayList<TextStyleSpan.TextStyleRun> runs = new ArrayList<>();
        ArrayList<TLRPC.MessageEntity> entitiesCopy = new ArrayList<>(entities);

        Collections.sort(entitiesCopy, (o1, o2) -> {
            if (o1.offset > o2.offset) {
                return 1;
            } else if (o1.offset < o2.offset) {
                return -1;
            }
            return 0;
        });
        for (int a = 0, N = entitiesCopy.size(); a < N; a++) {
            TLRPC.MessageEntity entity = entitiesCopy.get(a);
            if (entity.length <= 0 || entity.offset < 0 || entity.offset >= text.length()) {
                continue;
            } else if (entity.offset + entity.length > text.length()) {
                entity.length = text.length() - entity.offset;
            }

            if (!useManualParse || entity instanceof TLRPC.TL_messageEntityBold ||
                    entity instanceof TLRPC.TL_messageEntityItalic ||
                    entity instanceof TLRPC.TL_messageEntityStrike ||
                    entity instanceof TLRPC.TL_messageEntityUnderline ||
                    entity instanceof TLRPC.TL_messageEntityBlockquote ||
                    entity instanceof TLRPC.TL_messageEntityCode ||
                    entity instanceof TLRPC.TL_messageEntityPre ||
                    entity instanceof TLRPC.TL_messageEntityMentionName ||
                    entity instanceof TLRPC.TL_inputMessageEntityMentionName ||
                    entity instanceof TLRPC.TL_messageEntityTextUrl) {
                if (spans != null && spans.length > 0) {
                    for (int b = 0; b < spans.length; b++) {
                        if (spans[b] == null) {
                            continue;
                        }
                        int start = spannable.getSpanStart(spans[b]);
                        int end = spannable.getSpanEnd(spans[b]);
                        if (entity.offset <= start && entity.offset + entity.length >= start || entity.offset <= end && entity.offset + entity.length >= end) {
                            spannable.removeSpan(spans[b]);
                            spans[b] = null;
                        }
                    }
                }
            }

            TextStyleSpan.TextStyleRun newRun = new TextStyleSpan.TextStyleRun();
            newRun.start = entity.offset;
            newRun.end = newRun.start + entity.length;
            TLRPC.MessageEntity urlEntity = null;
            if (entity instanceof TLRPC.TL_messageEntityStrike) {
                newRun.flags = TextStyleSpan.FLAG_STYLE_STRIKE;
            } else if (entity instanceof TLRPC.TL_messageEntityUnderline) {
                newRun.flags = TextStyleSpan.FLAG_STYLE_UNDERLINE;
            } else if (entity instanceof TLRPC.TL_messageEntityBlockquote) {
                newRun.flags = TextStyleSpan.FLAG_STYLE_QUOTE;
            } else if (entity instanceof TLRPC.TL_messageEntityBold) {
                newRun.flags = TextStyleSpan.FLAG_STYLE_BOLD;
            } else if (entity instanceof TLRPC.TL_messageEntityItalic) {
                newRun.flags = TextStyleSpan.FLAG_STYLE_ITALIC;
            } else if (entity instanceof TLRPC.TL_messageEntityCode || entity instanceof TLRPC.TL_messageEntityPre) {
                newRun.flags = TextStyleSpan.FLAG_STYLE_MONO;
            } else if (entity instanceof TLRPC.TL_messageEntityMentionName) {
                if (!usernames) {
                    continue;
                }
                newRun.flags = TextStyleSpan.FLAG_STYLE_MENTION;
                newRun.urlEntity = entity;
            } else if (entity instanceof TLRPC.TL_inputMessageEntityMentionName) {
                if (!usernames) {
                    continue;
                }
                newRun.flags = TextStyleSpan.FLAG_STYLE_MENTION;
                newRun.urlEntity = entity;
            } else {
                if (useManualParse && !(entity instanceof TLRPC.TL_messageEntityTextUrl)) {
                    continue;
                }
                if ((entity instanceof TLRPC.TL_messageEntityUrl || entity instanceof TLRPC.TL_messageEntityTextUrl) && Browser.isPassportUrl(entity.url)) {
                    continue;
                }
                if (entity instanceof TLRPC.TL_messageEntityMention && !usernames) {
                    continue;
                }
                newRun.flags = TextStyleSpan.FLAG_STYLE_URL;
                newRun.urlEntity = entity;
            }

            for (int b = 0, N2 = runs.size(); b < N2; b++) {
                TextStyleSpan.TextStyleRun run = runs.get(b);

                if (newRun.start > run.start) {
                    if (newRun.start >= run.end) {
                        continue;
                    }

                    if (newRun.end < run.end) {
                        TextStyleSpan.TextStyleRun r = new TextStyleSpan.TextStyleRun(newRun);
                        r.merge(run);
                        b++;
                        N2++;
                        runs.add(b, r);

                        r = new TextStyleSpan.TextStyleRun(run);
                        r.start = newRun.end;
                        b++;
                        N2++;
                        runs.add(b, r);
                    } else {
                        TextStyleSpan.TextStyleRun r = new TextStyleSpan.TextStyleRun(newRun);
                        r.merge(run);
                        r.end = run.end;
                        b++;
                        N2++;
                        runs.add(b, r);
                    }

                    int temp = newRun.start;
                    newRun.start = run.end;
                    run.end = temp;
                } else {
                    if (run.start >= newRun.end) {
                        continue;
                    }
                    int temp = run.start;
                    if (newRun.end == run.end) {
                        run.merge(newRun);
                    } else if (newRun.end < run.end) {
                        TextStyleSpan.TextStyleRun r = new TextStyleSpan.TextStyleRun(run);
                        r.merge(newRun);
                        r.end = newRun.end;
                        b++;
                        N2++;
                        runs.add(b, r);

                        run.start = newRun.end;
                    } else {
                        TextStyleSpan.TextStyleRun r = new TextStyleSpan.TextStyleRun(newRun);
                        r.start = run.end;
                        b++;
                        N2++;
                        runs.add(b, r);

                        run.merge(newRun);
                    }
                    newRun.end = temp;
                }
            }
            if (newRun.start < newRun.end) {
                runs.add(newRun);
            }
        }

        int count = runs.size();
        for (int a = 0; a < count; a++) {
            TextStyleSpan.TextStyleRun run = runs.get(a);

            String url = run.urlEntity != null ? TextUtils.substring(text, run.urlEntity.offset, run.urlEntity.offset + run.urlEntity.length) : null;
            if (run.urlEntity instanceof TLRPC.TL_messageEntityBotCommand) {
                spannable.setSpan(new URLSpanBotCommand(url, t, run), run.start, run.end, Spanned.SPAN_EXCLUSIVE_EXCLUSIVE);
            } else if (run.urlEntity instanceof TLRPC.TL_messageEntityHashtag || run.urlEntity instanceof TLRPC.TL_messageEntityMention || run.urlEntity instanceof TLRPC.TL_messageEntityCashtag) {
                spannable.setSpan(new URLSpanNoUnderline(url, run), run.start, run.end, Spanned.SPAN_EXCLUSIVE_EXCLUSIVE);
            } else if (run.urlEntity instanceof TLRPC.TL_messageEntityEmail) {
                spannable.setSpan(new URLSpanReplacement("mailto:" + url, run), run.start, run.end, Spanned.SPAN_EXCLUSIVE_EXCLUSIVE);
            } else if (run.urlEntity instanceof TLRPC.TL_messageEntityUrl) {
                hasUrls = true;
                String lowerCase = url.toLowerCase();
                if (!lowerCase.contains("://")) {
                    spannable.setSpan(new URLSpanBrowser("http://" + url, run), run.start, run.end, Spanned.SPAN_EXCLUSIVE_EXCLUSIVE);
                } else {
                    spannable.setSpan(new URLSpanBrowser(url, run), run.start, run.end, Spanned.SPAN_EXCLUSIVE_EXCLUSIVE);
                }
            } else if (run.urlEntity instanceof TLRPC.TL_messageEntityBankCard) {
                hasUrls = true;
                spannable.setSpan(new URLSpanNoUnderline("card:" + url, run), run.start, run.end, Spanned.SPAN_EXCLUSIVE_EXCLUSIVE);
            } else if (run.urlEntity instanceof TLRPC.TL_messageEntityPhone) {
                hasUrls = true;
                String tel = PhoneFormat.stripExceptNumbers(url);
                if (url.startsWith("+")) {
                    tel = "+" + tel;
                }
                spannable.setSpan(new URLSpanBrowser("tel:" + tel, run), run.start, run.end, Spanned.SPAN_EXCLUSIVE_EXCLUSIVE);
            } else if (run.urlEntity instanceof TLRPC.TL_messageEntityTextUrl) {
                spannable.setSpan(new URLSpanReplacement(run.urlEntity.url, run), run.start, run.end, Spanned.SPAN_EXCLUSIVE_EXCLUSIVE);
            } else if (run.urlEntity instanceof TLRPC.TL_messageEntityMentionName) {
                spannable.setSpan(new URLSpanUserMention("" + ((TLRPC.TL_messageEntityMentionName) run.urlEntity).user_id, t, run), run.start, run.end, Spanned.SPAN_EXCLUSIVE_EXCLUSIVE);
            } else if (run.urlEntity instanceof TLRPC.TL_inputMessageEntityMentionName) {
                spannable.setSpan(new URLSpanUserMention("" + ((TLRPC.TL_inputMessageEntityMentionName) run.urlEntity).user_id.user_id, t, run), run.start, run.end, Spanned.SPAN_EXCLUSIVE_EXCLUSIVE);
            } else if ((run.flags & TextStyleSpan.FLAG_STYLE_MONO) != 0) {
                spannable.setSpan(new URLSpanMono(spannable, run.start, run.end, t, run), run.start, run.end, Spanned.SPAN_EXCLUSIVE_EXCLUSIVE);
            } else {
                spannable.setSpan(new TextStyleSpan(run), run.start, run.end, Spanned.SPAN_EXCLUSIVE_EXCLUSIVE);
            }
        }
        return hasUrls;
    }

    public boolean needDrawShareButton() {
        if (preview) {
            return false;
        } else if (scheduled) {
            return false;
        } else if (eventId != 0) {
            return false;
        } else if (messageOwner.fwd_from != null && !isOutOwner() && messageOwner.fwd_from.saved_from_peer != null && getDialogId() == UserConfig.getInstance(currentAccount).getClientUserId()) {
            return true;
        } else if (type == TYPE_STICKER || type == TYPE_ANIMATED_STICKER) {
            return false;
        } else if (messageOwner.fwd_from != null && messageOwner.fwd_from.from_id instanceof TLRPC.TL_peerChannel && !isOutOwner()) {
            return true;
        } else if (isFromUser()) {
            if (messageOwner.media instanceof TLRPC.TL_messageMediaEmpty || messageOwner.media == null || messageOwner.media instanceof TLRPC.TL_messageMediaWebPage && !(messageOwner.media.webpage instanceof TLRPC.TL_webPage)) {
                return false;
            }
            TLRPC.User user = MessagesController.getInstance(currentAccount).getUser(messageOwner.from_id.user_id);
            if (user != null && user.bot) {
                return true;
            }
            if (!isOut()) {
                if (messageOwner.media instanceof TLRPC.TL_messageMediaGame || messageOwner.media instanceof TLRPC.TL_messageMediaInvoice) {
                    return true;
                }
                TLRPC.Chat chat = messageOwner.peer_id != null && messageOwner.peer_id.channel_id != 0 ? getChat(null, null, messageOwner.peer_id.channel_id) : null;
                if (ChatObject.isChannel(chat) && chat.megagroup) {
                    return chat.username != null && chat.username.length() > 0 && !(messageOwner.media instanceof TLRPC.TL_messageMediaContact) && !(messageOwner.media instanceof TLRPC.TL_messageMediaGeo);
                }
            }
        } else if (messageOwner.from_id instanceof TLRPC.TL_peerChannel || messageOwner.post) {
            if (isSupergroup()) {
                return false;
            }
            if (messageOwner.peer_id.channel_id != 0 && (messageOwner.via_bot_id == 0 && messageOwner.reply_to == null || type != TYPE_STICKER && type != TYPE_ANIMATED_STICKER)) {
                return true;
            }
        }
        return false;
    }

    public boolean isYouTubeVideo() {
        return messageOwner.media instanceof TLRPC.TL_messageMediaWebPage && messageOwner.media.webpage != null && !TextUtils.isEmpty(messageOwner.media.webpage.embed_url) && "YouTube".equals(messageOwner.media.webpage.site_name);
    }

    public int getMaxMessageTextWidth() {
        int maxWidth = 0;
        if (AndroidUtilities.isTablet() && eventId != 0) {
            generatedWithMinSize = AndroidUtilities.dp(530);
        } else {
            generatedWithMinSize = AndroidUtilities.isTablet() ? AndroidUtilities.getMinTabletSide() : getParentWidth();
        }
        generatedWithDensity = AndroidUtilities.density;
        if (messageOwner.media instanceof TLRPC.TL_messageMediaWebPage && messageOwner.media.webpage != null && "telegram_background".equals(messageOwner.media.webpage.type)) {
            try {
                Uri uri = Uri.parse(messageOwner.media.webpage.url);
                String segment = uri.getLastPathSegment();
                if (uri.getQueryParameter("bg_color") != null) {
                    maxWidth = AndroidUtilities.dp(220);
                } else if (segment.length() == 6 || segment.length() == 13 && segment.charAt(6) == '-') {
                    maxWidth = AndroidUtilities.dp(200);
                }
            } catch (Exception ignore) {

            }
        } else if (isAndroidTheme()) {
            maxWidth = AndroidUtilities.dp(200);
        }
        if (maxWidth == 0) {
            maxWidth = generatedWithMinSize - AndroidUtilities.dp(needDrawAvatarInternal() && !isOutOwner() && !messageOwner.isThreadMessage ? 132 : 80);
            if (needDrawShareButton() && !isOutOwner()) {
                maxWidth -= AndroidUtilities.dp(10);
            }
            if (messageOwner.media instanceof TLRPC.TL_messageMediaGame) {
                maxWidth -= AndroidUtilities.dp(10);
            }
        }
        return maxWidth;
    }

    public void generateLayout(TLRPC.User fromUser) {
        if (type != 0 || messageOwner.peer_id == null || TextUtils.isEmpty(messageText)) {
            return;
        }

        generateLinkDescription();
        textLayoutBlocks = new ArrayList<>();
        textWidth = 0;

        boolean hasEntities;
        if (messageOwner.send_state != MESSAGE_SEND_STATE_SENT) {
            hasEntities = false;
        } else {
            hasEntities = !messageOwner.entities.isEmpty();
        }

        boolean useManualParse = !hasEntities && (
                eventId != 0 ||
                        messageOwner instanceof TLRPC.TL_message_old ||
                        messageOwner instanceof TLRPC.TL_message_old2 ||
                        messageOwner instanceof TLRPC.TL_message_old3 ||
                        messageOwner instanceof TLRPC.TL_message_old4 ||
                        messageOwner instanceof TLRPC.TL_messageForwarded_old ||
                        messageOwner instanceof TLRPC.TL_messageForwarded_old2 ||
                        messageOwner instanceof TLRPC.TL_message_secret ||
                        messageOwner.media instanceof TLRPC.TL_messageMediaInvoice ||
                        isOut() && messageOwner.send_state != MESSAGE_SEND_STATE_SENT ||
                        messageOwner.id < 0 || messageOwner.media instanceof TLRPC.TL_messageMediaUnsupported);

        if (useManualParse) {
            addLinks(isOutOwner(), messageText, true, true);
        } else {
//            if (messageText instanceof Spannable && messageText.length() < 1000) {
//                try {
//                    AndroidUtilities.addLinks((Spannable) messageText, Linkify.PHONE_NUMBERS);
//                } catch (Throwable e) {
//                    FileLog.e(e);
//                }
//            }
        }
        try {
            AndroidUtilities.addProxyLinks((Spannable) messageText);
        } catch (Throwable e) {
            FileLog.e(e);
        }
        if (isYouTubeVideo() || replyMessageObject != null && replyMessageObject.isYouTubeVideo()) {
            addUrlsByPattern(isOutOwner(), messageText, false, 3, Integer.MAX_VALUE, false);
        } else if (replyMessageObject != null) {
            if (replyMessageObject.isVideo()) {
                addUrlsByPattern(isOutOwner(), messageText, false, 3, replyMessageObject.getDuration(), false);
            } else if (replyMessageObject.isMusic() || replyMessageObject.isVoice()) {
                addUrlsByPattern(isOutOwner(), messageText, false, 4, replyMessageObject.getDuration(), false);
            }
        }

        boolean hasUrls = addEntitiesToText(messageText, useManualParse);

        int maxWidth = getMaxMessageTextWidth();

        StaticLayout textLayout;

        TextPaint paint;
        if (messageOwner.media instanceof TLRPC.TL_messageMediaGame) {
            paint = Theme.chat_msgGameTextPaint;
        } else {
            paint = Theme.chat_msgTextPaint;
        }

        try {
            if (Build.VERSION.SDK_INT >= Build.VERSION_CODES.N) {
                textLayout = StaticLayout.Builder.obtain(messageText, 0, messageText.length(), paint, maxWidth)
                        .setBreakStrategy(StaticLayout.BREAK_STRATEGY_HIGH_QUALITY)
                        .setHyphenationFrequency(StaticLayout.HYPHENATION_FREQUENCY_NONE)
                        .setAlignment(Layout.Alignment.ALIGN_NORMAL)
                        .build();
            } else {
                textLayout = new StaticLayout(messageText, paint, maxWidth, Layout.Alignment.ALIGN_NORMAL, 1.0f, 0.0f, false);
            }
        } catch (Exception e) {
            FileLog.e(e);
            return;
        }

        textHeight = textLayout.getHeight();
        linesCount = textLayout.getLineCount();

        int blocksCount;
        if (Build.VERSION.SDK_INT >= Build.VERSION_CODES.N) {
            blocksCount = 1;
        } else {
            blocksCount = (int) Math.ceil((float) linesCount / LINES_PER_BLOCK);
        }
        int linesOffset = 0;
        float prevOffset = 0;

        for (int a = 0; a < blocksCount; a++) {
            int currentBlockLinesCount;
            if (Build.VERSION.SDK_INT >= Build.VERSION_CODES.N) {
                currentBlockLinesCount = linesCount;
            } else {
                currentBlockLinesCount = Math.min(LINES_PER_BLOCK, linesCount - linesOffset);
            }
            TextLayoutBlock block = new TextLayoutBlock();

            if (blocksCount == 1) {
                block.textLayout = textLayout;
                block.textYOffset = 0;
                block.charactersOffset = 0;
                block.charactersEnd = textLayout.getText().length();
                if (emojiOnlyCount != 0) {
                    switch (emojiOnlyCount) {
                        case 1:
                            textHeight -= AndroidUtilities.dp(5.3f);
                            block.textYOffset -= AndroidUtilities.dp(5.3f);
                            break;
                        case 2:
                            textHeight -= AndroidUtilities.dp(4.5f);
                            block.textYOffset -= AndroidUtilities.dp(4.5f);
                            break;
                        case 3:
                            textHeight -= AndroidUtilities.dp(4.2f);
                            block.textYOffset -= AndroidUtilities.dp(4.2f);
                            break;
                    }

                }
                block.height = textHeight;
            } else {
                int startCharacter = textLayout.getLineStart(linesOffset);
                int endCharacter = textLayout.getLineEnd(linesOffset + currentBlockLinesCount - 1);
                if (endCharacter < startCharacter) {
                    continue;
                }
                block.charactersOffset = startCharacter;
                block.charactersEnd = endCharacter;
                try {
                    if (hasUrls && Build.VERSION.SDK_INT >= Build.VERSION_CODES.N) {
                        block.textLayout = StaticLayout.Builder.obtain(messageText, startCharacter, endCharacter, paint, maxWidth + AndroidUtilities.dp(2))
                                .setBreakStrategy(StaticLayout.BREAK_STRATEGY_HIGH_QUALITY)
                                .setHyphenationFrequency(StaticLayout.HYPHENATION_FREQUENCY_NONE)
                                .setAlignment(Layout.Alignment.ALIGN_NORMAL)
                                .build();
                    } else {
                        block.textLayout = new StaticLayout(messageText, startCharacter, endCharacter, paint, maxWidth, Layout.Alignment.ALIGN_NORMAL, 1.0f, 0.0f, false);
                    }
                    block.textYOffset = textLayout.getLineTop(linesOffset);
                    if (a != 0) {
                        block.height = (int) (block.textYOffset - prevOffset);
                    }
                    block.height = Math.max(block.height, block.textLayout.getLineBottom(block.textLayout.getLineCount() - 1));
                    prevOffset = block.textYOffset;
                } catch (Exception e) {
                    FileLog.e(e);
                    continue;
                }
                if (a == blocksCount - 1) {
                    currentBlockLinesCount = Math.max(currentBlockLinesCount, block.textLayout.getLineCount());
                    try {
                        textHeight = Math.max(textHeight, (int) (block.textYOffset + block.textLayout.getHeight()));
                    } catch (Exception e) {
                        FileLog.e(e);
                    }
                }
            }

            textLayoutBlocks.add(block);

            float lastLeft;
            try {
                lastLeft = block.textLayout.getLineLeft(currentBlockLinesCount - 1);
                if (a == 0 && lastLeft >= 0) {
                    textXOffset = lastLeft;
                }
            } catch (Exception e) {
                lastLeft = 0;
                if (a == 0) {
                    textXOffset = 0;
                }
                FileLog.e(e);
            }

            float lastLine;
            try {
                lastLine = block.textLayout.getLineWidth(currentBlockLinesCount - 1);
            } catch (Exception e) {
                lastLine = 0;
                FileLog.e(e);
            }

            int linesMaxWidth = (int) Math.ceil(lastLine);
            if (linesMaxWidth > maxWidth + 80) {
                linesMaxWidth = maxWidth;
            }
            int lastLineWidthWithLeft;
            int linesMaxWidthWithLeft;

            if (a == blocksCount - 1) {
                lastLineWidth = linesMaxWidth;
            }

            linesMaxWidthWithLeft = lastLineWidthWithLeft = (int) Math.ceil(linesMaxWidth + Math.max(0, lastLeft));

            if (currentBlockLinesCount > 1) {
                boolean hasNonRTL = false;
                float textRealMaxWidth = 0, textRealMaxWidthWithLeft = 0, lineWidth, lineLeft;
                for (int n = 0; n < currentBlockLinesCount; n++) {
                    try {
                        lineWidth = block.textLayout.getLineWidth(n);
                    } catch (Exception e) {
                        FileLog.e(e);
                        lineWidth = 0;
                    }

                    try {
                        lineLeft = block.textLayout.getLineLeft(n);
                    } catch (Exception e) {
                        FileLog.e(e);
                        lineLeft = 0;
                    }

                    if (lineWidth > maxWidth + 20) {
                        lineWidth = maxWidth;
                        lineLeft = 0;
                    }

                    if (lineLeft > 0) {
                        textXOffset = Math.min(textXOffset, lineLeft);
                        block.directionFlags |= 1;
                        hasRtl = true;
                    } else {
                        block.directionFlags |= 2;
                    }

                    try {
                        if (!hasNonRTL && lineLeft == 0 && block.textLayout.getParagraphDirection(n) == Layout.DIR_LEFT_TO_RIGHT) {
                            hasNonRTL = true;
                        }
                    } catch (Exception ignore) {
                        hasNonRTL = true;
                    }

                    textRealMaxWidth = Math.max(textRealMaxWidth, lineWidth);
                    textRealMaxWidthWithLeft = Math.max(textRealMaxWidthWithLeft, lineWidth + lineLeft);
                    linesMaxWidth = Math.max(linesMaxWidth, (int) Math.ceil(lineWidth));
                    linesMaxWidthWithLeft = Math.max(linesMaxWidthWithLeft, (int) Math.ceil(lineWidth + lineLeft));
                }
                if (hasNonRTL) {
                    textRealMaxWidth = textRealMaxWidthWithLeft;
                    if (a == blocksCount - 1) {
                        lastLineWidth = lastLineWidthWithLeft;
                    }
                } else if (a == blocksCount - 1) {
                    lastLineWidth = linesMaxWidth;
                }
                textWidth = Math.max(textWidth, (int) Math.ceil(textRealMaxWidth));
            } else {
                if (lastLeft > 0) {
                    textXOffset = Math.min(textXOffset, lastLeft);
                    if (textXOffset == 0) {
                        linesMaxWidth += lastLeft;
                    }
                    hasRtl = blocksCount != 1;
                    block.directionFlags |= 1;
                } else {
                    block.directionFlags |= 2;
                }

                textWidth = Math.max(textWidth, Math.min(maxWidth, linesMaxWidth));
            }

            linesOffset += currentBlockLinesCount;
        }
    }

    public boolean isOut() {
        return messageOwner.out;
    }

    public boolean isOutOwner() {
        if (preview) {
            return true;
        }
        TLRPC.Chat chat = messageOwner.peer_id != null && messageOwner.peer_id.channel_id != 0 ? getChat(null, null, messageOwner.peer_id.channel_id) : null;
        if (!messageOwner.out || !(messageOwner.from_id instanceof TLRPC.TL_peerUser) && (!(messageOwner.from_id instanceof TLRPC.TL_peerChannel) || ChatObject.isChannel(chat) && !chat.megagroup) || messageOwner.post) {
            return false;
        }
        if (messageOwner.fwd_from == null) {
            return true;
        }
        long selfUserId = UserConfig.getInstance(currentAccount).getClientUserId();
        if (getDialogId() == selfUserId) {
            return messageOwner.fwd_from.from_id instanceof TLRPC.TL_peerUser && messageOwner.fwd_from.from_id.user_id == selfUserId && (messageOwner.fwd_from.saved_from_peer == null || messageOwner.fwd_from.saved_from_peer.user_id == selfUserId)
                    || messageOwner.fwd_from.saved_from_peer != null && messageOwner.fwd_from.saved_from_peer.user_id == selfUserId && (messageOwner.fwd_from.from_id == null || messageOwner.fwd_from.from_id.user_id == selfUserId);
        }
        return messageOwner.fwd_from.saved_from_peer == null || messageOwner.fwd_from.saved_from_peer.user_id == selfUserId;
    }

    public boolean needDrawAvatar() {
        return !isSponsored() && (isFromUser() || isFromGroup() || eventId != 0 || messageOwner.fwd_from != null && messageOwner.fwd_from.saved_from_peer != null);
    }

    private boolean needDrawAvatarInternal() {
        return !isSponsored() && (isFromChat() && isFromUser() || isFromGroup() || eventId != 0 || messageOwner.fwd_from != null && messageOwner.fwd_from.saved_from_peer != null);
    }

    public boolean isFromChat() {
        if (getDialogId() == UserConfig.getInstance(currentAccount).clientUserId) {
            return true;
        }
        TLRPC.Chat chat = messageOwner.peer_id != null && messageOwner.peer_id.channel_id != 0 ? getChat(null, null, messageOwner.peer_id.channel_id) : null;
        if (ChatObject.isChannel(chat) && chat.megagroup || messageOwner.peer_id != null && messageOwner.peer_id.chat_id != 0) {
            return true;
        }
        if (messageOwner.peer_id != null && messageOwner.peer_id.channel_id != 0) {
            return chat != null && chat.megagroup;
        }
        return false;
    }

    public static long getFromChatId(TLRPC.Message message) {
        return getPeerId(message.from_id);
    }

    public static long getPeerId(TLRPC.Peer peer) {
        if (peer == null) {
            return 0;
        }
        if (peer instanceof TLRPC.TL_peerChat) {
            return -peer.chat_id;
        } else if (peer instanceof TLRPC.TL_peerChannel) {
            return -peer.channel_id;
        } else {
            return peer.user_id;
        }
    }

    public long getFromChatId() {
        return getFromChatId(messageOwner);
    }

    public long getChatId() {
        if (messageOwner.peer_id instanceof TLRPC.TL_peerChat) {
            return messageOwner.peer_id.chat_id;
        } else if (messageOwner.peer_id instanceof TLRPC.TL_peerChannel) {
            return messageOwner.peer_id.channel_id;
        }
        return 0;
    }

    public boolean isFromUser() {
        return messageOwner.from_id instanceof TLRPC.TL_peerUser && !messageOwner.post;
    }

    public boolean isFromGroup() {
        TLRPC.Chat chat = messageOwner.peer_id != null && messageOwner.peer_id.channel_id != 0 ? getChat(null, null, messageOwner.peer_id.channel_id) : null;
        return messageOwner.from_id instanceof TLRPC.TL_peerChannel && ChatObject.isChannel(chat) && chat.megagroup;
    }

    public boolean isForwardedChannelPost() {
        return messageOwner.from_id instanceof TLRPC.TL_peerChannel && messageOwner.fwd_from != null && messageOwner.fwd_from.channel_post != 0 && messageOwner.fwd_from.saved_from_peer instanceof TLRPC.TL_peerChannel && messageOwner.from_id.channel_id == messageOwner.fwd_from.saved_from_peer.channel_id;
    }

    public boolean isUnread() {
        return messageOwner.unread;
    }

    public boolean isContentUnread() {
        return messageOwner.media_unread;
    }

    public void setIsRead() {
        messageOwner.unread = false;
    }

    public int getUnradFlags() {
        return getUnreadFlags(messageOwner);
    }

    public static int getUnreadFlags(TLRPC.Message message) {
        int flags = 0;
        if (!message.unread) {
            flags |= 1;
        }
        if (!message.media_unread) {
            flags |= 2;
        }
        return flags;
    }

    public void setContentIsRead() {
        messageOwner.media_unread = false;
    }

    public int getId() {
        return messageOwner.id;
    }

    public int getRealId() {
        return messageOwner.realId != 0 ? messageOwner.realId : messageOwner.id;
    }

    public static int getMessageSize(TLRPC.Message message) {
        TLRPC.Document document;
        if (message.media instanceof TLRPC.TL_messageMediaWebPage) {
            document = message.media.webpage.document;
        } else if (message.media instanceof TLRPC.TL_messageMediaGame) {
            document = message.media.game.document;
        } else {
            document = message.media != null ? message.media.document : null;
        }
        if (document != null) {
            return document.size;
        }
        return 0;
    }

    public int getSize() {
        return getMessageSize(messageOwner);
    }

    public static void fixMessagePeer(ArrayList<TLRPC.Message> messages, long channelId) {
        if (messages == null || messages.isEmpty() || channelId == 0) {
            return;
        }
        for (int a = 0; a < messages.size(); a++) {
            TLRPC.Message message = messages.get(a);
            if (message instanceof TLRPC.TL_messageEmpty) {
                message.peer_id = new TLRPC.TL_peerChannel();
                message.peer_id.channel_id = channelId;
            }
        }
    }

    public long getChannelId() {
        return getChannelId(messageOwner);
    }

    public static long getChannelId(TLRPC.Message message) {
        if (message.peer_id != null) {
            return message.peer_id.channel_id;
        }
        return 0;
    }

    public static boolean shouldEncryptPhotoOrVideo(TLRPC.Message message) {
        if (NekoXConfig.disableFlagSecure) {
            return false;
        }
        if (message instanceof TLRPC.TL_message_secret) {
            return (message.media instanceof TLRPC.TL_messageMediaPhoto || isVideoMessage(message)) && message.ttl > 0 && message.ttl <= 60;
        } else {
            return (message.media instanceof TLRPC.TL_messageMediaPhoto || message.media instanceof TLRPC.TL_messageMediaDocument) && message.media.ttl_seconds != 0;
        }
    }

    public boolean shouldEncryptPhotoOrVideo() {
        return shouldEncryptPhotoOrVideo(messageOwner);
    }

    public static boolean isSecretPhotoOrVideo(TLRPC.Message message) {
        if (NekoXConfig.disableFlagSecure) {
            return false;
        }
        if (message instanceof TLRPC.TL_message_secret) {
            return (message.media instanceof TLRPC.TL_messageMediaPhoto || isRoundVideoMessage(message) || isVideoMessage(message)) && message.ttl > 0 && message.ttl <= 60;
        } else if (message instanceof TLRPC.TL_message) {
            return (message.media instanceof TLRPC.TL_messageMediaPhoto || message.media instanceof TLRPC.TL_messageMediaDocument) && message.media.ttl_seconds != 0;
        }
        return false;
    }

    public static boolean isSecretMedia(TLRPC.Message message) {
        if (NekoXConfig.disableFlagSecure) {
            return false;
        }
        if (message instanceof TLRPC.TL_message_secret) {
            return (message.media instanceof TLRPC.TL_messageMediaPhoto || isRoundVideoMessage(message) || isVideoMessage(message)) && message.media.ttl_seconds != 0;
        } else if (message instanceof TLRPC.TL_message) {
            return (message.media instanceof TLRPC.TL_messageMediaPhoto || message.media instanceof TLRPC.TL_messageMediaDocument) && message.media.ttl_seconds != 0;
        }
        return false;
    }

    public boolean needDrawBluredPreview() {
        if (NekoXConfig.disableFlagSecure) {
            return false;
        }
        if (messageOwner instanceof TLRPC.TL_message_secret) {
            int ttl = Math.max(messageOwner.ttl, messageOwner.media.ttl_seconds);
            return ttl > 0 && ((messageOwner.media instanceof TLRPC.TL_messageMediaPhoto || isVideo() || isGif()) && ttl <= 60 || isRoundVideo());
        } else if (messageOwner instanceof TLRPC.TL_message) {
            return (messageOwner.media != null && messageOwner.media.ttl_seconds != 0) && (messageOwner.media instanceof TLRPC.TL_messageMediaPhoto || messageOwner.media instanceof TLRPC.TL_messageMediaDocument);
        }
        return false;
    }

    public boolean isSecretMedia() {
        if (NekoXConfig.disableFlagSecure) {
            return false;
        }
        if (messageOwner instanceof TLRPC.TL_message_secret) {
            return (((messageOwner.media instanceof TLRPC.TL_messageMediaPhoto) || isGif()) && messageOwner.ttl > 0 && messageOwner.ttl <= 60 || isVoice() || isRoundVideo() || isVideo());
        } else if (messageOwner instanceof TLRPC.TL_message) {
            return (messageOwner.media != null && messageOwner.media.ttl_seconds != 0) && (messageOwner.media instanceof TLRPC.TL_messageMediaPhoto || messageOwner.media instanceof TLRPC.TL_messageMediaDocument);
        }
        return false;
    }

    public static void setUnreadFlags(TLRPC.Message message, int flag) {
        message.unread = (flag & 1) == 0;
        message.media_unread = (flag & 2) == 0;
    }

    public static boolean isUnread(TLRPC.Message message) {
        return message.unread;
    }

    public static boolean isContentUnread(TLRPC.Message message) {
        return message.media_unread;
    }

    public boolean isSavedFromMegagroup() {
        if (messageOwner.fwd_from != null && messageOwner.fwd_from.saved_from_peer != null && messageOwner.fwd_from.saved_from_peer.channel_id != 0) {
            TLRPC.Chat chat = MessagesController.getInstance(currentAccount).getChat(messageOwner.fwd_from.saved_from_peer.channel_id);
            return ChatObject.isMegagroup(chat);
        }
        return false;
    }

    public static boolean isOut(TLRPC.Message message) {
        return message.out;
    }

    public long getDialogId() {
        return getDialogId(messageOwner);
    }

    public boolean canStreamVideo() {
        TLRPC.Document document = getDocument();
        if (document == null || document instanceof TLRPC.TL_documentEncrypted) {
            return false;
        }
        if (SharedConfig.streamAllVideo) {
            return true;
        }
        for (int a = 0; a < document.attributes.size(); a++) {
            TLRPC.DocumentAttribute attribute = document.attributes.get(a);
            if (attribute instanceof TLRPC.TL_documentAttributeVideo) {
                return attribute.supports_streaming;
            }
        }
        if (SharedConfig.streamMkv && "video/x-matroska".equals(document.mime_type)) {
            return true;
        }
        return false;
    }

    public static long getDialogId(TLRPC.Message message) {
        if (message.dialog_id == 0 && message.peer_id != null) {
            if (message.peer_id.chat_id != 0) {
                message.dialog_id = -message.peer_id.chat_id;
            } else if (message.peer_id.channel_id != 0) {
                message.dialog_id = -message.peer_id.channel_id;
            } else if (message.from_id == null || isOut(message)) {
                message.dialog_id = message.peer_id.user_id;
            } else {
                message.dialog_id = message.from_id.user_id;
            }
        }
        return message.dialog_id;
    }

    public boolean isSending() {
        return messageOwner.send_state == MESSAGE_SEND_STATE_SENDING && messageOwner.id < 0;
    }

    public boolean isEditing() {
        return messageOwner.send_state == MESSAGE_SEND_STATE_EDITING && messageOwner.id > 0;
    }

    public boolean isEditingMedia() {
        if (messageOwner.media instanceof TLRPC.TL_messageMediaPhoto) {
            return messageOwner.media.photo.id == 0;
        } else if (messageOwner.media instanceof TLRPC.TL_messageMediaDocument) {
            return messageOwner.media.document.dc_id == 0;
        }
        return false;
    }

    public boolean isSendError() {
        return messageOwner.send_state == MESSAGE_SEND_STATE_SEND_ERROR && messageOwner.id < 0 || scheduled && messageOwner.id > 0 && messageOwner.date < ConnectionsManager.getInstance(currentAccount).getCurrentTime() - 60;
    }

    public boolean isSent() {
        return messageOwner.send_state == MESSAGE_SEND_STATE_SENT || messageOwner.id > 0;
    }

    public int getSecretTimeLeft() {
        int secondsLeft = messageOwner.ttl;
        if (messageOwner.destroyTime != 0) {
            secondsLeft = Math.max(0, messageOwner.destroyTime - ConnectionsManager.getInstance(currentAccount).getCurrentTime());
        }
        return secondsLeft;
    }

    public String getSecretTimeString() {
        if (!isSecretMedia()) {
            return null;
        }
        int secondsLeft = getSecretTimeLeft();
        String str;
        if (secondsLeft < 60) {
            str = secondsLeft + "s";
        } else {
            str = secondsLeft / 60 + "m";
        }
        return str;
    }

    public String getDocumentName() {
        return FileLoader.getDocumentFileName(getDocument());
    }

    public static boolean isStickerDocument(TLRPC.Document document) {
        if (document != null) {
            for (int a = 0; a < document.attributes.size(); a++) {
                TLRPC.DocumentAttribute attribute = document.attributes.get(a);
                if (attribute instanceof TLRPC.TL_documentAttributeSticker) {
                    return "image/webp".equals(document.mime_type);
                }
            }
        }
        return false;
    }

    public static boolean isStickerHasSet(TLRPC.Document document) {
        if (document != null) {
            for (int a = 0; a < document.attributes.size(); a++) {
                TLRPC.DocumentAttribute attribute = document.attributes.get(a);
                if (attribute instanceof TLRPC.TL_documentAttributeSticker && attribute.stickerset != null && !(attribute.stickerset instanceof TLRPC.TL_inputStickerSetEmpty)) {
                    return true;
                }
            }
        }
        return false;
    }

    public static boolean isAnimatedStickerDocument(TLRPC.Document document, boolean allowWithoutSet) {
        if (document != null && ("application/x-tgsticker".equals(document.mime_type) && !document.thumbs.isEmpty() || "application/x-tgsdice".equals(document.mime_type))) {
            if (allowWithoutSet) {
                return true;
            }
            for (int a = 0, N = document.attributes.size(); a < N; a++) {
                TLRPC.DocumentAttribute attribute = document.attributes.get(a);
                if (attribute instanceof TLRPC.TL_documentAttributeSticker) {
                    return attribute.stickerset instanceof TLRPC.TL_inputStickerSetShortName;
                }
            }
        }
        return false;
    }

    public static boolean canAutoplayAnimatedSticker(TLRPC.Document document) {
        return isAnimatedStickerDocument(document, true) && SharedConfig.getDevicePerformanceClass() != SharedConfig.PERFORMANCE_CLASS_LOW;
    }

    public static boolean isMaskDocument(TLRPC.Document document) {
        if (document != null) {
            for (int a = 0; a < document.attributes.size(); a++) {
                TLRPC.DocumentAttribute attribute = document.attributes.get(a);
                if (attribute instanceof TLRPC.TL_documentAttributeSticker && attribute.mask) {
                    return true;
                }
            }
        }
        return false;
    }

    public static boolean isVoiceDocument(TLRPC.Document document) {
        if (document != null) {
            for (int a = 0; a < document.attributes.size(); a++) {
                TLRPC.DocumentAttribute attribute = document.attributes.get(a);
                if (attribute instanceof TLRPC.TL_documentAttributeAudio) {
                    return attribute.voice;
                }
            }
        }
        return false;
    }

    public static boolean isVoiceWebDocument(WebFile webDocument) {
        return webDocument != null && webDocument.mime_type.equals("audio/ogg");
    }

    public static boolean isImageWebDocument(WebFile webDocument) {
        return webDocument != null && !isGifDocument(webDocument) && webDocument.mime_type.startsWith("image/");
    }

    public static boolean isVideoWebDocument(WebFile webDocument) {
        return webDocument != null && webDocument.mime_type.startsWith("video/");
    }

    public static boolean isMusicDocument(TLRPC.Document document) {
        if (document != null) {
            for (int a = 0; a < document.attributes.size(); a++) {
                TLRPC.DocumentAttribute attribute = document.attributes.get(a);
                if (attribute instanceof TLRPC.TL_documentAttributeAudio) {
                    return !attribute.voice;
                }
            }
            if (!TextUtils.isEmpty(document.mime_type)) {
                String mime = document.mime_type.toLowerCase();
                if (mime.equals("audio/flac") || mime.equals("audio/ogg") || mime.equals("audio/opus") || mime.equals("audio/x-opus+ogg") || mime.equals("audio/wav") || mime.equals("audio/x-wav")) {
                    return true;
                } else if (mime.equals("application/octet-stream") && FileLoader.getDocumentFileName(document).endsWith(".opus")) {
                    return true;
                }
            }
        }
        return false;
    }

    public static TLRPC.VideoSize getDocumentVideoThumb(TLRPC.Document document) {
        if (document == null || document.video_thumbs.isEmpty()) {
            return null;
        }
        return document.video_thumbs.get(0);
    }

    public static boolean isVideoDocument(TLRPC.Document document) {
        if (document == null) {
            return false;
        }
        boolean isAnimated = false;
        boolean isVideo = false;
        int width = 0;
        int height = 0;
        for (int a = 0; a < document.attributes.size(); a++) {
            TLRPC.DocumentAttribute attribute = document.attributes.get(a);
            if (attribute instanceof TLRPC.TL_documentAttributeVideo) {
                if (attribute.round_message) {
                    return false;
                }
                isVideo = true;
                width = attribute.w;
                height = attribute.h;
            } else if (attribute instanceof TLRPC.TL_documentAttributeAnimated) {
                isAnimated = true;
            }
        }
        if (isAnimated && (width > 1280 || height > 1280)) {
            isAnimated = false;
        }
        if (SharedConfig.streamMkv && !isVideo && "video/x-matroska".equals(document.mime_type)) {
            isVideo = true;
        }
        return isVideo && !isAnimated;
    }

    public TLRPC.Document getDocument() {
        if (emojiAnimatedSticker != null) {
            return emojiAnimatedSticker;
        }
        return getDocument(messageOwner);
    }

    public static TLRPC.Document getDocument(TLRPC.Message message) {
        if (message.media instanceof TLRPC.TL_messageMediaWebPage) {
            return message.media.webpage.document;
        } else if (message.media instanceof TLRPC.TL_messageMediaGame) {
            return message.media.game.document;
        }
        return message.media != null ? message.media.document : null;
    }

    public static TLRPC.Photo getPhoto(TLRPC.Message message) {
        if (message.media instanceof TLRPC.TL_messageMediaWebPage) {
            return message.media.webpage.photo;
        }
        return message.media != null ? message.media.photo : null;
    }

    public static boolean isStickerMessage(TLRPC.Message message) {
        return message.media != null && isStickerDocument(message.media.document);
    }

    public static boolean isAnimatedStickerMessage(TLRPC.Message message) {
        boolean isSecretChat = DialogObject.isEncryptedDialog(message.dialog_id);
        if (isSecretChat && message.stickerVerified != 1) {
            return false;
        }
        return message.media != null && isAnimatedStickerDocument(message.media.document, !isSecretChat || message.out);
    }

    public static boolean isLocationMessage(TLRPC.Message message) {
        return message.media instanceof TLRPC.TL_messageMediaGeo || message.media instanceof TLRPC.TL_messageMediaGeoLive || message.media instanceof TLRPC.TL_messageMediaVenue;
    }

    public static boolean isMaskMessage(TLRPC.Message message) {
        return message.media != null && isMaskDocument(message.media.document);
    }

    public static boolean isMusicMessage(TLRPC.Message message) {
        if (message.media instanceof TLRPC.TL_messageMediaWebPage) {
            return isMusicDocument(message.media.webpage.document);
        }
        return message.media != null && isMusicDocument(message.media.document);
    }

    public static boolean isGifMessage(TLRPC.Message message) {
        if (message.media instanceof TLRPC.TL_messageMediaWebPage) {
            return isGifDocument(message.media.webpage.document);
        }
        return message.media != null && isGifDocument(message.media.document, message.grouped_id != 0);
    }

    public static boolean isRoundVideoMessage(TLRPC.Message message) {
        if (message.media instanceof TLRPC.TL_messageMediaWebPage) {
            return isRoundVideoDocument(message.media.webpage.document);
        }
        return message.media != null && isRoundVideoDocument(message.media.document);
    }

    public static boolean isPhoto(TLRPC.Message message) {
        if (message.media instanceof TLRPC.TL_messageMediaWebPage) {
            return message.media.webpage.photo instanceof TLRPC.TL_photo && !(message.media.webpage.document instanceof TLRPC.TL_document);
        }
        return message.media instanceof TLRPC.TL_messageMediaPhoto;
    }

    public static boolean isVoiceMessage(TLRPC.Message message) {
        if (message.media instanceof TLRPC.TL_messageMediaWebPage) {
            return isVoiceDocument(message.media.webpage.document);
        }
        return message.media != null && isVoiceDocument(message.media.document);
    }

    public static boolean isNewGifMessage(TLRPC.Message message) {
        if (message.media instanceof TLRPC.TL_messageMediaWebPage) {
            return isNewGifDocument(message.media.webpage.document);
        }
        return message.media != null && isNewGifDocument(message.media.document);
    }

    public static boolean isLiveLocationMessage(TLRPC.Message message) {
        return message.media instanceof TLRPC.TL_messageMediaGeoLive;
    }

    public static boolean isVideoMessage(TLRPC.Message message) {
        if (message.media instanceof TLRPC.TL_messageMediaWebPage) {
            return isVideoDocument(message.media.webpage.document);
        }
        return message.media != null && isVideoDocument(message.media.document);
    }

    public static boolean isGameMessage(TLRPC.Message message) {
        return message.media instanceof TLRPC.TL_messageMediaGame;
    }

    public static boolean isInvoiceMessage(TLRPC.Message message) {
        return message.media instanceof TLRPC.TL_messageMediaInvoice;
    }

    public static TLRPC.InputStickerSet getInputStickerSet(TLRPC.Message message) {
        TLRPC.Document document = getDocument(message);
        if (document != null) {
            return getInputStickerSet(document);
        }
        return null;
    }

    public static TLRPC.InputStickerSet getInputStickerSet(TLRPC.Document document) {
        if (document == null) {
            return null;
        }
        for (int a = 0, N = document.attributes.size(); a < N; a++) {
            TLRPC.DocumentAttribute attribute = document.attributes.get(a);
            if (attribute instanceof TLRPC.TL_documentAttributeSticker) {
                if (attribute.stickerset instanceof TLRPC.TL_inputStickerSetEmpty) {
                    return null;
                }
                return attribute.stickerset;
            }
        }
        return null;
    }

    public static long getStickerSetId(TLRPC.Document document) {
        if (document == null) {
            return -1;
        }
        for (int a = 0; a < document.attributes.size(); a++) {
            TLRPC.DocumentAttribute attribute = document.attributes.get(a);
            if (attribute instanceof TLRPC.TL_documentAttributeSticker) {
                if (attribute.stickerset instanceof TLRPC.TL_inputStickerSetEmpty) {
                    return -1;
                }
                return attribute.stickerset.id;
            }
        }
        return -1;
    }

    public static String getStickerSetName(TLRPC.Document document) {
        if (document == null) {
            return null;
        }
        for (int a = 0; a < document.attributes.size(); a++) {
            TLRPC.DocumentAttribute attribute = document.attributes.get(a);
            if (attribute instanceof TLRPC.TL_documentAttributeSticker) {
                if (attribute.stickerset instanceof TLRPC.TL_inputStickerSetEmpty) {
                    return null;
                }
                return attribute.stickerset.short_name;
            }
        }
        return null;
    }

    public String getStickerChar() {
        TLRPC.Document document = getDocument();
        if (document != null) {
            for (TLRPC.DocumentAttribute attribute : document.attributes) {
                if (attribute instanceof TLRPC.TL_documentAttributeSticker) {
                    return attribute.alt;
                }
            }
        }
        return null;
    }

    public int getApproximateHeight() {
        if (type == 0) {
            int height = textHeight + (messageOwner.media instanceof TLRPC.TL_messageMediaWebPage && messageOwner.media.webpage instanceof TLRPC.TL_webPage ? AndroidUtilities.dp(100) : 0);
            if (isReply()) {
                height += AndroidUtilities.dp(42);
            }
            return height;
        } else if (type == 2) {
            return AndroidUtilities.dp(72);
        } else if (type == 12) {
            return AndroidUtilities.dp(71);
        } else if (type == 9) {
            return AndroidUtilities.dp(100);
        } else if (type == 4) {
            return AndroidUtilities.dp(114);
        } else if (type == 14) {
            return AndroidUtilities.dp(82);
        } else if (type == 10) {
            return AndroidUtilities.dp(30);
        } else if (type == 11) {
            return AndroidUtilities.dp(50);
        } else if (type == TYPE_ROUND_VIDEO) {
            return AndroidUtilities.roundMessageSize;
        } else if (type == TYPE_STICKER || type == TYPE_ANIMATED_STICKER) {
            float maxHeight = AndroidUtilities.displaySize.y * 0.4f;
            float maxWidth;
            if (AndroidUtilities.isTablet()) {
                maxWidth = AndroidUtilities.getMinTabletSide() * 0.5f;
            } else {
                maxWidth = AndroidUtilities.displaySize.x * 0.5f;
            }
            int photoHeight = 0;
            int photoWidth = 0;
            TLRPC.Document document = getDocument();
            for (int a = 0, N = document.attributes.size(); a < N; a++) {
                TLRPC.DocumentAttribute attribute = document.attributes.get(a);
                if (attribute instanceof TLRPC.TL_documentAttributeImageSize) {
                    photoWidth = attribute.w;
                    photoHeight = attribute.h;
                    break;
                }
            }
            if (photoWidth == 0) {
                photoHeight = (int) maxHeight;
                photoWidth = photoHeight + AndroidUtilities.dp(100);
            }
            if (photoHeight > maxHeight) {
                photoWidth *= maxHeight / photoHeight;
                photoHeight = (int) maxHeight;
            }
            if (photoWidth > maxWidth) {
                photoHeight *= maxWidth / photoWidth;
            }
            return photoHeight + AndroidUtilities.dp(14);
        } else {
            int photoHeight;
            int photoWidth;

            if (AndroidUtilities.isTablet()) {
                photoWidth = (int) (AndroidUtilities.getMinTabletSide() * 0.7f);
            } else {
                photoWidth = (int) (Math.min(AndroidUtilities.displaySize.x, AndroidUtilities.displaySize.y) * 0.7f);
            }
            photoHeight = photoWidth + AndroidUtilities.dp(100);
            if (photoWidth > AndroidUtilities.getPhotoSize()) {
                photoWidth = AndroidUtilities.getPhotoSize();
            }
            if (photoHeight > AndroidUtilities.getPhotoSize()) {
                photoHeight = AndroidUtilities.getPhotoSize();
            }
            TLRPC.PhotoSize currentPhotoObject = FileLoader.getClosestPhotoSizeWithSize(photoThumbs, AndroidUtilities.getPhotoSize());

            if (currentPhotoObject != null) {
                float scale = (float) currentPhotoObject.w / (float) photoWidth;
                int h = (int) (currentPhotoObject.h / scale);
                if (h == 0) {
                    h = AndroidUtilities.dp(100);
                }
                if (h > photoHeight) {
                    h = photoHeight;
                } else if (h < AndroidUtilities.dp(120)) {
                    h = AndroidUtilities.dp(120);
                }
                if (needDrawBluredPreview()) {
                    if (AndroidUtilities.isTablet()) {
                        h = (int) (AndroidUtilities.getMinTabletSide() * 0.5f);
                    } else {
                        h = (int) (Math.min(AndroidUtilities.displaySize.x, AndroidUtilities.displaySize.y) * 0.5f);
                    }
                }
                photoHeight = h;
            }
            return photoHeight + AndroidUtilities.dp(14);
        }
    }

    private int getParentWidth() {
        return (preview && parentWidth > 0) ? parentWidth : AndroidUtilities.displaySize.x;
    }

    public String getStickerEmoji() {
        TLRPC.Document document = getDocument();
        if (document == null) {
            return null;
        }
        for (int a = 0; a < document.attributes.size(); a++) {
            TLRPC.DocumentAttribute attribute = document.attributes.get(a);
            if (attribute instanceof TLRPC.TL_documentAttributeSticker) {
                return attribute.alt != null && attribute.alt.length() > 0 ? attribute.alt : null;
            }
        }
        return null;
    }

    public boolean isVideoCall() {
        return messageOwner.action instanceof TLRPC.TL_messageActionPhoneCall && messageOwner.action.video;
    }

    public boolean isAnimatedEmoji() {
        return emojiAnimatedSticker != null;
    }

    public boolean isDice() {
        return messageOwner.media instanceof TLRPC.TL_messageMediaDice;
    }

    public String getDiceEmoji() {
        if (!isDice()) {
            return null;
        }
        TLRPC.TL_messageMediaDice messageMediaDice = (TLRPC.TL_messageMediaDice) messageOwner.media;
        if (TextUtils.isEmpty(messageMediaDice.emoticon)) {
            return "\uD83C\uDFB2";
        }
        return messageMediaDice.emoticon.replace("\ufe0f", "");
    }

    public int getDiceValue() {
        if (messageOwner.media instanceof TLRPC.TL_messageMediaDice) {
            return ((TLRPC.TL_messageMediaDice) messageOwner.media).value;
        }
        return -1;
    }

    public boolean isSticker() {
        if (type != 1000) {
            return type == TYPE_STICKER;
        }
        return isStickerDocument(getDocument());
    }

    public boolean isAnimatedSticker() {
        if (type != 1000) {
            return type == TYPE_ANIMATED_STICKER;
        }
        boolean isSecretChat = DialogObject.isEncryptedDialog(getDialogId());
        if (isSecretChat && messageOwner.stickerVerified != 1) {
            return false;
        }
        return isAnimatedStickerDocument(getDocument(), emojiAnimatedSticker != null || !isSecretChat || isOut());
    }

    public boolean isAnyKindOfSticker() {
        return type == TYPE_STICKER || type == TYPE_ANIMATED_STICKER;
    }

    public boolean shouldDrawWithoutBackground() {
        return type == TYPE_STICKER || type == TYPE_ANIMATED_STICKER || type == TYPE_ROUND_VIDEO;
    }

    public boolean isLocation() {
        return isLocationMessage(messageOwner);
    }

    public boolean isMask() {
        return isMaskMessage(messageOwner);
    }

    public boolean isMusic() {
        return isMusicMessage(messageOwner);
    }

    public boolean isDocument() {
        return getDocument() != null && !isVideo() && !isMusic() && !isVoice() && !isAnyKindOfSticker();
    }

    public boolean isVoice() {
        return isVoiceMessage(messageOwner);
    }

    public boolean isVideo() {
        return isVideoMessage(messageOwner);
    }

    public boolean isPhoto() {
        return isPhoto(messageOwner);
    }

    public boolean isLiveLocation() {
        return isLiveLocationMessage(messageOwner);
    }

    public boolean isExpiredLiveLocation(int date) {
        return messageOwner.date + messageOwner.media.period <= date;
    }

    public boolean isGame() {
        return isGameMessage(messageOwner);
    }

    public boolean isInvoice() {
        return isInvoiceMessage(messageOwner);
    }

    public boolean isRoundVideo() {
        if (isRoundVideoCached == 0) {
            isRoundVideoCached = type == TYPE_ROUND_VIDEO || isRoundVideoMessage(messageOwner) ? 1 : 2;
        }
        return isRoundVideoCached == 1;
    }

    public boolean shouldAnimateSending() {
        return isSending() && (type == MessageObject.TYPE_ROUND_VIDEO || isVoice() || (isAnyKindOfSticker() && sendAnimationData != null)  || (messageText != null && sendAnimationData != null));
    }

    public boolean hasAttachedStickers() {
        if (messageOwner.media instanceof TLRPC.TL_messageMediaPhoto) {
            return messageOwner.media.photo != null && messageOwner.media.photo.has_stickers;
        } else if (messageOwner.media instanceof TLRPC.TL_messageMediaDocument) {
            return isDocumentHasAttachedStickers(messageOwner.media.document);
        }
        return false;
    }

    public static boolean isDocumentHasAttachedStickers(TLRPC.Document document) {
        if (document != null) {
            for (int a = 0; a < document.attributes.size(); a++) {
                TLRPC.DocumentAttribute attribute = document.attributes.get(a);
                if (attribute instanceof TLRPC.TL_documentAttributeHasStickers) {
                    return true;
                }
            }
        }
        return false;
    }

    public boolean isGif() {
        return isGifMessage(messageOwner);
    }

    public boolean isWebpageDocument() {
        return messageOwner.media instanceof TLRPC.TL_messageMediaWebPage && messageOwner.media.webpage.document != null && !isGifDocument(messageOwner.media.webpage.document);
    }

    public boolean isWebpage() {
        return messageOwner.media instanceof TLRPC.TL_messageMediaWebPage;
    }

    public boolean isNewGif() {
        return messageOwner.media != null && isNewGifDocument(getDocument());
    }

    public boolean isAndroidTheme() {
        if (messageOwner.media != null && messageOwner.media.webpage != null && !messageOwner.media.webpage.attributes.isEmpty()) {
            for (int b = 0, N2 = messageOwner.media.webpage.attributes.size(); b < N2; b++) {
                TLRPC.TL_webPageAttributeTheme attribute = messageOwner.media.webpage.attributes.get(b);
                ArrayList<TLRPC.Document> documents = attribute.documents;
                for (int a = 0, N = documents.size(); a < N; a++) {
                    TLRPC.Document document = documents.get(a);
                    if ("application/x-tgtheme-android".equals(document.mime_type)) {
                        return true;
                    }
                }
                if (attribute.settings != null) {
                    return true;
                }
            }
        }
        return false;
    }

    public String getMusicTitle() {
        return getMusicTitle(true);
    }

    public String getMusicTitle(boolean unknown) {
        TLRPC.Document document = getDocument();
        if (document != null) {
            for (int a = 0; a < document.attributes.size(); a++) {
                TLRPC.DocumentAttribute attribute = document.attributes.get(a);
                if (attribute instanceof TLRPC.TL_documentAttributeAudio) {
                    if (attribute.voice) {
                        if (!unknown) {
                            return null;
                        }
                        return LocaleController.formatDateAudio(messageOwner.date, true);
                    }
                    String title = attribute.title;
                    if (title == null || title.length() == 0) {
                        title = FileLoader.getDocumentFileName(document);
                        if (TextUtils.isEmpty(title) && unknown) {
                            title = LocaleController.getString("AudioUnknownTitle", R.string.AudioUnknownTitle);
                        }
                    }
                    return title;
                } else if (attribute instanceof TLRPC.TL_documentAttributeVideo) {
                    if (attribute.round_message) {
                        return LocaleController.formatDateAudio(messageOwner.date, true);
                    }
                }
            }
            String fileName = FileLoader.getDocumentFileName(document);
            if (!TextUtils.isEmpty(fileName)) {
                return fileName;
            }
        }
        return LocaleController.getString("AudioUnknownTitle", R.string.AudioUnknownTitle);
    }

    public int getDuration() {
        TLRPC.Document document = getDocument();
        if (document == null) {
            return 0;
        }
        if (audioPlayerDuration > 0) {
            return audioPlayerDuration;
        }
        for (int a = 0; a < document.attributes.size(); a++) {
            TLRPC.DocumentAttribute attribute = document.attributes.get(a);
            if (attribute instanceof TLRPC.TL_documentAttributeAudio) {
                return attribute.duration;
            } else if (attribute instanceof TLRPC.TL_documentAttributeVideo) {
                return attribute.duration;
            }
        }
        return audioPlayerDuration;
    }

    public String getArtworkUrl(boolean small) {
        TLRPC.Document document = getDocument();
        if (document != null) {
            if ("audio/ogg".equals(document.mime_type)) {
                return null;
            }
            for (int i = 0, N = document.attributes.size(); i < N; i++) {
                TLRPC.DocumentAttribute attribute = document.attributes.get(i);
                if (attribute instanceof TLRPC.TL_documentAttributeAudio) {
                    if (attribute.voice) {
                        return null;
                    } else {
                        String performer = attribute.performer;
                        String title = attribute.title;
                        if (!TextUtils.isEmpty(performer)) {
                            for (int a = 0; a < excludeWords.length; a++) {
                                performer = performer.replace(excludeWords[a], " ");
                            }
                        }
                        if (TextUtils.isEmpty(performer) && TextUtils.isEmpty(title)) {
                            return null;
                        }
                        try {
                            return "athumb://itunes.apple.com/search?term=" + URLEncoder.encode(performer + " - " + title, "UTF-8") + "&entity=song&limit=4" + (small ? "&s=1" : "");
                        } catch (Exception ignore) {

                        }
                    }
                }
            }
        }
        return null;
    }

    public String getMusicAuthor() {
        return getMusicAuthor(true);
    }

    public String getMusicAuthor(boolean unknown) {
        TLRPC.Document document = getDocument();
        if (document != null) {
            boolean isVoice = false;
            for (int a = 0; a < document.attributes.size(); a++) {
                TLRPC.DocumentAttribute attribute = document.attributes.get(a);
                if (attribute instanceof TLRPC.TL_documentAttributeAudio) {
                    if (attribute.voice) {
                        isVoice = true;
                    } else {
                        String performer = attribute.performer;
                        if (TextUtils.isEmpty(performer) && unknown) {
                            performer = LocaleController.getString("AudioUnknownArtist", R.string.AudioUnknownArtist);
                        }
                        return performer;
                    }
                } else if (attribute instanceof TLRPC.TL_documentAttributeVideo) {
                    if (attribute.round_message) {
                        isVoice = true;
                    }
                }
                if (isVoice) {
                    if (!unknown) {
                        return null;
                    }
                    if (isOutOwner() || messageOwner.fwd_from != null && messageOwner.fwd_from.from_id instanceof TLRPC.TL_peerUser && messageOwner.fwd_from.from_id.user_id == UserConfig.getInstance(currentAccount).getClientUserId()) {
                        return LocaleController.getString("FromYou", R.string.FromYou);
                    }
                    TLRPC.User user = null;
                    TLRPC.Chat chat = null;
                    if (messageOwner.fwd_from != null && messageOwner.fwd_from.from_id instanceof TLRPC.TL_peerChannel) {
                        chat = MessagesController.getInstance(currentAccount).getChat(messageOwner.fwd_from.from_id.channel_id);
                    } else if (messageOwner.fwd_from != null && messageOwner.fwd_from.from_id instanceof TLRPC.TL_peerChat) {
                        chat = MessagesController.getInstance(currentAccount).getChat(messageOwner.fwd_from.from_id.chat_id);
                    } else if (messageOwner.fwd_from != null && messageOwner.fwd_from.from_id instanceof TLRPC.TL_peerUser) {
                        user = MessagesController.getInstance(currentAccount).getUser(messageOwner.fwd_from.from_id.user_id);
                    } else if (messageOwner.fwd_from != null && messageOwner.fwd_from.from_name != null) {
                        return messageOwner.fwd_from.from_name;
                    } else if (messageOwner.from_id instanceof TLRPC.TL_peerChat) {
                        chat = MessagesController.getInstance(currentAccount).getChat(messageOwner.from_id.chat_id);
                    } else if (messageOwner.from_id instanceof TLRPC.TL_peerChannel) {
                        chat = MessagesController.getInstance(currentAccount).getChat(messageOwner.from_id.channel_id);
                    } else if (messageOwner.from_id == null && messageOwner.peer_id.channel_id != 0) {
                        chat = MessagesController.getInstance(currentAccount).getChat(messageOwner.peer_id.channel_id);
                    } else {
                        user = MessagesController.getInstance(currentAccount).getUser(messageOwner.from_id.user_id);
                    }
                    if (user != null) {
                        return UserObject.getUserName(user);
                    } else if (chat != null) {
                        return chat.title;
                    }
                }
            }
        }
        return LocaleController.getString("AudioUnknownArtist", R.string.AudioUnknownArtist);
    }

    public TLRPC.InputStickerSet getInputStickerSet() {
        return getInputStickerSet(messageOwner);
    }

    public boolean isForwarded() {
        return isForwardedMessage(messageOwner);
    }

    public boolean needDrawForwarded() {
        return (messageOwner.flags & TLRPC.MESSAGE_FLAG_FWD) != 0
                && messageOwner.fwd_from != null
                && !messageOwner.fwd_from.imported
                && (
                messageOwner.fwd_from.saved_from_peer == null
                        || messageOwner.fwd_from.from_id instanceof TLRPC.TL_peerChannel && messageOwner.fwd_from.saved_from_peer.channel_id != messageOwner.fwd_from.from_id.channel_id
                        || messageOwner.fwd_from.from_id instanceof TLRPC.TL_peerUser
                        || messageOwner.fwd_from.from_id == null && messageOwner.fwd_from.from_name != null
        )
                && UserConfig.getInstance(currentAccount).getClientUserId() != getDialogId();
    }

    public static boolean isForwardedMessage(TLRPC.Message message) {
        return (message.flags & TLRPC.MESSAGE_FLAG_FWD) != 0 && message.fwd_from != null;
    }

    public boolean isReply() {
        return !(replyMessageObject != null && replyMessageObject.messageOwner instanceof TLRPC.TL_messageEmpty) && messageOwner.reply_to != null && (messageOwner.reply_to.reply_to_msg_id != 0 || messageOwner.reply_to.reply_to_random_id != 0) && (messageOwner.flags & TLRPC.MESSAGE_FLAG_REPLY) != 0;
    }

    public boolean isMediaEmpty() {
        return isMediaEmpty(messageOwner);
    }

    public boolean isMediaEmptyWebpage() {
        return isMediaEmptyWebpage(messageOwner);
    }

    public static boolean isMediaEmpty(TLRPC.Message message) {
        return message == null || message.media == null || message.media instanceof TLRPC.TL_messageMediaEmpty || message.media instanceof TLRPC.TL_messageMediaWebPage;
    }

    public static boolean isMediaEmptyWebpage(TLRPC.Message message) {
        return message == null || message.media == null || message.media instanceof TLRPC.TL_messageMediaEmpty;
    }

    public boolean hasReplies() {
        return messageOwner.replies != null && messageOwner.replies.replies > 0;
    }

    public boolean canViewThread() {
        if (messageOwner.action != null) {
            return false;
        }
        return hasReplies() || replyMessageObject != null && replyMessageObject.messageOwner.replies != null || getReplyTopMsgId() != 0;
    }

    public boolean isComments() {
        return messageOwner.replies != null && messageOwner.replies.comments;
    }

    public boolean isLinkedToChat(long chatId) {
        return messageOwner.replies != null && (chatId == 0 || messageOwner.replies.channel_id == chatId);
    }

    public int getRepliesCount() {
        return messageOwner.replies != null ? messageOwner.replies.replies : 0;
    }

    public boolean canEditMessage(TLRPC.Chat chat) {
        return canEditMessage(currentAccount, messageOwner, chat, scheduled);
    }

    public boolean canEditMessageScheduleTime(TLRPC.Chat chat) {
        return canEditMessageScheduleTime(currentAccount, messageOwner, chat);
    }

    public boolean canForwardMessage() {
        return NekoXConfig.disableFlagSecure || !(messageOwner instanceof TLRPC.TL_message_secret) && !needDrawBluredPreview() && !isLiveLocation() && type != 16 && !isSponsored();
    }

    public boolean canEditMedia() {
        if (isSecretMedia()) {
            return false;
        } else if (messageOwner.media instanceof TLRPC.TL_messageMediaPhoto) {
            return true;
        } else if (messageOwner.media instanceof TLRPC.TL_messageMediaDocument) {
            return !isVoice() && !isSticker() && !isAnimatedSticker() && !isRoundVideo();
        }
        return false;
    }

    public boolean canEditMessageAnytime(TLRPC.Chat chat) {
        return canEditMessageAnytime(currentAccount, messageOwner, chat);
    }

    public static boolean canEditMessageAnytime(int currentAccount, TLRPC.Message message, TLRPC.Chat chat) {
        if (message == null || message.peer_id == null || message.media != null && (isRoundVideoDocument(message.media.document) || isStickerDocument(message.media.document) || isAnimatedStickerDocument(message.media.document, true)) || message.action != null && !(message.action instanceof TLRPC.TL_messageActionEmpty) || isForwardedMessage(message) || message.via_bot_id != 0 || message.id < 0) {
            return false;
        }
        if (message.from_id instanceof TLRPC.TL_peerUser && message.from_id.user_id == message.peer_id.user_id && message.from_id.user_id == UserConfig.getInstance(currentAccount).getClientUserId() && !isLiveLocationMessage(message)) {
            return true;
        }
        if (chat == null && message.peer_id.channel_id != 0) {
            chat = MessagesController.getInstance(UserConfig.selectedAccount).getChat(message.peer_id.channel_id);
            if (chat == null) {
                return false;
            }
        }
        if (ChatObject.isChannel(chat) && !chat.megagroup && (chat.creator || chat.admin_rights != null && chat.admin_rights.edit_messages)) {
            return true;
        }
        if (message.out && chat != null && chat.megagroup && (chat.creator || chat.admin_rights != null && chat.admin_rights.pin_messages || chat.default_banned_rights != null && !chat.default_banned_rights.pin_messages)) {
            return true;
        }
        //
        return false;
    }

    public static boolean canEditMessageScheduleTime(int currentAccount, TLRPC.Message message, TLRPC.Chat chat) {
        if (chat == null && message.peer_id.channel_id != 0) {
            chat = MessagesController.getInstance(currentAccount).getChat(message.peer_id.channel_id);
            if (chat == null) {
                return false;
            }
        }
        if (!ChatObject.isChannel(chat) || chat.megagroup || chat.creator) {
            return true;
        }
        if (chat.admin_rights != null && (chat.admin_rights.edit_messages || message.out)) {
            return true;
        }
        return false;
    }

    public static boolean canEditMessage(int currentAccount, TLRPC.Message message, TLRPC.Chat chat, boolean scheduled) {
        if (scheduled && message.date < ConnectionsManager.getInstance(currentAccount).getCurrentTime() - 60) {
            return false;
        }
        if (chat != null && (chat.left || chat.kicked) && (!chat.megagroup || !chat.has_link)) {
            return false;
        }
        if (message == null || message.peer_id == null || message.media != null && (isRoundVideoDocument(message.media.document) || isStickerDocument(message.media.document) || isAnimatedStickerDocument(message.media.document, true) || isLocationMessage(message)) || message.action != null && !(message.action instanceof TLRPC.TL_messageActionEmpty) || isForwardedMessage(message) || message.via_bot_id != 0 || message.id < 0) {
            return false;
        }
        if (message.from_id instanceof TLRPC.TL_peerUser && message.from_id.user_id == message.peer_id.user_id && message.from_id.user_id == UserConfig.getInstance(currentAccount).getClientUserId() && !isLiveLocationMessage(message) && !(message.media instanceof TLRPC.TL_messageMediaContact)) {
            return true;
        }
        if (chat == null && message.peer_id.channel_id != 0) {
            chat = MessagesController.getInstance(currentAccount).getChat(message.peer_id.channel_id);
            if (chat == null) {
                return false;
            }
        }
        if (message.media != null && !(message.media instanceof TLRPC.TL_messageMediaEmpty) && !(message.media instanceof TLRPC.TL_messageMediaPhoto) && !(message.media instanceof TLRPC.TL_messageMediaDocument) && !(message.media instanceof TLRPC.TL_messageMediaWebPage)) {
            return false;
        }
        if (ChatObject.isChannel(chat) && !chat.megagroup && (chat.creator || chat.admin_rights != null && chat.admin_rights.edit_messages)) {
            return true;
        }
        if (message.out && chat != null && chat.megagroup && (chat.creator || chat.admin_rights != null && chat.admin_rights.pin_messages || chat.default_banned_rights != null && !chat.default_banned_rights.pin_messages)) {
            return true;
        }
        if (!scheduled && Math.abs(message.date - ConnectionsManager.getInstance(currentAccount).getCurrentTime()) > MessagesController.getInstance(currentAccount).maxEditTime) {
            return false;
        }
        if (message.peer_id.channel_id == 0) {
            return (message.out || message.from_id instanceof TLRPC.TL_peerUser && message.from_id.user_id == UserConfig.getInstance(currentAccount).getClientUserId()) && (message.media instanceof TLRPC.TL_messageMediaPhoto ||
                    message.media instanceof TLRPC.TL_messageMediaDocument && !isStickerMessage(message) && !isAnimatedStickerMessage(message) ||
                    message.media instanceof TLRPC.TL_messageMediaEmpty ||
                    message.media instanceof TLRPC.TL_messageMediaWebPage ||
                    message.media == null);
        }
        if (chat != null && chat.megagroup && message.out || chat != null && !chat.megagroup && (chat.creator || chat.admin_rights != null && (chat.admin_rights.edit_messages || message.out && chat.admin_rights.post_messages)) && message.post) {
            if (message.media instanceof TLRPC.TL_messageMediaPhoto ||
                    message.media instanceof TLRPC.TL_messageMediaDocument && !isStickerMessage(message) && !isAnimatedStickerMessage(message) ||
                    message.media instanceof TLRPC.TL_messageMediaEmpty ||
                    message.media instanceof TLRPC.TL_messageMediaWebPage ||
                    message.media == null) {
                return true;
            }
        }
        return false;
    }

    public boolean canDeleteMessage(boolean inScheduleMode, TLRPC.Chat chat) {
        return eventId == 0 && sponsoredId == null && canDeleteMessage(currentAccount, inScheduleMode, messageOwner, chat);
    }

    public static boolean canDeleteMessage(int currentAccount, boolean inScheduleMode, TLRPC.Message message, TLRPC.Chat chat) {
        if (message == null) {
            return false;
        }
        if (ChatObject.isChannelAndNotMegaGroup(chat) && message.action instanceof TLRPC.TL_messageActionChatJoinedByRequest) {
            return false;
        }
        if (message.id < 0) {
            return true;
        }
        if (chat == null && message.peer_id.channel_id != 0) {
            chat = MessagesController.getInstance(currentAccount).getChat(message.peer_id.channel_id);
        }
        if (ChatObject.isChannel(chat)) {
            if (inScheduleMode && !chat.megagroup) {
                return chat.creator || chat.admin_rights != null && (chat.admin_rights.delete_messages || message.out);
            }
            if (message.out && message instanceof TLRPC.TL_messageService) {
                return message.id != 1 && ChatObject.canUserDoAdminAction(chat, ChatObject.ACTION_DELETE_MESSAGES);
            }
            return inScheduleMode || message.id != 1 && (chat.creator || chat.admin_rights != null && (chat.admin_rights.delete_messages || message.out && (chat.megagroup || chat.admin_rights.post_messages)) || chat.megagroup && message.out && message.from_id instanceof TLRPC.TL_peerUser);
        }
        return inScheduleMode || isOut(message) || !ChatObject.isChannel(chat);
    }

    public String getForwardedName() {
        if (messageOwner.fwd_from != null) {
            if (messageOwner.fwd_from.from_id instanceof TLRPC.TL_peerChannel) {
                TLRPC.Chat chat = MessagesController.getInstance(currentAccount).getChat(messageOwner.fwd_from.from_id.channel_id);
                if (chat != null) {
                    return chat.title;
                }
            } else if (messageOwner.fwd_from.from_id instanceof TLRPC.TL_peerChat) {
                TLRPC.Chat chat = MessagesController.getInstance(currentAccount).getChat(messageOwner.fwd_from.from_id.chat_id);
                if (chat != null) {
                    return chat.title;
                }
            } else if (messageOwner.fwd_from.from_id instanceof TLRPC.TL_peerUser) {
                TLRPC.User user = MessagesController.getInstance(currentAccount).getUser(messageOwner.fwd_from.from_id.user_id);
                if (user != null) {
                    return UserObject.getUserName(user);
                }
            } else if (messageOwner.fwd_from.from_name != null) {
                return messageOwner.fwd_from.from_name;
            }
        }
        return null;
    }

    public int getReplyMsgId() {
        return messageOwner.reply_to != null ? messageOwner.reply_to.reply_to_msg_id : 0;
    }

    public int getReplyTopMsgId() {
        return messageOwner.reply_to != null ? messageOwner.reply_to.reply_to_top_id : 0;
    }

    public static long getReplyToDialogId(TLRPC.Message message) {
        if (message.reply_to == null) {
            return 0;
        }
        if (message.reply_to.reply_to_peer_id != null) {
            return getPeerId(message.reply_to.reply_to_peer_id);
        }
        return MessageObject.getDialogId(message);
    }

    public int getReplyAnyMsgId() {
        if (messageOwner.reply_to != null) {
            if (messageOwner.reply_to.reply_to_top_id != 0) {
                return messageOwner.reply_to.reply_to_top_id;
            } else {
                return messageOwner.reply_to.reply_to_msg_id;
            }
        }
        return 0;
    }

    public boolean isPrivateForward() {
        return messageOwner.fwd_from != null && !TextUtils.isEmpty(messageOwner.fwd_from.from_name);
    }

    public boolean isImportedForward() {
        return messageOwner.fwd_from != null && messageOwner.fwd_from.imported;
    }

    public long getSenderId() {
        if (messageOwner.fwd_from != null && messageOwner.fwd_from.saved_from_peer != null) {
            if (messageOwner.fwd_from.saved_from_peer.user_id != 0) {
                if (messageOwner.fwd_from.from_id instanceof TLRPC.TL_peerUser) {
                    return messageOwner.fwd_from.from_id.user_id;
                } else {
                    return messageOwner.fwd_from.saved_from_peer.user_id;
                }
            } else if (messageOwner.fwd_from.saved_from_peer.channel_id != 0) {
                if (isSavedFromMegagroup() && messageOwner.fwd_from.from_id instanceof TLRPC.TL_peerUser) {
                    return messageOwner.fwd_from.from_id.user_id;
                } else if (messageOwner.fwd_from.from_id instanceof TLRPC.TL_peerChannel) {
                    return -messageOwner.fwd_from.from_id.channel_id;
                } else if (messageOwner.fwd_from.from_id instanceof TLRPC.TL_peerChat) {
                    return -messageOwner.fwd_from.from_id.chat_id;
                } else {
                    return -messageOwner.fwd_from.saved_from_peer.channel_id;
                }
            } else if (messageOwner.fwd_from.saved_from_peer.chat_id != 0) {
                if (messageOwner.fwd_from.from_id instanceof TLRPC.TL_peerUser) {
                    return messageOwner.fwd_from.from_id.user_id;
                } else if (messageOwner.fwd_from.from_id instanceof TLRPC.TL_peerChannel) {
                    return -messageOwner.fwd_from.from_id.channel_id;
                } else if (messageOwner.fwd_from.from_id instanceof TLRPC.TL_peerChat) {
                    return -messageOwner.fwd_from.from_id.chat_id;
                } else {
                    return -messageOwner.fwd_from.saved_from_peer.chat_id;
                }
            }
        } else if (messageOwner.from_id instanceof TLRPC.TL_peerUser) {
            return messageOwner.from_id.user_id;
        } else if (messageOwner.from_id instanceof TLRPC.TL_peerChannel) {
            return -messageOwner.from_id.channel_id;
        } else if (messageOwner.from_id instanceof TLRPC.TL_peerChat) {
            return -messageOwner.from_id.chat_id;
        } else if (messageOwner.post) {
            return messageOwner.peer_id.channel_id;
        }
        return 0;
    }

    public boolean isWallpaper() {
        return messageOwner.media instanceof TLRPC.TL_messageMediaWebPage && messageOwner.media.webpage != null && "telegram_background".equals(messageOwner.media.webpage.type);
    }

    public boolean isTheme() {
        return messageOwner.media instanceof TLRPC.TL_messageMediaWebPage && messageOwner.media.webpage != null && "telegram_theme".equals(messageOwner.media.webpage.type);
    }

    public int getMediaExistanceFlags() {
        int flags = 0;
        if (attachPathExists) {
            flags |= 1;
        }
        if (mediaExists) {
            flags |= 2;
        }
        return flags;
    }

    public void applyMediaExistanceFlags(int flags) {
        if (flags == -1) {
            checkMediaExistance();
        } else {
            attachPathExists = (flags & 1) != 0;
            mediaExists = (flags & 2) != 0;
        }
    }

    public void checkMediaExistance() {
        File cacheFile = null;
        attachPathExists = false;
        mediaExists = false;
        if (type == TYPE_PHOTO) {
            TLRPC.PhotoSize currentPhotoObject = FileLoader.getClosestPhotoSizeWithSize(photoThumbs, AndroidUtilities.getPhotoSize());
            if (currentPhotoObject != null) {
                File file = FileLoader.getPathToMessage(messageOwner);
                if (needDrawBluredPreview()) {
                    mediaExists = new File(file.getAbsolutePath() + ".enc").exists();
                }
                if (!mediaExists) {
                    mediaExists = file.exists();
                }
            }
        }
        if (!mediaExists && type == 8 || type == 3 || type == 9 || type == 2 || type == 14 || type == TYPE_ROUND_VIDEO) {
            if (messageOwner.attachPath != null && messageOwner.attachPath.length() > 0) {
                File f = new File(messageOwner.attachPath);
                attachPathExists = f.exists();
            }
            if (!attachPathExists) {
                File file = FileLoader.getPathToMessage(messageOwner);
                if (type == 3 && needDrawBluredPreview()) {
                    mediaExists = new File(file.getAbsolutePath() + ".enc").exists();
                }
                if (!mediaExists) {
                    mediaExists = file.exists();
                }
            }
        }
        if (!mediaExists) {
            TLRPC.Document document = getDocument();
            if (document != null) {
                if (isWallpaper()) {
                    mediaExists = FileLoader.getPathToAttach(document, true).exists();
                } else {
                    mediaExists = FileLoader.getPathToAttach(document).exists();
                }
            } else if (type == 0) {
                TLRPC.PhotoSize currentPhotoObject = FileLoader.getClosestPhotoSizeWithSize(photoThumbs, AndroidUtilities.getPhotoSize());
                if (currentPhotoObject == null) {
                    return;
                }
                mediaExists = FileLoader.getPathToAttach(currentPhotoObject, true).exists();
            } else if (type == 11) {
                TLRPC.Photo photo = messageOwner.action.photo;
                if (photo == null || photo.video_sizes.isEmpty()) {
                    return;
                }
                mediaExists = FileLoader.getPathToAttach(photo.video_sizes.get(0), true).exists();
            }
        }
    }

    public void setQuery(String query) {
        if (TextUtils.isEmpty(query)) {
            return;
        }
        ArrayList<String> foundWords = new ArrayList<>();
        query = query.trim().toLowerCase();
        String[] queryWord = query.split("\\P{L}+");

        ArrayList<String> searchForWords = new ArrayList<>();
        if (!TextUtils.isEmpty(messageOwner.message)) {
            String message = messageOwner.message.trim().toLowerCase();
            if (message.contains(query) && !foundWords.contains(query)) {
                foundWords.add(query);
                handleFoundWords(foundWords, queryWord);
                return;
            }
            String[] words = message.split("\\P{L}+");
            searchForWords.addAll(Arrays.asList(words));
        }
        if (getDocument() != null) {
            String fileName = FileLoader.getDocumentFileName(getDocument()).toLowerCase();
            if (fileName.contains(query) && !foundWords.contains(query)) {
                foundWords.add(query);
            }
            String[] words = fileName.split("\\P{L}+");
            searchForWords.addAll(Arrays.asList(words));
        }

        if (messageOwner.media instanceof TLRPC.TL_messageMediaWebPage && messageOwner.media.webpage instanceof TLRPC.TL_webPage) {
            TLRPC.WebPage webPage = messageOwner.media.webpage;
            String title = webPage.title;
            if (title == null) {
                title = webPage.site_name;
            }
            if (title != null) {
                title = title.toLowerCase();
                if (title.contains(query) && !foundWords.contains(query)) {
                    foundWords.add(query);
                }
                String[] words = title.split("\\P{L}+");
                searchForWords.addAll(Arrays.asList(words));
            }
        }

        String musicAuthor = getMusicAuthor();
        if (musicAuthor != null) {
            musicAuthor = musicAuthor.toLowerCase();
            if (musicAuthor.contains(query) && !foundWords.contains(query)) {
                foundWords.add(query);
            }
            String[] words = musicAuthor.split("\\P{L}+");
            searchForWords.addAll(Arrays.asList(words));
        }
        for (int k = 0; k < queryWord.length; k++) {
            String currentQuery = queryWord[k];
            if (currentQuery.length() < 2) {
                continue;
            }
            for (int i = 0; i < searchForWords.size(); i++) {
                if (foundWords.contains(searchForWords.get(i))) {
                    continue;
                }
                String word = searchForWords.get(i);
                int startIndex = word.indexOf(currentQuery.charAt(0));
                if (startIndex < 0) {
                    continue;
                }
                int l = Math.max(currentQuery.length(), word.length());
                if (startIndex != 0) {
                    word = word.substring(startIndex);
                }
                int min = Math.min(currentQuery.length(), word.length());
                int count = 0;
                for (int j = 0; j < min; j++) {
                    if (word.charAt(j) == currentQuery.charAt(j)) {
                        count++;
                    } else {
                        break;
                    }
                }
                if (count / (float) l >= 0.5) {
                    foundWords.add(searchForWords.get(i));
                }
            }
        }
        handleFoundWords(foundWords, queryWord);
    }

    private void handleFoundWords(ArrayList<String> foundWords, String[] queryWord) {
        if (!foundWords.isEmpty()) {
            boolean foundExactly = false;
            for (int i = 0; i < foundWords.size(); i++) {
                for (int j = 0; j < queryWord.length; j++) {
                    if (foundWords.get(i).contains(queryWord[j])) {
                        foundExactly = true;
                        break;
                    }
                }
                if (foundExactly) {
                    break;
                }
            }
            if (foundExactly) {
                for (int i = 0; i < foundWords.size(); i++) {
                    boolean findMatch = false;
                    for (int j = 0; j < queryWord.length; j++) {
                        if (foundWords.get(i).contains(queryWord[j])) {
                            findMatch = true;
                            break;
                        }
                    }
                    if (!findMatch) {
                        foundWords.remove(i--);
                    }
                }
                if (foundWords.size() > 0) {
                    Collections.sort(foundWords, (s, s1) -> s1.length() - s.length());
                    String s = foundWords.get(0);
                    foundWords.clear();
                    foundWords.add(s);
                }
            }
            highlightedWords = foundWords;
            if (messageOwner.message != null) {
                String str = messageOwner.message.replace('\n', ' ').replaceAll(" +", " ").trim();
                int lastIndex = str.length();
                int startHighlightedIndex = str.toLowerCase().indexOf(foundWords.get(0));
                int maxSymbols = 200;
                if (startHighlightedIndex < 0) {
                    startHighlightedIndex = 0;
                }
                if (lastIndex > maxSymbols) {
                    int newStart = Math.max(0, startHighlightedIndex - maxSymbols / 2);
                    str = str.substring(newStart, Math.min(lastIndex, startHighlightedIndex - newStart + startHighlightedIndex + maxSymbols / 2));
                }
                messageTrimmedToHighlight = str;
            }
        }
    }

    public void createMediaThumbs() {
        if (isVideo()) {
            TLRPC.Document document = getDocument();
            TLRPC.PhotoSize thumb = FileLoader.getClosestPhotoSizeWithSize(document.thumbs, 50);
            TLRPC.PhotoSize qualityThumb = FileLoader.getClosestPhotoSizeWithSize(document.thumbs, 320);
            mediaThumb = ImageLocation.getForDocument(qualityThumb, document);
            mediaSmallThumb = ImageLocation.getForDocument(thumb, document);
        } else if (messageOwner.media instanceof TLRPC.TL_messageMediaPhoto && messageOwner.media.photo != null && !photoThumbs.isEmpty()) {
            TLRPC.PhotoSize currentPhotoObjectThumb = FileLoader.getClosestPhotoSizeWithSize(photoThumbs, 50);
            TLRPC.PhotoSize currentPhotoObject = FileLoader.getClosestPhotoSizeWithSize(photoThumbs, 320, false, currentPhotoObjectThumb, false);
            mediaThumb = ImageLocation.getForObject(currentPhotoObject, photoThumbsObject);
            mediaSmallThumb = ImageLocation.getForObject(currentPhotoObjectThumb, photoThumbsObject);
        }
    }

    public boolean hasHighlightedWords() {
        return highlightedWords != null && !highlightedWords.isEmpty();
    }

    public boolean equals(MessageObject obj) {
        return getId() == obj.getId() && getDialogId() == obj.getDialogId();
    }
}<|MERGE_RESOLUTION|>--- conflicted
+++ resolved
@@ -191,14 +191,10 @@
     public String messageTrimmedToHighlight;
     public int parentWidth;
 
-<<<<<<< HEAD
-    static final String[] excludeWords = new String[]{
-=======
     public ImageLocation mediaThumb;
     public ImageLocation mediaSmallThumb;
 
     static final String[] excludeWords = new String[] {
->>>>>>> 1d379b9a
             " vs. ",
             " vs ",
             " versus ",
