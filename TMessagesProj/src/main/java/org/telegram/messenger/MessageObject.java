--- conflicted
+++ resolved
@@ -63,13 +63,10 @@
 import java.util.regex.Matcher;
 import java.util.regex.Pattern;
 
-<<<<<<< HEAD
 import cn.hutool.core.util.StrUtil;
 import tw.nekomimi.nekogram.NekoConfig;
 import tw.nekomimi.nekogram.NekoXConfig;
 
-=======
->>>>>>> a1817ea7
 public class MessageObject {
 
     public static final int MESSAGE_SEND_STATE_SENT = 0;
@@ -253,7 +250,7 @@
     public boolean shouldDrawReactionsInLayout() {
         return getDialogId() < 0;
     }
-    
+
     public boolean isSenderChannel() {
         return messageOwner.from_id instanceof TLRPC.TL_peerChannel;
     }
@@ -5873,11 +5870,7 @@
     }
 
     public boolean canForwardMessage() {
-<<<<<<< HEAD
-        return NekoXConfig.disableFlagSecure || !(messageOwner instanceof TLRPC.TL_message_secret) && !needDrawBluredPreview() && !isLiveLocation() && type != 16 && !isSponsored();
-=======
-        return !(messageOwner instanceof TLRPC.TL_message_secret) && !needDrawBluredPreview() && !isLiveLocation() && type != 16 && !isSponsored() && !messageOwner.noforwards;
->>>>>>> a1817ea7
+        return NekoXConfig.disableFlagSecure || !(messageOwner instanceof TLRPC.TL_message_secret) && !needDrawBluredPreview() && !isLiveLocation() && type != 16 && !isSponsored() && !messageOwner.noforwards;
     }
 
     public boolean canEditMedia() {
