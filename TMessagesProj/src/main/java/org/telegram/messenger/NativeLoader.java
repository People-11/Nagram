/*
 * This is the source code of Telegram for Android v. 1.3.x.
 * It is licensed under GNU GPL v. 2 or later.
 * You should have received a copy of the license in this archive (see LICENSE).
 *
 * Copyright Nikolai Kudashov, 2013-2018.
 */

package org.telegram.messenger;

import android.annotation.SuppressLint;
import android.content.Context;
import android.content.pm.ApplicationInfo;
import android.os.Build;

import java.io.File;

import tw.nekomimi.nekogram.utils.FileUtil;

public class NativeLoader {

    private final static int LIB_VERSION = 46;
    private final static String LIB_NAME = "tmessages." + LIB_VERSION;
    private final static String LIB_SO_NAME = "lib" + LIB_NAME + ".so";
    private final static String LOCALE_LIB_SO_NAME = "lib" + LIB_NAME + "loc.so";

    private static volatile boolean nativeLoaded = false;
    public static StringBuilder log = new StringBuilder();

    private static File getNativeLibraryDir(Context context) {
        File f = null;
        if (context != null) {
            try {
                f = new File((String) ApplicationInfo.class.getField("nativeLibraryDir").get(context.getApplicationInfo()));
            } catch (Throwable th) {
                th.printStackTrace();
            }
        }
        if (f == null) {
            f = new File(context.getApplicationInfo().dataDir, "lib");
        }
        if (f.isDirectory()) {
            return f;
        }
        return null;
    }

    @SuppressLint("UnsafeDynamicallyLoadedCode")
    public static synchronized void initNativeLibs(Context context) {
        if (nativeLoaded) {
            return;
        }

        try {
<<<<<<< HEAD
            System.loadLibrary(LIB_NAME);
            nativeLoaded = true;
=======
            try {
                System.loadLibrary(LIB_NAME);
                nativeLoaded = true;
                if (BuildVars.LOGS_ENABLED) {
                    FileLog.d("loaded normal lib");
                }
                return;
            } catch (Error e) {
                FileLog.e(e);
                log.append("128: ").append(e).append("\n");
            }

            String folder = getAbiFolder();

            /*File destFile = getNativeLibraryDir(context);
            if (destFile != null) {
                destFile = new File(destFile, LIB_SO_NAME);
                if (destFile.exists()) {
                    try {
                        System.loadLibrary(LIB_NAME);
                        nativeLoaded = true;
                        return;
                    } catch (Error e) {
                        FileLog.e(e);
                    }
                }
            }*/

            File destDir = new File(context.getFilesDir(), "lib");
            destDir.mkdirs();

            File destLocalFile = new File(destDir, LOCALE_LIB_SO_NAME);
            if (destLocalFile.exists()) {
                try {
                    if (BuildVars.LOGS_ENABLED) {
                        FileLog.d("Load local lib");
                    }
                    System.load(destLocalFile.getAbsolutePath());
                    nativeLoaded = true;
                    return;
                } catch (Error e) {
                    log.append(e).append("\n");
                    FileLog.e(e);
                }
                destLocalFile.delete();
            }

>>>>>>> dcad7b43
            if (BuildVars.LOGS_ENABLED) {
                FileLog.d("loaded normal lib");
            }
<<<<<<< HEAD
            return;
        } catch (Error e) {
            FileLog.e(e);
=======

            if (loadFromZip(context, destDir, destLocalFile, folder)) {
                return;
            }
        } catch (Throwable e) {
            e.printStackTrace();
            log.append("176: ").append(e).append("\n");
>>>>>>> dcad7b43
        }

        try {
            System.loadLibrary(FileUtil.extLib(LIB_NAME).getPath());
            FileLog.d("loaded extracted lib");
            nativeLoaded = true;
        } catch (Error e) {
            FileLog.e(e);
            log.append("184: ").append(e).append("\n");
        }
    }

    public static String getAbiFolder() {
        String folder;
        try {
            String str = Build.CPU_ABI;
            if (Build.CPU_ABI.equalsIgnoreCase("x86_64")) {
                folder = "x86_64";
            } else if (Build.CPU_ABI.equalsIgnoreCase("arm64-v8a")) {
                folder = "arm64-v8a";
            } else if (Build.CPU_ABI.equalsIgnoreCase("armeabi-v7a")) {
                folder = "armeabi-v7a";
            } else if (Build.CPU_ABI.equalsIgnoreCase("armeabi")) {
                folder = "armeabi";
            } else if (Build.CPU_ABI.equalsIgnoreCase("x86")) {
                folder = "x86";
            } else if (Build.CPU_ABI.equalsIgnoreCase("mips")) {
                folder = "mips";
            } else {
                folder = "armeabi";
                if (BuildVars.LOGS_ENABLED) {
                    FileLog.e("Unsupported arch: " + Build.CPU_ABI);
                }
            }
        } catch (Exception e) {
            FileLog.e(e);
            folder = "armeabi";
        }

        String javaArch = System.getProperty("os.arch");
        if (javaArch != null && javaArch.contains("686")) {
            folder = "x86";
        }
        return folder;
    }

    private static native void init(String path, boolean enable);

    public static boolean loaded() {
        return nativeLoaded;
    }
    //public static native void crash();
}<|MERGE_RESOLUTION|>--- conflicted
+++ resolved
@@ -52,74 +52,14 @@
         }
 
         try {
-<<<<<<< HEAD
             System.loadLibrary(LIB_NAME);
             nativeLoaded = true;
-=======
-            try {
-                System.loadLibrary(LIB_NAME);
-                nativeLoaded = true;
-                if (BuildVars.LOGS_ENABLED) {
-                    FileLog.d("loaded normal lib");
-                }
-                return;
-            } catch (Error e) {
-                FileLog.e(e);
-                log.append("128: ").append(e).append("\n");
-            }
-
-            String folder = getAbiFolder();
-
-            /*File destFile = getNativeLibraryDir(context);
-            if (destFile != null) {
-                destFile = new File(destFile, LIB_SO_NAME);
-                if (destFile.exists()) {
-                    try {
-                        System.loadLibrary(LIB_NAME);
-                        nativeLoaded = true;
-                        return;
-                    } catch (Error e) {
-                        FileLog.e(e);
-                    }
-                }
-            }*/
-
-            File destDir = new File(context.getFilesDir(), "lib");
-            destDir.mkdirs();
-
-            File destLocalFile = new File(destDir, LOCALE_LIB_SO_NAME);
-            if (destLocalFile.exists()) {
-                try {
-                    if (BuildVars.LOGS_ENABLED) {
-                        FileLog.d("Load local lib");
-                    }
-                    System.load(destLocalFile.getAbsolutePath());
-                    nativeLoaded = true;
-                    return;
-                } catch (Error e) {
-                    log.append(e).append("\n");
-                    FileLog.e(e);
-                }
-                destLocalFile.delete();
-            }
-
->>>>>>> dcad7b43
             if (BuildVars.LOGS_ENABLED) {
                 FileLog.d("loaded normal lib");
             }
-<<<<<<< HEAD
             return;
         } catch (Error e) {
             FileLog.e(e);
-=======
-
-            if (loadFromZip(context, destDir, destLocalFile, folder)) {
-                return;
-            }
-        } catch (Throwable e) {
-            e.printStackTrace();
-            log.append("176: ").append(e).append("\n");
->>>>>>> dcad7b43
         }
 
         try {
