/*
 * This is the source code of Telegram for Android v. 5.x.x.
 * It is licensed under GNU GPL v. 2 or later.
 * You should have received a copy of the license in this archive (see LICENSE).
 *
 * Copyright Nikolai Kudashov, 2013-2018.
 */

package org.telegram.messenger;

import org.telegram.tgnet.ConnectionsManager;
import org.telegram.tgnet.NativeByteBuffer;
import org.telegram.tgnet.TLObject;
import org.telegram.tgnet.TLRPC;
import org.telegram.ui.LaunchActivity;
import org.telegram.ui.Storage.CacheModel;

import java.io.File;
import java.io.FileInputStream;
import java.io.FileNotFoundException;
import java.io.RandomAccessFile;
import java.nio.channels.FileChannel;
import java.util.ArrayList;
import java.util.Arrays;
import java.util.Collections;
import java.util.HashMap;
import java.util.Scanner;
import java.util.concurrent.CountDownLatch;
import java.util.zip.GZIPInputStream;
import java.util.zip.ZipException;

import tw.nekomimi.nekogram.NekoConfig;

public class FileLoadOperation {

    FileLoadOperationStream stream;
    boolean streamPriority;
    long streamOffset;

    public static volatile DispatchQueue filesQueue = new DispatchQueue("writeFileQueue");
    private boolean forceSmallChunk;

    public void setStream(FileLoadOperationStream stream, boolean streamPriority, long streamOffset) {
        this.stream = stream;
        this.streamOffset = streamOffset;
        this.streamPriority = streamPriority;
    }

    protected static class RequestInfo {
        private int requestToken;
        private long offset;
        private TLRPC.TL_upload_file response;
        private TLRPC.TL_upload_webFile responseWeb;
        private TLRPC.TL_upload_cdnFile responseCdn;
        private boolean forceSmallChunk;
    }

    public static class Range {
        private long start;
        private long end;

        private Range(long s, long e) {
            start = s;
            end = e;
        }
    }

    private static final Object lockObject = new Object();

    private static class PreloadRange {
        private long fileOffset;
        private long length;

        private PreloadRange(long o, long l) {
            fileOffset = o;
            length = l;
        }
    }

    private ArrayList<FileLoadOperationStream> streamListeners;

    private final static int stateIdle = 0;
    private final static int stateDownloading = 1;
    private final static int stateFailed = 2;
    private final static int stateFinished = 3;
    private final static int stateCanceled = 4;

    private int downloadChunkSize = 1024 * 32;
    private int downloadChunkSizeBig = 1024 * 128;
    private int cdnChunkCheckSize = 1024 * 128;
    private int maxDownloadRequests = 4;
    private int maxDownloadRequestsBig = 4;
    private int bigFileSizeFrom = 10 * 1024 * 1024;
    private int maxCdnParts = (int) (FileLoader.DEFAULT_MAX_FILE_SIZE / downloadChunkSizeBig);

    //load small parts for stream
    private int downloadChunkSizeAnimation = 1024 * 128;
    private int maxDownloadRequestsAnimation = 4;

    private final static int preloadMaxBytes = 2 * 1024 * 1024;

    private String fileName;
    private String storeFileName;

    private HashMap<Long, PreloadRange> preloadedBytesRanges;
    private HashMap<Long, Integer> requestedPreloadedBytesRanges;
    private RandomAccessFile preloadStream;
    private int preloadStreamFileOffset;
    private int totalPreloadedBytes;
    private boolean isPreloadVideoOperation;
    private boolean preloadFinished;
    private File cacheFilePreload;
    private boolean supportsPreloading;
    private long nextPreloadDownloadOffset;
    private long nextAtomOffset;
    private long foundMoovSize;
    private long preloadNotRequestedBytesCount;
    private int moovFound;
    private byte[] preloadTempBuffer = new byte[24];
    private int preloadTempBufferCount;

    private boolean nextPartWasPreloaded;

    protected long lastProgressUpdateTime;

    private ArrayList<Range> notLoadedBytesRanges;
    private volatile ArrayList<Range> notLoadedBytesRangesCopy;
    private ArrayList<Range> notRequestedBytesRanges;
    private ArrayList<Range> notCheckedCdnRanges;
    private long requestedBytesCount;

    private int currentAccount;
    private boolean started;
    private int datacenterId;
    private int initialDatacenterId;
    protected TLRPC.InputFileLocation location;
    private TLRPC.InputWebFileLocation webLocation;
    private WebFile webFile;
    private volatile int state = stateIdle;
    private volatile boolean paused;
    private long downloadedBytes;
    private long totalBytesCount;
    private long bytesCountPadding;
    private long streamStartOffset;
    private long streamPriorityStartOffset;
    private RequestInfo priorityRequestInfo;
    private FileLoadOperationDelegate delegate;
    private byte[] key;
    private byte[] iv;
    private int currentDownloadChunkSize;
    private int currentMaxDownloadRequests;
    private int requestsCount;
    private int renameRetryCount;

    private boolean encryptFile;
    private boolean allowDisordererFileSave;

    public Object parentObject;

    private HashMap<Long, TLRPC.TL_fileHash> cdnHashes;

    private boolean isStream;

    private byte[] encryptKey;
    private byte[] encryptIv;

    private boolean isCdn;
    private byte[] cdnIv;
    private byte[] cdnKey;
    private byte[] cdnToken;
    private int cdnDatacenterId;
    private boolean reuploadingCdn;
    protected boolean requestingReference;
    private RandomAccessFile fileReadStream;
    private byte[] cdnCheckBytes;
    private boolean requestingCdnOffsets;

    private ArrayList<RequestInfo> requestInfos;
    private ArrayList<RequestInfo> delayedRequestInfos;

    private File cacheFileTemp;
    private File cacheFileGzipTemp;
    private File cacheFileFinal;
    private File cacheIvTemp;
    private File cacheFileParts;

    private String ext;
    private RandomAccessFile fileOutputStream;
    private RandomAccessFile fiv;
    private RandomAccessFile filePartsStream;
    private File storePath;
    private File tempPath;
    private boolean isForceRequest;
    private int priority;
    private FilePathDatabase.FileMeta fileMetadata;

    private boolean ungzip;

    private int currentType;
    public FilePathDatabase.PathData pathSaveData;
    private long startTime;
    private FileLoaderPriorityQueue priorityQueue;

    public interface FileLoadOperationDelegate {
        void didFinishLoadingFile(FileLoadOperation operation, File finalFile);
        void didFailedLoadingFile(FileLoadOperation operation, int state);
        void didChangedLoadProgress(FileLoadOperation operation, long uploadedSize, long totalSize);
        void saveFilePath(FilePathDatabase.PathData pathSaveData, File cacheFileFinal);
        boolean hasAnotherRefOnFile(String path);
    }

    private void updateParams() {
<<<<<<< HEAD
        if (MessagesController.getInstance(currentAccount).getfileExperimentalParams && !forceSmallChunk || NekoConfig.enhancedFileLoader.Bool()) {
=======
        if ((MessagesController.getInstance(currentAccount).getfileExperimentalParams || NekoConfig.enhancedFileLoader.Bool() && !forceSmallChunk)) {
>>>>>>> c71626f8
            downloadChunkSizeBig = 1024 * 512;
            maxDownloadRequests = 8;
            maxDownloadRequestsBig = 8;
        } else {
            downloadChunkSizeBig = 1024 * 128;
            maxDownloadRequests = 4;
            maxDownloadRequestsBig = 4;
        }
        maxCdnParts = (int) (FileLoader.DEFAULT_MAX_FILE_SIZE / downloadChunkSizeBig);
    }

    public FileLoadOperation(ImageLocation imageLocation, Object parent, String extension, long size) {
        updateParams();
        parentObject = parent;
        fileMetadata = FileLoader.getFileMetadataFromParent(currentAccount, parentObject);
        isStream = imageLocation.imageType == FileLoader.IMAGE_TYPE_ANIMATION;
        if (imageLocation.isEncrypted()) {
            location = new TLRPC.TL_inputEncryptedFileLocation();
            location.id = imageLocation.location.volume_id;
            location.volume_id = imageLocation.location.volume_id;
            location.local_id = imageLocation.location.local_id;
            location.access_hash = imageLocation.access_hash;
            iv = new byte[32];
            System.arraycopy(imageLocation.iv, 0, iv, 0, iv.length);
            key = imageLocation.key;
        } else if (imageLocation.photoPeer != null) {
            TLRPC.TL_inputPeerPhotoFileLocation inputPeerPhotoFileLocation = new TLRPC.TL_inputPeerPhotoFileLocation();
            inputPeerPhotoFileLocation.id = imageLocation.location.volume_id;
            inputPeerPhotoFileLocation.volume_id = imageLocation.location.volume_id;
            inputPeerPhotoFileLocation.local_id = imageLocation.location.local_id;
            inputPeerPhotoFileLocation.photo_id = imageLocation.photoId;
            inputPeerPhotoFileLocation.big = imageLocation.photoPeerType == ImageLocation.TYPE_BIG;
            inputPeerPhotoFileLocation.peer = imageLocation.photoPeer;
            location = inputPeerPhotoFileLocation;
        } else if (imageLocation.stickerSet != null) {
            TLRPC.TL_inputStickerSetThumb inputStickerSetThumb = new TLRPC.TL_inputStickerSetThumb();
            inputStickerSetThumb.id = imageLocation.location.volume_id;
            inputStickerSetThumb.volume_id = imageLocation.location.volume_id;
            inputStickerSetThumb.local_id = imageLocation.location.local_id;
            inputStickerSetThumb.thumb_version = imageLocation.thumbVersion;
            inputStickerSetThumb.stickerset = imageLocation.stickerSet;
            location = inputStickerSetThumb;
        } else if (imageLocation.thumbSize != null) {
            if (imageLocation.photoId != 0) {
                location = new TLRPC.TL_inputPhotoFileLocation();
                location.id = imageLocation.photoId;
                location.volume_id = imageLocation.location.volume_id;
                location.local_id = imageLocation.location.local_id;
                location.access_hash = imageLocation.access_hash;
                location.file_reference = imageLocation.file_reference;
                location.thumb_size = imageLocation.thumbSize;
                if (imageLocation.imageType == FileLoader.IMAGE_TYPE_ANIMATION) {
                    allowDisordererFileSave = true;
                }
            } else {
                location = new TLRPC.TL_inputDocumentFileLocation();
                location.id = imageLocation.documentId;
                location.volume_id = imageLocation.location.volume_id;
                location.local_id = imageLocation.location.local_id;
                location.access_hash = imageLocation.access_hash;
                location.file_reference = imageLocation.file_reference;
                location.thumb_size = imageLocation.thumbSize;
            }
            if (location.file_reference == null) {
                location.file_reference = new byte[0];
            }
        } else {
            location = new TLRPC.TL_inputFileLocation();
            location.volume_id = imageLocation.location.volume_id;
            location.local_id = imageLocation.location.local_id;
            location.secret = imageLocation.access_hash;
            location.file_reference = imageLocation.file_reference;
            if (location.file_reference == null) {
                location.file_reference = new byte[0];
            }
            allowDisordererFileSave = true;
        }
        ungzip = imageLocation.imageType == FileLoader.IMAGE_TYPE_LOTTIE || imageLocation.imageType == FileLoader.IMAGE_TYPE_SVG;
        initialDatacenterId = datacenterId = imageLocation.dc_id;
        currentType = ConnectionsManager.FileTypePhoto;
        totalBytesCount = size;
        ext = extension != null ? extension : "jpg";
    }

    public FileLoadOperation(SecureDocument secureDocument) {
        updateParams();
        location = new TLRPC.TL_inputSecureFileLocation();
        location.id = secureDocument.secureFile.id;
        location.access_hash = secureDocument.secureFile.access_hash;
        datacenterId = secureDocument.secureFile.dc_id;
        totalBytesCount = secureDocument.secureFile.size;
        allowDisordererFileSave = true;
        currentType = ConnectionsManager.FileTypeFile;
        ext = ".jpg";
    }

    public FileLoadOperation(int instance, WebFile webDocument) {
        updateParams();
        currentAccount = instance;
        webFile = webDocument;
        webLocation = webDocument.location;
        totalBytesCount = webDocument.size;
        initialDatacenterId = datacenterId = MessagesController.getInstance(currentAccount).webFileDatacenterId;
        String defaultExt = FileLoader.getMimeTypePart(webDocument.mime_type);
        if (webDocument.mime_type.startsWith("image/")) {
            currentType = ConnectionsManager.FileTypePhoto;
        } else if (webDocument.mime_type.equals("audio/ogg")) {
            currentType = ConnectionsManager.FileTypeAudio;
        } else if (webDocument.mime_type.startsWith("video/")) {
            currentType = ConnectionsManager.FileTypeVideo;
        } else {
            currentType = ConnectionsManager.FileTypeFile;
        }
        allowDisordererFileSave = true;
        ext = ImageLoader.getHttpUrlExtension(webDocument.url, defaultExt);
    }

    public FileLoadOperation(TLRPC.Document documentLocation, Object parent) {
        updateParams();
        try {
            parentObject = parent;
            fileMetadata = FileLoader.getFileMetadataFromParent(currentAccount, parentObject);
            if (documentLocation instanceof TLRPC.TL_documentEncrypted) {
                location = new TLRPC.TL_inputEncryptedFileLocation();
                location.id = documentLocation.id;
                location.access_hash = documentLocation.access_hash;
                initialDatacenterId = datacenterId = documentLocation.dc_id;
                iv = new byte[32];
                System.arraycopy(documentLocation.iv, 0, iv, 0, iv.length);
                key = documentLocation.key;
            } else if (documentLocation instanceof TLRPC.TL_document) {
                location = new TLRPC.TL_inputDocumentFileLocation();
                location.id = documentLocation.id;
                location.access_hash = documentLocation.access_hash;
                location.file_reference = documentLocation.file_reference;
                location.thumb_size = "";
                if (location.file_reference == null) {
                    location.file_reference = new byte[0];
                }
                initialDatacenterId = datacenterId = documentLocation.dc_id;
                allowDisordererFileSave = true;
                for (int a = 0, N = documentLocation.attributes.size(); a < N; a++) {
                    if (documentLocation.attributes.get(a) instanceof TLRPC.TL_documentAttributeVideo) {
                        supportsPreloading = true;
                        break;
                    }
                }
            }
            ungzip = "application/x-tgsticker".equals(documentLocation.mime_type) || "application/x-tgwallpattern".equals(documentLocation.mime_type);
            totalBytesCount = documentLocation.size;
            if (key != null) {
                int toAdd = 0;
                if (totalBytesCount % 16 != 0) {
                    bytesCountPadding = 16 - totalBytesCount % 16;
                    totalBytesCount += bytesCountPadding;
                }
            }
            ext = FileLoader.getDocumentFileName(documentLocation);
            int idx;
            if (ext == null || (idx = ext.lastIndexOf('.')) == -1) {
                ext = "";
            } else {
                ext = ext.substring(idx);
            }
            if ("audio/ogg".equals(documentLocation.mime_type)) {
                currentType = ConnectionsManager.FileTypeAudio;
            } else if (FileLoader.isVideoMimeType(documentLocation.mime_type)) {
                currentType = ConnectionsManager.FileTypeVideo;
            } else {
                currentType = ConnectionsManager.FileTypeFile;
            }
            if (ext.length() <= 1) {
                ext = FileLoader.getExtensionByMimeType(documentLocation.mime_type);
            }
        } catch (Exception e) {
            FileLog.e(e);
            onFail(true, 0);
        }
    }

    public void setEncryptFile(boolean value) {
        encryptFile = value;
        if (encryptFile) {
            allowDisordererFileSave = false;
        }
    }

    public int getDatacenterId() {
        return initialDatacenterId;
    }

    public void setForceRequest(boolean forceRequest) {
        isForceRequest = forceRequest;
    }

    public boolean isForceRequest() {
        return isForceRequest;
    }

    public void setPriority(int value) {
        priority = value;
    }

    public int getPriority() {
        return priority;
    }

    public void setPaths(int instance, String name, FileLoaderPriorityQueue priorityQueue, File store, File temp, String finalName) {
        this.storePath = store;
        this.tempPath = temp;
        this.currentAccount = instance;
        this.fileName = name;
        this.storeFileName = finalName;
        this.priorityQueue = priorityQueue;
    }

    public FileLoaderPriorityQueue getQueue() {
        return priorityQueue;
    }

    public boolean wasStarted() {
        return started && !paused;
    }

    public int getCurrentType() {
        return currentType;
    }

    private void removePart(ArrayList<Range> ranges, long start, long end) {
        if (ranges == null || end < start) {
            return;
        }
        int count = ranges.size();
        Range range;
        boolean modified = false;
        for (int a = 0; a < count; a++) {
            range = ranges.get(a);
            if (start == range.end) {
                range.end = end;
                modified = true;
                break;
            } else if (end == range.start) {
                range.start = start;
                modified = true;
                break;
            }
        }
        Collections.sort(ranges, (o1, o2) -> {
            if (o1.start > o2.start) {
                return 1;
            } else if (o1.start < o2.start) {
                return -1;
            }
            return 0;
        });
        for (int a = 0; a < ranges.size() - 1; a++) {
            Range r1 = ranges.get(a);
            Range r2 = ranges.get(a + 1);
            if (r1.end == r2.start) {
                r1.end = r2.end;
                ranges.remove(a + 1);
                a--;
            }
        }
        if (!modified) {
            ranges.add(new Range(start, end));
        }
    }

    long totalTime;

    private void addPart(ArrayList<Range> ranges, long start, long end, boolean save) {
        if (ranges == null || end < start) {
            return;
        }
        boolean modified = false;
        int count = ranges.size();
        Range range;
        for (int a = 0; a < count; a++) {
            range = ranges.get(a);
            if (start <= range.start) {
                if (end >= range.end) {
                    ranges.remove(a);
                    modified = true;
                    break;
                } else if (end > range.start) {
                    range.start = end;
                    modified = true;
                    break;
                }
            } else {
                if (end < range.end) {
                    Range newRange = new Range(range.start, start);
                    ranges.add(0, newRange);
                    modified = true;
                    range.start = end;
                    break;
                } else if (start < range.end) {
                    range.end = start;
                    modified = true;
                    break;
                }
            }
        }
        if (save) {
            if (modified) {
                ArrayList<FileLoadOperation.Range> rangesFinal = new ArrayList<>(ranges);
                filesQueue.postRunnable(() -> {
                    long time = System.currentTimeMillis();
                    try {
                        synchronized (FileLoadOperation.this) {
                            if (filePartsStream == null) {
                                return;
                            }
                            filePartsStream.seek(0);
                            int countFinal = rangesFinal.size();
                            filePartsStream.writeInt(countFinal);
                            for (int a = 0; a < countFinal; a++) {
                                Range rangeFinal = rangesFinal.get(a);
                                filePartsStream.writeLong(rangeFinal.start);
                                filePartsStream.writeLong(rangeFinal.end);
                            }
                        }
                    } catch (Exception e) {
                        if (AndroidUtilities.isENOSPC(e)) {
                            LaunchActivity.checkFreeDiscSpaceStatic(1);
                        } else {
                            FileLog.e(e);
                        }
                    }
                    totalTime += System.currentTimeMillis() - time;
                });
                notifyStreamListeners();
            } else {
                if (BuildVars.LOGS_ENABLED) {
                    FileLog.e(cacheFileFinal + " downloaded duplicate file part " + start + " - " + end);
                }
            }
        }
    }

    private void notifyStreamListeners() {
        if (streamListeners != null) {
            int count = streamListeners.size();
            for (int a = 0; a < count; a++) {
                streamListeners.get(a).newDataAvailable();
            }
        }
    }

    protected File getCacheFileFinal() {
        return cacheFileFinal;
    }

    protected File getCurrentFile() {
        final CountDownLatch countDownLatch = new CountDownLatch(1);
        final File[] result = new File[1];
        Utilities.stageQueue.postRunnable(() -> {
            if (state == stateFinished) {
                result[0] = cacheFileFinal;
            } else {
                result[0] = cacheFileTemp;
            }
            countDownLatch.countDown();
        });
        try {
            countDownLatch.await();
        } catch (Exception e) {
            FileLog.e(e);
        }
        return result[0];
    }

    private long getDownloadedLengthFromOffsetInternal(ArrayList<Range> ranges, final long offset, final long length) {
        if (ranges == null || state == stateFinished || ranges.isEmpty()) {
            if (state == stateFinished) {
                return length;
            }
            if (downloadedBytes == 0) {
                return 0;
            } else {
                return Math.min(length, Math.max(downloadedBytes - offset, 0));
            }
        } else {
            int count = ranges.size();
            Range range;
            Range minRange = null;
            long availableLength = length;
            for (int a = 0; a < count; a++) {
                range = ranges.get(a);
                if (offset <= range.start && (minRange == null || range.start < minRange.start)) {
                    minRange = range;
                }
                if (range.start <= offset && range.end > offset) {
                    availableLength = 0;
                    break;
                }
            }
            if (availableLength == 0) {
                return 0;
            } else if (minRange != null) {
                return Math.min(length, minRange.start - offset);
            } else {
                return Math.min(length, Math.max(totalBytesCount - offset, 0));
            }
        }
    }

    protected float getDownloadedLengthFromOffset(final float progress) {
        ArrayList<Range> ranges = notLoadedBytesRangesCopy;
        if (totalBytesCount == 0 || ranges == null) {
            return 0;
        }
        return progress + getDownloadedLengthFromOffsetInternal(ranges, (int) (totalBytesCount * progress), totalBytesCount) / (float) totalBytesCount;
    }

    protected long[] getDownloadedLengthFromOffset(final long offset, final long length) {
        final CountDownLatch countDownLatch = new CountDownLatch(1);
        final long[] result = new long[2];
        Utilities.stageQueue.postRunnable(() -> {
            result[0] = getDownloadedLengthFromOffsetInternal(notLoadedBytesRanges, offset, length);
            if (state == stateFinished) {
                result[1] = 1;
            }
            countDownLatch.countDown();
        });
        try {
            countDownLatch.await();
        } catch (Exception ignore) {

        }
        return result;
    }

    public String getFileName() {
        return fileName;
    }

    protected void removeStreamListener(final FileLoadOperationStream operation) {
        Utilities.stageQueue.postRunnable(() -> {
            if (streamListeners == null) {
                return;
            }
            streamListeners.remove(operation);
        });
    }

    private void copyNotLoadedRanges() {
        if (notLoadedBytesRanges == null) {
            return;
        }
        notLoadedBytesRangesCopy = new ArrayList<>(notLoadedBytesRanges);
    }

    public void pause() {
        if (state != stateDownloading) {
            return;
        }
        paused = true;
    }

    public boolean start() {
        return start(stream, streamOffset, streamPriority);
    }

    public boolean start(final FileLoadOperationStream stream, final long streamOffset, final boolean steamPriority) {
        startTime = System.currentTimeMillis();
        updateParams();
        if (currentDownloadChunkSize == 0) {
            if (isStream) {
                currentDownloadChunkSize = downloadChunkSizeAnimation;
                currentMaxDownloadRequests = maxDownloadRequestsAnimation;
            }
            currentDownloadChunkSize = totalBytesCount >= bigFileSizeFrom || isStream ? downloadChunkSizeBig : downloadChunkSize;
            currentMaxDownloadRequests = totalBytesCount >= bigFileSizeFrom || isStream ? maxDownloadRequestsBig : maxDownloadRequests;
        }
        final boolean alreadyStarted = state != stateIdle;
        final boolean wasPaused = paused;
        paused = false;
        if (stream != null) {
            Utilities.stageQueue.postRunnable(() -> {
                if (streamListeners == null) {
                    streamListeners = new ArrayList<>();
                }
                if (steamPriority) {
                    long offset = (streamOffset / (long) currentDownloadChunkSize) * (long) currentDownloadChunkSize;
                    if (priorityRequestInfo != null && priorityRequestInfo.offset != offset) {
                        requestInfos.remove(priorityRequestInfo);
                        requestedBytesCount -= currentDownloadChunkSize;
                        removePart(notRequestedBytesRanges, priorityRequestInfo.offset, priorityRequestInfo.offset + currentDownloadChunkSize);
                        if (priorityRequestInfo.requestToken != 0) {
                            ConnectionsManager.getInstance(currentAccount).cancelRequest(priorityRequestInfo.requestToken, true);
                            requestsCount--;
                        }
                        if (BuildVars.DEBUG_VERSION) {
                            FileLog.d("frame get cancel request at offset " + priorityRequestInfo.offset);
                        }
                        priorityRequestInfo = null;
                    }
                    if (priorityRequestInfo == null) {
                        streamPriorityStartOffset = offset;
                    }
                } else {
                    streamStartOffset = streamOffset / currentDownloadChunkSize * currentDownloadChunkSize;
                }
                streamListeners.add(stream);
                if (alreadyStarted) {
                    if (preloadedBytesRanges != null && getDownloadedLengthFromOffsetInternal(notLoadedBytesRanges, streamStartOffset, 1) == 0) {
                        if (preloadedBytesRanges.get(streamStartOffset) != null) {
                            nextPartWasPreloaded = true;
                        }
                    }
                    startDownloadRequest();
                    nextPartWasPreloaded = false;
                }
            });
        } else if (wasPaused && alreadyStarted) {
            Utilities.stageQueue.postRunnable(this::startDownloadRequest);
        }
        if (alreadyStarted) {
            return wasPaused;
        }
        if (location == null && webLocation == null) {
            onFail(true, 0);
            return false;
        }

        streamStartOffset = streamOffset / currentDownloadChunkSize * currentDownloadChunkSize;

        if (allowDisordererFileSave && totalBytesCount > 0 && totalBytesCount > currentDownloadChunkSize) {
            notLoadedBytesRanges = new ArrayList<>();
            notRequestedBytesRanges = new ArrayList<>();
        }

        String fileNameFinal;
        String fileNameTemp;
        String fileNameParts = null;
        String fileNamePreload = null;
        String fileNameIv = null;
        if (webLocation != null) {
            String md5 = Utilities.MD5(webFile.url);
            if (encryptFile) {
                fileNameTemp = md5 + ".temp.enc";
                fileNameFinal = md5 + "." + ext + ".enc";
                if (key != null) {
                    fileNameIv = md5 + "_64.iv.enc";
                }
            } else {
                fileNameTemp = md5 + ".temp";
                fileNameFinal = md5 + "." + ext;
                if (key != null) {
                    fileNameIv = md5 + "_64.iv";
                }
            }
        } else {
            if (location.volume_id != 0 && location.local_id != 0) {
                if (datacenterId == Integer.MIN_VALUE || location.volume_id == Integer.MIN_VALUE || datacenterId == 0) {
                    onFail(true, 0);
                    return false;
                }

                if (encryptFile) {
                    fileNameTemp = location.volume_id + "_" + location.local_id + ".temp.enc";
                    fileNameFinal = location.volume_id + "_" + location.local_id + "." + ext + ".enc";
                    if (key != null) {
                        fileNameIv = location.volume_id + "_" + location.local_id + "_64.iv.enc";
                    }
                } else {
                    fileNameTemp = location.volume_id + "_" + location.local_id + ".temp";
                    fileNameFinal = location.volume_id + "_" + location.local_id + "." + ext;
                    if (key != null) {
                        fileNameIv = location.volume_id + "_" + location.local_id + "_64.iv";
                    }
                    if (notLoadedBytesRanges != null) {
                        fileNameParts = location.volume_id + "_" + location.local_id + "_64.pt";
                    }
                    fileNamePreload = location.volume_id + "_" + location.local_id + "_64.preload";
                }
            } else {
                if (datacenterId == 0 || location.id == 0) {
                    onFail(true, 0);
                    return false;
                }
                if (encryptFile) {
                    fileNameTemp = datacenterId + "_" + location.id + ".temp.enc";
                    fileNameFinal = datacenterId + "_" + location.id + ext + ".enc";
                    if (key != null) {
                        fileNameIv = datacenterId + "_" + location.id + "_64.iv.enc";
                    }
                } else {
                    fileNameTemp = datacenterId + "_" + location.id + ".temp";
                    fileNameFinal = datacenterId + "_" + location.id + ext;
                    if (key != null) {
                        fileNameIv = datacenterId + "_" + location.id + "_64.iv";
                    }
                    if (notLoadedBytesRanges != null) {
                        fileNameParts = datacenterId + "_" + location.id + "_64.pt";
                    }
                    fileNamePreload = datacenterId + "_" + location.id + "_64.preload";
                }
            }
        }

        requestInfos = new ArrayList<>(currentMaxDownloadRequests);
        delayedRequestInfos = new ArrayList<>(currentMaxDownloadRequests - 1);
        state = stateDownloading;

        if (parentObject instanceof TLRPC.TL_theme) {
            TLRPC.TL_theme theme = (TLRPC.TL_theme) parentObject;
            cacheFileFinal = new File(ApplicationLoader.getFilesDirFixed(), "remote" + theme.id + ".attheme");
        } else if (fileName != null && !encryptFile) {
            cacheFileFinal = new File(storePath, fileName);
        } else {
            if (!encryptFile) {
                cacheFileFinal = new File(storePath, storeFileName);
            } else {
                cacheFileFinal = new File(storePath, fileNameFinal);
            }
        }
        boolean finalFileExist = cacheFileFinal.exists();
        if (finalFileExist && (parentObject instanceof TLRPC.TL_theme || totalBytesCount != 0 && totalBytesCount != cacheFileFinal.length())) {
            if (!delegate.hasAnotherRefOnFile(cacheFileFinal.toString())) {
                cacheFileFinal.delete();
            }
            finalFileExist = false;
        }


        if (!finalFileExist) {
            cacheFileTemp = new File(tempPath, fileNameTemp);
            if (ungzip) {
                cacheFileGzipTemp = new File(tempPath, fileNameTemp + ".gz");
            }
            boolean newKeyGenerated = false;

            if (encryptFile) {
                File keyFile = new File(FileLoader.getInternalCacheDir(), fileNameFinal + ".key");
                try {
                    RandomAccessFile file = new RandomAccessFile(keyFile, "rws");
                    long len = keyFile.length();
                    encryptKey = new byte[32];
                    encryptIv = new byte[16];
                    if (len > 0 && len % 48 == 0) {
                        file.read(encryptKey, 0, 32);
                        file.read(encryptIv, 0, 16);
                    } else {
                        Utilities.random.nextBytes(encryptKey);
                        Utilities.random.nextBytes(encryptIv);
                        file.write(encryptKey);
                        file.write(encryptIv);
                        newKeyGenerated = true;
                    }
                    try {
                        file.getChannel().close();
                    } catch (Exception e) {
                        FileLog.e(e);
                    }
                    file.close();
                } catch (Exception e) {
                    if (AndroidUtilities.isENOSPC(e)) {
                        LaunchActivity.checkFreeDiscSpaceStatic(1);
                    } else {
                        FileLog.e(e);
                    }
                }
            }

            boolean[] preloaded = new boolean[]{false};
            if (supportsPreloading && fileNamePreload != null) {
                cacheFilePreload = new File(tempPath, fileNamePreload);
                boolean closeStream = false;
                try {
                    preloadStream = new RandomAccessFile(cacheFilePreload, "rws");
                    long len = preloadStream.length();
                    long readOffset = 0;
                    preloadStreamFileOffset = 1;
                    if (len - readOffset > 1) {
                        preloaded[0] = preloadStream.readByte() != 0;
                        readOffset += 1;
                        while (readOffset < len) {
                            if (len - readOffset < 8) {
                                break;
                            }
                            long offset = preloadStream.readLong();
                            readOffset += 8;
                            if (len - readOffset < 8 || offset < 0 || offset > totalBytesCount) {
                                break;
                            }
                            long size = preloadStream.readLong();
                            readOffset += 8;
                            if (len - readOffset < size || size > currentDownloadChunkSize) {
                                break;
                            }
                            PreloadRange range = new PreloadRange(readOffset, size);
                            readOffset += size;
                            preloadStream.seek(readOffset);
                            if (len - readOffset < 24) {
                                break;
                            }
                            foundMoovSize = preloadStream.readLong();
                            if (foundMoovSize != 0) {
                                moovFound = nextPreloadDownloadOffset > totalBytesCount / 2 ? 2 : 1;
                                preloadNotRequestedBytesCount = foundMoovSize;
                            }
                            nextPreloadDownloadOffset = preloadStream.readLong();
                            nextAtomOffset = preloadStream.readLong();
                            readOffset += 24;

                            if (preloadedBytesRanges == null) {
                                preloadedBytesRanges = new HashMap<>();
                            }
                            if (requestedPreloadedBytesRanges == null) {
                                requestedPreloadedBytesRanges = new HashMap<>();
                            }
                            preloadedBytesRanges.put(offset, range);
                            requestedPreloadedBytesRanges.put(offset, 1);

                            totalPreloadedBytes += size;
                            preloadStreamFileOffset += 36 + size;
                        }
                    }
                    preloadStream.seek(preloadStreamFileOffset);
                } catch (Exception e) {
                    FileLog.e(e, false);
                }
                if (!isPreloadVideoOperation && preloadedBytesRanges == null) {
                    cacheFilePreload = null;
                    try {
                        if (preloadStream != null) {
                            try {
                                preloadStream.getChannel().close();
                            } catch (Exception e) {
                                FileLog.e(e);
                            }
                            preloadStream.close();
                            preloadStream = null;
                        }
                    } catch (Exception e) {
                        FileLog.e(e);
                    }
                }
            }

            if (fileNameParts != null) {
                cacheFileParts = new File(tempPath, fileNameParts);
                try {
                    filePartsStream = new RandomAccessFile(cacheFileParts, "rws");
                    long len = filePartsStream.length();
                    if (len % 8 == 4) {
                        len -= 4;
                        int count = filePartsStream.readInt();
                        if (count <= len / 2) {
                            for (int a = 0; a < count; a++) {
                                long start = filePartsStream.readLong();
                                long end = filePartsStream.readLong();
                                notLoadedBytesRanges.add(new Range(start, end));
                                notRequestedBytesRanges.add(new Range(start, end));
                            }
                        }
                    }
                } catch (Exception e) {
                    FileLog.e(e);
                }
            }

            if (fileMetadata != null) {
                FileLoader.getInstance(currentAccount).getFileDatabase().saveFileDialogId(cacheFileParts, fileMetadata);
                FileLoader.getInstance(currentAccount).getFileDatabase().saveFileDialogId(cacheFileTemp, fileMetadata);
            }

            if (cacheFileTemp.exists()) {
                if (newKeyGenerated) {
                    cacheFileTemp.delete();
                } else {
                    long totalDownloadedLen = cacheFileTemp.length();
                    if (fileNameIv != null && (totalDownloadedLen % currentDownloadChunkSize) != 0) {
                        requestedBytesCount =  0;
                    } else {
                        requestedBytesCount = downloadedBytes = (cacheFileTemp.length()) / ((long) currentDownloadChunkSize) * currentDownloadChunkSize;
                    }
                    if (notLoadedBytesRanges != null && notLoadedBytesRanges.isEmpty()) {
                        notLoadedBytesRanges.add(new Range(downloadedBytes, totalBytesCount));
                        notRequestedBytesRanges.add(new Range(downloadedBytes, totalBytesCount));
                    }
                }
            } else if (notLoadedBytesRanges != null && notLoadedBytesRanges.isEmpty()) {
                notLoadedBytesRanges.add(new Range(0, totalBytesCount));
                notRequestedBytesRanges.add(new Range(0, totalBytesCount));
            }
            if (notLoadedBytesRanges != null) {
                downloadedBytes = totalBytesCount;
                int size = notLoadedBytesRanges.size();
                Range range;
                for (int a = 0; a < size; a++) {
                    range = notLoadedBytesRanges.get(a);
                    downloadedBytes -= (range.end - range.start);
                }
                requestedBytesCount = downloadedBytes;
            }

            if (BuildVars.LOGS_ENABLED) {
                if (isPreloadVideoOperation) {
                    FileLog.d("start preloading file to temp = " + cacheFileTemp);
                } else {
                    FileLog.d("start loading file to temp = " + cacheFileTemp + " final = " + cacheFileFinal);
                }
            }

            if (fileNameIv != null) {
                cacheIvTemp = new File(tempPath, fileNameIv);
                try {
                    fiv = new RandomAccessFile(cacheIvTemp, "rws");
                    if (downloadedBytes != 0 && !newKeyGenerated) {
                        long len = cacheIvTemp.length();
                        if (len > 0 && len % 64 == 0) {
                            fiv.read(iv, 0, 64);
                        } else {
                            requestedBytesCount = downloadedBytes = 0;
                        }
                    }
                } catch (Exception e) {
                    requestedBytesCount = downloadedBytes = 0;
                    if (AndroidUtilities.isENOSPC(e)) {
                        LaunchActivity.checkFreeDiscSpaceStatic(1);
                    } else {
                        FileLog.e(e);
                    }
                }
            }
            if (!isPreloadVideoOperation && downloadedBytes != 0 && totalBytesCount > 0) {
                copyNotLoadedRanges();
            }
            updateProgress();
            try {
                fileOutputStream = new RandomAccessFile(cacheFileTemp, "rws");
                if (downloadedBytes != 0) {
                    fileOutputStream.seek(downloadedBytes);
                }
            } catch (Exception e) {
                if (AndroidUtilities.isENOSPC(e)) {
                    LaunchActivity.checkFreeDiscSpaceStatic(1);
                    onFail(true, -1);
                    return false;
                } else {
                    FileLog.e(e, false);
                }
            }
            if (fileOutputStream == null) {
                onFail(true, 0);
                return false;
            }
            started = true;
            Utilities.stageQueue.postRunnable(() -> {
                if (totalBytesCount != 0 && (isPreloadVideoOperation && preloaded[0] || downloadedBytes == totalBytesCount)) {
                    try {
                        onFinishLoadingFile(false);
                    } catch (Exception e) {
                        onFail(true, 0);
                    }
                } else {
                    startDownloadRequest();
                }
            });
        } else {
            started = true;
            try {
                onFinishLoadingFile(false);
                if (pathSaveData != null) {
                    delegate.saveFilePath(pathSaveData, null);
                }
            } catch (Exception e) {
                if (AndroidUtilities.isENOSPC(e)) {
                    LaunchActivity.checkFreeDiscSpaceStatic(1);
                    onFail(true, -1);
                } else {
                    FileLog.e(e, false);
                    onFail(true, 0);
                }
            }
        }
        return true;
    }

    public void updateProgress() {
        if (delegate != null && downloadedBytes != totalBytesCount && totalBytesCount > 0) {
            delegate.didChangedLoadProgress(FileLoadOperation.this, downloadedBytes, totalBytesCount);
        }
    }

    public boolean isPaused() {
        return paused;
    }

    public void setIsPreloadVideoOperation(boolean value) {
        if (isPreloadVideoOperation == value || value && totalBytesCount <= preloadMaxBytes) {
            return;
        }
        if (!value && isPreloadVideoOperation) {
            if (state == stateFinished) {
                isPreloadVideoOperation = value;
                state = stateIdle;
                preloadFinished = false;
                start();
            } else if (state == stateDownloading) {
                Utilities.stageQueue.postRunnable(() -> {
                    requestedBytesCount = 0;
                    clearOperaion(null, true);
                    isPreloadVideoOperation = value;
                    startDownloadRequest();
                });
            } else {
                isPreloadVideoOperation = value;
            }
        } else {
            isPreloadVideoOperation = value;
        }
    }

    public boolean isPreloadVideoOperation() {
        return isPreloadVideoOperation;
    }

    public boolean isPreloadFinished() {
        return preloadFinished;
    }

    public void cancel() {
        cancel(false);
    }

    public void cancel(boolean deleteFiles) {
        Utilities.stageQueue.postRunnable(() -> {
            if (state != stateFinished && state != stateFailed) {
                if (requestInfos != null) {
                    for (int a = 0; a < requestInfos.size(); a++) {
                        RequestInfo requestInfo = requestInfos.get(a);
                        if (requestInfo.requestToken != 0) {
                            ConnectionsManager.getInstance(currentAccount).cancelRequest(requestInfo.requestToken, true);
                        }
                    }
                }
                onFail(false, 1);
            }
            if (deleteFiles) {
                if (cacheFileFinal != null) {
                    try {
                        if (!cacheFileFinal.delete()) {
                            cacheFileFinal.deleteOnExit();
                        }
                    } catch (Exception e) {
                        FileLog.e(e);
                    }
                }
                if (cacheFileTemp != null) {
                    try {
                        if (!cacheFileTemp.delete()) {
                            cacheFileTemp.deleteOnExit();
                        }
                    } catch (Exception e) {
                        FileLog.e(e);
                    }
                }
                if (cacheFileParts != null) {
                    try {
                        if (!cacheFileParts.delete()) {
                            cacheFileParts.deleteOnExit();
                        }
                    } catch (Exception e) {
                        FileLog.e(e);
                    }
                }
                if (cacheIvTemp != null) {
                    try {
                        if (!cacheIvTemp.delete()) {
                            cacheIvTemp.deleteOnExit();
                        }
                    } catch (Exception e) {
                        FileLog.e(e);
                    }
                }
                if (cacheFilePreload != null) {
                    try {
                        if (!cacheFilePreload.delete()) {
                            cacheFilePreload.deleteOnExit();
                        }
                    } catch (Exception e) {
                        FileLog.e(e);
                    }
                }
            }
        });
    }

    private void cleanup() {
        try {
            if (fileOutputStream != null) {
                try {
                    fileOutputStream.getChannel().close();
                } catch (Exception e) {
                    FileLog.e(e);
                }
                fileOutputStream.close();
                fileOutputStream = null;
            }
        } catch (Exception e) {
            FileLog.e(e);
        }
        try {
            if (preloadStream != null) {
                try {
                    preloadStream.getChannel().close();
                } catch (Exception e) {
                    FileLog.e(e);
                }
                preloadStream.close();
                preloadStream = null;
            }
        } catch (Exception e) {
            FileLog.e(e);
        }
        try {
            if (fileReadStream != null) {
                try {
                    fileReadStream.getChannel().close();
                } catch (Exception e) {
                    FileLog.e(e);
                }
                fileReadStream.close();
                fileReadStream = null;
            }
        } catch (Exception e) {
            FileLog.e(e);
        }
        try {
            if (filePartsStream != null) {
                synchronized (FileLoadOperation.this) {
                    try {
                        filePartsStream.getChannel().close();
                    } catch (Exception e) {
                        FileLog.e(e);
                    }
                    filePartsStream.close();
                    filePartsStream = null;
                }
            }
        } catch (Exception e) {
            FileLog.e(e);
        }

        try {
            if (fiv != null) {
                fiv.close();
                fiv = null;
            }
        } catch (Exception e) {
            FileLog.e(e);
        }
        if (delayedRequestInfos != null) {
            for (int a = 0; a < delayedRequestInfos.size(); a++) {
                RequestInfo requestInfo = delayedRequestInfos.get(a);
                if (requestInfo.response != null) {
                    requestInfo.response.disableFree = false;
                    requestInfo.response.freeResources();
                } else if (requestInfo.responseWeb != null) {
                    requestInfo.responseWeb.disableFree = false;
                    requestInfo.responseWeb.freeResources();
                } else if (requestInfo.responseCdn != null) {
                    requestInfo.responseCdn.disableFree = false;
                    requestInfo.responseCdn.freeResources();
                }
            }
            delayedRequestInfos.clear();
        }
    }

    private void onFinishLoadingFile(final boolean increment) {
        if (state != stateDownloading) {
            return;
        }
        state = stateFinished;
        notifyStreamListeners();
        cleanup();
        if (isPreloadVideoOperation) {
            preloadFinished = true;
            if (BuildVars.DEBUG_VERSION) {
                FileLog.d("finished preloading file to " + cacheFileTemp + " loaded " + totalPreloadedBytes + " of " + totalBytesCount);
            }
            if (fileMetadata != null) {
                if (cacheFileTemp != null) {
                    FileLoader.getInstance(currentAccount).getFileDatabase().removeFiles(Collections.singletonList(new CacheModel.FileInfo(cacheFileTemp)));
                }
                if (cacheFileParts != null) {
                    FileLoader.getInstance(currentAccount).getFileDatabase().removeFiles(Collections.singletonList(new CacheModel.FileInfo(cacheFileParts)));
                }
            }
            delegate.didFinishLoadingFile(FileLoadOperation.this, cacheFileFinal);
        } else {
            final File cacheIvTempFinal = cacheIvTemp;
            final File cacheFilePartsFinal = cacheFileParts;
            final File cacheFilePreloadFinal = cacheFilePreload;
            final File cacheFileTempFinal = cacheFileTemp;
            Utilities.globalQueue.postRunnable(() -> {
                if (cacheIvTempFinal != null) {
                    cacheIvTempFinal.delete();
                }
                if (cacheFilePartsFinal != null) {
                    cacheFilePartsFinal.delete();
                }
                if (cacheFilePreloadFinal != null) {
                    cacheFilePreloadFinal.delete();
                }
                File cacheFileTempLocal = cacheFileTempFinal;
                if (cacheFileTempLocal != null) {
                    if (ungzip) {
                        try {
                            GZIPInputStream gzipInputStream = new GZIPInputStream(new FileInputStream(cacheFileTempLocal));
                            FileLoader.copyFile(gzipInputStream, cacheFileGzipTemp, 1024 * 1024 * 2);
                            gzipInputStream.close();
                            cacheFileTempLocal.delete();
                            cacheFileTempLocal = cacheFileGzipTemp;
                            ungzip = false;
                        } catch (ZipException zipException) {
                            ungzip = false;
                        } catch (Throwable e) {
                            FileLog.e(e, !(e instanceof FileNotFoundException));
                            if (BuildVars.LOGS_ENABLED) {
                                FileLog.e("unable to ungzip temp = " + cacheFileTempFinal + " to final = " + cacheFileFinal);
                            }
                        }
                    }
                    if (!ungzip) {
                        boolean renameResult;
                        if (parentObject instanceof TLRPC.TL_theme) {
                            try {
                                renameResult = AndroidUtilities.copyFile(cacheFileTempLocal, cacheFileFinal);
                            } catch (Exception e) {
                                renameResult = false;
                                FileLog.e(e);
                            }
                        } else {
                            try {
                                if (pathSaveData != null) {
                                    synchronized (lockObject) {
                                        cacheFileFinal = new File(storePath, storeFileName);
                                        int count = 1;
                                        while (cacheFileFinal.exists()) {
                                            int lastDotIndex = storeFileName.lastIndexOf('.');
                                            String newFileName;
                                            if (lastDotIndex > 0) {
                                                newFileName = storeFileName.substring(0, lastDotIndex) + " (" + count + ")" + storeFileName.substring(lastDotIndex);
                                            } else {
                                                newFileName = storeFileName + " (" + count + ")";
                                            }
                                            cacheFileFinal = new File(storePath, newFileName);
                                            count++;
                                        }
                                    }
                                }
                                renameResult = cacheFileTempLocal.renameTo(cacheFileFinal);
                            } catch (Exception e) {
                                renameResult = false;
                                FileLog.e(e);
                            }
                        }
                        if (!renameResult) {
                            if (BuildVars.LOGS_ENABLED) {
                                FileLog.e("unable to rename temp = " + cacheFileTempLocal + " to final = " + cacheFileFinal + " retry = " + renameRetryCount);
                            }
                            renameRetryCount++;
                            if (renameRetryCount < 3) {
                                state = stateDownloading;
                                Utilities.stageQueue.postRunnable(() -> {
                                    try {
                                        onFinishLoadingFile(increment);
                                    } catch (Exception e) {
                                        onFail(false, 0);
                                    }
                                }, 200);
                                return;
                            }
                            cacheFileFinal = cacheFileTempLocal;
                        } else {
                            if (pathSaveData != null && cacheFileFinal.exists()) {
                                delegate.saveFilePath(pathSaveData, cacheFileFinal);
                            }
                        }
                    } else {
                        Utilities.stageQueue.postRunnable(() -> {
                            onFail(false, 0);
                        });
                        return;
                    }
                }
                Utilities.stageQueue.postRunnable(() -> {
                    if (BuildVars.LOGS_ENABLED) {
                        FileLog.d("finished downloading file to " + cacheFileFinal + " time = " + (System.currentTimeMillis() - startTime));
                    }
                    if (increment) {
                        if (currentType == ConnectionsManager.FileTypeAudio) {
                            StatsController.getInstance(currentAccount).incrementReceivedItemsCount(ApplicationLoader.getCurrentNetworkType(), StatsController.TYPE_AUDIOS, 1);
                        } else if (currentType == ConnectionsManager.FileTypeVideo) {
                            StatsController.getInstance(currentAccount).incrementReceivedItemsCount(ApplicationLoader.getCurrentNetworkType(), StatsController.TYPE_VIDEOS, 1);
                        } else if (currentType == ConnectionsManager.FileTypePhoto) {
                            StatsController.getInstance(currentAccount).incrementReceivedItemsCount(ApplicationLoader.getCurrentNetworkType(), StatsController.TYPE_PHOTOS, 1);
                        } else if (currentType == ConnectionsManager.FileTypeFile) {
                            StatsController.getInstance(currentAccount).incrementReceivedItemsCount(ApplicationLoader.getCurrentNetworkType(), StatsController.TYPE_FILES, 1);
                        }
                    }
                    delegate.didFinishLoadingFile(FileLoadOperation.this, cacheFileFinal);
                });
            });
            cacheIvTemp = null;
            cacheFileParts = null;
            cacheFilePreload = null;
        }

    }

    private void delayRequestInfo(RequestInfo requestInfo) {
        delayedRequestInfos.add(requestInfo);
        if (requestInfo.response != null) {
            requestInfo.response.disableFree = true;
        } else if (requestInfo.responseWeb != null) {
            requestInfo.responseWeb.disableFree = true;
        } else if (requestInfo.responseCdn != null) {
            requestInfo.responseCdn.disableFree = true;
        }
    }

    private long findNextPreloadDownloadOffset(long atomOffset, long partOffset, NativeByteBuffer partBuffer) {
        int partSize = partBuffer.limit();
        while (true) {
            if (atomOffset < partOffset - (preloadTempBuffer != null ? 16 : 0) || atomOffset >= partOffset + partSize) {
                return 0;
            }
            if (atomOffset >= partOffset + partSize - 16) {
                long count = partOffset + partSize - atomOffset;
                if (count > Integer.MAX_VALUE) {
                    throw new RuntimeException("!!!");
                }
                preloadTempBufferCount = (int) count;
                long position = partBuffer.limit() - preloadTempBufferCount;

                partBuffer.position((int) position);
                partBuffer.readBytes(preloadTempBuffer, 0, preloadTempBufferCount, false);
                return partOffset + partSize;
            }
            if (preloadTempBufferCount != 0) {
                partBuffer.position(0);
                partBuffer.readBytes(preloadTempBuffer, preloadTempBufferCount, 16 - preloadTempBufferCount, false);
                preloadTempBufferCount = 0;
            } else {
                long count = atomOffset - partOffset;
                if (count > Integer.MAX_VALUE) {
                    throw new RuntimeException("!!!");
                }
                partBuffer.position((int) count);
                partBuffer.readBytes(preloadTempBuffer, 0, 16, false);
            }
            int atomSize = (((int) preloadTempBuffer[0] & 0xFF) << 24) + (((int) preloadTempBuffer[1] & 0xFF) << 16) + (((int) preloadTempBuffer[2] & 0xFF) << 8) + ((int) preloadTempBuffer[3] & 0xFF);

            if (atomSize == 0) {
                return 0;
            } else if (atomSize == 1) {
                atomSize = (((int) preloadTempBuffer[12] & 0xFF) << 24) + (((int) preloadTempBuffer[13] & 0xFF) << 16) + (((int) preloadTempBuffer[14] & 0xFF) << 8) + ((int) preloadTempBuffer[15] & 0xFF);
            }
            if (preloadTempBuffer[4] == 'm' && preloadTempBuffer[5] == 'o' && preloadTempBuffer[6] == 'o' && preloadTempBuffer[7] == 'v') {
                return -atomSize;
            }
            if (atomSize + atomOffset >= partOffset + partSize) {
                return atomSize + atomOffset;
            }
            atomOffset += atomSize;
        }
    }

    private void requestFileOffsets(long offset) {
        if (requestingCdnOffsets) {
            return;
        }
        requestingCdnOffsets = true;
        TLRPC.TL_upload_getCdnFileHashes req = new TLRPC.TL_upload_getCdnFileHashes();
        req.file_token = cdnToken;
        req.offset = offset;
        ConnectionsManager.getInstance(currentAccount).sendRequest(req, (response, error) -> {
            if (error != null) {
                onFail(false, 0);
            } else {
                requestingCdnOffsets = false;
                TLRPC.Vector vector = (TLRPC.Vector) response;
                if (!vector.objects.isEmpty()) {
                    if (cdnHashes == null) {
                        cdnHashes = new HashMap<>();
                    }
                    for (int a = 0; a < vector.objects.size(); a++) {
                        TLRPC.TL_fileHash hash = (TLRPC.TL_fileHash) vector.objects.get(a);
                        cdnHashes.put(hash.offset, hash);
                    }
                }
                for (int a = 0; a < delayedRequestInfos.size(); a++) {
                    RequestInfo delayedRequestInfo = delayedRequestInfos.get(a);
                    if (notLoadedBytesRanges != null || downloadedBytes == delayedRequestInfo.offset) {
                        delayedRequestInfos.remove(a);
                        if (!processRequestResult(delayedRequestInfo, null)) {
                            if (delayedRequestInfo.response != null) {
                                delayedRequestInfo.response.disableFree = false;
                                delayedRequestInfo.response.freeResources();
                            } else if (delayedRequestInfo.responseWeb != null) {
                                delayedRequestInfo.responseWeb.disableFree = false;
                                delayedRequestInfo.responseWeb.freeResources();
                            } else if (delayedRequestInfo.responseCdn != null) {
                                delayedRequestInfo.responseCdn.disableFree = false;
                                delayedRequestInfo.responseCdn.freeResources();
                            }
                        }
                        break;
                    }
                }
            }
        }, null, null, 0, datacenterId, ConnectionsManager.ConnectionTypeGeneric, true);
    }

    protected boolean processRequestResult(RequestInfo requestInfo, TLRPC.TL_error error) {
        if (state != stateDownloading) {
            if (BuildVars.DEBUG_VERSION && state == stateFinished) {
                FileLog.e("trying to write to finished file " + fileName + " offset " + requestInfo.offset + " " + totalBytesCount);
            }
            return false;
        }
        requestInfos.remove(requestInfo);
        if (error == null) {
            try {
                if (notLoadedBytesRanges == null && downloadedBytes != requestInfo.offset) {
                    delayRequestInfo(requestInfo);
                    return false;
                }
                NativeByteBuffer bytes;
                if (requestInfo.response != null) {
                    bytes = requestInfo.response.bytes;
                } else if (requestInfo.responseWeb != null) {
                    bytes = requestInfo.responseWeb.bytes;
                } else if (requestInfo.responseCdn != null) {
                    bytes = requestInfo.responseCdn.bytes;
                } else {
                    bytes = null;
                }
                if (bytes == null || bytes.limit() == 0) {
                    onFinishLoadingFile(true);
                    return false;
                }
                int currentBytesSize = bytes.limit();
                if (isCdn) {
                    long cdnCheckPart = requestInfo.offset / cdnChunkCheckSize;
                    long fileOffset = cdnCheckPart * cdnChunkCheckSize;
                    TLRPC.TL_fileHash hash = cdnHashes != null ? cdnHashes.get(fileOffset) : null;
                    if (hash == null) {
                        delayRequestInfo(requestInfo);
                        requestFileOffsets(fileOffset);
                        return true;
                    }
                }

                if (requestInfo.responseCdn != null) {
                    long offset = requestInfo.offset / 16;
                    cdnIv[15] = (byte) (offset & 0xff);
                    cdnIv[14] = (byte) ((offset >> 8) & 0xff);
                    cdnIv[13] = (byte) ((offset >> 16) & 0xff);
                    cdnIv[12] = (byte) ((offset >> 24) & 0xff);
                    Utilities.aesCtrDecryption(bytes.buffer, cdnKey, cdnIv, 0, bytes.limit());
                }

                boolean finishedDownloading;
                if (isPreloadVideoOperation) {
                    preloadStream.writeLong(requestInfo.offset);
                    preloadStream.writeLong(currentBytesSize);
                    preloadStreamFileOffset += 16;
                    FileChannel channel = preloadStream.getChannel();
                    channel.write(bytes.buffer);
                    if (BuildVars.DEBUG_VERSION) {
                        FileLog.d("save preload file part " + cacheFilePreload + " offset " + requestInfo.offset + " size " + currentBytesSize);
                    }
                    if (preloadedBytesRanges == null) {
                        preloadedBytesRanges = new HashMap<>();
                    }
                    preloadedBytesRanges.put(requestInfo.offset, new PreloadRange(preloadStreamFileOffset, currentBytesSize));

                    totalPreloadedBytes += currentBytesSize;
                    preloadStreamFileOffset += currentBytesSize;

                    if (moovFound == 0) {
                        long offset = findNextPreloadDownloadOffset(nextAtomOffset, requestInfo.offset, bytes);
                        if (offset < 0) {
                            offset *= -1;
                            nextPreloadDownloadOffset += currentDownloadChunkSize;
                            if (nextPreloadDownloadOffset < totalBytesCount / 2) {
                                preloadNotRequestedBytesCount = foundMoovSize = preloadMaxBytes / 2 + offset;
                                moovFound = 1;
                            } else {
                                preloadNotRequestedBytesCount = foundMoovSize = preloadMaxBytes;
                                moovFound = 2;
                            }
                            nextPreloadDownloadOffset = -1;
                        } else {
                            nextPreloadDownloadOffset += currentDownloadChunkSize;
                        }
                        nextAtomOffset = offset;
                    }
                    preloadStream.writeLong(foundMoovSize);
                    preloadStream.writeLong(nextPreloadDownloadOffset);
                    preloadStream.writeLong(nextAtomOffset);
                    preloadStreamFileOffset += 24;
                    finishedDownloading = nextPreloadDownloadOffset == 0 || moovFound != 0 && foundMoovSize < 0 || totalPreloadedBytes > preloadMaxBytes || nextPreloadDownloadOffset >= totalBytesCount;
                    if (finishedDownloading) {
                        preloadStream.seek(0);
                        preloadStream.write((byte) 1);
                    } else if (moovFound != 0) {
                        foundMoovSize -= currentDownloadChunkSize;
                    }
                } else {
                    downloadedBytes += currentBytesSize;
                    if (totalBytesCount > 0) {
                        finishedDownloading = downloadedBytes >= totalBytesCount;
                    } else {
                        finishedDownloading = currentBytesSize != currentDownloadChunkSize || (totalBytesCount == downloadedBytes || downloadedBytes % currentDownloadChunkSize != 0) && (totalBytesCount <= 0 || totalBytesCount <= downloadedBytes);
                    }
                    if (key != null) {
                        Utilities.aesIgeEncryption(bytes.buffer, key, iv, false, true, 0, bytes.limit());
                        if (finishedDownloading && bytesCountPadding != 0) {
                            long limit = bytes.limit() - bytesCountPadding;
                            if (BuildVars.DEBUG_VERSION && limit > Integer.MAX_VALUE) {
                                throw new RuntimeException("Out of limit" + limit);
                            }
                            bytes.limit((int) (limit));
                        }
                    }
                    if (encryptFile) {
                        long offset = requestInfo.offset / 16;
                        encryptIv[15] = (byte) (offset & 0xff);
                        encryptIv[14] = (byte) ((offset >> 8) & 0xff);
                        encryptIv[13] = (byte) ((offset >> 16) & 0xff);
                        encryptIv[12] = (byte) ((offset >> 24) & 0xff);
                        Utilities.aesCtrDecryption(bytes.buffer, encryptKey, encryptIv, 0, bytes.limit());
                    }

                    if (notLoadedBytesRanges != null) {
                        fileOutputStream.seek(requestInfo.offset);
                        if (BuildVars.DEBUG_VERSION) {
                            FileLog.d("save file part " + fileName + " offset=" + requestInfo.offset + " chunk_size=" + currentDownloadChunkSize + " isCdn=" + isCdn);
                        }
                    }
                    FileChannel channel = fileOutputStream.getChannel();
                    channel.write(bytes.buffer);
                    addPart(notLoadedBytesRanges, requestInfo.offset, requestInfo.offset + currentBytesSize, true);
                    if (isCdn) {
                        long cdnCheckPart = requestInfo.offset / cdnChunkCheckSize;

                        int size = notCheckedCdnRanges.size();
                        Range range;
                        boolean checked = true;
                        for (int a = 0; a < size; a++) {
                            range = notCheckedCdnRanges.get(a);
                            if (range.start <= cdnCheckPart && cdnCheckPart <= range.end) {
                                checked = false;
                                break;
                            }
                        }
                        if (!checked) {
                            long fileOffset = cdnCheckPart * cdnChunkCheckSize;
                            long availableSize = getDownloadedLengthFromOffsetInternal(notLoadedBytesRanges, fileOffset, cdnChunkCheckSize);
                            if (availableSize != 0 && (availableSize == cdnChunkCheckSize || totalBytesCount > 0 && availableSize == totalBytesCount - fileOffset || totalBytesCount <= 0 && finishedDownloading)) {
                                TLRPC.TL_fileHash hash = cdnHashes.get(fileOffset);
                                if (fileReadStream == null) {
                                    cdnCheckBytes = new byte[cdnChunkCheckSize];
                                    fileReadStream = new RandomAccessFile(cacheFileTemp, "r");
                                }
                                fileReadStream.seek(fileOffset);
                                if (BuildVars.DEBUG_VERSION && availableSize > Integer.MAX_VALUE) {
                                    throw new RuntimeException("!!!");
                                }
                                fileReadStream.readFully(cdnCheckBytes, 0, (int) availableSize);

                                if (encryptFile) {
                                    long offset = fileOffset / 16;
                                    encryptIv[15] = (byte) (offset & 0xff);
                                    encryptIv[14] = (byte) ((offset >> 8) & 0xff);
                                    encryptIv[13] = (byte) ((offset >> 16) & 0xff);
                                    encryptIv[12] = (byte) ((offset >> 24) & 0xff);
                                    Utilities.aesCtrDecryptionByteArray(cdnCheckBytes, encryptKey, encryptIv, 0, availableSize, 0);
                                }

                                byte[] sha256 = Utilities.computeSHA256(cdnCheckBytes, 0, availableSize);
                                if (!Arrays.equals(sha256, hash.hash)) {
                                    if (BuildVars.LOGS_ENABLED) {
                                        if (location != null) {
                                            FileLog.e("invalid cdn hash " + location + " id = " + location.id + " local_id = " + location.local_id + " access_hash = " + location.access_hash + " volume_id = " + location.volume_id + " secret = " + location.secret);
                                        } else if (webLocation != null) {
                                            FileLog.e("invalid cdn hash  " + webLocation + " id = " + fileName);
                                        }
                                    }
                                    onFail(false, 0);
                                    cacheFileTemp.delete();
                                    return false;
                                }
                                cdnHashes.remove(fileOffset);
                                addPart(notCheckedCdnRanges, cdnCheckPart, cdnCheckPart + 1, false);
                            }
                        }
                    }
                    if (fiv != null) {
                        fiv.seek(0);
                        fiv.write(iv);
                    }
                    if (totalBytesCount > 0 && state == stateDownloading) {
                        copyNotLoadedRanges();
                        delegate.didChangedLoadProgress(FileLoadOperation.this, downloadedBytes, totalBytesCount);
                    }
                }

                for (int a = 0; a < delayedRequestInfos.size(); a++) {
                    RequestInfo delayedRequestInfo = delayedRequestInfos.get(a);
                    if (notLoadedBytesRanges != null || downloadedBytes == delayedRequestInfo.offset) {
                        delayedRequestInfos.remove(a);
                        if (!processRequestResult(delayedRequestInfo, null)) {
                            if (delayedRequestInfo.response != null) {
                                delayedRequestInfo.response.disableFree = false;
                                delayedRequestInfo.response.freeResources();
                            } else if (delayedRequestInfo.responseWeb != null) {
                                delayedRequestInfo.responseWeb.disableFree = false;
                                delayedRequestInfo.responseWeb.freeResources();
                            } else if (delayedRequestInfo.responseCdn != null) {
                                delayedRequestInfo.responseCdn.disableFree = false;
                                delayedRequestInfo.responseCdn.freeResources();
                            }
                        }
                        break;
                    }
                }

                if (finishedDownloading) {
                    onFinishLoadingFile(true);
                } else if (state != stateCanceled){
                    startDownloadRequest();
                }
            } catch (Exception e) {
                if (AndroidUtilities.isENOSPC(e)) {
                    onFail(false, -1);
                } else {
                    FileLog.e(e);
                    onFail(false, 0);
                }
            }
        } else {
            if (error.text.contains("LIMIT_INVALID") && !requestInfo.forceSmallChunk) {
                if (!forceSmallChunk) {
                    forceSmallChunk = true;
                    currentDownloadChunkSize = 0;
                    pause();
                    start();
                }
            } else if (error.text.contains("FILE_MIGRATE_")) {
                String errorMsg = error.text.replace("FILE_MIGRATE_", "");
                Scanner scanner = new Scanner(errorMsg);
                scanner.useDelimiter("");
                Integer val;
                try {
                    val = scanner.nextInt();
                } catch (Exception e) {
                    val = null;
                }
                if (val == null) {
                    onFail(false, 0);
                } else {
                    datacenterId = val;
                    requestedBytesCount = downloadedBytes = 0;
                    startDownloadRequest();
                }
            } else if (error.text.contains("OFFSET_INVALID")) {
                if (downloadedBytes % currentDownloadChunkSize == 0) {
                    try {
                        onFinishLoadingFile(true);
                    } catch (Exception e) {
                        FileLog.e(e);
                        onFail(false, 0);
                    }
                } else {
                    onFail(false, 0);
                }
            } else if (error.text.contains("RETRY_LIMIT")) {
                onFail(false, 2);
            } else {
                if (BuildVars.LOGS_ENABLED) {
                    if (location != null) {
                        FileLog.e(error.text + " " + location + " id = " + location.id + " local_id = " + location.local_id + " access_hash = " + location.access_hash + " volume_id = " + location.volume_id + " secret = " + location.secret);
                    } else if (webLocation != null) {
                        FileLog.e(error.text + " " + webLocation + " id = " + fileName);
                    }
                }
                onFail(false, 0);
            }
        }
        return false;
    }

    protected void onFail(boolean thread, final int reason) {
        cleanup();
        state = reason == 1 ? stateCanceled : stateFailed;
        if (delegate != null) {
            if (thread) {
                Utilities.stageQueue.postRunnable(() -> delegate.didFailedLoadingFile(FileLoadOperation.this, reason));
            } else {
                delegate.didFailedLoadingFile(FileLoadOperation.this, reason);
            }
        }
    }

    private void clearOperaion(RequestInfo currentInfo, boolean preloadChanged) {
        long minOffset = Long.MAX_VALUE;
        for (int a = 0; a < requestInfos.size(); a++) {
            RequestInfo info = requestInfos.get(a);
            minOffset = Math.min(info.offset, minOffset);
            if (isPreloadVideoOperation) {
                requestedPreloadedBytesRanges.remove(info.offset);
            } else {
                removePart(notRequestedBytesRanges, info.offset, info.offset + currentDownloadChunkSize);
            }
            if (currentInfo == info) {
                continue;
            }
            if (info.requestToken != 0) {
                ConnectionsManager.getInstance(currentAccount).cancelRequest(info.requestToken, true);
            }
        }
        requestInfos.clear();
        for (int a = 0; a < delayedRequestInfos.size(); a++) {
            RequestInfo info = delayedRequestInfos.get(a);
            if (isPreloadVideoOperation) {
                requestedPreloadedBytesRanges.remove(info.offset);
            } else {
                removePart(notRequestedBytesRanges, info.offset, info.offset + currentDownloadChunkSize);
            }
            if (info.response != null) {
                info.response.disableFree = false;
                info.response.freeResources();
            } else if (info.responseWeb != null) {
                info.responseWeb.disableFree = false;
                info.responseWeb.freeResources();
            } else if (info.responseCdn != null) {
                info.responseCdn.disableFree = false;
                info.responseCdn.freeResources();
            }
            minOffset = Math.min(info.offset, minOffset);
        }
        delayedRequestInfos.clear();
        requestsCount = 0;
        if (!preloadChanged && isPreloadVideoOperation) {
            requestedBytesCount = totalPreloadedBytes;
        } else if (notLoadedBytesRanges == null) {
            requestedBytesCount = downloadedBytes = minOffset;
        }
    }

    private void requestReference(RequestInfo requestInfo) {
        if (requestingReference) {
            return;
        }
        clearOperaion(requestInfo, false);
        requestingReference = true;
        if (parentObject instanceof MessageObject) {
            MessageObject messageObject = (MessageObject) parentObject;
            if (messageObject.getId() < 0 && messageObject.messageOwner.media.webpage != null) {
                parentObject = messageObject.messageOwner.media.webpage;
            }
        }
        FileRefController.getInstance(currentAccount).requestReference(parentObject, location, this, requestInfo);
    }

    protected void startDownloadRequest() {
        if (paused || reuploadingCdn ||
                state != stateDownloading ||
                streamPriorityStartOffset == 0 && (
                        !nextPartWasPreloaded && (requestInfos.size() + delayedRequestInfos.size() >= currentMaxDownloadRequests) ||
                        isPreloadVideoOperation && (requestedBytesCount > preloadMaxBytes || moovFound != 0 && requestInfos.size() > 0))) {
            return;
        }
        int count = 1;
        if (streamPriorityStartOffset == 0 && !nextPartWasPreloaded && (!isPreloadVideoOperation || moovFound != 0) && totalBytesCount > 0) {
            count = Math.max(0, currentMaxDownloadRequests - requestInfos.size());
        }

        for (int a = 0; a < count; a++) {
            long downloadOffset;
            if (isPreloadVideoOperation) {
                if (moovFound != 0 && preloadNotRequestedBytesCount <= 0) {
                    return;
                }
                if (nextPreloadDownloadOffset == -1) {
                    downloadOffset = 0;
                    boolean found = false;
                    int tries = preloadMaxBytes / currentDownloadChunkSize + 2;
                    while (tries != 0) {
                        if (!requestedPreloadedBytesRanges.containsKey(downloadOffset)) {
                            found = true;
                            break;
                        }
                        downloadOffset += currentDownloadChunkSize;
                        if (downloadOffset > totalBytesCount) {
                            break;
                        }
                        if (moovFound == 2 && downloadOffset == currentDownloadChunkSize * 8) {
                            downloadOffset = (totalBytesCount - preloadMaxBytes / 2) / currentDownloadChunkSize * currentDownloadChunkSize;
                        }
                        tries--;
                    }
                    if (!found && requestInfos.isEmpty()) {
                        onFinishLoadingFile(false);
                    }
                } else {
                    downloadOffset = nextPreloadDownloadOffset;
                }
                if (requestedPreloadedBytesRanges == null) {
                    requestedPreloadedBytesRanges = new HashMap<>();
                }
                requestedPreloadedBytesRanges.put(downloadOffset, 1);
                if (BuildVars.DEBUG_VERSION) {
                    FileLog.d("start next preload from " + downloadOffset + " size " + totalBytesCount + " for " + cacheFilePreload);
                }
                preloadNotRequestedBytesCount -= currentDownloadChunkSize;
            } else {
                if (notRequestedBytesRanges != null) {
                    long streamOffset = streamPriorityStartOffset != 0 ? streamPriorityStartOffset : streamStartOffset;
                    int size = notRequestedBytesRanges.size();
                    long minStart = Long.MAX_VALUE;
                    long minStreamStart = Long.MAX_VALUE;
                    for (int b = 0; b < size; b++) {
                        Range range = notRequestedBytesRanges.get(b);
                        if (streamOffset != 0) {
                            if (range.start <= streamOffset && range.end > streamOffset) {
                                minStreamStart = streamOffset;
                                minStart = Long.MAX_VALUE;
                                break;
                            }
                            if (streamOffset < range.start && range.start < minStreamStart) {
                                minStreamStart = range.start;
                            }
                        }
                        minStart = Math.min(minStart, range.start);
                    }
                    if (minStreamStart != Long.MAX_VALUE) {
                        downloadOffset = minStreamStart;
                    } else if (minStart != Long.MAX_VALUE) {
                        downloadOffset = minStart;
                    } else {
                        break;
                    }
                } else {
                    downloadOffset = requestedBytesCount;
                }
            }
            if (!isPreloadVideoOperation && notRequestedBytesRanges != null) {
                addPart(notRequestedBytesRanges, downloadOffset, downloadOffset + currentDownloadChunkSize, false);
            }

            if (totalBytesCount > 0 && downloadOffset >= totalBytesCount) {
                break;
            }
            boolean isLast = totalBytesCount <= 0 || a == count - 1 || totalBytesCount > 0 && downloadOffset + currentDownloadChunkSize >= totalBytesCount;
            final TLObject request;
            int connectionType = requestsCount % 2 == 0 ? ConnectionsManager.ConnectionTypeDownload : ConnectionsManager.ConnectionTypeDownload2;
            int flags = (isForceRequest ? ConnectionsManager.RequestFlagForceDownload : 0);
            if (isCdn) {
                TLRPC.TL_upload_getCdnFile req = new TLRPC.TL_upload_getCdnFile();
                req.file_token = cdnToken;
                req.offset = downloadOffset;
                req.limit = currentDownloadChunkSize;
                request = req;
                flags |= ConnectionsManager.RequestFlagEnableUnauthorized;
            } else {
                if (webLocation != null) {
                    TLRPC.TL_upload_getWebFile req = new TLRPC.TL_upload_getWebFile();
                    req.location = webLocation;
                    req.offset = (int) downloadOffset;
                    req.limit = currentDownloadChunkSize;
                    request = req;
                } else {
                    TLRPC.TL_upload_getFile req = new TLRPC.TL_upload_getFile();
                    req.location = location;
                    req.offset = downloadOffset;
                    req.limit = currentDownloadChunkSize;
                    req.cdn_supported = true;
                    request = req;
                }
            }
            requestedBytesCount += currentDownloadChunkSize;
            final RequestInfo requestInfo = new RequestInfo();
            requestInfos.add(requestInfo);
            requestInfo.offset = downloadOffset;
            requestInfo.forceSmallChunk = forceSmallChunk;

            if (!isPreloadVideoOperation && supportsPreloading && preloadStream != null && preloadedBytesRanges != null) {
                PreloadRange range = preloadedBytesRanges.get(requestInfo.offset);
                if (range != null) {
                    requestInfo.response = new TLRPC.TL_upload_file();
                    try {
                        if (BuildVars.DEBUG_VERSION && range.length > Integer.MAX_VALUE) {
                            throw new RuntimeException("cast long to integer");
                        }
                        NativeByteBuffer buffer = new NativeByteBuffer((int) range.length);
                        preloadStream.seek(range.fileOffset);
                        preloadStream.getChannel().read(buffer.buffer);
                        buffer.buffer.position(0);
                        requestInfo.response.bytes = buffer;
                        Utilities.stageQueue.postRunnable(() -> {
                            processRequestResult(requestInfo, null);
                            requestInfo.response.freeResources();
                        });
                        continue;
                    } catch (Exception ignore) {

                    }
                }
            }

            if (streamPriorityStartOffset != 0) {
                if (BuildVars.DEBUG_VERSION) {
                    FileLog.d("frame get offset = " + streamPriorityStartOffset);
                }
                streamPriorityStartOffset = 0;
                priorityRequestInfo = requestInfo;
            }
            if (location instanceof TLRPC.TL_inputPeerPhotoFileLocation) {
                TLRPC.TL_inputPeerPhotoFileLocation inputPeerPhotoFileLocation = (TLRPC.TL_inputPeerPhotoFileLocation) location;
                if (inputPeerPhotoFileLocation.photo_id == 0) {
                    requestReference(requestInfo);
                    continue;
                }
            }
            requestInfo.forceSmallChunk = forceSmallChunk;
            requestInfo.requestToken = ConnectionsManager.getInstance(currentAccount).sendRequest(request, (response, error) -> {
                if (!requestInfos.contains(requestInfo)) {
                    return;
                }
                if (requestInfo == priorityRequestInfo) {
                    if (BuildVars.DEBUG_VERSION) {
                        FileLog.d("frame get request completed " + priorityRequestInfo.offset);
                    }
                    priorityRequestInfo = null;
                }
                if (error != null) {
                    if (FileRefController.isFileRefError(error.text)) {
                        requestReference(requestInfo);
                        return;
                    } else if (request instanceof TLRPC.TL_upload_getCdnFile) {
                        if (error.text.equals("FILE_TOKEN_INVALID")) {
                            isCdn = false;
                            clearOperaion(requestInfo, false);
                            startDownloadRequest();
                            return;
                        }
                    }
                }
                if (response instanceof TLRPC.TL_upload_fileCdnRedirect) {
                    TLRPC.TL_upload_fileCdnRedirect res = (TLRPC.TL_upload_fileCdnRedirect) response;
                    if (!res.file_hashes.isEmpty()) {
                        if (cdnHashes == null) {
                            cdnHashes = new HashMap<>();
                        }
                        for (int a1 = 0; a1 < res.file_hashes.size(); a1++) {
                            TLRPC.TL_fileHash hash = res.file_hashes.get(a1);
                            cdnHashes.put(hash.offset, hash);
                        }
                    }
                    if (res.encryption_iv == null || res.encryption_key == null || res.encryption_iv.length != 16 || res.encryption_key.length != 32) {
                        error = new TLRPC.TL_error();
                        error.text = "bad redirect response";
                        error.code = 400;
                        processRequestResult(requestInfo, error);
                    } else {
                        isCdn = true;
                        if (notCheckedCdnRanges == null) {
                            notCheckedCdnRanges = new ArrayList<>();
                            notCheckedCdnRanges.add(new Range(0, maxCdnParts));
                        }
                        cdnDatacenterId = res.dc_id;
                        cdnIv = res.encryption_iv;
                        cdnKey = res.encryption_key;
                        cdnToken = res.file_token;
                        clearOperaion(requestInfo, false);
                        startDownloadRequest();
                    }
                } else if (response instanceof TLRPC.TL_upload_cdnFileReuploadNeeded) {
                    if (!reuploadingCdn) {
                        clearOperaion(requestInfo, false);
                        reuploadingCdn = true;
                        TLRPC.TL_upload_cdnFileReuploadNeeded res = (TLRPC.TL_upload_cdnFileReuploadNeeded) response;
                        TLRPC.TL_upload_reuploadCdnFile req = new TLRPC.TL_upload_reuploadCdnFile();
                        req.file_token = cdnToken;
                        req.request_token = res.request_token;
                        ConnectionsManager.getInstance(currentAccount).sendRequest(req, (response1, error1) -> {
                            reuploadingCdn = false;
                            if (error1 == null) {
                                TLRPC.Vector vector = (TLRPC.Vector) response1;
                                if (!vector.objects.isEmpty()) {
                                    if (cdnHashes == null) {
                                        cdnHashes = new HashMap<>();
                                    }
                                    for (int a1 = 0; a1 < vector.objects.size(); a1++) {
                                        TLRPC.TL_fileHash hash = (TLRPC.TL_fileHash) vector.objects.get(a1);
                                        cdnHashes.put(hash.offset, hash);
                                    }
                                }
                                startDownloadRequest();
                            } else {
                                if (error1.text.equals("FILE_TOKEN_INVALID") || error1.text.equals("REQUEST_TOKEN_INVALID")) {
                                    isCdn = false;
                                    clearOperaion(requestInfo, false);
                                    startDownloadRequest();
                                } else {
                                    onFail(false, 0);
                                }
                            }
                        }, null, null, 0, datacenterId, ConnectionsManager.ConnectionTypeGeneric, true);
                    }
                } else {
                    if (response instanceof TLRPC.TL_upload_file) {
                        requestInfo.response = (TLRPC.TL_upload_file) response;
                    } else if (response instanceof TLRPC.TL_upload_webFile) {
                        requestInfo.responseWeb = (TLRPC.TL_upload_webFile) response;
                        if (totalBytesCount == 0 && requestInfo.responseWeb.size != 0) {
                            totalBytesCount = requestInfo.responseWeb.size;
                        }
                    } else {
                        requestInfo.responseCdn = (TLRPC.TL_upload_cdnFile) response;
                    }
                    if (response != null) {
                        if (currentType == ConnectionsManager.FileTypeAudio) {
                            StatsController.getInstance(currentAccount).incrementReceivedBytesCount(response.networkType, StatsController.TYPE_AUDIOS, response.getObjectSize() + 4);
                        } else if (currentType == ConnectionsManager.FileTypeVideo) {
                            StatsController.getInstance(currentAccount).incrementReceivedBytesCount(response.networkType, StatsController.TYPE_VIDEOS, response.getObjectSize() + 4);
                        } else if (currentType == ConnectionsManager.FileTypePhoto) {
                            StatsController.getInstance(currentAccount).incrementReceivedBytesCount(response.networkType, StatsController.TYPE_PHOTOS, response.getObjectSize() + 4);
                        } else if (currentType == ConnectionsManager.FileTypeFile) {
                            StatsController.getInstance(currentAccount).incrementReceivedBytesCount(response.networkType, StatsController.TYPE_FILES, response.getObjectSize() + 4);
                        }
                    }
                    processRequestResult(requestInfo, error);
                }
            }, null, null, flags, isCdn ? cdnDatacenterId : datacenterId, connectionType, isLast);
            requestsCount++;
        }
    }

    public void setDelegate(FileLoadOperationDelegate delegate) {
        this.delegate = delegate;
    }
}<|MERGE_RESOLUTION|>--- conflicted
+++ resolved
@@ -210,11 +210,7 @@
     }
 
     private void updateParams() {
-<<<<<<< HEAD
-        if (MessagesController.getInstance(currentAccount).getfileExperimentalParams && !forceSmallChunk || NekoConfig.enhancedFileLoader.Bool()) {
-=======
         if ((MessagesController.getInstance(currentAccount).getfileExperimentalParams || NekoConfig.enhancedFileLoader.Bool() && !forceSmallChunk)) {
->>>>>>> c71626f8
             downloadChunkSizeBig = 1024 * 512;
             maxDownloadRequests = 8;
             maxDownloadRequestsBig = 8;
