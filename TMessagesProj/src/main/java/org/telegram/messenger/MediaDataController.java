/*
 * This is the source code of Telegram for Android v. 5.x.x.
 * It is licensed under GNU GPL v. 2 or later.
 * You should have received a copy of the license in this archive (see LICENSE).
 *
 * Copyright Nikolai Kudashov, 2013-2018.
 */

package org.telegram.messenger;

import android.app.Activity;
import android.content.Context;
import android.content.Intent;
import android.content.SharedPreferences;
import android.content.pm.ShortcutManager;
import android.graphics.Bitmap;
import android.graphics.BitmapFactory;
import android.graphics.BitmapShader;
import android.graphics.Canvas;
import android.graphics.Color;
import android.graphics.Paint;
import android.graphics.Path;
import android.graphics.PorterDuff;
import android.graphics.PorterDuffXfermode;
import android.graphics.RectF;
import android.graphics.Shader;
import android.graphics.drawable.Drawable;
import android.os.Build;
import android.text.Spannable;
import android.text.SpannableStringBuilder;
import android.text.Spanned;
import android.text.SpannedString;
import android.text.TextUtils;
import android.text.style.CharacterStyle;
import android.text.style.URLSpan;
import android.text.util.Linkify;
import android.util.Pair;
import android.util.SparseArray;
import android.widget.Toast;

import androidx.annotation.NonNull;
import androidx.annotation.Nullable;
import androidx.collection.LongSparseArray;
import androidx.core.content.pm.ShortcutInfoCompat;
import androidx.core.content.pm.ShortcutManagerCompat;
import androidx.core.graphics.drawable.IconCompat;

//import com.android.billingclient.api.ProductDetails;

import androidx.collection.LongSparseArray;

import org.telegram.SQLite.SQLiteCursor;
import org.telegram.SQLite.SQLiteDatabase;
import org.telegram.SQLite.SQLiteException;
import org.telegram.SQLite.SQLitePreparedStatement;
import org.telegram.messenger.ringtone.RingtoneDataStore;
import org.telegram.messenger.ringtone.RingtoneUploader;
import org.telegram.tgnet.ConnectionsManager;
import org.telegram.tgnet.NativeByteBuffer;
import org.telegram.tgnet.RequestDelegate;
import org.telegram.tgnet.SerializedData;
import org.telegram.tgnet.TLObject;
import org.telegram.tgnet.TLRPC;
import org.telegram.ui.ActionBar.BaseFragment;
import org.telegram.ui.ActionBar.EmojiThemes;
import org.telegram.ui.ActionBar.Theme;
import org.telegram.ui.ChatActivity;
import org.telegram.ui.Components.AnimatedEmojiDrawable;
import org.telegram.ui.Components.AnimatedEmojiSpan;
import org.telegram.ui.Components.AvatarDrawable;
import org.telegram.ui.Components.BackupImageView;
import org.telegram.ui.Components.Bulletin;
import org.telegram.ui.Components.ChatThemeBottomSheet;
import org.telegram.ui.Components.QuoteSpan;
import org.telegram.ui.Components.Reactions.ReactionsLayoutInBubble;
import org.telegram.ui.Components.StickerSetBulletinLayout;
import org.telegram.ui.Components.StickersAlert;
import org.telegram.ui.Components.StickersArchiveAlert;
import org.telegram.ui.Components.TextStyleSpan;
import org.telegram.ui.Components.URLSpanReplacement;
import org.telegram.ui.Components.URLSpanUserMention;
import org.telegram.ui.LaunchActivity;
import org.telegram.ui.PremiumPreviewFragment;
import org.telegram.ui.Stories.StoriesStorage;

import java.io.File;
import java.util.ArrayList;
import java.util.Collections;
import java.util.Comparator;
import java.util.HashMap;
import java.util.HashSet;
import java.util.List;
import java.util.Locale;
import java.util.Map;
import java.util.Objects;
import java.util.Set;
import java.util.UUID;
import java.util.concurrent.ConcurrentHashMap;
import java.util.concurrent.CountDownLatch;
import java.util.concurrent.atomic.AtomicInteger;
import java.util.regex.Matcher;
import java.util.regex.Pattern;

import tw.nekomimi.nekogram.NekoConfig;
import tw.nekomimi.nekogram.ui.PinnedStickerHelper;
import xyz.nextalone.nagram.helper.ExternalStickerCacheHelper;

@SuppressWarnings("unchecked")
public class MediaDataController extends BaseController {
    public final static String ATTACH_MENU_BOT_ANIMATED_ICON_KEY = "android_animated",
            ATTACH_MENU_BOT_STATIC_ICON_KEY = "default_static",
            ATTACH_MENU_BOT_SIDE_MENU_ICON_KEY = "android_side_menu_static",
            ATTACH_MENU_BOT_PLACEHOLDER_STATIC_KEY = "placeholder_static",
            ATTACH_MENU_BOT_COLOR_LIGHT_ICON = "light_icon",
            ATTACH_MENU_BOT_COLOR_LIGHT_TEXT = "light_text",
            ATTACH_MENU_BOT_COLOR_DARK_ICON = "dark_icon",
            ATTACH_MENU_BOT_COLOR_DARK_TEXT = "dark_text",
            ATTACH_MENU_BOT_SIDE_MENU = "android_side_menu_static";

    private static Pattern BOLD_PATTERN = Pattern.compile("\\*\\*(.+?)\\*\\*"),
            ITALIC_PATTERN = Pattern.compile("__(.+?)__"),
            SPOILER_PATTERN = Pattern.compile("\\|\\|(.+?)\\|\\|"),
            STRIKE_PATTERN = Pattern.compile("~~(.+?)~~");

    public static String SHORTCUT_CATEGORY = "org.telegram.messenger.SHORTCUT_SHARE";

    private static final SparseArray<MediaDataController> Instance = new SparseArray<>();
    private static final Object lockObject = new Object();


    public static MediaDataController getInstance(int num) {
        MediaDataController localInstance = Instance.get(num);
        if (localInstance == null) {
            synchronized (lockObject) {
                localInstance = Instance.get(num);
                if (localInstance == null) {
                    Instance.put(num, localInstance = new MediaDataController(num));
                }
            }
        }
        return localInstance;
    }

    public MediaDataController(int num) {
        super(num);

        if (currentAccount == 0) {
            draftPreferences = ApplicationLoader.applicationContext.getSharedPreferences("drafts", Activity.MODE_PRIVATE);
        } else {
            draftPreferences = ApplicationLoader.applicationContext.getSharedPreferences("drafts" + currentAccount, Activity.MODE_PRIVATE);
        }
        final ArrayList<TLRPC.Message> replyMessageOwners = new ArrayList<>();
        Map<String, ?> values = draftPreferences.getAll();
        for (Map.Entry<String, ?> entry : values.entrySet()) {
            try {
                String key = entry.getKey();
                long did = Utilities.parseLong(key);
                byte[] bytes = Utilities.hexToBytes((String) entry.getValue());
                SerializedData serializedData = new SerializedData(bytes);
                boolean isThread = false;
                if (key.startsWith("r_") || (isThread = key.startsWith("rt_"))) {
                    TLRPC.Message message = TLRPC.Message.TLdeserialize(serializedData, serializedData.readInt32(true), true);
                    if (message != null) {
                        message.readAttachPath(serializedData, getUserConfig().clientUserId);
                        LongSparseArray<TLRPC.Message> threads = draftMessages.get(did);
                        if (threads == null) {
                            threads = new LongSparseArray<>();
                            draftMessages.put(did, threads);
                        }
                        int threadId = isThread ? Utilities.parseInt(key.substring(key.lastIndexOf('_') + 1)) : 0;
                        threads.put(threadId, message);
                        if (message.reply_to != null) {
                            replyMessageOwners.add(message);
                        }
                    }
                } else {
                    TLRPC.DraftMessage draftMessage = TLRPC.DraftMessage.TLdeserialize(serializedData, serializedData.readInt32(true), true);
                    if (draftMessage != null) {
                        LongSparseArray<TLRPC.DraftMessage> threads = drafts.get(did);
                        if (threads == null) {
                            threads = new LongSparseArray<>();
                            drafts.put(did, threads);
                        }
                        long threadId = key.startsWith("t_") ? Utilities.parseInt(key.substring(key.lastIndexOf('_') + 1)) : 0;
                        threads.put(threadId, draftMessage);
                    }
                }
                serializedData.cleanup();
            } catch (Exception e) {
                //igonre
            }
        }
        loadRepliesOfDraftReplies(replyMessageOwners);

        loadStickersByEmojiOrName(AndroidUtilities.STICKERS_PLACEHOLDER_PACK_NAME, false, true);
        loadEmojiThemes();
        loadRecentAndTopReactions(false);
        loadAvatarConstructor(false);
        loadAvatarConstructor(true);
        ringtoneDataStore = new RingtoneDataStore(currentAccount);

        menuBotsUpdateDate = getMessagesController().getMainSettings().getInt("menuBotsUpdateDate", 0);
    }

    private void loadRepliesOfDraftReplies(final ArrayList<TLRPC.Message> messages) {
        if (messages == null || messages.isEmpty()) {
            return;
        }
        getMessagesStorage().getStorageQueue().postRunnable(() -> {
            try {
                ArrayList<Long> usersToLoad = new ArrayList<>();
                ArrayList<Long> chatsToLoad = new ArrayList<>();
                LongSparseArray<SparseArray<ArrayList<TLRPC.Message>>> replyMessageOwners = new LongSparseArray<>();
                LongSparseArray<ArrayList<Integer>> dialogReplyMessagesIds = new LongSparseArray<>();
                for (int i = 0; i < messages.size(); ++i) {
                    try {
                        MessagesStorage.addReplyMessages(messages.get(i), replyMessageOwners, dialogReplyMessagesIds);
                    } catch (Exception e) {
                        getMessagesStorage().checkSQLException(e);
                    }
                }
                getMessagesStorage().loadReplyMessages(replyMessageOwners, dialogReplyMessagesIds, usersToLoad, chatsToLoad, 0);
            } catch (Exception e) {
                FileLog.e(e);
            }
        });
    }

    public static final int TYPE_IMAGE = 0;
    public static final int TYPE_MASK = 1;
    public static final int TYPE_FAVE = 2;
    public static final int TYPE_FEATURED = 3;
    public static final int TYPE_EMOJI = 4;
    public static final int TYPE_EMOJIPACKS = 5;
    public static final int TYPE_FEATURED_EMOJIPACKS = 6;
    public static final int TYPE_PREMIUM_STICKERS = 7;

    public static final int TYPE_GREETINGS = 3;

    private long menuBotsUpdateHash;
    private TLRPC.TL_attachMenuBots attachMenuBots = new TLRPC.TL_attachMenuBots();
    private boolean isLoadingMenuBots;
    private boolean menuBotsUpdatedLocal;
    private int menuBotsUpdateDate;

    private int reactionsUpdateHash;
    private List<TLRPC.TL_availableReaction> reactionsList = new ArrayList<>();
    private List<TLRPC.TL_availableReaction> enabledReactionsList = new ArrayList<>();
    private HashMap<String, TLRPC.TL_availableReaction> reactionsMap = new HashMap<>();
    private String doubleTapReaction;
    private boolean isLoadingReactions;
    private int reactionsUpdateDate;
    private boolean reactionsCacheGenerated;

    private TLRPC.TL_help_premiumPromo premiumPromo;
    private boolean isLoadingPremiumPromo;
    private int premiumPromoUpdateDate;

    private ArrayList<TLRPC.TL_messages_stickerSet>[] stickerSets = new ArrayList[]{new ArrayList<>(), new ArrayList<>(), new ArrayList<>(0), new ArrayList<>(), new ArrayList<>(), new ArrayList<>()};
    private LongSparseArray<TLRPC.Document>[] stickersByIds = new LongSparseArray[]{new LongSparseArray<>(), new LongSparseArray<>(), new LongSparseArray<>(), new LongSparseArray<>(), new LongSparseArray<>(), new LongSparseArray<>()};
    private LongSparseArray<TLRPC.TL_messages_stickerSet> stickerSetsById = new LongSparseArray<>();
    private LongSparseArray<TLRPC.TL_messages_stickerSet> installedStickerSetsById = new LongSparseArray<>();
    private ArrayList<Long> installedForceStickerSetsById = new ArrayList<>();
    private ArrayList<Long> uninstalledForceStickerSetsById = new ArrayList<>();
    private LongSparseArray<TLRPC.TL_messages_stickerSet> groupStickerSets = new LongSparseArray<>();
    private ConcurrentHashMap<String, TLRPC.TL_messages_stickerSet> stickerSetsByName = new ConcurrentHashMap<>(100, 1.0f, 1);
    private TLRPC.TL_messages_stickerSet stickerSetDefaultStatuses = null;
    private TLRPC.TL_messages_stickerSet stickerSetDefaultChannelStatuses = null;
    private HashMap<String, TLRPC.TL_messages_stickerSet> diceStickerSetsByEmoji = new HashMap<>();
    private LongSparseArray<String> diceEmojiStickerSetsById = new LongSparseArray<>();
    private HashSet<String> loadingDiceStickerSets = new HashSet<>();
    private LongSparseArray<Runnable> removingStickerSetsUndos = new LongSparseArray<>();
    private Runnable[] scheduledLoadStickers = new Runnable[7];
    private boolean[] loadingStickers = new boolean[7];
    private boolean[] stickersLoaded = new boolean[7];
    private long[] loadHash = new long[7];
    private int[] loadDate = new int[7];
    public HashMap<String, RingtoneUploader> ringtoneUploaderHashMap = new HashMap<>();

    private HashMap<String, ArrayList<TLRPC.Message>> verifyingMessages = new HashMap<>();

    private int[] archivedStickersCount = new int[7];

    private LongSparseArray<String> stickersByEmoji = new LongSparseArray<>();
    private HashMap<String, ArrayList<TLRPC.Document>> allStickers = new HashMap<>();
    private HashMap<String, ArrayList<TLRPC.Document>> allStickersFeatured = new HashMap<>();

    private ArrayList<TLRPC.Document>[] recentStickers = new ArrayList[]{
            new ArrayList<>(),
            new ArrayList<>(),
            new ArrayList<>(),
            new ArrayList<>(),
            new ArrayList<>(),
            new ArrayList<>(),
            new ArrayList<>(),
            new ArrayList<>(),
    };
    private boolean[] loadingRecentStickers = new boolean[9];
    private boolean[] recentStickersLoaded = new boolean[9];

    private ArrayList<TLRPC.Document> recentGifs = new ArrayList<>();
    private boolean loadingRecentGifs;
    private boolean recentGifsLoaded;

    private boolean loadingPremiumGiftStickers;
    private boolean loadingGenericAnimations;
    private boolean loadingDefaultTopicIcons;

    private long loadFeaturedHash[] = new long[2];
    private int loadFeaturedDate[] = new int[2];
    public boolean loadFeaturedPremium;
    private ArrayList<TLRPC.StickerSetCovered>[] featuredStickerSets = new ArrayList[]{new ArrayList<>(), new ArrayList<>()};
    private LongSparseArray<TLRPC.StickerSetCovered>[] featuredStickerSetsById = new LongSparseArray[]{new LongSparseArray<>(), new LongSparseArray<>()};
    private ArrayList<Long> unreadStickerSets[] = new ArrayList[]{new ArrayList<Long>(), new ArrayList<Long>()};
    private ArrayList<Long> readingStickerSets[] = new ArrayList[]{new ArrayList<Long>(), new ArrayList<Long>()};
    private boolean loadingFeaturedStickers[] = new boolean[2];
    private boolean featuredStickersLoaded[] = new boolean[2];

    private TLRPC.Document greetingsSticker;
    public final RingtoneDataStore ringtoneDataStore;
    public final ArrayList<ChatThemeBottomSheet.ChatThemeItem> defaultEmojiThemes = new ArrayList<>();

    public final ArrayList<TLRPC.Document> premiumPreviewStickers = new ArrayList<>();
    boolean previewStickersLoading;

    private long[] emojiStatusesHash = new long[4];
    private ArrayList<TLRPC.EmojiStatus>[] emojiStatuses = new ArrayList[4];
    private Long[] emojiStatusesFetchDate = new Long[4];
    private boolean[] emojiStatusesFromCacheFetched = new boolean[4];
    private boolean[] emojiStatusesFetching = new boolean[4];

    public void cleanup() {
        for (int a = 0; a < recentStickers.length; a++) {
            if (recentStickers[a] != null) {
                recentStickers[a].clear();
            }
            loadingRecentStickers[a] = false;
            recentStickersLoaded[a] = false;
        }
        for (int a = 0; a < 4; a++) {
            loadHash[a] = 0;
            loadDate[a] = 0;
            stickerSets[a].clear();
            loadingStickers[a] = false;
            stickersLoaded[a] = false;
        }
        loadingPinnedMessages.clear();
        loadFeaturedDate[0] = 0;
        loadFeaturedHash[0] = 0;
        loadFeaturedDate[1] = 0;
        loadFeaturedHash[1] = 0;
        allStickers.clear();
        allStickersFeatured.clear();
        stickersByEmoji.clear();
        featuredStickerSetsById[0].clear();
        featuredStickerSets[0].clear();
        featuredStickerSetsById[1].clear();
        featuredStickerSets[1].clear();
        unreadStickerSets[0].clear();
        unreadStickerSets[1].clear();
        recentGifs.clear();
        stickerSetsById.clear();
        installedStickerSetsById.clear();
        stickerSetsByName.clear();
        diceStickerSetsByEmoji.clear();
        diceEmojiStickerSetsById.clear();
        loadingDiceStickerSets.clear();
        loadingFeaturedStickers[0] = false;
        featuredStickersLoaded[0] = false;
        loadingFeaturedStickers[1] = false;
        featuredStickersLoaded[1] = false;
        loadingRecentGifs = false;
        recentGifsLoaded = false;

        currentFetchingEmoji.clear();
        if (Build.VERSION.SDK_INT >= 25) {
            Utilities.globalQueue.postRunnable(() -> {
                try {
                    ShortcutManagerCompat.removeAllDynamicShortcuts(ApplicationLoader.applicationContext);
                } catch (Exception e) {
                    FileLog.e(e);
                }
            });
        }
        verifyingMessages.clear();

        loading = false;
        loaded = false;
        hints.clear();
        inlineBots.clear();
        AndroidUtilities.runOnUIThread(() -> {
            getNotificationCenter().postNotificationName(NotificationCenter.reloadHints);
            getNotificationCenter().postNotificationName(NotificationCenter.reloadInlineHints);
        });

        drafts.clear();
        draftMessages.clear();
        draftPreferences.edit().clear().apply();

        botInfos.clear();
        botKeyboards.clear();
        botKeyboardsByMids.clear();
    }

    public boolean areStickersLoaded(int type) {
        return stickersLoaded[type];
    }

    public void checkStickers(int type) {
        if (!loadingStickers[type] && (!stickersLoaded[type] || Math.abs(System.currentTimeMillis() / 1000 - loadDate[type]) >= 60 * 60)) {
            loadStickers(type, true, false);
        }
    }

    public void checkReactions() {
        if (!isLoadingReactions && Math.abs(System.currentTimeMillis() / 1000 - reactionsUpdateDate) >= 60 * 60) {
            loadReactions(true, null);
        }
    }

    public void checkMenuBots(boolean atStart) {
        if (!isLoadingMenuBots && (atStart && !menuBotsUpdatedLocal || Math.abs(System.currentTimeMillis() / 1000 - menuBotsUpdateDate) >= 60 * 60)) {
            loadAttachMenuBots(true, false);
        }
    }

    public void checkPremiumPromo() {
        if (!isLoadingPremiumPromo && Math.abs(System.currentTimeMillis() / 1000 - premiumPromoUpdateDate) >= 60 * 60) {
            loadPremiumPromo(true);
        }
    }

    public TLRPC.TL_help_premiumPromo getPremiumPromo() {
        return premiumPromo;
    }

    public Integer getPremiumHintAnnualDiscount(boolean checkTransaction) {
        if (checkTransaction && (!BillingController.getInstance().isReady() || BillingController.getInstance().getLastPremiumTransaction() == null) || premiumPromo == null) {
            return null;
        }
        // NekoX: Remove BillingClient
        return null;
    }

    public TLRPC.TL_attachMenuBots getAttachMenuBots() {
        return attachMenuBots;
    }

    public void loadAttachMenuBots(boolean cache, boolean force) {
        loadAttachMenuBots(cache, force, null);
    }
    public void loadAttachMenuBots(boolean cache, boolean force, Runnable onDone) {
        isLoadingMenuBots = true;
        if (cache) {
            getMessagesStorage().getStorageQueue().postRunnable(() -> {
                SQLiteCursor c = null;
                long hash = 0;
                int date = 0;
                TLRPC.TL_attachMenuBots bots = null;
                try {
                    c = getMessagesStorage().getDatabase().queryFinalized("SELECT data, hash, date FROM attach_menu_bots");
                    if (c.next()) {
                        NativeByteBuffer data = c.byteBufferValue(0);
                        if (data != null) {
                            TLRPC.AttachMenuBots attachMenuBots = TLRPC.TL_attachMenuBots.TLdeserialize(data, data.readInt32(false), true);
                            if (attachMenuBots instanceof TLRPC.TL_attachMenuBots) {
                                bots = (TLRPC.TL_attachMenuBots) attachMenuBots;
                            }
                            data.reuse();
                        }
                        hash = c.longValue(1);
                        date = c.intValue(2);
                    }
                    if (bots != null) {
                        ArrayList<Long> usersToLoad = new ArrayList<>();
                        for (int i = 0; i < bots.bots.size(); i++) {
                            usersToLoad.add(bots.bots.get(i).bot_id);
                        }
                        bots.users.addAll(getMessagesStorage().getUsers(usersToLoad));
                    }
                } catch (Exception e) {
                    FileLog.e(e, false);
                } finally {
                    if (c != null) {
                        c.dispose();
                    }
                }
                processLoadedMenuBots(bots, hash, date, true);
            });
        } else {
            TLRPC.TL_messages_getAttachMenuBots req = new TLRPC.TL_messages_getAttachMenuBots();
            req.hash = force ? 0 : menuBotsUpdateHash;
            getConnectionsManager().sendRequest(req, (response, error) -> {
                int date = (int) (System.currentTimeMillis() / 1000);
                if (response instanceof TLRPC.TL_attachMenuBotsNotModified) {
                    processLoadedMenuBots(null, 0, date, false);
                } else if (response instanceof TLRPC.TL_attachMenuBots) {
                    TLRPC.TL_attachMenuBots r = (TLRPC.TL_attachMenuBots) response;
                    processLoadedMenuBots(r, r.hash, date, false);
                }
                if (onDone != null) {
                    AndroidUtilities.runOnUIThread(onDone);
                }
            });
        }
    }

    public void processLoadedMenuBots(TLRPC.TL_attachMenuBots bots, long hash, int date, boolean cache) {
        if (bots != null && date != 0) {
            attachMenuBots = bots;
            menuBotsUpdateHash = hash;
        }
        getMessagesController().getMainSettings().edit().putInt("menuBotsUpdateDate", menuBotsUpdateDate = date).commit();
        menuBotsUpdatedLocal = true;
        boolean forceReload = false;
        if (bots != null) {
            if (!cache) {
                getMessagesStorage().putUsersAndChats(bots.users, null, true, true);
            }
            getMessagesController().putUsers(bots.users, cache);
            AndroidUtilities.runOnUIThread(() -> NotificationCenter.getInstance(currentAccount).postNotificationName(NotificationCenter.attachMenuBotsDidLoad));
            for (int i = 0; i < bots.bots.size(); i++) {
                if (bots.bots.get(i) instanceof TLRPC.TL_attachMenuBot_layer162) {
                    bots.bots.get(i).show_in_attach_menu = true;
                    forceReload = true;
                }
            }
        }

        if (!cache) {
            putMenuBotsToCache(bots, hash, date);
        } else if (forceReload || Math.abs(System.currentTimeMillis() / 1000 - date) >= 60 * 60) {
            loadAttachMenuBots(false, true);
        }
    }

    public boolean isMenuBotsUpdatedLocal() {
        return menuBotsUpdatedLocal;
    }

    public void updateAttachMenuBotsInCache() {
        if (getAttachMenuBots() != null) {
            putMenuBotsToCache(getAttachMenuBots(), menuBotsUpdateHash, menuBotsUpdateDate);
        }
    }
    private void putMenuBotsToCache(TLRPC.TL_attachMenuBots bots, long hash, int date) {
        getMessagesStorage().getStorageQueue().postRunnable(() -> {
            try {
                if (bots != null) {
                    getMessagesStorage().getDatabase().executeFast("DELETE FROM attach_menu_bots").stepThis().dispose();
                    SQLitePreparedStatement state = getMessagesStorage().getDatabase().executeFast("REPLACE INTO attach_menu_bots VALUES(?, ?, ?)");
                    state.requery();
                    NativeByteBuffer data = new NativeByteBuffer(bots.getObjectSize());
                    bots.serializeToStream(data);
                    state.bindByteBuffer(1, data);
                    state.bindLong(2, hash);
                    state.bindInteger(3, date);
                    state.step();
                    data.reuse();
                    state.dispose();
                } else {
                    SQLitePreparedStatement state = getMessagesStorage().getDatabase().executeFast("UPDATE attach_menu_bots SET date = ?");
                    state.requery();
                    state.bindLong(1, date);
                    state.step();
                    state.dispose();
                }
            } catch (Exception e) {
                FileLog.e(e);
            }
        });
    }

    public void loadPremiumPromo(boolean cache) {
        isLoadingPremiumPromo = true;
        if (cache) {
            getMessagesStorage().getStorageQueue().postRunnable(() -> {
                SQLiteCursor c = null;
                int date = 0;
                TLRPC.TL_help_premiumPromo premiumPromo = null;
                try {
                    c = getMessagesStorage().getDatabase().queryFinalized("SELECT data, date FROM premium_promo");
                    if (c.next()) {
                        NativeByteBuffer data = c.byteBufferValue(0);
                        if (data != null) {
                            premiumPromo = TLRPC.TL_help_premiumPromo.TLdeserialize(data, data.readInt32(false), true);
                            data.reuse();
                        }
                        date = c.intValue(1);
                    }
                } catch (Exception e) {
                    FileLog.e(e, false);
                } finally {
                    if (c != null) {
                        c.dispose();
                    }
                }
                if (premiumPromo != null) {
                    processLoadedPremiumPromo(premiumPromo, date, true);
                }
            });
        } else {
            TLRPC.TL_help_getPremiumPromo req = new TLRPC.TL_help_getPremiumPromo();
            getConnectionsManager().sendRequest(req, (response, error) -> {
                int date = (int) (System.currentTimeMillis() / 1000);
                if (response instanceof TLRPC.TL_help_premiumPromo) {
                    TLRPC.TL_help_premiumPromo r = (TLRPC.TL_help_premiumPromo) response;
                    processLoadedPremiumPromo(r, date, false);
                }
            });
        }
    }

    public void processLoadedPremiumPromo(TLRPC.TL_help_premiumPromo premiumPromo, int date, boolean cache) {
        this.premiumPromo = premiumPromo;
        premiumPromoUpdateDate = date;
        getMessagesController().putUsers(premiumPromo.users, cache);
        AndroidUtilities.runOnUIThread(() -> getNotificationCenter().postNotificationName(NotificationCenter.premiumPromoUpdated));

        if (!cache) {
            putPremiumPromoToCache(premiumPromo, date);
        } else if (Math.abs(System.currentTimeMillis() / 1000 - date) >= 60 * 60 * 24 || BuildVars.DEBUG_PRIVATE_VERSION) {
            loadPremiumPromo(false);
        }
    }

    private void putPremiumPromoToCache(TLRPC.TL_help_premiumPromo premiumPromo, int date) {
        getMessagesStorage().getStorageQueue().postRunnable(() -> {
            try {
                if (premiumPromo != null) {
                    getMessagesStorage().getDatabase().executeFast("DELETE FROM premium_promo").stepThis().dispose();
                    SQLitePreparedStatement state = getMessagesStorage().getDatabase().executeFast("REPLACE INTO premium_promo VALUES(?, ?)");
                    state.requery();
                    NativeByteBuffer data = new NativeByteBuffer(premiumPromo.getObjectSize());
                    premiumPromo.serializeToStream(data);
                    state.bindByteBuffer(1, data);
                    state.bindInteger(2, date);
                    state.step();
                    data.reuse();
                    state.dispose();
                } else {
                    SQLitePreparedStatement state = getMessagesStorage().getDatabase().executeFast("UPDATE premium_promo SET date = ?");
                    state.requery();
                    state.bindInteger(1, date);
                    state.step();
                    state.dispose();
                }
            } catch (Exception e) {
                FileLog.e(e);
            }
        });
    }

    public List<TLRPC.TL_availableReaction> getReactionsList() {
        return reactionsList;
    }

    public void loadReactions(boolean cache, Integer lastHash) {
        isLoadingReactions = true;
        if (cache) {
            getMessagesStorage().getStorageQueue().postRunnable(() -> {
                SQLiteCursor c = null;
                int hash = 0;
                int date = 0;
                List<TLRPC.TL_availableReaction> reactions = null;
                try {
                    c = getMessagesStorage().getDatabase().queryFinalized("SELECT data, hash, date FROM reactions");
                    if (c.next()) {
                        NativeByteBuffer data = c.byteBufferValue(0);
                        if (data != null) {
                            int count = data.readInt32(false);
                            reactions = new ArrayList<>(count);
                            for (int i = 0; i < count; i++) {
                                TLRPC.TL_availableReaction react = TLRPC.TL_availableReaction.TLdeserialize(data, data.readInt32(false), true);
                                reactions.add(react);
                            }
                            data.reuse();
                        }
                        hash = c.intValue(1);
                        date = c.intValue(2);
                    }
                } catch (Exception e) {
                    FileLog.e(e, false);
                } finally {
                    if (c != null) {
                        c.dispose();
                    }
                }
                List<TLRPC.TL_availableReaction> finalReactions = reactions;
                int finalHash = hash;
                int finalDate = date;
                AndroidUtilities.runOnUIThread(() -> {
                    processLoadedReactions(finalReactions, finalHash, finalDate, true);
                });
            });
        } else {
            TLRPC.TL_messages_getAvailableReactions req = new TLRPC.TL_messages_getAvailableReactions();
            req.hash = lastHash != null ? lastHash : reactionsUpdateHash;
            getConnectionsManager().sendRequest(req, (response, error) -> AndroidUtilities.runOnUIThread(() -> {
                int date = (int) (System.currentTimeMillis() / 1000);
                if (response instanceof TLRPC.TL_messages_availableReactionsNotModified) {
                    processLoadedReactions(null, 0, date, false);
                } else if (response instanceof TLRPC.TL_messages_availableReactions) {
                    TLRPC.TL_messages_availableReactions r = (TLRPC.TL_messages_availableReactions) response;
                    processLoadedReactions(r.reactions, r.hash, date, false);
                }
            }));
        }
    }

    public void processLoadedReactions(List<TLRPC.TL_availableReaction> reactions, int hash, int date, boolean cache) {
        if (reactions != null && date != 0) {
            reactionsList.clear();
            reactionsMap.clear();
            enabledReactionsList.clear();
            reactionsList.addAll(reactions);
            for (int i = 0; i < reactionsList.size(); i++) {
                reactionsList.get(i).positionInList = i;
                reactionsMap.put(reactionsList.get(i).reaction, reactionsList.get(i));
                if (!reactionsList.get(i).inactive) {
                    enabledReactionsList.add(reactionsList.get(i));
                }
            }
            reactionsUpdateHash = hash;
        }
        reactionsUpdateDate = date;
        if (reactions != null) {
            AndroidUtilities.runOnUIThread(() -> {
                preloadDefaultReactions();
                NotificationCenter.getGlobalInstance().postNotificationName(NotificationCenter.reactionsDidLoad);
            });
        }

        isLoadingReactions = false;
        if (!cache) {
            putReactionsToCache(reactions, hash, date);
        } else if (Math.abs(System.currentTimeMillis() / 1000 - date) >= 60 * 60) {
            loadReactions(false, hash);
        }
    }

    public void preloadDefaultReactions() {
        if (reactionsList == null || reactionsCacheGenerated || !LiteMode.isEnabled(LiteMode.FLAG_ANIMATED_EMOJI_REACTIONS)) {
            return;
        }
        if (currentAccount != UserConfig.selectedAccount) {
            return;
        }
        reactionsCacheGenerated = true;
        ArrayList<TLRPC.TL_availableReaction> arrayList = new ArrayList<>(reactionsList);
        int N = Math.min(arrayList.size(), 10);
        for (int i = 0; i < N; i++) {
            TLRPC.TL_availableReaction reaction = arrayList.get(i);
            preloadImage(ImageLocation.getForDocument(reaction.activate_animation), FileLoader.PRIORITY_LOW);
            preloadImage(ImageLocation.getForDocument(reaction.appear_animation), FileLoader.PRIORITY_LOW);
        }

        for (int i = 0; i < N; i++) {
            TLRPC.TL_availableReaction reaction = arrayList.get(i);
            preloadImage(ImageLocation.getForDocument(reaction.effect_animation), FileLoader.PRIORITY_LOW);
        }
    }

    public void preloadImage(ImageLocation location, int priority) {
        getFileLoader().loadFile(location, null, null, priority, FileLoader.PRELOAD_CACHE_TYPE);
    }

    public void preloadImage(ImageReceiver imageReceiver, ImageLocation location, String filter) {
        if (!LiteMode.isEnabled(LiteMode.FLAG_ANIMATED_EMOJI_REACTIONS)) {
            return;
        }
        imageReceiver.setUniqKeyPrefix("preload");
        imageReceiver.setFileLoadingPriority(FileLoader.PRIORITY_LOW);
        imageReceiver.setImage(location, filter, null, null, 0, FileLoader.PRELOAD_CACHE_TYPE);
    }

    private void putReactionsToCache(List<TLRPC.TL_availableReaction> reactions, int hash, int date) {
        ArrayList<TLRPC.TL_availableReaction> reactionsFinal = reactions != null ? new ArrayList<>(reactions) : null;
        getMessagesStorage().getStorageQueue().postRunnable(() -> {
            try {
                if (reactionsFinal != null) {
                    getMessagesStorage().getDatabase().executeFast("DELETE FROM reactions").stepThis().dispose();
                    SQLitePreparedStatement state = getMessagesStorage().getDatabase().executeFast("REPLACE INTO reactions VALUES(?, ?, ?)");
                    state.requery();
                    int size = 4; // Integer.BYTES
                    for (int a = 0; a < reactionsFinal.size(); a++) {
                        size += reactionsFinal.get(a).getObjectSize();
                    }
                    NativeByteBuffer data = new NativeByteBuffer(size);
                    data.writeInt32(reactionsFinal.size());
                    for (int a = 0; a < reactionsFinal.size(); a++) {
                        reactionsFinal.get(a).serializeToStream(data);
                    }
                    state.bindByteBuffer(1, data);
                    state.bindInteger(2, hash);
                    state.bindInteger(3, date);
                    state.step();
                    data.reuse();
                    state.dispose();
                } else {
                    SQLitePreparedStatement state = getMessagesStorage().getDatabase().executeFast("UPDATE reactions SET date = ?");
                    state.requery();
                    state.bindLong(1, date);
                    state.step();
                    state.dispose();
                }
            } catch (Exception e) {
                FileLog.e(e);
            }
        });
    }

    public void checkFeaturedStickers() {
        if (!loadingFeaturedStickers[0] && (!featuredStickersLoaded[0] || Math.abs(System.currentTimeMillis() / 1000 - loadFeaturedDate[0]) >= 60 * 60)) {
            loadFeaturedStickers(false, true, false);
        }
    }

    public void checkFeaturedEmoji() {
        if (!loadingFeaturedStickers[1] && (!featuredStickersLoaded[1] || Math.abs(System.currentTimeMillis() / 1000 - loadFeaturedDate[1]) >= 60 * 60)) {
            loadFeaturedStickers(true, true, false);
        }
    }

    public ArrayList<TLRPC.Document> getRecentStickers(int type) {
<<<<<<< HEAD
        return getRecentStickers(type, 0);
    }

    public ArrayList<TLRPC.Document> getRecentStickers(int type, int padding) {
=======
        return getRecentStickers(type, false);
    }

    public ArrayList<TLRPC.Document> getRecentStickers(int type, boolean firstEmpty) {
>>>>>>> a906f12a
        ArrayList<TLRPC.Document> arrayList = recentStickers[type];
        if (type == TYPE_PREMIUM_STICKERS) {
            return new ArrayList<>(recentStickers[type]);
        }
<<<<<<< HEAD
        return new ArrayList<>(arrayList.subList(0, Math.min(arrayList.size(), NekoConfig.maxRecentStickerCount.Int() + padding)));
=======
        ArrayList<TLRPC.Document> result = new ArrayList<>(arrayList.subList(0, Math.min(arrayList.size(), 20)));
        if (firstEmpty && !result.isEmpty() && !StickersAlert.DISABLE_STICKER_EDITOR) {
            result.add(0, new TLRPC.TL_documentEmpty());
        }
        return result;
>>>>>>> a906f12a
    }

    public ArrayList<TLRPC.Document> getRecentStickersNoCopy(int type) {
        return recentStickers[type];
    }

    public boolean isStickerInFavorites(TLRPC.Document document) {
        if (document == null) {
            return false;
        }
        for (int a = 0; a < recentStickers[TYPE_FAVE].size(); a++) {
            TLRPC.Document d = recentStickers[TYPE_FAVE].get(a);
            if (d.id == document.id && d.dc_id == document.dc_id) {
                return true;
            }
        }
        return false;
    }

    public void clearRecentStickers() {
        TLRPC.TL_messages_clearRecentStickers req = new TLRPC.TL_messages_clearRecentStickers();
        getConnectionsManager().sendRequest(req, (response, error) -> AndroidUtilities.runOnUIThread(() -> {
            if (response instanceof TLRPC.TL_boolTrue) {
                getMessagesStorage().getStorageQueue().postRunnable(() -> {
                    try {
                        getMessagesStorage().getDatabase().executeFast("DELETE FROM web_recent_v3 WHERE type = " + 3).stepThis().dispose();
                    } catch (Exception e) {
                        FileLog.e(e);
                    }
                });

                recentStickers[TYPE_IMAGE].clear();
                NotificationCenter.getInstance(currentAccount).postNotificationName(NotificationCenter.recentDocumentsDidLoad, false, TYPE_IMAGE);
            }
        }));
    }

    public void addRecentSticker(int type, Object parentObject, TLRPC.Document document, int date, boolean remove) {
        if (type == TYPE_GREETINGS || !MessageObject.isStickerDocument(document) && !MessageObject.isAnimatedStickerDocument(document, true)) {
            return;
        }
        boolean found = false;
        for (int a = 0; a < recentStickers[type].size(); a++) {
            TLRPC.Document image = recentStickers[type].get(a);
            if (image.id == document.id) {
                recentStickers[type].remove(a);
                if (!remove) {
                    recentStickers[type].add(0, image);
                }
                found = true;
                break;
            }
        }
        if (!found && !remove) {
            recentStickers[type].add(0, document);
        }
        int maxCount;
        if (type == TYPE_FAVE) {
            if (remove) {
                NotificationCenter.getGlobalInstance().postNotificationName(NotificationCenter.showBulletin, Bulletin.TYPE_STICKER, document, StickerSetBulletinLayout.TYPE_REMOVED_FROM_FAVORITES);
            } else {
                boolean replace = recentStickers[type].size() > getMessagesController().maxFaveStickersCount;
                NotificationCenter.getGlobalInstance().postNotificationName(NotificationCenter.showBulletin, Bulletin.TYPE_STICKER, document, replace ? StickerSetBulletinLayout.TYPE_REPLACED_TO_FAVORITES : StickerSetBulletinLayout.TYPE_ADDED_TO_FAVORITES);
            }
            TLRPC.TL_messages_faveSticker req = new TLRPC.TL_messages_faveSticker();
            req.id = new TLRPC.TL_inputDocument();
            req.id.id = document.id;
            req.id.access_hash = document.access_hash;
            req.id.file_reference = document.file_reference;
            if (req.id.file_reference == null) {
                req.id.file_reference = new byte[0];
            }
            req.unfave = remove;
            getConnectionsManager().sendRequest(req, (response, error) -> {
                if (error != null && FileRefController.isFileRefError(error.text) && parentObject != null) {
                    getFileRefController().requestReference(parentObject, req);
                } else {
                    AndroidUtilities.runOnUIThread(() -> getMediaDataController().loadRecents(MediaDataController.TYPE_FAVE, false, false, true));
                }
            });
            maxCount = NekoConfig.unlimitedFavedStickers.Bool() ? Integer.MAX_VALUE : getMessagesController().maxFaveStickersCount;
        } else {
            if (type == TYPE_IMAGE && remove) {
                NotificationCenter.getGlobalInstance().postNotificationName(NotificationCenter.showBulletin, Bulletin.TYPE_STICKER, document, StickerSetBulletinLayout.TYPE_REMOVED_FROM_RECENT);
                TLRPC.TL_messages_saveRecentSticker req = new TLRPC.TL_messages_saveRecentSticker();
                req.id = new TLRPC.TL_inputDocument();
                req.id.id = document.id;
                req.id.access_hash = document.access_hash;
                req.id.file_reference = document.file_reference;
                if (req.id.file_reference == null) {
                    req.id.file_reference = new byte[0];
                }
                req.unsave = true;
                getConnectionsManager().sendRequest(req, (response, error) -> {
                    if (error != null && FileRefController.isFileRefError(error.text) && parentObject != null) {
                        getFileRefController().requestReference(parentObject, req);
                    }
                });
            }
            maxCount = getMessagesController().maxRecentStickersCount;
        }
        if (recentStickers[type].size() > maxCount || remove) {
            TLRPC.Document old = remove ? document : recentStickers[type].remove(recentStickers[type].size() - 1);
            getMessagesStorage().getStorageQueue().postRunnable(() -> {
                int cacheType;
                if (type == TYPE_IMAGE) {
                    cacheType = 3;
                } else if (type == TYPE_MASK) {
                    cacheType = 4;
                } else if (type == TYPE_EMOJIPACKS) {
                    cacheType = 7;
                } else {
                    cacheType = 5;
                }
                try {
                    getMessagesStorage().getDatabase().executeFast("DELETE FROM web_recent_v3 WHERE id = '" + old.id + "' AND type = " + cacheType).stepThis().dispose();
                } catch (Exception e) {
                    FileLog.e(e);
                }
            });
        }
        if (!remove) {
            ArrayList<TLRPC.Document> arrayList = new ArrayList<>();
            arrayList.add(document);
            processLoadedRecentDocuments(type, arrayList, false, date, false);
        }
        if (type == TYPE_FAVE || type == TYPE_IMAGE && remove) {
            getNotificationCenter().postNotificationName(NotificationCenter.recentDocumentsDidLoad, false, type);
        }
    }

    public ArrayList<TLRPC.Document> getRecentGifs() {
        return new ArrayList<>(recentGifs);
    }

    public void removeRecentGif(TLRPC.Document document) {
        for (int i = 0, N = recentGifs.size(); i < N; i++) {
            if (recentGifs.get(i).id == document.id) {
                recentGifs.remove(i);
                break;
            }
        }
        TLRPC.TL_messages_saveGif req = new TLRPC.TL_messages_saveGif();
        req.id = new TLRPC.TL_inputDocument();
        req.id.id = document.id;
        req.id.access_hash = document.access_hash;
        req.id.file_reference = document.file_reference;
        if (req.id.file_reference == null) {
            req.id.file_reference = new byte[0];
        }
        req.unsave = true;
        getConnectionsManager().sendRequest(req, (response, error) -> {
            if (error != null && FileRefController.isFileRefError(error.text)) {
                getFileRefController().requestReference("gif", req);
            }
        });
        getMessagesStorage().getStorageQueue().postRunnable(() -> {
            try {
                getMessagesStorage().getDatabase().executeFast("DELETE FROM web_recent_v3 WHERE id = '" + document.id + "' AND type = 2").stepThis().dispose();
            } catch (Exception e) {
                FileLog.e(e);
            }
        });
    }

    public boolean hasRecentGif(TLRPC.Document document) {
        for (int a = 0; a < recentGifs.size(); a++) {
            TLRPC.Document image = recentGifs.get(a);
            if (image.id == document.id) {
                recentGifs.remove(a);
                recentGifs.add(0, image);
                return true;
            }
        }
        return false;
    }

    public void addRecentGif(TLRPC.Document document, int date, boolean showReplaceBulletin) {
        if (document == null) {
            return;
        }
        boolean found = false;
        for (int a = 0; a < recentGifs.size(); a++) {
            TLRPC.Document image = recentGifs.get(a);
            if (image.id == document.id) {
                recentGifs.remove(a);
                recentGifs.add(0, image);
                found = true;
                break;
            }
        }
        if (!found) {
            recentGifs.add(0, document);
        }
        if ((recentGifs.size() > getMessagesController().savedGifsLimitDefault && !UserConfig.getInstance(currentAccount).isPremium()) || recentGifs.size() > getMessagesController().savedGifsLimitPremium) {
            TLRPC.Document old = recentGifs.remove(recentGifs.size() - 1);
            getMessagesStorage().getStorageQueue().postRunnable(() -> {
                try {
                    getMessagesStorage().getDatabase().executeFast("DELETE FROM web_recent_v3 WHERE id = '" + old.id + "' AND type = 2").stepThis().dispose();
                } catch (Exception e) {
                    FileLog.e(e);
                }
            });
            if (showReplaceBulletin) {
                AndroidUtilities.runOnUIThread(() -> {
                    NotificationCenter.getGlobalInstance().postNotificationName(NotificationCenter.showBulletin, Bulletin.TYPE_STICKER, document, StickerSetBulletinLayout.TYPE_REPLACED_TO_FAVORITES_GIFS);
                });
            }
        }
        ArrayList<TLRPC.Document> arrayList = new ArrayList<>();
        arrayList.add(document);
        processLoadedRecentDocuments(0, arrayList, true, date, false);
    }

    public boolean isLoadingStickers(int type) {
        return loadingStickers[type];
    }

    public void replaceStickerSet(TLRPC.TL_messages_stickerSet set) {
        TLRPC.TL_messages_stickerSet existingSet = stickerSetsById.get(set.set.id);
        String emoji = diceEmojiStickerSetsById.get(set.set.id);
        if (emoji != null) {
            diceStickerSetsByEmoji.put(emoji, set);
            putDiceStickersToCache(emoji, set, (int) (System.currentTimeMillis() / 1000));
        }
        boolean isGroupSet = false;
        if (existingSet == null) {
            existingSet = stickerSetsByName.get(set.set.short_name);
        }
        if (existingSet == null) {
            existingSet = groupStickerSets.get(set.set.id);
            if (existingSet != null) {
                isGroupSet = true;
            }
        }
        if (existingSet == null) {
            return;
        }
        boolean changed = false;
        if ("AnimatedEmojies".equals(set.set.short_name)) {
            changed = true;
            existingSet.documents = set.documents;
            existingSet.packs = set.packs;
            existingSet.set = set.set;
            AndroidUtilities.runOnUIThread(() -> {
                LongSparseArray<TLRPC.Document> stickersById = getStickerByIds(TYPE_EMOJI);
                for (int b = 0; b < set.documents.size(); b++) {
                    TLRPC.Document document = set.documents.get(b);
                    stickersById.put(document.id, document);
                }
            });
        } else {
            LongSparseArray<TLRPC.Document> documents = new LongSparseArray<>();
            for (int a = 0, size = set.documents.size(); a < size; a++) {
                TLRPC.Document document = set.documents.get(a);
                documents.put(document.id, document);
            }
            for (int a = 0, size = existingSet.documents.size(); a < size; a++) {
                TLRPC.Document document = existingSet.documents.get(a);
                TLRPC.Document newDocument = documents.get(document.id);
                if (newDocument != null) {
                    existingSet.documents.set(a, newDocument);
                    changed = true;
                }
            }
        }
        if (changed) {
            if (isGroupSet) {
                putSetToCache(existingSet);
            } else {
                int type = TYPE_IMAGE;
                if (set.set.masks) {
                    type = TYPE_MASK;
                } else if (set.set.emojis) {
                    type = TYPE_EMOJIPACKS;
                }
                putStickersToCache(type, stickerSets[type], loadDate[type], loadHash[type]);
                if ("AnimatedEmojies".equals(set.set.short_name)) {
                    type = TYPE_EMOJI;
                    putStickersToCache(type, stickerSets[type], loadDate[type], loadHash[type]);
                }
            }
        }
    }

    public TLRPC.TL_messages_stickerSet getStickerSetByName(String name) {
        return stickerSetsByName.get(name);
    }

    public TLRPC.TL_messages_stickerSet getStickerSetByEmojiOrName(String emoji) {
        return diceStickerSetsByEmoji.get(emoji);
    }

    public TLRPC.TL_messages_stickerSet getStickerSetById(long id) {
        return stickerSetsById.get(id);
    }

    public TLRPC.TL_messages_stickerSet getGroupStickerSetById(TLRPC.StickerSet stickerSet) {
        TLRPC.TL_messages_stickerSet set = stickerSetsById.get(stickerSet.id);
        if (set == null) {
            set = groupStickerSets.get(stickerSet.id);
            if (set == null || set.set == null) {
                loadGroupStickerSet(stickerSet, true);
            } else if (set.set.hash != stickerSet.hash) {
                loadGroupStickerSet(stickerSet, false);
            }
        }
        return set;
    }

    public void putGroupStickerSet(TLRPC.TL_messages_stickerSet stickerSet) {
        groupStickerSets.put(stickerSet.set.id, stickerSet);
    }

    public static TLRPC.InputStickerSet getInputStickerSet(TLRPC.StickerSet set) {
        if (set != null) {
            TLRPC.TL_inputStickerSetID inputStickerSetID = new TLRPC.TL_inputStickerSetID();
            inputStickerSetID.id = set.id;
            inputStickerSetID.access_hash = set.access_hash;
            return inputStickerSetID;
        }
        return null;
    }

    public static TLRPC.TL_inputStickerSetItem getInputStickerSetItem(TLRPC.Document document, String emoji) {
        TLRPC.TL_inputStickerSetItem item = new TLRPC.TL_inputStickerSetItem();
        item.document = new TLRPC.TL_inputDocument();
        item.document.id = document.id;
        item.document.access_hash = document.access_hash;
        item.document.file_reference = document.file_reference;
        item.emoji = emoji;
        return item;
    }

    public void setPlaceholderImage(BackupImageView imageView, String setName, String emoji, String filter) {
        TLRPC.InputStickerSet inputStickerSet = new TLRPC.TL_inputStickerSetShortName();
        inputStickerSet.short_name = setName;
        MediaDataController.getInstance(currentAccount).getStickerSet(inputStickerSet, 0, false, set -> {
            if (set == null) return;
            TLRPC.Document document = null;
            for (int i = 0; i < set.packs.size(); ++i) {
                if (!set.packs.get(i).documents.isEmpty() && TextUtils.equals(set.packs.get(i).emoticon, emoji)) {
                    long documentId = set.packs.get(i).documents.get(0);
                    for (int j = 0; j < set.documents.size(); ++j) {
                        if (set.documents.get(j).id == documentId) {
                            document = set.documents.get(j);
                            break;
                        }
                    }
                    break;
                }
            }
            if (document != null) {
                Drawable thumbDrawable = DocumentObject.getSvgThumb(document, Theme.key_windowBackgroundWhiteGrayIcon, 0.2f, 1f, null);
                imageView.setImage(ImageLocation.getForDocument(document), filter, thumbDrawable, 0, document);
                imageView.invalidate();
            }
        });
    }

    public TLRPC.TL_messages_stickerSet getStickerSet(TLRPC.InputStickerSet inputStickerSet, boolean cacheOnly) {
        return getStickerSet(inputStickerSet, null, cacheOnly, null);
    }

    public TLRPC.TL_messages_stickerSet getStickerSet(TLRPC.InputStickerSet inputStickerSet, Integer hash, boolean cacheOnly) {
        return getStickerSet(inputStickerSet, hash, cacheOnly, null);
    }

    public TLRPC.TL_messages_stickerSet getStickerSet(TLRPC.InputStickerSet inputStickerSet, Integer hash, boolean cacheOnly, Utilities.Callback<TLRPC.TL_messages_stickerSet> onResponse) {
        return getStickerSet(inputStickerSet, hash, cacheOnly, false, onResponse);
    }

    public TLRPC.TL_messages_stickerSet getStickerSet(TLRPC.InputStickerSet inputStickerSet, Integer hash, boolean cacheOnly, boolean runWhenRemote, Utilities.Callback<TLRPC.TL_messages_stickerSet> onResponse) {
        if (inputStickerSet == null) {
            return null;
        }
        TLRPC.TL_messages_stickerSet cacheSet = null;
        if (inputStickerSet instanceof TLRPC.TL_inputStickerSetID && stickerSetsById.containsKey(inputStickerSet.id)) {
            cacheSet = stickerSetsById.get(inputStickerSet.id);
        } else if (inputStickerSet instanceof TLRPC.TL_inputStickerSetShortName && inputStickerSet.short_name != null && stickerSetsByName.containsKey(inputStickerSet.short_name.toLowerCase())) {
            cacheSet = stickerSetsByName.get(inputStickerSet.short_name.toLowerCase());
        } else if (inputStickerSet instanceof TLRPC.TL_inputStickerSetEmojiDefaultStatuses && stickerSetDefaultStatuses != null) {
            cacheSet = stickerSetDefaultStatuses;
        } else if (inputStickerSet instanceof TLRPC.TL_inputStickerSetEmojiChannelDefaultStatuses && stickerSetDefaultChannelStatuses != null) {
            cacheSet = stickerSetDefaultChannelStatuses;
        }
        if (cacheSet != null) {
            if (!runWhenRemote && onResponse != null) {
                onResponse.run(cacheSet);
            }
            return cacheSet;
        }
        if (inputStickerSet instanceof TLRPC.TL_inputStickerSetID) {
            getMessagesStorage().getStorageQueue().postRunnable(() -> {
                TLRPC.TL_messages_stickerSet cachedSet = getCachedStickerSetInternal(inputStickerSet.id, hash);
                AndroidUtilities.runOnUIThread(() -> {
                    if (cachedSet != null) {
                        if (onResponse != null) {
                            onResponse.run(cachedSet);
                        }
                        if (cachedSet.set != null) {
                            stickerSetsById.put(cachedSet.set.id, cachedSet);
                            stickerSetsByName.put(cachedSet.set.short_name.toLowerCase(), cachedSet);
                        }
                        getNotificationCenter().postNotificationName(NotificationCenter.groupStickersDidLoad, cachedSet.set.id, cachedSet);
                    } else {
                        fetchStickerSetInternal(inputStickerSet, (ok, set) -> {
                            if (onResponse != null) {
                                onResponse.run(set);
                            }
                            if (set != null && set.set != null) {
                                stickerSetsById.put(set.set.id, set);
                                stickerSetsByName.put(set.set.short_name.toLowerCase(), set);
                                saveStickerSetIntoCache(set);
                                getNotificationCenter().postNotificationName(NotificationCenter.groupStickersDidLoad, set.set.id, set);
                            }
                        });
                    }
                });
            });
        } else if (inputStickerSet instanceof TLRPC.TL_inputStickerSetShortName) {
            getMessagesStorage().getStorageQueue().postRunnable(() -> {
                TLRPC.TL_messages_stickerSet cachedSet = getCachedStickerSetInternal(inputStickerSet.short_name.toLowerCase(), hash);
                AndroidUtilities.runOnUIThread(() -> {
                    if (cachedSet != null) {
                        if (onResponse != null) {
                            onResponse.run(cachedSet);
                        }
                        if (cachedSet.set != null) {
                            stickerSetsById.put(cachedSet.set.id, cachedSet);
                            stickerSetsByName.put(cachedSet.set.short_name.toLowerCase(), cachedSet);
                        }
                        getNotificationCenter().postNotificationName(NotificationCenter.groupStickersDidLoad, cachedSet.set.id, cachedSet);
                    } else {
                        fetchStickerSetInternal(inputStickerSet, (ok, set) -> {
                            if (onResponse != null) {
                                onResponse.run(set);
                            }
                            if (set != null && set.set != null) {
                                stickerSetsById.put(set.set.id, set);
                                stickerSetsByName.put(set.set.short_name.toLowerCase(), set);
                                saveStickerSetIntoCache(set);
                                getNotificationCenter().postNotificationName(NotificationCenter.groupStickersDidLoad, set.set.id, set);
                            }
                        });
                    }
                });
            });
        } else if (!cacheOnly) {
            fetchStickerSetInternal(inputStickerSet, (ok, set) -> {
                if (onResponse != null) {
                    onResponse.run(set);
                }
                if (set != null) {
                    if (set.set != null) {
                        stickerSetsById.put(set.set.id, set);
                        stickerSetsByName.put(set.set.short_name.toLowerCase(), set);
                        if (inputStickerSet instanceof TLRPC.TL_inputStickerSetEmojiDefaultStatuses) {
                            stickerSetDefaultStatuses = set;
                        }
                        if (inputStickerSet instanceof TLRPC.TL_inputStickerSetEmojiDefaultStatuses) {
                            stickerSetDefaultChannelStatuses = set;
                        }
                    }
                    saveStickerSetIntoCache(set);
                    getNotificationCenter().postNotificationName(NotificationCenter.groupStickersDidLoad, set.set.id, set);
                }
            });
        }
        return null;
    }

    private boolean cleanedupStickerSetCache;
    private void cleanupStickerSetCache() {
        if (cleanedupStickerSetCache) {
            return;
        }
        cleanedupStickerSetCache = true;
        getMessagesStorage().getStorageQueue().postRunnable(() -> {
            try {
                final long minDate = (System.currentTimeMillis() - 1000 * 60 * 60 * 24 * 7);
                getMessagesStorage().getDatabase().executeFast("DELETE FROM stickersets2 WHERE date < " + minDate).stepThis().dispose();
            } catch (Exception e) {
                FileLog.e(e);
            }
        });
    }

    private void saveStickerSetIntoCache(TLRPC.TL_messages_stickerSet set) {
        if (set == null || set.set == null) {
            return;
        }
        getMessagesStorage().getStorageQueue().postRunnable(() -> {
            try {
                SQLitePreparedStatement state = getMessagesStorage().getDatabase().executeFast("REPLACE INTO stickersets2 VALUES(?, ?, ?, ?, ?)");
                state.requery();
                NativeByteBuffer data = new NativeByteBuffer(set.getObjectSize());
                set.serializeToStream(data);
                state.bindLong(1, set.set.id);
                state.bindByteBuffer(2, data);
                state.bindInteger(3, set.set.hash);
                state.bindLong(4, System.currentTimeMillis());
                state.bindString(5, set.set.short_name == null ? "" : set.set.short_name.toLowerCase());
                state.step();
                data.reuse();
                state.dispose();
            } catch (Exception e) {
                FileLog.e(e);
            }
        });
        cleanupStickerSetCache();
    }

    private TLRPC.TL_messages_stickerSet getCachedStickerSetInternal(long id, Integer hash) {
        TLRPC.TL_messages_stickerSet set = null;
        SQLiteCursor cursor = null;
        NativeByteBuffer data = null;
        try {
            cursor = getMessagesStorage().getDatabase().queryFinalized("SELECT data, hash FROM stickersets2 WHERE id = ? LIMIT 1", id);
            if (cursor.next() && !cursor.isNull(0)) {
                data = cursor.byteBufferValue(0);
                if (data != null) {
                    set = TLRPC.TL_messages_stickerSet.TLdeserialize(data, data.readInt32(false), false);
                    int cachedHash = cursor.intValue(1);
                    if (hash != null && hash != 0 && hash != cachedHash) {
                        return null;
                    }
                }
            }
        } catch (Throwable e) {
            FileLog.e(e);
        } finally {
            if (data != null) {
                data.reuse();
            }
            if (cursor != null) {
                cursor.dispose();
            }
        }
        return set;
    }


    private TLRPC.TL_messages_stickerSet getCachedStickerSetInternal(String short_name, Integer hash) {
        TLRPC.TL_messages_stickerSet set = null;
        SQLiteCursor cursor = null;
        NativeByteBuffer data = null;
        try {
            cursor = getMessagesStorage().getDatabase().queryFinalized("SELECT data, hash FROM stickersets2 WHERE short_name = ? LIMIT 1", short_name);
            if (cursor.next() && !cursor.isNull(0)) {
                data = cursor.byteBufferValue(0);
                if (data != null) {
                    set = TLRPC.TL_messages_stickerSet.TLdeserialize(data, data.readInt32(false), false);
                    int cachedHash = cursor.intValue(1);
                    if (hash != null && hash != 0 && hash != cachedHash) {
                        return null;
                    }
                }
            }
        } catch (Throwable e) {
            FileLog.e(e);
        } finally {
            if (data != null) {
                data.reuse();
            }
            if (cursor != null) {
                cursor.dispose();
            }
        }
        return set;
    }

    private final HashMap<TLRPC.InputStickerSet, ArrayList<Utilities.Callback2<Boolean, TLRPC.TL_messages_stickerSet>>> loadingStickerSets = new HashMap<>();

    private void fetchStickerSetInternal(TLRPC.InputStickerSet inputStickerSet, Utilities.Callback2<Boolean, TLRPC.TL_messages_stickerSet> onDone) {
        if (onDone == null) {
            return;
        }
        ArrayList<Utilities.Callback2<Boolean, TLRPC.TL_messages_stickerSet>> loading = loadingStickerSets.get(inputStickerSet);
        if (loading != null && loading.size() > 0) {
            loading.add(onDone);
            return;
        }
        if (loading == null) {
            loadingStickerSets.put(inputStickerSet, loading = new ArrayList<>());
        }
        loading.add(onDone);
        TLRPC.TL_messages_getStickerSet req = new TLRPC.TL_messages_getStickerSet();
        req.stickerset = inputStickerSet;
        getConnectionsManager().sendRequest(req, (response, error) -> {
            AndroidUtilities.runOnUIThread(() -> {
                ArrayList<Utilities.Callback2<Boolean, TLRPC.TL_messages_stickerSet>> loadingCallbacks = loadingStickerSets.get(inputStickerSet);
                if (loadingCallbacks != null) {
                    for (int i = 0; i < loadingCallbacks.size(); ++i) {
                        if (response != null) {
                            loadingCallbacks.get(i).run(true, (TLRPC.TL_messages_stickerSet) response);
                        } else {
                            loadingCallbacks.get(i).run(false, null);
                        }
                    }
                }
                loadingStickerSets.remove(inputStickerSet);
            });
        });
    }

    private void loadGroupStickerSet(TLRPC.StickerSet stickerSet, boolean cache) {
        if (cache) {
            getMessagesStorage().getStorageQueue().postRunnable(() -> {
                try {
                    TLRPC.TL_messages_stickerSet set;
                    SQLiteCursor cursor = getMessagesStorage().getDatabase().queryFinalized("SELECT document FROM web_recent_v3 WHERE id = 's_" + stickerSet.id + "'");
                    if (cursor.next() && !cursor.isNull(0)) {
                        NativeByteBuffer data = cursor.byteBufferValue(0);
                        if (data != null) {
                            set = TLRPC.TL_messages_stickerSet.TLdeserialize(data, data.readInt32(false), false);
                            data.reuse();
                        } else {
                            set = null;
                        }
                    } else {
                        set = null;
                    }
                    cursor.dispose();
                    if (set == null || set.set == null || set.set.hash != stickerSet.hash) {
                        loadGroupStickerSet(stickerSet, false);
                    }
                    if (set != null && set.set != null) {
                        AndroidUtilities.runOnUIThread(() -> {
                            groupStickerSets.put(set.set.id, set);
                            getNotificationCenter().postNotificationName(NotificationCenter.groupStickersDidLoad, set.set.id, set);
                        });
                    }
                } catch (Throwable e) {
                    FileLog.e(e);
                }
            });
        } else {
            TLRPC.TL_messages_getStickerSet req = new TLRPC.TL_messages_getStickerSet();
            req.stickerset = new TLRPC.TL_inputStickerSetID();
            req.stickerset.id = stickerSet.id;
            req.stickerset.access_hash = stickerSet.access_hash;
            getConnectionsManager().sendRequest(req, (response, error) -> {
                if (response != null) {
                    TLRPC.TL_messages_stickerSet set = (TLRPC.TL_messages_stickerSet) response;
                    AndroidUtilities.runOnUIThread(() -> {
                        groupStickerSets.put(set.set.id, set);
                        getNotificationCenter().postNotificationName(NotificationCenter.groupStickersDidLoad, set.set.id, set);
                    });
                }
            });
        }
    }

    private void putSetToCache(TLRPC.TL_messages_stickerSet set) {
        getMessagesStorage().getStorageQueue().postRunnable(() -> {
            try {
                SQLiteDatabase database = getMessagesStorage().getDatabase();
                SQLitePreparedStatement state = database.executeFast("REPLACE INTO web_recent_v3 VALUES(?, ?, ?, ?, ?, ?, ?, ?, ?, ?)");
                state.requery();
                state.bindString(1, "s_" + set.set.id);
                state.bindInteger(2, 6);
                state.bindString(3, "");
                state.bindString(4, "");
                state.bindString(5, "");
                state.bindInteger(6, 0);
                state.bindInteger(7, 0);
                state.bindInteger(8, 0);
                state.bindInteger(9, 0);
                NativeByteBuffer data = new NativeByteBuffer(set.getObjectSize());
                set.serializeToStream(data);
                state.bindByteBuffer(10, data);
                state.step();
                data.reuse();
                state.dispose();
            } catch (Exception e) {
                FileLog.e(e);
            }
        });
    }

    public HashMap<String, ArrayList<TLRPC.Document>> getAllStickers() {
        return allStickers;
    }

    public HashMap<String, ArrayList<TLRPC.Document>> getAllStickersFeatured() {
        return allStickersFeatured;
    }

    public TLRPC.Document getEmojiAnimatedSticker(CharSequence message) {
        if (message == null) {
            return null;
        }
        String emoji = message.toString().replace("\uFE0F", "");
        ArrayList<TLRPC.TL_messages_stickerSet> arrayList = getStickerSets(MediaDataController.TYPE_EMOJI);
        for (int a = 0, N = arrayList.size(); a < N; a++) {
            TLRPC.TL_messages_stickerSet set = arrayList.get(a);
            for (int b = 0, N2 = set.packs.size(); b < N2; b++) {
                TLRPC.TL_stickerPack pack = set.packs.get(b);
                if (!pack.documents.isEmpty() && TextUtils.equals(pack.emoticon, emoji)) {
                    LongSparseArray<TLRPC.Document> stickerByIds = getStickerByIds(MediaDataController.TYPE_EMOJI);
                    return stickerByIds.get(pack.documents.get(0));
                }
            }
        }
        return null;
    }

    public boolean canAddStickerToFavorites() {
        return !stickersLoaded[0] || stickerSets[0].size() >= 5 || !recentStickers[TYPE_FAVE].isEmpty();
    }

    public ArrayList<TLRPC.TL_messages_stickerSet> getStickerSets(int type) {
        if (type == TYPE_FEATURED) {
            return stickerSets[2];
        } else {
            return stickerSets[type];
        }
    }

    public LongSparseArray<TLRPC.Document> getStickerByIds(int type) {
        return stickersByIds[type];
    }

    public ArrayList<TLRPC.StickerSetCovered> getFeaturedStickerSets() {
        return featuredStickerSets[0];
    }

    public ArrayList<TLRPC.StickerSetCovered> getFeaturedEmojiSets() {
        return featuredStickerSets[1];
    }

    public ArrayList<Long> getUnreadStickerSets() {
        return unreadStickerSets[0];
    }

    public ArrayList<Long> getUnreadEmojiSets() {
        return unreadStickerSets[1];
    }

    public boolean areAllTrendingStickerSetsUnread(boolean emoji) {
        for (int a = 0, N = featuredStickerSets[emoji ? 1 : 0].size(); a < N; a++) {
            TLRPC.StickerSetCovered pack = featuredStickerSets[emoji ? 1 : 0].get(a);
            if (isStickerPackInstalled(pack.set.id) || pack.covers.isEmpty() && pack.cover == null) {
                continue;
            }
            if (!unreadStickerSets[emoji ? 1 : 0].contains(pack.set.id)) {
                return false;
            }
        }
        return true;
    }

    public boolean isStickerPackInstalled(long id) {
        return isStickerPackInstalled(id, true);
    }

    public boolean isStickerPackInstalled(long id, boolean countForced) {
        return (installedStickerSetsById.indexOfKey(id) >= 0 || countForced && installedForceStickerSetsById.contains(id)) && (!countForced || !uninstalledForceStickerSetsById.contains(id));
    }

    public boolean isStickerPackUnread(boolean emoji, long id) {
        return unreadStickerSets[emoji ? 1 : 0].contains(id);
    }

    public boolean isStickerPackInstalled(String name) {
        return stickerSetsByName.containsKey(name);
    }

    public String getEmojiForSticker(long id) {
        String value = stickersByEmoji.get(id);
        return value != null ? value : "";
    }

    public static boolean canShowAttachMenuBotForTarget(TLRPC.TL_attachMenuBot bot, String target) {
        for (TLRPC.AttachMenuPeerType peerType : bot.peer_types) {
            if ((peerType instanceof TLRPC.TL_attachMenuPeerTypeSameBotPM || peerType instanceof TLRPC.TL_attachMenuPeerTypeBotPM) && target.equals("bots") ||
                    peerType instanceof TLRPC.TL_attachMenuPeerTypeBroadcast && target.equals("channels") ||
                    peerType instanceof TLRPC.TL_attachMenuPeerTypeChat && target.equals("groups") ||
                    peerType instanceof TLRPC.TL_attachMenuPeerTypePM && target.equals("users")) {
                return true;
            }
        }
        return false;
    }

    public static boolean canShowAttachMenuBot(TLRPC.TL_attachMenuBot bot, TLObject peer) {
        TLRPC.User user = peer instanceof TLRPC.User ? (TLRPC.User) peer : null;
        TLRPC.Chat chat = peer instanceof TLRPC.Chat ? (TLRPC.Chat) peer : null;

        for (TLRPC.AttachMenuPeerType peerType : bot.peer_types) {
            if (peerType instanceof TLRPC.TL_attachMenuPeerTypeSameBotPM && user != null && user.bot && user.id == bot.bot_id ||
                    peerType instanceof TLRPC.TL_attachMenuPeerTypeBotPM && user != null && user.bot && user.id != bot.bot_id ||
                    peerType instanceof TLRPC.TL_attachMenuPeerTypePM && user != null && !user.bot ||
                    peerType instanceof TLRPC.TL_attachMenuPeerTypeChat && chat != null && !ChatObject.isChannelAndNotMegaGroup(chat) ||
                    peerType instanceof TLRPC.TL_attachMenuPeerTypeBroadcast && chat != null && ChatObject.isChannelAndNotMegaGroup(chat)) {
                return true;
            }
        }
        return false;
    }

    @Nullable
    public static TLRPC.TL_attachMenuBotIcon getAnimatedAttachMenuBotIcon(@NonNull TLRPC.TL_attachMenuBot bot) {
        for (TLRPC.TL_attachMenuBotIcon icon : bot.icons) {
            if (icon.name.equals(ATTACH_MENU_BOT_ANIMATED_ICON_KEY)) {
                return icon;
            }
        }
        return null;
    }

    @Nullable
    public static TLRPC.TL_attachMenuBotIcon getSideMenuBotIcon(@NonNull TLRPC.TL_attachMenuBot bot) {
        for (TLRPC.TL_attachMenuBotIcon icon : bot.icons) {
            if (icon.name.equals(ATTACH_MENU_BOT_SIDE_MENU)) {
                return icon;
            }
        }
        return null;
    }

    @Nullable
    public static TLRPC.TL_attachMenuBotIcon getStaticAttachMenuBotIcon(@NonNull TLRPC.TL_attachMenuBot bot) {
        for (TLRPC.TL_attachMenuBotIcon icon : bot.icons) {
            if (icon.name.equals(ATTACH_MENU_BOT_STATIC_ICON_KEY)) {
                return icon;
            }
        }
        return null;
    }

    @Nullable
    public static TLRPC.TL_attachMenuBotIcon getSideAttachMenuBotIcon(@NonNull TLRPC.TL_attachMenuBot bot) {
        for (TLRPC.TL_attachMenuBotIcon icon : bot.icons) {
            if (icon.name.equals(ATTACH_MENU_BOT_SIDE_MENU_ICON_KEY)) {
                return icon;
            }
        }
        return null;
    }

    @Nullable
    public static TLRPC.TL_attachMenuBotIcon getPlaceholderStaticAttachMenuBotIcon(@NonNull TLRPC.TL_attachMenuBot bot) {
        for (TLRPC.TL_attachMenuBotIcon icon : bot.icons) {
            if (icon.name.equals(ATTACH_MENU_BOT_PLACEHOLDER_STATIC_KEY)) {
                return icon;
            }
        }
        return null;
    }

    public static long calcDocumentsHash(ArrayList<TLRPC.Document> arrayList) {
        return calcDocumentsHash(arrayList, 200);
    }

    public static long calcDocumentsHash(ArrayList<TLRPC.Document> arrayList, int maxCount) {
        if (arrayList == null) {
            return 0;
        }
        long acc = 0;
        for (int a = 0, N = Math.min(maxCount, arrayList.size()); a < N; a++) {
            TLRPC.Document document = arrayList.get(a);
            if (document == null) {
                continue;
            }
            acc = calcHash(acc, document.id);
        }
        return acc;
    }

    public void loadRecents(int type, boolean gif, boolean cache, boolean force) {
        if (NekoConfig.unlimitedFavedStickers.Bool() && type == TYPE_FAVE && !cache) {
            return;
        }
        if (gif) {
            if (loadingRecentGifs) {
                return;
            }
            loadingRecentGifs = true;
            if (recentGifsLoaded) {
                cache = false;
            }
        } else {
            if (loadingRecentStickers[type]) {
                return;
            }
            loadingRecentStickers[type] = true;
            if (recentStickersLoaded[type]) {
                cache = false;
            }
        }
        if (cache) {
            getMessagesStorage().getStorageQueue().postRunnable(() -> {
                try {
                    int cacheType;
                    if (gif) {
                        cacheType = 2;
                    } else if (type == TYPE_IMAGE) {
                        cacheType = 3;
                    } else if (type == TYPE_MASK) {
                        cacheType = 4;
                    } else if (type == TYPE_GREETINGS) {
                        cacheType = 6;
                    } else if (type == TYPE_EMOJIPACKS) {
                        cacheType = 7;
                    } else if (type == TYPE_PREMIUM_STICKERS) {
                        cacheType = 8;
                    } else {
                        cacheType = 5;
                    }
                    SQLiteCursor cursor = getMessagesStorage().getDatabase().queryFinalized("SELECT document FROM web_recent_v3 WHERE type = " + cacheType + " ORDER BY date DESC");
                    ArrayList<TLRPC.Document> arrayList = new ArrayList<>();
                    while (cursor.next()) {
                        if (!cursor.isNull(0)) {
                            NativeByteBuffer data = cursor.byteBufferValue(0);
                            if (data != null) {
                                TLRPC.Document document = TLRPC.Document.TLdeserialize(data, data.readInt32(false), false);
                                if (document != null) {
                                    arrayList.add(document);
                                }
                                data.reuse();
                            }
                        }
                    }
                    cursor.dispose();
                    AndroidUtilities.runOnUIThread(() -> {
                        if (gif) {
                            recentGifs = arrayList;
                            loadingRecentGifs = false;
                            recentGifsLoaded = true;
                        } else {
                            recentStickers[type] = arrayList;
                            loadingRecentStickers[type] = false;
                            recentStickersLoaded[type] = true;
                        }
                        if (type == TYPE_GREETINGS) {
                            preloadNextGreetingsSticker();
                        }
                        getNotificationCenter().postNotificationName(NotificationCenter.recentDocumentsDidLoad, gif, type);
                        loadRecents(type, gif, false, false);
                    });
                } catch (Throwable e) {
                    getMessagesStorage().checkSQLException(e);
                }
            });
        } else {
            SharedPreferences preferences = MessagesController.getEmojiSettings(currentAccount);
            if (!force) {
                long lastLoadTime;
                if (gif) {
                    lastLoadTime = preferences.getLong("lastGifLoadTime", 0);
                } else if (type == TYPE_IMAGE) {
                    lastLoadTime = preferences.getLong("lastStickersLoadTime", 0);
                } else if (type == TYPE_MASK) {
                    lastLoadTime = preferences.getLong("lastStickersLoadTimeMask", 0);
                } else if (type == TYPE_GREETINGS) {
                    lastLoadTime = preferences.getLong("lastStickersLoadTimeGreet", 0);
                } else if (type == TYPE_EMOJIPACKS) {
                    lastLoadTime = preferences.getLong("lastStickersLoadTimeEmojiPacks", 0);
                } else if (type == TYPE_PREMIUM_STICKERS) {
                    lastLoadTime = preferences.getLong("lastStickersLoadTimePremiumStickers", 0);
                } else {
                    lastLoadTime = preferences.getLong("lastStickersLoadTimeFavs", 0);
                }
                if (Math.abs(System.currentTimeMillis() - lastLoadTime) < 60 * 60 * 1000) {
                    if (gif) {
                        loadingRecentGifs = false;
                    } else {
                        loadingRecentStickers[type] = false;
                    }
                    return;
                }
            }
            if (gif) {
                TLRPC.TL_messages_getSavedGifs req = new TLRPC.TL_messages_getSavedGifs();
                req.hash = calcDocumentsHash(recentGifs);
                getConnectionsManager().sendRequest(req, (response, error) -> {
                    ArrayList<TLRPC.Document> arrayList = null;
                    if (response instanceof TLRPC.TL_messages_savedGifs) {
                        TLRPC.TL_messages_savedGifs res = (TLRPC.TL_messages_savedGifs) response;
                        arrayList = res.gifs;
                    }
                    processLoadedRecentDocuments(type, arrayList, true, 0, true);
                });
            } else {
                TLObject request;
                if (type == TYPE_FAVE) {
                    TLRPC.TL_messages_getFavedStickers req = new TLRPC.TL_messages_getFavedStickers();
                    req.hash = calcDocumentsHash(recentStickers[type]);
                    request = req;
                } else if (type == TYPE_GREETINGS) {
                    TLRPC.TL_messages_getStickers req = new TLRPC.TL_messages_getStickers();
                    req.emoticon = "\uD83D\uDC4B" + Emoji.fixEmoji("⭐");
                    req.hash = calcDocumentsHash(recentStickers[type]);
                    request = req;
                } else if (type == TYPE_PREMIUM_STICKERS) {
                    TLRPC.TL_messages_getStickers req = new TLRPC.TL_messages_getStickers();
                    req.emoticon = "\uD83D\uDCC2" + Emoji.fixEmoji("⭐");
                    req.hash = calcDocumentsHash(recentStickers[type]);
                    request = req;
                } else {
                    TLRPC.TL_messages_getRecentStickers req = new TLRPC.TL_messages_getRecentStickers();
                    req.hash = calcDocumentsHash(recentStickers[type]);
                    req.attached = type == TYPE_MASK;
                    request = req;
                }
                getConnectionsManager().sendRequest(request, (response, error) -> {
                    ArrayList<TLRPC.Document> arrayList = null;
                    if (type == TYPE_GREETINGS || type == TYPE_PREMIUM_STICKERS) {
                        if (response instanceof TLRPC.TL_messages_stickers) {
                            TLRPC.TL_messages_stickers res = (TLRPC.TL_messages_stickers) response;
                            arrayList = res.stickers;
                        }
                    } else if (type == TYPE_FAVE) {
                        if (response instanceof TLRPC.TL_messages_favedStickers) {
                            TLRPC.TL_messages_favedStickers res = (TLRPC.TL_messages_favedStickers) response;
                            arrayList = res.stickers;
                        }
                    } else {
                        if (response instanceof TLRPC.TL_messages_recentStickers) {
                            TLRPC.TL_messages_recentStickers res = (TLRPC.TL_messages_recentStickers) response;
                            arrayList = res.stickers;
                        }
                    }
                    processLoadedRecentDocuments(type, arrayList, false, 0, true);
                });
            }
        }
    }

    private void preloadNextGreetingsSticker() {
        if (recentStickers[TYPE_GREETINGS].isEmpty()) {
            return;
        }
        greetingsSticker = recentStickers[TYPE_GREETINGS].get(Utilities.random.nextInt(recentStickers[TYPE_GREETINGS].size()));
        getFileLoader().loadFile(ImageLocation.getForDocument(greetingsSticker), greetingsSticker, null, 0, 1);
    }

    public TLRPC.Document getGreetingsSticker() {
        TLRPC.Document result = greetingsSticker;
        preloadNextGreetingsSticker();
        return result;
    }

    protected void processLoadedRecentDocuments(int type, ArrayList<TLRPC.Document> documents, boolean gif, int date, boolean replace) {
        if (documents != null) {
            getMessagesStorage().getStorageQueue().postRunnable(() -> {
                try {
                    SQLiteDatabase database = getMessagesStorage().getDatabase();
                    int maxCount;
                    if (gif) {
                        maxCount = getMessagesController().maxRecentGifsCount;
                    } else {
                        if (type == TYPE_GREETINGS || type == TYPE_PREMIUM_STICKERS) {
                            maxCount = 200;
                        } else if (type == TYPE_FAVE) {
                            maxCount = NekoConfig.unlimitedFavedStickers.Bool() ? Integer.MAX_VALUE : getMessagesController().maxFaveStickersCount;
                        } else {
                            maxCount = getMessagesController().maxRecentStickersCount;
                        }
                    }
                    database.beginTransaction();

                    SQLitePreparedStatement state = database.executeFast("REPLACE INTO web_recent_v3 VALUES(?, ?, ?, ?, ?, ?, ?, ?, ?, ?)");
                    int count = documents.size();
                    int cacheType;
                    if (gif) {
                        cacheType = 2;
                    } else if (type == TYPE_IMAGE) {
                        cacheType = 3;
                    } else if (type == TYPE_MASK) {
                        cacheType = 4;
                    } else if (type == TYPE_GREETINGS) {
                        cacheType = 6;
                    } else if (type == TYPE_EMOJIPACKS) {
                        cacheType = 7;
                    } else if (type == TYPE_PREMIUM_STICKERS) {
                        cacheType = 8;
                    } else {
                        cacheType = 5;
                    }
                    if (replace) {
                        database.executeFast("DELETE FROM web_recent_v3 WHERE type = " + cacheType).stepThis().dispose();
                    }
                    for (int a = 0; a < count; a++) {
                        if (a == maxCount) {
                            break;
                        }
                        TLRPC.Document document = documents.get(a);
                        state.requery();
                        state.bindString(1, "" + document.id);
                        state.bindInteger(2, cacheType);
                        state.bindString(3, "");
                        state.bindString(4, "");
                        state.bindString(5, "");
                        state.bindInteger(6, 0);
                        state.bindInteger(7, 0);
                        state.bindInteger(8, 0);
                        state.bindInteger(9, date != 0 ? date : count - a);
                        NativeByteBuffer data = new NativeByteBuffer(document.getObjectSize());
                        document.serializeToStream(data);
                        state.bindByteBuffer(10, data);
                        state.step();
                        data.reuse();
                    }
                    state.dispose();
                    database.commitTransaction();
                    if (documents.size() >= maxCount) {
                        database.beginTransaction();
                        for (int a = maxCount; a < documents.size(); a++) {
                            database.executeFast("DELETE FROM web_recent_v3 WHERE id = '" + documents.get(a).id + "' AND type = " + cacheType).stepThis().dispose();
                        }
                        database.commitTransaction();
                    }
                } catch (Exception e) {
                    FileLog.e(e);
                }
            });
        }
        if (date == 0) {
            AndroidUtilities.runOnUIThread(() -> {
                SharedPreferences.Editor editor = MessagesController.getEmojiSettings(currentAccount).edit();
                if (gif) {
                    loadingRecentGifs = false;
                    recentGifsLoaded = true;
                    editor.putLong("lastGifLoadTime", System.currentTimeMillis()).commit();
                } else {
                    loadingRecentStickers[type] = false;
                    recentStickersLoaded[type] = true;
                    if (type == TYPE_IMAGE) {
                        editor.putLong("lastStickersLoadTime", System.currentTimeMillis()).commit();
                    } else if (type == TYPE_MASK) {
                        editor.putLong("lastStickersLoadTimeMask", System.currentTimeMillis()).commit();
                    } else if (type == TYPE_GREETINGS) {
                        editor.putLong("lastStickersLoadTimeGreet", System.currentTimeMillis()).commit();
                    } else if (type == TYPE_EMOJIPACKS) {
                        editor.putLong("lastStickersLoadTimeEmojiPacks", System.currentTimeMillis()).commit();
                    } else if (type == TYPE_PREMIUM_STICKERS) {
                        editor.putLong("lastStickersLoadTimePremiumStickers", System.currentTimeMillis()).commit();
                    } else {
                        editor.putLong("lastStickersLoadTimeFavs", System.currentTimeMillis()).commit();
                    }

                }
                if (documents != null) {
                    if (gif) {
                        recentGifs = documents;
                    } else {
                        recentStickers[type] = documents;
                    }
                    if (type == TYPE_GREETINGS) {
                        preloadNextGreetingsSticker();
                    }
                    getNotificationCenter().postNotificationName(NotificationCenter.recentDocumentsDidLoad, gif, type);
                } else {

                }
            });
        }
    }

    public void reorderStickers(int type, ArrayList<Long> order, boolean forceUpdateUi) {
        Collections.sort(stickerSets[type], (lhs, rhs) -> {
            int index1 = order.indexOf(lhs.set.id);
            int index2 = order.indexOf(rhs.set.id);
            if (index1 > index2) {
                return 1;
            } else if (index1 < index2) {
                return -1;
            }
            return 0;
        });
        loadHash[type] = calcStickersHash(stickerSets[type]);
        getNotificationCenter().postNotificationName(NotificationCenter.stickersDidLoad, type, forceUpdateUi);
        //loadStickers(type, false, true);
    }

    public void calcNewHash(int type) {
        loadHash[type] = calcStickersHash(stickerSets[type]);
    }

    public void storeTempStickerSet(TLRPC.TL_messages_stickerSet set) {
        stickerSetsById.put(set.set.id, set);
        stickerSetsByName.put(set.set.short_name, set);
    }

    public void addNewStickerSet(TLRPC.TL_messages_stickerSet set) {
        if (stickerSetsById.indexOfKey(set.set.id) >= 0 || stickerSetsByName.containsKey(set.set.short_name)) {
            return;
        }
        int type = TYPE_IMAGE;
        if (set.set.masks) {
            type = TYPE_MASK;
        } else if (set.set.emojis) {
            type = TYPE_EMOJIPACKS;
        }
        stickerSets[type].add(0, set);
        stickerSetsById.put(set.set.id, set);
        installedStickerSetsById.put(set.set.id, set);
        stickerSetsByName.put(set.set.short_name, set);
        LongSparseArray<TLRPC.Document> stickersById = new LongSparseArray<>();
        for (int a = 0; a < set.documents.size(); a++) {
            TLRPC.Document document = set.documents.get(a);
            stickersById.put(document.id, document);
        }
        for (int a = 0; a < set.packs.size(); a++) {
            TLRPC.TL_stickerPack stickerPack = set.packs.get(a);
            stickerPack.emoticon = stickerPack.emoticon.replace("\uFE0F", "");
            ArrayList<TLRPC.Document> arrayList = allStickers.get(stickerPack.emoticon);
            if (arrayList == null) {
                arrayList = new ArrayList<>();
                allStickers.put(stickerPack.emoticon, arrayList);
            }
            for (int c = 0; c < stickerPack.documents.size(); c++) {
                Long id = stickerPack.documents.get(c);
                if (stickersByEmoji.indexOfKey(id) < 0) {
                    stickersByEmoji.put(id, stickerPack.emoticon);
                }
                TLRPC.Document sticker = stickersById.get(id);
                if (sticker != null) {
                    arrayList.add(sticker);
                }
            }
        }
        loadHash[type] = calcStickersHash(stickerSets[type]);
        getNotificationCenter().postNotificationName(NotificationCenter.stickersDidLoad, type, true);
        loadStickers(type, false, true);
    }

    public void loadFeaturedStickers(boolean emoji, boolean cache, boolean force) {
        if (loadingFeaturedStickers[emoji ? 1 : 0] || NekoConfig.disableTrending.Bool()) {
            return;
        }
        loadingFeaturedStickers[emoji ? 1 : 0] = true;
        if (cache) {
            getMessagesStorage().getStorageQueue().postRunnable(() -> {
                ArrayList<TLRPC.StickerSetCovered> newStickerArray = null;
                ArrayList<Long> unread = new ArrayList<>();
                int date = 0;
                long hash = 0;
                boolean premium = false;
                SQLiteCursor cursor = null;
                try {
                    cursor = getMessagesStorage().getDatabase().queryFinalized("SELECT data, unread, date, hash, premium FROM stickers_featured WHERE emoji = " + (emoji ? 1 : 0));
                    if (cursor.next()) {
                        NativeByteBuffer data = cursor.byteBufferValue(0);
                        if (data != null) {
                            newStickerArray = new ArrayList<>();
                            int count = data.readInt32(false);
                            for (int a = 0; a < count; a++) {
                                TLRPC.StickerSetCovered stickerSet = TLRPC.StickerSetCovered.TLdeserialize(data, data.readInt32(false), false);
                                newStickerArray.add(stickerSet);
                            }
                            data.reuse();
                        }
                        data = cursor.byteBufferValue(1);
                        if (data != null) {
                            int count = data.readInt32(false);
                            for (int a = 0; a < count; a++) {
                                unread.add(data.readInt64(false));
                            }
                            data.reuse();
                        }
                        date = cursor.intValue(2);
                        hash = calcFeaturedStickersHash(emoji, newStickerArray);
                        premium = cursor.intValue(4) == 1;
                    }
                } catch (Throwable e) {
                    FileLog.e(e);
                } finally {
                    if (cursor != null) {
                        cursor.dispose();
                    }
                }
                processLoadedFeaturedStickers(emoji, newStickerArray, unread, premium, true, date, hash);
            });
        } else {
            final long hash;
            TLObject req;
            if (emoji) {
                TLRPC.TL_messages_getFeaturedEmojiStickers request = new TLRPC.TL_messages_getFeaturedEmojiStickers();
                request.hash = hash = force ? 0 : loadFeaturedHash[1];
                req = request;
            } else {
                TLRPC.TL_messages_getFeaturedStickers request = new TLRPC.TL_messages_getFeaturedStickers();
                request.hash = hash = force ? 0 : loadFeaturedHash[0];
                req = request;
            }
            getConnectionsManager().sendRequest(req, (response, error) -> AndroidUtilities.runOnUIThread(() -> {
                if (response instanceof TLRPC.TL_messages_featuredStickers) {
                    TLRPC.TL_messages_featuredStickers res = (TLRPC.TL_messages_featuredStickers) response;
                    processLoadedFeaturedStickers(emoji, res.sets, res.unread, res.premium, false, (int) (System.currentTimeMillis() / 1000), res.hash);
                } else {
                    processLoadedFeaturedStickers(emoji, null, null, false, false, (int) (System.currentTimeMillis() / 1000), hash);
                }
            }));
        }
    }

    private void processLoadedFeaturedStickers(boolean emoji, ArrayList<TLRPC.StickerSetCovered> res, ArrayList<Long> unreadStickers, boolean premium, boolean cache, int date, long hash) {
        AndroidUtilities.runOnUIThread(() -> {
            loadingFeaturedStickers[emoji ? 1 : 0] = false;
            featuredStickersLoaded[emoji ? 1 : 0] = true;
        });
        Utilities.stageQueue.postRunnable(() -> {
            if (cache && (res == null || Math.abs(System.currentTimeMillis() / 1000 - date) >= 60 * 60) || !cache && res == null && hash == 0) {
                AndroidUtilities.runOnUIThread(() -> {
                    if (res != null && hash != 0) {
                        loadFeaturedHash[emoji ? 1 : 0] = hash;
                    }
                    loadingFeaturedStickers[emoji ? 1 : 0] = false;
                    loadFeaturedStickers(emoji, false, false);
                }, res == null && !cache ? 1000 : 0);
                if (res == null) {
                    return;
                }
            }
            if (res != null) {
                try {
                    ArrayList<TLRPC.StickerSetCovered> stickerSetsNew = new ArrayList<>();
                    LongSparseArray<TLRPC.StickerSetCovered> stickerSetsByIdNew = new LongSparseArray<>();

                    for (int a = 0; a < res.size(); a++) {
                        TLRPC.StickerSetCovered stickerSet = res.get(a);
                        stickerSetsNew.add(stickerSet);
                        stickerSetsByIdNew.put(stickerSet.set.id, stickerSet);
                    }

                    if (!cache) {
                        putFeaturedStickersToCache(emoji, stickerSetsNew, unreadStickers, date, hash, premium);
                    }
                    AndroidUtilities.runOnUIThread(() -> {
                        unreadStickerSets[emoji ? 1 : 0] = unreadStickers;
                        featuredStickerSetsById[emoji ? 1 : 0] = stickerSetsByIdNew;
                        featuredStickerSets[emoji ? 1 : 0] = stickerSetsNew;
                        loadFeaturedHash[emoji ? 1 : 0] = hash;
                        loadFeaturedDate[emoji ? 1 : 0] = date;
                        loadFeaturedPremium = premium;
                        loadStickers(emoji ? TYPE_FEATURED_EMOJIPACKS : TYPE_FEATURED, true, false);
                        getNotificationCenter().postNotificationName(emoji ? NotificationCenter.featuredEmojiDidLoad : NotificationCenter.featuredStickersDidLoad);
                    });
                } catch (Throwable e) {
                    FileLog.e(e);
                }
            } else {
                AndroidUtilities.runOnUIThread(() -> loadFeaturedDate[emoji ? 1 : 0] = date);
                putFeaturedStickersToCache(emoji, null, null, date, 0, premium);
            }
        });
    }

    private void putFeaturedStickersToCache(boolean emoji, ArrayList<TLRPC.StickerSetCovered> stickers, ArrayList<Long> unreadStickers, int date, long hash, boolean premium) {
        ArrayList<TLRPC.StickerSetCovered> stickersFinal = stickers != null ? new ArrayList<>(stickers) : null;
        getMessagesStorage().getStorageQueue().postRunnable(() -> {
            try {
                if (stickersFinal != null) {
                    SQLitePreparedStatement state = getMessagesStorage().getDatabase().executeFast("REPLACE INTO stickers_featured VALUES(?, ?, ?, ?, ?, ?, ?)");
                    state.requery();
                    int size = 4;
                    for (int a = 0; a < stickersFinal.size(); a++) {
                        size += stickersFinal.get(a).getObjectSize();
                    }
                    NativeByteBuffer data = new NativeByteBuffer(size);
                    NativeByteBuffer data2 = new NativeByteBuffer(4 + unreadStickers.size() * 8);
                    data.writeInt32(stickersFinal.size());
                    for (int a = 0; a < stickersFinal.size(); a++) {
                        stickersFinal.get(a).serializeToStream(data);
                    }
                    data2.writeInt32(unreadStickers.size());
                    for (int a = 0; a < unreadStickers.size(); a++) {
                        data2.writeInt64(unreadStickers.get(a));
                    }
                    state.bindInteger(1, 1);
                    state.bindByteBuffer(2, data);
                    state.bindByteBuffer(3, data2);
                    state.bindInteger(4, date);
                    state.bindLong(5, hash);
                    state.bindInteger(6, premium ? 1 : 0);
                    state.bindInteger(7, emoji ? 1 : 0);
                    state.step();
                    data.reuse();
                    data2.reuse();
                    state.dispose();
                } else {
                    SQLitePreparedStatement state = getMessagesStorage().getDatabase().executeFast("UPDATE stickers_featured SET date = ?");
                    state.requery();
                    state.bindInteger(1, date);
                    state.step();
                    state.dispose();
                }
            } catch (Exception e) {
                FileLog.e(e);
            }
        });
    }

    private long calcFeaturedStickersHash(boolean emoji, ArrayList<TLRPC.StickerSetCovered> sets) {
        if (sets == null || sets.isEmpty()) {
            return 0;
        }
        long acc = 0;
        for (int a = 0; a < sets.size(); a++) {
            TLRPC.StickerSet set = sets.get(a).set;
            if (set.archived) {
                continue;
            }
            acc = calcHash(acc, set.id);
            if (unreadStickerSets[emoji ? 1 : 0].contains(set.id)) {
                acc = calcHash(acc, 1);
            }
        }
        return acc;
    }

    public static long calcHash(long hash, long id) {
        hash ^= hash >>> 21;
        hash ^= hash << 35;
        hash ^= hash >>> 4;
        return hash + id;
    }

    public void markFeaturedStickersAsRead(boolean emoji, boolean query) {
        if (unreadStickerSets[emoji ? 1 : 0].isEmpty()) {
            return;
        }
        unreadStickerSets[emoji ? 1 : 0].clear();
        loadFeaturedHash[emoji ? 1 : 0] = calcFeaturedStickersHash(emoji, featuredStickerSets[emoji ? 1 : 0]);
        getNotificationCenter().postNotificationName(emoji ? NotificationCenter.featuredEmojiDidLoad : NotificationCenter.featuredStickersDidLoad);
        putFeaturedStickersToCache(emoji, featuredStickerSets[emoji ? 1 : 0], unreadStickerSets[emoji ? 1 : 0], loadFeaturedDate[emoji ? 1 : 0], loadFeaturedHash[emoji ? 1 : 0], loadFeaturedPremium);
        if (query) {
            TLRPC.TL_messages_readFeaturedStickers req = new TLRPC.TL_messages_readFeaturedStickers();
            getConnectionsManager().sendRequest(req, (response, error) -> {

            });
        }
    }

    public long getFeaturedStickersHashWithoutUnread(boolean emoji) {
        long acc = 0;
        for (int a = 0; a < featuredStickerSets[emoji ? 1 : 0].size(); a++) {
            TLRPC.StickerSet set = featuredStickerSets[emoji ? 1 : 0].get(a).set;
            if (set.archived) {
                continue;
            }
            acc = calcHash(acc, set.id);
        }
        return acc;
    }

    public void markFeaturedStickersByIdAsRead(boolean emoji, long id) {
        if (!unreadStickerSets[emoji ? 1 : 0].contains(id) || readingStickerSets[emoji ? 1 : 0].contains(id)) {
            return;
        }
        readingStickerSets[emoji ? 1 : 0].add(id);
        TLRPC.TL_messages_readFeaturedStickers req = new TLRPC.TL_messages_readFeaturedStickers();
        req.id.add(id);
        getConnectionsManager().sendRequest(req, (response, error) -> {

        });
        AndroidUtilities.runOnUIThread(() -> {
            unreadStickerSets[emoji ? 1 : 0].remove(id);
            readingStickerSets[emoji ? 1 : 0].remove(id);
            loadFeaturedHash[emoji ? 1 : 0] = calcFeaturedStickersHash(emoji, featuredStickerSets[emoji ? 1 : 0]);
            getNotificationCenter().postNotificationName(emoji ? NotificationCenter.featuredEmojiDidLoad : NotificationCenter.featuredStickersDidLoad);
            putFeaturedStickersToCache(emoji, featuredStickerSets[emoji ? 1 : 0], unreadStickerSets[emoji ? 1 : 0], loadFeaturedDate[emoji ? 1 : 0], loadFeaturedHash[emoji ? 1 : 0], loadFeaturedPremium);
        }, 1000);
    }

    public int getArchivedStickersCount(int type) {
        return archivedStickersCount[type];
    }


    public void verifyAnimatedStickerMessage(TLRPC.Message message) {
        verifyAnimatedStickerMessage(message, false);
    }

    public void verifyAnimatedStickerMessage(TLRPC.Message message, boolean safe) {
        if (message == null) {
            return;
        }
        TLRPC.Document document = MessageObject.getDocument(message);
        String name = MessageObject.getStickerSetName(document);
        if (TextUtils.isEmpty(name)) {
            return;
        }
        TLRPC.TL_messages_stickerSet stickerSet = stickerSetsByName.get(name);
        if (stickerSet != null) {
            for (int a = 0, N = stickerSet.documents.size(); a < N; a++) {
                TLRPC.Document sticker = stickerSet.documents.get(a);
                if (sticker.id == document.id && sticker.dc_id == document.dc_id) {
                    message.stickerVerified = 1;
                    break;
                }
            }
            return;
        }
        if (safe) {
            AndroidUtilities.runOnUIThread(() -> verifyAnimatedStickerMessageInternal(message, name));
        } else {
            verifyAnimatedStickerMessageInternal(message, name);
        }
    }

    private void verifyAnimatedStickerMessageInternal(TLRPC.Message message, String name) {
        ArrayList<TLRPC.Message> messages = verifyingMessages.get(name);
        if (messages == null) {
            messages = new ArrayList<>();
            verifyingMessages.put(name, messages);
        }
        messages.add(message);
        TLRPC.TL_messages_getStickerSet req = new TLRPC.TL_messages_getStickerSet();
        req.stickerset = MessageObject.getInputStickerSet(message);
        getConnectionsManager().sendRequest(req, (response, error) -> AndroidUtilities.runOnUIThread(() -> {
            ArrayList<TLRPC.Message> arrayList = verifyingMessages.get(name);
            if (response != null) {
                TLRPC.TL_messages_stickerSet set = (TLRPC.TL_messages_stickerSet) response;
                storeTempStickerSet(set);
                for (int b = 0, N2 = arrayList.size(); b < N2; b++) {
                    TLRPC.Message m = arrayList.get(b);
                    TLRPC.Document d = MessageObject.getDocument(m);
                    for (int a = 0, N = set.documents.size(); a < N; a++) {
                        TLRPC.Document sticker = set.documents.get(a);
                        if (sticker.id == d.id && sticker.dc_id == d.dc_id) {
                            m.stickerVerified = 1;
                            break;
                        }
                    }
                    if (m.stickerVerified == 0) {
                        m.stickerVerified = 2;
                    }
                }
            } else {
                for (int b = 0, N2 = arrayList.size(); b < N2; b++) {
                    arrayList.get(b).stickerVerified = 2;
                }
            }
            getNotificationCenter().postNotificationName(NotificationCenter.didVerifyMessagesStickers, arrayList);
            getMessagesStorage().updateMessageVerifyFlags(arrayList);
        }));
    }

    public void loadArchivedStickersCount(int type, boolean cache) {
        if (cache) {
            SharedPreferences preferences = MessagesController.getNotificationsSettings(currentAccount);
            int count = preferences.getInt("archivedStickersCount" + type, -1);
            if (count == -1) {
                loadArchivedStickersCount(type, false);
            } else {
                archivedStickersCount[type] = count;
                getNotificationCenter().postNotificationName(NotificationCenter.archivedStickersCountDidLoad, type);
            }
        } else if (getUserConfig().getCurrentUser() != null && !getUserConfig().getCurrentUser().bot) {
            TLRPC.TL_messages_getArchivedStickers req = new TLRPC.TL_messages_getArchivedStickers();
            req.limit = 0;
            req.masks = type == TYPE_MASK;
            req.emojis = type == TYPE_EMOJIPACKS;
            int reqId = getConnectionsManager().sendRequest(req, (response, error) -> AndroidUtilities.runOnUIThread(() -> {
                if (error == null) {
                    TLRPC.TL_messages_archivedStickers res = (TLRPC.TL_messages_archivedStickers) response;
                    archivedStickersCount[type] = res.count;
                    SharedPreferences preferences = MessagesController.getNotificationsSettings(currentAccount);
                    preferences.edit().putInt("archivedStickersCount" + type, res.count).commit();
                    getNotificationCenter().postNotificationName(NotificationCenter.archivedStickersCountDidLoad, type);
                }
            }));
        }
    }

    private void processLoadStickersResponse(int type, TLRPC.TL_messages_allStickers res) {
        processLoadStickersResponse(type, res, null);
    }

    private void processLoadStickersResponse(int type, TLRPC.TL_messages_allStickers res, Runnable onDone) {
        ArrayList<TLRPC.TL_messages_stickerSet> newStickerArray = new ArrayList<>();
        if (res.sets.isEmpty()) {
            processLoadedStickers(type, newStickerArray, false, (int) (System.currentTimeMillis() / 1000), res.hash2, onDone);
        } else {
            LongSparseArray<TLRPC.TL_messages_stickerSet> newStickerSets = new LongSparseArray<>();
            // NekoX: Pin Sticker
            if (NekoConfig.enableStickerPin.Bool() && type == MediaDataController.TYPE_IMAGE) {
                PinnedStickerHelper ins = PinnedStickerHelper.getInstance(UserConfig.selectedAccount);
                if (ins.reorderPinnedStickersForSS(res.sets, true))
                    AndroidUtilities.runOnUIThread(() -> {
                        if (BuildVars.DEBUG_VERSION) {
                            Toast.makeText(ApplicationLoader.applicationContext, "Reorder loaded stickers, sync now. Pinned: " + ins.pinnedList.size(), Toast.LENGTH_SHORT).show();
                        }
                        ins.sendOrderSyncForSS(res.sets);
                    });
            }
            for (int a = 0; a < res.sets.size(); a++) { // reload all sitckers here
                TLRPC.StickerSet stickerSet = res.sets.get(a);

                TLRPC.TL_messages_stickerSet oldSet = stickerSetsById.get(stickerSet.id);
                if (oldSet != null && oldSet.set.hash == stickerSet.hash) {
                    oldSet.set.archived = stickerSet.archived;
                    oldSet.set.installed = stickerSet.installed;
                    oldSet.set.official = stickerSet.official;
                    newStickerSets.put(oldSet.set.id, oldSet);
                    newStickerArray.add(oldSet);

                    if (newStickerSets.size() == res.sets.size()) {
                        processLoadedStickers(type, newStickerArray, false, (int) (System.currentTimeMillis() / 1000), res.hash2);
                    }
                    continue;
                }
                // oldset == null, new sticker comes here

                newStickerArray.add(null);
                int index = a;
                TLRPC.TL_messages_getStickerSet req = new TLRPC.TL_messages_getStickerSet();
                req.stickerset = new TLRPC.TL_inputStickerSetID();
                req.stickerset.id = stickerSet.id;
                req.stickerset.access_hash = stickerSet.access_hash;

                getConnectionsManager().sendRequest(req, (response, error) -> AndroidUtilities.runOnUIThread(() -> {
                    TLRPC.TL_messages_stickerSet res1 = (TLRPC.TL_messages_stickerSet) response;
                    newStickerArray.set(index, res1);
                    newStickerSets.put(stickerSet.id, res1);
                    if (newStickerSets.size() == res.sets.size()) {
                        for (int a1 = 0; a1 < newStickerArray.size(); a1++) {
                            if (newStickerArray.get(a1) == null) {
                                newStickerArray.remove(a1);
                                a1--;
                            }
                        }
                        processLoadedStickers(type, newStickerArray, false, (int) (System.currentTimeMillis() / 1000), res.hash2);
                    }
                }));
            }
            if (onDone != null) {
                onDone.run();
            }
        }
    }

    public void checkPremiumGiftStickers() {
        if (getUserConfig().premiumGiftsStickerPack != null) {
            String packName = getUserConfig().premiumGiftsStickerPack;
            TLRPC.TL_messages_stickerSet set = getStickerSetByName(packName);
            if (set == null) {
                set = getStickerSetByEmojiOrName(packName);
            }
            if (set == null) {
                MediaDataController.getInstance(currentAccount).loadStickersByEmojiOrName(packName, false, true);
            }
        }
        if (loadingPremiumGiftStickers || System.currentTimeMillis() - getUserConfig().lastUpdatedPremiumGiftsStickerPack < 86400000) {
            return;
        }
        loadingPremiumGiftStickers = true;

        TLRPC.TL_messages_getStickerSet req = new TLRPC.TL_messages_getStickerSet();
        req.stickerset = new TLRPC.TL_inputStickerSetPremiumGifts();
        getConnectionsManager().sendRequest(req, (response, error) -> AndroidUtilities.runOnUIThread(() -> {
            if (response instanceof TLRPC.TL_messages_stickerSet) {
                TLRPC.TL_messages_stickerSet stickerSet = (TLRPC.TL_messages_stickerSet) response;
                getUserConfig().premiumGiftsStickerPack = stickerSet.set.short_name;
                getUserConfig().lastUpdatedPremiumGiftsStickerPack = System.currentTimeMillis();
                getUserConfig().saveConfig(false);

                processLoadedDiceStickers(getUserConfig().premiumGiftsStickerPack, false, stickerSet, false, (int) (System.currentTimeMillis() / 1000));

                getNotificationCenter().postNotificationName(NotificationCenter.didUpdatePremiumGiftStickers);
            }
        }));
    }

    public void checkGenericAnimations() {
        if (getUserConfig().genericAnimationsStickerPack != null) {
            String packName = getUserConfig().genericAnimationsStickerPack;
            TLRPC.TL_messages_stickerSet set = getStickerSetByName(packName);
            if (set == null) {
                set = getStickerSetByEmojiOrName(packName);
            }
            if (set == null) {
                MediaDataController.getInstance(currentAccount).loadStickersByEmojiOrName(packName, false, true);
            }
        }
        if (loadingGenericAnimations || System.currentTimeMillis() - getUserConfig().lastUpdatedGenericAnimations < 86400000) {
            return;
        }
        loadingGenericAnimations = true;

        TLRPC.TL_messages_getStickerSet req = new TLRPC.TL_messages_getStickerSet();
        req.stickerset = new TLRPC.TL_inputStickerSetEmojiGenericAnimations();
        getConnectionsManager().sendRequest(req, (response, error) -> AndroidUtilities.runOnUIThread(() -> {
            if (response instanceof TLRPC.TL_messages_stickerSet) {
                TLRPC.TL_messages_stickerSet stickerSet = (TLRPC.TL_messages_stickerSet) response;
                getUserConfig().genericAnimationsStickerPack = stickerSet.set.short_name;
                getUserConfig().lastUpdatedGenericAnimations = System.currentTimeMillis();
                getUserConfig().saveConfig(false);

                processLoadedDiceStickers(getUserConfig().genericAnimationsStickerPack, false, stickerSet, false, (int) (System.currentTimeMillis() / 1000));
                for (int i = 0; i < stickerSet.documents.size(); i++) {
                    if (currentAccount == UserConfig.selectedAccount) {
                        preloadImage(ImageLocation.getForDocument(stickerSet.documents.get(i)), FileLoader.PRIORITY_LOW);
                    }
                }
            }
        }));
    }

    public void checkDefaultTopicIcons() {
        if (getUserConfig().defaultTopicIcons != null) {
            String packName = getUserConfig().defaultTopicIcons;
            TLRPC.TL_messages_stickerSet set = getStickerSetByName(packName);
            if (set == null) {
                set = getStickerSetByEmojiOrName(packName);
            }
            if (set == null) {
                MediaDataController.getInstance(currentAccount).loadStickersByEmojiOrName(packName, false, true);
            }
        }
        if (loadingDefaultTopicIcons || System.currentTimeMillis() - getUserConfig().lastUpdatedDefaultTopicIcons < 86400000) {
            return;
        }
        loadingDefaultTopicIcons = true;

        TLRPC.TL_messages_getStickerSet req = new TLRPC.TL_messages_getStickerSet();
        req.stickerset = new TLRPC.TL_inputStickerSetEmojiDefaultTopicIcons();
        getConnectionsManager().sendRequest(req, (response, error) -> AndroidUtilities.runOnUIThread(() -> {
            if (response instanceof TLRPC.TL_messages_stickerSet) {
                TLRPC.TL_messages_stickerSet stickerSet = (TLRPC.TL_messages_stickerSet) response;
                getUserConfig().defaultTopicIcons = stickerSet.set.short_name;
                getUserConfig().lastUpdatedDefaultTopicIcons = System.currentTimeMillis();
                getUserConfig().saveConfig(false);

                processLoadedDiceStickers(getUserConfig().defaultTopicIcons, false, stickerSet, false, (int) (System.currentTimeMillis() / 1000));
            }
        }));
    }

    public void loadStickersByEmojiOrName(String name, boolean isEmoji, boolean cache) {
        if (loadingDiceStickerSets.contains(name) || isEmoji && diceStickerSetsByEmoji.get(name) != null) {
            return;
        }
        loadingDiceStickerSets.add(name);
        if (cache) {
            getMessagesStorage().getStorageQueue().postRunnable(() -> {
                TLRPC.TL_messages_stickerSet stickerSet = null;
                int date = 0;
                SQLiteCursor cursor = null;
                try {
                    cursor = getMessagesStorage().getDatabase().queryFinalized("SELECT data, date FROM stickers_dice WHERE emoji = ?", name);
                    if (cursor.next()) {
                        NativeByteBuffer data = cursor.byteBufferValue(0);
                        if (data != null) {
                            stickerSet = TLRPC.TL_messages_stickerSet.TLdeserialize(data, data.readInt32(false), false);
                            data.reuse();
                        }
                        date = cursor.intValue(1);
                    }
                } catch (Throwable e) {
                    FileLog.e(e);
                } finally {
                    if (cursor != null) {
                        cursor.dispose();
                    }
                }
                processLoadedDiceStickers(name, isEmoji, stickerSet, true, date);
            });
        } else {
            TLRPC.TL_messages_getStickerSet req = new TLRPC.TL_messages_getStickerSet();
            if (Objects.equals(getUserConfig().premiumGiftsStickerPack, name)) {
                req.stickerset = new TLRPC.TL_inputStickerSetPremiumGifts();
            } else if (isEmoji) {
                TLRPC.TL_inputStickerSetDice inputStickerSetDice = new TLRPC.TL_inputStickerSetDice();
                inputStickerSetDice.emoticon = name;
                req.stickerset = inputStickerSetDice;
            } else {
                TLRPC.TL_inputStickerSetShortName inputStickerSetShortName = new TLRPC.TL_inputStickerSetShortName();
                inputStickerSetShortName.short_name = name;
                req.stickerset = inputStickerSetShortName;
            }
            getConnectionsManager().sendRequest(req, (response, error) -> AndroidUtilities.runOnUIThread(() -> {
                if (BuildConfig.DEBUG && error != null) { //supress test backend warning
                    return;
                }
                if (response instanceof TLRPC.TL_messages_stickerSet) {
                    processLoadedDiceStickers(name, isEmoji, (TLRPC.TL_messages_stickerSet) response, false, (int) (System.currentTimeMillis() / 1000));
                } else {
                    processLoadedDiceStickers(name, isEmoji, null, false, (int) (System.currentTimeMillis() / 1000));
                }
            }));
        }
    }

    private void processLoadedDiceStickers(String name, boolean isEmoji, TLRPC.TL_messages_stickerSet res, boolean cache, int date) {
        AndroidUtilities.runOnUIThread(() -> loadingDiceStickerSets.remove(name));
        Utilities.stageQueue.postRunnable(() -> {
            if (cache && (res == null || Math.abs(System.currentTimeMillis() / 1000 - date) >= 60 * 60 * 24)) {
                AndroidUtilities.runOnUIThread(() -> loadStickersByEmojiOrName(name, isEmoji, false), res == null && !cache ? 1000 : 0);
                if (res == null) {
                    return;
                }
            }
            if (res != null) {
                if (!cache) {
                    putDiceStickersToCache(name, res, date);
                }
                AndroidUtilities.runOnUIThread(() -> {
                    diceStickerSetsByEmoji.put(name, res);
                    diceEmojiStickerSetsById.put(res.set.id, name);
                    getNotificationCenter().postNotificationName(NotificationCenter.diceStickersDidLoad, name);
                });
            } else if (!cache) {
                putDiceStickersToCache(name, null, date);
            }
        });
    }

    private void putDiceStickersToCache(String emoji, TLRPC.TL_messages_stickerSet stickers, int date) {
        if (TextUtils.isEmpty(emoji)) {
            return;
        }
        getMessagesStorage().getStorageQueue().postRunnable(() -> {
            try {
                if (stickers != null) {
                    SQLitePreparedStatement state = getMessagesStorage().getDatabase().executeFast("REPLACE INTO stickers_dice VALUES(?, ?, ?)");
                    state.requery();
                    NativeByteBuffer data = new NativeByteBuffer(stickers.getObjectSize());
                    stickers.serializeToStream(data);
                    state.bindString(1, emoji);
                    state.bindByteBuffer(2, data);
                    state.bindInteger(3, date);
                    state.step();
                    data.reuse();
                    state.dispose();
                } else {
                    SQLitePreparedStatement state = getMessagesStorage().getDatabase().executeFast("UPDATE stickers_dice SET date = ?");
                    state.requery();
                    state.bindInteger(1, date);
                    state.step();
                    state.dispose();
                }
            } catch (Exception e) {
                FileLog.e(e);
            }
        });
    }

    public void markSetInstalling(long id, boolean installing) {
        uninstalledForceStickerSetsById.remove(id);
        if (installing && !installedForceStickerSetsById.contains(id)) {
            installedForceStickerSetsById.add(id);
        }
        if (!installing) {
            installedForceStickerSetsById.remove(id);
        }
    }

    public void markSetUninstalling(long id, boolean uninstalling) {
        installedForceStickerSetsById.remove(id);
        if (uninstalling && !uninstalledForceStickerSetsById.contains(id)) {
            uninstalledForceStickerSetsById.add(id);
        }
        if (!uninstalling) {
            uninstalledForceStickerSetsById.remove(id);
        }
    }

    public void loadStickers(int type, boolean cache, boolean useHash) {
        loadStickers(type, cache, useHash, false, null);
    }

    public void loadStickers(int type, boolean cache, boolean force, boolean scheduleIfLoading) {
        loadStickers(type, cache, force, scheduleIfLoading, null);
    }

    public void loadStickers(int type, boolean cache, boolean force, boolean scheduleIfLoading, Utilities.Callback<ArrayList<TLRPC.TL_messages_stickerSet>> onFinish) {
        if (loadingStickers[type]) {
            if (scheduleIfLoading) {
                scheduledLoadStickers[type] = () -> loadStickers(type, false, force, false, onFinish);
            } else {
                if (onFinish != null) {
                    onFinish.run(null);
                }
            }
            return;
        }
        if (type == TYPE_FEATURED) {
            if (featuredStickerSets[0].isEmpty() || !getMessagesController().preloadFeaturedStickers) {
                if (onFinish != null) {
                    onFinish.run(null);
                }
                return;
            }
        } else if (type == TYPE_FEATURED_EMOJIPACKS) {
            if (featuredStickerSets[1].isEmpty() || !getMessagesController().preloadFeaturedStickers) {
                if (onFinish != null) {
                    onFinish.run(null);
                }
                return;
            }
        } else if (type != TYPE_EMOJI) {
            loadArchivedStickersCount(type, cache);
        }
        loadingStickers[type] = true;
        if (cache) {
            getMessagesStorage().getStorageQueue().postRunnable(() -> {
                ArrayList<TLRPC.TL_messages_stickerSet> newStickerArray = new ArrayList<>();
                int date = 0;
                long hash = 0;
                SQLiteCursor cursor = null;
                try {
                    cursor = getMessagesStorage().getDatabase().queryFinalized("SELECT data, date, hash FROM stickers_v2 WHERE id = " + (type + 1));
                    if (cursor.next()) {
                        NativeByteBuffer data = cursor.byteBufferValue(0);
                        if (data != null) {
                            int count = data.readInt32(false);
                            for (int a = 0; a < count; a++) {
                                TLRPC.TL_messages_stickerSet stickerSet = TLRPC.TL_messages_stickerSet.TLdeserialize(data, data.readInt32(false), false);
                                newStickerArray.add(stickerSet);
                            }
                            data.reuse();
                        }
                        date = cursor.intValue(1);
                        hash = calcStickersHash(newStickerArray);
                    }
                } catch (Throwable e) {
                    FileLog.e(e);
                } finally {
                    if (cursor != null) {
                        cursor.dispose();
                    }
                }
                processLoadedStickers(type, newStickerArray, true, date, hash, () -> {
                    if (onFinish != null) {
                        onFinish.run(newStickerArray);
                    }
                });
            });
        } else if(!getUserConfig().getCurrentUser().bot)  {
            if (type == TYPE_FEATURED || type == TYPE_FEATURED_EMOJIPACKS) {
                final boolean emoji = type == TYPE_FEATURED_EMOJIPACKS;
                TLRPC.TL_messages_allStickers response = new TLRPC.TL_messages_allStickers();
                response.hash2 = loadFeaturedHash[emoji ? 1 : 0];
                for (int a = 0, size = featuredStickerSets[emoji ? 1 : 0].size(); a < size; a++) {
                    response.sets.add(featuredStickerSets[emoji ? 1 : 0].get(a).set);
                }
                processLoadStickersResponse(type, response, () -> {
                    if (onFinish != null) {
                        onFinish.run(null);
                    }
                });
            } else if (type == TYPE_EMOJI) {
                TLRPC.TL_messages_getStickerSet req = new TLRPC.TL_messages_getStickerSet();
                req.stickerset = new TLRPC.TL_inputStickerSetAnimatedEmoji();

                getConnectionsManager().sendRequest(req, (response, error) -> {
                    if (response instanceof TLRPC.TL_messages_stickerSet) {
                        ArrayList<TLRPC.TL_messages_stickerSet> newStickerArray = new ArrayList<>();
                        newStickerArray.add((TLRPC.TL_messages_stickerSet) response);
                        processLoadedStickers(type, newStickerArray, false, (int) (System.currentTimeMillis() / 1000), calcStickersHash(newStickerArray), () -> {
                            if (onFinish != null) {
                                onFinish.run(null);
                            }
                        });
                    } else {
                        processLoadedStickers(type, null, false, (int) (System.currentTimeMillis() / 1000), 0, () -> {
                            if (onFinish != null) {
                                onFinish.run(null);
                            }
                        });
                    }
                });
            } else {
                TLObject req;
                long hash;
                if (type == TYPE_IMAGE) {
                    req = new TLRPC.TL_messages_getAllStickers();
                    hash = ((TLRPC.TL_messages_getAllStickers) req).hash = force ? 0 : loadHash[type];
                } else if (type == TYPE_EMOJIPACKS) {
                    req = new TLRPC.TL_messages_getEmojiStickers();
                    hash = ((TLRPC.TL_messages_getEmojiStickers) req).hash = force ? 0 : loadHash[type];
                } else {
                    req = new TLRPC.TL_messages_getMaskStickers();
                    hash = ((TLRPC.TL_messages_getMaskStickers) req).hash = force ? 0 : loadHash[type];
                }
                getConnectionsManager().sendRequest(req, (response, error) -> AndroidUtilities.runOnUIThread(() -> {
                    if (response instanceof TLRPC.TL_messages_allStickers) {
                        processLoadStickersResponse(type, (TLRPC.TL_messages_allStickers) response, () -> {
                            if (onFinish != null) {
                                onFinish.run(null);
                            }
                        });
                    } else {
                        processLoadedStickers(type, null, false, (int) (System.currentTimeMillis() / 1000), hash, () -> {
                            if (onFinish != null) {
                                onFinish.run(null);
                            }
                        });
                    }
                }));
            }
        }
    }

    private void putStickersToCache(int type, ArrayList<TLRPC.TL_messages_stickerSet> stickers, int date, long hash) {
        ArrayList<TLRPC.TL_messages_stickerSet> stickersFinal = stickers != null ? new ArrayList<>(stickers) : null;
        getMessagesStorage().getStorageQueue().postRunnable(() -> {
            try {
                if (stickersFinal != null) {
                    SQLitePreparedStatement state = getMessagesStorage().getDatabase().executeFast("REPLACE INTO stickers_v2 VALUES(?, ?, ?, ?)");
                    state.requery();
                    int size = 4;
                    for (int a = 0; a < stickersFinal.size(); a++) {
                        size += stickersFinal.get(a).getObjectSize();
                    }
                    NativeByteBuffer data = new NativeByteBuffer(size);
                    data.writeInt32(stickersFinal.size());
                    for (int a = 0; a < stickersFinal.size(); a++) {
                        stickersFinal.get(a).serializeToStream(data);
                    }
                    state.bindInteger(1, type + 1);
                    state.bindByteBuffer(2, data);
                    state.bindInteger(3, date);
                    state.bindLong(4, hash);
                    state.step();
                    data.reuse();
                    state.dispose();
                } else {
                    SQLitePreparedStatement state = getMessagesStorage().getDatabase().executeFast("UPDATE stickers_v2 SET date = ?");
                    state.requery();
                    state.bindLong(1, date);
                    state.step();
                    state.dispose();
                }
            } catch (Exception e) {
                FileLog.e(e);
            }
        });
    }

    public String getStickerSetName(long setId) {
        TLRPC.TL_messages_stickerSet stickerSet = stickerSetsById.get(setId);
        if (stickerSet != null) {
            return stickerSet.set.short_name;
        }
        TLRPC.StickerSetCovered stickerSetCovered;
        stickerSetCovered = featuredStickerSetsById[0].get(setId);
        if (stickerSetCovered != null) {
            return stickerSetCovered.set.short_name;
        }
        stickerSetCovered = featuredStickerSetsById[1].get(setId);
        if (stickerSetCovered != null) {
            return stickerSetCovered.set.short_name;
        }
        return null;
    }

    public static long getStickerSetId(TLRPC.Document document) {
        if (document == null) {
            return -1;
        }
        for (int a = 0; a < document.attributes.size(); a++) {
            TLRPC.DocumentAttribute attribute = document.attributes.get(a);
            if (attribute instanceof TLRPC.TL_documentAttributeSticker || attribute instanceof TLRPC.TL_documentAttributeCustomEmoji) {
                if (attribute.stickerset instanceof TLRPC.TL_inputStickerSetID) {
                    return attribute.stickerset.id;
                }
                break;
            }
        }
        return -1;
    }

    public static TLRPC.InputStickerSet getInputStickerSet(TLRPC.Document document) {
        for (int a = 0; a < document.attributes.size(); a++) {
            TLRPC.DocumentAttribute attribute = document.attributes.get(a);
            if (attribute instanceof TLRPC.TL_documentAttributeSticker) {
                if (attribute.stickerset instanceof TLRPC.TL_inputStickerSetEmpty) {
                    return null;
                }
                return attribute.stickerset;
            }
        }
        return null;
    }

    private static long calcStickersHash(ArrayList<TLRPC.TL_messages_stickerSet> sets) {
        long acc = 0;
        for (int a = 0; a < sets.size(); a++) {
            if (sets.get(a) == null) {
                continue;
            }
            TLRPC.StickerSet set = sets.get(a).set;
            if (set.archived) {
                continue;
            }
            acc = calcHash(acc, set.hash);
        }
        return acc;
    }

    private void processLoadedStickers(int type, ArrayList<TLRPC.TL_messages_stickerSet> res, boolean cache, int date, long hash) {
        processLoadedStickers(type, res, cache, date, hash, null);
    }

    private void processLoadedStickers(int type, ArrayList<TLRPC.TL_messages_stickerSet> res, boolean cache, int date, long hash, Runnable onFinish) {
        AndroidUtilities.runOnUIThread(() -> {
            loadingStickers[type] = false;
            stickersLoaded[type] = true;
            if (scheduledLoadStickers[type] != null) {
                scheduledLoadStickers[type].run();
                scheduledLoadStickers[type] = null;
            }
        });
        Utilities.stageQueue.postRunnable(() -> {
            if (cache && (res == null || BuildVars.DEBUG_PRIVATE_VERSION || Math.abs(System.currentTimeMillis() / 1000 - date) >= 60 * 60) || !cache && res == null && hash == 0) {
                AndroidUtilities.runOnUIThread(() -> {
                    if (res != null && hash != 0) {
                        loadHash[type] = hash;
                    }
                    loadStickers(type, false, false);
                }, res == null && !cache ? 1000 : 0);
                if (res == null) {
                    if (onFinish != null) {
                        onFinish.run();
                    }
                    return;
                }
            }
            if (res != null) {
                try {
                    ArrayList<TLRPC.TL_messages_stickerSet> stickerSetsNew = new ArrayList<>();
                    LongSparseArray<TLRPC.TL_messages_stickerSet> stickerSetsByIdNew = new LongSparseArray<>();
                    HashMap<String, TLRPC.TL_messages_stickerSet> stickerSetsByNameNew = new HashMap<>();
                    LongSparseArray<String> stickersByEmojiNew = new LongSparseArray<>();
                    LongSparseArray<TLRPC.Document> stickersByIdNew = new LongSparseArray<>();
                    HashMap<String, ArrayList<TLRPC.Document>> allStickersNew = new HashMap<>();

                    for (int a = 0; a < res.size(); a++) {
                        TLRPC.TL_messages_stickerSet stickerSet = res.get(a);
                        if (stickerSet == null || removingStickerSetsUndos.indexOfKey(stickerSet.set.id) >= 0) {
                            continue;
                        }
                        stickerSetsNew.add(stickerSet);
                        stickerSetsByIdNew.put(stickerSet.set.id, stickerSet);
                        stickerSetsByNameNew.put(stickerSet.set.short_name, stickerSet);

                        for (int b = 0; b < stickerSet.documents.size(); b++) {
                            TLRPC.Document document = stickerSet.documents.get(b);
                            if (document == null || document instanceof TLRPC.TL_documentEmpty) {
                                continue;
                            }
                            stickersByIdNew.put(document.id, document);
                        }
                        if (!stickerSet.set.archived) {
                            for (int b = 0; b < stickerSet.packs.size(); b++) {
                                TLRPC.TL_stickerPack stickerPack = stickerSet.packs.get(b);
                                if (stickerPack == null || stickerPack.emoticon == null) {
                                    continue;
                                }
                                stickerPack.emoticon = stickerPack.emoticon.replace("\uFE0F", "");
                                ArrayList<TLRPC.Document> arrayList = allStickersNew.get(stickerPack.emoticon);
                                if (arrayList == null) {
                                    arrayList = new ArrayList<>();
                                    allStickersNew.put(stickerPack.emoticon, arrayList);
                                }
                                for (int c = 0; c < stickerPack.documents.size(); c++) {
                                    Long id = stickerPack.documents.get(c);
                                    if (stickersByEmojiNew.indexOfKey(id) < 0) {
                                        stickersByEmojiNew.put(id, stickerPack.emoticon);
                                    }
                                    TLRPC.Document sticker = stickersByIdNew.get(id);
                                    if (sticker != null) {
                                        arrayList.add(sticker);
                                    }
                                }
                            }
                        }
                    }

                    if (!cache) {
                        putStickersToCache(type, stickerSetsNew, date, hash);
                    }
                    AndroidUtilities.runOnUIThread(() -> {
                        for (int a = 0; a < stickerSets[type].size(); a++) {
                            TLRPC.StickerSet set = stickerSets[type].get(a).set;
                            stickerSetsById.remove(set.id);
                            stickerSetsByName.remove(set.short_name);
                            if (type != TYPE_FEATURED && type != TYPE_FEATURED_EMOJIPACKS && type != TYPE_EMOJI) {
                                installedStickerSetsById.remove(set.id);
                            }
                        }
                        for (int a = 0; a < stickerSetsByIdNew.size(); a++) {
                            stickerSetsById.put(stickerSetsByIdNew.keyAt(a), stickerSetsByIdNew.valueAt(a));
                            if (type != TYPE_FEATURED && type != TYPE_FEATURED_EMOJIPACKS && type != TYPE_EMOJI) {
                                installedStickerSetsById.put(stickerSetsByIdNew.keyAt(a), stickerSetsByIdNew.valueAt(a));
                            }
                        }
                        stickerSetsByName.putAll(stickerSetsByNameNew);
                        stickerSets[type] = stickerSetsNew;
                        loadHash[type] = hash;
                        loadDate[type] = date;
                        stickersByIds[type] = stickersByIdNew;
                        if (type == TYPE_IMAGE) {
                            allStickers = allStickersNew;
                            stickersByEmoji = stickersByEmojiNew;
                        } else if (type == TYPE_FEATURED) {
                            allStickersFeatured = allStickersNew;
                        }
                        getNotificationCenter().postNotificationName(NotificationCenter.stickersDidLoad, type, true);
                        if (onFinish != null) {
                            onFinish.run();
                        }
                    });
                } catch (Throwable e) {
                    FileLog.e(e);
                    if (onFinish != null) {
                        onFinish.run();
                    }
                }
            } else if (!cache) {
                AndroidUtilities.runOnUIThread(() -> loadDate[type] = date);
                putStickersToCache(type, null, date, 0);

                if (onFinish != null) {
                    onFinish.run();
                }
            } else {
                if (onFinish != null) {
                    onFinish.run();
                }
            }
        });
    }

    public boolean cancelRemovingStickerSet(long id) {
        Runnable undoAction = removingStickerSetsUndos.get(id);
        if (undoAction != null) {
            undoAction.run();
            return true;
        } else {
            return false;
        }
    }

    public void preloadStickerSetThumb(TLRPC.TL_messages_stickerSet stickerSet) {
        if (stickerSet != null && stickerSet.set != null) {
            TLRPC.PhotoSize thumb = FileLoader.getClosestPhotoSizeWithSize(stickerSet.set.thumbs, 90);
            if (thumb != null) {
                ArrayList<TLRPC.Document> documents = stickerSet.documents;
                if (documents != null && !documents.isEmpty()) {
                    loadStickerSetThumbInternal(thumb, stickerSet, documents.get(0), stickerSet.set.thumb_version);
                }
            }
        }
    }

    public void preloadStickerSetThumb(TLRPC.StickerSetCovered stickerSet) {
        if (stickerSet != null && stickerSet.set != null) {
            TLRPC.PhotoSize thumb = FileLoader.getClosestPhotoSizeWithSize(stickerSet.set.thumbs, 90);
            if (thumb != null) {
                TLRPC.Document sticker;
                if (stickerSet.cover != null) {
                    sticker = stickerSet.cover;
                } else if (!stickerSet.covers.isEmpty()) {
                    sticker = stickerSet.covers.get(0);
                } else {
                    return;
                }
                loadStickerSetThumbInternal(thumb, stickerSet, sticker, stickerSet.set.thumb_version);
            }
        }
    }

    private void loadStickerSetThumbInternal(TLRPC.PhotoSize thumb, Object parentObject, TLRPC.Document sticker, int thumbVersion) {
        ImageLocation imageLocation = ImageLocation.getForSticker(thumb, sticker, thumbVersion);
        if (imageLocation != null) {
            String ext = imageLocation.imageType == FileLoader.IMAGE_TYPE_LOTTIE ? "tgs" : "webp";
            getFileLoader().loadFile(imageLocation, parentObject, ext, FileLoader.PRIORITY_HIGH, 1);
        }
    }

    /**
     * @param toggle 0 - remove, 1 - archive, 2 - add
     */
    public void toggleStickerSet(Context context, TLObject stickerSetObject, int toggle, BaseFragment baseFragment, boolean showSettings, boolean showTooltip) {
        toggleStickerSet(context, stickerSetObject, toggle, baseFragment, showSettings, showTooltip, null, true);
    }

    public void toggleStickerSet(Context context, TLObject stickerSetObject, int toggle, BaseFragment baseFragment, boolean showSettings, boolean showTooltip, Runnable onUndo, boolean forget) {
        TLRPC.StickerSet stickerSet;
        TLRPC.TL_messages_stickerSet messages_stickerSet;

        if (stickerSetObject instanceof TLRPC.TL_messages_stickerSet) {
            messages_stickerSet = ((TLRPC.TL_messages_stickerSet) stickerSetObject);
            stickerSet = messages_stickerSet.set;
        } else if (stickerSetObject instanceof TLRPC.StickerSetCovered) {
            stickerSet = ((TLRPC.StickerSetCovered) stickerSetObject).set;
            if (toggle != 2) {
                messages_stickerSet = stickerSetsById.get(stickerSet.id);
                if (messages_stickerSet == null) {
                    return;
                }
            } else {
                messages_stickerSet = null;
            }
        } else {
            throw new IllegalArgumentException("Invalid type of the given stickerSetObject: " + stickerSetObject.getClass());
        }

        int type1 = TYPE_IMAGE;
        if (stickerSet.masks) {
            type1 = TYPE_MASK;
        } else if (stickerSet.emojis) {
            type1 = TYPE_EMOJIPACKS;
        }
        final int type = type1;

        if (NekoConfig.enableStickerPin.Bool() && type == MediaDataController.TYPE_IMAGE && (toggle == 0 || toggle == 1)) {
            PinnedStickerHelper.getInstance(currentAccount).removePinnedStickerLocal(stickerSet.id);
        }

        stickerSet.archived = toggle == 1;

        int currentIndex = 0;
        for (int a = 0; a < stickerSets[type].size(); a++) {
            TLRPC.TL_messages_stickerSet set = stickerSets[type].get(a);
            if (set.set.id == stickerSet.id) {
                currentIndex = a;
                stickerSets[type].remove(a);
                if (toggle == 2) {
                    set.set.title = stickerSet.title;
                    stickerSets[type].add(0, set);
                } else if (forget) {
                    stickerSetsById.remove(set.set.id);
                    installedStickerSetsById.remove(set.set.id);
                    stickerSetsByName.remove(set.set.short_name);
                }
                break;
            }
        }

        loadHash[type] = calcStickersHash(stickerSets[type]);
        putStickersToCache(type, stickerSets[type], loadDate[type], loadHash[type]);

        if (context == null && baseFragment != null) context = baseFragment.getParentActivity();

        if (toggle == 2) {
            if (!cancelRemovingStickerSet(stickerSet.id)) {
                toggleStickerSetInternal(context, toggle, baseFragment, showSettings, stickerSetObject, stickerSet, type, showTooltip);
            }
        } else if (!showTooltip || baseFragment == null) {
            toggleStickerSetInternal(context, toggle, baseFragment, showSettings, stickerSetObject, stickerSet, type, false);
        } else {
            StickerSetBulletinLayout bulletinLayout = new StickerSetBulletinLayout(context, stickerSetObject, toggle, null, baseFragment == null ? null : baseFragment.getResourceProvider());
            int finalCurrentIndex = NekoConfig.enableStickerPin.Bool() && type == TYPE_IMAGE && PinnedStickerHelper.getInstance(UserConfig.selectedAccount).isPinned(stickerSet.id)
                    ? PinnedStickerHelper.getInstance(UserConfig.selectedAccount).pinnedList.size()
                    : currentIndex;
            // NekoX: Pin Sticker, Fix undo for Archiving and Deleting
            Context finalContext = context;
            boolean[] undoDone = new boolean[1];
            markSetUninstalling(stickerSet.id, true);
            Bulletin.UndoButton undoButton = new Bulletin.UndoButton(context, false).setUndoAction(() -> {
                if (undoDone[0]) {
                    return;
                }
                undoDone[0] = true;
                markSetUninstalling(stickerSet.id, false);
                stickerSet.archived = false;

                stickerSets[type].add(finalCurrentIndex, messages_stickerSet);
                stickerSetsById.put(stickerSet.id, messages_stickerSet);
                installedStickerSetsById.put(stickerSet.id, messages_stickerSet);
                stickerSetsByName.put(stickerSet.short_name, messages_stickerSet);
                removingStickerSetsUndos.remove(stickerSet.id);

                loadHash[type] = calcStickersHash(stickerSets[type]);
                putStickersToCache(type, stickerSets[type], loadDate[type], loadHash[type]);
                if (onUndo != null) {
                    onUndo.run();
                }

                getNotificationCenter().postNotificationName(NotificationCenter.stickersDidLoad, type, true);
            }).setDelayedAction(() -> {
                if (undoDone[0]) {
                    return;
                }
                undoDone[0] = true;
                toggleStickerSetInternal(finalContext, toggle, baseFragment, showSettings, stickerSetObject, stickerSet, type, false);
            });
            bulletinLayout.setButton(undoButton);
            removingStickerSetsUndos.put(stickerSet.id, undoButton::undo);
            Bulletin.make(baseFragment, bulletinLayout, Bulletin.DURATION_LONG).show();
        }

        getNotificationCenter().postNotificationName(NotificationCenter.stickersDidLoad, type, true);
    }

    public void removeMultipleStickerSets(Context context, BaseFragment fragment, ArrayList<TLRPC.TL_messages_stickerSet> sets) {
        if (sets == null || sets.isEmpty()) {
            return;
        }
        TLRPC.TL_messages_stickerSet messages_stickerSet = sets.get(sets.size() - 1);
        if (messages_stickerSet == null) {
            return;
        }
//        TLRPC.StickerSet stickerSet = messages_stickerSet.set;

        int type1 = TYPE_IMAGE;
        if (messages_stickerSet.set.masks) {
            type1 = TYPE_MASK;
        } else if (messages_stickerSet.set.emojis) {
            type1 = TYPE_EMOJIPACKS;
        }
        final int type = type1;

        for (int i = 0; i < sets.size(); ++i) {
            sets.get(i).set.archived = false;
        }

        final int[] currentIndexes = new int[sets.size()];
        for (int a = 0; a < stickerSets[type].size(); a++) {
            TLRPC.TL_messages_stickerSet set = stickerSets[type].get(a);
            for (int b = 0; b < sets.size(); ++b) {
                if (set.set.id == sets.get(b).set.id) {
                    currentIndexes[b] = a;
                    stickerSets[type].remove(a);
                    stickerSetsById.remove(set.set.id);
                    installedStickerSetsById.remove(set.set.id);
                    stickerSetsByName.remove(set.set.short_name);
                    break;
                }
            }
        }

        putStickersToCache(type, stickerSets[type], loadDate[type], loadHash[type] = calcStickersHash(stickerSets[type]));
        getNotificationCenter().postNotificationName(NotificationCenter.stickersDidLoad, type, true);

        for (int i = 0; i < sets.size(); ++i) {
            markSetUninstalling(sets.get(i).set.id, true);
        }
        StickerSetBulletinLayout bulletinLayout = new StickerSetBulletinLayout(context, messages_stickerSet, sets.size(), StickerSetBulletinLayout.TYPE_REMOVED, null, fragment.getResourceProvider());
        boolean[] undoDone = new boolean[1];
        Bulletin.UndoButton undoButton = new Bulletin.UndoButton(context, false).setUndoAction(() -> {
            if (undoDone[0]) {
                return;
            }
            undoDone[0] = true;

            for (int i = 0; i < sets.size(); ++i) {
                markSetUninstalling(sets.get(i).set.id, false);
                sets.get(i).set.archived = false;

                stickerSets[type].add(currentIndexes[i], sets.get(i));
                stickerSetsById.put(sets.get(i).set.id, sets.get(i));
                installedStickerSetsById.put(sets.get(i).set.id, sets.get(i));
                stickerSetsByName.put(sets.get(i).set.short_name, sets.get(i));
                removingStickerSetsUndos.remove(sets.get(i).set.id);
            }

            putStickersToCache(type, stickerSets[type], loadDate[type], loadHash[type] = calcStickersHash(stickerSets[type]));
            getNotificationCenter().postNotificationName(NotificationCenter.stickersDidLoad, type, true);
        }).setDelayedAction(() -> {
            if (undoDone[0]) {
                return;
            }
            undoDone[0] = true;
            for (int i = 0; i < sets.size(); ++i) {
                toggleStickerSetInternal(context, 0, fragment, true, sets.get(i), sets.get(i).set, type, false);
            }
        });
        bulletinLayout.setButton(undoButton);
        for (int i = 0; i < sets.size(); ++i) {
            removingStickerSetsUndos.put(sets.get(i).set.id, undoButton::undo);
        }
        Bulletin.make(fragment, bulletinLayout, Bulletin.DURATION_LONG).show();
    }

    private void toggleStickerSetInternal(Context context, int toggle, BaseFragment baseFragment, boolean showSettings, TLObject stickerSetObject, TLRPC.StickerSet stickerSet, int type, boolean showTooltip) {
        TLRPC.TL_inputStickerSetID stickerSetID = new TLRPC.TL_inputStickerSetID();
        stickerSetID.access_hash = stickerSet.access_hash;
        stickerSetID.id = stickerSet.id;

        if (toggle != 0) {
            TLRPC.TL_messages_installStickerSet req = new TLRPC.TL_messages_installStickerSet();
            req.stickerset = stickerSetID;
            req.archived = toggle == 1;
            markSetInstalling(stickerSet.id, true);
            getConnectionsManager().sendRequest(req, (response, error) -> AndroidUtilities.runOnUIThread(() -> {
                removingStickerSetsUndos.remove(stickerSet.id);
                if (response instanceof TLRPC.TL_messages_stickerSetInstallResultArchive) {
                    processStickerSetInstallResultArchive(baseFragment, showSettings, type, (TLRPC.TL_messages_stickerSetInstallResultArchive) response);
                }
                loadStickers(type, false, false, true, p -> {
                    markSetInstalling(stickerSet.id, false);
                });
                if (error == null && showTooltip && baseFragment != null) {
                    Bulletin.make(baseFragment, new StickerSetBulletinLayout(context, stickerSetObject, StickerSetBulletinLayout.TYPE_ADDED, null, baseFragment.getResourceProvider()), Bulletin.DURATION_SHORT).show();
                }
            }));
        } else {
            markSetUninstalling(stickerSet.id, true);
            TLRPC.TL_messages_uninstallStickerSet req = new TLRPC.TL_messages_uninstallStickerSet();
            req.stickerset = stickerSetID;
            getConnectionsManager().sendRequest(req, (response, error) -> AndroidUtilities.runOnUIThread(() -> {
                removingStickerSetsUndos.remove(stickerSet.id);
                loadStickers(type, false, true, false, p -> {
                    markSetUninstalling(stickerSet.id, false);
                });
            }));
        }
    }

    /**
     * @param toggle 0 - uninstall, 1 - archive, 2 - unarchive
     */
    public void toggleStickerSets(ArrayList<TLRPC.StickerSet> stickerSetList, int type, int toggle, BaseFragment baseFragment, boolean showSettings) {
        int stickerSetListSize = stickerSetList.size();
        ArrayList<TLRPC.InputStickerSet> inputStickerSets = new ArrayList<>(stickerSetListSize);

        for (int i = 0; i < stickerSetListSize; i++) {
            TLRPC.StickerSet stickerSet = stickerSetList.get(i);
            TLRPC.InputStickerSet inputStickerSet = new TLRPC.TL_inputStickerSetID();
            inputStickerSet.access_hash = stickerSet.access_hash;
            inputStickerSet.id = stickerSet.id;
            inputStickerSets.add(inputStickerSet);
            if (toggle != 0) {
                stickerSet.archived = toggle == 1;
            }
            for (int a = 0, size = stickerSets[type].size(); a < size; a++) {
                TLRPC.TL_messages_stickerSet set = stickerSets[type].get(a);
                if (set.set.id == inputStickerSet.id) {
                    stickerSets[type].remove(a);
                    if (toggle == 2) {
                        stickerSets[type].add(0, set);
                    } else {
                        stickerSetsById.remove(set.set.id);
                        installedStickerSetsById.remove(set.set.id);
                        stickerSetsByName.remove(set.set.short_name);
                    }
                    break;
                }
            }
        }

        loadHash[type] = calcStickersHash(this.stickerSets[type]);
        putStickersToCache(type, this.stickerSets[type], loadDate[type], loadHash[type]);
        getNotificationCenter().postNotificationName(NotificationCenter.stickersDidLoad, type, true);

        TLRPC.TL_messages_toggleStickerSets req = new TLRPC.TL_messages_toggleStickerSets();
        req.stickersets = inputStickerSets;
        switch (toggle) {
            case 0:
                req.uninstall = true;
                break;
            case 1:
                req.archive = true;
                break;
            case 2:
                req.unarchive = true;
                break;
        }
        getConnectionsManager().sendRequest(req, (response, error) -> AndroidUtilities.runOnUIThread(() -> {
            if (toggle != 0) {
                if (response instanceof TLRPC.TL_messages_stickerSetInstallResultArchive) {
                    processStickerSetInstallResultArchive(baseFragment, showSettings, type, (TLRPC.TL_messages_stickerSetInstallResultArchive) response);
                }
                loadStickers(type, false, false, true);
            } else {
                loadStickers(type, false, true);
            }
        }));
    }

    public void processStickerSetInstallResultArchive(BaseFragment baseFragment, boolean showSettings, int type, TLRPC.TL_messages_stickerSetInstallResultArchive response) {
        for (int i = 0, size = response.sets.size(); i < size; i++) {
            installedStickerSetsById.remove(response.sets.get(i).set.id);
        }
        loadArchivedStickersCount(type, false);
        getNotificationCenter().postNotificationName(NotificationCenter.needAddArchivedStickers, response.sets);
        if (baseFragment != null && baseFragment.getParentActivity() != null) {
            StickersArchiveAlert alert = new StickersArchiveAlert(baseFragment.getParentActivity(), showSettings ? baseFragment : null, response.sets);
            baseFragment.showDialog(alert.create());
        }
    }
    //---------------- STICKERS END ----------------

    private int reqId;
    private int mergeReqId;
    private long lastMergeDialogId;
    private long lastReplyMessageId;
    private long lastDialogId;
    private ReactionsLayoutInBubble.VisibleReaction lastReaction;
    private int lastReqId;
    private int lastGuid;
    private TLRPC.User lastSearchUser;
    private TLRPC.Chat lastSearchChat;
    private int messagesLocalSearchCount;
    private int[] messagesSearchCount = new int[]{0, 0};
    private boolean[] messagesSearchEndReached = new boolean[]{false, false};
    public ArrayList<MessageObject> searchResultMessages = new ArrayList<>();
    public ArrayList<MessageObject> searchServerResultMessages = new ArrayList<>();
    public ArrayList<MessageObject> searchLocalResultMessages = new ArrayList<>();
    private SparseArray<MessageObject>[] searchServerResultMessagesMap = new SparseArray[]{new SparseArray<>(), new SparseArray<>()};
    private ArrayList<MessageObject> deletedFromResultMessages = new ArrayList<>();
    private String lastSearchQuery;
    private int lastReturnedNum;
    private boolean loadingMoreSearchMessages;
    private boolean loadingSearchLocal;
    private boolean loadedPredirectedSearchLocal;

    public void removeMessageFromResults(int id) {
        for (int i = 0; i < searchResultMessages.size(); ++i) {
            MessageObject m = searchResultMessages.get(i);
            if (id == m.getId()) {
                deletedFromResultMessages.add(searchResultMessages.remove(i));
                i--;
            }
        }
        for (int i = 0; i < searchServerResultMessages.size(); ++i) {
            MessageObject m = searchServerResultMessages.get(i);
            if (id == m.getId()) {
                searchServerResultMessages.remove(i);
                i--;
            }
        }
        for (int i = 0; i < searchLocalResultMessages.size(); ++i) {
            MessageObject m = searchLocalResultMessages.get(i);
            if (id == m.getId()) {
                searchLocalResultMessages.remove(i);
                i--;
            }
        }
    }

    public boolean processDeletedMessage(int id, long[] topic_id) {
        boolean updated = false;
        MessageObject messageObject = null;
        for (int i = 0; i < deletedFromResultMessages.size(); ++i) {
            if (deletedFromResultMessages.get(i).getId() == id) {
                messageObject = deletedFromResultMessages.get(i);
                break;
            }
        }
        if (messageObject != null && messageObject.getDialogId() == getUserConfig().getClientUserId()) {
            updated = getMessagesController().processDeletedReactionTags(messageObject.messageOwner);
            topic_id[0] = MessageObject.getSavedDialogId(getUserConfig().getClientUserId(), messageObject.messageOwner);
        }
        deletedFromResultMessages.remove(messageObject);
        return updated;
    }

    private void updateSearchResults() {
        ArrayList<MessageObject> previousSearchResultMessages = new ArrayList<>(searchResultMessages);
        searchResultMessages.clear();
        HashSet<Integer> messageIds = new HashSet<>();
        for (int i = 0; i < searchServerResultMessages.size(); ++i) {
            MessageObject m = searchServerResultMessages.get(i);
            if ((!m.hasValidGroupId() || m.isPrimaryGroupMessage) && !messageIds.contains(m.getId())) {
                MessageObject prev = null;
                for (int j = 0; j < previousSearchResultMessages.size(); ++j) {
                    if (previousSearchResultMessages.get(j).getId() == m.getId()) {
                        prev = previousSearchResultMessages.get(j);
                        break;
                    }
                }
                if (prev != null) {
                    m.copyStableParams(prev);
                    m.mediaExists = prev.mediaExists;
                    m.attachPathExists = prev.attachPathExists;
                }
                m.isSavedFiltered = true;
                searchResultMessages.add(m);
                messageIds.add(m.getId());
            }
        }
        for (int i = 0; i < searchLocalResultMessages.size(); ++i) {
            MessageObject m = searchLocalResultMessages.get(i);
            if (!messageIds.contains(m.getId())) {
                MessageObject prev = null;
                for (int j = 0; j < previousSearchResultMessages.size(); ++j) {
                    if (previousSearchResultMessages.get(j).getId() == m.getId()) {
                        prev = previousSearchResultMessages.get(j);
                        break;
                    }
                }
                if (prev != null) {
                    m.copyStableParams(prev);
                    m.mediaExists = prev.mediaExists;
                    m.attachPathExists = prev.attachPathExists;
                }
                m.isSavedFiltered = true;
                searchResultMessages.add(m);
                messageIds.add(m.getId());
            }
        }
    }

    public int getMask() {
        int mask = 0;
        if (lastReturnedNum < searchResultMessages.size() - 1 || !messagesSearchEndReached[0] || !messagesSearchEndReached[1]) {
            mask |= 1;
        }
        if (lastReturnedNum > 0) {
            mask |= 2;
        }
        return mask;
    }

    public ArrayList<MessageObject> getFoundMessageObjects() {
        return searchResultMessages;
    }

    public void clearFoundMessageObjects() {
        searchResultMessages.clear();
        searchServerResultMessages.clear();
        searchLocalResultMessages.clear();
    }

    public boolean isMessageFound(int messageId, boolean mergeDialog) {
        return searchServerResultMessagesMap[mergeDialog ? 1 : 0].indexOfKey(messageId) >= 0;
    }

    public void searchMessagesInChat(String query, long dialogId, long mergeDialogId, int guid, int direction, long replyMessageId, TLRPC.User user, TLRPC.Chat chat, ReactionsLayoutInBubble.VisibleReaction reaction) {
        searchMessagesInChat(query, dialogId, mergeDialogId, guid, direction, replyMessageId, false, user, chat, true, reaction);
    }

    public void jumpToSearchedMessage(int guid, int index) {
        if (index < 0 || index >= searchResultMessages.size()) {
            return;
        }
        lastReturnedNum = index;
        MessageObject messageObject = searchResultMessages.get(lastReturnedNum);
        getNotificationCenter().postNotificationName(NotificationCenter.chatSearchResultsAvailable, guid, messageObject.getId(), getMask(), messageObject.getDialogId(), lastReturnedNum, getSearchCount(), true);
    }

    public int getSearchPosition() {
        return lastReturnedNum;
    }

    public int getSearchCount() {
        if (searchServerResultMessages.isEmpty()) {
            return Math.max(Math.max(messagesSearchCount[0] + messagesSearchCount[1], messagesLocalSearchCount), searchServerResultMessages.size());
        }
        return Math.max(messagesSearchCount[0] + messagesSearchCount[1], searchServerResultMessages.size());
    }

    public void setSearchedPosition(int index) {
        if (index < 0 || index >= searchResultMessages.size()) {
            return;
        }
        lastReturnedNum = index;
    }

    public boolean searchEndReached() {
        return messagesSearchEndReached[0] && lastMergeDialogId == 0 && messagesSearchEndReached[1] || (loadingSearchLocal || loadedPredirectedSearchLocal);
    }

    public void loadMoreSearchMessages(boolean fromList) {
        if (loadingMoreSearchMessages || reqId != 0 || messagesSearchEndReached[0] && lastMergeDialogId == 0 && messagesSearchEndReached[1]) {
            return;
        }
        int temp = lastReturnedNum;
        lastReturnedNum = searchResultMessages.size();
        loadingMoreSearchMessages = true;
        searchMessagesInChat(null, lastDialogId, lastMergeDialogId, lastGuid, 1, lastReplyMessageId, false, lastSearchUser, lastSearchChat, false, lastReaction);
        lastReturnedNum = temp;
    }

    public boolean isSearchLoading() {
        return reqId != 0;
    }

    public void searchMessagesInChat(String query, long dialogId, long mergeDialogId, int guid, int direction, long replyMessageId, boolean internal, TLRPC.User user, TLRPC.Chat chat, boolean jumpToMessage, ReactionsLayoutInBubble.VisibleReaction reaction) {
        int max_id = 0;
        long queryWithDialog = dialogId;
        boolean firstQuery = !internal;
        if (reqId != 0) {
            loadingMoreSearchMessages = false;
            getConnectionsManager().cancelRequest(reqId, true);
            reqId = 0;
        }
        if (mergeReqId != 0) {
            getConnectionsManager().cancelRequest(mergeReqId, true);
            mergeReqId = 0;
        }
        if (query == null) {
            if (searchResultMessages.isEmpty()) {
                loadingMoreSearchMessages = false;
                return;
            }
            if (direction == 1) {
                lastReturnedNum++;
                if (lastReturnedNum < searchResultMessages.size()) {
                    MessageObject messageObject = searchResultMessages.get(lastReturnedNum);
                    getNotificationCenter().postNotificationName(NotificationCenter.chatSearchResultsAvailable, guid, messageObject.getId(), getMask(), messageObject.getDialogId(), lastReturnedNum, getSearchCount(), jumpToMessage);
                    loadingMoreSearchMessages = false;
                    return;
                } else {
                    if (messagesSearchEndReached[0] && mergeDialogId == 0 && messagesSearchEndReached[1]) {
                        lastReturnedNum--;
                        loadingMoreSearchMessages = false;
                        return;
                    }
                    firstQuery = false;
                    query = lastSearchQuery;
                    MessageObject messageObject = searchResultMessages.get(searchResultMessages.size() - 1);
                    if (messageObject.getDialogId() == dialogId && !messagesSearchEndReached[0]) {
                        max_id = messageObject.getId();
                        queryWithDialog = dialogId;
                    } else {
                        if (messageObject.getDialogId() == mergeDialogId) {
                            max_id = messageObject.getId();
                        }
                        queryWithDialog = mergeDialogId;
                        messagesSearchEndReached[1] = false;
                    }
                }
            } else if (direction == 2) {
                lastReturnedNum--;
                if (lastReturnedNum < 0) {
                    lastReturnedNum = 0;
                    return;
                }
                if (lastReturnedNum >= searchResultMessages.size()) {
                    lastReturnedNum = searchResultMessages.size() - 1;
                }
                MessageObject messageObject = searchResultMessages.get(lastReturnedNum);
                getNotificationCenter().postNotificationName(NotificationCenter.chatSearchResultsAvailable, guid, messageObject.getId(), getMask(), messageObject.getDialogId(), lastReturnedNum, getSearchCount(), jumpToMessage);
                loadingMoreSearchMessages = false;
                return;
            } else {
                loadingMoreSearchMessages = false;
                return;
            }
        } else if (firstQuery) {
            messagesSearchEndReached[0] = messagesSearchEndReached[1] = false;
            messagesSearchCount[0] = messagesSearchCount[1] = 0;
            searchResultMessages.clear();
            searchLocalResultMessages.clear();
            searchServerResultMessagesMap[0].clear();
            searchServerResultMessagesMap[1].clear();
            getNotificationCenter().postNotificationName(NotificationCenter.chatSearchResultsLoading, guid);
        }
        if (messagesSearchEndReached[0] && !messagesSearchEndReached[1] && mergeDialogId != 0) {
            queryWithDialog = mergeDialogId;
        }
        if (queryWithDialog == dialogId && firstQuery) {
            if (mergeDialogId != 0) {
                TLRPC.InputPeer inputPeer = getMessagesController().getInputPeer(mergeDialogId);
                if (inputPeer == null) {
                    return;
                }
                TLRPC.TL_messages_search req = new TLRPC.TL_messages_search();
                req.peer = inputPeer;
                lastMergeDialogId = mergeDialogId;
                req.limit = 1;
                req.q = query;
                if (user != null) {
                    req.from_id = MessagesController.getInputPeer(user);
                    req.flags |= 1;
                } else if (chat != null) {
                    req.from_id = MessagesController.getInputPeer(chat);
                    req.flags |= 1;
                }
                if (replyMessageId != 0) {
                    if (dialogId == getUserConfig().getClientUserId()) {
                        req.saved_peer_id = getMessagesController().getInputPeer(replyMessageId);
                        req.flags |= 4;
                    } else {
                        req.top_msg_id = (int) replyMessageId;
                        req.flags |= 2;
                    }
                }
                if (reaction != null) {
                    req.saved_reaction.add(reaction.toTLReaction());
                    req.flags |= 8;
                }
                req.filter = new TLRPC.TL_inputMessagesFilterEmpty();
                mergeReqId = getConnectionsManager().sendRequest(req, (response, error) -> AndroidUtilities.runOnUIThread(() -> {
                    if (lastMergeDialogId == mergeDialogId) {
                        mergeReqId = 0;
                        if (response != null) {
                            TLRPC.messages_Messages res = (TLRPC.messages_Messages) response;
                            messagesSearchEndReached[1] = res.messages.isEmpty();
                            messagesSearchCount[1] = res instanceof TLRPC.TL_messages_messagesSlice ? res.count : res.messages.size();
                            searchMessagesInChat(req.q, dialogId, mergeDialogId, guid, direction, replyMessageId, true, user, chat, jumpToMessage, reaction);
                        } else {
                            messagesSearchEndReached[1] = true;
                            messagesSearchCount[1] = 0;
                            searchMessagesInChat(req.q, dialogId, mergeDialogId, guid, direction, replyMessageId, true, user, chat, jumpToMessage, reaction);
                        }
                    }
                }), ConnectionsManager.RequestFlagFailOnServerErrors);
                return;
            } else {
                lastMergeDialogId = 0;
                messagesSearchEndReached[1] = true;
                messagesSearchCount[1] = 0;
            }
        }
        TLRPC.TL_messages_search req = new TLRPC.TL_messages_search();
        req.peer = getMessagesController().getInputPeer(queryWithDialog);
        if (req.peer == null) {
            loadingMoreSearchMessages = false;
            return;
        }
        lastGuid = guid;
        lastDialogId = dialogId;
        lastSearchUser = user;
        lastSearchChat = chat;
        lastReplyMessageId = replyMessageId;
        lastReaction = reaction;
        req.limit = 21;
        req.q = query != null ? query : "";
        req.offset_id = max_id;
        if (user != null) {
            req.from_id = MessagesController.getInputPeer(user);
            req.flags |= 1;
        } else if (chat != null) {
            req.from_id = MessagesController.getInputPeer(chat);
            req.flags |= 1;
        }
        loadingSearchLocal = false;
        loadedPredirectedSearchLocal = false;
        int currentReqId = ++lastReqId;
        final boolean isSaved = dialogId == getUserConfig().getClientUserId();
        if (isSaved && reaction != null && firstQuery) {
            lastReturnedNum = 0;
            searchServerResultMessages.clear();
            searchServerResultMessagesMap[0].clear();
            searchServerResultMessagesMap[1].clear();

            final int predictedCount = getMessagesController().getSavedTagCount(lastReplyMessageId, reaction);
            messagesLocalSearchCount = TextUtils.isEmpty(req.q) ? predictedCount : 0;
            loadingSearchLocal = true;
            loadedPredirectedSearchLocal = false;
            getMessagesStorage().searchSavedByTag(reaction.toTLReaction(), lastReplyMessageId, query, 300, searchLocalResultMessages == null ? 0 : searchLocalResultMessages.size(), (messages, users, chats, emojis) -> {
                if (currentReqId == lastReqId) {
                    loadedPredirectedSearchLocal = messages.size() == predictedCount;
                    loadingSearchLocal = false;
                    getMessagesController().putUsers(users, true);
                    getMessagesController().putChats(chats, true);
                    AnimatedEmojiDrawable.getDocumentFetcher(currentAccount).processDocuments(emojis);
                    searchLocalResultMessages = messages;
                    updateSearchResults();
                    getNotificationCenter().postNotificationName(NotificationCenter.chatSearchResultsAvailable, guid, 0, getMask(), dialogId, lastReturnedNum, getSearchCount(), true);
                }
            }, true);
        }
        if (lastReplyMessageId != 0) {
            if (queryWithDialog == getUserConfig().getClientUserId()) {
                req.saved_peer_id = getMessagesController().getInputPeer(lastReplyMessageId);
                req.flags |= 4;
            } else {
                req.top_msg_id = (int) lastReplyMessageId;
                req.flags |= 2;
            }
        }
        if (reaction != null) {
            req.saved_reaction.add(reaction.toTLReaction());
            req.flags |= 8;
        }
        req.filter = new TLRPC.TL_inputMessagesFilterEmpty();
        lastSearchQuery = query;
        long queryWithDialogFinal = queryWithDialog;
        String finalQuery = query;
        reqId = getConnectionsManager().sendRequest(req, (response, error) -> {
            ArrayList<MessageObject> messageObjects = new ArrayList<>();

            if (error == null) {
                TLRPC.messages_Messages res = (TLRPC.messages_Messages) response;
                int N = Math.min(res.messages.size(), req.limit - 1);
                for (int a = 0; a < N; a++) {
                    TLRPC.Message message = res.messages.get(a);
                    MessageObject messageObject = new MessageObject(currentAccount, message, null, null, null, null, null, true, true, 0, false, false, isSaved);
                    if (messageObject.hasValidGroupId()) {
                        messageObject.isPrimaryGroupMessage = true;
                    }
                    messageObject.setQuery(finalQuery);
                    messageObjects.add(messageObject);
                }
            }
            AndroidUtilities.runOnUIThread(() -> {
                if (currentReqId == lastReqId) {
                    reqId = 0;
                    if (!jumpToMessage) {
                        loadingMoreSearchMessages = false;
                    }
                    if (response != null) {
                        TLRPC.messages_Messages res = (TLRPC.messages_Messages) response;
                        for (int a = 0; a < res.messages.size(); a++) {
                            TLRPC.Message message = res.messages.get(a);
                            if (message instanceof TLRPC.TL_messageEmpty || message.action instanceof TLRPC.TL_messageActionHistoryClear) {
                                res.messages.remove(a);
                                a--;
                            }
                        }
                        getMessagesStorage().putUsersAndChats(res.users, res.chats, true, true);
                        getMessagesController().putUsers(res.users, false);
                        getMessagesController().putChats(res.chats, false);
                        Runnable done = () -> {
                            if (req.offset_id == 0 && queryWithDialogFinal == dialogId) {
                                lastReturnedNum = 0;
                                searchServerResultMessages.clear();
                                searchServerResultMessagesMap[0].clear();
                                searchServerResultMessagesMap[1].clear();
                                messagesSearchCount[0] = 0;
                                getNotificationCenter().postNotificationName(NotificationCenter.chatSearchResultsLoading, guid);
                            }
                            boolean added = false;
                            int N = Math.min(res.messages.size(), req.limit - 1);
                            for (int a = 0; a < N; a++) {
                                added = true;
                                MessageObject messageObject = messageObjects.get(a);
                                searchServerResultMessages.add(messageObject);
                                searchServerResultMessagesMap[queryWithDialogFinal == dialogId ? 0 : 1].put(messageObject.getId(), messageObject);
                            }
                            updateSearchResults();
                            messagesSearchEndReached[queryWithDialogFinal == dialogId ? 0 : 1] = res.messages.size() < req.limit;
                            messagesSearchCount[queryWithDialogFinal == dialogId ? 0 : 1] = res instanceof TLRPC.TL_messages_messagesSlice || res instanceof TLRPC.TL_messages_channelMessages ? res.count : res.messages.size();
                            if (searchServerResultMessages.isEmpty()) {
                                getNotificationCenter().postNotificationName(NotificationCenter.chatSearchResultsAvailable, guid, 0, getMask(), (long) 0, 0, 0, jumpToMessage);
                            } else {
                                if (added) {
                                    if (lastReturnedNum >= searchResultMessages.size()) {
                                        lastReturnedNum = searchResultMessages.size() - 1;
                                    }
                                    MessageObject messageObject = searchResultMessages.get(lastReturnedNum);
                                    getNotificationCenter().postNotificationName(NotificationCenter.chatSearchResultsAvailable, guid, messageObject.getId(), getMask(), messageObject.getDialogId(), lastReturnedNum, getSearchCount(), jumpToMessage);
                                } else if (isSaved) {
                                    getNotificationCenter().postNotificationName(NotificationCenter.chatSearchResultsAvailable, guid, 0, getMask(), dialogId, lastReturnedNum, getSearchCount(), false);
                                }
                            }
                            if (queryWithDialogFinal == dialogId && messagesSearchEndReached[0] && mergeDialogId != 0 && !messagesSearchEndReached[1]) {
                                searchMessagesInChat(lastSearchQuery, dialogId, mergeDialogId, guid, 0, replyMessageId, true, user, chat, jumpToMessage, lastReaction);
                            }
                        };
                        if (isSaved) {
                            loadReplyMessagesForMessages(messageObjects, dialogId, 0, lastReplyMessageId, done, guid);
                        } else {
                            done.run();
                        }
                    }
                }
            });
        }, ConnectionsManager.RequestFlagFailOnServerErrors);
    }

    public void portSavedSearchResults(int guid, ReactionsLayoutInBubble.VisibleReaction reaction, String query, ArrayList<MessageObject> local, ArrayList<MessageObject> loaded, int num, int count, boolean reached) {
        lastReaction = reaction;
        lastSearchQuery = query;
        messagesSearchEndReached[0] = reached;
        messagesSearchEndReached[1] = true;
        searchServerResultMessages.clear();
        searchServerResultMessages.addAll(loaded);
        searchLocalResultMessages.clear();
        searchLocalResultMessages.addAll(local);
        updateSearchResults();
        messagesSearchCount[0] = count;
        messagesSearchCount[1] = 0;
        lastReturnedNum = num;
        getNotificationCenter().postNotificationName(NotificationCenter.chatSearchResultsAvailable, guid, 0, getMask(), getUserConfig().getClientUserId(), lastReturnedNum, getSearchCount(), true);
    }

    public String getLastSearchQuery() {
        return lastSearchQuery;
    }
    //---------------- MESSAGE SEARCH END ----------------


    public final static int MEDIA_PHOTOVIDEO = 0;
    public final static int MEDIA_FILE = 1;
    public final static int MEDIA_AUDIO = 2;
    public final static int MEDIA_URL = 3;
    public final static int MEDIA_MUSIC = 4;
    public final static int MEDIA_GIF = 5;
    public final static int MEDIA_PHOTOS_ONLY = 6;
    public final static int MEDIA_VIDEOS_ONLY = 7;
    public final static int MEDIA_TYPES_COUNT = 8;
    public final static int MEDIA_STORIES = 8;


    public void loadMedia(long dialogId, int count, int max_id, int min_id, int type, long topicId, int fromCache, int classGuid, int requestIndex, ReactionsLayoutInBubble.VisibleReaction tag, String query) {
        loadMedia(dialogId, count, max_id, min_id, type, topicId, fromCache, classGuid, requestIndex, tag, query, false);
    }

    public void loadMedia(long dialogId, int count, int max_id, int min_id, int type, long topicId, int fromCache, int classGuid, int requestIndex, ReactionsLayoutInBubble.VisibleReaction tag, String query, boolean skipPhotos) {
        boolean isChannel = DialogObject.isChatDialog(dialogId) && ChatObject.isChannel(-dialogId, currentAccount);

        if (BuildVars.LOGS_ENABLED) {
            FileLog.d("load media did " + dialogId + " count = " + count + " max_id " + max_id + " type = " + type + " cache = " + fromCache + " classGuid = " + classGuid);
        }
        if (fromCache != 0 && TextUtils.isEmpty(query) || DialogObject.isEncryptedDialog(dialogId)) {
            loadMediaDatabase(dialogId, count, max_id, min_id, type, topicId, tag, classGuid, isChannel, fromCache, requestIndex, skipPhotos);
        } else {
            TLRPC.TL_messages_search req = new TLRPC.TL_messages_search();
            req.limit = count;
            if (min_id != 0) {
                req.offset_id = min_id;
                req.add_offset = -count;
            } else {
                req.offset_id = max_id;
            }
            if (tag != null) {
                req.flags |= 8;
                req.saved_reaction.add(tag.toTLReaction());
            }

            if (type == MEDIA_PHOTOVIDEO) {
                req.filter = skipPhotos
                        ? new TLRPC.TL_inputMessagesFilterVideo()
                        : new TLRPC.TL_inputMessagesFilterPhotoVideo();
                req.filter = new TLRPC.TL_inputMessagesFilterPhotoVideo();
            } else if (type == MEDIA_PHOTOS_ONLY) {
                req.filter = new TLRPC.TL_inputMessagesFilterPhotos();
            } else if (type == MEDIA_VIDEOS_ONLY) {
                req.filter = new TLRPC.TL_inputMessagesFilterVideo();
            } else if (type == MEDIA_FILE) {
                req.filter = new TLRPC.TL_inputMessagesFilterDocument();
            } else if (type == MEDIA_AUDIO) {
                req.filter = new TLRPC.TL_inputMessagesFilterRoundVoice();
            } else if (type == MEDIA_URL) {
                req.filter = new TLRPC.TL_inputMessagesFilterUrl();
            } else if (type == MEDIA_MUSIC) {
                req.filter = new TLRPC.TL_inputMessagesFilterMusic();
            } else if (type == MEDIA_GIF) {
                req.filter = new TLRPC.TL_inputMessagesFilterGif();
            }
            if (!TextUtils.isEmpty(query)) {
                req.q = query;
            } else {
                req.q = "";
            }
            req.peer = getMessagesController().getInputPeer(dialogId);
            if (topicId != 0) {
                if (dialogId == getUserConfig().getClientUserId()) {
                    req.saved_peer_id = getMessagesController().getInputPeer(topicId);
                    req.flags |= 4;
                } else {
                    req.top_msg_id = (int) topicId;
                    req.flags |= 2;
                }
            }
            if (req.peer == null) {
                return;
            }
            int reqId = getConnectionsManager().sendRequest(req, (response, error) -> {
                if (error == null) {
                    TLRPC.messages_Messages res = (TLRPC.messages_Messages) response;
                    getMessagesController().removeDeletedMessagesFromArray(dialogId, res.messages);
                    boolean topReached;
                    if (min_id != 0) {
                        topReached = res.messages.size() <= 1;
                    } else {
                        topReached = res.messages.size() == 0;
                    }

                    processLoadedMedia(res, dialogId, count, max_id, min_id, type, topicId, 0, classGuid, isChannel, topReached, requestIndex, skipPhotos);
                }
            });
            getConnectionsManager().bindRequestToGuid(reqId, classGuid);
        }
    }

    public void getMediaCounts(long dialogId, long topicId, int classGuid) {
        getMessagesStorage().getStorageQueue().postRunnable(() -> {
            try {
                int[] counts = new int[]{-1, -1, -1, -1, -1, -1, -1, -1, -1};
                int[] countsFinal = new int[]{-1, -1, -1, -1, -1, -1, -1, -1, -1};
                int[] old = new int[]{0, 0, 0, 0, 0, 0, 0, 0, 0};
                SQLiteCursor cursor;
                if (topicId != 0) {
                    cursor = getMessagesStorage().getDatabase().queryFinalized(String.format(Locale.US, "SELECT type, count, old FROM media_counts_topics WHERE uid = %d AND topic_id = %d", dialogId, topicId));
                } else {
                    cursor = getMessagesStorage().getDatabase().queryFinalized(String.format(Locale.US, "SELECT type, count, old FROM media_counts_v2 WHERE uid = %d", dialogId));
                }
                while (cursor.next()) {
                    int type = cursor.intValue(0);
                    if (type >= 0 && type < MEDIA_TYPES_COUNT) {
                        countsFinal[type] = counts[type] = cursor.intValue(1);
                        old[type] = cursor.intValue(2);
                    }
                }
                cursor.dispose();
                if (DialogObject.isEncryptedDialog(dialogId)) {
                    for (int a = 0; a < counts.length; a++) {
                        if (counts[a] == -1) {
                            cursor = getMessagesStorage().getDatabase().queryFinalized(String.format(Locale.US, "SELECT COUNT(mid) FROM media_v4 WHERE uid = %d AND type = %d LIMIT 1", dialogId, a));
                            if (cursor.next()) {
                                counts[a] = cursor.intValue(0);
                            } else {
                                counts[a] = 0;
                            }
                            cursor.dispose();
                            putMediaCountDatabase(dialogId, topicId, a, counts[a]);
                        }
                    }
                    AndroidUtilities.runOnUIThread(() -> getNotificationCenter().postNotificationName(NotificationCenter.mediaCountsDidLoad, dialogId, topicId, counts));
                } else {
                    boolean missing = false;
                    TLRPC.TL_messages_getSearchCounters req = new TLRPC.TL_messages_getSearchCounters();
                    req.peer = getMessagesController().getInputPeer(dialogId);
                    if (topicId != 0) {
                        if (dialogId == getUserConfig().getClientUserId()) {
                            req.saved_peer_id = getMessagesController().getInputPeer(topicId);
                            req.flags |= 4;
                        } else {
                            req.top_msg_id = (int) topicId;
                            req.flags |= 1;
                        }
                    }
                    for (int a = 0; a < counts.length; a++) {
                        if (req.peer == null) {
                            counts[a] = 0;
                            continue;
                        }
                        if (counts[a] == -1 || old[a] == 1) {
                            if (a == MEDIA_PHOTOVIDEO) {
                                req.filters.add(new TLRPC.TL_inputMessagesFilterPhotoVideo());
                            } else if (a == MEDIA_FILE) {
                                req.filters.add(new TLRPC.TL_inputMessagesFilterDocument());
                            } else if (a == MEDIA_AUDIO) {
                                req.filters.add(new TLRPC.TL_inputMessagesFilterRoundVoice());
                            } else if (a == MEDIA_URL) {
                                req.filters.add(new TLRPC.TL_inputMessagesFilterUrl());
                            } else if (a == MEDIA_MUSIC) {
                                req.filters.add(new TLRPC.TL_inputMessagesFilterMusic());
                            } else if (a == MEDIA_PHOTOS_ONLY) {
                                req.filters.add(new TLRPC.TL_inputMessagesFilterPhotos());
                            } else if (a == MEDIA_VIDEOS_ONLY) {
                                req.filters.add(new TLRPC.TL_inputMessagesFilterVideo());
                            } else {
                                req.filters.add(new TLRPC.TL_inputMessagesFilterGif());
                            }
                            if (counts[a] == -1) {
                                missing = true;
                            } else if (old[a] == 1) {
                                counts[a] = -1;
                            }
                        }
                    }
                    if (!req.filters.isEmpty()) {
                        int reqId = getConnectionsManager().sendRequest(req, (response, error) -> {
                            for (int i = 0; i < counts.length; i++) {
                                if (counts[i] < 0) {
                                    counts[i] = 0;
                                }
                            }
                            if (response != null) {
                                TLRPC.Vector res = (TLRPC.Vector) response;
                                for (int a = 0, N = res.objects.size(); a < N; a++) {
                                    TLRPC.TL_messages_searchCounter searchCounter = (TLRPC.TL_messages_searchCounter) res.objects.get(a);
                                    int type;
                                    if (searchCounter.filter instanceof TLRPC.TL_inputMessagesFilterPhotoVideo) {
                                        type = MEDIA_PHOTOVIDEO;
                                    } else if (searchCounter.filter instanceof TLRPC.TL_inputMessagesFilterDocument) {
                                        type = MEDIA_FILE;
                                    } else if (searchCounter.filter instanceof TLRPC.TL_inputMessagesFilterRoundVoice) {
                                        type = MEDIA_AUDIO;
                                    } else if (searchCounter.filter instanceof TLRPC.TL_inputMessagesFilterUrl) {
                                        type = MEDIA_URL;
                                    } else if (searchCounter.filter instanceof TLRPC.TL_inputMessagesFilterMusic) {
                                        type = MEDIA_MUSIC;
                                    } else if (searchCounter.filter instanceof TLRPC.TL_inputMessagesFilterGif) {
                                        type = MEDIA_GIF;
                                    } else if (searchCounter.filter instanceof TLRPC.TL_inputMessagesFilterPhotos) {
                                        type = MEDIA_PHOTOS_ONLY;
                                    } else if (searchCounter.filter instanceof TLRPC.TL_inputMessagesFilterVideo) {
                                        type = MEDIA_VIDEOS_ONLY;
                                    } else {
                                        continue;
                                    }
                                    counts[type] = searchCounter.count;
                                    putMediaCountDatabase(dialogId, topicId, type, counts[type]);
                                }
                            }
                            AndroidUtilities.runOnUIThread(() -> getNotificationCenter().postNotificationName(NotificationCenter.mediaCountsDidLoad, dialogId, topicId, counts));
                        });
                        getConnectionsManager().bindRequestToGuid(reqId, classGuid);
                    }
                    if (!missing || getConnectionsManager().getConnectionState() != ConnectionsManager.ConnectionStateConnected) {
                        AndroidUtilities.runOnUIThread(() -> getNotificationCenter().postNotificationName(NotificationCenter.mediaCountsDidLoad, dialogId, topicId, countsFinal));
                    }
                }
            } catch (Exception e) {
                FileLog.e(e);
            }
        });
    }

    public void getMediaCount(long dialogId, long topicId, int type, int classGuid, boolean fromCache) {
        if (fromCache || DialogObject.isEncryptedDialog(dialogId)) {
            getMediaCountDatabase(dialogId, topicId, type, classGuid);
        } else {
            TLRPC.TL_messages_getSearchCounters req = new TLRPC.TL_messages_getSearchCounters();
            if (type == MEDIA_PHOTOVIDEO) {
                req.filters.add(new TLRPC.TL_inputMessagesFilterPhotoVideo());
            } else if (type == MEDIA_FILE) {
                req.filters.add(new TLRPC.TL_inputMessagesFilterDocument());
            } else if (type == MEDIA_AUDIO) {
                req.filters.add(new TLRPC.TL_inputMessagesFilterRoundVoice());
            } else if (type == MEDIA_URL) {
                req.filters.add(new TLRPC.TL_inputMessagesFilterUrl());
            } else if (type == MEDIA_MUSIC) {
                req.filters.add(new TLRPC.TL_inputMessagesFilterMusic());
            } else if (type == MEDIA_GIF) {
                req.filters.add(new TLRPC.TL_inputMessagesFilterGif());
            }
            if (topicId != 0) {
                if (dialogId == getUserConfig().getClientUserId()) {
                    req.saved_peer_id = getMessagesController().getInputPeer(topicId);
                    req.flags |= 4;
                } else {
                    req.top_msg_id = (int) topicId;
                    req.flags |= 1;
                }
            }
            req.peer = getMessagesController().getInputPeer(dialogId);
            if (req.peer == null) {
                return;
            }
            int reqId = getConnectionsManager().sendRequest(req, (response, error) -> {
                if (response != null) {
                    TLRPC.Vector res = (TLRPC.Vector) response;
                    if (!res.objects.isEmpty()) {
                        TLRPC.TL_messages_searchCounter counter = (TLRPC.TL_messages_searchCounter) res.objects.get(0);
                        processLoadedMediaCount(counter.count, dialogId, topicId, type, classGuid, false, 0);
                    }
                }
            });
            getConnectionsManager().bindRequestToGuid(reqId, classGuid);
        }
    }

    public static int getMediaType(TLRPC.Message message) {
        if (message == null) {
            return -1;
        }
        if (MessageObject.getMedia(message) instanceof TLRPC.TL_messageMediaPhoto) {
            return MEDIA_PHOTOVIDEO;
        } else if (MessageObject.getMedia(message) instanceof TLRPC.TL_messageMediaDocument) {
            TLRPC.Document document = MessageObject.getMedia(message).document;
            if (document == null) {
                return -1;
            }
            boolean isAnimated = false;
            boolean isVideo = false;
            boolean isVoice = false;
            boolean isRound = false;
            boolean isMusic = false;
            boolean isSticker = false;

            for (int a = 0; a < document.attributes.size(); a++) {
                TLRPC.DocumentAttribute attribute = document.attributes.get(a);
                if (attribute instanceof TLRPC.TL_documentAttributeVideo) {
                    isRound = attribute.round_message;
                    isVoice = attribute.round_message;
                    isVideo = !attribute.round_message;
                } else if (attribute instanceof TLRPC.TL_documentAttributeAnimated) {
                    isAnimated = true;
                } else if (attribute instanceof TLRPC.TL_documentAttributeAudio) {
                    isVoice = attribute.voice;
                    isMusic = !attribute.voice;
                } else if (attribute instanceof TLRPC.TL_documentAttributeSticker) {
                    isSticker = true;
                }
            }
            if (isVoice || isRound) {
                return MEDIA_AUDIO;
            } else if (isVideo && !isAnimated && !isSticker) {
                return MEDIA_PHOTOVIDEO;
            } else if (isSticker) {
                return -1;
            } else if (isAnimated) {
                return MEDIA_GIF;
            } else if (isMusic) {
                return MEDIA_MUSIC;
            } else {
                return MEDIA_FILE;
            }
        } else if (!message.entities.isEmpty()) {
            for (int a = 0; a < message.entities.size(); a++) {
                TLRPC.MessageEntity entity = message.entities.get(a);
                if (entity instanceof TLRPC.TL_messageEntityUrl || entity instanceof TLRPC.TL_messageEntityTextUrl || entity instanceof TLRPC.TL_messageEntityEmail) {
                    return MEDIA_URL;
                }
            }
        }
        return -1;
    }

    public static boolean canAddMessageToMedia(TLRPC.Message message) {
        if (message instanceof TLRPC.TL_message_secret && (MessageObject.getMedia(message) instanceof TLRPC.TL_messageMediaPhoto || MessageObject.isVideoMessage(message) || MessageObject.isGifMessage(message)) && MessageObject.getMedia(message).ttl_seconds != 0 && MessageObject.getMedia(message).ttl_seconds <= 60) {
            return false;
        } else if (!(message instanceof TLRPC.TL_message_secret) && message instanceof TLRPC.TL_message && (MessageObject.getMedia(message) instanceof TLRPC.TL_messageMediaPhoto || MessageObject.getMedia(message) instanceof TLRPC.TL_messageMediaDocument) && MessageObject.getMedia(message).ttl_seconds != 0) {
            return false;
        } else {
            return getMediaType(message) != -1;
        }
    }

    private void processLoadedMedia(TLRPC.messages_Messages res, long dialogId, int count, int max_id, int min_id, int type, long topicId, int fromCache, int classGuid, boolean isChannel, boolean topReached, int requestIndex, boolean skipPhotos) {
        if (BuildVars.LOGS_ENABLED) {
            int messagesCount = 0;
            if (res != null && res.messages != null) {
                messagesCount = res.messages.size();
            }
            FileLog.d("process load media messagesCount " + messagesCount + " did " + dialogId + " topicId " + topicId + " count = " + count + " max_id=" + max_id + " min_id=" + min_id + " type = " + type + " cache = " + fromCache + " classGuid = " + classGuid);
        }
        if (fromCache != 0 && res != null && res.messages != null && ((res.messages.isEmpty() && min_id == 0) || (res.messages.size() <= 1 && min_id != 0)) && !DialogObject.isEncryptedDialog(dialogId)) {
            if (fromCache == 2) {
                return;
            }
            loadMedia(dialogId, count, max_id, min_id, type, topicId, 0, classGuid, requestIndex, null, null, skipPhotos);
        } else {
            if (fromCache == 0) {
                ImageLoader.saveMessagesThumbs(res.messages);
                getMessagesStorage().putUsersAndChats(res.users, res.chats, true, true);
                putMediaDatabase(dialogId, topicId, type, res.messages, max_id, min_id, topReached);
            }

            Utilities.searchQueue.postRunnable(() -> {
                LongSparseArray<TLRPC.User> usersDict = new LongSparseArray<>();
                for (int a = 0; a < res.users.size(); a++) {
                    TLRPC.User u = res.users.get(a);
                    usersDict.put(u.id, u);
                }
                ArrayList<MessageObject> objects = new ArrayList<>();
                for (int a = 0; a < res.messages.size(); a++) {
                    TLRPC.Message message = res.messages.get(a);

                    if (skipPhotos && message.media != null && message.media.photo != null) {
                        continue;
                    }

                    MessageObject messageObject = new MessageObject(currentAccount, message, usersDict, true, false);
                    messageObject.createStrippedThumb();
                    objects.add(messageObject);
                }
                getFileLoader().checkMediaExistance(objects);

                Runnable notify = () -> {
                    AndroidUtilities.runOnUIThread(() -> {
                        int totalCount = res.count;
                        getMessagesController().putUsers(res.users, fromCache != 0);
                        getMessagesController().putChats(res.chats, fromCache != 0);
                        getNotificationCenter().postNotificationName(NotificationCenter.mediaDidLoad, dialogId, totalCount, objects, classGuid, type, topReached, min_id != 0, requestIndex);
                    });
                };

                if (getMessagesController().getTranslateController().isFeatureAvailable()) {
                    getMessagesStorage().getStorageQueue().postRunnable(() -> {
                        for (int i = 0; i < objects.size(); ++i) {
                           MessageObject messageObject = objects.get(i);
                           TLRPC.Message message = getMessagesStorage().getMessageWithCustomParamsOnlyInternal(messageObject.getId(), messageObject.getDialogId());
                           messageObject.messageOwner.translatedToLanguage = message.translatedToLanguage;
                           messageObject.messageOwner.translatedText = message.translatedText;
                           messageObject.updateTranslation();
                        }
                        notify.run();
                    });
                } else {
                    notify.run();
                }
            });
        }
    }

    private void processLoadedMediaCount(int count, long dialogId, long topicId, int type, int classGuid, boolean fromCache, int old) {
        AndroidUtilities.runOnUIThread(() -> {
            boolean isEncryptedDialog = DialogObject.isEncryptedDialog(dialogId);
            boolean reload = fromCache && (count == -1 || count == 0 && type == 2) && !isEncryptedDialog;
            if (reload || old == 1 && !isEncryptedDialog) {
                getMediaCount(dialogId, topicId, type, classGuid, false);
            }
            if (!reload) {
                if (!fromCache) {
                    putMediaCountDatabase(dialogId, topicId, type, count);
                }
                getNotificationCenter().postNotificationName(NotificationCenter.mediaCountDidLoad, dialogId, topicId, (fromCache && count == -1 ? 0 : count), fromCache, type);
            }
        });
    }

    private void putMediaCountDatabase(long uid, long topicId, int type, int count) {
        getMessagesStorage().getStorageQueue().postRunnable(() -> {
            try {
                SQLitePreparedStatement state2;
                if (topicId != 0) {
                    state2 = getMessagesStorage().getDatabase().executeFast("REPLACE INTO media_counts_topics VALUES(?, ?, ?, ?, ?)");
                } else {
                    state2 = getMessagesStorage().getDatabase().executeFast("REPLACE INTO media_counts_v2 VALUES(?, ?, ?, ?)");
                }
                int pointer = 1;
                state2.requery();
                state2.bindLong(pointer++, uid);
                if (topicId != 0) {
                    state2.bindLong(pointer++, topicId);
                }
                state2.bindInteger(pointer++, type);
                state2.bindInteger(pointer++, count);
                state2.bindInteger(pointer++, 0);
                state2.step();
                state2.dispose();
            } catch (Exception e) {
                FileLog.e(e);
            }
        });
    }

    private void getMediaCountDatabase(long dialogId, long topicId, int type, int classGuid) {
        getMessagesStorage().getStorageQueue().postRunnable(() -> {
            try {
                int count = -1;
                int old = 0;
                SQLiteCursor cursor;
                if (topicId != 0) {
                    cursor = getMessagesStorage().getDatabase().queryFinalized(String.format(Locale.US, "SELECT count, old FROM media_counts_topics WHERE uid = %d AND topic_id = %d AND type = %d LIMIT 1", dialogId, topicId, type));
                } else {
                    cursor = getMessagesStorage().getDatabase().queryFinalized(String.format(Locale.US, "SELECT count, old FROM media_counts_v2 WHERE uid = %d AND type = %d LIMIT 1", dialogId, type));
                }
                if (cursor.next()) {
                    count = cursor.intValue(0);
                    old = cursor.intValue(1);
                }
                cursor.dispose();
                if (count == -1 && DialogObject.isEncryptedDialog(dialogId)) {
                    cursor = getMessagesStorage().getDatabase().queryFinalized(String.format(Locale.US, "SELECT COUNT(mid) FROM media_v4 WHERE uid = %d AND type = %d LIMIT 1", dialogId, type));
                    if (cursor.next()) {
                        count = cursor.intValue(0);
                    }
                    cursor.dispose();

                    if (count != -1) {
                        putMediaCountDatabase(dialogId, topicId, type, count);
                    }
                }
                processLoadedMediaCount(count, dialogId, topicId, type, classGuid, true, old);
            } catch (Exception e) {
                FileLog.e(e);
            }
        });
    }

    private void loadMediaDatabase(long uid, int count, int max_id, int min_id, int type, long topicId, ReactionsLayoutInBubble.VisibleReaction tag, int classGuid, boolean isChannel, int fromCache, int requestIndex, boolean skipPhotos) {
        Runnable runnable = new Runnable() {
            @Override
            public void run() {
                boolean topReached = false;
                final long selfId = getUserConfig().getClientUserId();
                TLRPC.TL_messages_messages res = new TLRPC.TL_messages_messages();
                try {
                    ArrayList<Long> usersToLoad = new ArrayList<>();
                    ArrayList<Long> chatsToLoad = new ArrayList<>();
                    int countToLoad = count + 1;

                    SQLiteCursor cursor;
                    SQLiteDatabase database = getMessagesStorage().getDatabase();
                    boolean isEnd = false;
                    boolean reverseMessages = false;

                    if (!DialogObject.isEncryptedDialog(uid)) {
                        if (min_id == 0) {
                            if (topicId != 0) {
                                cursor = database.queryFinalized(String.format(Locale.US, "SELECT start FROM media_holes_topics WHERE uid = %d AND topic_id = %d AND type = %d AND start IN (0, 1)", uid, topicId, type));
                            } else {
                                cursor = database.queryFinalized(String.format(Locale.US, "SELECT start FROM media_holes_v2 WHERE uid = %d AND type = %d AND start IN (0, 1)", uid, type));
                            }
                            if (cursor.next()) {
                                isEnd = cursor.intValue(0) == 1;
                            } else {
                                cursor.dispose();
                                if (topicId != 0) {
                                    cursor = database.queryFinalized(String.format(Locale.US, "SELECT min(mid) FROM media_topics WHERE uid = %d AND topic_id = %d AND type = %d AND mid > 0", uid, topicId, type));
                                } else {
                                    cursor = database.queryFinalized(String.format(Locale.US, "SELECT min(mid) FROM media_v4 WHERE uid = %d AND type = %d AND mid > 0", uid, type));
                                }
                                if (cursor.next()) {
                                    int mid = cursor.intValue(0);
                                    if (mid != 0) {
                                        SQLitePreparedStatement state;
                                        if (topicId != 0) {
                                            state = database.executeFast("REPLACE INTO media_holes_topics VALUES(?, ?, ?, ?, ?)");
                                        } else {
                                            state = database.executeFast("REPLACE INTO media_holes_v2 VALUES(?, ?, ?, ?)");
                                        }
                                        int pointer = 1;
                                        state.requery();
                                        state.bindLong(pointer++, uid);
                                        if (topicId != 0) {
                                            state.bindLong(pointer++, topicId);
                                        }
                                        state.bindInteger(pointer++, type);
                                        state.bindInteger(pointer++, 0);
                                        state.bindInteger(pointer++, mid);
                                        state.step();
                                        state.dispose();
                                    }
                                }
                            }
                            cursor.dispose();
                        }

                        String beforeWhere = "";
                        String afterWhere = "";

                        if (tag != null) {
                            long taghash = 0;
                            if (!TextUtils.isEmpty(tag.emojicon)) {
                                taghash = tag.emojicon.hashCode();
                            } else {
                                taghash = tag.documentId;
                            }
                            beforeWhere = "INNER JOIN tag_message_id t ON m.mid = t.mid";
                            afterWhere = "t.tag = " + taghash + " AND";
                        }

                        int holeMessageId = 0;
                        if (max_id != 0) {
                            int startHole = 0;
                            if (topicId != 0) {
                                cursor = database.queryFinalized(String.format(Locale.US, "SELECT start, end FROM media_holes_topics WHERE uid = %d AND topic_id = %d AND type = %d AND start <= %d ORDER BY end DESC LIMIT 1", uid, topicId, type, max_id));
                            } else {
                                cursor = database.queryFinalized(String.format(Locale.US, "SELECT start, end FROM media_holes_v2 WHERE uid = %d AND type = %d AND start <= %d ORDER BY end DESC LIMIT 1", uid, type, max_id));
                            }
                            if (cursor.next()) {
                                startHole = cursor.intValue(0);
                                holeMessageId = cursor.intValue(1);
                            }
                            cursor.dispose();

                            if (topicId != 0) {
                                if (holeMessageId > 1) {
                                    cursor = database.queryFinalized(String.format(Locale.US, "SELECT m.data, m.mid FROM media_topics m %s WHERE %s m.uid = %d AND m.topic_id = %d AND m.mid > 0 AND m.mid < %d AND m.mid >= %d AND m.type = %d ORDER BY m.date DESC, m.mid DESC LIMIT %d", beforeWhere, afterWhere, uid, topicId, max_id, holeMessageId, type, countToLoad));
                                    isEnd = false;
                                } else {
                                    cursor = database.queryFinalized(String.format(Locale.US, "SELECT m.data, m.mid FROM media_topics m %s WHERE %s m.uid = %d AND m.topic_id = %d AND m.mid > 0 AND m.mid < %d AND m.type = %d ORDER BY m.date DESC, m.mid DESC LIMIT %d", beforeWhere, afterWhere, uid, topicId, max_id, type, countToLoad));
                                }
                            } else {
                                if (holeMessageId > 1) {
                                    cursor = database.queryFinalized(String.format(Locale.US, "SELECT m.data, m.mid FROM media_v4 m %s WHERE %s m.uid = %d AND m.mid > 0 AND m.mid < %d AND m.mid >= %d AND m.type = %d ORDER BY m.date DESC, m.mid DESC LIMIT %d", beforeWhere, afterWhere, uid, max_id, holeMessageId, type, countToLoad));
                                    isEnd = false;
                                } else {
                                    cursor = database.queryFinalized(String.format(Locale.US, "SELECT m.data, m.mid FROM media_v4 m %s WHERE %s m.uid = %d AND m.mid > 0 AND m.mid < %d AND m.type = %d ORDER BY m.date DESC, m.mid DESC LIMIT %d", beforeWhere, afterWhere, uid, max_id, type, countToLoad));
                                }
                            }
                        } else if (min_id != 0) {
                            int startHole = 0;
                            if (topicId != 0) {
                                cursor = database.queryFinalized(String.format(Locale.US, "SELECT start, end FROM media_holes_topics WHERE uid = %d AND topic_id = %d AND type = %d AND end >= %d ORDER BY end ASC LIMIT 1", uid, topicId, type, min_id));
                            } else {
                                cursor = database.queryFinalized(String.format(Locale.US, "SELECT start, end FROM media_holes_v2 WHERE uid = %d AND type = %d AND end >= %d ORDER BY end ASC LIMIT 1", uid, type, min_id));
                            }
                            if (cursor.next()) {
                                startHole = cursor.intValue(0);
                                holeMessageId = cursor.intValue(1);
                            }
                            cursor.dispose();
                            reverseMessages = true;
                            if (topicId != 0) {
                                if (startHole > 1) {
                                    cursor = database.queryFinalized(String.format(Locale.US, "SELECT m.data, m.mid FROM media_topics m %s WHERE %s m.uid = %d AND m.topic_id = %d AND m.mid > 0 AND m.mid >= %d AND m.mid <= %d AND m.type = %d ORDER BY m.date ASC, m.mid ASC LIMIT %d", beforeWhere, afterWhere, uid, topicId, min_id, startHole, type, countToLoad));
                                } else {
                                    isEnd = true;
                                    cursor = database.queryFinalized(String.format(Locale.US, "SELECT m.data, m.mid FROM media_topics m %s WHERE %s m.uid = %d AND m.topic_id = %d AND m.mid > 0 AND m.mid >= %d AND m.type = %d ORDER BY m.date ASC, m.mid ASC LIMIT %d", beforeWhere, afterWhere, uid, topicId, min_id, type, countToLoad));
                                }
                            } else {
                                if (startHole > 1) {
                                    cursor = database.queryFinalized(String.format(Locale.US, "SELECT m.data, m.mid FROM media_v4 m %s WHERE %s m.uid = %d AND m.mid > 0 AND m.mid >= %d AND m.mid <= %d AND m.type = %d ORDER BY m.date ASC, m.mid ASC LIMIT %d", beforeWhere, afterWhere, uid, min_id, startHole, type, countToLoad));
                                } else {
                                    isEnd = true;
                                    cursor = database.queryFinalized(String.format(Locale.US, "SELECT m.data, m.mid FROM media_v4 m %s WHERE %s m.uid = %d AND m.mid > 0 AND m.mid >= %d AND m.type = %d ORDER BY m.date ASC, m.mid ASC LIMIT %d", beforeWhere, afterWhere, uid, min_id, type, countToLoad));
                                }
                            }
                        } else {
                            if (topicId != 0) {
                                cursor = database.queryFinalized(String.format(Locale.US, "SELECT max(end) FROM media_holes_topics WHERE uid = %d AND topic_id = %d AND type = %d", uid, topicId, type));
                            } else {
                                cursor = database.queryFinalized(String.format(Locale.US, "SELECT max(end) FROM media_holes_v2 WHERE uid = %d AND type = %d", uid, type));
                            }
                            if (cursor.next()) {
                                holeMessageId = cursor.intValue(0);
                            }
                            cursor.dispose();
                            if (topicId != 0) {
                                if (holeMessageId > 1) {
                                    cursor = database.queryFinalized(String.format(Locale.US, "SELECT m.data, m.mid FROM media_topics m %s WHERE %s m.uid = %d AND m.topic_id = %d AND m.mid >= %d AND m.type = %d ORDER BY m.date DESC, m.mid DESC LIMIT %d", beforeWhere, afterWhere, uid, topicId, holeMessageId, type, countToLoad));
                                } else {
                                    cursor = database.queryFinalized(String.format(Locale.US, "SELECT m.data, m.mid FROM media_topics m %s WHERE %s m.uid = %d AND m.topic_id = %d AND m.mid > 0 AND m.type = %d ORDER BY m.date DESC, m.mid DESC LIMIT %d", beforeWhere, afterWhere, uid, topicId, type, countToLoad));
                                }
                            } else {
                                if (holeMessageId > 1) {
                                    cursor = database.queryFinalized(String.format(Locale.US, "SELECT m.data, m.mid FROM media_v4 m %s WHERE %s m.uid = %d AND m.mid >= %d AND m.type = %d ORDER BY m.date DESC, m.mid DESC LIMIT %d", beforeWhere, afterWhere, uid, holeMessageId, type, countToLoad));
                                } else {
                                    cursor = database.queryFinalized(String.format(Locale.US, "SELECT m.data, m.mid FROM media_v4 m %s WHERE %s m.uid = %d AND m.mid > 0 AND m.type = %d ORDER BY m.date DESC, m.mid DESC LIMIT %d", beforeWhere, afterWhere, uid, type, countToLoad));
                                }
                            }
                        }
                    } else {
                        isEnd = true;
                        if (topicId != 0) {
                            if (max_id != 0) {
                                cursor = database.queryFinalized(String.format(Locale.US, "SELECT m.data, m.mid, r.random_id FROM media_topics as m LEFT JOIN randoms_v2 as r ON r.mid = m.mid WHERE m.uid = %d AND m.topic_id = %d AND m.mid > %d AND type = %d ORDER BY m.mid ASC LIMIT %d", uid, topicId, max_id, type, countToLoad));
                            } else if (min_id != 0) {
                                cursor = database.queryFinalized(String.format(Locale.US, "SELECT m.data, m.mid, r.random_id FROM media_topics as m LEFT JOIN randoms_v2 as r ON r.mid = m.mid WHERE m.uid = %d AND m.topic_id = %d AND m.mid < %d AND type = %d ORDER BY m.mid DESC LIMIT %d", uid, topicId, min_id, type, countToLoad));
                            } else {
                                cursor = database.queryFinalized(String.format(Locale.US, "SELECT m.data, m.mid, r.random_id FROM media_topics as m LEFT JOIN randoms_v2 as r ON r.mid = m.mid WHERE m.uid = %d AND m.topic_id = %d AND type = %d ORDER BY m.mid ASC LIMIT %d", uid, topicId, type, countToLoad));
                            }
                        } else {
                            if (max_id != 0) {
                                cursor = database.queryFinalized(String.format(Locale.US, "SELECT m.data, m.mid, r.random_id FROM media_v4 as m LEFT JOIN randoms_v2 as r ON r.mid = m.mid WHERE m.uid = %d AND m.mid > %d AND type = %d ORDER BY m.mid ASC LIMIT %d", uid, max_id, type, countToLoad));
                            } else if (min_id != 0) {
                                cursor = database.queryFinalized(String.format(Locale.US, "SELECT m.data, m.mid, r.random_id FROM media_v4 as m LEFT JOIN randoms_v2 as r ON r.mid = m.mid WHERE m.uid = %d AND m.mid < %d AND type = %d ORDER BY m.mid DESC LIMIT %d", uid, min_id, type, countToLoad));
                            } else {
                                cursor = database.queryFinalized(String.format(Locale.US, "SELECT m.data, m.mid, r.random_id FROM media_v4 as m LEFT JOIN randoms_v2 as r ON r.mid = m.mid WHERE m.uid = %d AND type = %d ORDER BY m.mid ASC LIMIT %d", uid, type, countToLoad));
                            }
                        }
                    }


                    HashSet<Long> groupsToLoad = tag != null ? new HashSet<>() : null;
                    while (cursor.next()) {
                        NativeByteBuffer data = cursor.byteBufferValue(0);
                        if (data != null) {
                            TLRPC.Message message = TLRPC.Message.TLdeserialize(data, data.readInt32(false), false);
                            message.readAttachPath(data, selfId);
                            data.reuse();
                            message.id = cursor.intValue(1);
                            message.dialog_id = uid;
                            if (DialogObject.isEncryptedDialog(uid)) {
                                message.random_id = cursor.longValue(2);
                            }

                            if (skipPhotos && message.media != null && message.media.photo != null) {
                                continue;
                            }

                            if (message.grouped_id != 0 && groupsToLoad != null) {
                                groupsToLoad.add(message.grouped_id);
                            }
                            if (reverseMessages) {
                                res.messages.add(0, message);
                            } else {
                                res.messages.add(message);
                            }

                            MessagesStorage.addUsersAndChatsFromMessage(message, usersToLoad, chatsToLoad, null);
                        }
                    }
                    cursor.dispose();

                    if (tag != null && !groupsToLoad.isEmpty()) {
                        for (long grouped_id : groupsToLoad) {
                            int index = -1;
                            for (int i = 0; i < res.messages.size(); ++i) {
                                if (res.messages.get(i).grouped_id == grouped_id) {
                                    index = i;
                                    break;
                                }
                            }
                            if (index < 0) continue;
                            cursor = database.queryFinalized("SELECT data, mid FROM messages_v2 WHERE uid = ? AND group_id = ? ORDER BY mid DESC", uid, grouped_id);
                            ArrayList<TLRPC.Message> groupMessages = new ArrayList<>();
                            while (cursor.next()) {
                                int id = cursor.intValue(1);
                                NativeByteBuffer data = cursor.byteBufferValue(0);
                                if (data == null) continue;
                                TLRPC.Message message = TLRPC.Message.TLdeserialize(data, data.readInt32(false), false);
                                message.readAttachPath(data, selfId);
                                data.reuse();
                                message.id = id;
                                message.dialog_id = uid;
                                groupMessages.add(message);
                                MessagesStorage.addUsersAndChatsFromMessage(message, usersToLoad, chatsToLoad, null);
                            }
                            if (reverseMessages)
                                Collections.reverse(groupMessages);
                            res.messages.remove(index);
                            res.messages.addAll(index, groupMessages);
                            cursor.dispose();
                        }
                    }

                    if (!usersToLoad.isEmpty()) {
                        getMessagesStorage().getUsersInternal(TextUtils.join(",", usersToLoad), res.users);
                    }
                    if (!chatsToLoad.isEmpty()) {
                        getMessagesStorage().getChatsInternal(TextUtils.join(",", chatsToLoad), res.chats);
                    }
                    if (res.messages.size() > count && min_id == 0) {
                        res.messages.remove(res.messages.size() - 1);
                    } else {
                        if (min_id != 0) {
                            topReached = false;
                        } else {
                            topReached = isEnd;
                        }
                    }
                } catch (Exception e) {
                    res.messages.clear();
                    res.chats.clear();
                    res.users.clear();
                    FileLog.e(e);
                } finally {
                    Runnable task = this;
                    AndroidUtilities.runOnUIThread(() -> getMessagesStorage().completeTaskForGuid(task, classGuid));
                    processLoadedMedia(res, uid, count, max_id, min_id, type, topicId, fromCache, classGuid, isChannel, topReached, requestIndex, skipPhotos);
                }
            }
        };
        MessagesStorage messagesStorage = getMessagesStorage();
        messagesStorage.getStorageQueue().postRunnable(runnable);
        messagesStorage.bindTaskToGuid(runnable, classGuid);
    }

    private void putMediaDatabase(long uid, long topicId, int type, ArrayList<TLRPC.Message> messages, int max_id, int min_id, boolean topReached) {
        getMessagesStorage().getStorageQueue().postRunnable(() -> {
            try {
                if (min_id == 0 && (messages.isEmpty() || topReached)) {
                    getMessagesStorage().doneHolesInMedia(uid, max_id, type, topicId);
                    if (messages.isEmpty()) {
                        return;
                    }
                }
                getMessagesStorage().getDatabase().beginTransaction();
                SQLitePreparedStatement state2;
                if (topicId != 0) {
                    state2 = getMessagesStorage().getDatabase().executeFast("REPLACE INTO media_topics VALUES(?, ?, ?, ?, ?, ?)");
                } else {
                    state2 = getMessagesStorage().getDatabase().executeFast("REPLACE INTO media_v4 VALUES(?, ?, ?, ?, ?)");
                }

                for (TLRPC.Message message : messages) {
                    if (canAddMessageToMedia(message)) {
                        state2.requery();
                        MessageObject.normalizeFlags(message);
                        NativeByteBuffer data = new NativeByteBuffer(message.getObjectSize());
                        message.serializeToStream(data);
                        int pointer = 1;
                        state2.bindInteger(pointer++, message.id);
                        state2.bindLong(pointer++, uid);
                        if (topicId != 0) {
                            state2.bindLong(pointer++, topicId);
                        }
                        state2.bindInteger(pointer++, message.date);
                        state2.bindInteger(pointer++, type);
                        state2.bindByteBuffer(pointer++, data);
                        state2.step();
                        data.reuse();
                    }
                }
                state2.dispose();
                if (!topReached || max_id != 0 || min_id != 0) {
                    int minId = (topReached && min_id == 0) ? 1 : messages.get(messages.size() - 1).id;
                    if (min_id != 0) {
                        getMessagesStorage().closeHolesInMedia(uid, minId, messages.get(0).id, type, topicId);
                    } else if (max_id != 0) {
                        getMessagesStorage().closeHolesInMedia(uid, minId, max_id, type, topicId);
                    } else {
                        getMessagesStorage().closeHolesInMedia(uid, minId, Integer.MAX_VALUE, type, topicId);
                    }
                }
                getMessagesStorage().getDatabase().commitTransaction();
            } catch (Exception e) {
                FileLog.e(e);
            }
        });
    }

    public void loadMusic(long dialogId, long maxId, long minId) {
        getMessagesStorage().getStorageQueue().postRunnable(() -> {
            ArrayList<MessageObject> arrayListBegin = new ArrayList<>();
            ArrayList<MessageObject> arrayListEnd = new ArrayList<>();
            try {
                for (int a = 0; a < 2; a++) {
                    ArrayList<MessageObject> arrayList = a == 0 ? arrayListBegin : arrayListEnd;
                    SQLiteCursor cursor;
                    if (a == 0) {
                        if (!DialogObject.isEncryptedDialog(dialogId)) {
                            cursor = getMessagesStorage().getDatabase().queryFinalized(String.format(Locale.US, "SELECT data, mid FROM media_v4 WHERE uid = %d AND mid < %d AND type = %d ORDER BY date DESC, mid DESC LIMIT 1000", dialogId, maxId, MEDIA_MUSIC));
                        } else {
                            cursor = getMessagesStorage().getDatabase().queryFinalized(String.format(Locale.US, "SELECT data, mid FROM media_v4 WHERE uid = %d AND mid > %d AND type = %d ORDER BY date DESC, mid DESC LIMIT 1000", dialogId, maxId, MEDIA_MUSIC));
                        }
                    } else {
                        if (!DialogObject.isEncryptedDialog(dialogId)) {
                            cursor = getMessagesStorage().getDatabase().queryFinalized(String.format(Locale.US, "SELECT data, mid FROM media_v4 WHERE uid = %d AND mid > %d AND type = %d ORDER BY date DESC, mid DESC LIMIT 1000", dialogId, minId, MEDIA_MUSIC));
                        } else {
                            cursor = getMessagesStorage().getDatabase().queryFinalized(String.format(Locale.US, "SELECT data, mid FROM media_v4 WHERE uid = %d AND mid < %d AND type = %d ORDER BY date DESC, mid DESC LIMIT 1000", dialogId, minId, MEDIA_MUSIC));
                        }
                    }

                    while (cursor.next()) {
                        NativeByteBuffer data = cursor.byteBufferValue(0);
                        if (data != null) {
                            TLRPC.Message message = TLRPC.Message.TLdeserialize(data, data.readInt32(false), false);
                            message.readAttachPath(data, getUserConfig().clientUserId);
                            data.reuse();
                            if (MessageObject.isMusicMessage(message)) {
                                message.id = cursor.intValue(1);
                                message.dialog_id = dialogId;
                                arrayList.add(0, new MessageObject(currentAccount, message, false, true));
                            }
                        }
                    }
                    cursor.dispose();
                }
            } catch (Exception e) {
                FileLog.e(e);
            }
            AndroidUtilities.runOnUIThread(() -> getNotificationCenter().postNotificationName(NotificationCenter.musicDidLoad, dialogId, arrayListBegin, arrayListEnd));
        });
    }
    //---------------- MEDIA END ----------------

    public ArrayList<TLRPC.TL_topPeer> hints = new ArrayList<>();
    public ArrayList<TLRPC.TL_topPeer> inlineBots = new ArrayList<>();
    boolean loaded;
    boolean loading;

    private static Paint roundPaint, erasePaint;
    private static RectF bitmapRect;
    private static Path roundPath;

    public void buildShortcuts() {
        if (Build.VERSION.SDK_INT < 23) {
            return;
        }
        int maxShortcuts = ShortcutManagerCompat.getMaxShortcutCountPerActivity(ApplicationLoader.applicationContext) - 2;
        if (maxShortcuts <= 0) {
            maxShortcuts = 5;
        }
        ArrayList<TLRPC.TL_topPeer> hintsFinal = new ArrayList<>();
        if (SharedConfig.passcodeHash.length() <= 0) {
            for (int a = 0; a < hints.size(); a++) {
                hintsFinal.add(hints.get(a));
                if (hintsFinal.size() == maxShortcuts - 2) {
                    break;
                }
            }
        }
        boolean recreateShortcuts = Build.VERSION.SDK_INT >= 30;
        Utilities.globalQueue.postRunnable(() -> {
            try {
                if (SharedConfig.directShareHash == null) {
                    SharedConfig.directShareHash = UUID.randomUUID().toString();
                    ApplicationLoader.applicationContext.getSharedPreferences("mainconfig", Activity.MODE_PRIVATE).edit().putString("directShareHash2", SharedConfig.directShareHash).commit();
                }

                ArrayList<String> shortcutsToUpdate = new ArrayList<>();
                ArrayList<String> newShortcutsIds = new ArrayList<>();
                ArrayList<String> shortcutsToDelete = new ArrayList<>();

                if (recreateShortcuts) {
                    ShortcutManagerCompat.removeAllDynamicShortcuts(ApplicationLoader.applicationContext);
                } else {
                    List<ShortcutInfoCompat> currentShortcuts = ShortcutManagerCompat.getDynamicShortcuts(ApplicationLoader.applicationContext);
                    if (currentShortcuts != null && !currentShortcuts.isEmpty()) {
                        newShortcutsIds.add("compose");
                        for (int a = 0; a < hintsFinal.size(); a++) {
                            TLRPC.TL_topPeer hint = hintsFinal.get(a);
                            newShortcutsIds.add("did3_" + MessageObject.getPeerId(hint.peer));
                        }
                        for (int a = 0; a < currentShortcuts.size(); a++) {
                            String id = currentShortcuts.get(a).getId();
                            if (!newShortcutsIds.remove(id)) {
                                shortcutsToDelete.add(id);
                            }
                            shortcutsToUpdate.add(id);
                        }
                        if (newShortcutsIds.isEmpty() && shortcutsToDelete.isEmpty()) {
                            return;
                        }
                    }

                    if (!shortcutsToDelete.isEmpty()) {
                        ShortcutManagerCompat.removeDynamicShortcuts(ApplicationLoader.applicationContext, shortcutsToDelete);
                    }
                }

                Intent intent = new Intent(ApplicationLoader.applicationContext, LaunchActivity.class);
                intent.setAction("new_dialog");
                ArrayList<ShortcutInfoCompat> arrayList = new ArrayList<>();
                ShortcutInfoCompat shortcut = new ShortcutInfoCompat.Builder(ApplicationLoader.applicationContext, "compose")
                        .setShortLabel(LocaleController.getString("NewConversationShortcut", R.string.NewConversationShortcut))
                        .setLongLabel(LocaleController.getString("NewConversationShortcut", R.string.NewConversationShortcut))
                        .setIcon(IconCompat.createWithResource(ApplicationLoader.applicationContext, R.drawable.shortcut_compose))
                        .setRank(0)
                        .setIntent(intent)
                        .build();
                if (recreateShortcuts) {
                    ShortcutManagerCompat.pushDynamicShortcut(ApplicationLoader.applicationContext, shortcut);
                } else {
                    arrayList.add(shortcut);
                    if (shortcutsToUpdate.contains("compose")) {
                        ShortcutManagerCompat.updateShortcuts(ApplicationLoader.applicationContext, arrayList);
                    } else {
                        ShortcutManagerCompat.addDynamicShortcuts(ApplicationLoader.applicationContext, arrayList);
                    }
                    arrayList.clear();
                }


                HashSet<String> category = new HashSet<>(1);
                category.add(SHORTCUT_CATEGORY);

                for (int a = 0; a < hintsFinal.size(); a++) {
                    Intent shortcutIntent = new Intent(ApplicationLoader.applicationContext, OpenChatReceiver.class);
                    TLRPC.TL_topPeer hint = hintsFinal.get(a);

                    TLRPC.User user = null;
                    TLRPC.Chat chat = null;
                    long peerId = MessageObject.getPeerId(hint.peer);
                    if (DialogObject.isUserDialog(peerId)) {
                        shortcutIntent.putExtra("userId", peerId);
                        user = getMessagesController().getUser(peerId);
                    } else {
                        chat = getMessagesController().getChat(-peerId);
                        shortcutIntent.putExtra("chatId", -peerId);
                    }
                    if ((user == null || UserObject.isDeleted(user)) && chat == null) {
                        continue;
                    }

                    String name;
                    TLRPC.FileLocation photo = null;

                    if (user != null) {
                        name = ContactsController.formatName(user.first_name, user.last_name);
                        if (user.photo != null) {
                            photo = user.photo.photo_small;
                        }
                    } else {
                        name = chat.title;
                        if (chat.photo != null) {
                            photo = chat.photo.photo_small;
                        }
                    }

                    shortcutIntent.putExtra("currentAccount", currentAccount);
                    shortcutIntent.setAction("com.tmessages.openchat" + peerId);
                    shortcutIntent.putExtra("dialogId", peerId);
                    shortcutIntent.putExtra("hash", SharedConfig.directShareHash);
                    shortcutIntent.addFlags(Intent.FLAG_ACTIVITY_CLEAR_TOP);

                    Bitmap bitmap = null;
                    if (photo != null) {
                        try {
                            File path = getFileLoader().getPathToAttach(photo, true);
                            bitmap = BitmapFactory.decodeFile(path.toString());
                            if (bitmap != null) {
                                int size = AndroidUtilities.dp(48);
                                Bitmap result = Bitmap.createBitmap(size, size, Bitmap.Config.ARGB_8888);
                                Canvas canvas = new Canvas(result);
                                if (roundPaint == null) {
                                    roundPaint = new Paint(Paint.ANTI_ALIAS_FLAG | Paint.FILTER_BITMAP_FLAG);
                                    bitmapRect = new RectF();
                                    erasePaint = new Paint(Paint.ANTI_ALIAS_FLAG);
                                    erasePaint.setXfermode(new PorterDuffXfermode(PorterDuff.Mode.CLEAR));
                                    roundPath = new Path();
                                    roundPath.addCircle(size / 2, size / 2, size / 2 - AndroidUtilities.dp(2), Path.Direction.CW);
                                    roundPath.toggleInverseFillType();
                                }
                                bitmapRect.set(AndroidUtilities.dp(2), AndroidUtilities.dp(2), AndroidUtilities.dp(46), AndroidUtilities.dp(46));
                                canvas.drawBitmap(bitmap, null, bitmapRect, roundPaint);
                                canvas.drawPath(roundPath, erasePaint);
                                try {
                                    canvas.setBitmap(null);
                                } catch (Exception ignore) {

                                }
                                bitmap = result;
                            }
                        } catch (Throwable e) {
                            FileLog.e(e);
                        }
                    }

                    String id = "did3_" + peerId;
                    if (TextUtils.isEmpty(name)) {
                        name = " ";
                    }
                    ShortcutInfoCompat.Builder builder = new ShortcutInfoCompat.Builder(ApplicationLoader.applicationContext, id)
                            .setShortLabel(name)
                            .setLongLabel(name)
                            .setRank(1 + a)
                            .setIntent(shortcutIntent);
                    if (SharedConfig.directShare) {
                        builder.setCategories(category);
                    }
                    if (bitmap != null) {
                        builder.setIcon(IconCompat.createWithBitmap(bitmap));
                    } else {
                        builder.setIcon(IconCompat.createWithResource(ApplicationLoader.applicationContext, R.drawable.shortcut_user));
                    }

                    if (recreateShortcuts) {
                        ShortcutManagerCompat.pushDynamicShortcut(ApplicationLoader.applicationContext, builder.build());
                    } else {
                        arrayList.add(builder.build());
                        if (shortcutsToUpdate.contains(id)) {
                            ShortcutManagerCompat.updateShortcuts(ApplicationLoader.applicationContext, arrayList);
                        } else {
                            ShortcutManagerCompat.addDynamicShortcuts(ApplicationLoader.applicationContext, arrayList);
                        }
                        arrayList.clear();
                    }
                }
            } catch (Throwable ignore) {

            }
        });
    }

    public void loadHints(boolean cache) {
        if (loading || !getUserConfig().suggestContacts) {
            return;
        }
        if (cache) {
            if (loaded) {
                return;
            }
            loading = true;
            getMessagesStorage().getStorageQueue().postRunnable(() -> {
                ArrayList<TLRPC.TL_topPeer> hintsNew = new ArrayList<>();
                ArrayList<TLRPC.TL_topPeer> inlineBotsNew = new ArrayList<>();
                ArrayList<TLRPC.User> users = new ArrayList<>();
                ArrayList<TLRPC.Chat> chats = new ArrayList<>();
                long selfUserId = getUserConfig().getClientUserId();
                try {
                    ArrayList<Long> usersToLoad = new ArrayList<>();
                    ArrayList<Long> chatsToLoad = new ArrayList<>();
                    SQLiteCursor cursor = getMessagesStorage().getDatabase().queryFinalized("SELECT did, type, rating FROM chat_hints WHERE 1 ORDER BY rating DESC");
                    while (cursor.next()) {
                        long did = cursor.longValue(0);
                        if (did == selfUserId) {
                            continue;
                        }
                        int type = cursor.intValue(1);
                        TLRPC.TL_topPeer peer = new TLRPC.TL_topPeer();
                        peer.rating = cursor.doubleValue(2);
                        if (did > 0) {
                            peer.peer = new TLRPC.TL_peerUser();
                            peer.peer.user_id = did;
                            usersToLoad.add(did);
                        } else {
                            peer.peer = new TLRPC.TL_peerChat();
                            peer.peer.chat_id = -did;
                            chatsToLoad.add(-did);
                        }
                        if (type == 0) {
                            hintsNew.add(peer);
                        } else if (type == 1) {
                            inlineBotsNew.add(peer);
                        }
                    }
                    cursor.dispose();
                    if (!usersToLoad.isEmpty()) {
                        getMessagesStorage().getUsersInternal(TextUtils.join(",", usersToLoad), users);
                    }

                    if (!chatsToLoad.isEmpty()) {
                        getMessagesStorage().getChatsInternal(TextUtils.join(",", chatsToLoad), chats);
                    }
                    AndroidUtilities.runOnUIThread(() -> {
                        getMessagesController().putUsers(users, true);
                        getMessagesController().putChats(chats, true);
                        loading = false;
                        loaded = true;
                        hints = hintsNew;
                        inlineBots = inlineBotsNew;
                        buildShortcuts();
                        getNotificationCenter().postNotificationName(NotificationCenter.reloadHints);
                        getNotificationCenter().postNotificationName(NotificationCenter.reloadInlineHints);
                        if (Math.abs(getUserConfig().lastHintsSyncTime - (int) (System.currentTimeMillis() / 1000)) >= 24 * 60 * 60) {
                            loadHints(false);
                        }
                    });
                } catch (Exception e) {
                    FileLog.e(e);
                }
            });
            loaded = true;
        } else {
            loading = true;
            TLRPC.TL_contacts_getTopPeers req = new TLRPC.TL_contacts_getTopPeers();
            req.hash = 0;
            req.bots_pm = false;
            req.correspondents = true;
            req.groups = false;
            req.channels = false;
            req.bots_inline = true;
            req.offset = 0;
            req.limit = 20;
            getConnectionsManager().sendRequest(req, (response, error) -> {
                if (response instanceof TLRPC.TL_contacts_topPeers) {
                    AndroidUtilities.runOnUIThread(() -> {
                        TLRPC.TL_contacts_topPeers topPeers = (TLRPC.TL_contacts_topPeers) response;
                        getMessagesController().putUsers(topPeers.users, false);
                        getMessagesController().putChats(topPeers.chats, false);
                        for (int a = 0; a < topPeers.categories.size(); a++) {
                            TLRPC.TL_topPeerCategoryPeers category = topPeers.categories.get(a);
                            if (category.category instanceof TLRPC.TL_topPeerCategoryBotsInline) {
                                inlineBots = category.peers;
                                getUserConfig().botRatingLoadTime = (int) (System.currentTimeMillis() / 1000);
                            } else {
                                hints = category.peers;
                                long selfUserId = getUserConfig().getClientUserId();
                                for (int b = 0; b < hints.size(); b++) {
                                    TLRPC.TL_topPeer topPeer = hints.get(b);
                                    if (topPeer.peer.user_id == selfUserId) {
                                        hints.remove(b);
                                        break;
                                    }
                                }
                                getUserConfig().ratingLoadTime = (int) (System.currentTimeMillis() / 1000);
                            }
                        }
                        getUserConfig().saveConfig(false);
                        buildShortcuts();
                        getNotificationCenter().postNotificationName(NotificationCenter.reloadHints);
                        getNotificationCenter().postNotificationName(NotificationCenter.reloadInlineHints);
                        getMessagesStorage().getStorageQueue().postRunnable(() -> {
                            try {
                                getMessagesStorage().getDatabase().executeFast("DELETE FROM chat_hints WHERE 1").stepThis().dispose();
                                getMessagesStorage().getDatabase().beginTransaction();
                                getMessagesStorage().putUsersAndChats(topPeers.users, topPeers.chats, false, false);

                                SQLitePreparedStatement state = getMessagesStorage().getDatabase().executeFast("REPLACE INTO chat_hints VALUES(?, ?, ?, ?)");
                                for (int a = 0; a < topPeers.categories.size(); a++) {
                                    int type;
                                    TLRPC.TL_topPeerCategoryPeers category = topPeers.categories.get(a);
                                    if (category.category instanceof TLRPC.TL_topPeerCategoryBotsInline) {
                                        type = 1;
                                    } else {
                                        type = 0;
                                    }
                                    for (int b = 0; b < category.peers.size(); b++) {
                                        TLRPC.TL_topPeer peer = category.peers.get(b);
                                        state.requery();
                                        state.bindLong(1, MessageObject.getPeerId(peer.peer));
                                        state.bindInteger(2, type);
                                        state.bindDouble(3, peer.rating);
                                        state.bindInteger(4, 0);
                                        state.step();
                                    }
                                }

                                state.dispose();

                                getMessagesStorage().getDatabase().commitTransaction();
                                AndroidUtilities.runOnUIThread(() -> {
                                    getUserConfig().suggestContacts = true;
                                    getUserConfig().lastHintsSyncTime = (int) (System.currentTimeMillis() / 1000);
                                    getUserConfig().saveConfig(false);
                                });
                            } catch (Exception e) {
                                FileLog.e(e);
                            }
                        });
                    });
                } else if (response instanceof TLRPC.TL_contacts_topPeersDisabled) {
                    AndroidUtilities.runOnUIThread(() -> {
                        getUserConfig().suggestContacts = false;
                        getUserConfig().lastHintsSyncTime = (int) (System.currentTimeMillis() / 1000);
                        getUserConfig().saveConfig(false);
                        clearTopPeers();
                    });
                }
            });
        }
    }

    public void clearTopPeers() {
        hints.clear();
        inlineBots.clear();
        getNotificationCenter().postNotificationName(NotificationCenter.reloadHints);
        getNotificationCenter().postNotificationName(NotificationCenter.reloadInlineHints);
        getMessagesStorage().getStorageQueue().postRunnable(() -> {
            try {
                getMessagesStorage().getDatabase().executeFast("DELETE FROM chat_hints WHERE 1").stepThis().dispose();
            } catch (Exception ignore) {

            }
        });
        buildShortcuts();
    }

    public void increaseInlineRaiting(long uid) {
        if (!getUserConfig().suggestContacts) {
            return;
        }
        int dt;
        if (getUserConfig().botRatingLoadTime != 0) {
            dt = Math.max(1, ((int) (System.currentTimeMillis() / 1000)) - getUserConfig().botRatingLoadTime);
        } else {
            dt = 60;
        }

        TLRPC.TL_topPeer peer = null;
        for (int a = 0; a < inlineBots.size(); a++) {
            TLRPC.TL_topPeer p = inlineBots.get(a);
            if (p.peer.user_id == uid) {
                peer = p;
                break;
            }
        }
        if (peer == null) {
            peer = new TLRPC.TL_topPeer();
            peer.peer = new TLRPC.TL_peerUser();
            peer.peer.user_id = uid;
            inlineBots.add(peer);
        }
        peer.rating += Math.exp(dt / getMessagesController().ratingDecay);
        Collections.sort(inlineBots, (lhs, rhs) -> {
            if (lhs.rating > rhs.rating) {
                return -1;
            } else if (lhs.rating < rhs.rating) {
                return 1;
            }
            return 0;
        });
        if (inlineBots.size() > 20) {
            inlineBots.remove(inlineBots.size() - 1);
        }
        savePeer(uid, 1, peer.rating);
        getNotificationCenter().postNotificationName(NotificationCenter.reloadInlineHints);
    }

    public void removeInline(long dialogId) {
        TLRPC.TL_topPeerCategoryPeers category = null;
        for (int a = 0; a < inlineBots.size(); a++) {
            if (inlineBots.get(a).peer.user_id == dialogId) {
                inlineBots.remove(a);
                TLRPC.TL_contacts_resetTopPeerRating req = new TLRPC.TL_contacts_resetTopPeerRating();
                req.category = new TLRPC.TL_topPeerCategoryBotsInline();
                req.peer = getMessagesController().getInputPeer(dialogId);
                getConnectionsManager().sendRequest(req, (response, error) -> {

                });
                deletePeer(dialogId, 1);
                getNotificationCenter().postNotificationName(NotificationCenter.reloadInlineHints);
                return;
            }
        }
    }

    public void removePeer(long uid) {
        for (int a = 0; a < hints.size(); a++) {
            if (hints.get(a).peer.user_id == uid) {
                hints.remove(a);
                getNotificationCenter().postNotificationName(NotificationCenter.reloadHints);
                TLRPC.TL_contacts_resetTopPeerRating req = new TLRPC.TL_contacts_resetTopPeerRating();
                req.category = new TLRPC.TL_topPeerCategoryCorrespondents();
                req.peer = getMessagesController().getInputPeer(uid);
                deletePeer(uid, 0);
                getConnectionsManager().sendRequest(req, (response, error) -> {

                });
                return;
            }
        }
    }

    public void increasePeerRaiting(long dialogId) {
        if (!getUserConfig().suggestContacts) {
            return;
        }
        if (!DialogObject.isUserDialog(dialogId)) {
            return;
        }
        TLRPC.User user = getMessagesController().getUser(dialogId);
        if (user == null || user.bot || user.self) {
            return;
        }
        getMessagesStorage().getStorageQueue().postRunnable(() -> {
            double dt = 0;
            try {
                int lastTime = 0;
                int lastMid = 0;
                SQLiteCursor cursor = getMessagesStorage().getDatabase().queryFinalized(String.format(Locale.US, "SELECT MAX(mid), MAX(date) FROM messages_v2 WHERE uid = %d AND out = 1", dialogId));
                if (cursor.next()) {
                    lastMid = cursor.intValue(0);
                    lastTime = cursor.intValue(1);
                }
                cursor.dispose();
                if (lastMid > 0 && getUserConfig().ratingLoadTime != 0) {
                    dt = (lastTime - getUserConfig().ratingLoadTime);
                }
            } catch (Exception e) {
                FileLog.e(e);
            }
            double dtFinal = dt;
            AndroidUtilities.runOnUIThread(() -> {
                TLRPC.TL_topPeer peer = null;
                for (int a = 0; a < hints.size(); a++) {
                    TLRPC.TL_topPeer p = hints.get(a);
                    if (p.peer.user_id == dialogId) {
                        peer = p;
                        break;
                    }
                }
                if (peer == null) {
                    peer = new TLRPC.TL_topPeer();
                    peer.peer = new TLRPC.TL_peerUser();
                    peer.peer.user_id = dialogId;
                    hints.add(peer);
                }
                peer.rating += Math.exp(dtFinal / getMessagesController().ratingDecay);
                Collections.sort(hints, (lhs, rhs) -> {
                    if (lhs.rating > rhs.rating) {
                        return -1;
                    } else if (lhs.rating < rhs.rating) {
                        return 1;
                    }
                    return 0;
                });

                savePeer(dialogId, 0, peer.rating);

                getNotificationCenter().postNotificationName(NotificationCenter.reloadHints);
            });
        });
    }

    private void savePeer(long did, int type, double rating) {
        getMessagesStorage().getStorageQueue().postRunnable(() -> {
            try {
                SQLitePreparedStatement state = getMessagesStorage().getDatabase().executeFast("REPLACE INTO chat_hints VALUES(?, ?, ?, ?)");
                state.requery();
                state.bindLong(1, did);
                state.bindInteger(2, type);
                state.bindDouble(3, rating);
                state.bindInteger(4, (int) System.currentTimeMillis() / 1000);
                state.step();
                state.dispose();
            } catch (Exception e) {
                FileLog.e(e);
            }
        });
    }

    private void deletePeer(long dialogId, int type) {
        getMessagesStorage().getStorageQueue().postRunnable(() -> {
            try {
                getMessagesStorage().getDatabase().executeFast(String.format(Locale.US, "DELETE FROM chat_hints WHERE did = %d AND type = %d", dialogId, type)).stepThis().dispose();
            } catch (Exception e) {
                FileLog.e(e);
            }
        });
    }


    public static int SHORTCUT_TYPE_USER_OR_CHAT = 0;
    public static int SHORTCUT_TYPE_ATTACHED_BOT = 1;
    private Intent createIntrnalShortcutIntent(long dialogId) {
        Intent shortcutIntent = new Intent(ApplicationLoader.applicationContext, OpenChatReceiver.class);

        if (DialogObject.isEncryptedDialog(dialogId)) {
            int encryptedChatId = DialogObject.getEncryptedChatId(dialogId);
            shortcutIntent.putExtra("encId", encryptedChatId);
            TLRPC.EncryptedChat encryptedChat = getMessagesController().getEncryptedChat(encryptedChatId);
            if (encryptedChat == null) {
                return null;
            }
        } else if (DialogObject.isUserDialog(dialogId)) {
            shortcutIntent.putExtra("userId", dialogId);
        } else if (DialogObject.isChatDialog(dialogId)) {
            shortcutIntent.putExtra("chatId", -dialogId);
        } else {
            return null;
        }
        shortcutIntent.putExtra("currentAccount", currentAccount);
        shortcutIntent.setAction("com.tmessages.openchat" + dialogId);
        shortcutIntent.addFlags(Intent.FLAG_ACTIVITY_CLEAR_TOP);
        return shortcutIntent;
    }

    private Intent createIntrnalAttachedBotShortcutIntent(long botId) {
        if (botId == 0 || !canCreateAttachedMenuBotShortcut(botId)) {
            return null;
        }
        Intent shortcutIntent = new Intent(ApplicationLoader.applicationContext, OpenAttachedMenuBotReceiver.class);
        if (DialogObject.isUserDialog(botId)) {
            shortcutIntent.putExtra("botId", botId);
        } else {
            return null;
        }
        shortcutIntent.putExtra("currentAccount", currentAccount);
        shortcutIntent.setAction(OpenAttachedMenuBotReceiver.ACTION + botId);
        shortcutIntent.addFlags(Intent.FLAG_ACTIVITY_CLEAR_TOP);
        return shortcutIntent;
    }

    public void installShortcut(long dialogId, int type) {
        try {
            Intent shortcutIntent = type == SHORTCUT_TYPE_USER_OR_CHAT ? createIntrnalShortcutIntent(dialogId) : createIntrnalAttachedBotShortcutIntent(dialogId);
            if (shortcutIntent == null) {
                return;
            }
            TLRPC.User user = null;
            TLRPC.Chat chat = null;
            if (DialogObject.isEncryptedDialog(dialogId)) {
                int encryptedChatId = DialogObject.getEncryptedChatId(dialogId);
                TLRPC.EncryptedChat encryptedChat = getMessagesController().getEncryptedChat(encryptedChatId);
                if (encryptedChat == null) {
                    return;
                }
                user = getMessagesController().getUser(encryptedChat.user_id);
            } else if (DialogObject.isUserDialog(dialogId)) {
                user = getMessagesController().getUser(dialogId);
            } else if (DialogObject.isChatDialog(dialogId)) {
                chat = getMessagesController().getChat(-dialogId);
            } else {
                return;
            }
            if (user == null && chat == null) {
                return;
            }

            String name;
            TLRPC.FileLocation photo = null;

            boolean overrideAvatar = false;

            if (user != null) {
                if (type == SHORTCUT_TYPE_ATTACHED_BOT) {
                    name = UserObject.getUserName(MessagesController.getInstance(currentAccount).getUser(dialogId));
                    if (user.photo != null) {
                        photo = user.photo.photo_small;
                    }
                } else if (UserObject.isReplyUser(user)) {
                    name = LocaleController.getString("RepliesTitle", R.string.RepliesTitle);
                    overrideAvatar = true;
                } else if (UserObject.isUserSelf(user)) {
                    name = LocaleController.getString("SavedMessages", R.string.SavedMessages);
                    overrideAvatar = true;
                } else {
                    name = ContactsController.formatName(user.first_name, user.last_name);
                    if (user.photo != null) {
                        photo = user.photo.photo_small;
                    }
                }
            } else {
                name = chat.title;
                if (chat.photo != null) {
                    photo = chat.photo.photo_small;
                }
            }

            Bitmap bitmap = null;
            if (overrideAvatar || photo != null) {
                try {
                    if (!overrideAvatar) {
                        File path = getFileLoader().getPathToAttach(photo, true);
                        bitmap = BitmapFactory.decodeFile(path.toString());
                    }
                    if (overrideAvatar || bitmap != null) {
                        int size = AndroidUtilities.dp(58);
                        Bitmap result = Bitmap.createBitmap(size, size, Bitmap.Config.ARGB_8888);
                        result.eraseColor(Color.TRANSPARENT);
                        Canvas canvas = new Canvas(result);
                        if (overrideAvatar) {
                            AvatarDrawable avatarDrawable = new AvatarDrawable(user);
                            if (UserObject.isReplyUser(user)) {
                                avatarDrawable.setAvatarType(AvatarDrawable.AVATAR_TYPE_REPLIES);
                            } else {
                                avatarDrawable.setAvatarType(AvatarDrawable.AVATAR_TYPE_SAVED);
                            }
                            avatarDrawable.setBounds(0, 0, size, size);
                            avatarDrawable.draw(canvas);
                        } else {
                            BitmapShader shader = new BitmapShader(bitmap, Shader.TileMode.CLAMP, Shader.TileMode.CLAMP);
                            if (roundPaint == null) {
                                roundPaint = new Paint(Paint.ANTI_ALIAS_FLAG);
                                bitmapRect = new RectF();
                            }
                            float scale = size / (float) bitmap.getWidth();
                            canvas.save();
                            canvas.scale(scale, scale);
                            roundPaint.setShader(shader);
                            bitmapRect.set(0, 0, bitmap.getWidth(), bitmap.getHeight());
                            canvas.drawRoundRect(bitmapRect, bitmap.getWidth(), bitmap.getHeight(), roundPaint);
                            canvas.restore();
                        }
                        Drawable drawable = ApplicationLoader.applicationContext.getResources().getDrawable(R.drawable.book_logo);
                        int w = AndroidUtilities.dp(15);
                        int left = size - w - AndroidUtilities.dp(2);
                        int top = size - w - AndroidUtilities.dp(2);
                        drawable.setBounds(left, top, left + w, top + w);
                        drawable.draw(canvas);
                        try {
                            canvas.setBitmap(null);
                        } catch (Exception e) {
                            //don't promt, this will crash on 2.x
                        }
                        bitmap = result;
                    }
                } catch (Throwable e) {
                    FileLog.e(e);
                }
            }
            if (Build.VERSION.SDK_INT >= 26) {
                String idPrefix = type == SHORTCUT_TYPE_USER_OR_CHAT ? "sdid_" : "bdid_";
                ShortcutInfoCompat.Builder pinShortcutInfo =
                        new ShortcutInfoCompat.Builder(ApplicationLoader.applicationContext, idPrefix + dialogId)
                                .setShortLabel(name)
                                .setIntent(shortcutIntent);

                if (bitmap != null) {
                    pinShortcutInfo.setIcon(IconCompat.createWithBitmap(bitmap));
                } else {
                    if (user != null) {
                        if (user.bot) {
                            pinShortcutInfo.setIcon(IconCompat.createWithResource(ApplicationLoader.applicationContext, R.drawable.book_bot));
                        } else {
                            pinShortcutInfo.setIcon(IconCompat.createWithResource(ApplicationLoader.applicationContext, R.drawable.book_user));
                        }
                    } else {
                        if (ChatObject.isChannel(chat) && !chat.megagroup) {
                            pinShortcutInfo.setIcon(IconCompat.createWithResource(ApplicationLoader.applicationContext, R.drawable.book_channel));
                        } else {
                            pinShortcutInfo.setIcon(IconCompat.createWithResource(ApplicationLoader.applicationContext, R.drawable.book_group));
                        }
                    }
                }

                ShortcutManagerCompat.requestPinShortcut(ApplicationLoader.applicationContext, pinShortcutInfo.build(), null);
            } else {
                Intent addIntent = new Intent();
                if (bitmap != null) {
                    addIntent.putExtra(Intent.EXTRA_SHORTCUT_ICON, bitmap);
                } else {
                    if (user != null) {
                        if (user.bot) {
                            addIntent.putExtra(Intent.EXTRA_SHORTCUT_ICON_RESOURCE, Intent.ShortcutIconResource.fromContext(ApplicationLoader.applicationContext, R.drawable.book_bot));
                        } else {
                            addIntent.putExtra(Intent.EXTRA_SHORTCUT_ICON_RESOURCE, Intent.ShortcutIconResource.fromContext(ApplicationLoader.applicationContext, R.drawable.book_user));
                        }
                    } else {
                        if (ChatObject.isChannel(chat) && !chat.megagroup) {
                            addIntent.putExtra(Intent.EXTRA_SHORTCUT_ICON_RESOURCE, Intent.ShortcutIconResource.fromContext(ApplicationLoader.applicationContext, R.drawable.book_channel));
                        } else {
                            addIntent.putExtra(Intent.EXTRA_SHORTCUT_ICON_RESOURCE, Intent.ShortcutIconResource.fromContext(ApplicationLoader.applicationContext, R.drawable.book_group));
                        }
                    }
                }

                addIntent.putExtra(Intent.EXTRA_SHORTCUT_INTENT, shortcutIntent);
                addIntent.putExtra(Intent.EXTRA_SHORTCUT_NAME, name);
                addIntent.putExtra("duplicate", false);

                addIntent.setAction("com.android.launcher.action.INSTALL_SHORTCUT");
                ApplicationLoader.applicationContext.sendBroadcast(addIntent);
            }
        } catch (Exception e) {
            FileLog.e(e);
        }
    }

    public void uninstallShortcut(long dialogId, int type) {
        try {
            if (Build.VERSION.SDK_INT >= 26) {
                ArrayList<String> arrayList = new ArrayList<>();
                if (type == SHORTCUT_TYPE_USER_OR_CHAT) {
                    arrayList.add("sdid_" + dialogId);
                    arrayList.add("ndid_" + dialogId);
                }
                if (type == SHORTCUT_TYPE_ATTACHED_BOT) {
                    arrayList.add("bdid_" + dialogId);
                }
                ShortcutManagerCompat.removeDynamicShortcuts(ApplicationLoader.applicationContext, arrayList);
                if (Build.VERSION.SDK_INT >= 30) {
                    ShortcutManager shortcutManager = ApplicationLoader.applicationContext.getSystemService(ShortcutManager.class);
                    shortcutManager.removeLongLivedShortcuts(arrayList);
                }
            } else {
                TLRPC.User user = null;
                TLRPC.Chat chat = null;
                if (DialogObject.isEncryptedDialog(dialogId)) {
                    int encryptedChatId = DialogObject.getEncryptedChatId(dialogId);
                    TLRPC.EncryptedChat encryptedChat = getMessagesController().getEncryptedChat(encryptedChatId);
                    if (encryptedChat == null) {
                        return;
                    }
                    user = getMessagesController().getUser(encryptedChat.user_id);
                } else if (DialogObject.isUserDialog(dialogId)) {
                    user = getMessagesController().getUser(dialogId);
                } else if (DialogObject.isChatDialog(dialogId)) {
                    chat = getMessagesController().getChat(-dialogId);
                } else {
                    return;
                }
                if (user == null && chat == null) {
                    return;
                }
                String name;

                if (user != null) {
                    if (type == SHORTCUT_TYPE_USER_OR_CHAT) {
                        name = ContactsController.formatName(user.first_name, user.last_name);
                    } else if (type == SHORTCUT_TYPE_ATTACHED_BOT) {
                        name = user.first_name;
                    } else {
                        name = "";
                    }
                } else {
                    name = chat.title;
                }

                Intent shortcutIntent = type == SHORTCUT_TYPE_USER_OR_CHAT ? createIntrnalShortcutIntent(dialogId) : createIntrnalAttachedBotShortcutIntent(dialogId);
                Intent addIntent = new Intent();
                addIntent.putExtra(Intent.EXTRA_SHORTCUT_INTENT, shortcutIntent);
                addIntent.putExtra(Intent.EXTRA_SHORTCUT_NAME, name);
                addIntent.putExtra("duplicate", false);

                addIntent.setAction("com.android.launcher.action.UNINSTALL_SHORTCUT");
                ApplicationLoader.applicationContext.sendBroadcast(addIntent);
            }
        } catch (Exception e) {
            FileLog.e(e);
        }
    }

    public boolean isShortcutAdded(long dialogId, int type) {
        if (Build.VERSION.SDK_INT >= 26) {
            String idPrefix = type == SHORTCUT_TYPE_USER_OR_CHAT ? "sdid_" : "bdid_";
            String id = idPrefix + dialogId;
            List<ShortcutInfoCompat> shortcuts = ShortcutManagerCompat.getShortcuts(ApplicationLoader.applicationContext, ShortcutManagerCompat.FLAG_MATCH_PINNED);
            for (int i = 0; i < shortcuts.size(); i++) {
                if (shortcuts.get(i).getId().equals(id)) {
                    return true;
                }
            }
        }
        return false;
    }

    public boolean canCreateAttachedMenuBotShortcut(long botId) {
        for (int i = 0; i < attachMenuBots.bots.size(); i++) {
            if (attachMenuBots.bots.get(i).bot_id == botId) {
                return attachMenuBots.bots.get(i).show_in_side_menu && !isShortcutAdded(botId, MediaDataController.SHORTCUT_TYPE_ATTACHED_BOT);
            }
        }
        return false;
    }
    //---------------- SEARCH END ----------------

    private static Comparator<TLRPC.MessageEntity> entityComparator = (entity1, entity2) -> {
        if (entity1.offset > entity2.offset) {
            return 1;
        } else if (entity1.offset < entity2.offset) {
            return -1;
        }
        return 0;
    };

    private LongSparseArray<Boolean> loadingPinnedMessages = new LongSparseArray<>();

    public void loadPinnedMessages(long dialogId, int maxId, int fallback) {
        if (loadingPinnedMessages.indexOfKey(dialogId) >= 0) {
            return;
        }
        loadingPinnedMessages.put(dialogId, true);
        TLRPC.TL_messages_search req = new TLRPC.TL_messages_search();
        req.peer = getMessagesController().getInputPeer(dialogId);
        req.limit = 40;
        req.offset_id = maxId;
        req.q = "";
        req.filter = new TLRPC.TL_inputMessagesFilterPinned();
        getConnectionsManager().sendRequest(req, (response, error) -> {
            ArrayList<Integer> ids = new ArrayList<>();
            HashMap<Integer, MessageObject> messages = new HashMap<>();
            int totalCount = 0;
            boolean endReached;
            if (response instanceof TLRPC.messages_Messages) {
                TLRPC.messages_Messages res = (TLRPC.messages_Messages) response;
                LongSparseArray<TLRPC.User> usersDict = new LongSparseArray<>();
                for (int a = 0; a < res.users.size(); a++) {
                    TLRPC.User user = res.users.get(a);
                    usersDict.put(user.id, user);
                }
                LongSparseArray<TLRPC.Chat> chatsDict = new LongSparseArray<>();
                for (int a = 0; a < res.chats.size(); a++) {
                    TLRPC.Chat chat = res.chats.get(a);
                    chatsDict.put(chat.id, chat);
                }
                getMessagesStorage().putUsersAndChats(res.users, res.chats, true, true);
                getMessagesController().putUsers(res.users, false);
                getMessagesController().putChats(res.chats, false);
                for (int a = 0, N = res.messages.size(); a < N; a++) {
                    TLRPC.Message message = res.messages.get(a);
                    if (message instanceof TLRPC.TL_messageService || message instanceof TLRPC.TL_messageEmpty) {
                        continue;
                    }
                    ids.add(message.id);
                    messages.put(message.id, new MessageObject(currentAccount, message, usersDict, chatsDict, false, false));
                }
                if (fallback != 0 && ids.isEmpty()) {
                    ids.add(fallback);
                }
                endReached = res.messages.size() < req.limit;
                totalCount = Math.max(res.count, res.messages.size());
            } else {
                if (fallback != 0) {
                    ids.add(fallback);
                    totalCount = 1;
                }
                endReached = false;
            }
            getMessagesStorage().updatePinnedMessages(dialogId, ids, true, totalCount, maxId, endReached, messages);
            AndroidUtilities.runOnUIThread(() -> loadingPinnedMessages.remove(dialogId));
        });
    }

    public ArrayList<MessageObject> loadPinnedMessages(long dialogId, long channelId, ArrayList<Integer> mids, boolean useQueue) {
        if (useQueue) {
            getMessagesStorage().getStorageQueue().postRunnable(() -> loadPinnedMessageInternal(dialogId, channelId, mids, false));
        } else {
            return loadPinnedMessageInternal(dialogId, channelId, mids, true);
        }
        return null;
    }

    private ArrayList<MessageObject> loadPinnedMessageInternal(long dialogId, long channelId, ArrayList<Integer> mids, boolean returnValue) {
        try {
            ArrayList<Integer> midsCopy = new ArrayList<>(mids);
            CharSequence longIds;
            if (channelId != 0) {
                StringBuilder builder = new StringBuilder();
                for (int a = 0, N = mids.size(); a < N; a++) {
                    Integer messageId = mids.get(a);
                    if (builder.length() != 0) {
                        builder.append(",");
                    }
                    builder.append(messageId);
                }
                longIds = builder;
            } else {
                longIds = TextUtils.join(",", mids);
            }

            ArrayList<TLRPC.Message> results = new ArrayList<>();
            ArrayList<TLRPC.User> users = new ArrayList<>();
            ArrayList<TLRPC.Chat> chats = new ArrayList<>();
            ArrayList<Long> usersToLoad = new ArrayList<>();
            ArrayList<Long> chatsToLoad = new ArrayList<>();

            long selfUserId = getUserConfig().clientUserId;

            SQLiteCursor cursor = getMessagesStorage().getDatabase().queryFinalized(String.format(Locale.US, "SELECT data, mid, date FROM messages_v2 WHERE mid IN (%s) AND uid = %d", longIds, dialogId));
            while (cursor.next()) {
                NativeByteBuffer data = cursor.byteBufferValue(0);
                if (data != null) {
                    TLRPC.Message result = TLRPC.Message.TLdeserialize(data, data.readInt32(false), false);
                    if (!(result.action instanceof TLRPC.TL_messageActionHistoryClear)) {
                        result.readAttachPath(data, selfUserId);
                        result.id = cursor.intValue(1);
                        result.date = cursor.intValue(2);
                        result.dialog_id = dialogId;
                        MessagesStorage.addUsersAndChatsFromMessage(result, usersToLoad, chatsToLoad, null);
                        results.add(result);
                        midsCopy.remove((Integer) result.id);
                    }
                    data.reuse();
                }
            }
            cursor.dispose();

            if (!midsCopy.isEmpty()) {
                cursor = getMessagesStorage().getDatabase().queryFinalized(String.format(Locale.US, "SELECT data FROM chat_pinned_v2 WHERE uid = %d AND mid IN (%s)", dialogId, TextUtils.join(",", midsCopy)));
                while (cursor.next()) {
                    NativeByteBuffer data = cursor.byteBufferValue(0);
                    if (data != null) {
                        TLRPC.Message result = TLRPC.Message.TLdeserialize(data, data.readInt32(false), false);
                        if (!(result.action instanceof TLRPC.TL_messageActionHistoryClear)) {
                            result.readAttachPath(data, selfUserId);
                            result.dialog_id = dialogId;
                            MessagesStorage.addUsersAndChatsFromMessage(result, usersToLoad, chatsToLoad, null);
                            results.add(result);
                            midsCopy.remove((Integer) result.id);
                        }
                        data.reuse();
                    }
                }
                cursor.dispose();
            }

            if (!midsCopy.isEmpty()) {
                if (channelId != 0) {
                    TLRPC.TL_channels_getMessages req = new TLRPC.TL_channels_getMessages();
                    req.channel = getMessagesController().getInputChannel(channelId);
                    req.id = midsCopy;
                    getConnectionsManager().sendRequest(req, (response, error) -> {
                        boolean ok = false;
                        if (error == null) {
                            TLRPC.messages_Messages messagesRes = (TLRPC.messages_Messages) response;
                            removeEmptyMessages(messagesRes.messages);
                            if (!messagesRes.messages.isEmpty()) {
                                TLRPC.Chat chat = getMessagesController().getChat(channelId);
                                ImageLoader.saveMessagesThumbs(messagesRes.messages);
                                broadcastPinnedMessage(messagesRes.messages, messagesRes.users, messagesRes.chats, false, false);
                                getMessagesStorage().putUsersAndChats(messagesRes.users, messagesRes.chats, true, true);
                                savePinnedMessages(dialogId, messagesRes.messages);
                                ok = true;
                            }
                        }
                        if (!ok) {
                            getMessagesStorage().updatePinnedMessages(dialogId, req.id, false, -1, 0, false, null);
                        }
                    });
                } else {
                    TLRPC.TL_messages_getMessages req = new TLRPC.TL_messages_getMessages();
                    req.id = midsCopy;
                    getConnectionsManager().sendRequest(req, (response, error) -> {
                        boolean ok = false;
                        if (error == null) {
                            TLRPC.messages_Messages messagesRes = (TLRPC.messages_Messages) response;
                            removeEmptyMessages(messagesRes.messages);
                            if (!messagesRes.messages.isEmpty()) {
                                ImageLoader.saveMessagesThumbs(messagesRes.messages);
                                broadcastPinnedMessage(messagesRes.messages, messagesRes.users, messagesRes.chats, false, false);
                                getMessagesStorage().putUsersAndChats(messagesRes.users, messagesRes.chats, true, true);
                                savePinnedMessages(dialogId, messagesRes.messages);
                                ok = true;
                            }
                        }
                        if (!ok) {
                            getMessagesStorage().updatePinnedMessages(dialogId, req.id, false, -1, 0, false, null);
                        }
                    });
                }
            }
            if (!results.isEmpty()) {
                if (!usersToLoad.isEmpty()) {
                    getMessagesStorage().getUsersInternal(TextUtils.join(",", usersToLoad), users);
                }
                if (!chatsToLoad.isEmpty()) {
                    getMessagesStorage().getChatsInternal(TextUtils.join(",", chatsToLoad), chats);
                }
                if (returnValue) {
                    return broadcastPinnedMessage(results, users, chats, true, true);
                } else {
                    broadcastPinnedMessage(results, users, chats, true, false);
                }
            }
        } catch (Exception e) {
            FileLog.e(e);
        }
        return null;
    }

    private void savePinnedMessages(long dialogId, ArrayList<TLRPC.Message> arrayList) {
        if (arrayList.isEmpty()) {
            return;
        }
        getMessagesStorage().getStorageQueue().postRunnable(() -> {
            try {
                getMessagesStorage().getDatabase().beginTransaction();
                //SQLitePreparedStatement state = getMessagesStorage().getDatabase().executeFast("UPDATE chat_pinned_v2 SET data = ? WHERE uid = ? AND mid = ?");
                SQLitePreparedStatement state = getMessagesStorage().getDatabase().executeFast("REPLACE INTO chat_pinned_v2 VALUES(?, ?, ?)");
                for (int a = 0, N = arrayList.size(); a < N; a++) {
                    TLRPC.Message message = arrayList.get(a);
                    MessageObject.normalizeFlags(message);
                    NativeByteBuffer data = new NativeByteBuffer(message.getObjectSize());
                    message.serializeToStream(data);
                    state.requery();
                    state.bindLong(1, dialogId);
                    state.bindInteger(2, message.id);
                    state.bindByteBuffer(3, data);
                    state.step();
                    data.reuse();
                }
                state.dispose();
                getMessagesStorage().getDatabase().commitTransaction();
            } catch (Exception e) {
                FileLog.e(e);
            }
        });
    }

    private ArrayList<MessageObject> broadcastPinnedMessage(ArrayList<TLRPC.Message> results, ArrayList<TLRPC.User> users, ArrayList<TLRPC.Chat> chats, boolean isCache, boolean returnValue) {
        if (results.isEmpty()) {
            return null;
        }
        LongSparseArray<TLRPC.User> usersDict = new LongSparseArray<>();
        for (int a = 0; a < users.size(); a++) {
            TLRPC.User user = users.get(a);
            usersDict.put(user.id, user);
        }
        LongSparseArray<TLRPC.Chat> chatsDict = new LongSparseArray<>();
        for (int a = 0; a < chats.size(); a++) {
            TLRPC.Chat chat = chats.get(a);
            chatsDict.put(chat.id, chat);
        }
        ArrayList<MessageObject> messageObjects = new ArrayList<>();
        if (returnValue) {
            AndroidUtilities.runOnUIThread(() -> {
                getMessagesController().putUsers(users, isCache);
                getMessagesController().putChats(chats, isCache);
            });
            int checkedCount = 0;
            for (int a = 0, N = results.size(); a < N; a++) {
                TLRPC.Message message = results.get(a);
                if (MessageObject.getMedia(message) instanceof TLRPC.TL_messageMediaDocument || MessageObject.getMedia(message) instanceof TLRPC.TL_messageMediaPhoto) {
                    checkedCount++;
                }
                messageObjects.add(new MessageObject(currentAccount, message, usersDict, chatsDict, false, checkedCount < 30));
            }
            return messageObjects;
        } else {
            AndroidUtilities.runOnUIThread(() -> {
                getMessagesController().putUsers(users, isCache);
                getMessagesController().putChats(chats, isCache);
                int checkedCount = 0;
                for (int a = 0, N = results.size(); a < N; a++) {
                    TLRPC.Message message = results.get(a);
                    if (MessageObject.getMedia(message) instanceof TLRPC.TL_messageMediaDocument || MessageObject.getMedia(message) instanceof TLRPC.TL_messageMediaPhoto) {
                        checkedCount++;
                    }
                    messageObjects.add(new MessageObject(currentAccount, message, usersDict, chatsDict, false, checkedCount < 30));
                }
                AndroidUtilities.runOnUIThread(() -> getNotificationCenter().postNotificationName(NotificationCenter.didLoadPinnedMessages, messageObjects.get(0).getDialogId(), null, true, messageObjects, null, 0, -1, false));
            });
        }
        return null;
    }

    private static void removeEmptyMessages(ArrayList<TLRPC.Message> messages) {
        for (int a = 0; a < messages.size(); a++) {
            TLRPC.Message message = messages.get(a);
            if (message == null || message instanceof TLRPC.TL_messageEmpty || message.action instanceof TLRPC.TL_messageActionHistoryClear) {
                messages.remove(a);
                a--;
            }
        }
    }

    public void loadReplyMessagesForMessages(ArrayList<MessageObject> messages, long dialogId, int mode, long threadMessageId, Runnable callback, int classGuid) {
        final boolean scheduled = mode == ChatActivity.MODE_SCHEDULED;
        if (DialogObject.isEncryptedDialog(dialogId)) {
            ArrayList<Long> replyMessages = new ArrayList<>();
            LongSparseArray<ArrayList<MessageObject>> replyMessageRandomOwners = new LongSparseArray<>();
            for (int a = 0; a < messages.size(); a++) {
                MessageObject messageObject = messages.get(a);
                if (messageObject == null) {
                    continue;
                }
                if (messageObject.isReply() && messageObject.replyMessageObject == null) {
                    long id = messageObject.messageOwner.reply_to.reply_to_random_id;
                    ArrayList<MessageObject> messageObjects = replyMessageRandomOwners.get(id);
                    if (messageObjects == null) {
                        messageObjects = new ArrayList<>();
                        replyMessageRandomOwners.put(id, messageObjects);
                    }
                    messageObjects.add(messageObject);
                    if (!replyMessages.contains(id)) {
                        replyMessages.add(id);
                    }
                }
            }
            if (replyMessages.isEmpty()) {
                if (callback != null) {
                    callback.run();
                }
                return;
            }

            getMessagesStorage().getStorageQueue().postRunnable(() -> {
                try {
                    ArrayList<MessageObject> loadedMessages = new ArrayList<>();
                    SQLiteCursor cursor = getMessagesStorage().getDatabase().queryFinalized(String.format(Locale.US, "SELECT m.data, m.mid, m.date, r.random_id FROM randoms_v2 as r INNER JOIN messages_v2 as m ON r.mid = m.mid AND r.uid = m.uid WHERE r.random_id IN(%s)", TextUtils.join(",", replyMessages)));
                    while (cursor.next()) {
                        NativeByteBuffer data = cursor.byteBufferValue(0);
                        if (data != null) {
                            TLRPC.Message message = TLRPC.Message.TLdeserialize(data, data.readInt32(false), false);
                            message.readAttachPath(data, getUserConfig().clientUserId);
                            data.reuse();
                            message.id = cursor.intValue(1);
                            message.date = cursor.intValue(2);
                            message.dialog_id = dialogId;

                            long value = cursor.longValue(3);
                            ArrayList<MessageObject> arrayList = replyMessageRandomOwners.get(value);
                            replyMessageRandomOwners.remove(value);
                            if (arrayList != null) {
                                MessageObject messageObject = new MessageObject(currentAccount, message, false, false);
                                loadedMessages.add(messageObject);
                                for (int b = 0; b < arrayList.size(); b++) {
                                    MessageObject object = arrayList.get(b);
                                    object.replyMessageObject = messageObject;
                                    object.applyTimestampsHighlightForReplyMsg();
                                    object.messageOwner.reply_to = new TLRPC.TL_messageReplyHeader();
                                    object.messageOwner.reply_to.flags |= 16;
                                    object.messageOwner.reply_to.reply_to_msg_id = messageObject.getId();
                                }
                            }
                        }
                    }
                    cursor.dispose();
                    if (replyMessageRandomOwners.size() != 0) {
                        for (int b = 0; b < replyMessageRandomOwners.size(); b++) {
                            ArrayList<MessageObject> arrayList = replyMessageRandomOwners.valueAt(b);
                            for (int a = 0; a < arrayList.size(); a++) {
                                TLRPC.Message message = arrayList.get(a).messageOwner;
                                if (message.reply_to != null) {
                                    message.reply_to.reply_to_random_id = 0;
                                }
                            }
                        }
                    }
                    AndroidUtilities.runOnUIThread(() -> getNotificationCenter().postNotificationName(NotificationCenter.replyMessagesDidLoad, dialogId, loadedMessages, null));
                    if (callback != null) {
                        callback.run();
                    }
                } catch (Exception e) {
                    FileLog.e(e);
                }
            });
        } else {
            LongSparseArray<SparseArray<ArrayList<MessageObject>>> replyMessageOwners = new LongSparseArray<>();
            LongSparseArray<ArrayList<Integer>> dialogReplyMessagesIds = new LongSparseArray<>();
            LongSparseArray<ArrayList<MessageObject>> messagesWithUnknownStories = null;
            for (int a = 0; a < messages.size(); a++) {
                MessageObject messageObject = messages.get(a);
                if (messageObject == null) {
                    continue;
                }
                if (!messageObject.isReplyToStory() && messageObject.isReply() && messageObject.getId() > 0) {
                    if (messageObject.messageOwner.reply_to.reply_to_peer_id != null) {
                        continue;
                    }
                    int reply_to_id = messageObject.messageOwner.reply_to.reply_to_msg_id;
                    for (int j = 0; j < messages.size(); ++j) {
                        if (a == j) continue;
                        if (messages.get(j) != null && messages.get(j).getId() == reply_to_id) {
                            messageObject.replyMessageObject = messages.get(j);
                            messageObject.applyTimestampsHighlightForReplyMsg();
                            if (messageObject.messageOwner.action instanceof TLRPC.TL_messageActionPinMessage) {
                                messageObject.generatePinMessageText(null, null);
                            } else if (messageObject.messageOwner.action instanceof TLRPC.TL_messageActionGameScore) {
                                messageObject.generateGameMessageText(null);
                            } else if (messageObject.messageOwner.action instanceof TLRPC.TL_messageActionPaymentSent) {
                                messageObject.generatePaymentSentMessageText(null);
                            }
                            break;
                        }
                    }
                }
            }
            for (int a = 0; a < messages.size(); a++) {
                MessageObject messageObject = messages.get(a);
                if (messageObject == null) {
                    continue;
                }
                if (messageObject.type == MessageObject.TYPE_STORY || messageObject.type == MessageObject.TYPE_STORY_MENTION) {
                    if (messageObject.messageOwner.media.storyItem == null) {
                        long storyDialogId = DialogObject.getPeerDialogId(messageObject.messageOwner.media.peer);
                        if (messagesWithUnknownStories == null) {
                            messagesWithUnknownStories = new LongSparseArray<>();
                        }
                        ArrayList<MessageObject> array = messagesWithUnknownStories.get(storyDialogId);
                        if (array == null) {
                            array = new ArrayList<>();
                            messagesWithUnknownStories.put(storyDialogId, array);
                        }
                        array.add(messageObject);
                    } else {
                        long storyDialogId = DialogObject.getPeerDialogId(messageObject.messageOwner.media.peer);
                        messageObject.messageOwner.media.storyItem = StoriesStorage.checkExpiredStateLocal(currentAccount, storyDialogId, messageObject.messageOwner.media.storyItem);
                    }
                } else if (messageObject.getId() > 0 && messageObject.isReplyToStory()) {
                    if (messageObject.messageOwner.replyStory == null) {
                        long storyDialogId = DialogObject.getPeerDialogId(messageObject.messageOwner.reply_to.peer);
                        if (messagesWithUnknownStories == null) {
                            messagesWithUnknownStories = new LongSparseArray<>();
                        }
                        ArrayList<MessageObject> array = messagesWithUnknownStories.get(storyDialogId);
                        if (array == null) {
                            array = new ArrayList<>();
                            messagesWithUnknownStories.put(storyDialogId, array);
                        }
                        array.add(messageObject);
                    } else {
                        long storyDialogId = DialogObject.getPeerDialogId(messageObject.messageOwner.reply_to.peer);
                        messageObject.messageOwner.replyStory = StoriesStorage.checkExpiredStateLocal(currentAccount, storyDialogId, messageObject.messageOwner.replyStory);
                    }
                } else if (messageObject.getId() > 0 && messageObject.isReply()) {
                    int messageId = messageObject.messageOwner.reply_to.reply_to_msg_id;
                    if (messageId == threadMessageId) {
                        continue;
                    }
                    long channelId = 0;
                    if (messageObject.messageOwner.reply_to.reply_to_peer_id != null) {
                        if (messageObject.messageOwner.reply_to.reply_to_peer_id.channel_id != 0) {
                            channelId = messageObject.messageOwner.reply_to.reply_to_peer_id.channel_id;
                        }
                    } else if (messageObject.messageOwner.peer_id.channel_id != 0) {
                        channelId = messageObject.messageOwner.peer_id.channel_id;
                    }

                    if (messageObject.replyMessageObject != null) {
                        if (messageObject.replyMessageObject.messageOwner == null || messageObject.replyMessageObject.messageOwner.peer_id == null || messageObject.messageOwner instanceof TLRPC.TL_messageEmpty) {
                            continue;
                        }
                        if (messageObject.replyMessageObject.messageOwner.peer_id.channel_id == channelId) {
                            continue;
                        }
                    }

                    if (dialogId != UserObject.REPLY_BOT && channelId != 0 && messageObject.getDialogId() != -channelId) {
                        TLRPC.Chat chat = MessagesController.getInstance(currentAccount).getChat(channelId);
                        if (chat != null && !ChatObject.isPublic(chat)) {
                            continue;
                        }
                    }

                    SparseArray<ArrayList<MessageObject>> sparseArray = replyMessageOwners.get(dialogId);
                    ArrayList<Integer> ids = dialogReplyMessagesIds.get(channelId);
                    if (sparseArray == null) {
                        sparseArray = new SparseArray<>();
                        replyMessageOwners.put(dialogId, sparseArray);
                    }
                    if (ids == null) {
                        ids = new ArrayList<>();
                        dialogReplyMessagesIds.put(channelId, ids);
                    }
                    ArrayList<MessageObject> arrayList = sparseArray.get(messageId);
                    if (arrayList == null) {
                        arrayList = new ArrayList<>();
                        sparseArray.put(messageId, arrayList);
                        if (!ids.contains(messageId)) {
                            ids.add(messageId);
                        }
                    }
                    arrayList.add(messageObject);
                }
                if (
                    messageObject.type == MessageObject.TYPE_TEXT &&
                    messageObject.messageOwner != null &&
                    messageObject.messageOwner.media != null &&
                    messageObject.messageOwner.media.webpage != null &&
                    messageObject.messageOwner.media.webpage.attributes != null
                ) {
                    for (int i = 0; i < messageObject.messageOwner.media.webpage.attributes.size(); ++i) {
                        TLRPC.WebPageAttribute attr = messageObject.messageOwner.media.webpage.attributes.get(i);
                        if (attr instanceof TLRPC.TL_webPageAttributeStory) {
                            TLRPC.TL_webPageAttributeStory attrStory = (TLRPC.TL_webPageAttributeStory) attr;
                            if (attrStory.storyItem == null) {
                                long storyDialogId = DialogObject.getPeerDialogId(attrStory.peer);
                                if (messagesWithUnknownStories == null) {
                                    messagesWithUnknownStories = new LongSparseArray<>();
                                }
                                ArrayList<MessageObject> array = messagesWithUnknownStories.get(storyDialogId);
                                if (array == null) {
                                    array = new ArrayList<>();
                                    messagesWithUnknownStories.put(storyDialogId, array);
                                }
                                array.add(messageObject);
                            } else {
                                long storyDialogId = DialogObject.getPeerDialogId(attrStory.peer);
                                attrStory.storyItem = StoriesStorage.checkExpiredStateLocal(currentAccount, storyDialogId, attrStory.storyItem);
                            }
                        }
                    }
                }
            }
            if (replyMessageOwners.isEmpty() && messagesWithUnknownStories == null) {
                if (callback != null) {
                    callback.run();
                }
                return;
            }

            LongSparseArray<ArrayList<MessageObject>> finalMessagesWithUnknownStories = messagesWithUnknownStories;

            AtomicInteger requestsCount = new AtomicInteger(2);
            getMessagesStorage().getStorageQueue().postRunnable(() -> {
                try {
                    getMessagesController().getStoriesController().fillMessagesWithStories(finalMessagesWithUnknownStories, () -> {
                        if (requestsCount.decrementAndGet() == 0) {
                            if (callback != null) {
                                AndroidUtilities.runOnUIThread(callback);
                            }
                        }
                    }, classGuid);
                    if (replyMessageOwners.isEmpty()) {
                        if (requestsCount.decrementAndGet() == 0) {
                            if (callback != null) {
                                AndroidUtilities.runOnUIThread(callback);
                            }
                        }
                        return;
                    }
                    ArrayList<TLRPC.Message> result = new ArrayList<>();
                    ArrayList<TLRPC.User> users = new ArrayList<>();
                    ArrayList<TLRPC.Chat> chats = new ArrayList<>();
                    ArrayList<Long> usersToLoad = new ArrayList<>();
                    ArrayList<Long> chatsToLoad = new ArrayList<>();

                    for (int b = 0, N2 = replyMessageOwners.size(); b < N2; b++) {
                        long did = replyMessageOwners.keyAt(b);
                        SparseArray<ArrayList<MessageObject>> owners = replyMessageOwners.valueAt(b);
                        ArrayList<Integer> ids = dialogReplyMessagesIds.get(did);
                        if (ids == null) {
                            continue;
                        }
                        for (int i = 0; i < 2; i++) {
                            if (i == 1 && !scheduled) {
                                continue;
                            }
                            boolean findInScheduled = i == 1;
                            SQLiteCursor cursor;
                            if (findInScheduled) {
                                cursor = getMessagesStorage().getDatabase().queryFinalized(String.format(Locale.US, "SELECT data, mid, date, uid FROM scheduled_messages_v2 WHERE mid IN(%s) AND uid = %d", TextUtils.join(",", ids), dialogId));
                            } else {
                                cursor = getMessagesStorage().getDatabase().queryFinalized(String.format(Locale.US, "SELECT data, mid, date, uid FROM messages_v2 WHERE mid IN(%s) AND uid = %d", TextUtils.join(",", ids), dialogId));
                            }
                            while (cursor.next()) {
                                NativeByteBuffer data = cursor.byteBufferValue(0);
                                if (data != null) {
                                    TLRPC.Message message = TLRPC.Message.TLdeserialize(data, data.readInt32(false), false);
                                    message.readAttachPath(data, getUserConfig().clientUserId);
                                    data.reuse();
                                    message.id = cursor.intValue(1);
                                    message.date = cursor.intValue(2);
                                    message.dialog_id = dialogId;
                                    MessagesStorage.addUsersAndChatsFromMessage(message, usersToLoad, chatsToLoad, null);
                                    result.add(message);

                                    long channelId = message.peer_id != null ? message.peer_id.channel_id : 0;
                                    ArrayList<Integer> mids = dialogReplyMessagesIds.get(channelId);
                                    if (mids != null) {
                                        mids.remove((Integer) message.id);
                                        if (mids.isEmpty()) {
                                            dialogReplyMessagesIds.remove(channelId);
                                        }
                                    }
                                }
                            }
                            cursor.dispose();
                        }
                    }

                    if (!usersToLoad.isEmpty()) {
                        getMessagesStorage().getUsersInternal(TextUtils.join(",", usersToLoad), users);
                    }
                    if (!chatsToLoad.isEmpty()) {
                        getMessagesStorage().getChatsInternal(TextUtils.join(",", chatsToLoad), chats);
                    }
                    broadcastReplyMessages(result, replyMessageOwners, users, chats, dialogId, true);

                    if (!dialogReplyMessagesIds.isEmpty()) {
                        for (int a = 0, N = dialogReplyMessagesIds.size(); a < N; a++) {
                            long channelId = dialogReplyMessagesIds.keyAt(a);
                            if (scheduled) {
                                TLRPC.TL_messages_getScheduledMessages req = new TLRPC.TL_messages_getScheduledMessages();
                                req.peer = getMessagesController().getInputPeer(dialogId);
                                req.id = dialogReplyMessagesIds.valueAt(a);
                                int reqId = getConnectionsManager().sendRequest(req, (response, error) -> {
                                    if (error == null) {
                                        TLRPC.messages_Messages messagesRes = (TLRPC.messages_Messages) response;
                                        for (int i = 0; i < messagesRes.messages.size(); i++) {
                                            TLRPC.Message message = messagesRes.messages.get(i);
                                            if (message instanceof TLRPC.TL_messageEmpty) {
                                                messagesRes.messages.remove(i);
                                                i--;
                                            }
                                        }
                                        if (messagesRes.messages.size() < req.id.size()) {
                                            TLObject req2;
                                            if (channelId != 0) {
                                                TLRPC.TL_channels_getMessages reqInner = new TLRPC.TL_channels_getMessages();
                                                reqInner.channel = getMessagesController().getInputChannel(channelId);
                                                reqInner.id = req.id;
                                                req2 = reqInner;
                                            } else {
                                                TLRPC.TL_messages_getMessages reqInner = new TLRPC.TL_messages_getMessages();
                                                reqInner.id = req.id;
                                                req2 = reqInner;
                                            }
                                            getConnectionsManager().sendRequest(req2, (response2, error2) -> {
                                                if (error == null) {
                                                    TLRPC.messages_Messages messagesRes2 = (TLRPC.messages_Messages) response2;
                                                    messagesRes.messages.addAll(messagesRes2.messages);
                                                    messagesRes.users.addAll(messagesRes2.users);
                                                    messagesRes.chats.addAll(messagesRes2.chats);
                                                    for (int i = 0; i < messagesRes.messages.size(); i++) {
                                                        TLRPC.Message message = messagesRes.messages.get(i);
                                                        if (message.dialog_id == 0) {
                                                            message.dialog_id = dialogId;
                                                        }
                                                    }
                                                    MessageObject.fixMessagePeer(messagesRes.messages, channelId);
                                                    ImageLoader.saveMessagesThumbs(messagesRes.messages);
                                                    broadcastReplyMessages(messagesRes.messages, replyMessageOwners, messagesRes.users, messagesRes.chats, dialogId, false);
                                                    getMessagesStorage().putUsersAndChats(messagesRes.users, messagesRes.chats, true, true);
                                                    saveReplyMessages(replyMessageOwners, messagesRes.messages, scheduled);
                                                }
                                            });
                                        } else {
                                            for (int i = 0; i < messagesRes.messages.size(); i++) {
                                                TLRPC.Message message = messagesRes.messages.get(i);
                                                if (message.dialog_id == 0) {
                                                    message.dialog_id = dialogId;
                                                }
                                            }
                                            MessageObject.fixMessagePeer(messagesRes.messages, channelId);
                                            ImageLoader.saveMessagesThumbs(messagesRes.messages);
                                            broadcastReplyMessages(messagesRes.messages, replyMessageOwners, messagesRes.users, messagesRes.chats, dialogId, false);
                                            getMessagesStorage().putUsersAndChats(messagesRes.users, messagesRes.chats, true, true);
                                            saveReplyMessages(replyMessageOwners, messagesRes.messages, scheduled);
                                        }
                                    }
                                    if (requestsCount.decrementAndGet() == 0) {
                                        if (callback != null) {
                                            AndroidUtilities.runOnUIThread(callback);
                                        }
                                    }
                                });
                                if (classGuid != 0) {
                                    getConnectionsManager().bindRequestToGuid(reqId, classGuid);
                                }
                            } else if (channelId != 0) {
                                TLRPC.TL_channels_getMessages req = new TLRPC.TL_channels_getMessages();
                                req.channel = getMessagesController().getInputChannel(channelId);
                                req.id = dialogReplyMessagesIds.valueAt(a);
                                int reqId = getConnectionsManager().sendRequest(req, (response, error) -> {
                                    if (error == null) {
                                        TLRPC.messages_Messages messagesRes = (TLRPC.messages_Messages) response;
                                        for (int i = 0; i < messagesRes.messages.size(); i++) {
                                            TLRPC.Message message = messagesRes.messages.get(i);
                                            if (message.dialog_id == 0) {
                                                message.dialog_id = dialogId;
                                            }
                                        }
                                        MessageObject.fixMessagePeer(messagesRes.messages, channelId);
                                        ImageLoader.saveMessagesThumbs(messagesRes.messages);
                                        broadcastReplyMessages(messagesRes.messages, replyMessageOwners, messagesRes.users, messagesRes.chats, dialogId, false);
                                        getMessagesStorage().putUsersAndChats(messagesRes.users, messagesRes.chats, true, true);
                                        saveReplyMessages(replyMessageOwners, messagesRes.messages, scheduled);
                                    }
                                    if (requestsCount.decrementAndGet() == 0) {
                                        if (callback != null) {
                                            AndroidUtilities.runOnUIThread(callback);
                                        }
                                    }
                                });
                                if (classGuid != 0) {
                                    getConnectionsManager().bindRequestToGuid(reqId, classGuid);
                                }
                            } else {
                                TLRPC.TL_messages_getMessages req = new TLRPC.TL_messages_getMessages();
                                req.id = dialogReplyMessagesIds.valueAt(a);
                                int reqId = getConnectionsManager().sendRequest(req, (response, error) -> {
                                    if (error == null) {
                                        TLRPC.messages_Messages messagesRes = (TLRPC.messages_Messages) response;
                                        for (int i = 0; i < messagesRes.messages.size(); i++) {
                                            TLRPC.Message message = messagesRes.messages.get(i);
                                            if (message.dialog_id == 0) {
                                                message.dialog_id = dialogId;
                                            }
                                        }
                                        ImageLoader.saveMessagesThumbs(messagesRes.messages);
                                        broadcastReplyMessages(messagesRes.messages, replyMessageOwners, messagesRes.users, messagesRes.chats, dialogId, false);
                                        getMessagesStorage().putUsersAndChats(messagesRes.users, messagesRes.chats, true, true);
                                        saveReplyMessages(replyMessageOwners, messagesRes.messages, scheduled);
                                    }
                                    if (requestsCount.decrementAndGet() == 0) {
                                        if (callback != null) {
                                            AndroidUtilities.runOnUIThread(callback);
                                        }
                                    }
                                });
                                if (classGuid != 0) {
                                    getConnectionsManager().bindRequestToGuid(reqId, classGuid);
                                }
                            }
                        }
                    } else {
                        if (requestsCount.decrementAndGet() == 0) {
                            if (callback != null) {
                                AndroidUtilities.runOnUIThread(callback);
                            }
                        }
                    }
                } catch (Exception e) {
                    if (callback != null) {
                        AndroidUtilities.runOnUIThread(callback);
                    }
                    FileLog.e(e);
                }
            });
        }
    }

    private void saveReplyMessages(LongSparseArray<SparseArray<ArrayList<MessageObject>>> replyMessageOwners, ArrayList<TLRPC.Message> result, boolean scheduled) {
        getMessagesStorage().getStorageQueue().postRunnable(() -> {
            try {
                getMessagesStorage().getDatabase().beginTransaction();
                SQLitePreparedStatement state;
                SQLitePreparedStatement topicState = null;
                if (scheduled) {
                    state = getMessagesStorage().getDatabase().executeFast("UPDATE scheduled_messages_v2 SET replydata = ?, reply_to_message_id = ? WHERE mid = ? AND uid = ?");
                } else {
                    state = getMessagesStorage().getDatabase().executeFast("UPDATE messages_v2 SET replydata = ?, reply_to_message_id = ? WHERE mid = ? AND uid = ?");
                    topicState = getMessagesStorage().getDatabase().executeFast("UPDATE messages_topics SET replydata = ?, reply_to_message_id = ? WHERE mid = ? AND uid = ?");
                }
                for (int a = 0; a < result.size(); a++) {
                    TLRPC.Message message = result.get(a);
                    long dialogId = MessageObject.getDialogId(message);
                    SparseArray<ArrayList<MessageObject>> sparseArray = replyMessageOwners.get(dialogId);
                    if (sparseArray == null) {
                        continue;
                    }
                    ArrayList<MessageObject> messageObjects = sparseArray.get(message.id);
                    if (messageObjects != null) {
                        MessageObject.normalizeFlags(message);
                        NativeByteBuffer data = new NativeByteBuffer(message.getObjectSize());
                        message.serializeToStream(data);
                        for (int b = 0; b < messageObjects.size(); b++) {
                            MessageObject messageObject = messageObjects.get(b);
                            for (int i = 0; i < 2; i++) {
                                SQLitePreparedStatement localState = i == 0 ? state : topicState;
                                if (localState == null) {
                                    continue;
                                }
                                localState.requery();
                                localState.bindByteBuffer(1, data);
                                localState.bindInteger(2, message.id);
                                localState.bindInteger(3, messageObject.getId());
                                localState.bindLong(4, messageObject.getDialogId());
                                localState.step();
                            }
                        }
                        data.reuse();
                    }
                }
                state.dispose();
                if (topicState != null) {
                    topicState.dispose();
                }
                getMessagesStorage().getDatabase().commitTransaction();
            } catch (Exception e) {
                FileLog.e(e);
            }
        });
    }

    private void broadcastReplyMessages(ArrayList<TLRPC.Message> result, LongSparseArray<SparseArray<ArrayList<MessageObject>>> replyMessageOwners, ArrayList<TLRPC.User> users, ArrayList<TLRPC.Chat> chats, long dialog_id, boolean isCache) {
        LongSparseArray<TLRPC.User> usersDict = new LongSparseArray<>();
        for (int a = 0; a < users.size(); a++) {
            TLRPC.User user = users.get(a);
            usersDict.put(user.id, user);
        }
        LongSparseArray<TLRPC.Chat> chatsDict = new LongSparseArray<>();
        for (int a = 0; a < chats.size(); a++) {
            TLRPC.Chat chat = chats.get(a);
            chatsDict.put(chat.id, chat);
        }
        ArrayList<MessageObject> messageObjects = new ArrayList<>();
        for (int a = 0, N = result.size(); a < N; a++) {
            messageObjects.add(new MessageObject(currentAccount, result.get(a), usersDict, chatsDict, false, false));
        }
        AndroidUtilities.runOnUIThread(() -> {
            getMessagesController().putUsers(users, isCache);
            getMessagesController().putChats(chats, isCache);
            boolean changed = false;
            for (int a = 0, N = messageObjects.size(); a < N; a++) {
                MessageObject messageObject = messageObjects.get(a);
                long dialogId = messageObject.getDialogId();
                SparseArray<ArrayList<MessageObject>> sparseArray = replyMessageOwners.get(dialogId);
                if (sparseArray == null) {
                    continue;
                }
                ArrayList<MessageObject> arrayList = sparseArray.get(messageObject.getId());
                if (arrayList != null) {
                    for (int b = 0; b < arrayList.size(); b++) {
                        MessageObject m = arrayList.get(b);
                        m.replyMessageObject = messageObject;
                        m.applyTimestampsHighlightForReplyMsg();
                        if (m.messageOwner.action instanceof TLRPC.TL_messageActionPinMessage) {
                            m.generatePinMessageText(null, null);
                        } else if (m.messageOwner.action instanceof TLRPC.TL_messageActionGameScore) {
                            m.generateGameMessageText(null);
                        } else if (m.messageOwner.action instanceof TLRPC.TL_messageActionPaymentSent) {
                            m.generatePaymentSentMessageText(null);
                        }
                    }
                    changed = true;
                }
            }
            if (changed) {
                getNotificationCenter().postNotificationName(NotificationCenter.replyMessagesDidLoad, dialog_id, messageObjects, replyMessageOwners);
            }
        });
    }

    public static void sortEntities(ArrayList<TLRPC.MessageEntity> entities) {
        Collections.sort(entities, entityComparator);
    }

    private static boolean checkInclusion(int index, List<TLRPC.MessageEntity> entities, boolean end) {
        if (entities == null || entities.isEmpty()) {
            return false;
        }
        int count = entities.size();
        for (int a = 0; a < count; a++) {
            TLRPC.MessageEntity entity = entities.get(a);
            if ((end ? entity.offset < index : entity.offset <= index) && entity.offset + entity.length > index) {
                return true;
            }
        }
        return false;
    }

    private static boolean checkIntersection(int start, int end, List<TLRPC.MessageEntity> entities) {
        if (entities == null || entities.isEmpty()) {
            return false;
        }
        int count = entities.size();
        for (int a = 0; a < count; a++) {
            TLRPC.MessageEntity entity = entities.get(a);
            if (entity.offset > start && entity.offset + entity.length <= end) {
                return true;
            }
        }
        return false;
    }

    public CharSequence substring(CharSequence source, int start, int end) {
        if (source instanceof SpannableStringBuilder) {
            return source.subSequence(start, end);
        } else if (source instanceof SpannedString) {
            return source.subSequence(start, end);
        } else {
            return TextUtils.substring(source, start, end);
        }
    }

    private static CharacterStyle createNewSpan(CharacterStyle baseSpan, TextStyleSpan.TextStyleRun textStyleRun, TextStyleSpan.TextStyleRun newStyleRun, boolean allowIntersection) {
        TextStyleSpan.TextStyleRun run = new TextStyleSpan.TextStyleRun(textStyleRun);
        if (newStyleRun != null) {
            if (allowIntersection) {
                run.merge(newStyleRun);
            } else {
                run.replace(newStyleRun);
            }
        }
        if (baseSpan instanceof TextStyleSpan) {
            return new TextStyleSpan(run);
        } else if (baseSpan instanceof URLSpanReplacement) {
            URLSpanReplacement span = (URLSpanReplacement) baseSpan;
            return new URLSpanReplacement(span.getURL(), run);
        }
        return null;
    }

    public static void addStyleToText(TextStyleSpan span, int start, int end, Spannable editable, boolean allowIntersection) {
        try {
            CharacterStyle[] spans = editable.getSpans(start, end, CharacterStyle.class);
            if (spans != null && spans.length > 0) {
                for (int a = 0; a < spans.length; a++) {
                    CharacterStyle oldSpan = spans[a];
                    TextStyleSpan.TextStyleRun textStyleRun;
                    TextStyleSpan.TextStyleRun newStyleRun = span != null ? span.getTextStyleRun() : new TextStyleSpan.TextStyleRun();
                    if (oldSpan instanceof TextStyleSpan) {
                        TextStyleSpan textStyleSpan = (TextStyleSpan) oldSpan;
                        textStyleRun = textStyleSpan.getTextStyleRun();
                    } else if (oldSpan instanceof URLSpanReplacement) {
                        URLSpanReplacement urlSpanReplacement = (URLSpanReplacement) oldSpan;
                        textStyleRun = urlSpanReplacement.getTextStyleRun();
                        if (textStyleRun == null) {
                            textStyleRun = new TextStyleSpan.TextStyleRun();
                        }
                    } else {
                        continue;
                    }
                    if (textStyleRun == null) {
                        continue;
                    }
                    int spanStart = editable.getSpanStart(oldSpan);
                    int spanEnd = editable.getSpanEnd(oldSpan);
                    editable.removeSpan(oldSpan);
                    if (spanStart > start && end > spanEnd) {
                        editable.setSpan(createNewSpan(oldSpan, textStyleRun, newStyleRun, allowIntersection), spanStart, spanEnd, Spanned.SPAN_EXCLUSIVE_EXCLUSIVE);
                        if (span != null) {
                            editable.setSpan(new TextStyleSpan(new TextStyleSpan.TextStyleRun(newStyleRun)), spanEnd, end, Spanned.SPAN_EXCLUSIVE_EXCLUSIVE);
                        }
                        end = spanStart;
                    } else {
                        int startTemp = start;
                        if (spanStart <= start) {
                            if (spanStart != start) {
                                editable.setSpan(createNewSpan(oldSpan, textStyleRun, null, allowIntersection), spanStart, start, Spanned.SPAN_EXCLUSIVE_EXCLUSIVE);
                            }
                            if (spanEnd > start) {
                                if (span != null) {
                                    editable.setSpan(createNewSpan(oldSpan, textStyleRun, newStyleRun, allowIntersection), start, Math.min(spanEnd, end), Spanned.SPAN_EXCLUSIVE_EXCLUSIVE);
                                }
                                start = spanEnd;
                            }
                        }
                        if (spanEnd >= end) {
                            if (spanEnd != end) {
                                editable.setSpan(createNewSpan(oldSpan, textStyleRun, null, allowIntersection), end, spanEnd, Spanned.SPAN_EXCLUSIVE_EXCLUSIVE);
                            }
                            if (end > spanStart && spanEnd <= startTemp) {
                                if (span != null) {
                                    editable.setSpan(createNewSpan(oldSpan, textStyleRun, newStyleRun, allowIntersection), spanStart, Math.min(spanEnd, end), Spanned.SPAN_EXCLUSIVE_EXCLUSIVE);
                                }
                                end = spanStart;
                            }
                        }
                    }
                }
            }
            if (span != null && start < end && start < editable.length()) {
                editable.setSpan(span, start, Math.min(editable.length(), end), Spanned.SPAN_EXCLUSIVE_EXCLUSIVE);
            }
        } catch (Exception e) {
            FileLog.e(e);
        }
    }

    public static void addTextStyleRuns(MessageObject msg, Spannable text) {
        addTextStyleRuns(msg.messageOwner.entities, msg.messageText, text, -1);
    }

    public static void addTextStyleRuns(TLRPC.DraftMessage msg, Spannable text, int allowedFlags) {
        addTextStyleRuns(msg.entities, msg.message, text, allowedFlags);
    }

    public static void addTextStyleRuns(MessageObject msg, Spannable text, int allowedFlags) {
        addTextStyleRuns(msg.messageOwner.entities, msg.messageText, text, allowedFlags);
    }

    public static void addTextStyleRuns(ArrayList<TLRPC.MessageEntity> entities, CharSequence messageText, Spannable text) {
        addTextStyleRuns(entities, messageText, text, -1);
    }

    public static void addTextStyleRuns(ArrayList<TLRPC.MessageEntity> entities, CharSequence messageText, Spannable text, int allowedFlags) {
        for (TextStyleSpan prevSpan : text.getSpans(0, text.length(), TextStyleSpan.class))
            text.removeSpan(prevSpan);
        for (TextStyleSpan.TextStyleRun run : MediaDataController.getTextStyleRuns(entities, messageText, allowedFlags)) {
            MediaDataController.addStyleToText(new TextStyleSpan(run), run.start, run.end, text, true);
        }
    }

    public static void addAnimatedEmojiSpans(ArrayList<TLRPC.MessageEntity> entities, CharSequence messageText, Paint.FontMetricsInt fontMetricsInt) {
        if (!(messageText instanceof Spannable) || entities == null) {
            return;
        }
        Spannable spannable = (Spannable) messageText;
        AnimatedEmojiSpan[] emojiSpans = spannable.getSpans(0, spannable.length(), AnimatedEmojiSpan.class);
        for (int j = 0; j < emojiSpans.length; ++j) {
            AnimatedEmojiSpan span = emojiSpans[j];
            if (span != null) {
                spannable.removeSpan(span);
            }
        }
        for (int i = 0; i < entities.size(); ++i) {
            TLRPC.MessageEntity messageEntity = entities.get(i);
            if (messageEntity instanceof TLRPC.TL_messageEntityCustomEmoji) {
                TLRPC.TL_messageEntityCustomEmoji entity = (TLRPC.TL_messageEntityCustomEmoji) messageEntity;

                int start = messageEntity.offset;
                int end = messageEntity.offset + messageEntity.length;
                if (start < end && end <= spannable.length()) {
                    AnimatedEmojiSpan span;
                    if (entity.document != null) {
                        span = new AnimatedEmojiSpan(entity.document, fontMetricsInt);
                    } else {
                        span = new AnimatedEmojiSpan(entity.document_id, fontMetricsInt);
                    }
                    spannable.setSpan(span, start, end, Spanned.SPAN_EXCLUSIVE_EXCLUSIVE);
                }
            }
        }
    }

    public static ArrayList<TextStyleSpan.TextStyleRun> getTextStyleRuns(ArrayList<TLRPC.MessageEntity> entities, CharSequence text, int allowedFlags) {
        ArrayList<TextStyleSpan.TextStyleRun> runs = new ArrayList<>();
        ArrayList<TLRPC.MessageEntity> entitiesCopy = new ArrayList<>(entities);

        Collections.sort(entitiesCopy, (o1, o2) -> {
            if (o1.offset > o2.offset) {
                return 1;
            } else if (o1.offset < o2.offset) {
                return -1;
            }
            return 0;
        });
        for (int a = 0, N = entitiesCopy.size(); a < N; a++) {
            TLRPC.MessageEntity entity = entitiesCopy.get(a);
            if (entity == null || entity.length <= 0 || entity.offset < 0 || entity.offset >= text.length()) {
                continue;
            } else if (entity.offset + entity.length > text.length()) {
                entity.length = text.length() - entity.offset;
            }

            if (entity instanceof TLRPC.TL_messageEntityCustomEmoji) {
                continue;
            }

            TextStyleSpan.TextStyleRun newRun = new TextStyleSpan.TextStyleRun();
            newRun.start = entity.offset;
            newRun.end = newRun.start + entity.length;
            TLRPC.MessageEntity urlEntity = null;
            if (entity instanceof TLRPC.TL_messageEntitySpoiler) {
                newRun.flags = TextStyleSpan.FLAG_STYLE_SPOILER;
            } else if (entity instanceof TLRPC.TL_messageEntityStrike) {
                newRun.flags = TextStyleSpan.FLAG_STYLE_STRIKE;
            } else if (entity instanceof TLRPC.TL_messageEntityUnderline) {
                newRun.flags = TextStyleSpan.FLAG_STYLE_UNDERLINE;
            } else if (entity instanceof TLRPC.TL_messageEntityBold) {
                newRun.flags = TextStyleSpan.FLAG_STYLE_BOLD;
            } else if (entity instanceof TLRPC.TL_messageEntityItalic) {
                newRun.flags = TextStyleSpan.FLAG_STYLE_ITALIC;
            } else if (entity instanceof TLRPC.TL_messageEntityCode || entity instanceof TLRPC.TL_messageEntityPre) {
                newRun.flags = TextStyleSpan.FLAG_STYLE_MONO;
            } else if (entity instanceof TLRPC.TL_messageEntityMentionName) {
                newRun.flags = TextStyleSpan.FLAG_STYLE_MENTION;
                newRun.urlEntity = entity;
            } else if (entity instanceof TLRPC.TL_inputMessageEntityMentionName) {
                newRun.flags = TextStyleSpan.FLAG_STYLE_MENTION;
                newRun.urlEntity = entity;
            } else {
                newRun.flags = TextStyleSpan.FLAG_STYLE_URL;
                newRun.urlEntity = entity;
            }
            if (entity instanceof TLRPC.TL_messageEntityTextUrl) {
                newRun.flags |= TextStyleSpan.FLAG_STYLE_TEXT_URL;
            }

            newRun.flags &= allowedFlags;

            for (int b = 0, N2 = runs.size(); b < N2; b++) {
                TextStyleSpan.TextStyleRun run = runs.get(b);

                if (newRun.start > run.start) {
                    if (newRun.start >= run.end) {
                        continue;
                    }

                    if (newRun.end < run.end) {
                        TextStyleSpan.TextStyleRun r = new TextStyleSpan.TextStyleRun(newRun);
                        r.merge(run);
                        b++;
                        N2++;
                        runs.add(b, r);

                        r = new TextStyleSpan.TextStyleRun(run);
                        r.start = newRun.end;
                        b++;
                        N2++;
                        runs.add(b, r);
                    } else {
                        TextStyleSpan.TextStyleRun r = new TextStyleSpan.TextStyleRun(newRun);
                        r.merge(run);
                        r.end = run.end;
                        b++;
                        N2++;
                        runs.add(b, r);
                    }

                    int temp = newRun.start;
                    newRun.start = run.end;
                    run.end = temp;
                } else {
                    if (run.start >= newRun.end) {
                        continue;
                    }
                    int temp = run.start;
                    if (newRun.end == run.end) {
                        run.merge(newRun);
                    } else if (newRun.end < run.end) {
                        TextStyleSpan.TextStyleRun r = new TextStyleSpan.TextStyleRun(run);
                        r.merge(newRun);
                        r.end = newRun.end;
                        b++;
                        N2++;
                        runs.add(b, r);

                        run.start = newRun.end;
                    } else {
                        TextStyleSpan.TextStyleRun r = new TextStyleSpan.TextStyleRun(newRun);
                        r.start = run.end;
                        b++;
                        N2++;
                        runs.add(b, r);

                        run.merge(newRun);
                    }
                    newRun.end = temp;
                }
            }
            if (newRun.start < newRun.end) {
                runs.add(newRun);
            }
        }
        return runs;
    }

    public void addStyle(TextStyleSpan.TextStyleRun styleRun, int spanStart, int spanEnd, ArrayList<TLRPC.MessageEntity> entities) {
        int flags = styleRun.flags;
        if ((flags & TextStyleSpan.FLAG_STYLE_SPOILER) != 0)
            entities.add(setEntityStartEnd(new TLRPC.TL_messageEntitySpoiler(), spanStart, spanEnd));
        if ((flags & TextStyleSpan.FLAG_STYLE_BOLD) != 0)
            entities.add(setEntityStartEnd(new TLRPC.TL_messageEntityBold(), spanStart, spanEnd));
        if ((flags & TextStyleSpan.FLAG_STYLE_ITALIC) != 0)
            entities.add(setEntityStartEnd(new TLRPC.TL_messageEntityItalic(), spanStart, spanEnd));
        if ((flags & TextStyleSpan.FLAG_STYLE_MONO) != 0) {
            if (styleRun.urlEntity != null) {
                entities.add(setEntityStartEnd(styleRun.urlEntity, spanStart, spanEnd));
            } else {
                entities.add(setEntityStartEnd(new TLRPC.TL_messageEntityCode(), spanStart, spanEnd));
            }
        }
        if ((flags & TextStyleSpan.FLAG_STYLE_STRIKE) != 0)
            entities.add(setEntityStartEnd(new TLRPC.TL_messageEntityStrike(), spanStart, spanEnd));
        if ((flags & TextStyleSpan.FLAG_STYLE_UNDERLINE) != 0)
            entities.add(setEntityStartEnd(new TLRPC.TL_messageEntityUnderline(), spanStart, spanEnd));
    }

    private TLRPC.MessageEntity setEntityStartEnd(TLRPC.MessageEntity entity, int spanStart, int spanEnd) {
        entity.offset = spanStart;
        entity.length = spanEnd - spanStart;
        return entity;
    }

    public ArrayList<TLRPC.MessageEntity> getEntities(CharSequence[] message, boolean allowStrike) {
        if (message == null || message[0] == null) {
            return null;
        }
        ArrayList<TLRPC.MessageEntity> entities = null;
        int index;
        int start = -1;
        int lastIndex = 0;
        boolean isPre = false;
        final String mono = "`";
        final String pre = "```";
        while ((index = TextUtils.indexOf(message[0], !isPre ? mono : pre, lastIndex)) != -1) {
            if (start == -1) {
                isPre = message[0].length() - index > 2 && message[0].charAt(index + 1) == '`' && message[0].charAt(index + 2) == '`';
                start = index;
                lastIndex = index + (isPre ? 3 : 1);
            } else {
                if (entities == null) {
                    entities = new ArrayList<>();
                }
                for (int a = index + (isPre ? 3 : 1); a < message[0].length(); a++) {
                    if (message[0].charAt(a) == '`') {
                        index++;
                    } else {
                        break;
                    }
                }
                lastIndex = index + (isPre ? 3 : 1);
                if (isPre) {
                    int firstChar = start > 0 ? message[0].charAt(start - 1) : 0;
                    boolean replacedFirst = firstChar == ' ' || firstChar == '\n';
                    String language = "";
                    int firstNewLine = TextUtils.indexOf(message[0], '\n', start + 3);
                    if (firstNewLine >= 0 && firstNewLine - (start + 3) > 0) {
                        language = message[0].toString().substring(start + 3, firstNewLine);
                    }
                    CharSequence startMessage = substring(message[0], 0, start - (replacedFirst ? 1 : 0));
                    int contentStart = start + 3 + language.length() + (!language.isEmpty() ? 1 : 0);
                    if (contentStart < 0 || contentStart >= message[0].length() || contentStart > index)
                        continue;
                    CharSequence content = substring(message[0], contentStart, index);
                    firstChar = index + 3 < message[0].length() ? message[0].charAt(index + 3) : 0;
                    CharSequence endMessage = substring(message[0], index + 3 + (firstChar == ' ' || firstChar == '\n' ? 1 : 0), message[0].length());
                    if (startMessage.length() != 0) {
                        startMessage = AndroidUtilities.concat(startMessage, "\n");
                    } else {
                        replacedFirst = true;
                    }
                    if (endMessage.length() > 0 && endMessage.charAt(0) != '\n') {
                        endMessage = AndroidUtilities.concat("\n", endMessage);
                    }
                    boolean contentWasTruncated = false;
                    if (content.length() > 0 && content.charAt(content.length() - 1) == '\n') {
                        contentWasTruncated = true;
                        content = substring(content, 0, content.length() - 1);
                    }
                    if (!TextUtils.isEmpty(content)) {
                        if (content.length() > 1 && content.charAt(0) == '\n') {
                            content = content.subSequence(1, content.length());
                            index--;
                        }
                        message[0] = AndroidUtilities.concat(startMessage, content, endMessage);
                        TLRPC.TL_messageEntityPre entity = new TLRPC.TL_messageEntityPre();
                        entity.offset = start + (replacedFirst ? 0 : 1);
                        entity.length = index - start - 3 - (language.length() + (!language.isEmpty() ? 1 : 0)) + (replacedFirst ? 0 : 1) - (contentWasTruncated ? 1 : 0);
                        entity.language = TextUtils.isEmpty(language) || language.trim().length() == 0 ? "" : language;
                        entities.add(entity);
                        lastIndex -= 6;
                    }
                } else {
                    if (start + 1 != index) {
                        if (message[0] instanceof Spanned && ((Spanned) message[0]).getSpans(Utilities.clamp(start, message[0].length(), 0), Utilities.clamp(start + 1, message[0].length(), 0), CodeHighlighting.Span.class).length > 0) {
                            continue;
                        }
                        message[0] = AndroidUtilities.concat(substring(message[0], 0, start), substring(message[0], start + 1, index), substring(message[0], index + 1, message[0].length()));
                        TLRPC.TL_messageEntityCode entity = new TLRPC.TL_messageEntityCode();
                        entity.offset = start;
                        entity.length = index - start - 1;
                        entities.add(entity);
                        lastIndex -= 2;
                    }
                }
                start = -1;
                isPre = false;
            }
        }
        if (start != -1 && isPre) {
            message[0] = AndroidUtilities.concat(substring(message[0], 0, start), substring(message[0], start + 2, message[0].length()));
            if (entities == null) {
                entities = new ArrayList<>();
            }
            TLRPC.TL_messageEntityCode entity = new TLRPC.TL_messageEntityCode();
            entity.offset = start;
            entity.length = 1;
            entities.add(entity);
        }

        if (message[0] instanceof Spanned) {
            Spanned spannable = (Spanned) message[0];
            TextStyleSpan[] spans = spannable.getSpans(0, message[0].length(), TextStyleSpan.class);
            if (spans != null && spans.length > 0) {
                for (int a = 0; a < spans.length; a++) {
                    TextStyleSpan span = spans[a];
                    int spanStart = spannable.getSpanStart(span);
                    int spanEnd = spannable.getSpanEnd(span);
                    if (checkInclusion(spanStart, entities, false) || checkInclusion(spanEnd, entities, true) || checkIntersection(spanStart, spanEnd, entities)) {
                        continue;
                    }
                    if (entities == null) {
                        entities = new ArrayList<>();
                    }
                    addStyle(span.getTextStyleRun(), spanStart, spanEnd, entities);
                }
            }

            URLSpanUserMention[] spansMentions = spannable.getSpans(0, message[0].length(), URLSpanUserMention.class);
            if (spansMentions != null && spansMentions.length > 0) {
                if (entities == null) {
                    entities = new ArrayList<>();
                }
                for (int b = 0; b < spansMentions.length; b++) {
                    TLRPC.TL_inputMessageEntityMentionName entity = new TLRPC.TL_inputMessageEntityMentionName();
                    entity.user_id = getMessagesController().getInputUser(Utilities.parseLong(spansMentions[b].getURL()));
                    if (entity.user_id != null) {
                        entity.offset = spannable.getSpanStart(spansMentions[b]);
                        entity.length = Math.min(spannable.getSpanEnd(spansMentions[b]), message[0].length()) - entity.offset;
                        if (message[0].charAt(entity.offset + entity.length - 1) == ' ') {
                            entity.length--;
                        }
                        entities.add(entity);
                    }
                }
            }

            URLSpanReplacement[] spansUrlReplacement = spannable.getSpans(0, message[0].length(), URLSpanReplacement.class);
            if (spansUrlReplacement != null && spansUrlReplacement.length > 0) {
                if (entities == null) {
                    entities = new ArrayList<>();
                }
                for (int b = 0; b < spansUrlReplacement.length; b++) {
                    TLRPC.TL_messageEntityTextUrl entity = new TLRPC.TL_messageEntityTextUrl();
                    entity.offset = spannable.getSpanStart(spansUrlReplacement[b]);
                    entity.length = Math.min(spannable.getSpanEnd(spansUrlReplacement[b]), message[0].length()) - entity.offset;
                    entity.url = spansUrlReplacement[b].getURL();
                    entities.add(entity);
                    TextStyleSpan.TextStyleRun style = spansUrlReplacement[b].getTextStyleRun();
                    if (style != null) {
                        addStyle(style, entity.offset, entity.offset + entity.length, entities);
                    }
                }
            }

            AnimatedEmojiSpan[] animatedEmojiSpans = spannable.getSpans(0, message[0].length(), AnimatedEmojiSpan.class);
            if (animatedEmojiSpans != null && animatedEmojiSpans.length > 0) {
                if (entities == null) {
                    entities = new ArrayList<>();
                }
                for (int b = 0; b < animatedEmojiSpans.length; ++b) {
                    AnimatedEmojiSpan span = animatedEmojiSpans[b];
                    if (span != null) {
                        try {
                            TLRPC.TL_messageEntityCustomEmoji entity = new TLRPC.TL_messageEntityCustomEmoji();
                            entity.offset = spannable.getSpanStart(span);
                            entity.length = Math.min(spannable.getSpanEnd(span), message[0].length()) - entity.offset;
                            entity.document_id = span.getDocumentId();
                            entity.document = span.document;
                            entities.add(entity);
                        } catch (Exception e) {
                            FileLog.e(e);
                        }
                    }
                }
            }

            CodeHighlighting.Span[] codeSpans = spannable.getSpans(0, message[0].length(), CodeHighlighting.Span.class);
            if (codeSpans != null && codeSpans.length > 0) {
                if (entities == null) {
                    entities = new ArrayList<>();
                }
                for (int b = 0; b < codeSpans.length; ++b) {
                    CodeHighlighting.Span span = codeSpans[b];
                    if (span != null) {
                        try {
                            TLRPC.TL_messageEntityPre entity = new TLRPC.TL_messageEntityPre();
                            entity.offset = spannable.getSpanStart(span);
                            entity.length = Math.min(spannable.getSpanEnd(span), message[0].length()) - entity.offset;
                            entity.language = span.lng;
                            entities.add(entity);
                        } catch (Exception e) {
                            FileLog.e(e);
                        }
                    }
                }
            }

            QuoteSpan[] quoteSpans = spannable.getSpans(0, message[0].length(), QuoteSpan.class);
            if (quoteSpans != null && quoteSpans.length > 0) {
                if (entities == null) {
                    entities = new ArrayList<>();
                }
                for (int b = 0; b < quoteSpans.length; ++b) {
                    QuoteSpan span = quoteSpans[b];
                    if (span != null) {
                        try {
                            TLRPC.TL_messageEntityBlockquote entity = new TLRPC.TL_messageEntityBlockquote();
                            entity.offset = spannable.getSpanStart(span);
                            entity.length = Math.min(spannable.getSpanEnd(span), message[0].length()) - entity.offset;
                            entities.add(entity);
                        } catch (Exception e) {
                            FileLog.e(e);
                        }
                    }
                }
            }

            if (spannable instanceof Spannable) {
                AndroidUtilities.addLinks((Spannable) spannable, Linkify.WEB_URLS, false, false);
                URLSpan[] spansUrl = spannable.getSpans(0, message[0].length(), URLSpan.class);
                if (spansUrl != null && spansUrl.length > 0) {
                    if (entities == null) {
                        entities = new ArrayList<>();
                    }
                    for (int b = 0; b < spansUrl.length; b++) {
                        if (spansUrl[b] instanceof URLSpanReplacement || spansUrl[b] instanceof URLSpanUserMention) {
                            continue;
                        }
                        TLRPC.TL_messageEntityUrl entity = new TLRPC.TL_messageEntityUrl();
                        entity.offset = spannable.getSpanStart(spansUrl[b]);
                        entity.length = Math.min(spannable.getSpanEnd(spansUrl[b]), message[0].length()) - entity.offset;
                        entity.url = spansUrl[b].getURL();
                        entities.add(entity);
                    }
                }
            }
        }

        CharSequence cs = message[0];
        if (entities == null) entities = new ArrayList<>();
        cs = parsePattern(cs, BOLD_PATTERN, entities, obj -> new TLRPC.TL_messageEntityBold());
        cs = parsePattern(cs, ITALIC_PATTERN, entities, obj -> new TLRPC.TL_messageEntityItalic());
        cs = parsePattern(cs, SPOILER_PATTERN, entities, obj -> new TLRPC.TL_messageEntitySpoiler());
        if (allowStrike) {
            cs = parsePattern(cs, STRIKE_PATTERN, entities, obj -> new TLRPC.TL_messageEntityStrike());
        }

        // trim again in case some whitespace inside tags
        while (cs.length() > 0 && (cs.charAt(0) == '\n' || cs.charAt(0) == ' ')) {
            cs = cs.subSequence(1, cs.length());
            for (int i = 0; i < entities.size(); ++i) {
                TLRPC.MessageEntity entity = entities.get(i);
                if (entity.offset == 0) entity.length--;
                entity.offset = Math.max(0, entity.offset - 1);
            }
        }
        while (cs.length() > 0 && (cs.charAt(cs.length() - 1) == '\n' || cs.charAt(cs.length() - 1) == ' ')) {
            cs = cs.subSequence(0, cs.length() - 1);
            for (int i = 0; i < entities.size(); ++i) {
                TLRPC.MessageEntity entity = entities.get(i);
                if (entity.offset + entity.length > cs.length()) {
                    entity.length--;
                }
            }
        }

        message[0] = cs;

        return entities;
    }

    public static boolean entitiesEqual(TLRPC.MessageEntity entity1, TLRPC.MessageEntity entity2) {
        if (entity1.getClass() != entity2.getClass() ||
                entity1.offset != entity2.offset ||
                entity1.length != entity2.length ||
                !TextUtils.equals(entity1.url, entity2.url) ||
                !TextUtils.equals(entity1.language, entity2.language)) {
            return false;
        }
        if (entity1 instanceof TLRPC.TL_inputMessageEntityMentionName && ((TLRPC.TL_inputMessageEntityMentionName) entity1).user_id != ((TLRPC.TL_inputMessageEntityMentionName) entity2).user_id) {
            return false;
        }
        if (entity1 instanceof TLRPC.TL_messageEntityMentionName && ((TLRPC.TL_messageEntityMentionName) entity1).user_id != ((TLRPC.TL_messageEntityMentionName) entity2).user_id) {
            return false;
        }
        if (entity1 instanceof TLRPC.TL_messageEntityCustomEmoji && ((TLRPC.TL_messageEntityCustomEmoji) entity1).document_id != ((TLRPC.TL_messageEntityCustomEmoji) entity2).document_id) {
            return false;
        }

        return true;
    }

    public static boolean entitiesEqual(ArrayList<TLRPC.MessageEntity> entities1, ArrayList<TLRPC.MessageEntity> entities2) {
        if (entities1.size() != entities2.size()) {
            return false;
        }

        for (int i = 0; i < entities1.size(); i++) {
            TLRPC.MessageEntity entity1 = entities1.get(i);
            TLRPC.MessageEntity entity2 = entities2.get(i);

            if (!MediaDataController.entitiesEqual(entity1, entity2)) {
                return false;
            }
        }

        return true;
    }

    private CharSequence parsePattern(CharSequence cs, Pattern pattern, ArrayList<TLRPC.MessageEntity> entities, GenericProvider<Void, TLRPC.MessageEntity> entityProvider) {
        Matcher m = pattern.matcher(cs);
        int offset = 0;
        while (m.find()) {
            String gr = m.group(1);
            boolean allowEntity = true;
            if (cs instanceof Spannable) {
                // check if it is inside a link: do not convert __ ** to styles inside links
                URLSpan[] spansUrl = ((Spannable) cs).getSpans(m.start() - offset, m.end() - offset, URLSpan.class);
                if (spansUrl != null && spansUrl.length > 0) {
                    allowEntity = false;
                }
            }
            if (allowEntity) {
                // check if it is inside a code block: do not convert __ ** || to styles inside code
                for (int i = 0; i < entities.size(); ++i) {
                    if (entities.get(i) instanceof TLRPC.TL_messageEntityPre) {
                        if (AndroidUtilities.intersect1d(m.start() - offset, m.end() - offset, entities.get(i).offset, entities.get(i).offset + entities.get(i).length)) {
                            allowEntity = false;
                            break;
                        }
                    }
                }
            }

            if (allowEntity) {
                cs = cs.subSequence(0, m.start() - offset) + gr + cs.subSequence(m.end() - offset, cs.length());

                TLRPC.MessageEntity entity = entityProvider.provide(null);
                entity.offset = m.start() - offset;
                entity.length = gr.length();

                removeOffset4After(entity.offset, entity.offset + entity.length, entities);
                entities.add(entity);
            }

            offset += m.end() - m.start() - gr.length();
        }
        return cs;
    }

    private static void removeOffset4After(int start, int end, ArrayList<TLRPC.MessageEntity> entities) {
        int count = entities.size();
        for (int a = 0; a < count; a++) {
            TLRPC.MessageEntity entity = entities.get(a);
            if (entity.offset > end) {
                entity.offset -= 4;
            } else if (entity.offset > start) {
                entity.offset -= 2;
            }
        }
    }

    //---------------- MESSAGES END ----------------

    private LongSparseArray<Integer> draftsFolderIds = new LongSparseArray<>();
    private LongSparseArray<LongSparseArray<TLRPC.DraftMessage>> drafts = new LongSparseArray<>();
    private LongSparseArray<LongSparseArray<TLRPC.Message>> draftMessages = new LongSparseArray<>();
    private boolean inTransaction;
    private SharedPreferences draftPreferences;
    private boolean loadingDrafts;

    public void loadDraftsIfNeed() {
        if (getUserConfig().draftsLoaded || loadingDrafts) {
            return;
        }
        loadingDrafts = true;
        getConnectionsManager().sendRequest(new TLRPC.TL_messages_getAllDrafts(), (response, error) -> {
            if (error != null) {
                AndroidUtilities.runOnUIThread(() -> loadingDrafts = false);
            } else {
                getMessagesController().processUpdates((TLRPC.Updates) response, false);
                AndroidUtilities.runOnUIThread(() -> {
                    loadingDrafts = false;
                    UserConfig userConfig = getUserConfig();
                    userConfig.draftsLoaded = true;
                    userConfig.saveConfig(false);
                });
            }
        });
    }

    public int getDraftFolderId(long dialogId) {
        return draftsFolderIds.get(dialogId, 0);
    }

    public void setDraftFolderId(long dialogId, int folderId) {
        draftsFolderIds.put(dialogId, folderId);
    }

    public void clearDraftsFolderIds() {
        draftsFolderIds.clear();
    }

    public LongSparseArray<LongSparseArray<TLRPC.DraftMessage>> getDrafts() {
        return drafts;
    }

    public TLRPC.DraftMessage getDraft(long dialogId, long threadId) {
        LongSparseArray<TLRPC.DraftMessage> threads = drafts.get(dialogId);
        if (threads == null) {
            return null;
        }
        return threads.get(threadId);
    }

    public Pair<Long, TLRPC.DraftMessage> getOneThreadDraft(long dialogId) {
        LongSparseArray<TLRPC.DraftMessage> threads = drafts.get(dialogId);
        if (threads == null || threads.size() <= 0) {
            return null;
        }
        return new Pair(threads.keyAt(0), threads.valueAt(0));
    }

    public TLRPC.Message getDraftMessage(long dialogId, long threadId) {
        LongSparseArray<TLRPC.Message> threads = draftMessages.get(dialogId);
        if (threads == null) {
            return null;
        }
        return threads.get(threadId);
    }

    public void saveDraft(long dialogId, int threadId, CharSequence message, ArrayList<TLRPC.MessageEntity> entities, TLRPC.Message replyToMessage, boolean noWebpage) {
        saveDraft(dialogId, threadId, message, entities, replyToMessage, null, noWebpage, false);
    }

    public void saveDraft(long dialogId, long threadId, CharSequence message, ArrayList<TLRPC.MessageEntity> entities, TLRPC.Message replyToMessage, ChatActivity.ReplyQuote quote, boolean noWebpage, boolean clean) {
        TLRPC.DraftMessage draftMessage;
        if (getMessagesController().isForum(dialogId) && threadId == 0) {
            replyToMessage = null;
        }
        if (!TextUtils.isEmpty(message) || replyToMessage != null) {
            draftMessage = new TLRPC.TL_draftMessage();
        } else {
            draftMessage = new TLRPC.TL_draftMessageEmpty();
        }
        draftMessage.date = (int) (System.currentTimeMillis() / 1000);
        draftMessage.message = message == null ? "" : message.toString();
        draftMessage.no_webpage = noWebpage;
        if (replyToMessage != null) {
            draftMessage.reply_to = new TLRPC.TL_inputReplyToMessage();
            draftMessage.flags |= 16;
            draftMessage.reply_to.reply_to_msg_id = replyToMessage.id;
            if (quote != null) {
                draftMessage.reply_to.quote_text = quote.getText();
                if (draftMessage.reply_to.quote_text != null) {
                    draftMessage.reply_to.flags |= 4;
                    draftMessage.reply_to.flags |= 16;
                    draftMessage.reply_to.quote_offset = quote.start;
                }
                draftMessage.reply_to.quote_entities = quote.getEntities();
                if (draftMessage.reply_to.quote_entities != null && !draftMessage.reply_to.quote_entities.isEmpty()) {
                    draftMessage.reply_to.quote_entities = new ArrayList<>(draftMessage.reply_to.quote_entities);
                    draftMessage.reply_to.flags |= 8;
                }
                if (quote.message != null && quote.message.messageOwner != null) {
                    TLRPC.Peer peer2 = getMessagesController().getPeer(dialogId);
                    TLRPC.Peer thisPeer = quote.message.messageOwner.peer_id;
                    if (peer2 != null && !MessageObject.peersEqual(peer2, thisPeer)) {
                        draftMessage.reply_to.flags |= 2;
                        draftMessage.reply_to.reply_to_peer_id = getMessagesController().getInputPeer(thisPeer);
                    }
                }
            } else if (dialogId != MessageObject.getDialogId(replyToMessage)) {
                draftMessage.reply_to.flags |= 2;
                draftMessage.reply_to.reply_to_peer_id = getMessagesController().getInputPeer(getMessagesController().getPeer(MessageObject.getDialogId(replyToMessage)));
            }
        }
        if (entities != null && !entities.isEmpty()) {
            draftMessage.entities = entities;
            draftMessage.flags |= 8;
        }

        LongSparseArray<TLRPC.DraftMessage> threads = drafts.get(dialogId);
        TLRPC.DraftMessage currentDraft = threads == null ? null : threads.get(threadId);
        if (!clean) {
            boolean sameDraft;
            if (currentDraft != null) {
                sameDraft = (
                    currentDraft.message.equals(draftMessage.message) &&
                    replyToEquals(currentDraft.reply_to, draftMessage.reply_to) &&
                    currentDraft.no_webpage == draftMessage.no_webpage
                );
            } else {
                sameDraft = (
                    TextUtils.isEmpty(draftMessage.message) &&
                    (draftMessage.reply_to == null || draftMessage.reply_to.reply_to_msg_id == 0)
                );
            }
            if (sameDraft) {
                return;
            }
        }

        saveDraft(dialogId, threadId, draftMessage, replyToMessage, false);

        if (threadId == 0 || ChatObject.isForum(currentAccount, dialogId)) {
            if (!DialogObject.isEncryptedDialog(dialogId)) {
                TLRPC.TL_messages_saveDraft req = new TLRPC.TL_messages_saveDraft();
                req.peer = getMessagesController().getInputPeer(dialogId);
                if (req.peer == null) {
                    return;
                }
                req.message = draftMessage.message;
                req.no_webpage = draftMessage.no_webpage;
                req.reply_to = draftMessage.reply_to;
                if (req.reply_to != null) {
                    req.flags |= 16;
                }
                if ((draftMessage.flags & 8) != 0) {
                    req.entities = draftMessage.entities;
                    req.flags |= 8;
                }
                getConnectionsManager().sendRequest(req, (response, error) -> {

                });
            }
            getMessagesController().sortDialogs(null);
            getNotificationCenter().postNotificationName(NotificationCenter.dialogsNeedReload);
        }
    }

    private static boolean replyToEquals(TLRPC.InputReplyTo a, TLRPC.InputReplyTo b) {
        if (a == b) {
            return true;
        }
        if (a instanceof TLRPC.TL_inputReplyToMessage != b instanceof TLRPC.TL_inputReplyToMessage) {
            return false;
        }
        if (a instanceof TLRPC.TL_inputReplyToMessage) {
            if (!MessageObject.peersEqual(a.reply_to_peer_id, b.reply_to_peer_id)) {
                return false;
            }
            if (!TextUtils.equals(a.quote_text, b.quote_text)) {
                return false;
            }
            return a.reply_to_msg_id == b.reply_to_msg_id;
        }
        if (a instanceof TLRPC.TL_inputReplyToStory) {
            return MessageObject.peersEqual(a.peer, b.peer) && a.story_id == b.story_id;
        }
        return true;
    }

    private static TLRPC.InputReplyTo toInputReplyTo(int currentAccount, TLRPC.MessageReplyHeader reply_to) {
        if (reply_to instanceof TLRPC.TL_messageReplyStoryHeader) {
            TLRPC.TL_inputReplyToStory inputReplyTo = new TLRPC.TL_inputReplyToStory();
            inputReplyTo.peer = MessagesController.getInstance(currentAccount).getInputPeer(reply_to.peer);
            inputReplyTo.story_id = reply_to.story_id;
            return inputReplyTo;
        } else if (reply_to instanceof TLRPC.TL_messageReplyHeader) {
            TLRPC.TL_inputReplyToMessage inputReplyTo = new TLRPC.TL_inputReplyToMessage();
            inputReplyTo.reply_to_msg_id = reply_to.reply_to_msg_id;
            if ((reply_to.flags & 1) != 0) {
                inputReplyTo.reply_to_peer_id = MessagesController.getInstance(currentAccount).getInputPeer(reply_to.reply_to_peer_id);
                if (inputReplyTo.reply_to_peer_id != null) {
                    inputReplyTo.flags |= 2;
                }
            }
            if ((reply_to.flags & 2) != 0) {
                inputReplyTo.flags |= 1;
                inputReplyTo.top_msg_id = reply_to.reply_to_top_id;
            }
            if ((reply_to.flags & 64) != 0) {
                inputReplyTo.flags |= 4;
                inputReplyTo.quote_text = reply_to.quote_text;
            }
            if ((reply_to.flags & 128) != 0) {
                inputReplyTo.flags |= 8;
                inputReplyTo.quote_entities = reply_to.quote_entities;
            }
            return inputReplyTo;
        }
        return null;
    }

    public void saveDraft(long dialogId, long threadId, TLRPC.DraftMessage draft, TLRPC.Message replyToMessage, boolean fromServer) {
        if (getMessagesController().isForum(dialogId) && threadId == 0 && TextUtils.isEmpty(draft.message)) {
            if (draft.reply_to instanceof TLRPC.TL_inputReplyToMessage) {
                ((TLRPC.TL_inputReplyToMessage) draft.reply_to).reply_to_msg_id = 0;
            }
        }
        SharedPreferences.Editor editor = draftPreferences.edit();
        MessagesController messagesController = getMessagesController();
        if (draft == null || draft instanceof TLRPC.TL_draftMessageEmpty) {
            {
                LongSparseArray<TLRPC.DraftMessage> threads = drafts.get(dialogId);
                if (threads != null) {
                    threads.remove(threadId);
                    if (threads.size() == 0) {
                        drafts.remove(dialogId);
                    }
                }
            }
            {
                LongSparseArray<TLRPC.Message> threads = draftMessages.get(dialogId);
                if (threads != null) {
                    threads.remove(threadId);
                    if (threads.size() == 0) {
                        draftMessages.remove(dialogId);
                    }
                }
            }
            if (threadId == 0) {
                draftPreferences.edit().remove("" + dialogId).remove("r_" + dialogId).apply();
            } else {
                draftPreferences.edit().remove("t_" + dialogId + "_" + threadId).remove("rt_" + dialogId + "_" + threadId).commit();
            }
            messagesController.removeDraftDialogIfNeed(dialogId);
        } else {
            LongSparseArray<TLRPC.DraftMessage> threads = drafts.get(dialogId);
            if (threads == null) {
                threads = new LongSparseArray<>();
                drafts.put(dialogId, threads);
            }
            threads.put(threadId, draft);
            if (threadId == 0) {
                messagesController.putDraftDialogIfNeed(dialogId, draft);
            }
            try {
                SerializedData serializedData = new SerializedData(draft.getObjectSize());
                draft.serializeToStream(serializedData);
                editor.putString(threadId == 0 ? ("" + dialogId) : ("t_" + dialogId + "_" + threadId), Utilities.bytesToHex(serializedData.toByteArray()));
                serializedData.cleanup();
            } catch (Exception e) {
                FileLog.e(e);
            }
        }
        LongSparseArray<TLRPC.Message> threads = draftMessages.get(dialogId);
        if (replyToMessage == null && draft != null && draft.reply_to != null) {
            if (threads != null) {
                replyToMessage = threads.get(threadId);
            }
//            if (replyToMessage == null || replyToMessage.id != draft.reply_to.reply_to_msg_id || !MessageObject.peersEqual(draft.reply_to.reply_to_peer_id, replyToMessage.peer_id)) {
//                replyToMessage = null;
//            }
        } else if (draft != null && draft.reply_to == null) {
            replyToMessage = null;
        }
        if (replyToMessage == null) {
            if (threads != null) {
                threads.remove(threadId);
                if (threads.size() == 0) {
                    draftMessages.remove(dialogId);
                }
            }
            if (threadId == 0) {
                editor.remove("r_" + dialogId);
            } else {
                editor.remove("rt_" + dialogId + "_" + threadId);
            }
        } else {
            if (threads == null) {
                threads = new LongSparseArray<>();
                draftMessages.put(dialogId, threads);
            }
            threads.put(threadId, replyToMessage);

            SerializedData serializedData = new SerializedData(replyToMessage.getObjectSize());
            replyToMessage.serializeToStream(serializedData);
            editor.putString(threadId == 0 ? ("r_" + dialogId) : ("rt_" + dialogId + "_" + threadId), Utilities.bytesToHex(serializedData.toByteArray()));
            serializedData.cleanup();
        }
        editor.apply();
        if (fromServer && (threadId == 0 || getMessagesController().isForum(dialogId))) {
            if (draft != null && draft.reply_to != null && draft.reply_to.reply_to_msg_id != 0 && (replyToMessage == null || replyToMessage.reply_to instanceof TLRPC.TL_messageReplyHeader && replyToMessage.replyMessage == null)) {
                final long replyDialogId = (draft.reply_to.flags & 2) != 0 ? DialogObject.getPeerDialogId(draft.reply_to.reply_to_peer_id) : dialogId;
                TLRPC.User user = null;
                TLRPC.Chat chat = null;
                if (DialogObject.isUserDialog(replyDialogId)) {
                    user = getMessagesController().getUser(replyDialogId);
                } else {
                    chat = getMessagesController().getChat(-replyDialogId);
                }
                if (user != null || chat != null) {
                    long channelId = ChatObject.isChannel(chat) ? chat.id : 0;
                    int messageId = draft.reply_to.reply_to_msg_id;

                    getMessagesStorage().getStorageQueue().postRunnable(() -> {
                        try {
                            TLRPC.Message message = null;
                            SQLiteCursor cursor = getMessagesStorage().getDatabase().queryFinalized(String.format(Locale.US, "SELECT data, replydata FROM messages_v2 WHERE mid = %d and uid = %d", messageId, replyDialogId));
                            if (cursor.next()) {
                                NativeByteBuffer data = cursor.byteBufferValue(0);
                                if (data != null) {
                                    message = TLRPC.Message.TLdeserialize(data, data.readInt32(false), false);
                                    message.readAttachPath(data, getUserConfig().clientUserId);
                                    data.reuse();
                                }
                                if (message != null) {
                                    ArrayList<Long> usersToLoad = new ArrayList<>();
                                    ArrayList<Long> chatsToLoad = new ArrayList<>();
                                    LongSparseArray<SparseArray<ArrayList<TLRPC.Message>>> replyMessageOwners = new LongSparseArray<>();
                                    LongSparseArray<ArrayList<Integer>> dialogReplyMessagesIds = new LongSparseArray<>();
                                    try {
                                        if (message.reply_to != null && message.reply_to.reply_to_msg_id != 0) {
                                            if (!cursor.isNull(1)) {
                                                NativeByteBuffer data2 = cursor.byteBufferValue(1);
                                                if (data2 != null) {
                                                    message.replyMessage = TLRPC.Message.TLdeserialize(data2, data2.readInt32(false), false);
                                                    message.replyMessage.readAttachPath(data2, getUserConfig().clientUserId);
                                                    data2.reuse();
                                                    if (message.replyMessage != null) {
                                                        MessagesStorage.addUsersAndChatsFromMessage(message.replyMessage, usersToLoad, chatsToLoad, null);
                                                    }
                                                }
                                            }
                                            if (message.replyMessage == null) {
                                                MessagesStorage.addReplyMessages(message, replyMessageOwners, dialogReplyMessagesIds);
                                            }
                                        }
                                    } catch (Exception e) {
                                        getMessagesStorage().checkSQLException(e);
                                    }
                                    getMessagesStorage().loadReplyMessages(replyMessageOwners, dialogReplyMessagesIds, usersToLoad, chatsToLoad, 0);
                                }
                            }
                            cursor.dispose();
                            if (message == null) {
                                if (channelId != 0) {
                                    TLRPC.TL_channels_getMessages req = new TLRPC.TL_channels_getMessages();
                                    req.channel = getMessagesController().getInputChannel(channelId);
                                    req.id.add(messageId);
                                    getConnectionsManager().sendRequest(req, (response, error) -> {
                                        if (error == null) {
                                            TLRPC.messages_Messages messagesRes = (TLRPC.messages_Messages) response;
                                            if (!messagesRes.messages.isEmpty()) {
                                                saveDraftReplyMessage(dialogId, threadId, messagesRes.messages.get(0));
                                            }
                                        }
                                    });
                                } else {
                                    TLRPC.TL_messages_getMessages req = new TLRPC.TL_messages_getMessages();
                                    req.id.add(messageId);
                                    getConnectionsManager().sendRequest(req, (response, error) -> {
                                        if (error == null) {
                                            TLRPC.messages_Messages messagesRes = (TLRPC.messages_Messages) response;
                                            if (!messagesRes.messages.isEmpty()) {
                                                saveDraftReplyMessage(dialogId, threadId, messagesRes.messages.get(0));
                                            }
                                        }
                                    });
                                }
                            } else {
                                saveDraftReplyMessage(dialogId, threadId, message);
                            }
                        } catch (Exception e) {
                            FileLog.e(e);
                        }
                    });
                }
            }
            getNotificationCenter().postNotificationName(NotificationCenter.newDraftReceived, dialogId);
        }
    }

    private void saveDraftReplyMessage(long dialogId, long threadId, TLRPC.Message message) {
        if (message == null) {
            return;
        }
        AndroidUtilities.runOnUIThread(() -> {
            LongSparseArray<TLRPC.DraftMessage> threads = drafts.get(dialogId);
            TLRPC.DraftMessage draftMessage = threads != null ? threads.get(threadId) : null;
            if (draftMessage != null && draftMessage.reply_to != null && draftMessage.reply_to.reply_to_msg_id == message.id) {
                LongSparseArray<TLRPC.Message> threads2 = draftMessages.get(dialogId);
                if (threads2 == null) {
                    threads2 = new LongSparseArray<>();
                    draftMessages.put(dialogId, threads2);
                }
                threads2.put(threadId, message);
                SerializedData serializedData = new SerializedData(message.getObjectSize());
                message.serializeToStream(serializedData);
                draftPreferences.edit().putString(threadId == 0 ? ("r_" + dialogId) : ("rt_" + dialogId + "_" + threadId), Utilities.bytesToHex(serializedData.toByteArray())).apply();
                getNotificationCenter().postNotificationName(NotificationCenter.newDraftReceived, dialogId);
                serializedData.cleanup();
            }
        });
    }

    public void clearAllDrafts(boolean notify) {
        drafts.clear();
        draftMessages.clear();
        draftsFolderIds.clear();
        draftPreferences.edit().clear().apply();
        if (notify) {
            getMessagesController().sortDialogs(null);
            getNotificationCenter().postNotificationName(NotificationCenter.dialogsNeedReload);
        }
    }

    public void cleanDraft(long dialogId, long threadId, boolean replyOnly) {
        LongSparseArray<TLRPC.DraftMessage> threads2 = drafts.get(dialogId);
        TLRPC.DraftMessage draftMessage = threads2 != null ? threads2.get(threadId) : null;
        if (draftMessage == null) {
            return;
        }
        if (!replyOnly) {
            {
                LongSparseArray<TLRPC.DraftMessage> threads = drafts.get(dialogId);
                if (threads != null) {
                    threads.remove(threadId);
                    if (threads.size() == 0) {
                        drafts.remove(dialogId);
                    }
                }
            }
            {
                LongSparseArray<TLRPC.Message> threads = draftMessages.get(dialogId);
                if (threads != null) {
                    threads.remove(threadId);
                    if (threads.size() == 0) {
                        draftMessages.remove(dialogId);
                    }
                }
            }
            if (threadId == 0) {
                draftPreferences.edit().remove("" + dialogId).remove("r_" + dialogId).apply();
                getMessagesController().sortDialogs(null);
                getNotificationCenter().postNotificationName(NotificationCenter.dialogsNeedReload);
            } else {
                draftPreferences.edit().remove("t_" + dialogId + "_" + threadId).remove("rt_" + dialogId + "_" + threadId).commit();
            }
        } else if (draftMessage.reply_to == null || draftMessage.reply_to.reply_to_msg_id != 0) {
            if (draftMessage.reply_to != null) {
                draftMessage.reply_to.reply_to_msg_id = 0;
            }
            draftMessage.flags &= ~1;
            saveDraft(dialogId, threadId, draftMessage.message, draftMessage.entities, null, null, draftMessage.no_webpage, true);
        }
    }

    public void beginTransaction() {
        inTransaction = true;
    }

    public void endTransaction() {
        inTransaction = false;
    }

    //---------------- DRAFT END ----------------

    private HashMap<String, TLRPC.BotInfo> botInfos = new HashMap<>();
    private LongSparseArray<ArrayList<TLRPC.Message>> botDialogKeyboards = new LongSparseArray<>();
    private HashMap<MessagesStorage.TopicKey, TLRPC.Message> botKeyboards = new HashMap<>();
    private LongSparseArray<MessagesStorage.TopicKey> botKeyboardsByMids = new LongSparseArray();

    public void clearBotKeyboard(MessagesStorage.TopicKey topicKey, ArrayList<Integer> messages) {
        AndroidUtilities.runOnUIThread(() -> {
            if (messages != null) {
                for (int a = 0; a < messages.size(); a++) {
                    final int id = messages.get(a);
                    MessagesStorage.TopicKey foundTopicKey = botKeyboardsByMids.get(id);
                    if (foundTopicKey != null) {
                        botKeyboards.remove(foundTopicKey);
                        ArrayList<TLRPC.Message> dialogMessages = botDialogKeyboards.get(foundTopicKey.dialogId);
                        if (dialogMessages != null) {
                            for (int i = 0; i < dialogMessages.size(); ++i) {
                                TLRPC.Message msg = dialogMessages.get(i);
                                if (msg == null || msg.id == id) {
                                    dialogMessages.remove(i);
                                    i--;
                                }
                            }
                            if (dialogMessages.isEmpty()) {
                                botDialogKeyboards.remove(foundTopicKey.dialogId);
                            }
                        }
                        botKeyboardsByMids.remove(id);
                        getNotificationCenter().postNotificationName(NotificationCenter.botKeyboardDidLoad, null, foundTopicKey);
                    }
                }
            } else if (topicKey != null) {
                botKeyboards.remove(topicKey);
                botDialogKeyboards.remove(topicKey.dialogId);
                getNotificationCenter().postNotificationName(NotificationCenter.botKeyboardDidLoad, null, topicKey);
            }
        });
    }

    public void clearBotKeyboard(long dialogId) {
        AndroidUtilities.runOnUIThread(() -> {
            ArrayList<TLRPC.Message> dialogMessages = botDialogKeyboards.get(dialogId);
            if (dialogMessages != null) {
                for (int i = 0; i < dialogMessages.size(); ++i) {
                    TLRPC.Message msg = dialogMessages.get(i);
                    long topicId = MessageObject.getTopicId(currentAccount, msg, ChatObject.isForum(currentAccount, dialogId));
                    MessagesStorage.TopicKey topicKey = MessagesStorage.TopicKey.of(dialogId, topicId);
                    botKeyboards.remove(topicKey);
                    getNotificationCenter().postNotificationName(NotificationCenter.botKeyboardDidLoad, null, topicKey);
                }
            }
            botDialogKeyboards.remove(dialogId);
        });
    }

    public void loadBotKeyboard(MessagesStorage.TopicKey topicKey) {
        TLRPC.Message keyboard = botKeyboards.get(topicKey);
        if (keyboard != null) {
            getNotificationCenter().postNotificationName(NotificationCenter.botKeyboardDidLoad, keyboard, topicKey);
            return;
        }
        getMessagesStorage().getStorageQueue().postRunnable(() -> {
            try {
                TLRPC.Message botKeyboard = null;
                SQLiteCursor cursor;
                if (topicKey.topicId != 0) {
                    cursor = getMessagesStorage().getDatabase().queryFinalized(String.format(Locale.US, "SELECT info FROM bot_keyboard_topics WHERE uid = %d AND tid = %d", topicKey.dialogId, topicKey.topicId));
                } else {
                    cursor = getMessagesStorage().getDatabase().queryFinalized(String.format(Locale.US, "SELECT info FROM bot_keyboard WHERE uid = %d", topicKey.dialogId));
                }
                if (cursor.next()) {
                    NativeByteBuffer data;

                    if (!cursor.isNull(0)) {
                        data = cursor.byteBufferValue(0);
                        if (data != null) {
                            botKeyboard = TLRPC.Message.TLdeserialize(data, data.readInt32(false), false);
                            data.reuse();
                        }
                    }
                }
                cursor.dispose();

                if (botKeyboard != null) {
                    TLRPC.Message botKeyboardFinal = botKeyboard;
                    AndroidUtilities.runOnUIThread(() -> getNotificationCenter().postNotificationName(NotificationCenter.botKeyboardDidLoad, botKeyboardFinal, topicKey));
                }
            } catch (Exception e) {
                FileLog.e(e);
            }
        });
    }

    private TLRPC.BotInfo loadBotInfoInternal(long uid, long dialogId) throws SQLiteException {
        TLRPC.BotInfo botInfo = null;
        SQLiteCursor cursor = getMessagesStorage().getDatabase().queryFinalized(String.format(Locale.US, "SELECT info FROM bot_info_v2 WHERE uid = %d AND dialogId = %d", uid, dialogId));
        if (cursor.next()) {
            NativeByteBuffer data;

            if (!cursor.isNull(0)) {
                data = cursor.byteBufferValue(0);
                if (data != null) {
                    botInfo = TLRPC.BotInfo.TLdeserialize(data, data.readInt32(false), false);
                    data.reuse();
                }
            }
        }
        cursor.dispose();
        return botInfo;
    }

    public void loadBotInfo(long uid, long dialogId, boolean cache, int classGuid) {
        if (cache) {
            TLRPC.BotInfo botInfo = botInfos.get(uid + "_" + dialogId);
            if (botInfo != null) {
                getNotificationCenter().postNotificationName(NotificationCenter.botInfoDidLoad, botInfo, classGuid);
                return;
            }
        }
        getMessagesStorage().getStorageQueue().postRunnable(() -> {
            try {
                TLRPC.BotInfo botInfo = loadBotInfoInternal(uid, dialogId);
                if (botInfo != null) {
                    AndroidUtilities.runOnUIThread(() -> getNotificationCenter().postNotificationName(NotificationCenter.botInfoDidLoad, botInfo, classGuid));
                }
            } catch (Exception e) {
                FileLog.e(e);
            }
        });
    }

    public void putBotKeyboard(MessagesStorage.TopicKey topicKey, TLRPC.Message message) {
        if (topicKey == null) {
            return;
        }
        try {
            int mid = 0;
            SQLiteCursor cursor;
            if (topicKey.topicId != 0) {
                cursor = getMessagesStorage().getDatabase().queryFinalized(String.format(Locale.US, "SELECT mid FROM bot_keyboard_topics WHERE uid = %d AND tid = %d", topicKey.dialogId, topicKey.topicId));
            } else {
                cursor = getMessagesStorage().getDatabase().queryFinalized(String.format(Locale.US, "SELECT mid FROM bot_keyboard WHERE uid = %d", topicKey.dialogId));
            }
            if (cursor.next()) {
                mid = cursor.intValue(0);
            }
            cursor.dispose();
            if (mid >= message.id) {
                return;
            }

            SQLitePreparedStatement state;
            if (topicKey.topicId != 0) {
                state = getMessagesStorage().getDatabase().executeFast("REPLACE INTO bot_keyboard_topics VALUES(?, ?, ?, ?)");
            } else {
                state = getMessagesStorage().getDatabase().executeFast("REPLACE INTO bot_keyboard VALUES(?, ?, ?)");
            }
            state.requery();
            MessageObject.normalizeFlags(message);
            NativeByteBuffer data = new NativeByteBuffer(message.getObjectSize());
            message.serializeToStream(data);
            if (topicKey.topicId != 0) {
                state.bindLong(1, topicKey.dialogId);
                state.bindLong(2, topicKey.topicId);
                state.bindInteger(3, message.id);
                state.bindByteBuffer(4, data);
            } else {
                state.bindLong(1, topicKey.dialogId);
                state.bindInteger(2, message.id);
                state.bindByteBuffer(3, data);
            }
            state.step();
            data.reuse();
            state.dispose();

            AndroidUtilities.runOnUIThread(() -> {
                TLRPC.Message old = botKeyboards.get(topicKey);
                botKeyboards.put(topicKey, message);
                ArrayList<TLRPC.Message> messages = botDialogKeyboards.get(topicKey.dialogId);
                if (messages == null) {
                    messages = new ArrayList<>();
                }
                messages.add(message);
                botDialogKeyboards.put(topicKey.dialogId, messages);
                long channelId = MessageObject.getChannelId(message);
                if (channelId == 0) {
                    if (old != null) {
                        botKeyboardsByMids.delete(old.id);
                    }
                    botKeyboardsByMids.put(message.id, topicKey);
                }
                getNotificationCenter().postNotificationName(NotificationCenter.botKeyboardDidLoad, message, topicKey);
            });
        } catch (Exception e) {
            FileLog.e(e);
        }
    }

    public void putBotInfo(long dialogId, TLRPC.BotInfo botInfo) {
        if (botInfo == null) {
            return;
        }
        botInfos.put(botInfo.user_id + "_" + dialogId, botInfo);
        getMessagesStorage().getStorageQueue().postRunnable(() -> {
            try {
                SQLitePreparedStatement state = getMessagesStorage().getDatabase().executeFast("REPLACE INTO bot_info_v2 VALUES(?, ?, ?)");
                state.requery();
                NativeByteBuffer data = new NativeByteBuffer(botInfo.getObjectSize());
                botInfo.serializeToStream(data);
                state.bindLong(1, botInfo.user_id);
                state.bindLong(2, dialogId);
                state.bindByteBuffer(3, data);
                state.step();
                data.reuse();
                state.dispose();
            } catch (Exception e) {
                FileLog.e(e);
            }
        });
    }

    public void updateBotInfo(long dialogId, TLRPC.TL_updateBotCommands update) {
        TLRPC.BotInfo botInfo = botInfos.get(update.bot_id + "_" + dialogId);
        if (botInfo != null) {
            botInfo.commands = update.commands;
            getNotificationCenter().postNotificationName(NotificationCenter.botInfoDidLoad, botInfo, 0);
        }
        getMessagesStorage().getStorageQueue().postRunnable(() -> {
            try {
                TLRPC.BotInfo info = loadBotInfoInternal(update.bot_id, dialogId);
                if (info != null) {
                    info.commands = update.commands;
                }
                SQLitePreparedStatement state = getMessagesStorage().getDatabase().executeFast("REPLACE INTO bot_info_v2 VALUES(?, ?, ?)");
                state.requery();
                NativeByteBuffer data = new NativeByteBuffer(info.getObjectSize());
                info.serializeToStream(data);
                state.bindLong(1, info.user_id);
                state.bindLong(2, dialogId);
                state.bindByteBuffer(3, data);
                state.step();
                data.reuse();
                state.dispose();
            } catch (Exception e) {
                FileLog.e(e);
            }
        });
    }

    public HashMap<String, TLRPC.TL_availableReaction> getReactionsMap() {
        return reactionsMap;
    }

    public String getDoubleTapReaction() {
        if (doubleTapReaction != null) {
            return doubleTapReaction;
        }
        if (!getReactionsList().isEmpty()) {
            String savedReaction = MessagesController.getEmojiSettings(currentAccount).getString("reaction_on_double_tap", null);
            if (savedReaction != null && (getReactionsMap().get(savedReaction) != null || savedReaction.startsWith("animated_"))) {
                doubleTapReaction = savedReaction;
                return doubleTapReaction;
            }
            return getReactionsList().get(0).reaction;
        }
        return null;
    }

    public void setDoubleTapReaction(String reaction) {
        MessagesController.getEmojiSettings(currentAccount).edit().putString("reaction_on_double_tap", reaction).apply();
        doubleTapReaction = reaction;
    }

    public List<TLRPC.TL_availableReaction> getEnabledReactionsList() {
        return enabledReactionsList;
    }

    public void uploadRingtone(String filePath) {
        if (ringtoneUploaderHashMap.containsKey(filePath)) {
            return;
        }
        ringtoneUploaderHashMap.put(filePath, new RingtoneUploader(filePath, currentAccount));
        ringtoneDataStore.addUploadingTone(filePath);
    }

    public void onRingtoneUploaded(String filePath, TLRPC.Document document, boolean error) {
        ringtoneUploaderHashMap.remove(filePath);
        ringtoneDataStore.onRingtoneUploaded(filePath, document, error);
    }

    public void checkRingtones(boolean force) {
        ringtoneDataStore.loadUserRingtones(force);
    }

    public boolean saveToRingtones(TLRPC.Document document) {
        if (document == null) {
            return false;
        }
        if (ringtoneDataStore.contains(document.id)) {
            return true;
        }
        if (document.size > MessagesController.getInstance(currentAccount).ringtoneSizeMax) {
            NotificationCenter.getGlobalInstance().postNotificationName(NotificationCenter.showBulletin, Bulletin.TYPE_ERROR_SUBTITLE, LocaleController.formatString("TooLargeError", R.string.TooLargeError), LocaleController.formatString("ErrorRingtoneSizeTooBig", R.string.ErrorRingtoneSizeTooBig, (MessagesController.getInstance(UserConfig.selectedAccount).ringtoneSizeMax / 1024)));
            return false;
        }
        for (int a = 0; a < document.attributes.size(); a++) {
            TLRPC.DocumentAttribute attribute = document.attributes.get(a);
            if (attribute instanceof TLRPC.TL_documentAttributeAudio) {
                if (attribute.duration > MessagesController.getInstance(currentAccount).ringtoneDurationMax) {
                    NotificationCenter.getGlobalInstance().postNotificationName(NotificationCenter.showBulletin, Bulletin.TYPE_ERROR_SUBTITLE, LocaleController.formatString("TooLongError", R.string.TooLongError), LocaleController.formatString("ErrorRingtoneDurationTooLong", R.string.ErrorRingtoneDurationTooLong, MessagesController.getInstance(UserConfig.selectedAccount).ringtoneDurationMax));
                    return false;
                }
            }
        }
        TLRPC.TL_account_saveRingtone saveRingtone = new TLRPC.TL_account_saveRingtone();
        saveRingtone.id = new TLRPC.TL_inputDocument();
        saveRingtone.id.id = document.id;
        saveRingtone.id.file_reference = document.file_reference;
        saveRingtone.id.access_hash = document.access_hash;
        ConnectionsManager.getInstance(currentAccount).sendRequest(saveRingtone, (response, error) -> AndroidUtilities.runOnUIThread(() -> {
            if (response != null) {
                if (response instanceof TLRPC.TL_account_savedRingtoneConverted) {
                    ringtoneDataStore.addTone(((TLRPC.TL_account_savedRingtoneConverted) response).document);
                } else {
                    ringtoneDataStore.addTone(document);
                }
            }
        }));
        return true;
    }

    public void preloadPremiumPreviewStickers() {
        if (previewStickersLoading || !premiumPreviewStickers.isEmpty()) {
            for (int i = 0; i < Math.min(premiumPreviewStickers.size(), 3); i++) {
                TLRPC.Document document = premiumPreviewStickers.get(i == 2 ? premiumPreviewStickers.size() - 1 : i);
                if (MessageObject.isPremiumSticker(document)) {
                    ImageReceiver imageReceiver = new ImageReceiver();
                    imageReceiver.setAllowLoadingOnAttachedOnly(false);
                    imageReceiver.setImage(ImageLocation.getForDocument(document), null, null, "webp", null, 1);
                    ImageLoader.getInstance().loadImageForImageReceiver(imageReceiver);

                    imageReceiver = new ImageReceiver();
                    imageReceiver.setAllowLoadingOnAttachedOnly(false);
                    imageReceiver.setImage(ImageLocation.getForDocument(MessageObject.getPremiumStickerAnimation(document), document), null, null, null, "tgs", null, 1);
                    ImageLoader.getInstance().loadImageForImageReceiver(imageReceiver);
                }
            }
            return;
        }
        final TLRPC.TL_messages_getStickers req2 = new TLRPC.TL_messages_getStickers();
        req2.emoticon = Emoji.fixEmoji("⭐") + Emoji.fixEmoji("⭐");
        req2.hash = 0;
        previewStickersLoading = true;
        ConnectionsManager.getInstance(currentAccount).sendRequest(req2, (response, error) -> AndroidUtilities.runOnUIThread(() -> {
            if (error != null) {
                return;
            }
            previewStickersLoading = false;
            TLRPC.TL_messages_stickers res = (TLRPC.TL_messages_stickers) response;
            premiumPreviewStickers.clear();
            premiumPreviewStickers.addAll(res.stickers);
            NotificationCenter.getInstance(currentAccount).postNotificationName(NotificationCenter.premiumStickersPreviewLoaded);
        }));
    }

    public void checkAllMedia(boolean force) {
        if (force) {
            reactionsUpdateDate = 0;
            loadFeaturedDate[0] = 0;
            loadFeaturedDate[1] = 0;
        }
        loadRecents(MediaDataController.TYPE_FAVE, false, true, false);
        loadRecents(MediaDataController.TYPE_GREETINGS, false, true, false);
        loadRecents(MediaDataController.TYPE_PREMIUM_STICKERS, false, false, true);
        checkFeaturedStickers();
        checkFeaturedEmoji();
        checkReactions();
        checkMenuBots(true);
        checkPremiumPromo();
        checkPremiumGiftStickers();
        checkGenericAnimations();
    }

    public void moveStickerSetToTop(long setId, boolean emojis, boolean masks) {
        ArrayList<TLRPC.TL_messages_stickerSet> arrayList = null;
        int type = 0;
        if (emojis) {
            type = TYPE_EMOJIPACKS;
        } else if (masks) {
            type = TYPE_MASK;
        } else {
        }
        arrayList = getStickerSets(type);
        if (arrayList != null) {
            for (int i = 0; i < arrayList.size(); i++) {
                if (arrayList.get(i).set.id == setId) {
                    TLRPC.TL_messages_stickerSet set = arrayList.get(i);
                    arrayList.remove(i);
                    arrayList.add(0, set);
                    getNotificationCenter().postNotificationName(NotificationCenter.stickersDidLoad, type, false);
                    break;
                }
            }
        }
    }

    public void applyAttachMenuBot(TLRPC.TL_attachMenuBotsBot attachMenuBot) {
        attachMenuBots.bots.add(attachMenuBot.bot);
        loadAttachMenuBots(false, true);
    }

    public boolean botInAttachMenu(long id) {
        for (int i = 0; i < attachMenuBots.bots.size(); i++) {
            if (attachMenuBots.bots.get(i).bot_id == id) {
                return true;
            }
        }
        return false;
    }

    public TLRPC.TL_attachMenuBot findBotInAttachMenu(long id) {
        for (int i = 0; i < attachMenuBots.bots.size(); i++) {
            if (attachMenuBots.bots.get(i).bot_id == id) {
                return attachMenuBots.bots.get(i);
            }
        }
        return null;
    }

    //---------------- BOT END ----------------

    //---------------- EMOJI START ----------------

    public static class KeywordResult {
        public KeywordResult() {
        }

        public KeywordResult(String emoji, String keyword) {
            this.emoji = emoji;
            this.keyword = keyword;
        }

        public String emoji;
        public String keyword;
    }


    public interface KeywordResultCallback {
        void run(ArrayList<KeywordResult> param, String alias);
    }

    private HashMap<String, Boolean> currentFetchingEmoji = new HashMap<>();
    private HashSet<String> fetchedEmoji = new HashSet<>();

    public void fetchNewEmojiKeywords(String[] langCodes) {
        fetchNewEmojiKeywords(langCodes, false);
    }
    public void fetchNewEmojiKeywords(String[] langCodes, boolean doNotFetchTwice) {
        if (langCodes == null) {
            return;
        }
        for (int a = 0; a < langCodes.length; a++) {
            String langCode = langCodes[a];
            if (TextUtils.isEmpty(langCode)) {
                return;
            }
            if (currentFetchingEmoji.get(langCode) != null || doNotFetchTwice && fetchedEmoji.contains(langCode)) {
                return;
            }
            currentFetchingEmoji.put(langCode, true);
            getMessagesStorage().getStorageQueue().postRunnable(() -> {
                int version = -1;
                String alias = null;
                long date = 0;
                try {
                    SQLiteCursor cursor = getMessagesStorage().getDatabase().queryFinalized("SELECT alias, version, date FROM emoji_keywords_info_v2 WHERE lang = ?", langCode);
                    if (cursor.next()) {
                        alias = cursor.stringValue(0);
                        version = cursor.intValue(1);
                        date = cursor.longValue(2);
                    }
                    cursor.dispose();
                } catch (Exception e) {
                    FileLog.e(e);
                }
                if (!BuildVars.DEBUG_VERSION && Math.abs(System.currentTimeMillis() - date) < 60 * 60 * 1000) {
                    AndroidUtilities.runOnUIThread(() -> {
                        currentFetchingEmoji.remove(langCode);
                        fetchedEmoji.add(langCode);
                        getNotificationCenter().postNotificationName(NotificationCenter.emojiKeywordsLoaded);
                    });
                    return;
                }
                TLObject request;
                if (version == -1) {
                    TLRPC.TL_messages_getEmojiKeywords req = new TLRPC.TL_messages_getEmojiKeywords();
                    req.lang_code = langCode;
                    request = req;
                } else {
                    TLRPC.TL_messages_getEmojiKeywordsDifference req = new TLRPC.TL_messages_getEmojiKeywordsDifference();
                    req.lang_code = langCode;
                    req.from_version = version;
                    request = req;
                }
                String aliasFinal = alias;
                int versionFinal = version;
                getConnectionsManager().sendRequest(request, (response, error) -> {
                    if (response != null) {
                        TLRPC.TL_emojiKeywordsDifference res = (TLRPC.TL_emojiKeywordsDifference) response;
                        if (versionFinal != -1 && !res.lang_code.equals(aliasFinal)) {
                            getMessagesStorage().getStorageQueue().postRunnable(() -> {
                                try {
                                    SQLitePreparedStatement deleteState = getMessagesStorage().getDatabase().executeFast("DELETE FROM emoji_keywords_info_v2 WHERE lang = ?");
                                    deleteState.bindString(1, langCode);
                                    deleteState.step();
                                    deleteState.dispose();

                                    AndroidUtilities.runOnUIThread(() -> {
                                        currentFetchingEmoji.remove(langCode);
                                        fetchedEmoji.add(langCode);
                                        fetchNewEmojiKeywords(new String[]{langCode});
                                        getNotificationCenter().postNotificationName(NotificationCenter.emojiKeywordsLoaded);
                                    });
                                } catch (Exception e) {
                                    FileLog.e(e);
                                }
                            });
                        } else {
                            putEmojiKeywords(langCode, res);
                            AndroidUtilities.runOnUIThread(() -> {
                                getNotificationCenter().postNotificationName(NotificationCenter.emojiKeywordsLoaded);
                            });
                        }
                    } else {
                        AndroidUtilities.runOnUIThread(() -> {
                            currentFetchingEmoji.remove(langCode);
                            fetchedEmoji.add(langCode);
                            getNotificationCenter().postNotificationName(NotificationCenter.emojiKeywordsLoaded);
                        });
                    }
                });
            });
        }
    }

    private void putEmojiKeywords(String lang, TLRPC.TL_emojiKeywordsDifference res) {
        if (res == null) {
            return;
        }
        getMessagesStorage().getStorageQueue().postRunnable(() -> {
            try {
                if (!res.keywords.isEmpty()) {
                    SQLitePreparedStatement insertState = getMessagesStorage().getDatabase().executeFast("REPLACE INTO emoji_keywords_v2 VALUES(?, ?, ?)");
                    SQLitePreparedStatement deleteState = getMessagesStorage().getDatabase().executeFast("DELETE FROM emoji_keywords_v2 WHERE lang = ? AND keyword = ? AND emoji = ?");
                    getMessagesStorage().getDatabase().beginTransaction();
                    for (int a = 0, N = res.keywords.size(); a < N; a++) {
                        TLRPC.EmojiKeyword keyword = res.keywords.get(a);
                        if (keyword instanceof TLRPC.TL_emojiKeyword) {
                            TLRPC.TL_emojiKeyword emojiKeyword = (TLRPC.TL_emojiKeyword) keyword;
                            String key = emojiKeyword.keyword.toLowerCase();
                            for (int b = 0, N2 = emojiKeyword.emoticons.size(); b < N2; b++) {
                                insertState.requery();
                                insertState.bindString(1, res.lang_code);
                                insertState.bindString(2, key);
                                insertState.bindString(3, emojiKeyword.emoticons.get(b));
                                insertState.step();
                            }
                        } else if (keyword instanceof TLRPC.TL_emojiKeywordDeleted) {
                            TLRPC.TL_emojiKeywordDeleted keywordDeleted = (TLRPC.TL_emojiKeywordDeleted) keyword;
                            String key = keywordDeleted.keyword.toLowerCase();
                            for (int b = 0, N2 = keywordDeleted.emoticons.size(); b < N2; b++) {
                                deleteState.requery();
                                deleteState.bindString(1, res.lang_code);
                                deleteState.bindString(2, key);
                                deleteState.bindString(3, keywordDeleted.emoticons.get(b));
                                deleteState.step();
                            }
                        }
                    }
                    getMessagesStorage().getDatabase().commitTransaction();
                    insertState.dispose();
                    deleteState.dispose();
                }

                SQLitePreparedStatement infoState = getMessagesStorage().getDatabase().executeFast("REPLACE INTO emoji_keywords_info_v2 VALUES(?, ?, ?, ?)");
                infoState.bindString(1, lang);
                infoState.bindString(2, res.lang_code);
                infoState.bindInteger(3, res.version);
                infoState.bindLong(4, System.currentTimeMillis());
                infoState.step();
                infoState.dispose();

                AndroidUtilities.runOnUIThread(() -> {
                    currentFetchingEmoji.remove(lang);
                    getNotificationCenter().postNotificationName(NotificationCenter.newEmojiSuggestionsAvailable, lang);
                });
            } catch (Exception e) {
                FileLog.e(e);
            }
        });
    }

    public void getAnimatedEmojiByKeywords(String query, Utilities.Callback<ArrayList<Long>> onResult) {
        if (query == null) {
            if (onResult != null) {
                onResult.run(new ArrayList<>());
            }
            return;
        }
        final ArrayList<TLRPC.TL_messages_stickerSet> stickerSets = getStickerSets(TYPE_EMOJIPACKS);
        final ArrayList<TLRPC.StickerSetCovered> featuredStickerSets = getFeaturedEmojiSets();
        Utilities.searchQueue.postRunnable(() -> {
            ArrayList<Long> fullMatch = new ArrayList<>();
            ArrayList<Long> halfMatch = new ArrayList<>();
            String queryLowercased = query.toLowerCase();
            for (int i = 0; i < stickerSets.size(); ++i) {
                if (stickerSets.get(i).keywords != null) {
                    ArrayList<TLRPC.TL_stickerKeyword> keywords = stickerSets.get(i).keywords;
                    for (int j = 0; j < keywords.size(); ++j) {
                        for (int k = 0; k < keywords.get(j).keyword.size(); ++k) {
                            String keyword = keywords.get(j).keyword.get(k);
                            if (queryLowercased.equals(keyword)) {
                                fullMatch.add(keywords.get(j).document_id);
                            } else if (queryLowercased.contains(keyword) || keyword.contains(queryLowercased)) {
                                halfMatch.add(keywords.get(j).document_id);
                            }
                        }
                    }
                }
            }

            for (int i = 0; i < featuredStickerSets.size(); ++i) {
                if (featuredStickerSets.get(i) instanceof TLRPC.TL_stickerSetFullCovered &&
                    ((TLRPC.TL_stickerSetFullCovered) featuredStickerSets.get(i)).keywords != null) {
                    ArrayList<TLRPC.TL_stickerKeyword> keywords = ((TLRPC.TL_stickerSetFullCovered) featuredStickerSets.get(i)).keywords;
                    for (int j = 0; j < keywords.size(); ++j) {
                        for (int k = 0; k < keywords.get(j).keyword.size(); ++k) {
                            String keyword = keywords.get(j).keyword.get(k);
                            if (queryLowercased.equals(keyword)) {
                                fullMatch.add(keywords.get(j).document_id);
                            } else if (queryLowercased.contains(keyword) || keyword.contains(queryLowercased)) {
                                halfMatch.add(keywords.get(j).document_id);
                            }
                        }
                    }
                }
            }

            fullMatch.addAll(halfMatch);
            if (onResult != null) {
                onResult.run(fullMatch);
            }
        });
    }

    public void getEmojiNames(String[] langCodes, String emoji, Utilities.Callback<ArrayList<String>> whenDone) {
        if (whenDone == null || emoji == null) return;
        getMessagesStorage().getStorageQueue().postRunnable(() -> {
            SQLiteCursor cursor = null;
            try {
                Object[] args = new Object[1 + langCodes.length];
                args[0] = emoji;
                String langQuery = "1 = 1";
                for (int i = 0; i < langCodes.length; ++i) {
                    if (i == 0) langQuery = "lang = ?";
                    else langQuery = langQuery + " OR lang = ?";
                    cursor = getMessagesStorage().getDatabase().queryFinalized("SELECT alias FROM emoji_keywords_info_v2 WHERE lang = ?", langCodes[i]);
                    if (cursor.next()) {
                        langCodes[i] = cursor.stringValue(0);
                    }
                    cursor.dispose();
                    args[1 + i] = langCodes[i];
                }
                cursor = getMessagesStorage().getDatabase().executeFast("SELECT keyword FROM emoji_keywords_v2 WHERE emoji = ? AND (" + langQuery + ")").query(args);
                ArrayList<String> names = new ArrayList<>();
                while (cursor.next()) {
                    String name = cursor.stringValue(0);
                    names.add(name);
                }
                AndroidUtilities.runOnUIThread(() -> {
                    whenDone.run(names);
                });
            } catch (Exception e) {
                FileLog.e(e);
            } finally {
                if (cursor != null) {
                    cursor.dispose();
                    cursor = null;
                }
            }
        });
    }

    public void getEmojiSuggestions(String[] langCodes, String keyword, boolean fullMatch, KeywordResultCallback callback, boolean allowAnimated) {
        getEmojiSuggestions(langCodes, keyword, fullMatch, callback, null, allowAnimated, false, false, null);
    }

    public void getEmojiSuggestions(String[] langCodes, String keyword, boolean fullMatch, KeywordResultCallback callback, final CountDownLatch sync, boolean allowAnimated) {
        getEmojiSuggestions(langCodes, keyword, fullMatch, callback, sync, allowAnimated, false, false, null);
    }

    public void getEmojiSuggestions(String[] langCodes, String keyword, boolean fullMatch, KeywordResultCallback callback, final CountDownLatch sync, boolean allowAnimated, boolean allowTopicIcons, boolean includeSingleEmoji, Integer maxAnimatedPerEmoji) {
        getEmojiSuggestions(langCodes, keyword, fullMatch, callback, sync, allowAnimated, allowTopicIcons, includeSingleEmoji, false, maxAnimatedPerEmoji, false);
    }

    public void getEmojiSuggestions(String[] langCodes, String keyword, boolean fullMatch, KeywordResultCallback callback, final CountDownLatch sync, boolean allowAnimated, boolean allowTopicIcons, boolean includeSingleEmoji, boolean forcePremium, Integer maxAnimatedPerEmoji, boolean includeOnlyTextColor) {
        if (callback == null) {
            return;
        }
        if (TextUtils.isEmpty(keyword) || langCodes == null) {
            callback.run(new ArrayList<>(), null);
            return;
        }
        ArrayList<String> recentEmoji = new ArrayList<>(Emoji.recentEmoji);
        getMessagesStorage().getStorageQueue().postRunnable(() -> {
            ArrayList<KeywordResult> result = new ArrayList<>();
            HashMap<String, Boolean> resultMap = new HashMap<>();
            String alias = null;
            try {
                SQLiteCursor cursor;
                boolean hasAny = false;
                for (int a = 0; a < langCodes.length; a++) {
                    cursor = getMessagesStorage().getDatabase().queryFinalized("SELECT alias FROM emoji_keywords_info_v2 WHERE lang = ?", langCodes[a]);
                    if (cursor.next()) {
                        alias = cursor.stringValue(0);
                    }
                    cursor.dispose();
                    if (alias != null) {
                        hasAny = true;
                    }
                }
                if (!hasAny) {
                    AndroidUtilities.runOnUIThread(() -> {
                        for (int a = 0; a < langCodes.length; a++) {
                            if (currentFetchingEmoji.get(langCodes[a]) != null) {
                                return;
                            }
                        }
                        callback.run(result, null);
                    });
                    return;
                }

                if (includeSingleEmoji) {
                    final int[] emojiOnly = new int[1];
                    ArrayList<Emoji.EmojiSpanRange> ranges = Emoji.parseEmojis(keyword, emojiOnly);
                    if (emojiOnly[0] > 0) {
                        for (int i = 0; i < ranges.size(); ++i) {
                            String code = ranges.get(i).code.toString();
                            boolean foundDuplicate = false;
                            for (int j = 0; j < result.size(); ++j) {
                                if (TextUtils.equals(result.get(j).emoji, code)) {
                                    foundDuplicate = true;
                                    break;
                                }
                            }
                            if (!foundDuplicate) {
                                KeywordResult keywordResult = new KeywordResult();
                                keywordResult.emoji = code;
                                keywordResult.keyword = "";
                                result.add(keywordResult);
                            }
                        }
                    }
                }

                String key = keyword.toLowerCase();
                for (int a = 0; a < 2; a++) {
                    if (a == 1) {
                        String translitKey = LocaleController.getInstance().getTranslitString(key, false, false);
                        if (translitKey.equals(key)) {
                            continue;
                        }
                        key = translitKey;
                    }
                    String key2 = null;
                    StringBuilder nextKey = new StringBuilder(key);
                    int pos = nextKey.length();
                    while (pos > 0) {
                        pos--;
                        char value = nextKey.charAt(pos);
                        value++;
                        nextKey.setCharAt(pos, value);
                        if (value != 0) {
                            key2 = nextKey.toString();
                            break;
                        }
                    }

                    if (fullMatch) {
                        cursor = getMessagesStorage().getDatabase().queryFinalized("SELECT emoji, keyword FROM emoji_keywords_v2 WHERE keyword = ?", key);
                    } else if (key2 != null) {
                        cursor = getMessagesStorage().getDatabase().queryFinalized("SELECT emoji, keyword FROM emoji_keywords_v2 WHERE keyword >= ? AND keyword < ?", key, key2);
                    } else {
                        key += "%";
                        cursor = getMessagesStorage().getDatabase().queryFinalized("SELECT emoji, keyword FROM emoji_keywords_v2 WHERE keyword LIKE ?", key);
                    }
                    while (cursor.next()) {
                        String value = cursor.stringValue(0).replace("\ufe0f", "");
                        if (resultMap.get(value) != null) {
                            continue;
                        }
                        resultMap.put(value, true);
                        KeywordResult keywordResult = new KeywordResult();
                        keywordResult.emoji = value;
                        keywordResult.keyword = cursor.stringValue(1);
                        result.add(keywordResult);
                    }
                    cursor.dispose();
                }
            } catch (Exception e) {
                FileLog.e(e);
            }
            Collections.sort(result, (o1, o2) -> {
                int idx1 = recentEmoji.indexOf(o1.emoji);
                if (idx1 < 0) {
                    idx1 = Integer.MAX_VALUE;
                }
                int idx2 = recentEmoji.indexOf(o2.emoji);
                if (idx2 < 0) {
                    idx2 = Integer.MAX_VALUE;
                }
                if (idx1 < idx2) {
                    return -1;
                } else if (idx1 > idx2) {
                    return 1;
                } else {
                    int len1 = o1.keyword.length();
                    int len2 = o2.keyword.length();

                    if (len1 < len2) {
                        return -1;
                    } else if (len1 > len2) {
                        return 1;
                    }
                    return 0;
                }
            });
            String aliasFinal = alias;
            if (allowAnimated) {
                fillWithAnimatedEmoji(result, maxAnimatedPerEmoji, allowTopicIcons, forcePremium, includeOnlyTextColor, () -> {
                    if (sync != null) {
                        callback.run(result, aliasFinal);
                        sync.countDown();
                    } else {
                        AndroidUtilities.runOnUIThread(() -> callback.run(result, aliasFinal));
                    }
                });
            } else {
                if (sync != null) {
                    callback.run(result, aliasFinal);
                    sync.countDown();
                } else {
                    AndroidUtilities.runOnUIThread(() -> callback.run(result, aliasFinal));
                }
            }
        });
        if (sync != null) {
            try {
                sync.await();
            } catch (Throwable ignore) {

            }
        }
    }

    private boolean triedLoadingEmojipacks = false;

    public void fillWithAnimatedEmoji(ArrayList<KeywordResult> result, Integer maxAnimatedPerEmojiInput, boolean allowTopicIcons, boolean forcePremium, boolean includeOnlyTextColor, Runnable onDone) {
        if (result == null || result.isEmpty()) {
            if (onDone != null) {
                onDone.run();
            }
            return;
        }
        final ArrayList<TLRPC.TL_messages_stickerSet>[] emojiPacks = new ArrayList[1];
        emojiPacks[0] = getStickerSets(TYPE_EMOJIPACKS);
        final Runnable fillRunnable = () -> {
            ArrayList<TLRPC.StickerSetCovered> featuredSets = getFeaturedEmojiSets();
            ArrayList<KeywordResult> animatedResult = new ArrayList<>();
            HashSet<Long> foundEmojis = new HashSet<>();
            ArrayList<TLRPC.Document> animatedEmoji = new ArrayList<>();
            final int maxAnimatedPerEmoji = maxAnimatedPerEmojiInput == null ? (result.size() > 5 ? 1 : (result.size() > 2 ? 2 : 3)) : maxAnimatedPerEmojiInput;
            int len = maxAnimatedPerEmojiInput == null ? Math.min(15, result.size()) : result.size();
            boolean isPremium = UserConfig.getInstance(currentAccount).isPremium() || forcePremium;
            String topicIconsName = null;
            if (allowTopicIcons) {
                topicIconsName = UserConfig.getInstance(currentAccount).defaultTopicIcons;
                if (emojiPacks[0] != null) {
                    TLRPC.TL_messages_stickerSet set = null;
                    if (topicIconsName != null) {
                        set = MediaDataController.getInstance(currentAccount).getStickerSetByName(topicIconsName);
                        if (set == null) {
                            set = MediaDataController.getInstance(currentAccount).getStickerSetByEmojiOrName(topicIconsName);
                        }
                    }
                    if (set != null) {
                        emojiPacks[0].add(set);
                    }
                }
            }
            for (int i = 0; i < len; ++i) {
                String emoji = result.get(i).emoji;
                if (TextUtils.isEmpty(emoji)) {
                    continue;
                }
                animatedEmoji.clear();
                if (Emoji.recentEmoji != null) {
                    for (int j = 0; j < Emoji.recentEmoji.size(); ++j) {
                        if (Emoji.recentEmoji.get(j).startsWith("animated_")) {
                            try {
                                long documentId = Long.parseLong(Emoji.recentEmoji.get(j).substring(9));
                                TLRPC.Document document = AnimatedEmojiDrawable.findDocument(currentAccount, documentId);
                                String emoticon = MessageObject.findAnimatedEmojiEmoticon(document, null);
                                if (document != null &&
                                    emoticon != null && emoticon.contains(emoji) &&
                                    (isPremium || MessageObject.isFreeEmoji(document))
                                ) {
                                    animatedEmoji.add(document);
                                }
                            } catch (Exception ignore) {
                            }
                        }
                        if (animatedEmoji.size() >= maxAnimatedPerEmoji) {
                            break;
                        }
                    }
                }
                if (animatedEmoji.size() < maxAnimatedPerEmoji && emojiPacks[0] != null) {
                    for (int j = 0; j < emojiPacks[0].size(); ++j) {
                        TLRPC.TL_messages_stickerSet set = emojiPacks[0].get(j);
                        if (set != null && set.packs != null) {
                            for (int k = 0; k < set.packs.size(); ++k) {
                                TLRPC.TL_stickerPack pack = set.packs.get(k);
                                if (pack != null && pack.emoticon != null && pack.emoticon.contains(emoji)) {
                                    for (int d = 0; d < pack.documents.size(); ++d) {
                                        long documentId = pack.documents.get(d);
                                        TLRPC.Document document = null;
                                        for (int d2 = 0; d2 < set.documents.size(); ++d2) {
                                            TLRPC.Document doc = set.documents.get(d2);
                                            if (doc != null && doc.id == documentId) {
                                                document = doc;
                                                break;
                                            }
                                        }
                                        if (document != null && document.attributes != null && !animatedEmoji.contains(document)) {
                                            if (!foundEmojis.contains(document.id)) {
                                                foundEmojis.add(document.id);
                                                animatedEmoji.add(document);
                                                if (animatedEmoji.size() >= maxAnimatedPerEmoji) {
                                                    break;
                                                }
                                            }
                                        }
                                    }
                                }
                            }
                        } else if (set != null && set.documents != null) {
                            for (int d = 0; d < set.documents.size(); ++d) {
                                TLRPC.Document document = set.documents.get(d);
                                if (document != null && document.attributes != null && !animatedEmoji.contains(document)) {
                                    TLRPC.TL_documentAttributeCustomEmoji attribute = null;
                                    for (int k = 0; k < document.attributes.size(); ++k) {
                                        TLRPC.DocumentAttribute attr = document.attributes.get(k);
                                        if (attr instanceof TLRPC.TL_documentAttributeCustomEmoji) {
                                            attribute = (TLRPC.TL_documentAttributeCustomEmoji) attr;
                                            break;
                                        }
                                    }

                                    if (attribute != null && !TextUtils.isEmpty(attribute.alt) && attribute.alt.contains(emoji) && (isPremium || attribute.free || set.set != null && set.set.short_name != null && set.set.short_name.equals(topicIconsName))) {
                                        if (!foundEmojis.contains(document.id)) {
                                            foundEmojis.add(document.id);
                                            animatedEmoji.add(document);
                                            if (animatedEmoji.size() >= maxAnimatedPerEmoji) {
                                                break;
                                            }
                                        }
                                    }
                                }
                            }
                        }
                        if (animatedEmoji.size() >= maxAnimatedPerEmoji) {
                            break;
                        }
                    }
                }
                if (animatedEmoji.size() < maxAnimatedPerEmoji && featuredSets != null) {
                    for (int j = 0; j < featuredSets.size(); ++j) {
                        TLRPC.StickerSetCovered set = featuredSets.get(j);
                        if (set == null) {
                            continue;
                        }
                        ArrayList<TLRPC.Document> documents = set instanceof TLRPC.TL_stickerSetFullCovered ? ((TLRPC.TL_stickerSetFullCovered) set).documents : set.covers;
                        if (documents == null) {
                            continue;
                        }
                        for (int d = 0; d < documents.size(); ++d) {
                            TLRPC.Document document = documents.get(d);
                            if (document != null && document.attributes != null && !animatedEmoji.contains(document)) {
                                TLRPC.TL_documentAttributeCustomEmoji attribute = null;
                                for (int k = 0; k < document.attributes.size(); ++k) {
                                    TLRPC.DocumentAttribute attr = document.attributes.get(k);
                                    if (attr instanceof TLRPC.TL_documentAttributeCustomEmoji) {
                                        attribute = (TLRPC.TL_documentAttributeCustomEmoji) attr;
                                        break;
                                    }
                                }

                                if (attribute != null && !TextUtils.isEmpty(attribute.alt) && attribute.alt.contains(emoji) && (isPremium || attribute.free || set.set != null && set.set.short_name != null && set.set.short_name.equals(topicIconsName))) {
                                    if (!foundEmojis.contains(document.id)) {
                                        foundEmojis.add(document.id);
                                        animatedEmoji.add(document);
                                        if (animatedEmoji.size() >= maxAnimatedPerEmoji) {
                                            break;
                                        }
                                    }
                                }
                            }
                        }
                        if (animatedEmoji.size() >= maxAnimatedPerEmoji) {
                            break;
                        }
                    }
                }

                if (!animatedEmoji.isEmpty()) {
                    String keyword = result.get(i).keyword;
                    for (int p = 0; p < animatedEmoji.size(); ++p) {
                        TLRPC.Document document = animatedEmoji.get(p);
                        if (document != null) {
                            KeywordResult keywordResult = new KeywordResult();
                            keywordResult.emoji = "animated_" + document.id;
                            keywordResult.keyword = keyword;
                            animatedResult.add(keywordResult);
                        }
                    }
                }
            }
            result.addAll(0, animatedResult);
            if (onDone != null) {
                onDone.run();
            }
        };
        if ((emojiPacks[0] == null || emojiPacks[0].isEmpty()) && !triedLoadingEmojipacks) {
            triedLoadingEmojipacks = true;
            final boolean[] done = new boolean[1];
            AndroidUtilities.runOnUIThread(() -> {
                loadStickers(TYPE_EMOJIPACKS, true, false, false, packs -> {
                    if (!done[0]) {
                        emojiPacks[0] = packs;
                        fillRunnable.run();
                        done[0] = true;
                    }
                });
            });
            AndroidUtilities.runOnUIThread(() -> {
                if (!done[0]) {
                    fillRunnable.run();
                    done[0] = true;
                }
            }, 900);
        } else {
            fillRunnable.run();
        }
    }

    public void loadEmojiThemes() {
        SharedPreferences preferences = ApplicationLoader.applicationContext.getSharedPreferences("emojithemes_config_" + currentAccount, Context.MODE_PRIVATE);
        int count = preferences.getInt("count", 0);
        ArrayList<ChatThemeBottomSheet.ChatThemeItem> previewItems = new ArrayList<>();
        previewItems.add(new ChatThemeBottomSheet.ChatThemeItem(EmojiThemes.createHomePreviewTheme(currentAccount)));
        for (int i = 0; i < count; ++i) {
            String value = preferences.getString("theme_" + i, "");
            SerializedData serializedData = new SerializedData(Utilities.hexToBytes(value));
            try {
                TLRPC.TL_theme theme = TLRPC.Theme.TLdeserialize(serializedData, serializedData.readInt32(true), true);
                EmojiThemes fullTheme = EmojiThemes.createPreviewFullTheme(currentAccount, theme);
                if (fullTheme.items.size() >= 4) {
                    previewItems.add(new ChatThemeBottomSheet.ChatThemeItem(fullTheme));
                }

                ChatThemeController.chatThemeQueue.postRunnable(new Runnable() {
                    @Override
                    public void run() {
                        for (int i = 0; i < previewItems.size(); i++) {
                            if (previewItems.get(i) != null && previewItems.get(i).chatTheme != null) {
                                previewItems.get(i).chatTheme.loadPreviewColors(0);
                            }
                        }
                        AndroidUtilities.runOnUIThread(() -> {
                            defaultEmojiThemes.clear();
                            defaultEmojiThemes.addAll(previewItems);
                        });
                    }
                });
            } catch (Throwable e) {
                FileLog.e(e);
            }
        }
    }

    public void generateEmojiPreviewThemes(final ArrayList<TLRPC.TL_theme> emojiPreviewThemes, int currentAccount) {
        SharedPreferences preferences = ApplicationLoader.applicationContext.getSharedPreferences("emojithemes_config_" + currentAccount, Context.MODE_PRIVATE);
        SharedPreferences.Editor editor = preferences.edit();
        editor.putInt("count", emojiPreviewThemes.size());
        for (int i = 0; i < emojiPreviewThemes.size(); ++i) {
            TLRPC.TL_theme tlChatTheme = emojiPreviewThemes.get(i);
            SerializedData data = new SerializedData(tlChatTheme.getObjectSize());
            tlChatTheme.serializeToStream(data);
            editor.putString("theme_" + i, Utilities.bytesToHex(data.toByteArray()));
        }
        editor.apply();

        if (!emojiPreviewThemes.isEmpty()) {
            final ArrayList<ChatThemeBottomSheet.ChatThemeItem> previewItems = new ArrayList<>();
            previewItems.add(new ChatThemeBottomSheet.ChatThemeItem(EmojiThemes.createHomePreviewTheme(currentAccount)));
            for (int i = 0; i < emojiPreviewThemes.size(); i++) {
                TLRPC.TL_theme theme = emojiPreviewThemes.get(i);
                EmojiThemes chatTheme = EmojiThemes.createPreviewFullTheme(currentAccount, theme);
                ChatThemeBottomSheet.ChatThemeItem item = new ChatThemeBottomSheet.ChatThemeItem(chatTheme);
                if (chatTheme.items.size() >= 4) {
                    previewItems.add(item);
                }
            }
            ChatThemeController.chatThemeQueue.postRunnable(new Runnable() {
                @Override
                public void run() {
                    for (int i = 0; i < previewItems.size(); i++) {
                        previewItems.get(i).chatTheme.loadPreviewColors(currentAccount);
                    }
                    AndroidUtilities.runOnUIThread(() -> {
                        defaultEmojiThemes.clear();
                        defaultEmojiThemes.addAll(previewItems);
                        NotificationCenter.getGlobalInstance().postNotificationName(NotificationCenter.emojiPreviewThemesChanged);
                    });
                }
            });
        } else {
            defaultEmojiThemes.clear();
            NotificationCenter.getGlobalInstance().postNotificationName(NotificationCenter.emojiPreviewThemesChanged);
        }
    }

    //---------------- EMOJI END ----------------

    public ArrayList<TLRPC.EmojiStatus> getDefaultEmojiStatuses() {
        final int type = 1; // default
        if (!emojiStatusesFromCacheFetched[type]) {
            fetchEmojiStatuses(type, true);
        } else if (emojiStatuses[type] == null || emojiStatusesFetchDate[type] != null && (System.currentTimeMillis() / 1000 - emojiStatusesFetchDate[type]) > 60 * 30) {
            fetchEmojiStatuses(type, false);
        }
        return emojiStatuses[type];
    }

    public ArrayList<TLRPC.EmojiStatus> getDefaultChannelEmojiStatuses() {
        final int type = 2; // default channel
        if (!emojiStatusesFromCacheFetched[type]) {
            fetchEmojiStatuses(type, true);
        } else if (emojiStatuses[type] == null || emojiStatusesFetchDate[type] != null && (System.currentTimeMillis() / 1000 - emojiStatusesFetchDate[type]) > 60 * 30) {
            fetchEmojiStatuses(type, false);
        }
        return emojiStatuses[type];
    }

    public ArrayList<TLRPC.EmojiStatus> getRecentEmojiStatuses() {
        final int type = 0; // recent
        if (!emojiStatusesFromCacheFetched[type]) {
            fetchEmojiStatuses(type, true);
        } else if (emojiStatuses[type] == null || emojiStatusesFetchDate[type] != null && (System.currentTimeMillis() / 1000 - emojiStatusesFetchDate[type]) > 60 * 30) {
            fetchEmojiStatuses(type, false);
        }
        return emojiStatuses[type];
    }

    public ArrayList<TLRPC.EmojiStatus> clearRecentEmojiStatuses() {
        final int type = 0; // recent
        if (emojiStatuses[type] != null) {
            emojiStatuses[type].clear();
        }
        emojiStatusesHash[type] = 0;
        getMessagesStorage().getStorageQueue().postRunnable(() -> {
            try {
                getMessagesStorage().getDatabase().executeFast("DELETE FROM emoji_statuses WHERE type = " + type).stepThis().dispose();
            } catch (Exception e) {}
        });
        return emojiStatuses[type];
    }

    public void pushRecentEmojiStatus(TLRPC.EmojiStatus status) {
        final int type = 0; // recent
        if (emojiStatuses[type] != null) {
            if (status instanceof TLRPC.TL_emojiStatus) {
                long documentId = ((TLRPC.TL_emojiStatus) status).document_id;
                for (int i = 0; i < emojiStatuses[type].size(); ++i) {
                    if (emojiStatuses[type].get(i) instanceof TLRPC.TL_emojiStatus &&
                        ((TLRPC.TL_emojiStatus) emojiStatuses[type].get(i)).document_id == documentId) {
                        emojiStatuses[type].remove(i--);
                    }
                }
            }
            emojiStatuses[type].add(0, status);
            while (emojiStatuses[type].size() > 50) {
                emojiStatuses[type].remove(emojiStatuses[type].size() - 1);
            }

            TLRPC.TL_account_emojiStatuses statuses = new TLRPC.TL_account_emojiStatuses();
            // todo: calc hash
            statuses.hash = emojiStatusesHash[type];
            statuses.statuses = emojiStatuses[type];
            updateEmojiStatuses(type, statuses);
        }
    }

    public void fetchEmojiStatuses(int type, boolean cache) {
        if (emojiStatusesFetching[type]) {
            return;
        }
        emojiStatusesFetching[type] = true;
        if (cache) {
            getMessagesStorage().getStorageQueue().postRunnable(() -> {
                boolean done = false;
                try {
                    SQLiteCursor cursor = getMessagesStorage().getDatabase().queryFinalized("SELECT data FROM emoji_statuses WHERE type = " + type + " LIMIT 1");
                    if (cursor.next() && cursor.getColumnCount() > 0 && !cursor.isNull(0)) {
                        NativeByteBuffer data = cursor.byteBufferValue(0);
                        if (data != null) {
                            TLRPC.account_EmojiStatuses response = TLRPC.account_EmojiStatuses.TLdeserialize(data, data.readInt32(false), false);
                            if (response instanceof TLRPC.TL_account_emojiStatuses) {
                                emojiStatusesHash[type] = response.hash;
                                emojiStatuses[type] = response.statuses;
                                done = true;
                            }
                            data.reuse();
                        }
                    }
                    cursor.dispose();
                } catch (Exception e) {
                    FileLog.e(e);
                }
                emojiStatusesFromCacheFetched[type] = true;
                emojiStatusesFetching[type] = false;
                if (done) {
                    AndroidUtilities.runOnUIThread(() -> {
                        getNotificationCenter().postNotificationName(NotificationCenter.recentEmojiStatusesUpdate);
                    });
                } else {
                    fetchEmojiStatuses(type, false);
                }
            });
        } else {
            TLObject req;
            if (type == 0) {
                TLRPC.TL_account_getRecentEmojiStatuses recentReq = new TLRPC.TL_account_getRecentEmojiStatuses();
                recentReq.hash = emojiStatusesHash[type];
                req = recentReq;
            } else if (type == 1) {
                TLRPC.TL_account_getDefaultEmojiStatuses defaultReq = new TLRPC.TL_account_getDefaultEmojiStatuses();
                defaultReq.hash = emojiStatusesHash[type];
                req = defaultReq;
            } else {
                TLRPC.TL_account_getChannelDefaultEmojiStatuses defaultReq = new TLRPC.TL_account_getChannelDefaultEmojiStatuses();
                defaultReq.hash = emojiStatusesHash[type];
                req = defaultReq;
            }
            ConnectionsManager.getInstance(currentAccount).sendRequest(req, (res, err) -> {
                emojiStatusesFetchDate[type] = System.currentTimeMillis() / 1000;
                if (res instanceof TLRPC.TL_account_emojiStatusesNotModified) {
                    emojiStatusesFetching[type] = false;
                } else if (res instanceof TLRPC.TL_account_emojiStatuses) {
                    TLRPC.TL_account_emojiStatuses response = (TLRPC.TL_account_emojiStatuses) res;
                    emojiStatusesHash[type] = response.hash;
                    emojiStatuses[type] = response.statuses;
                    updateEmojiStatuses(type, response);
                    AndroidUtilities.runOnUIThread(() -> {
                        getNotificationCenter().postNotificationName(NotificationCenter.recentEmojiStatusesUpdate);
                    });
                }
            });
        }
    }

    private void updateEmojiStatuses(int type, TLRPC.TL_account_emojiStatuses response) {
        getMessagesStorage().getStorageQueue().postRunnable(() -> {
            try {
                getMessagesStorage().getDatabase().executeFast("DELETE FROM emoji_statuses WHERE type = " + type).stepThis().dispose();
                SQLitePreparedStatement state = getMessagesStorage().getDatabase().executeFast("INSERT INTO emoji_statuses VALUES(?, ?)");
                state.requery();
                NativeByteBuffer data = new NativeByteBuffer(response.getObjectSize());
                response.serializeToStream(data);
                state.bindByteBuffer(1, data);
                state.bindInteger(2, type);
                state.step();
                data.reuse();
                state.dispose();
            } catch (Exception e) {
                FileLog.e(e);
            }
            emojiStatusesFetching[type] = false;
        });
    }


    ArrayList<TLRPC.Reaction> recentReactions = new ArrayList<>();
    ArrayList<TLRPC.Reaction> topReactions = new ArrayList<>();
    ArrayList<TLRPC.Reaction> savedReactions = new ArrayList<>();
    boolean loadingRecentReactions, loadedRecentReactions;
    boolean loadingSavedReactions, loadedSavedReactions;

    public ArrayList<TLRPC.Reaction> getRecentReactions() {
        return recentReactions;
    }

    public void clearRecentReactions() {
        recentReactions.clear();
        SharedPreferences recentReactionsPref = ApplicationLoader.applicationContext.getSharedPreferences("recent_reactions_" + currentAccount, Context.MODE_PRIVATE);
        recentReactionsPref.edit().clear().apply();
        TLRPC.TL_messages_clearRecentReactions clearRecentReaction = new TLRPC.TL_messages_clearRecentReactions();
        ConnectionsManager.getInstance(currentAccount).sendRequest(clearRecentReaction, new RequestDelegate() {
            @Override
            public void run(TLObject response, TLRPC.TL_error error) {

            }
        });
    }

    public ArrayList<TLRPC.Reaction> getTopReactions() {
        return topReactions;
    }

    public void loadRecentAndTopReactions(boolean force) {
        if (loadingRecentReactions || loadedRecentReactions && !force) {
            return;
        }
        SharedPreferences recentReactionsPref = ApplicationLoader.applicationContext.getSharedPreferences("recent_reactions_" + currentAccount, Context.MODE_PRIVATE);
        SharedPreferences topReactionsPref = ApplicationLoader.applicationContext.getSharedPreferences("top_reactions_" + currentAccount, Context.MODE_PRIVATE);

        recentReactions.clear();
        topReactions.clear();
        recentReactions.addAll(loadReactionsFromPref(recentReactionsPref));
        topReactions.addAll(loadReactionsFromPref(topReactionsPref));
        loadingRecentReactions = true;
        loadedRecentReactions = true;

        boolean loadFromServer = true;

        if (loadFromServer) {
            boolean[] loaded = new boolean[2];

            TLRPC.TL_messages_getRecentReactions recentReactionsRequest = new TLRPC.TL_messages_getRecentReactions();
            recentReactionsRequest.hash = recentReactionsPref.getLong("hash", 0);
            recentReactionsRequest.limit = 50;
            ConnectionsManager.getInstance(currentAccount).sendRequest(recentReactionsRequest, (response, error) -> AndroidUtilities.runOnUIThread(() -> {
                if (error == null) {
                    if (response instanceof TLRPC.TL_messages_reactions) {
                        TLRPC.TL_messages_reactions reactions = (TLRPC.TL_messages_reactions) response;
                        recentReactions.clear();
                        recentReactions.addAll(reactions.reactions);

                        saveReactionsToPref(recentReactionsPref, reactions.hash, reactions.reactions);
                    }
                    if (response instanceof TLRPC.TL_messages_reactionsNotModified) {

                    }
                }

                loaded[0] = true;
                if (loaded[1]) {
                    loadingRecentReactions = false;
                }
            }));

            TLRPC.TL_messages_getTopReactions topReactionsRequest = new TLRPC.TL_messages_getTopReactions();
            topReactionsRequest.hash = topReactionsPref.getLong("hash", 0);
            topReactionsRequest.limit = 100;
            ConnectionsManager.getInstance(currentAccount).sendRequest(topReactionsRequest, (response, error) -> AndroidUtilities.runOnUIThread(() -> {
                if (error == null) {
                    if (response instanceof TLRPC.TL_messages_reactions) {
                        TLRPC.TL_messages_reactions reactions = (TLRPC.TL_messages_reactions) response;
                        topReactions.clear();
                        topReactions.addAll(reactions.reactions);

                        saveReactionsToPref(topReactionsPref, reactions.hash, reactions.reactions);

                    }
                    if (response instanceof TLRPC.TL_messages_reactionsNotModified) {

                    }
                }

                loaded[1] = true;
                if (loaded[0]) {
                    loadingRecentReactions = false;
                }
            }));
        }
    }

    public ArrayList<TLRPC.Reaction> getSavedReactions() {
        return savedReactions;
    }
    public void loadSavedReactions(boolean force) {
        if (loadingSavedReactions || loadedSavedReactions && !force) {
            return;
        }
        SharedPreferences savedReactionsPref = ApplicationLoader.applicationContext.getSharedPreferences("saved_reactions_" + currentAccount, Context.MODE_PRIVATE);

        savedReactions.clear();
        savedReactions.addAll(loadReactionsFromPref(savedReactionsPref));
        loadingSavedReactions = true;
        loadedSavedReactions = true;

        boolean loadFromServer = true;
        if (loadFromServer) {
            TLRPC.TL_messages_getDefaultTagReactions recentReactionsRequest = new TLRPC.TL_messages_getDefaultTagReactions();
            recentReactionsRequest.hash = savedReactionsPref.getLong("hash", 0);
            ConnectionsManager.getInstance(currentAccount).sendRequest(recentReactionsRequest, (response, error) -> AndroidUtilities.runOnUIThread(() -> {
                if (error == null) {
                    if (response instanceof TLRPC.TL_messages_reactions) {
                        TLRPC.TL_messages_reactions reactions = (TLRPC.TL_messages_reactions) response;
                        savedReactions.clear();
                        savedReactions.addAll(reactions.reactions);

                        saveReactionsToPref(savedReactionsPref, reactions.hash, reactions.reactions);

                        getNotificationCenter().postNotificationName(NotificationCenter.savedReactionTagsUpdate, 0L);
                    }
                    if (response instanceof TLRPC.TL_messages_reactionsNotModified) {

                    }
                }

                loadingSavedReactions = false;
            }));
        }
    }

    public static void saveReactionsToPref(SharedPreferences preferences, long hash, ArrayList<? extends TLObject> object) {
        SharedPreferences.Editor editor = preferences.edit();
        editor.putInt("count", object.size());
        editor.putLong("hash", hash);
        for (int i = 0; i < object.size(); ++i) {
            TLObject tlObject = object.get(i);
            SerializedData data = new SerializedData(tlObject.getObjectSize());
            tlObject.serializeToStream(data);
            editor.putString("object_" + i, Utilities.bytesToHex(data.toByteArray()));
        }
        editor.apply();
    }

    public static ArrayList<TLRPC.Reaction> loadReactionsFromPref(SharedPreferences preferences) {
        int count = preferences.getInt("count", 0);
        ArrayList<TLRPC.Reaction> objects = new ArrayList<>(count);
        if (count > 0) {
            for (int i = 0; i < count; ++i) {
                String value = preferences.getString("object_" + i, "");
                SerializedData serializedData = new SerializedData(Utilities.hexToBytes(value));
                try {
                    objects.add(TLRPC.Reaction.TLdeserialize(serializedData, serializedData.readInt32(true), true));
                } catch (Throwable e) {
                    FileLog.e(e);
                }
            }

        }
        return objects;
    }

    public TLRPC.TL_emojiList profileAvatarConstructorDefault;
    public TLRPC.TL_emojiList groupAvatarConstructorDefault;

    private void loadAvatarConstructor(boolean profile) {
        SharedPreferences preferences = ApplicationLoader.applicationContext.getSharedPreferences("avatar_constructor" + currentAccount, Context.MODE_PRIVATE);
        String value;
        long lastCheckTime;
        if (profile) {
            value = preferences.getString("profile", null);
            lastCheckTime = preferences.getLong("profile_last_check", 0);
        } else {
            value = preferences.getString("group", null);
            lastCheckTime = preferences.getLong("group_last_check", 0);
        }


        TLRPC.TL_emojiList emojiList = null;
        if (value != null) {
            SerializedData serializedData = new SerializedData(Utilities.hexToBytes(value));
            try {
                emojiList = (TLRPC.TL_emojiList) TLRPC.TL_emojiList.TLdeserialize(serializedData, serializedData.readInt32(true), true);
                if (profile) {
                    profileAvatarConstructorDefault = emojiList;
                } else {
                    groupAvatarConstructorDefault = emojiList;
                }
            } catch (Throwable e) {
                FileLog.e(e);
            }
        }

        if (emojiList == null || (System.currentTimeMillis() - lastCheckTime) > 24 * 60 * 60 * 1000 || BuildVars.DEBUG_PRIVATE_VERSION) {
            TLRPC.TL_account_getDefaultProfilePhotoEmojis req = new TLRPC.TL_account_getDefaultProfilePhotoEmojis();
            if (emojiList != null) {
                req.hash = emojiList.hash;
            }
            getConnectionsManager().sendRequest(req, (response, error) -> AndroidUtilities.runOnUIThread(() -> {
                if (response instanceof TLRPC.TL_emojiList) {
                    SerializedData data = new SerializedData(response.getObjectSize());
                    response.serializeToStream(data);
                    SharedPreferences.Editor editor = preferences.edit();
                    if (profile) {
                        profileAvatarConstructorDefault = (TLRPC.TL_emojiList) response;
                        editor.putString("profile",  Utilities.bytesToHex(data.toByteArray()));
                        editor.putLong("profile_last_check", System.currentTimeMillis());
                    } else {
                        groupAvatarConstructorDefault = (TLRPC.TL_emojiList) response;
                        editor.putString("group",  Utilities.bytesToHex(data.toByteArray()));
                        editor.putLong("group_last_check", System.currentTimeMillis());
                    }
                    editor.apply();
                }
            }));
        }
    }

    public TLRPC.TL_emojiList replyIconsDefault;
    public void loadReplyIcons() {
        SharedPreferences preferences = ApplicationLoader.applicationContext.getSharedPreferences("replyicons_" + currentAccount, Context.MODE_PRIVATE);

        String value = preferences.getString("replyicons", null);
        long lastCheckTime = preferences.getLong("replyicons_last_check", 0);

        TLRPC.TL_emojiList emojiList = null;
        if (value != null) {
            SerializedData serializedData = new SerializedData(Utilities.hexToBytes(value));
            try {
                emojiList = (TLRPC.TL_emojiList) TLRPC.TL_emojiList.TLdeserialize(serializedData, serializedData.readInt32(true), true);
                replyIconsDefault = emojiList;
            } catch (Throwable e) {
                FileLog.e(e);
            }
        }

        if (emojiList == null || (System.currentTimeMillis() - lastCheckTime) > 24 * 60 * 60 * 1000 || BuildVars.DEBUG_PRIVATE_VERSION) {
            TLRPC.TL_account_getDefaultBackgroundEmojis req = new TLRPC.TL_account_getDefaultBackgroundEmojis();
            if (emojiList != null) {
                req.hash = emojiList.hash;
            }
            getConnectionsManager().sendRequest(req, (response, error) -> AndroidUtilities.runOnUIThread(() -> {
                if (response instanceof TLRPC.TL_emojiList) {
                    SerializedData data = new SerializedData(response.getObjectSize());
                    response.serializeToStream(data);
                    SharedPreferences.Editor editor = preferences.edit();
                    replyIconsDefault = (TLRPC.TL_emojiList) response;
                    editor.putString("replyicons",  Utilities.bytesToHex(data.toByteArray()));
                    editor.putLong("replyicons_last_check", System.currentTimeMillis());

                    editor.apply();
                }
            }));
        }
    }

    public TLRPC.TL_emojiList restrictedStatusEmojis;
    public void loadRestrictedStatusEmojis() {
        SharedPreferences preferences = ApplicationLoader.applicationContext.getSharedPreferences("restrictedstatuses_" + currentAccount, Context.MODE_PRIVATE);

        String value = preferences.getString("restrictedstatuses", null);
        long lastCheckTime = preferences.getLong("restrictedstatuses_last_check", 0);

        TLRPC.TL_emojiList emojiList = null;
        if (value != null) {
            SerializedData serializedData = new SerializedData(Utilities.hexToBytes(value));
            try {
                emojiList = (TLRPC.TL_emojiList) TLRPC.TL_emojiList.TLdeserialize(serializedData, serializedData.readInt32(true), true);
                restrictedStatusEmojis = emojiList;
            } catch (Throwable e) {
                FileLog.e(e);
            }
        }

        if (emojiList == null || (System.currentTimeMillis() - lastCheckTime) > 24 * 60 * 60 * 1000) {
            TLRPC.TL_account_getChannelRestrictedStatusEmojis req = new TLRPC.TL_account_getChannelRestrictedStatusEmojis();
            if (emojiList != null) {
                req.hash = emojiList.hash;
            }
            getConnectionsManager().sendRequest(req, (response, error) -> AndroidUtilities.runOnUIThread(() -> {
                if (response instanceof TLRPC.TL_emojiList) {
                    SerializedData data = new SerializedData(response.getObjectSize());
                    response.serializeToStream(data);
                    SharedPreferences.Editor editor = preferences.edit();
                    restrictedStatusEmojis = (TLRPC.TL_emojiList) response;
                    editor.putString("restrictedstatuses",  Utilities.bytesToHex(data.toByteArray()));
                    editor.putLong("restrictedstatuses_last_check", System.currentTimeMillis());

                    editor.apply();
                }
            }));
        }
    }

    private boolean draftVoicesLoaded = false;
    public LongSparseArray<DraftVoice> draftVoices = new LongSparseArray<>();
    private void loadDraftVoiceMessages() {
        if (draftVoicesLoaded) return;
        SharedPreferences prefs = ApplicationLoader.applicationContext.getSharedPreferences("2voicedrafts_" + currentAccount, Context.MODE_PRIVATE);
        Set<? extends Map.Entry<String, ?>> entries = prefs.getAll().entrySet();
        draftVoices.clear();
        for (Map.Entry<String, ?> entry : entries) {
            String key = entry.getKey();
            String value = (String) entry.getValue();
            DraftVoice draft = DraftVoice.fromString(value);
            if (draft == null) continue;
            draftVoices.put(Long.parseLong(key), draft);
        }
        draftVoicesLoaded = true;
    }
    public void toggleDraftVoiceOnce(long dialog_id, long topic_id, boolean once) {
        DraftVoice draft = getDraftVoice(dialog_id, topic_id);
        if (draft != null && draft.once != once) {
            draft.once = once;
            SharedPreferences prefs = ApplicationLoader.applicationContext.getSharedPreferences("2voicedrafts_" + currentAccount, Context.MODE_PRIVATE);
            prefs.edit().putString(Objects.hash(dialog_id, topic_id) + "", draft.toString()).apply();
        }
    }
    public void pushDraftVoiceMessage(long dialog_id, long topic_id, DraftVoice draft) {
        SharedPreferences prefs = ApplicationLoader.applicationContext.getSharedPreferences("2voicedrafts_" + currentAccount, Context.MODE_PRIVATE);
        final long hash = Objects.hash(dialog_id, topic_id);
        final String key = hash + "";
        if (draft == null) {
            prefs.edit().remove(key).apply();
            draftVoices.remove(hash);
        } else {
            prefs.edit().putString(key, draft.toString()).apply();
            draftVoices.put(hash, draft);
        }
    }
    public DraftVoice getDraftVoice(long dialog_id, long topic_id) {
        loadDraftVoiceMessages();
        return draftVoices.get(Objects.hash(dialog_id, topic_id));
    }

    public static class DraftVoice {
        public String path;
        public long samplesCount;
        public int writedFrame;
        public long recordTimeCount;
        public long id;
        public short[] recordSamples;
        public boolean once;

        public static DraftVoice of(MediaController mediaController, String path, boolean once) {
            if (mediaController.recordingAudio == null) {
                return null;
            }
            DraftVoice draft = new DraftVoice();
            draft.path = path;
            draft.samplesCount = mediaController.samplesCount;
            draft.writedFrame = mediaController.writedFrame;
            draft.recordTimeCount = mediaController.recordTimeCount;
            draft.id = mediaController.recordingAudio.id;
            draft.recordSamples = mediaController.recordSamples;
            draft.once = once;
            return draft;
        }

        @NonNull
        @Override
        public String toString() {
            char[] recordSamplesArray = new char[recordSamples.length];
            for (int i = 0; i < recordSamples.length; ++i) {
                recordSamplesArray[i] = (char) recordSamples[i];
            }
            return path + "\n" + samplesCount + "\n" + writedFrame + "\n" + recordTimeCount + "\n" + (once ? 1 : 0) + "\n" + new String(recordSamplesArray);
        }

        public static DraftVoice fromString(String string) {
            try {
                if (string == null) return null;
                String[] parts = string.split("\n");
                if (parts.length < 6) return null;
                DraftVoice draft = new DraftVoice();
                draft.path = parts[0];
                draft.samplesCount = Long.parseLong(parts[1]);
                draft.writedFrame = Integer.parseInt(parts[2]);
                draft.recordTimeCount = Long.parseLong(parts[3]);
                draft.once = Integer.parseInt(parts[4]) != 0;
                String[] recordSamplesParts = new String[parts.length - 5];
                for (int i = 0; i < recordSamplesParts.length; ++i) {
                    recordSamplesParts[i] = parts[5 + i];
                }
                String recordSamplesString = TextUtils.join("\n", recordSamplesParts);
                draft.recordSamples = new short[recordSamplesString.length()];
                for (int i = 0; i < draft.recordSamples.length; ++i) {
                    draft.recordSamples[i] = (short) recordSamplesString.charAt(i);
                }
                return draft;
            } catch (Exception e) {
                FileLog.e(e);
                return null;
            }
        }
    }
}<|MERGE_RESOLUTION|>--- conflicted
+++ resolved
@@ -823,30 +823,23 @@
     }
 
     public ArrayList<TLRPC.Document> getRecentStickers(int type) {
-<<<<<<< HEAD
-        return getRecentStickers(type, 0);
-    }
-
-    public ArrayList<TLRPC.Document> getRecentStickers(int type, int padding) {
-=======
         return getRecentStickers(type, false);
     }
 
     public ArrayList<TLRPC.Document> getRecentStickers(int type, boolean firstEmpty) {
->>>>>>> a906f12a
+        return getRecentStickers(type, false, 0);
+    }
+
+    public ArrayList<TLRPC.Document> getRecentStickers(int type, boolean firstEmpty, int padding) {
         ArrayList<TLRPC.Document> arrayList = recentStickers[type];
         if (type == TYPE_PREMIUM_STICKERS) {
             return new ArrayList<>(recentStickers[type]);
         }
-<<<<<<< HEAD
-        return new ArrayList<>(arrayList.subList(0, Math.min(arrayList.size(), NekoConfig.maxRecentStickerCount.Int() + padding)));
-=======
         ArrayList<TLRPC.Document> result = new ArrayList<>(arrayList.subList(0, Math.min(arrayList.size(), 20)));
         if (firstEmpty && !result.isEmpty() && !StickersAlert.DISABLE_STICKER_EDITOR) {
             result.add(0, new TLRPC.TL_documentEmpty());
         }
-        return result;
->>>>>>> a906f12a
+        return new ArrayList<>(arrayList.subList(0, Math.min(arrayList.size(), NekoConfig.maxRecentStickerCount.Int() + padding)));
     }
 
     public ArrayList<TLRPC.Document> getRecentStickersNoCopy(int type) {
