/*
 * This is the source code of Telegram for Android v. 5.x.x.
 * It is licensed under GNU GPL v. 2 or later.
 * You should have received a copy of the license in this archive (see LICENSE).
 *
 * Copyright Nikolai Kudashov, 2013-2018.
 */

package org.telegram.messenger;

import android.app.Activity;
import android.content.Context;
import android.content.Intent;
import android.content.SharedPreferences;
import android.content.pm.ShortcutManager;
import android.graphics.Bitmap;
import android.graphics.BitmapFactory;
import android.graphics.BitmapShader;
import android.graphics.Canvas;
import android.graphics.Color;
import android.graphics.Paint;
import android.graphics.Path;
import android.graphics.PorterDuff;
import android.graphics.PorterDuffXfermode;
import android.graphics.RectF;
import android.graphics.Shader;
import android.graphics.drawable.Drawable;
import android.os.Build;
import android.text.Spannable;
import android.text.SpannableStringBuilder;
import android.text.Spanned;
import android.text.SpannedString;
import android.text.TextUtils;
import android.text.style.CharacterStyle;
import android.text.style.URLSpan;
import android.text.util.Linkify;
import android.util.SparseArray;
import android.widget.Toast;

import androidx.annotation.NonNull;
import androidx.annotation.Nullable;
import androidx.collection.LongSparseArray;
import androidx.core.content.pm.ShortcutInfoCompat;
import androidx.core.content.pm.ShortcutManagerCompat;
import androidx.core.graphics.drawable.IconCompat;

import androidx.collection.LongSparseArray;

import org.telegram.SQLite.SQLiteCursor;
import org.telegram.SQLite.SQLiteDatabase;
import org.telegram.SQLite.SQLiteException;
import org.telegram.SQLite.SQLitePreparedStatement;
import org.telegram.messenger.ringtone.RingtoneDataStore;
import org.telegram.messenger.ringtone.RingtoneUploader;
import org.telegram.messenger.support.SparseLongArray;
import org.telegram.tgnet.ConnectionsManager;
import org.telegram.tgnet.NativeByteBuffer;
import org.telegram.tgnet.SerializedData;
import org.telegram.tgnet.TLObject;
import org.telegram.tgnet.TLRPC;
import org.telegram.ui.ActionBar.BaseFragment;
import org.telegram.ui.ActionBar.EmojiThemes;
import org.telegram.ui.Components.AnimatedEmojiDrawable;
import org.telegram.ui.Components.AnimatedEmojiSpan;
import org.telegram.ui.Components.AvatarDrawable;
import org.telegram.ui.Components.Bulletin;
import org.telegram.ui.Components.ChatThemeBottomSheet;
import org.telegram.ui.Components.Reactions.ReactionsEffectOverlay;
import org.telegram.ui.Components.StickerSetBulletinLayout;
import org.telegram.ui.Components.StickersArchiveAlert;
import org.telegram.ui.Components.TextStyleSpan;
import org.telegram.ui.Components.URLSpanReplacement;
import org.telegram.ui.Components.URLSpanUserMention;
import org.telegram.ui.LaunchActivity;

import java.io.File;
import java.util.ArrayList;
import java.util.Collections;
import java.util.Comparator;
import java.util.HashMap;
import java.util.HashSet;
import java.util.List;
import java.util.Locale;
import java.util.Map;
import java.util.Objects;
import java.util.UUID;
import java.util.concurrent.ConcurrentHashMap;
import java.util.concurrent.CountDownLatch;
import java.util.regex.Matcher;
import java.util.regex.Pattern;

import tw.nekomimi.nekogram.NekoConfig;
import tw.nekomimi.nekogram.ui.PinnedStickerHelper;

@SuppressWarnings("unchecked")
public class MediaDataController extends BaseController {
    public final static String ATTACH_MENU_BOT_ANIMATED_ICON_KEY = "android_animated",
            ATTACH_MENU_BOT_STATIC_ICON_KEY = "default_static",
            ATTACH_MENU_BOT_PLACEHOLDER_STATIC_KEY = "placeholder_static",
            ATTACH_MENU_BOT_COLOR_LIGHT_ICON = "light_icon",
            ATTACH_MENU_BOT_COLOR_LIGHT_TEXT = "light_text",
            ATTACH_MENU_BOT_COLOR_DARK_ICON = "dark_icon",
            ATTACH_MENU_BOT_COLOR_DARK_TEXT = "dark_text";

    private static Pattern BOLD_PATTERN = Pattern.compile("\\*\\*(.+?)\\*\\*"),
            ITALIC_PATTERN = Pattern.compile("__(.+?)__"),
            SPOILER_PATTERN = Pattern.compile("\\|\\|(.+?)\\|\\|"),
            STRIKE_PATTERN = Pattern.compile("~~(.+?)~~");

    public static String SHORTCUT_CATEGORY = "org.telegram.messenger.SHORTCUT_SHARE";

    private static final SparseArray<MediaDataController> Instance = new SparseArray<>();
    private static final Object lockObject = new Object();


    public static MediaDataController getInstance(int num) {
        MediaDataController localInstance = Instance.get(num);
        if (localInstance == null) {
            synchronized (lockObject) {
                localInstance = Instance.get(num);
                if (localInstance == null) {
                    Instance.put(num, localInstance = new MediaDataController(num));
                }
            }
        }
        return localInstance;
    }

    public MediaDataController(int num) {
        super(num);

        if (currentAccount == 0) {
            draftPreferences = ApplicationLoader.applicationContext.getSharedPreferences("drafts", Activity.MODE_PRIVATE);
        } else {
            draftPreferences = ApplicationLoader.applicationContext.getSharedPreferences("drafts" + currentAccount, Activity.MODE_PRIVATE);
        }
        Map<String, ?> values = draftPreferences.getAll();
        for (Map.Entry<String, ?> entry : values.entrySet()) {
            try {
                String key = entry.getKey();
                long did = Utilities.parseLong(key);
                byte[] bytes = Utilities.hexToBytes((String) entry.getValue());
                SerializedData serializedData = new SerializedData(bytes);
                boolean isThread = false;
                if (key.startsWith("r_") || (isThread = key.startsWith("rt_"))) {
                    TLRPC.Message message = TLRPC.Message.TLdeserialize(serializedData, serializedData.readInt32(true), true);
                    if (message != null) {
                        message.readAttachPath(serializedData, getUserConfig().clientUserId);
                        SparseArray<TLRPC.Message> threads = draftMessages.get(did);
                        if (threads == null) {
                            threads = new SparseArray<>();
                            draftMessages.put(did, threads);
                        }
                        int threadId = isThread ? Utilities.parseInt(key.substring(key.lastIndexOf('_') + 1)) : 0;
                        threads.put(threadId, message);
                    }
                } else {
                    TLRPC.DraftMessage draftMessage = TLRPC.DraftMessage.TLdeserialize(serializedData, serializedData.readInt32(true), true);
                    if (draftMessage != null) {
                        SparseArray<TLRPC.DraftMessage> threads = drafts.get(did);
                        if (threads == null) {
                            threads = new SparseArray<>();
                            drafts.put(did, threads);
                        }
                        int threadId = key.startsWith("t_") ? Utilities.parseInt(key.substring(key.lastIndexOf('_') + 1)) : 0;
                        threads.put(threadId, draftMessage);
                    }
                }
                serializedData.cleanup();
            } catch (Exception e) {
                //igonre
            }
        }

        loadStickersByEmojiOrName(AndroidUtilities.STICKERS_PLACEHOLDER_PACK_NAME, false, true);
        loadEmojiThemes();
        ringtoneDataStore = new RingtoneDataStore(currentAccount);
    }

    public static final int TYPE_IMAGE = 0;
    public static final int TYPE_MASK = 1;
    public static final int TYPE_FAVE = 2;
    public static final int TYPE_FEATURED = 3;
    public static final int TYPE_EMOJI = 4;
    public static final int TYPE_EMOJIPACKS = 5;
    public static final int TYPE_FEATURED_EMOJIPACKS = 6;
    public static final int TYPE_PREMIUM_STICKERS = 7;

    public static final int TYPE_GREETINGS = 3;

    private long menuBotsUpdateHash;
    private TLRPC.TL_attachMenuBots attachMenuBots = new TLRPC.TL_attachMenuBots();
    private boolean isLoadingMenuBots;
    private int menuBotsUpdateDate;

    private int reactionsUpdateHash;
    private List<TLRPC.TL_availableReaction> reactionsList = new ArrayList<>();
    private List<TLRPC.TL_availableReaction> enabledReactionsList = new ArrayList<>();
    private HashMap<String, TLRPC.TL_availableReaction> reactionsMap = new HashMap<>();
    private String doubleTapReaction;
    private boolean isLoadingReactions;
    private int reactionsUpdateDate;

    private TLRPC.TL_help_premiumPromo premiumPromo;
    private boolean isLoadingPremiumPromo;
    private int premiumPromoUpdateDate;

    private ArrayList<TLRPC.TL_messages_stickerSet>[] stickerSets = new ArrayList[]{new ArrayList<>(), new ArrayList<>(), new ArrayList<>(0), new ArrayList<>(), new ArrayList<>(), new ArrayList<>()};
    private LongSparseArray<TLRPC.Document>[] stickersByIds = new LongSparseArray[]{new LongSparseArray<>(), new LongSparseArray<>(), new LongSparseArray<>(), new LongSparseArray<>(), new LongSparseArray<>(), new LongSparseArray<>()};
    private LongSparseArray<TLRPC.TL_messages_stickerSet> stickerSetsById = new LongSparseArray<>();
    private LongSparseArray<TLRPC.TL_messages_stickerSet> installedStickerSetsById = new LongSparseArray<>();
    private ArrayList<Long> installedForceStickerSetsById = new ArrayList<>();
    private ArrayList<Long> uninstalledForceStickerSetsById = new ArrayList<>();
    private LongSparseArray<TLRPC.TL_messages_stickerSet> groupStickerSets = new LongSparseArray<>();
    private ConcurrentHashMap<String, TLRPC.TL_messages_stickerSet> stickerSetsByName = new ConcurrentHashMap<>(100, 1.0f, 1);
    private HashMap<String, TLRPC.TL_messages_stickerSet> diceStickerSetsByEmoji = new HashMap<>();
    private LongSparseArray<String> diceEmojiStickerSetsById = new LongSparseArray<>();
    private HashSet<String> loadingDiceStickerSets = new HashSet<>();
    private LongSparseArray<Runnable> removingStickerSetsUndos = new LongSparseArray<>();
    private Runnable[] scheduledLoadStickers = new Runnable[7];
    private boolean[] loadingStickers = new boolean[7];
    private boolean[] stickersLoaded = new boolean[7];
    private long[] loadHash = new long[7];
    private int[] loadDate = new int[7];
    public HashMap<String, RingtoneUploader> ringtoneUploaderHashMap = new HashMap<>();

    private HashMap<String, ArrayList<TLRPC.Message>> verifyingMessages = new HashMap<>();

    private int[] archivedStickersCount = new int[7];

    private LongSparseArray<String> stickersByEmoji = new LongSparseArray<>();
    private HashMap<String, ArrayList<TLRPC.Document>> allStickers = new HashMap<>();
    private HashMap<String, ArrayList<TLRPC.Document>> allStickersFeatured = new HashMap<>();

    private ArrayList<TLRPC.Document>[] recentStickers = new ArrayList[]{
            new ArrayList<>(),
            new ArrayList<>(),
            new ArrayList<>(),
            new ArrayList<>(),
            new ArrayList<>(),
            new ArrayList<>(),
            new ArrayList<>(),
            new ArrayList<>()
    };
    private boolean[] loadingRecentStickers = new boolean[8];
    private boolean[] recentStickersLoaded = new boolean[8];

    private ArrayList<TLRPC.Document> recentGifs = new ArrayList<>();
    private boolean loadingRecentGifs;
    private boolean recentGifsLoaded;

    private boolean loadingPremiumGiftStickers;

    private long loadFeaturedHash[] = new long[2];
    private int loadFeaturedDate[] = new int[2];
    public boolean loadFeaturedPremium;
    private ArrayList<TLRPC.StickerSetCovered>[] featuredStickerSets = new ArrayList[] { new ArrayList<>(), new ArrayList<>() };
    private LongSparseArray<TLRPC.StickerSetCovered>[] featuredStickerSetsById = new LongSparseArray[] { new LongSparseArray<>(), new LongSparseArray<>() };
    private ArrayList<Long> unreadStickerSets[] = new ArrayList[] { new ArrayList<Long>(), new ArrayList<Long>() };
    private ArrayList<Long> readingStickerSets[] = new ArrayList[] { new ArrayList<Long>(), new ArrayList<Long>() };
    private boolean loadingFeaturedStickers[] = new boolean[2];
    private boolean featuredStickersLoaded[] = new boolean[2];

    private TLRPC.Document greetingsSticker;
    public final RingtoneDataStore ringtoneDataStore;
    public final ArrayList<ChatThemeBottomSheet.ChatThemeItem> defaultEmojiThemes = new ArrayList<>();

    public final ArrayList<TLRPC.Document> premiumPreviewStickers = new ArrayList<>();
    boolean previewStickersLoading;

    public void cleanup() {
        for (int a = 0; a < recentStickers.length; a++) {
            if (recentStickers[a] != null) {
                recentStickers[a].clear();
            }
            loadingRecentStickers[a] = false;
            recentStickersLoaded[a] = false;
        }
        for (int a = 0; a < 4; a++) {
            loadHash[a] = 0;
            loadDate[a] = 0;
            stickerSets[a].clear();
            loadingStickers[a] = false;
            stickersLoaded[a] = false;
        }
        loadingPinnedMessages.clear();
        loadFeaturedDate[0] = 0;
        loadFeaturedHash[0] = 0;
        loadFeaturedDate[1] = 0;
        loadFeaturedHash[1] = 0;
        allStickers.clear();
        allStickersFeatured.clear();
        stickersByEmoji.clear();
        featuredStickerSetsById[0].clear();
        featuredStickerSets[0].clear();
        featuredStickerSetsById[1].clear();
        featuredStickerSets[1].clear();
        unreadStickerSets[0].clear();
        unreadStickerSets[1].clear();
        recentGifs.clear();
        stickerSetsById.clear();
        installedStickerSetsById.clear();
        stickerSetsByName.clear();
        diceStickerSetsByEmoji.clear();
        diceEmojiStickerSetsById.clear();
        loadingDiceStickerSets.clear();
        loadingFeaturedStickers[0] = false;
        featuredStickersLoaded[0] = false;
        loadingFeaturedStickers[1] = false;
        featuredStickersLoaded[1] = false;
        loadingRecentGifs = false;
        recentGifsLoaded = false;

        currentFetchingEmoji.clear();
        if (Build.VERSION.SDK_INT >= 25) {
            Utilities.globalQueue.postRunnable(() -> {
                try {
                    ShortcutManagerCompat.removeAllDynamicShortcuts(ApplicationLoader.applicationContext);
                } catch (Exception e) {
                    FileLog.e(e);
                }
            });
        }
        verifyingMessages.clear();

        loading = false;
        loaded = false;
        hints.clear();
        inlineBots.clear();
        AndroidUtilities.runOnUIThread(() -> {
            getNotificationCenter().postNotificationName(NotificationCenter.reloadHints);
            getNotificationCenter().postNotificationName(NotificationCenter.reloadInlineHints);
        });

        drafts.clear();
        draftMessages.clear();
        draftPreferences.edit().clear().apply();

        botInfos.clear();
        botKeyboards.clear();
        botKeyboardsByMids.clear();
    }

    public boolean areStickersLoaded(int type) {
        return stickersLoaded[type];
    }

    public void checkStickers(int type) {
        if (!loadingStickers[type] && (!stickersLoaded[type] || Math.abs(System.currentTimeMillis() / 1000 - loadDate[type]) >= 60 * 60)) {
            loadStickers(type, true, false);
        }
    }

    public void checkReactions() {
        if (!isLoadingReactions && Math.abs(System.currentTimeMillis() / 1000 - reactionsUpdateDate) >= 60 * 60) {
            loadReactions(true, false);
        }
    }

    public void checkMenuBots() {
        if (!isLoadingMenuBots && Math.abs(System.currentTimeMillis() / 1000 - menuBotsUpdateDate) >= 60 * 60) {
            loadAttachMenuBots(true, false);
        }
    }

    public void checkPremiumPromo() {
        if (!isLoadingPremiumPromo && Math.abs(System.currentTimeMillis() / 1000 - premiumPromoUpdateDate) >= 60 * 60) {
            loadPremiumPromo(true);
        }
    }

    public TLRPC.TL_help_premiumPromo getPremiumPromo() {
        return premiumPromo;
    }

    public TLRPC.TL_attachMenuBots getAttachMenuBots() {
        return attachMenuBots;
    }

    public void loadAttachMenuBots(boolean cache, boolean force) {
        isLoadingMenuBots = true;
        if (cache) {
            getMessagesStorage().getStorageQueue().postRunnable(() -> {
                SQLiteCursor c = null;
                long hash = 0;
                int date = 0;
                TLRPC.TL_attachMenuBots bots = null;
                try {
                    c = getMessagesStorage().getDatabase().queryFinalized("SELECT data, hash, date FROM attach_menu_bots");
                    if (c.next()) {
                        NativeByteBuffer data = c.byteBufferValue(0);
                        if (data != null) {
                            TLRPC.AttachMenuBots attachMenuBots = TLRPC.TL_attachMenuBots.TLdeserialize(data, data.readInt32(false), true);
                            if (attachMenuBots instanceof TLRPC.TL_attachMenuBots) {
                                bots = (TLRPC.TL_attachMenuBots) attachMenuBots;
                            }
                            data.reuse();
                        }
                        hash = c.longValue(1);
                        date = c.intValue(2);
                    }
                } catch (Exception e) {
                    FileLog.e(e, false);
                } finally {
                    if (c != null) {
                        c.dispose();
                    }
                }
                processLoadedMenuBots(bots, hash, date, true);
            });
        } else {
            TLRPC.TL_messages_getAttachMenuBots req = new TLRPC.TL_messages_getAttachMenuBots();
            req.hash = force ? 0 : menuBotsUpdateHash;
            getConnectionsManager().sendRequest(req, (response, error) -> {
                int date = (int) (System.currentTimeMillis() / 1000);
                if (response instanceof TLRPC.TL_attachMenuBotsNotModified) {
                    processLoadedMenuBots(null, 0, date, false);
                } else if (response instanceof TLRPC.TL_attachMenuBots) {
                    TLRPC.TL_attachMenuBots r = (TLRPC.TL_attachMenuBots) response;
                    processLoadedMenuBots(r, r.hash, date, false);
                }
            });
        }
    }

    public void processLoadedMenuBots(TLRPC.TL_attachMenuBots bots, long hash, int date, boolean cache) {
        if (bots != null && date != 0) {
            attachMenuBots = bots;
            menuBotsUpdateHash = hash;
        }
        menuBotsUpdateDate = date;
        if (bots != null) {
            getMessagesController().putUsers(bots.users, cache);
            AndroidUtilities.runOnUIThread(() -> NotificationCenter.getInstance(currentAccount).postNotificationName(NotificationCenter.attachMenuBotsDidLoad));
        }

        if (!cache) {
            putMenuBotsToCache(bots, hash, date);
        } else if (Math.abs(System.currentTimeMillis() / 1000 - date) >= 60 * 60) {
            loadAttachMenuBots(false, true);
        }
    }

    private void putMenuBotsToCache(TLRPC.TL_attachMenuBots bots, long hash, int date) {
        getMessagesStorage().getStorageQueue().postRunnable(() -> {
            try {
                if (bots != null) {
                    getMessagesStorage().getDatabase().executeFast("DELETE FROM attach_menu_bots").stepThis().dispose();
                    SQLitePreparedStatement state = getMessagesStorage().getDatabase().executeFast("REPLACE INTO attach_menu_bots VALUES(?, ?, ?)");
                    state.requery();
                    NativeByteBuffer data = new NativeByteBuffer(bots.getObjectSize());
                    bots.serializeToStream(data);
                    state.bindByteBuffer(1, data);
                    state.bindLong(2, hash);
                    state.bindInteger(3, date);
                    state.step();
                    data.reuse();
                    state.dispose();
                } else {
                    SQLitePreparedStatement state = getMessagesStorage().getDatabase().executeFast("UPDATE attach_menu_bots SET date = ?");
                    state.requery();
                    state.bindLong(1, date);
                    state.step();
                    state.dispose();
                }
            } catch (Exception e) {
                FileLog.e(e);
            }
        });
    }

    public void loadPremiumPromo(boolean cache) {
        isLoadingPremiumPromo = true;
        if (cache) {
            getMessagesStorage().getStorageQueue().postRunnable(() -> {
                SQLiteCursor c = null;
                int date = 0;
                TLRPC.TL_help_premiumPromo premiumPromo = null;
                try {
                    c = getMessagesStorage().getDatabase().queryFinalized("SELECT data, date FROM premium_promo");
                    if (c.next()) {
                        NativeByteBuffer data = c.byteBufferValue(0);
                        if (data != null) {
                            premiumPromo = TLRPC.TL_help_premiumPromo.TLdeserialize(data, data.readInt32(false), true);
                            data.reuse();
                        }
                        date = c.intValue(1);
                    }
                } catch (Exception e) {
                    FileLog.e(e, false);
                } finally {
                    if (c != null) {
                        c.dispose();
                    }
                }
                if (premiumPromo != null) {
                    processLoadedPremiumPromo(premiumPromo, date, true);
                }
            });
        } else {
            TLRPC.TL_help_getPremiumPromo req = new TLRPC.TL_help_getPremiumPromo();
            getConnectionsManager().sendRequest(req, (response, error) -> {
                int date = (int) (System.currentTimeMillis() / 1000);
                if (response instanceof TLRPC.TL_help_premiumPromo) {
                    TLRPC.TL_help_premiumPromo r = (TLRPC.TL_help_premiumPromo) response;
                    processLoadedPremiumPromo(r, date, false);
                }
            });
        }
    }

    private void processLoadedPremiumPromo(TLRPC.TL_help_premiumPromo premiumPromo, int date, boolean cache) {
        this.premiumPromo = premiumPromo;
        premiumPromoUpdateDate = date;
        getMessagesController().putUsers(premiumPromo.users, cache);
        AndroidUtilities.runOnUIThread(() -> getNotificationCenter().postNotificationName(NotificationCenter.premiumPromoUpdated));

        if (!cache) {
            putPremiumPromoToCache(premiumPromo, date);
        } else if (Math.abs(System.currentTimeMillis() / 1000 - date) >= 60 * 60 * 24 || BuildVars.DEBUG_PRIVATE_VERSION) {
            loadPremiumPromo(false);
        }
    }

    private void putPremiumPromoToCache(TLRPC.TL_help_premiumPromo premiumPromo, int date) {
        getMessagesStorage().getStorageQueue().postRunnable(() -> {
            try {
                if (premiumPromo != null) {
                    getMessagesStorage().getDatabase().executeFast("DELETE FROM premium_promo").stepThis().dispose();
                    SQLitePreparedStatement state = getMessagesStorage().getDatabase().executeFast("REPLACE INTO premium_promo VALUES(?, ?)");
                    state.requery();
                    NativeByteBuffer data = new NativeByteBuffer(premiumPromo.getObjectSize());
                    premiumPromo.serializeToStream(data);
                    state.bindByteBuffer(1, data);
                    state.bindInteger(2, date);
                    state.step();
                    data.reuse();
                    state.dispose();
                } else {
                    SQLitePreparedStatement state = getMessagesStorage().getDatabase().executeFast("UPDATE premium_promo SET date = ?");
                    state.requery();
                    state.bindInteger(1, date);
                    state.step();
                    state.dispose();
                }
            } catch (Exception e) {
                FileLog.e(e);
            }
        });
    }

    public List<TLRPC.TL_availableReaction> getReactionsList() {
        return reactionsList;
    }

    public void loadReactions(boolean cache, boolean force) {
        isLoadingReactions = true;
        if (cache) {
            getMessagesStorage().getStorageQueue().postRunnable(() -> {
                SQLiteCursor c = null;
                int hash = 0;
                int date = 0;
                List<TLRPC.TL_availableReaction> reactions = null;
                try {
                    c = getMessagesStorage().getDatabase().queryFinalized("SELECT data, hash, date FROM reactions");
                    if (c.next()) {
                        NativeByteBuffer data = c.byteBufferValue(0);
                        if (data != null) {
                            int count = data.readInt32(false);
                            reactions = new ArrayList<>(count);
                            for (int i = 0; i < count; i++) {
                                TLRPC.TL_availableReaction react = TLRPC.TL_availableReaction.TLdeserialize(data, data.readInt32(false), true);
                                reactions.add(react);
                            }
                            data.reuse();
                        }
                        hash = c.intValue(1);
                        date = c.intValue(2);
                    }
                } catch (Exception e) {
                    FileLog.e(e, false);
                } finally {
                    if (c != null) {
                        c.dispose();
                    }
                }
                processLoadedReactions(reactions, hash, date, true);
            });
        } else {
            TLRPC.TL_messages_getAvailableReactions req = new TLRPC.TL_messages_getAvailableReactions();
            req.hash = force ? 0 : reactionsUpdateHash;
            getConnectionsManager().sendRequest(req, (response, error) -> {
                int date = (int) (System.currentTimeMillis() / 1000);
                if (response instanceof TLRPC.TL_messages_availableReactionsNotModified) {
                    processLoadedReactions(null, 0, date, false);
                } else if (response instanceof TLRPC.TL_messages_availableReactions) {
                    TLRPC.TL_messages_availableReactions r = (TLRPC.TL_messages_availableReactions) response;
                    processLoadedReactions(r.reactions, r.hash, date, false);
                }
            });
        }
    }

    public void processLoadedReactions(List<TLRPC.TL_availableReaction> reactions, int hash, int date, boolean cache) {
        if (reactions != null && date != 0) {
            reactionsList.clear();
            reactionsMap.clear();
            enabledReactionsList.clear();
            reactionsList.addAll(reactions);
            for (int i = 0; i < reactionsList.size(); i++) {
                reactionsList.get(i).positionInList = i;
                reactionsMap.put(reactionsList.get(i).reaction, reactionsList.get(i));
                if (!reactionsList.get(i).inactive) {
                    enabledReactionsList.add(reactionsList.get(i));
                }
            }
            reactionsUpdateHash = hash;
        }
        reactionsUpdateDate = date;
        if (reactions != null) {
            AndroidUtilities.runOnUIThread(() -> {
                preloadReactions();
                NotificationCenter.getGlobalInstance().postNotificationName(NotificationCenter.reactionsDidLoad);
            });
        }

        isLoadingReactions = false;
        if (!cache) {
            putReactionsToCache(reactions, hash, date);
        } else if (Math.abs(System.currentTimeMillis() / 1000 - date) >= 60 * 60) {
            loadReactions(false, true);
        }
    }

    public void preloadReactions() {
        if (reactionsList == null) {
            return;
        }
        ArrayList<TLRPC.TL_availableReaction> arrayList = new ArrayList<>(reactionsList);
        for (int i = 0; i < arrayList.size(); i++) {
            TLRPC.TL_availableReaction reaction = arrayList.get(i);
            int size = ReactionsEffectOverlay.sizeForBigReaction();
            preloadImage(ImageLocation.getForDocument(reaction.effect_animation), size + "_" + size + "_pcache");
            preloadImage(ImageLocation.getForDocument(reaction.activate_animation), null);
            preloadImage(ImageLocation.getForDocument(reaction.appear_animation), "60_60_nolimit");

            size = ReactionsEffectOverlay.sizeForAroundReaction();
            preloadImage(ImageLocation.getForDocument(reaction.around_animation),  size + "_" + size + "_pcache");
            preloadImage(ImageLocation.getForDocument(reaction.center_icon),  null);
        }
    }

    private void preloadImage(ImageLocation location, String filter) {
        ImageReceiver imageReceiver = new ImageReceiver();
        imageReceiver.setDelegate((imageReceiver1, set, thumb, memCache) -> imageReceiver1.clearImage());
        //imageReceiver.setFileLoadingPriority(FileLoader.PRIORITY_LOW);

        imageReceiver.setImage(location, filter, null, null, 0, FileLoader.PRELOAD_CACHE_TYPE);
        ImageLoader.getInstance().loadImageForImageReceiver(imageReceiver);
    }

    private void putReactionsToCache(List<TLRPC.TL_availableReaction> reactions, int hash, int date) {
        ArrayList<TLRPC.TL_availableReaction> reactionsFinal = reactions != null ? new ArrayList<>(reactions) : null;
        getMessagesStorage().getStorageQueue().postRunnable(() -> {
            try {
                if (reactionsFinal != null) {
                    getMessagesStorage().getDatabase().executeFast("DELETE FROM reactions").stepThis().dispose();
                    SQLitePreparedStatement state = getMessagesStorage().getDatabase().executeFast("REPLACE INTO reactions VALUES(?, ?, ?)");
                    state.requery();
                    int size = 4; // Integer.BYTES
                    for (int a = 0; a < reactionsFinal.size(); a++) {
                        size += reactionsFinal.get(a).getObjectSize();
                    }
                    NativeByteBuffer data = new NativeByteBuffer(size);
                    data.writeInt32(reactionsFinal.size());
                    for (int a = 0; a < reactionsFinal.size(); a++) {
                        reactionsFinal.get(a).serializeToStream(data);
                    }
                    state.bindByteBuffer(1, data);
                    state.bindInteger(2, hash);
                    state.bindInteger(3, date);
                    state.step();
                    data.reuse();
                    state.dispose();
                } else {
                    SQLitePreparedStatement state = getMessagesStorage().getDatabase().executeFast("UPDATE reactions SET date = ?");
                    state.requery();
                    state.bindLong(1, date);
                    state.step();
                    state.dispose();
                }
            } catch (Exception e) {
                FileLog.e(e);
            }
        });
    }

    public void checkFeaturedStickers() {
        if (!loadingFeaturedStickers[0] && (!featuredStickersLoaded[0] || Math.abs(System.currentTimeMillis() / 1000 - loadFeaturedDate[0]) >= 60 * 60)) {
            loadFeaturedStickers(false,true, false);
        }
    }

    public void checkFeaturedEmoji() {
        if (!loadingFeaturedStickers[1] && (!featuredStickersLoaded[1] || Math.abs(System.currentTimeMillis() / 1000 - loadFeaturedDate[1]) >= 60 * 60)) {
            loadFeaturedStickers(true,true, false);
        }
    }

    public ArrayList<TLRPC.Document> getRecentStickers(int type) {
        return getRecentStickers(type, 0);
    }

    public ArrayList<TLRPC.Document> getRecentStickers(int type, int padding) {
        ArrayList<TLRPC.Document> arrayList = recentStickers[type];
<<<<<<< HEAD
        return new ArrayList<>(arrayList.subList(0, Math.min(arrayList.size(), NekoConfig.maxRecentStickerCount.Int() + padding)));
=======
        if (type == TYPE_PREMIUM_STICKERS) {
            return new ArrayList<>(recentStickers[type]);
        }
        return new ArrayList<>(arrayList.subList(0, Math.min(arrayList.size(), 20)));
>>>>>>> 43fe75b4
    }

    public ArrayList<TLRPC.Document> getRecentStickersNoCopy(int type) {
        return recentStickers[type];
    }

    public boolean isStickerInFavorites(TLRPC.Document document) {
        if (document == null) {
            return false;
        }
        for (int a = 0; a < recentStickers[TYPE_FAVE].size(); a++) {
            TLRPC.Document d = recentStickers[TYPE_FAVE].get(a);
            if (d.id == document.id && d.dc_id == document.dc_id) {
                return true;
            }
        }
        return false;
    }

    public void clearRecentStickers() {
        TLRPC.TL_messages_clearRecentStickers req = new TLRPC.TL_messages_clearRecentStickers();
        getConnectionsManager().sendRequest(req, (response, error) -> AndroidUtilities.runOnUIThread(()-> {
            if (response instanceof TLRPC.TL_boolTrue) {
                getMessagesStorage().getStorageQueue().postRunnable(() -> {
                    try {
                        getMessagesStorage().getDatabase().executeFast("DELETE FROM web_recent_v3 WHERE type = " + 3).stepThis().dispose();
                    } catch (Exception e) {
                        FileLog.e(e);
                    }
                });

                recentStickers[TYPE_IMAGE].clear();
                NotificationCenter.getInstance(currentAccount).postNotificationName(NotificationCenter.recentDocumentsDidLoad, false, TYPE_IMAGE);
            }
        }));
    }

    public void addRecentSticker(int type, Object parentObject, TLRPC.Document document, int date, boolean remove) {
        if (type == TYPE_GREETINGS || !MessageObject.isStickerDocument(document) && !MessageObject.isAnimatedStickerDocument(document, true)) {
            return;
        }
        boolean found = false;
        for (int a = 0; a < recentStickers[type].size(); a++) {
            TLRPC.Document image = recentStickers[type].get(a);
            if (image.id == document.id) {
                recentStickers[type].remove(a);
                if (!remove) {
                    recentStickers[type].add(0, image);
                }
                found = true;
                break;
            }
        }
        if (!found && !remove) {
            recentStickers[type].add(0, document);
        }
        int maxCount;
        if (type == TYPE_FAVE) {
            if (remove) {
                NotificationCenter.getGlobalInstance().postNotificationName(NotificationCenter.showBulletin, Bulletin.TYPE_STICKER, document, StickerSetBulletinLayout.TYPE_REMOVED_FROM_FAVORITES);
            } else {
                boolean replace = recentStickers[type].size() > getMessagesController().maxFaveStickersCount;
                NotificationCenter.getGlobalInstance().postNotificationName(NotificationCenter.showBulletin, Bulletin.TYPE_STICKER, document, replace ? StickerSetBulletinLayout.TYPE_REPLACED_TO_FAVORITES : StickerSetBulletinLayout.TYPE_ADDED_TO_FAVORITES);
            }
            TLRPC.TL_messages_faveSticker req = new TLRPC.TL_messages_faveSticker();
            req.id = new TLRPC.TL_inputDocument();
            req.id.id = document.id;
            req.id.access_hash = document.access_hash;
            req.id.file_reference = document.file_reference;
            if (req.id.file_reference == null) {
                req.id.file_reference = new byte[0];
            }
            req.unfave = remove;
            getConnectionsManager().sendRequest(req, (response, error) -> {
                if (error != null && FileRefController.isFileRefError(error.text) && parentObject != null) {
                    getFileRefController().requestReference(parentObject, req);
                } else {
                    AndroidUtilities.runOnUIThread(() -> getMediaDataController().loadRecents(MediaDataController.TYPE_FAVE, false, false, true));
                }
            });
            maxCount = NekoConfig.unlimitedFavedStickers.Bool() ? Integer.MAX_VALUE : getMessagesController().maxFaveStickersCount;
        } else {
            if (type == TYPE_IMAGE && remove) {
                NotificationCenter.getGlobalInstance().postNotificationName(NotificationCenter.showBulletin, Bulletin.TYPE_STICKER, document, StickerSetBulletinLayout.TYPE_REMOVED_FROM_RECENT);
                TLRPC.TL_messages_saveRecentSticker req = new TLRPC.TL_messages_saveRecentSticker();
                req.id = new TLRPC.TL_inputDocument();
                req.id.id = document.id;
                req.id.access_hash = document.access_hash;
                req.id.file_reference = document.file_reference;
                if (req.id.file_reference == null) {
                    req.id.file_reference = new byte[0];
                }
                req.unsave = true;
                getConnectionsManager().sendRequest(req, (response, error) -> {
                    if (error != null && FileRefController.isFileRefError(error.text) && parentObject != null) {
                        getFileRefController().requestReference(parentObject, req);
                    }
                });
            }
            maxCount = getMessagesController().maxRecentStickersCount;
        }
        if (recentStickers[type].size() > maxCount || remove) {
            TLRPC.Document old = remove ? document : recentStickers[type].remove(recentStickers[type].size() - 1);
            getMessagesStorage().getStorageQueue().postRunnable(() -> {
                int cacheType;
                if (type == TYPE_IMAGE) {
                    cacheType = 3;
                } else if (type == TYPE_MASK) {
                    cacheType = 4;
                } else if (type == TYPE_EMOJIPACKS) {
                    cacheType = 7;
                } else {
                    cacheType = 5;
                }
                try {
                    getMessagesStorage().getDatabase().executeFast("DELETE FROM web_recent_v3 WHERE id = '" + old.id + "' AND type = " + cacheType).stepThis().dispose();
                } catch (Exception e) {
                    FileLog.e(e);
                }
            });
        }
        if (!remove) {
            ArrayList<TLRPC.Document> arrayList = new ArrayList<>();
            arrayList.add(document);
            processLoadedRecentDocuments(type, arrayList, false, date, false);
        }
        if (type == TYPE_FAVE || type == TYPE_IMAGE && remove) {
            getNotificationCenter().postNotificationName(NotificationCenter.recentDocumentsDidLoad, false, type);
        }
    }

    public ArrayList<TLRPC.Document> getRecentGifs() {
        return new ArrayList<>(recentGifs);
    }

    public void removeRecentGif(TLRPC.Document document) {
        for (int i = 0, N = recentGifs.size(); i < N; i++) {
            if (recentGifs.get(i).id == document.id) {
                recentGifs.remove(i);
                break;
            }
        }
        TLRPC.TL_messages_saveGif req = new TLRPC.TL_messages_saveGif();
        req.id = new TLRPC.TL_inputDocument();
        req.id.id = document.id;
        req.id.access_hash = document.access_hash;
        req.id.file_reference = document.file_reference;
        if (req.id.file_reference == null) {
            req.id.file_reference = new byte[0];
        }
        req.unsave = true;
        getConnectionsManager().sendRequest(req, (response, error) -> {
            if (error != null && FileRefController.isFileRefError(error.text)) {
                getFileRefController().requestReference("gif", req);
            }
        });
        getMessagesStorage().getStorageQueue().postRunnable(() -> {
            try {
                getMessagesStorage().getDatabase().executeFast("DELETE FROM web_recent_v3 WHERE id = '" + document.id + "' AND type = 2").stepThis().dispose();
            } catch (Exception e) {
                FileLog.e(e);
            }
        });
    }

    public boolean hasRecentGif(TLRPC.Document document) {
        for (int a = 0; a < recentGifs.size(); a++) {
            TLRPC.Document image = recentGifs.get(a);
            if (image.id == document.id) {
                recentGifs.remove(a);
                recentGifs.add(0, image);
                return true;
            }
        }
        return false;
    }

    public void addRecentGif(TLRPC.Document document, int date, boolean showReplaceBulletin) {
        if (document == null) {
            return;
        }
        boolean found = false;
        for (int a = 0; a < recentGifs.size(); a++) {
            TLRPC.Document image = recentGifs.get(a);
            if (image.id == document.id) {
                recentGifs.remove(a);
                recentGifs.add(0, image);
                found = true;
                break;
            }
        }
        if (!found) {
            recentGifs.add(0, document);
        }
        if ((recentGifs.size() > getMessagesController().savedGifsLimitDefault && !UserConfig.getInstance(currentAccount).isPremium()) || recentGifs.size() > getMessagesController().savedGifsLimitPremium) {
            TLRPC.Document old = recentGifs.remove(recentGifs.size() - 1);
            getMessagesStorage().getStorageQueue().postRunnable(() -> {
                try {
                    getMessagesStorage().getDatabase().executeFast("DELETE FROM web_recent_v3 WHERE id = '" + old.id + "' AND type = 2").stepThis().dispose();
                } catch (Exception e) {
                    FileLog.e(e);
                }
            });
            if (showReplaceBulletin) {
                AndroidUtilities.runOnUIThread(() -> {
                    NotificationCenter.getGlobalInstance().postNotificationName(NotificationCenter.showBulletin, Bulletin.TYPE_STICKER, document, StickerSetBulletinLayout.TYPE_REPLACED_TO_FAVORITES_GIFS);
                });
            }
        }
        ArrayList<TLRPC.Document> arrayList = new ArrayList<>();
        arrayList.add(document);
        processLoadedRecentDocuments(0, arrayList, true, date, false);
    }

    public boolean isLoadingStickers(int type) {
        return loadingStickers[type];
    }

    public void replaceStickerSet(TLRPC.TL_messages_stickerSet set) {
        TLRPC.TL_messages_stickerSet existingSet = stickerSetsById.get(set.set.id);
        String emoji = diceEmojiStickerSetsById.get(set.set.id);
        if (emoji != null) {
            diceStickerSetsByEmoji.put(emoji, set);
            putDiceStickersToCache(emoji, set, (int) (System.currentTimeMillis() / 1000));
        }
        boolean isGroupSet = false;
        if (existingSet == null) {
            existingSet = stickerSetsByName.get(set.set.short_name);
        }
        if (existingSet == null) {
            existingSet = groupStickerSets.get(set.set.id);
            if (existingSet != null) {
                isGroupSet = true;
            }
        }
        if (existingSet == null) {
            return;
        }
        boolean changed = false;
        if ("AnimatedEmojies".equals(set.set.short_name)) {
            changed = true;
            existingSet.documents = set.documents;
            existingSet.packs = set.packs;
            existingSet.set = set.set;
            AndroidUtilities.runOnUIThread(() -> {
                LongSparseArray<TLRPC.Document> stickersById = getStickerByIds(TYPE_EMOJI);
                for (int b = 0; b < set.documents.size(); b++) {
                    TLRPC.Document document = set.documents.get(b);
                    stickersById.put(document.id, document);
                }
            });
        } else {
            LongSparseArray<TLRPC.Document> documents = new LongSparseArray<>();
            for (int a = 0, size = set.documents.size(); a < size; a++) {
                TLRPC.Document document = set.documents.get(a);
                documents.put(document.id, document);
            }
            for (int a = 0, size = existingSet.documents.size(); a < size; a++) {
                TLRPC.Document document = existingSet.documents.get(a);
                TLRPC.Document newDocument = documents.get(document.id);
                if (newDocument != null) {
                    existingSet.documents.set(a, newDocument);
                    changed = true;
                }
            }
        }
        if (changed) {
            if (isGroupSet) {
                putSetToCache(existingSet);
            } else {
                int type = TYPE_IMAGE;
                if (set.set.masks) {
                    type = TYPE_MASK;
                } else if (set.set.emojis) {
                    type = TYPE_EMOJIPACKS;
                }
                putStickersToCache(type, stickerSets[type], loadDate[type], loadHash[type]);
                if ("AnimatedEmojies".equals(set.set.short_name)) {
                    type = TYPE_EMOJI;
                    putStickersToCache(type, stickerSets[type], loadDate[type], loadHash[type]);
                }
            }
        }
    }

    public TLRPC.TL_messages_stickerSet getStickerSetByName(String name) {
        return stickerSetsByName.get(name);
    }

    public TLRPC.TL_messages_stickerSet getStickerSetByEmojiOrName(String emoji) {
        return diceStickerSetsByEmoji.get(emoji);
    }

    public TLRPC.TL_messages_stickerSet getStickerSetById(long id) {
        return stickerSetsById.get(id);
    }

    public TLRPC.TL_messages_stickerSet getGroupStickerSetById(TLRPC.StickerSet stickerSet) {
        TLRPC.TL_messages_stickerSet set = stickerSetsById.get(stickerSet.id);
        if (set == null) {
            set = groupStickerSets.get(stickerSet.id);
            if (set == null || set.set == null) {
                loadGroupStickerSet(stickerSet, true);
            } else if (set.set.hash != stickerSet.hash) {
                loadGroupStickerSet(stickerSet, false);
            }
        }
        return set;
    }

    public void putGroupStickerSet(TLRPC.TL_messages_stickerSet stickerSet) {
        groupStickerSets.put(stickerSet.set.id, stickerSet);
    }

    public TLRPC.TL_messages_stickerSet getStickerSet(TLRPC.InputStickerSet inputStickerSet, boolean cacheOnly) {
        return getStickerSet(inputStickerSet, cacheOnly, null);
    }
    public TLRPC.TL_messages_stickerSet getStickerSet(TLRPC.InputStickerSet inputStickerSet, boolean cacheOnly, Runnable onNotFound) {
        if (inputStickerSet == null) {
            return null;
        }
        if (inputStickerSet instanceof TLRPC.TL_inputStickerSetID && stickerSetsById.containsKey(inputStickerSet.id)) {
            return stickerSetsById.get(inputStickerSet.id);
        } else if (inputStickerSet instanceof TLRPC.TL_inputStickerSetShortName && inputStickerSet.short_name != null && stickerSetsByName.containsKey(inputStickerSet.short_name.toLowerCase())) {
            return stickerSetsByName.get(inputStickerSet.short_name.toLowerCase());
        }
        if (cacheOnly) {
            return null;
        }
        TLRPC.TL_messages_getStickerSet req = new TLRPC.TL_messages_getStickerSet();
        req.stickerset = inputStickerSet;
        getConnectionsManager().sendRequest(req, (response, error) -> {
            if (response != null) {
                TLRPC.TL_messages_stickerSet set = (TLRPC.TL_messages_stickerSet) response;
                AndroidUtilities.runOnUIThread(() -> {
                    if (set == null || set.set == null) {
                        return;
                    }
                    stickerSetsById.put(set.set.id, set);
                    stickerSetsByName.put(set.set.short_name.toLowerCase(), set);
                    getNotificationCenter().postNotificationName(NotificationCenter.groupStickersDidLoad, set.set.id, set);
                });
            } else {
                if (onNotFound != null) {
                    onNotFound.run();
                }
            }
        });
        return null;
    }

    private void loadGroupStickerSet(TLRPC.StickerSet stickerSet, boolean cache) {
        if (cache) {
            getMessagesStorage().getStorageQueue().postRunnable(() -> {
                try {
                    TLRPC.TL_messages_stickerSet set;
                    SQLiteCursor cursor = getMessagesStorage().getDatabase().queryFinalized("SELECT document FROM web_recent_v3 WHERE id = 's_" + stickerSet.id + "'");
                    if (cursor.next() && !cursor.isNull(0)) {
                        NativeByteBuffer data = cursor.byteBufferValue(0);
                        if (data != null) {
                            set = TLRPC.TL_messages_stickerSet.TLdeserialize(data, data.readInt32(false), false);
                            data.reuse();
                        } else {
                            set = null;
                        }
                    } else {
                        set = null;
                    }
                    cursor.dispose();
                    if (set == null || set.set == null || set.set.hash != stickerSet.hash) {
                        loadGroupStickerSet(stickerSet, false);
                    }
                    if (set != null && set.set != null) {
                        AndroidUtilities.runOnUIThread(() -> {
                            groupStickerSets.put(set.set.id, set);
                            getNotificationCenter().postNotificationName(NotificationCenter.groupStickersDidLoad, set.set.id, set);
                        });
                    }
                } catch (Throwable e) {
                    FileLog.e(e);
                }
            });
        } else {
            TLRPC.TL_messages_getStickerSet req = new TLRPC.TL_messages_getStickerSet();
            req.stickerset = new TLRPC.TL_inputStickerSetID();
            req.stickerset.id = stickerSet.id;
            req.stickerset.access_hash = stickerSet.access_hash;
            getConnectionsManager().sendRequest(req, (response, error) -> {
                if (response != null) {
                    TLRPC.TL_messages_stickerSet set = (TLRPC.TL_messages_stickerSet) response;
                    AndroidUtilities.runOnUIThread(() -> {
                        groupStickerSets.put(set.set.id, set);
                        getNotificationCenter().postNotificationName(NotificationCenter.groupStickersDidLoad, set.set.id, set);
                    });
                }
            });
        }
    }

    private void putSetToCache(TLRPC.TL_messages_stickerSet set) {
        getMessagesStorage().getStorageQueue().postRunnable(() -> {
            try {
                SQLiteDatabase database = getMessagesStorage().getDatabase();
                SQLitePreparedStatement state = database.executeFast("REPLACE INTO web_recent_v3 VALUES(?, ?, ?, ?, ?, ?, ?, ?, ?, ?)");
                state.requery();
                state.bindString(1, "s_" + set.set.id);
                state.bindInteger(2, 6);
                state.bindString(3, "");
                state.bindString(4, "");
                state.bindString(5, "");
                state.bindInteger(6, 0);
                state.bindInteger(7, 0);
                state.bindInteger(8, 0);
                state.bindInteger(9, 0);
                NativeByteBuffer data = new NativeByteBuffer(set.getObjectSize());
                set.serializeToStream(data);
                state.bindByteBuffer(10, data);
                state.step();
                data.reuse();
                state.dispose();
            } catch (Exception e) {
                FileLog.e(e);
            }
        });
    }

    public HashMap<String, ArrayList<TLRPC.Document>> getAllStickers() {
        return allStickers;
    }

    public HashMap<String, ArrayList<TLRPC.Document>> getAllStickersFeatured() {
        return allStickersFeatured;
    }

    public TLRPC.Document getEmojiAnimatedSticker(CharSequence message) {
        if (message == null) {
            return null;
        }
        String emoji = message.toString().replace("\uFE0F", "");
        ArrayList<TLRPC.TL_messages_stickerSet> arrayList = getStickerSets(MediaDataController.TYPE_EMOJI);
        for (int a = 0, N = arrayList.size(); a < N; a++) {
            TLRPC.TL_messages_stickerSet set = arrayList.get(a);
            for (int b = 0, N2 = set.packs.size(); b < N2; b++) {
                TLRPC.TL_stickerPack pack = set.packs.get(b);
                if (!pack.documents.isEmpty() && TextUtils.equals(pack.emoticon, emoji)) {
                    LongSparseArray<TLRPC.Document> stickerByIds = getStickerByIds(MediaDataController.TYPE_EMOJI);
                    return stickerByIds.get(pack.documents.get(0));
                }
            }
        }
        return null;
    }

    public boolean canAddStickerToFavorites() {
        return !stickersLoaded[0] || stickerSets[0].size() >= 5 || !recentStickers[TYPE_FAVE].isEmpty();
    }

    public ArrayList<TLRPC.TL_messages_stickerSet> getStickerSets(int type) {
        if (type == TYPE_FEATURED) {
            return stickerSets[2];
        } else {
            return stickerSets[type];
        }
    }

    public LongSparseArray<TLRPC.Document> getStickerByIds(int type) {
        return stickersByIds[type];
    }

    public ArrayList<TLRPC.StickerSetCovered> getFeaturedStickerSets() {
        return featuredStickerSets[0];
    }

    public ArrayList<TLRPC.StickerSetCovered> getFeaturedEmojiSets() {
        return featuredStickerSets[1];
    }

    public ArrayList<Long> getUnreadStickerSets() {
        return unreadStickerSets[0];
    }

    public ArrayList<Long> getUnreadEmojiSets() {
        return unreadStickerSets[1];
    }

    public boolean areAllTrendingStickerSetsUnread(boolean emoji) {
        for (int a = 0, N = featuredStickerSets[emoji ? 1 : 0].size(); a < N; a++) {
            TLRPC.StickerSetCovered pack = featuredStickerSets[emoji ? 1 : 0].get(a);
            if (isStickerPackInstalled(pack.set.id) || pack.covers.isEmpty() && pack.cover == null) {
                continue;
            }
            if (!unreadStickerSets[emoji ? 1 : 0].contains(pack.set.id)) {
                return false;
            }
        }
        return true;
    }

    public boolean isStickerPackInstalled(long id) {
        return isStickerPackInstalled(id, true);
    }

    public boolean isStickerPackInstalled(long id, boolean countForced) {
        return (installedStickerSetsById.indexOfKey(id) >= 0 || countForced && installedForceStickerSetsById.contains(id)) && (!countForced || !uninstalledForceStickerSetsById.contains(id));
    }

    public boolean isStickerPackUnread(boolean emoji, long id) {
        return unreadStickerSets[emoji ? 1 : 0].contains(id);
    }

    public boolean isStickerPackInstalled(String name) {
        return stickerSetsByName.containsKey(name);
    }

    public String getEmojiForSticker(long id) {
        String value = stickersByEmoji.get(id);
        return value != null ? value : "";
    }

    public static boolean canShowAttachMenuBotForTarget(TLRPC.TL_attachMenuBot bot, String target) {
        for (TLRPC.AttachMenuPeerType peerType : bot.peer_types) {
            if ((peerType instanceof TLRPC.TL_attachMenuPeerTypeSameBotPM || peerType instanceof TLRPC.TL_attachMenuPeerTypeBotPM) && target.equals("bots") ||
                    peerType instanceof TLRPC.TL_attachMenuPeerTypeBroadcast && target.equals("channels") ||
                    peerType instanceof TLRPC.TL_attachMenuPeerTypeChat && target.equals("groups") ||
                    peerType instanceof TLRPC.TL_attachMenuPeerTypePM && target.equals("users")) {
                return true;
            }
        }
        return false;
    }

    public static boolean canShowAttachMenuBot(TLRPC.TL_attachMenuBot bot, TLObject peer) {
        TLRPC.User user = peer instanceof TLRPC.User ? (TLRPC.User) peer : null;
        TLRPC.Chat chat = peer instanceof TLRPC.Chat ? (TLRPC.Chat) peer : null;

        for (TLRPC.AttachMenuPeerType peerType : bot.peer_types) {
            if (peerType instanceof TLRPC.TL_attachMenuPeerTypeSameBotPM && user != null && user.bot && user.id == bot.bot_id ||
                    peerType instanceof TLRPC.TL_attachMenuPeerTypeBotPM && user != null && user.bot && user.id != bot.bot_id ||
                    peerType instanceof TLRPC.TL_attachMenuPeerTypePM && user != null && !user.bot ||
                    peerType instanceof TLRPC.TL_attachMenuPeerTypeChat && chat != null && !ChatObject.isChannelAndNotMegaGroup(chat) ||
                    peerType instanceof TLRPC.TL_attachMenuPeerTypeBroadcast && chat != null && ChatObject.isChannelAndNotMegaGroup(chat)) {
                return true;
            }
        }
        return false;
    }

    @Nullable
    public static TLRPC.TL_attachMenuBotIcon getAnimatedAttachMenuBotIcon(@NonNull TLRPC.TL_attachMenuBot bot) {
        for (TLRPC.TL_attachMenuBotIcon icon : bot.icons) {
            if (icon.name.equals(ATTACH_MENU_BOT_ANIMATED_ICON_KEY)) {
                return icon;
            }
        }
        return null;
    }

    @Nullable
    public static TLRPC.TL_attachMenuBotIcon getStaticAttachMenuBotIcon(@NonNull TLRPC.TL_attachMenuBot bot) {
        for (TLRPC.TL_attachMenuBotIcon icon : bot.icons) {
            if (icon.name.equals(ATTACH_MENU_BOT_STATIC_ICON_KEY)) {
                return icon;
            }
        }
        return null;
    }

    @Nullable
    public static TLRPC.TL_attachMenuBotIcon getPlaceholderStaticAttachMenuBotIcon(@NonNull TLRPC.TL_attachMenuBot bot) {
        for (TLRPC.TL_attachMenuBotIcon icon : bot.icons) {
            if (icon.name.equals(ATTACH_MENU_BOT_PLACEHOLDER_STATIC_KEY)) {
                return icon;
            }
        }
        return null;
    }

    public static long calcDocumentsHash(ArrayList<TLRPC.Document> arrayList) {
        return calcDocumentsHash(arrayList, 200);
    }

    public static long calcDocumentsHash(ArrayList<TLRPC.Document> arrayList, int maxCount) {
        if (arrayList == null) {
            return 0;
        }
        long acc = 0;
        for (int a = 0, N = Math.min(maxCount, arrayList.size()); a < N; a++) {
            TLRPC.Document document = arrayList.get(a);
            if (document == null) {
                continue;
            }
            acc = calcHash(acc, document.id);
        }
        return acc;
    }

    public void loadRecents(int type, boolean gif, boolean cache, boolean force) {
        if (NekoConfig.unlimitedFavedStickers.Bool() && type == TYPE_FAVE && !cache) {
            return;
        }
        if (gif) {
            if (loadingRecentGifs) {
                return;
            }
            loadingRecentGifs = true;
            if (recentGifsLoaded) {
                cache = false;
            }
        } else {
            if (loadingRecentStickers[type]) {
                return;
            }
            loadingRecentStickers[type] = true;
            if (recentStickersLoaded[type]) {
                cache = false;
            }
        }
        if (cache) {
            getMessagesStorage().getStorageQueue().postRunnable(() -> {
                try {
                    int cacheType;
                    if (gif) {
                        cacheType = 2;
                    } else if (type == TYPE_IMAGE) {
                        cacheType = 3;
                    } else if (type == TYPE_MASK) {
                        cacheType = 4;
                    } else if (type == TYPE_GREETINGS) {
                        cacheType = 6;
                    } else if (type == TYPE_EMOJIPACKS) {
                        cacheType = 7;
                    } else if (type == TYPE_PREMIUM_STICKERS) {
                        cacheType = 8;
                    } else {
                        cacheType = 5;
                    }
                    SQLiteCursor cursor = getMessagesStorage().getDatabase().queryFinalized("SELECT document FROM web_recent_v3 WHERE type = " + cacheType + " ORDER BY date DESC");
                    ArrayList<TLRPC.Document> arrayList = new ArrayList<>();
                    while (cursor.next()) {
                        if (!cursor.isNull(0)) {
                            NativeByteBuffer data = cursor.byteBufferValue(0);
                            if (data != null) {
                                TLRPC.Document document = TLRPC.Document.TLdeserialize(data, data.readInt32(false), false);
                                if (document != null) {
                                    arrayList.add(document);
                                }
                                data.reuse();
                            }
                        }
                    }
                    cursor.dispose();
                    AndroidUtilities.runOnUIThread(() -> {
                        if (gif) {
                            recentGifs = arrayList;
                            loadingRecentGifs = false;
                            recentGifsLoaded = true;
                        } else {
                            recentStickers[type] = arrayList;
                            loadingRecentStickers[type] = false;
                            recentStickersLoaded[type] = true;
                        }
                        if (type == TYPE_GREETINGS) {
                            preloadNextGreetingsSticker();
                        }
                        getNotificationCenter().postNotificationName(NotificationCenter.recentDocumentsDidLoad, gif, type);
                        loadRecents(type, gif, false, false);
                    });
                } catch (Throwable e) {
                    FileLog.e(e);
                }
            });
        } else {
            SharedPreferences preferences = MessagesController.getEmojiSettings(currentAccount);
            if (!force) {
                long lastLoadTime;
                if (gif) {
                    lastLoadTime = preferences.getLong("lastGifLoadTime", 0);
                } else if (type == TYPE_IMAGE) {
                    lastLoadTime = preferences.getLong("lastStickersLoadTime", 0);
                } else if (type == TYPE_MASK) {
                    lastLoadTime = preferences.getLong("lastStickersLoadTimeMask", 0);
                } else if (type == TYPE_GREETINGS) {
                    lastLoadTime = preferences.getLong("lastStickersLoadTimeGreet", 0);
                } else if (type == TYPE_EMOJIPACKS) {
                    lastLoadTime = preferences.getLong("lastStickersLoadTimeEmojiPacks", 0);
                } else if (type == TYPE_PREMIUM_STICKERS) {
                    lastLoadTime = preferences.getLong("lastStickersLoadTimePremiumStickers", 0);
                } else {
                    lastLoadTime = preferences.getLong("lastStickersLoadTimeFavs", 0);
                }
                if (Math.abs(System.currentTimeMillis() - lastLoadTime) < 60 * 60 * 1000) {
                    if (gif) {
                        loadingRecentGifs = false;
                    } else {
                        loadingRecentStickers[type] = false;
                    }
                    return;
                }
            }
            if (gif) {
                TLRPC.TL_messages_getSavedGifs req = new TLRPC.TL_messages_getSavedGifs();
                req.hash = calcDocumentsHash(recentGifs);
                getConnectionsManager().sendRequest(req, (response, error) -> {
                    ArrayList<TLRPC.Document> arrayList = null;
                    if (response instanceof TLRPC.TL_messages_savedGifs) {
                        TLRPC.TL_messages_savedGifs res = (TLRPC.TL_messages_savedGifs) response;
                        arrayList = res.gifs;
                    }
                    processLoadedRecentDocuments(type, arrayList, true, 0, true);
                });
            } else {
                TLObject request;
                if (type == TYPE_FAVE) {
                    TLRPC.TL_messages_getFavedStickers req = new TLRPC.TL_messages_getFavedStickers();
                    req.hash = calcDocumentsHash(recentStickers[type]);
                    request = req;
                } else if (type == TYPE_GREETINGS) {
                    TLRPC.TL_messages_getStickers req = new TLRPC.TL_messages_getStickers();
                    req.emoticon = "\uD83D\uDC4B" + Emoji.fixEmoji("⭐");
                    req.hash = calcDocumentsHash(recentStickers[type]);
                    request = req;
                } else if (type == TYPE_PREMIUM_STICKERS) {
                    TLRPC.TL_messages_getStickers req = new TLRPC.TL_messages_getStickers();
                    req.emoticon = "\uD83D\uDCC2" + Emoji.fixEmoji("⭐");
                    req.hash = calcDocumentsHash(recentStickers[type]);
                    request = req;
                } else {
                    TLRPC.TL_messages_getRecentStickers req = new TLRPC.TL_messages_getRecentStickers();
                    req.hash = calcDocumentsHash(recentStickers[type]);
                    req.attached = type == TYPE_MASK;
                    request = req;
                }
                getConnectionsManager().sendRequest(request, (response, error) -> {
                    ArrayList<TLRPC.Document> arrayList = null;
                    if (type == TYPE_GREETINGS || type == TYPE_PREMIUM_STICKERS) {
                        if (response instanceof TLRPC.TL_messages_stickers) {
                            TLRPC.TL_messages_stickers res = (TLRPC.TL_messages_stickers) response;
                            arrayList = res.stickers;
                        }
                    } else if (type == TYPE_FAVE) {
                        if (response instanceof TLRPC.TL_messages_favedStickers) {
                            TLRPC.TL_messages_favedStickers res = (TLRPC.TL_messages_favedStickers) response;
                            arrayList = res.stickers;
                        }
                    } else {
                        if (response instanceof TLRPC.TL_messages_recentStickers) {
                            TLRPC.TL_messages_recentStickers res = (TLRPC.TL_messages_recentStickers) response;
                            arrayList = res.stickers;
                        }
                    }
                    processLoadedRecentDocuments(type, arrayList, false, 0, true);
                });
            }
        }
    }

    private void preloadNextGreetingsSticker() {
        if (recentStickers[TYPE_GREETINGS].isEmpty()) {
            return;
        }
        greetingsSticker = recentStickers[TYPE_GREETINGS].get(Utilities.random.nextInt(recentStickers[TYPE_GREETINGS].size()));
        getFileLoader().loadFile(ImageLocation.getForDocument(greetingsSticker), greetingsSticker, null, 0, 1);
    }

    public TLRPC.Document getGreetingsSticker() {
        TLRPC.Document result = greetingsSticker;
        preloadNextGreetingsSticker();
        return result;
    }

    protected void processLoadedRecentDocuments(int type, ArrayList<TLRPC.Document> documents, boolean gif, int date, boolean replace) {
        if (documents != null) {
            getMessagesStorage().getStorageQueue().postRunnable(() -> {
                try {
                    SQLiteDatabase database = getMessagesStorage().getDatabase();
                    int maxCount;
                    if (gif) {
                        maxCount = getMessagesController().maxRecentGifsCount;
                    } else {
                        if (type == TYPE_GREETINGS || type == TYPE_PREMIUM_STICKERS) {
                            maxCount = 200;
                        } else if (type == TYPE_FAVE) {
                            maxCount = NekoConfig.unlimitedFavedStickers.Bool() ? Integer.MAX_VALUE : getMessagesController().maxFaveStickersCount;
                        } else {
                            maxCount = getMessagesController().maxRecentStickersCount;
                        }
                    }
                    database.beginTransaction();

                    SQLitePreparedStatement state = database.executeFast("REPLACE INTO web_recent_v3 VALUES(?, ?, ?, ?, ?, ?, ?, ?, ?, ?)");
                    int count = documents.size();
                    int cacheType;
                    if (gif) {
                        cacheType = 2;
                    } else if (type == TYPE_IMAGE) {
                        cacheType = 3;
                    } else if (type == TYPE_MASK) {
                        cacheType = 4;
                    } else if (type == TYPE_GREETINGS) {
                        cacheType = 6;
                    } else if (type == TYPE_EMOJIPACKS) {
                        cacheType = 7;
                    } else if (type == TYPE_PREMIUM_STICKERS) {
                        cacheType = 8;
                    } else {
                        cacheType = 5;
                    }
                    if (replace) {
                        database.executeFast("DELETE FROM web_recent_v3 WHERE type = " + cacheType).stepThis().dispose();
                    }
                    for (int a = 0; a < count; a++) {
                        if (a == maxCount) {
                            break;
                        }
                        TLRPC.Document document = documents.get(a);
                        state.requery();
                        state.bindString(1, "" + document.id);
                        state.bindInteger(2, cacheType);
                        state.bindString(3, "");
                        state.bindString(4, "");
                        state.bindString(5, "");
                        state.bindInteger(6, 0);
                        state.bindInteger(7, 0);
                        state.bindInteger(8, 0);
                        state.bindInteger(9, date != 0 ? date : count - a);
                        NativeByteBuffer data = new NativeByteBuffer(document.getObjectSize());
                        document.serializeToStream(data);
                        state.bindByteBuffer(10, data);
                        state.step();
                        data.reuse();
                    }
                    state.dispose();
                    database.commitTransaction();
                    if (documents.size() >= maxCount) {
                        database.beginTransaction();
                        for (int a = maxCount; a < documents.size(); a++) {
                            database.executeFast("DELETE FROM web_recent_v3 WHERE id = '" + documents.get(a).id + "' AND type = " + cacheType).stepThis().dispose();
                        }
                        database.commitTransaction();
                    }
                } catch (Exception e) {
                    FileLog.e(e);
                }
            });
        }
        if (date == 0) {
            AndroidUtilities.runOnUIThread(() -> {
                SharedPreferences.Editor editor = MessagesController.getEmojiSettings(currentAccount).edit();
                if (gif) {
                    loadingRecentGifs = false;
                    recentGifsLoaded = true;
                    editor.putLong("lastGifLoadTime", System.currentTimeMillis()).commit();
                } else {
                    loadingRecentStickers[type] = false;
                    recentStickersLoaded[type] = true;
                    if (type == TYPE_IMAGE) {
                        editor.putLong("lastStickersLoadTime", System.currentTimeMillis()).commit();
                    } else if (type == TYPE_MASK) {
                        editor.putLong("lastStickersLoadTimeMask", System.currentTimeMillis()).commit();
                    } else if (type == TYPE_GREETINGS) {
                        editor.putLong("lastStickersLoadTimeGreet", System.currentTimeMillis()).commit();
                    } else if (type == TYPE_EMOJIPACKS){
                        editor.putLong("lastStickersLoadTimeEmojiPacks", System.currentTimeMillis()).commit();
                    } else if (type == TYPE_PREMIUM_STICKERS){
                        editor.putLong("lastStickersLoadTimePremiumStickers", System.currentTimeMillis()).commit();
                    } else {
                        editor.putLong("lastStickersLoadTimeFavs", System.currentTimeMillis()).commit();
                    }

                }
                if (documents != null) {
                    if (gif) {
                        recentGifs = documents;
                    } else {
                        recentStickers[type] = documents;
                    }
                    if (type == TYPE_GREETINGS) {
                        preloadNextGreetingsSticker();
                    }
                    getNotificationCenter().postNotificationName(NotificationCenter.recentDocumentsDidLoad, gif, type);
                } else {

                }
            });
        }
    }

    public void reorderStickers(int type, ArrayList<Long> order) {
        Collections.sort(stickerSets[type], (lhs, rhs) -> {
            int index1 = order.indexOf(lhs.set.id);
            int index2 = order.indexOf(rhs.set.id);
            if (index1 > index2) {
                return 1;
            } else if (index1 < index2) {
                return -1;
            }
            return 0;
        });
        loadHash[type] = calcStickersHash(stickerSets[type]);
        getNotificationCenter().postNotificationName(NotificationCenter.stickersDidLoad, type);
        loadStickers(type, false, true);
    }

    public void calcNewHash(int type) {
        loadHash[type] = calcStickersHash(stickerSets[type]);
    }

    public void storeTempStickerSet(TLRPC.TL_messages_stickerSet set) {
        stickerSetsById.put(set.set.id, set);
        stickerSetsByName.put(set.set.short_name, set);
    }

    public void addNewStickerSet(TLRPC.TL_messages_stickerSet set) {
        if (stickerSetsById.indexOfKey(set.set.id) >= 0 || stickerSetsByName.containsKey(set.set.short_name)) {
            return;
        }
        int type = TYPE_IMAGE;
        if (set.set.masks) {
            type = TYPE_MASK;
        } else if (set.set.emojis) {
            type = TYPE_EMOJIPACKS;
        }
        stickerSets[type].add(0, set);
        stickerSetsById.put(set.set.id, set);
        installedStickerSetsById.put(set.set.id, set);
        stickerSetsByName.put(set.set.short_name, set);
        LongSparseArray<TLRPC.Document> stickersById = new LongSparseArray<>();
        for (int a = 0; a < set.documents.size(); a++) {
            TLRPC.Document document = set.documents.get(a);
            stickersById.put(document.id, document);
        }
        for (int a = 0; a < set.packs.size(); a++) {
            TLRPC.TL_stickerPack stickerPack = set.packs.get(a);
            stickerPack.emoticon = stickerPack.emoticon.replace("\uFE0F", "");
            ArrayList<TLRPC.Document> arrayList = allStickers.get(stickerPack.emoticon);
            if (arrayList == null) {
                arrayList = new ArrayList<>();
                allStickers.put(stickerPack.emoticon, arrayList);
            }
            for (int c = 0; c < stickerPack.documents.size(); c++) {
                Long id = stickerPack.documents.get(c);
                if (stickersByEmoji.indexOfKey(id) < 0) {
                    stickersByEmoji.put(id, stickerPack.emoticon);
                }
                TLRPC.Document sticker = stickersById.get(id);
                if (sticker != null) {
                    arrayList.add(sticker);
                }
            }
        }
        loadHash[type] = calcStickersHash(stickerSets[type]);
        getNotificationCenter().postNotificationName(NotificationCenter.stickersDidLoad, type);
        loadStickers(type, false, true);
    }

<<<<<<< HEAD
    public void loadFeaturedStickers(boolean cache, boolean force) {
        if (loadingFeaturedStickers || NekoConfig.disableTrending.Bool()) {
=======
    public void loadFeaturedStickers(boolean emoji, boolean cache, boolean force) {
        if (loadingFeaturedStickers[emoji ? 1 : 0]) {
>>>>>>> 43fe75b4
            return;
        }
        loadingFeaturedStickers[emoji ? 1 : 0] = true;
        if (cache) {
            getMessagesStorage().getStorageQueue().postRunnable(() -> {
                ArrayList<TLRPC.StickerSetCovered> newStickerArray = null;
                ArrayList<Long> unread = new ArrayList<>();
                int date = 0;
                long hash = 0;
                boolean premium = false;
                SQLiteCursor cursor = null;
                try {
                    cursor = getMessagesStorage().getDatabase().queryFinalized("SELECT data, unread, date, hash, premium FROM stickers_featured WHERE emoji = " + (emoji ? 1 : 0));
                    if (cursor.next()) {
                        NativeByteBuffer data = cursor.byteBufferValue(0);
                        if (data != null) {
                            newStickerArray = new ArrayList<>();
                            int count = data.readInt32(false);
                            for (int a = 0; a < count; a++) {
                                TLRPC.StickerSetCovered stickerSet = TLRPC.StickerSetCovered.TLdeserialize(data, data.readInt32(false), false);
                                newStickerArray.add(stickerSet);
                            }
                            data.reuse();
                        }
                        data = cursor.byteBufferValue(1);
                        if (data != null) {
                            int count = data.readInt32(false);
                            for (int a = 0; a < count; a++) {
                                unread.add(data.readInt64(false));
                            }
                            data.reuse();
                        }
                        date = cursor.intValue(2);
                        hash = calcFeaturedStickersHash(emoji, newStickerArray);
                        premium = cursor.intValue(4) == 1;
                    }
                } catch (Throwable e) {
                    FileLog.e(e);
                } finally {
                    if (cursor != null) {
                        cursor.dispose();
                    }
                }
                processLoadedFeaturedStickers(emoji, newStickerArray, unread, premium, true, date, hash);
            });
        } else {
            final long hash;
            TLObject req;
            if (emoji) {
                TLRPC.TL_messages_getFeaturedEmojiStickers request = new TLRPC.TL_messages_getFeaturedEmojiStickers();
                request.hash = hash = force ? 0 : loadFeaturedHash[1];
                req = request;
            } else {
                TLRPC.TL_messages_getFeaturedStickers request = new TLRPC.TL_messages_getFeaturedStickers();
                request.hash = hash = force ? 0 : loadFeaturedHash[0];
                req = request;
            }
            getConnectionsManager().sendRequest(req, (response, error) -> AndroidUtilities.runOnUIThread(() -> {
                if (response instanceof TLRPC.TL_messages_featuredStickers) {
                    TLRPC.TL_messages_featuredStickers res = (TLRPC.TL_messages_featuredStickers) response;
                    processLoadedFeaturedStickers(emoji, res.sets, res.unread, res.premium,false, (int) (System.currentTimeMillis() / 1000), res.hash);
                } else {
                    processLoadedFeaturedStickers(emoji, null, null, false, false, (int) (System.currentTimeMillis() / 1000), hash);
                }
            }));
        }
    }

    private void processLoadedFeaturedStickers(boolean emoji, ArrayList<TLRPC.StickerSetCovered> res, ArrayList<Long> unreadStickers, boolean premium, boolean cache, int date, long hash) {
        AndroidUtilities.runOnUIThread(() -> {
            loadingFeaturedStickers[emoji ? 1 : 0] = false;
            featuredStickersLoaded[emoji ? 1 : 0] = true;
        });
        Utilities.stageQueue.postRunnable(() -> {
            if (cache && (res == null || Math.abs(System.currentTimeMillis() / 1000 - date) >= 60 * 60) || !cache && res == null && hash == 0) {
                AndroidUtilities.runOnUIThread(() -> {
                    if (res != null && hash != 0) {
                        loadFeaturedHash[emoji ? 1 : 0] = hash;
                    }
                    loadFeaturedStickers(emoji, false, false);
                }, res == null && !cache ? 1000 : 0);
                if (res == null) {
                    return;
                }
            }
            if (res != null) {
                try {
                    ArrayList<TLRPC.StickerSetCovered> stickerSetsNew = new ArrayList<>();
                    LongSparseArray<TLRPC.StickerSetCovered> stickerSetsByIdNew = new LongSparseArray<>();

                    for (int a = 0; a < res.size(); a++) {
                        TLRPC.StickerSetCovered stickerSet = res.get(a);
                        stickerSetsNew.add(stickerSet);
                        stickerSetsByIdNew.put(stickerSet.set.id, stickerSet);
                    }

                    if (!cache) {
                        putFeaturedStickersToCache(emoji, stickerSetsNew, unreadStickers, date, hash, premium);
                    }
                    AndroidUtilities.runOnUIThread(() -> {
                        unreadStickerSets[emoji ? 1 : 0] = unreadStickers;
                        featuredStickerSetsById[emoji ? 1 : 0] = stickerSetsByIdNew;
                        featuredStickerSets[emoji ? 1 : 0] = stickerSetsNew;
                        loadFeaturedHash[emoji ? 1 : 0] = hash;
                        loadFeaturedDate[emoji ? 1 : 0] = date;
                        loadFeaturedPremium = premium;
                        loadStickers(emoji ? TYPE_FEATURED_EMOJIPACKS : TYPE_FEATURED, true, false);
                        getNotificationCenter().postNotificationName(emoji ? NotificationCenter.featuredEmojiDidLoad : NotificationCenter.featuredStickersDidLoad);
                    });
                } catch (Throwable e) {
                    FileLog.e(e);
                }
            } else {
                AndroidUtilities.runOnUIThread(() -> loadFeaturedDate[emoji ? 1 : 0] = date);
                putFeaturedStickersToCache(emoji, null, null, date, 0, premium);
            }
        });
    }

    private void putFeaturedStickersToCache(boolean emoji, ArrayList<TLRPC.StickerSetCovered> stickers, ArrayList<Long> unreadStickers, int date, long hash, boolean premium) {
        ArrayList<TLRPC.StickerSetCovered> stickersFinal = stickers != null ? new ArrayList<>(stickers) : null;
        getMessagesStorage().getStorageQueue().postRunnable(() -> {
            try {
                if (stickersFinal != null) {
                    SQLitePreparedStatement state = getMessagesStorage().getDatabase().executeFast("REPLACE INTO stickers_featured VALUES(?, ?, ?, ?, ?, ?, ?)");
                    state.requery();
                    int size = 4;
                    for (int a = 0; a < stickersFinal.size(); a++) {
                        size += stickersFinal.get(a).getObjectSize();
                    }
                    NativeByteBuffer data = new NativeByteBuffer(size);
                    NativeByteBuffer data2 = new NativeByteBuffer(4 + unreadStickers.size() * 8);
                    data.writeInt32(stickersFinal.size());
                    for (int a = 0; a < stickersFinal.size(); a++) {
                        stickersFinal.get(a).serializeToStream(data);
                    }
                    data2.writeInt32(unreadStickers.size());
                    for (int a = 0; a < unreadStickers.size(); a++) {
                        data2.writeInt64(unreadStickers.get(a));
                    }
                    state.bindInteger(1, 1);
                    state.bindByteBuffer(2, data);
                    state.bindByteBuffer(3, data2);
                    state.bindInteger(4, date);
                    state.bindLong(5, hash);
                    state.bindInteger(6, premium ? 1 : 0);
                    state.bindInteger(7, emoji ? 1 : 0);
                    state.step();
                    data.reuse();
                    data2.reuse();
                    state.dispose();
                } else {
                    SQLitePreparedStatement state = getMessagesStorage().getDatabase().executeFast("UPDATE stickers_featured SET date = ?");
                    state.requery();
                    state.bindInteger(1, date);
                    state.step();
                    state.dispose();
                }
            } catch (Exception e) {
                FileLog.e(e);
            }
        });
    }

    private long calcFeaturedStickersHash(boolean emoji, ArrayList<TLRPC.StickerSetCovered> sets) {
        if (sets == null || sets.isEmpty()) {
            return 0;
        }
        long acc = 0;
        for (int a = 0; a < sets.size(); a++) {
            TLRPC.StickerSet set = sets.get(a).set;
            if (set.archived) {
                continue;
            }
            acc = calcHash(acc, set.id);
            if (unreadStickerSets[emoji ? 1 : 0].contains(set.id)) {
                acc = calcHash(acc, 1);
            }
        }
        return acc;
    }

    public static long calcHash(long hash, long id) {
        hash ^= id >> 21;
        hash ^= id << 35;
        hash ^= id >> 4;
        return hash + id;
    }

    public void markFeaturedStickersAsRead(boolean emoji, boolean query) {
        if (unreadStickerSets[emoji ? 1 : 0].isEmpty()) {
            return;
        }
        unreadStickerSets[emoji ? 1 : 0].clear();
        loadFeaturedHash[emoji ? 1 : 0] = calcFeaturedStickersHash(emoji, featuredStickerSets[emoji ? 1 : 0]);
        getNotificationCenter().postNotificationName(emoji ? NotificationCenter.featuredEmojiDidLoad : NotificationCenter.featuredStickersDidLoad);
        putFeaturedStickersToCache(emoji, featuredStickerSets[emoji ? 1 : 0], unreadStickerSets[emoji ? 1 : 0], loadFeaturedDate[emoji ? 1 : 0], loadFeaturedHash[emoji ? 1 : 0], loadFeaturedPremium);
        if (query) {
            TLRPC.TL_messages_readFeaturedStickers req = new TLRPC.TL_messages_readFeaturedStickers();
            getConnectionsManager().sendRequest(req, (response, error) -> {

            });
        }
    }

    public long getFeaturedStickersHashWithoutUnread(boolean emoji) {
        long acc = 0;
        for (int a = 0; a < featuredStickerSets[emoji ? 1 : 0].size(); a++) {
            TLRPC.StickerSet set = featuredStickerSets[emoji ? 1 : 0].get(a).set;
            if (set.archived) {
                continue;
            }
            acc = calcHash(acc, set.id);
        }
        return acc;
    }

    public void markFeaturedStickersByIdAsRead(boolean emoji, long id) {
        if (!unreadStickerSets[emoji ? 1 : 0].contains(id) || readingStickerSets[emoji ? 1 : 0].contains(id)) {
            return;
        }
        readingStickerSets[emoji ? 1 : 0].add(id);
        TLRPC.TL_messages_readFeaturedStickers req = new TLRPC.TL_messages_readFeaturedStickers();
        req.id.add(id);
        getConnectionsManager().sendRequest(req, (response, error) -> {

        });
        AndroidUtilities.runOnUIThread(() -> {
            unreadStickerSets[emoji ? 1 : 0].remove(id);
            readingStickerSets[emoji ? 1 : 0].remove(id);
            loadFeaturedHash[emoji ? 1 : 0] = calcFeaturedStickersHash(emoji, featuredStickerSets[emoji ? 1 : 0]);
            getNotificationCenter().postNotificationName(emoji ? NotificationCenter.featuredEmojiDidLoad : NotificationCenter.featuredStickersDidLoad);
            putFeaturedStickersToCache(emoji, featuredStickerSets[emoji ? 1 : 0], unreadStickerSets[emoji ? 1 : 0], loadFeaturedDate[emoji ? 1 : 0], loadFeaturedHash[emoji ? 1 : 0], loadFeaturedPremium);
        }, 1000);
    }

    public int getArchivedStickersCount(int type) {
        return archivedStickersCount[type];
    }


    public void verifyAnimatedStickerMessage(TLRPC.Message message) {
        verifyAnimatedStickerMessage(message, false);
    }

    public void verifyAnimatedStickerMessage(TLRPC.Message message, boolean safe) {
        if (message == null) {
            return;
        }
        TLRPC.Document document = MessageObject.getDocument(message);
        String name = MessageObject.getStickerSetName(document);
        if (TextUtils.isEmpty(name)) {
            return;
        }
        TLRPC.TL_messages_stickerSet stickerSet = stickerSetsByName.get(name);
        if (stickerSet != null) {
            for (int a = 0, N = stickerSet.documents.size(); a < N; a++) {
                TLRPC.Document sticker = stickerSet.documents.get(a);
                if (sticker.id == document.id && sticker.dc_id == document.dc_id) {
                    message.stickerVerified = 1;
                    break;
                }
            }
            return;
        }
        if (safe) {
            AndroidUtilities.runOnUIThread(() -> verifyAnimatedStickerMessageInternal(message, name));
        } else {
            verifyAnimatedStickerMessageInternal(message, name);
        }
    }

    private void verifyAnimatedStickerMessageInternal(TLRPC.Message message, String name) {
        ArrayList<TLRPC.Message> messages = verifyingMessages.get(name);
        if (messages == null) {
            messages = new ArrayList<>();
            verifyingMessages.put(name, messages);
        }
        messages.add(message);
        TLRPC.TL_messages_getStickerSet req = new TLRPC.TL_messages_getStickerSet();
        req.stickerset = MessageObject.getInputStickerSet(message);
        getConnectionsManager().sendRequest(req, (response, error) -> AndroidUtilities.runOnUIThread(() -> {
            ArrayList<TLRPC.Message> arrayList = verifyingMessages.get(name);
            if (response != null) {
                TLRPC.TL_messages_stickerSet set = (TLRPC.TL_messages_stickerSet) response;
                storeTempStickerSet(set);
                for (int b = 0, N2 = arrayList.size(); b < N2; b++) {
                    TLRPC.Message m = arrayList.get(b);
                    TLRPC.Document d = MessageObject.getDocument(m);
                    for (int a = 0, N = set.documents.size(); a < N; a++) {
                        TLRPC.Document sticker = set.documents.get(a);
                        if (sticker.id == d.id && sticker.dc_id == d.dc_id) {
                            m.stickerVerified = 1;
                            break;
                        }
                    }
                    if (m.stickerVerified == 0) {
                        m.stickerVerified = 2;
                    }
                }
            } else {
                for (int b = 0, N2 = arrayList.size(); b < N2; b++) {
                    arrayList.get(b).stickerVerified = 2;
                }
            }
            getNotificationCenter().postNotificationName(NotificationCenter.didVerifyMessagesStickers, arrayList);
            getMessagesStorage().updateMessageVerifyFlags(arrayList);
        }));
    }

    public void loadArchivedStickersCount(int type, boolean cache) {
        if (cache) {
            SharedPreferences preferences = MessagesController.getNotificationsSettings(currentAccount);
            int count = preferences.getInt("archivedStickersCount" + type, -1);
            if (count == -1) {
                loadArchivedStickersCount(type, false);
            } else {
                archivedStickersCount[type] = count;
                getNotificationCenter().postNotificationName(NotificationCenter.archivedStickersCountDidLoad, type);
            }
        } else if(!getUserConfig().getCurrentUser().bot)  {
            TLRPC.TL_messages_getArchivedStickers req = new TLRPC.TL_messages_getArchivedStickers();
            req.limit = 0;
            req.masks = type == TYPE_MASK;
            req.emojis = type == TYPE_EMOJIPACKS;
            int reqId = getConnectionsManager().sendRequest(req, (response, error) -> AndroidUtilities.runOnUIThread(() -> {
                if (error == null) {
                    TLRPC.TL_messages_archivedStickers res = (TLRPC.TL_messages_archivedStickers) response;
                    archivedStickersCount[type] = res.count;
                    SharedPreferences preferences = MessagesController.getNotificationsSettings(currentAccount);
                    preferences.edit().putInt("archivedStickersCount" + type, res.count).commit();
                    getNotificationCenter().postNotificationName(NotificationCenter.archivedStickersCountDidLoad, type);
                }
            }));
        }
    }

    private void processLoadStickersResponse(int type, TLRPC.TL_messages_allStickers res) {
        processLoadStickersResponse(type, res, null);
    }

    private void processLoadStickersResponse(int type, TLRPC.TL_messages_allStickers res, Runnable onDone) {
        ArrayList<TLRPC.TL_messages_stickerSet> newStickerArray = new ArrayList<>();
        if (res.sets.isEmpty()) {
            processLoadedStickers(type, newStickerArray, false, (int) (System.currentTimeMillis() / 1000), res.hash, onDone);
        } else {
            LongSparseArray<TLRPC.TL_messages_stickerSet> newStickerSets = new LongSparseArray<>();
            // NekoX: Pin Sticker
            if (NekoConfig.enableStickerPin.Bool() && type == MediaDataController.TYPE_IMAGE) {
                PinnedStickerHelper ins = PinnedStickerHelper.getInstance(UserConfig.selectedAccount);
                if (ins.reorderPinnedStickersForSS(res.sets, true))
                    AndroidUtilities.runOnUIThread(() -> {
                        if (BuildVars.DEBUG_VERSION) {
                            Toast.makeText(ApplicationLoader.applicationContext, "Reorder loaded stickers, sync now. Pinned: " + ins.pinnedList.size(), Toast.LENGTH_SHORT).show();
                        }
                        ins.sendOrderSyncForSS(res.sets);
                    });
            }
            for (int a = 0; a < res.sets.size(); a++) { // reload all sitckers here
                TLRPC.StickerSet stickerSet = res.sets.get(a);

                TLRPC.TL_messages_stickerSet oldSet = stickerSetsById.get(stickerSet.id);
                if (oldSet != null && oldSet.set.hash == stickerSet.hash) {
                    oldSet.set.archived = stickerSet.archived;
                    oldSet.set.installed = stickerSet.installed;
                    oldSet.set.official = stickerSet.official;
                    newStickerSets.put(oldSet.set.id, oldSet);
                    newStickerArray.add(oldSet);

                    if (newStickerSets.size() == res.sets.size()) {
                        processLoadedStickers(type, newStickerArray, false, (int) (System.currentTimeMillis() / 1000), res.hash);
                    }
                    continue;
                }
                // oldset == null, new sticker comes here

                newStickerArray.add(null);
                int index = a;
                TLRPC.TL_messages_getStickerSet req = new TLRPC.TL_messages_getStickerSet();
                req.stickerset = new TLRPC.TL_inputStickerSetID();
                req.stickerset.id = stickerSet.id;
                req.stickerset.access_hash = stickerSet.access_hash;

                getConnectionsManager().sendRequest(req, (response, error) -> AndroidUtilities.runOnUIThread(() -> {
                    TLRPC.TL_messages_stickerSet res1 = (TLRPC.TL_messages_stickerSet) response;
                    newStickerArray.set(index, res1);
                    newStickerSets.put(stickerSet.id, res1);
                    if (newStickerSets.size() == res.sets.size()) {
                        for (int a1 = 0; a1 < newStickerArray.size(); a1++) {
                            if (newStickerArray.get(a1) == null) {
                                newStickerArray.remove(a1);
                                a1--;
                            }
                        }
                        processLoadedStickers(type, newStickerArray, false, (int) (System.currentTimeMillis() / 1000), res.hash);
                    }
                }));
            }
            if (onDone != null) {
                onDone.run();
            }
        }
    }

    public void checkPremiumGiftStickers() {
        if (getUserConfig().premiumGiftsStickerPack != null) {
            String packName = getUserConfig().premiumGiftsStickerPack;
            TLRPC.TL_messages_stickerSet set = getStickerSetByName(packName);
            if (set == null) {
                set = getStickerSetByEmojiOrName(packName);
            }
            if (set == null) {
                MediaDataController.getInstance(currentAccount).loadStickersByEmojiOrName(packName, false, true);
            }
        }
        if (loadingPremiumGiftStickers || System.currentTimeMillis() - getUserConfig().lastUpdatedPremiumGiftsStickerPack < 86400000) {
            return;
        }
        loadingPremiumGiftStickers = true;

        TLRPC.TL_messages_getStickerSet req = new TLRPC.TL_messages_getStickerSet();
        req.stickerset = new TLRPC.TL_inputStickerSetPremiumGifts();
        getConnectionsManager().sendRequest(req, (response, error) -> AndroidUtilities.runOnUIThread(() -> {
            if (response instanceof TLRPC.TL_messages_stickerSet) {
                TLRPC.TL_messages_stickerSet stickerSet = (TLRPC.TL_messages_stickerSet) response;
                getUserConfig().premiumGiftsStickerPack = stickerSet.set.short_name;
                getUserConfig().lastUpdatedPremiumGiftsStickerPack = System.currentTimeMillis();
                getUserConfig().saveConfig(false);

                processLoadedDiceStickers(getUserConfig().premiumGiftsStickerPack, false, stickerSet, false, (int)(System.currentTimeMillis() / 1000));

                getNotificationCenter().postNotificationName(NotificationCenter.didUpdatePremiumGiftStickers);
            }
        }));
    }

    public void loadStickersByEmojiOrName(String name, boolean isEmoji, boolean cache) {
        if (loadingDiceStickerSets.contains(name) || isEmoji && diceStickerSetsByEmoji.get(name) != null) {
            return;
        }
        loadingDiceStickerSets.add(name);
        if (cache) {
            getMessagesStorage().getStorageQueue().postRunnable(() -> {
                TLRPC.TL_messages_stickerSet stickerSet = null;
                int date = 0;
                SQLiteCursor cursor = null;
                try {
                    cursor = getMessagesStorage().getDatabase().queryFinalized("SELECT data, date FROM stickers_dice WHERE emoji = ?", name);
                    if (cursor.next()) {
                        NativeByteBuffer data = cursor.byteBufferValue(0);
                        if (data != null) {
                            stickerSet = TLRPC.TL_messages_stickerSet.TLdeserialize(data, data.readInt32(false), false);
                            data.reuse();
                        }
                        date = cursor.intValue(1);
                    }
                } catch (Throwable e) {
                    FileLog.e(e);
                } finally {
                    if (cursor != null) {
                        cursor.dispose();
                    }
                }
                processLoadedDiceStickers(name, isEmoji, stickerSet, true, date);
            });
        } else {
            TLRPC.TL_messages_getStickerSet req = new TLRPC.TL_messages_getStickerSet();
            if (Objects.equals(getUserConfig().premiumGiftsStickerPack, name)) {
                req.stickerset = new TLRPC.TL_inputStickerSetPremiumGifts();
            } else if (isEmoji) {
                TLRPC.TL_inputStickerSetDice inputStickerSetDice = new TLRPC.TL_inputStickerSetDice();
                inputStickerSetDice.emoticon = name;
                req.stickerset = inputStickerSetDice;
            } else {
                TLRPC.TL_inputStickerSetShortName inputStickerSetShortName = new TLRPC.TL_inputStickerSetShortName();
                inputStickerSetShortName.short_name = name;
                req.stickerset = inputStickerSetShortName;
            }
            getConnectionsManager().sendRequest(req, (response, error) -> AndroidUtilities.runOnUIThread(() -> {
                if (BuildConfig.DEBUG && error != null) { //supress test backend warning
                    return;
                }
                if (response instanceof TLRPC.TL_messages_stickerSet) {
                    processLoadedDiceStickers(name, isEmoji, (TLRPC.TL_messages_stickerSet) response, false, (int) (System.currentTimeMillis() / 1000));
                } else {
                    processLoadedDiceStickers(name, isEmoji, null, false, (int) (System.currentTimeMillis() / 1000));
                }
            }));
        }
    }

    private void processLoadedDiceStickers(String name, boolean isEmoji, TLRPC.TL_messages_stickerSet res, boolean cache, int date) {
        AndroidUtilities.runOnUIThread(() -> loadingDiceStickerSets.remove(name));
        Utilities.stageQueue.postRunnable(() -> {
            if (cache && (res == null || Math.abs(System.currentTimeMillis() / 1000 - date) >= 60 * 60 * 24) || !cache && res == null) {
                AndroidUtilities.runOnUIThread(() -> loadStickersByEmojiOrName(name, isEmoji, false), res == null && !cache ? 1000 : 0);
                if (res == null) {
                    return;
                }
            }
            if (res != null) {
                if (!cache) {
                    putDiceStickersToCache(name, res, date);
                }
                AndroidUtilities.runOnUIThread(() -> {
                    diceStickerSetsByEmoji.put(name, res);
                    diceEmojiStickerSetsById.put(res.set.id, name);
                    getNotificationCenter().postNotificationName(NotificationCenter.diceStickersDidLoad, name);
                });
            } else if (!cache) {
                putDiceStickersToCache(name, null, date);
            }
        });
    }

    private void putDiceStickersToCache(String emoji, TLRPC.TL_messages_stickerSet stickers, int date) {
        if (TextUtils.isEmpty(emoji)) {
            return;
        }
        getMessagesStorage().getStorageQueue().postRunnable(() -> {
            try {
                if (stickers != null) {
                    SQLitePreparedStatement state = getMessagesStorage().getDatabase().executeFast("REPLACE INTO stickers_dice VALUES(?, ?, ?)");
                    state.requery();
                    NativeByteBuffer data = new NativeByteBuffer(stickers.getObjectSize());
                    stickers.serializeToStream(data);
                    state.bindString(1, emoji);
                    state.bindByteBuffer(2, data);
                    state.bindInteger(3, date);
                    state.step();
                    data.reuse();
                    state.dispose();
                } else {
                    SQLitePreparedStatement state = getMessagesStorage().getDatabase().executeFast("UPDATE stickers_dice SET date = ?");
                    state.requery();
                    state.bindInteger(1, date);
                    state.step();
                    state.dispose();
                }
            } catch (Exception e) {
                FileLog.e(e);
            }
        });
    }

    public void markSetInstalling(long id, boolean installing) {
        uninstalledForceStickerSetsById.remove(id);
        if (installing && !installedForceStickerSetsById.contains(id)) {
            installedForceStickerSetsById.add(id);
        }
        if (!installing) {
            installedForceStickerSetsById.remove(id);
        }
    }

    public void markSetUninstalling(long id, boolean uninstalling) {
        installedForceStickerSetsById.remove(id);
        if (uninstalling && !uninstalledForceStickerSetsById.contains(id)) {
            uninstalledForceStickerSetsById.add(id);
        }
        if (!uninstalling) {
            uninstalledForceStickerSetsById.remove(id);
        }
    }

    public void loadStickers(int type, boolean cache, boolean useHash) {
        loadStickers(type, cache, useHash, false, null);
    }

    public void loadStickers(int type, boolean cache, boolean force, boolean scheduleIfLoading) {
        loadStickers(type, cache, force, scheduleIfLoading, null);
    }

    public void loadStickers(int type, boolean cache, boolean force, boolean scheduleIfLoading, Utilities.Callback<ArrayList<TLRPC.TL_messages_stickerSet>> onFinish) {
        if (loadingStickers[type]) {
            if (scheduleIfLoading) {
                scheduledLoadStickers[type] = () -> loadStickers(type, false, force, false, onFinish);
            } else {
                if (onFinish != null) {
                    onFinish.run(null);
                }
            }
            return;
        }
        if (type == TYPE_FEATURED) {
            if (featuredStickerSets[0].isEmpty() || !getMessagesController().preloadFeaturedStickers) {
                if (onFinish != null) {
                    onFinish.run(null);
                }
                return;
            }
        } else if (type == TYPE_FEATURED_EMOJIPACKS) {
            if (featuredStickerSets[1].isEmpty() || !getMessagesController().preloadFeaturedStickers) {
                if (onFinish != null) {
                    onFinish.run(null);
                }
                return;
            }
        } else if (type != TYPE_EMOJI) {
            loadArchivedStickersCount(type, cache);
        }
        loadingStickers[type] = true;
        if (cache) {
            getMessagesStorage().getStorageQueue().postRunnable(() -> {
                ArrayList<TLRPC.TL_messages_stickerSet> newStickerArray = new ArrayList<>();
                int date = 0;
                long hash = 0;
                SQLiteCursor cursor = null;
                try {
                    cursor = getMessagesStorage().getDatabase().queryFinalized("SELECT data, date, hash FROM stickers_v2 WHERE id = " + (type + 1));
                    if (cursor.next()) {
                        NativeByteBuffer data = cursor.byteBufferValue(0);
                        if (data != null) {
                            int count = data.readInt32(false);
                            for (int a = 0; a < count; a++) {
                                TLRPC.TL_messages_stickerSet stickerSet = TLRPC.TL_messages_stickerSet.TLdeserialize(data, data.readInt32(false), false);
                                newStickerArray.add(stickerSet);
                            }
                            data.reuse();
                        }
                        date = cursor.intValue(1);
                        hash = calcStickersHash(newStickerArray);
                    }
                } catch (Throwable e) {
                    FileLog.e(e);
                } finally {
                    if (cursor != null) {
                        cursor.dispose();
                    }
                }
                processLoadedStickers(type, newStickerArray, true, date, hash, () -> {
                    if (onFinish != null) {
                        onFinish.run(newStickerArray);
                    }
                });
            });
<<<<<<< HEAD
        } else if(!getUserConfig().getCurrentUser().bot)  {
            if (type == TYPE_FEATURED) {
=======
        } else {
            if (type == TYPE_FEATURED || type == TYPE_FEATURED_EMOJIPACKS) {
                final boolean emoji = type == TYPE_FEATURED_EMOJIPACKS;
>>>>>>> 43fe75b4
                TLRPC.TL_messages_allStickers response = new TLRPC.TL_messages_allStickers();
                response.hash = loadFeaturedHash[emoji ? 1 : 0];
                for (int a = 0, size = featuredStickerSets[emoji ? 1 : 0].size(); a < size; a++) {
                    response.sets.add(featuredStickerSets[emoji ? 1 : 0].get(a).set);
                }
                processLoadStickersResponse(type, response, () -> {
                    if (onFinish != null) {
                        onFinish.run(null);
                    }
                });
            } else if (type == TYPE_EMOJI) {
                TLRPC.TL_messages_getStickerSet req = new TLRPC.TL_messages_getStickerSet();
                req.stickerset = new TLRPC.TL_inputStickerSetAnimatedEmoji();
                getConnectionsManager().sendRequest(req, (response, error) -> {
                    if (response instanceof TLRPC.TL_messages_stickerSet) {
                        ArrayList<TLRPC.TL_messages_stickerSet> newStickerArray = new ArrayList<>();
                        newStickerArray.add((TLRPC.TL_messages_stickerSet) response);
                        processLoadedStickers(type, newStickerArray, false, (int) (System.currentTimeMillis() / 1000), calcStickersHash(newStickerArray), () -> {
                            if (onFinish != null) {
                                onFinish.run(null);
                            }
                        });
                    } else {
                        processLoadedStickers(type, null, false, (int) (System.currentTimeMillis() / 1000), 0, () -> {
                            if (onFinish != null) {
                                onFinish.run(null);
                            }
                        });
                    }
                });
            } else {
                TLObject req;
                long hash;
                if (type == TYPE_IMAGE) {
                    req = new TLRPC.TL_messages_getAllStickers();
                    hash = ((TLRPC.TL_messages_getAllStickers) req).hash = force ? 0 : loadHash[type];
                } else if (type == TYPE_EMOJIPACKS) {
                    req = new TLRPC.TL_messages_getEmojiStickers();
                    hash = ((TLRPC.TL_messages_getEmojiStickers) req).hash = force ? 0 : loadHash[type];
                } else {
                    req = new TLRPC.TL_messages_getMaskStickers();
                    hash = ((TLRPC.TL_messages_getMaskStickers) req).hash = force ? 0 : loadHash[type];
                }
                getConnectionsManager().sendRequest(req, (response, error) -> AndroidUtilities.runOnUIThread(() -> {
                    if (response instanceof TLRPC.TL_messages_allStickers) {
                        processLoadStickersResponse(type, (TLRPC.TL_messages_allStickers) response, () -> {
                            if (onFinish != null) {
                                onFinish.run(null);
                            }
                        });
                    } else {
                        processLoadedStickers(type, null, false, (int) (System.currentTimeMillis() / 1000), hash, () -> {
                            if (onFinish != null) {
                                onFinish.run(null);
                            }
                        });
                    }
                }));
            }
        }
    }

    private void putStickersToCache(int type, ArrayList<TLRPC.TL_messages_stickerSet> stickers, int date, long hash) {
        ArrayList<TLRPC.TL_messages_stickerSet> stickersFinal = stickers != null ? new ArrayList<>(stickers) : null;
        getMessagesStorage().getStorageQueue().postRunnable(() -> {
            try {
                if (stickersFinal != null) {
                    SQLitePreparedStatement state = getMessagesStorage().getDatabase().executeFast("REPLACE INTO stickers_v2 VALUES(?, ?, ?, ?)");
                    state.requery();
                    int size = 4;
                    for (int a = 0; a < stickersFinal.size(); a++) {
                        size += stickersFinal.get(a).getObjectSize();
                    }
                    NativeByteBuffer data = new NativeByteBuffer(size);
                    data.writeInt32(stickersFinal.size());
                    for (int a = 0; a < stickersFinal.size(); a++) {
                        stickersFinal.get(a).serializeToStream(data);
                    }
                    state.bindInteger(1, type + 1);
                    state.bindByteBuffer(2, data);
                    state.bindInteger(3, date);
                    state.bindLong(4, hash);
                    state.step();
                    data.reuse();
                    state.dispose();
                } else {
                    SQLitePreparedStatement state = getMessagesStorage().getDatabase().executeFast("UPDATE stickers_v2 SET date = ?");
                    state.requery();
                    state.bindLong(1, date);
                    state.step();
                    state.dispose();
                }
            } catch (Exception e) {
                FileLog.e(e);
            }
        });
    }

    public String getStickerSetName(long setId) {
        TLRPC.TL_messages_stickerSet stickerSet = stickerSetsById.get(setId);
        if (stickerSet != null) {
            return stickerSet.set.short_name;
        }
        TLRPC.StickerSetCovered stickerSetCovered;
        stickerSetCovered = featuredStickerSetsById[0].get(setId);
        if (stickerSetCovered != null) {
            return stickerSetCovered.set.short_name;
        }
        stickerSetCovered = featuredStickerSetsById[1].get(setId);
        if (stickerSetCovered != null) {
            return stickerSetCovered.set.short_name;
        }
        return null;
    }

    public static long getStickerSetId(TLRPC.Document document) {
        for (int a = 0; a < document.attributes.size(); a++) {
            TLRPC.DocumentAttribute attribute = document.attributes.get(a);
            if (attribute instanceof TLRPC.TL_documentAttributeSticker) {
                if (attribute.stickerset instanceof TLRPC.TL_inputStickerSetID) {
                    return attribute.stickerset.id;
                }
                break;
            }
        }
        return -1;
    }

    public static TLRPC.InputStickerSet getInputStickerSet(TLRPC.Document document) {
        for (int a = 0; a < document.attributes.size(); a++) {
            TLRPC.DocumentAttribute attribute = document.attributes.get(a);
            if (attribute instanceof TLRPC.TL_documentAttributeSticker) {
                if (attribute.stickerset instanceof TLRPC.TL_inputStickerSetEmpty) {
                    return null;
                }
                return attribute.stickerset;
            }
        }
        return null;
    }

    private static long calcStickersHash(ArrayList<TLRPC.TL_messages_stickerSet> sets) {
        long acc = 0;
        for (int a = 0; a < sets.size(); a++) {
            TLRPC.StickerSet set = sets.get(a).set;
            if (set.archived) {
                continue;
            }
            acc = calcHash(acc, set.hash);
        }
        return acc;
    }

    private void processLoadedStickers(int type, ArrayList<TLRPC.TL_messages_stickerSet> res, boolean cache, int date, long hash) {
        processLoadedStickers(type, res, cache, date, hash, null);
    }

    private void processLoadedStickers(int type, ArrayList<TLRPC.TL_messages_stickerSet> res, boolean cache, int date, long hash, Runnable onFinish) {
        AndroidUtilities.runOnUIThread(() -> {
            loadingStickers[type] = false;
            stickersLoaded[type] = true;
            if (scheduledLoadStickers[type] != null) {
                scheduledLoadStickers[type].run();
                scheduledLoadStickers[type] = null;
            }
        });
        Utilities.stageQueue.postRunnable(() -> {
            if (cache && (res == null || BuildVars.DEBUG_PRIVATE_VERSION || Math.abs(System.currentTimeMillis() / 1000 - date) >= 60 * 60) || !cache && res == null && hash == 0) {
                AndroidUtilities.runOnUIThread(() -> {
                    if (res != null && hash != 0) {
                        loadHash[type] = hash;
                    }
                    loadStickers(type, false, false);
                }, res == null && !cache ? 1000 : 0);
                if (res == null) {
                    if (onFinish != null) {
                        onFinish.run();
                    }
                    return;
                }
            }
            if (res != null) {
                try {
                    ArrayList<TLRPC.TL_messages_stickerSet> stickerSetsNew = new ArrayList<>();
                    LongSparseArray<TLRPC.TL_messages_stickerSet> stickerSetsByIdNew = new LongSparseArray<>();
                    HashMap<String, TLRPC.TL_messages_stickerSet> stickerSetsByNameNew = new HashMap<>();
                    LongSparseArray<String> stickersByEmojiNew = new LongSparseArray<>();
                    LongSparseArray<TLRPC.Document> stickersByIdNew = new LongSparseArray<>();
                    HashMap<String, ArrayList<TLRPC.Document>> allStickersNew = new HashMap<>();

                    for (int a = 0; a < res.size(); a++) {
                        TLRPC.TL_messages_stickerSet stickerSet = res.get(a);
                        if (stickerSet == null || removingStickerSetsUndos.indexOfKey(stickerSet.set.id) >= 0) {
                            continue;
                        }
                        stickerSetsNew.add(stickerSet);
                        stickerSetsByIdNew.put(stickerSet.set.id, stickerSet);
                        stickerSetsByNameNew.put(stickerSet.set.short_name, stickerSet);

                        for (int b = 0; b < stickerSet.documents.size(); b++) {
                            TLRPC.Document document = stickerSet.documents.get(b);
                            if (document == null || document instanceof TLRPC.TL_documentEmpty) {
                                continue;
                            }
                            stickersByIdNew.put(document.id, document);
                        }
                        if (!stickerSet.set.archived) {
                            for (int b = 0; b < stickerSet.packs.size(); b++) {
                                TLRPC.TL_stickerPack stickerPack = stickerSet.packs.get(b);
                                if (stickerPack == null || stickerPack.emoticon == null) {
                                    continue;
                                }
                                stickerPack.emoticon = stickerPack.emoticon.replace("\uFE0F", "");
                                ArrayList<TLRPC.Document> arrayList = allStickersNew.get(stickerPack.emoticon);
                                if (arrayList == null) {
                                    arrayList = new ArrayList<>();
                                    allStickersNew.put(stickerPack.emoticon, arrayList);
                                }
                                for (int c = 0; c < stickerPack.documents.size(); c++) {
                                    Long id = stickerPack.documents.get(c);
                                    if (stickersByEmojiNew.indexOfKey(id) < 0) {
                                        stickersByEmojiNew.put(id, stickerPack.emoticon);
                                    }
                                    TLRPC.Document sticker = stickersByIdNew.get(id);
                                    if (sticker != null) {
                                        arrayList.add(sticker);
                                    }
                                }
                            }
                        }
                    }

                    if (!cache) {
                        putStickersToCache(type, stickerSetsNew, date, hash);
                    }
                    AndroidUtilities.runOnUIThread(() -> {
                        for (int a = 0; a < stickerSets[type].size(); a++) {
                            TLRPC.StickerSet set = stickerSets[type].get(a).set;
                            stickerSetsById.remove(set.id);
                            stickerSetsByName.remove(set.short_name);
                            if (type != TYPE_FEATURED && type != TYPE_FEATURED_EMOJIPACKS && type != TYPE_EMOJI) {
                                installedStickerSetsById.remove(set.id);
                            }
                        }
                        for (int a = 0; a < stickerSetsByIdNew.size(); a++) {
                            stickerSetsById.put(stickerSetsByIdNew.keyAt(a), stickerSetsByIdNew.valueAt(a));
                            if (type != TYPE_FEATURED && type != TYPE_FEATURED_EMOJIPACKS && type != TYPE_EMOJI) {
                                installedStickerSetsById.put(stickerSetsByIdNew.keyAt(a), stickerSetsByIdNew.valueAt(a));
                            }
                        }
                        stickerSetsByName.putAll(stickerSetsByNameNew);
                        stickerSets[type] = stickerSetsNew;
                        loadHash[type] = hash;
                        loadDate[type] = date;
                        stickersByIds[type] = stickersByIdNew;
                        if (type == TYPE_IMAGE) {
                            allStickers = allStickersNew;
                            stickersByEmoji = stickersByEmojiNew;
                        } else if (type == TYPE_FEATURED) {
                            allStickersFeatured = allStickersNew;
                        }
                        getNotificationCenter().postNotificationName(NotificationCenter.stickersDidLoad, type);
                        if (onFinish != null) {
                            onFinish.run();
                        }
                    });
                } catch (Throwable e) {
                    FileLog.e(e);
                    if (onFinish != null) {
                        onFinish.run();
                    }
                }
            } else if (!cache) {
                AndroidUtilities.runOnUIThread(() -> loadDate[type] = date);
                putStickersToCache(type, null, date, 0);

                if (onFinish != null) {
                    onFinish.run();
                }
            } else {
                if (onFinish != null) {
                    onFinish.run();
                }
            }
        });
    }

    public boolean cancelRemovingStickerSet(long id) {
        Runnable undoAction = removingStickerSetsUndos.get(id);
        if (undoAction != null) {
            undoAction.run();
            return true;
        } else {
            return false;
        }
    }

    public void preloadStickerSetThumb(TLRPC.TL_messages_stickerSet stickerSet) {
        TLRPC.PhotoSize thumb = FileLoader.getClosestPhotoSizeWithSize(stickerSet.set.thumbs, 90);
        if (thumb != null) {
            ArrayList<TLRPC.Document> documents = stickerSet.documents;
            if (documents != null && !documents.isEmpty()) {
                loadStickerSetThumbInternal(thumb, stickerSet, documents.get(0), stickerSet.set.thumb_version);
            }
        }
    }

    public void preloadStickerSetThumb(TLRPC.StickerSetCovered stickerSet) {
        TLRPC.PhotoSize thumb = FileLoader.getClosestPhotoSizeWithSize(stickerSet.set.thumbs, 90);
        if (thumb != null) {
            TLRPC.Document sticker;
            if (stickerSet.cover != null) {
                sticker = stickerSet.cover;
            } else if (!stickerSet.covers.isEmpty()) {
                sticker = stickerSet.covers.get(0);
            } else {
                return;
            }
            loadStickerSetThumbInternal(thumb, stickerSet, sticker, stickerSet.set.thumb_version);
        }
    }

    private void loadStickerSetThumbInternal(TLRPC.PhotoSize thumb, Object parentObject, TLRPC.Document sticker, int thumbVersion) {
        ImageLocation imageLocation = ImageLocation.getForSticker(thumb, sticker, thumbVersion);
        if (imageLocation != null) {
            String ext = imageLocation.imageType == FileLoader.IMAGE_TYPE_LOTTIE ? "tgs" : "webp";
            getFileLoader().loadFile(imageLocation, parentObject, ext, 2, 1);
        }
    }

    /**
     * @param toggle 0 - remove, 1 - archive, 2 - add
     */
    public void toggleStickerSet(Context context, TLObject stickerSetObject, int toggle, BaseFragment baseFragment, boolean showSettings, boolean showTooltip) {
        toggleStickerSet(context, stickerSetObject, toggle, baseFragment, showSettings, showTooltip, null);
    }
    public void toggleStickerSet(Context context, TLObject stickerSetObject, int toggle, BaseFragment baseFragment, boolean showSettings, boolean showTooltip, Runnable onUndo) {
        TLRPC.StickerSet stickerSet;
        TLRPC.TL_messages_stickerSet messages_stickerSet;

        if (stickerSetObject instanceof TLRPC.TL_messages_stickerSet) {
            messages_stickerSet = ((TLRPC.TL_messages_stickerSet) stickerSetObject);
            stickerSet = messages_stickerSet.set;
        } else if (stickerSetObject instanceof TLRPC.StickerSetCovered) {
            stickerSet = ((TLRPC.StickerSetCovered) stickerSetObject).set;
            if (toggle != 2) {
                messages_stickerSet = stickerSetsById.get(stickerSet.id);
                if (messages_stickerSet == null) {
                    return;
                }
            } else {
                messages_stickerSet = null;
            }
        } else {
            throw new IllegalArgumentException("Invalid type of the given stickerSetObject: " + stickerSetObject.getClass());
        }

        int type1 = TYPE_IMAGE;
        if (stickerSet.masks) {
            type1 = TYPE_MASK;
        } else if (stickerSet.emojis) {
            type1 = TYPE_EMOJIPACKS;
        }
        final int type = type1;

        if (NekoConfig.enableStickerPin.Bool() && type == MediaDataController.TYPE_IMAGE && (toggle == 0 || toggle == 1)) {
            PinnedStickerHelper.getInstance(currentAccount).removePinnedStickerLocal(stickerSet.id);
        }

        stickerSet.archived = toggle == 1;

        int currentIndex = 0;
        for (int a = 0; a < stickerSets[type].size(); a++) {
            TLRPC.TL_messages_stickerSet set = stickerSets[type].get(a);
            if (set.set.id == stickerSet.id) {
                currentIndex = a;
                stickerSets[type].remove(a);
                if (toggle == 2) {
                    stickerSets[type].add(0, set);
                } else {
                    stickerSetsById.remove(set.set.id);
                    installedStickerSetsById.remove(set.set.id);
                    stickerSetsByName.remove(set.set.short_name);
                }
                break;
            }
        }

        loadHash[type] = calcStickersHash(stickerSets[type]);
        putStickersToCache(type, stickerSets[type], loadDate[type], loadHash[type]);

        if (context == null && baseFragment != null) context = baseFragment.getParentActivity();

        if (toggle == 2) {
            if (!cancelRemovingStickerSet(stickerSet.id)) {
                toggleStickerSetInternal(context, toggle, baseFragment, showSettings, stickerSetObject, stickerSet, type, showTooltip);
            }
        } else if (!showTooltip || baseFragment == null) {
            toggleStickerSetInternal(context, toggle, baseFragment, showSettings, stickerSetObject, stickerSet, type, false);
        } else {
            StickerSetBulletinLayout bulletinLayout = new StickerSetBulletinLayout(context, stickerSetObject, toggle);
<<<<<<< HEAD
            int finalCurrentIndex = NekoConfig.enableStickerPin.Bool() && type == TYPE_IMAGE && PinnedStickerHelper.getInstance(UserConfig.selectedAccount).isPinned(stickerSet.id)
                    ? PinnedStickerHelper.getInstance(UserConfig.selectedAccount).pinnedList.size()
                    : currentIndex;
            // NekoX: Pin Sticker, Fix undo for Archiving and Deleting
            Context finalContext = context;
=======
            int finalCurrentIndex = currentIndex;
            boolean[] undoDone = new boolean[1];
            markSetUninstalling(stickerSet.id, true);
>>>>>>> 43fe75b4
            Bulletin.UndoButton undoButton = new Bulletin.UndoButton(context, false).setUndoAction(() -> {
                if (undoDone[0]) {
                    return;
                }
                undoDone[0] = true;
                markSetUninstalling(stickerSet.id, false);
                stickerSet.archived = false;

                stickerSets[type].add(finalCurrentIndex, messages_stickerSet);
                stickerSetsById.put(stickerSet.id, messages_stickerSet);
                installedStickerSetsById.put(stickerSet.id, messages_stickerSet);
                stickerSetsByName.put(stickerSet.short_name, messages_stickerSet);
                removingStickerSetsUndos.remove(stickerSet.id);

                loadHash[type] = calcStickersHash(stickerSets[type]);
                putStickersToCache(type, stickerSets[type], loadDate[type], loadHash[type]);
                if (onUndo != null) {
                    onUndo.run();
                }

                getNotificationCenter().postNotificationName(NotificationCenter.stickersDidLoad, type);
<<<<<<< HEAD
            }).setDelayedAction(() -> toggleStickerSetInternal(finalContext, toggle, baseFragment, showSettings, stickerSetObject, stickerSet, type, false));
=======
            }).setDelayedAction(() -> {
                if (undoDone[0]) {
                    return;
                }
                undoDone[0] = true;
                toggleStickerSetInternal(context, toggle, baseFragment, showSettings, stickerSetObject, stickerSet, type, false);
            });
>>>>>>> 43fe75b4
            bulletinLayout.setButton(undoButton);
            removingStickerSetsUndos.put(stickerSet.id, undoButton::undo);
            Bulletin.make(baseFragment, bulletinLayout, Bulletin.DURATION_LONG).show();
        }

        getNotificationCenter().postNotificationName(NotificationCenter.stickersDidLoad, type);
    }

    public void removeMultipleStickerSets(Context context, BaseFragment fragment, ArrayList<TLRPC.TL_messages_stickerSet> sets) {
        if (sets == null || sets.isEmpty()) {
            return;
        }
        TLRPC.TL_messages_stickerSet messages_stickerSet = sets.get(sets.size() - 1);
        if (messages_stickerSet == null) {
            return;
        }
//        TLRPC.StickerSet stickerSet = messages_stickerSet.set;

        int type1 = TYPE_IMAGE;
        if (messages_stickerSet.set.masks) {
            type1 = TYPE_MASK;
        } else if (messages_stickerSet.set.emojis) {
            type1 = TYPE_EMOJIPACKS;
        }
        final int type = type1;

        for (int i = 0; i < sets.size(); ++i) {
            sets.get(i).set.archived = false;
        }

        final int[] currentIndexes = new int[sets.size()];
        for (int a = 0; a < stickerSets[type].size(); a++) {
            TLRPC.TL_messages_stickerSet set = stickerSets[type].get(a);
            for (int b = 0; b < sets.size(); ++b) {
                if (set.set.id == sets.get(b).set.id) {
                    currentIndexes[b] = a;
                    stickerSets[type].remove(a);
                    stickerSetsById.remove(set.set.id);
                    installedStickerSetsById.remove(set.set.id);
                    stickerSetsByName.remove(set.set.short_name);
                    break;
                }
            }
        }

        putStickersToCache(type, stickerSets[type], loadDate[type], loadHash[type] = calcStickersHash(stickerSets[type]));
        getNotificationCenter().postNotificationName(NotificationCenter.stickersDidLoad, type);

        for (int i = 0; i < sets.size(); ++i) {
            markSetUninstalling(sets.get(i).set.id, true);
        }
        StickerSetBulletinLayout bulletinLayout = new StickerSetBulletinLayout(context, messages_stickerSet, sets.size(), StickerSetBulletinLayout.TYPE_REMOVED, null, fragment.getResourceProvider());
        boolean[] undoDone = new boolean[1];
        Bulletin.UndoButton undoButton = new Bulletin.UndoButton(context, false).setUndoAction(() -> {
            if (undoDone[0]) {
                return;
            }
            undoDone[0] = true;

            for (int i = 0; i < sets.size(); ++i) {
                markSetUninstalling(sets.get(i).set.id, false);
                sets.get(i).set.archived = false;

                stickerSets[type].add(currentIndexes[i], sets.get(i));
                stickerSetsById.put(sets.get(i).set.id, sets.get(i));
                installedStickerSetsById.put(sets.get(i).set.id, sets.get(i));
                stickerSetsByName.put(sets.get(i).set.short_name, sets.get(i));
                removingStickerSetsUndos.remove(sets.get(i).set.id);
            }

            putStickersToCache(type, stickerSets[type], loadDate[type], loadHash[type] = calcStickersHash(stickerSets[type]));
            getNotificationCenter().postNotificationName(NotificationCenter.stickersDidLoad, type);
        }).setDelayedAction(() -> {
            if (undoDone[0]) {
                return;
            }
            undoDone[0] = true;
            for (int i = 0; i < sets.size(); ++i) {
                toggleStickerSetInternal(context, 0, fragment, true, sets.get(i), sets.get(i).set, type, false);
            }
        });
        bulletinLayout.setButton(undoButton);
        for (int i = 0; i < sets.size(); ++i) {
            removingStickerSetsUndos.put(sets.get(i).set.id, undoButton::undo);
        }
        Bulletin.make(fragment, bulletinLayout, Bulletin.DURATION_LONG).show();
    }

    private void toggleStickerSetInternal(Context context, int toggle, BaseFragment baseFragment, boolean showSettings, TLObject stickerSetObject, TLRPC.StickerSet stickerSet, int type, boolean showTooltip) {
        TLRPC.TL_inputStickerSetID stickerSetID = new TLRPC.TL_inputStickerSetID();
        stickerSetID.access_hash = stickerSet.access_hash;
        stickerSetID.id = stickerSet.id;

        if (toggle != 0) {
            TLRPC.TL_messages_installStickerSet req = new TLRPC.TL_messages_installStickerSet();
            req.stickerset = stickerSetID;
            req.archived = toggle == 1;
            markSetInstalling(stickerSet.id, true);
            getConnectionsManager().sendRequest(req, (response, error) -> AndroidUtilities.runOnUIThread(() -> {
                removingStickerSetsUndos.remove(stickerSet.id);
                if (response instanceof TLRPC.TL_messages_stickerSetInstallResultArchive) {
                    processStickerSetInstallResultArchive(baseFragment, showSettings, type, (TLRPC.TL_messages_stickerSetInstallResultArchive) response);
                }
                loadStickers(type, false, false, true, p -> {
                    markSetInstalling(stickerSet.id, false);
                });
                if (error == null && showTooltip && baseFragment != null) {
                    Bulletin.make(baseFragment, new StickerSetBulletinLayout(context, stickerSetObject, StickerSetBulletinLayout.TYPE_ADDED), Bulletin.DURATION_SHORT).show();
                }
            }));
        } else {
            markSetUninstalling(stickerSet.id, true);
            TLRPC.TL_messages_uninstallStickerSet req = new TLRPC.TL_messages_uninstallStickerSet();
            req.stickerset = stickerSetID;
            getConnectionsManager().sendRequest(req, (response, error) -> AndroidUtilities.runOnUIThread(() -> {
                removingStickerSetsUndos.remove(stickerSet.id);
                loadStickers(type, false, true, false, p -> {
                    markSetUninstalling(stickerSet.id, false);
                });
            }));
        }
    }

    /**
     * @param toggle 0 - uninstall, 1 - archive, 2 - unarchive
     */
    public void toggleStickerSets(ArrayList<TLRPC.StickerSet> stickerSetList, int type, int toggle, BaseFragment baseFragment, boolean showSettings) {
        int stickerSetListSize = stickerSetList.size();
        ArrayList<TLRPC.InputStickerSet> inputStickerSets = new ArrayList<>(stickerSetListSize);

        for (int i = 0; i < stickerSetListSize; i++) {
            TLRPC.StickerSet stickerSet = stickerSetList.get(i);
            TLRPC.InputStickerSet inputStickerSet = new TLRPC.TL_inputStickerSetID();
            inputStickerSet.access_hash = stickerSet.access_hash;
            inputStickerSet.id = stickerSet.id;
            inputStickerSets.add(inputStickerSet);
            if (toggle != 0) {
                stickerSet.archived = toggle == 1;
            }
            for (int a = 0, size = stickerSets[type].size(); a < size; a++) {
                TLRPC.TL_messages_stickerSet set = stickerSets[type].get(a);
                if (set.set.id == inputStickerSet.id) {
                    stickerSets[type].remove(a);
                    if (toggle == 2) {
                        stickerSets[type].add(0, set);
                    } else {
                        stickerSetsById.remove(set.set.id);
                        installedStickerSetsById.remove(set.set.id);
                        stickerSetsByName.remove(set.set.short_name);
                    }
                    break;
                }
            }
        }

        loadHash[type] = calcStickersHash(this.stickerSets[type]);
        putStickersToCache(type, this.stickerSets[type], loadDate[type], loadHash[type]);
        getNotificationCenter().postNotificationName(NotificationCenter.stickersDidLoad, type);

        TLRPC.TL_messages_toggleStickerSets req = new TLRPC.TL_messages_toggleStickerSets();
        req.stickersets = inputStickerSets;
        switch (toggle) {
            case 0:
                req.uninstall = true;
                break;
            case 1:
                req.archive = true;
                break;
            case 2:
                req.unarchive = true;
                break;
        }
        getConnectionsManager().sendRequest(req, (response, error) -> AndroidUtilities.runOnUIThread(() -> {
            if (toggle != 0) {
                if (response instanceof TLRPC.TL_messages_stickerSetInstallResultArchive) {
                    processStickerSetInstallResultArchive(baseFragment, showSettings, type, (TLRPC.TL_messages_stickerSetInstallResultArchive) response);
                }
                loadStickers(type, false, false, true);
            } else {
                loadStickers(type, false, true);
            }
        }));
    }

    public void processStickerSetInstallResultArchive(BaseFragment baseFragment, boolean showSettings, int type, TLRPC.TL_messages_stickerSetInstallResultArchive response) {
        for (int i = 0, size = response.sets.size(); i < size; i++) {
            installedStickerSetsById.remove(response.sets.get(i).set.id);
        }
        loadArchivedStickersCount(type, false);
        getNotificationCenter().postNotificationName(NotificationCenter.needAddArchivedStickers, response.sets);
        if (baseFragment != null && baseFragment.getParentActivity() != null) {
            StickersArchiveAlert alert = new StickersArchiveAlert(baseFragment.getParentActivity(), showSettings ? baseFragment : null, response.sets);
            baseFragment.showDialog(alert.create());
        }
    }
    //---------------- STICKERS END ----------------

    private int reqId;
    private int mergeReqId;
    private long lastMergeDialogId;
    private int lastReplyMessageId;
    private long lastDialogId;
    private int lastReqId;
    private int lastGuid;
    private TLRPC.User lastSearchUser;
    private TLRPC.Chat lastSearchChat;
    private int[] messagesSearchCount = new int[]{0, 0};
    private boolean[] messagesSearchEndReached = new boolean[]{false, false};
    private ArrayList<MessageObject> searchResultMessages = new ArrayList<>();
    private SparseArray<MessageObject>[] searchResultMessagesMap = new SparseArray[]{new SparseArray<>(), new SparseArray<>()};
    private String lastSearchQuery;
    private int lastReturnedNum;
    private boolean loadingMoreSearchMessages;

    private int getMask() {
        int mask = 0;
        if (lastReturnedNum < searchResultMessages.size() - 1 || !messagesSearchEndReached[0] || !messagesSearchEndReached[1]) {
            mask |= 1;
        }
        if (lastReturnedNum > 0) {
            mask |= 2;
        }
        return mask;
    }

    public ArrayList<MessageObject> getFoundMessageObjects() {
        return searchResultMessages;
    }

    public void clearFoundMessageObjects() {
        searchResultMessages.clear();
    }

    public boolean isMessageFound(int messageId, boolean mergeDialog) {
        return searchResultMessagesMap[mergeDialog ? 1 : 0].indexOfKey(messageId) >= 0;
    }

    public void searchMessagesInChat(String query, long dialogId, long mergeDialogId, int guid, int direction, int replyMessageId, TLRPC.User user, TLRPC.Chat chat) {
        searchMessagesInChat(query, dialogId, mergeDialogId, guid, direction, replyMessageId, false, user, chat, true);
    }

    public void jumpToSearchedMessage(int guid, int index) {
        if (index < 0 || index >= searchResultMessages.size()) {
            return;
        }
        lastReturnedNum = index;
        MessageObject messageObject = searchResultMessages.get(lastReturnedNum);
        getNotificationCenter().postNotificationName(NotificationCenter.chatSearchResultsAvailable, guid, messageObject.getId(), getMask(), messageObject.getDialogId(), lastReturnedNum, messagesSearchCount[0] + messagesSearchCount[1], true);
    }

    public void loadMoreSearchMessages() {
        if (loadingMoreSearchMessages || messagesSearchEndReached[0] && lastMergeDialogId == 0 && messagesSearchEndReached[1]) {
            return;
        }
        int temp = searchResultMessages.size();
        lastReturnedNum = searchResultMessages.size();
        searchMessagesInChat(null, lastDialogId, lastMergeDialogId, lastGuid, 1, lastReplyMessageId, false, lastSearchUser, lastSearchChat, false);
        lastReturnedNum = temp;
        loadingMoreSearchMessages = true;
    }

    private void searchMessagesInChat(String query, long dialogId, long mergeDialogId, int guid, int direction, int replyMessageId, boolean internal, TLRPC.User user, TLRPC.Chat chat, boolean jumpToMessage) {
        int max_id = 0;
        long queryWithDialog = dialogId;
        boolean firstQuery = !internal;
        if (reqId != 0) {
            getConnectionsManager().cancelRequest(reqId, true);
            reqId = 0;
        }
        if (mergeReqId != 0) {
            getConnectionsManager().cancelRequest(mergeReqId, true);
            mergeReqId = 0;
        }
        if (query == null) {
            if (searchResultMessages.isEmpty()) {
                return;
            }
            if (direction == 1) {
                lastReturnedNum++;
                if (lastReturnedNum < searchResultMessages.size()) {
                    MessageObject messageObject = searchResultMessages.get(lastReturnedNum);
                    getNotificationCenter().postNotificationName(NotificationCenter.chatSearchResultsAvailable, guid, messageObject.getId(), getMask(), messageObject.getDialogId(), lastReturnedNum, messagesSearchCount[0] + messagesSearchCount[1], jumpToMessage);
                    return;
                } else {
                    if (messagesSearchEndReached[0] && mergeDialogId == 0 && messagesSearchEndReached[1]) {
                        lastReturnedNum--;
                        return;
                    }
                    firstQuery = false;
                    query = lastSearchQuery;
                    MessageObject messageObject = searchResultMessages.get(searchResultMessages.size() - 1);
                    if (messageObject.getDialogId() == dialogId && !messagesSearchEndReached[0]) {
                        max_id = messageObject.getId();
                        queryWithDialog = dialogId;
                    } else {
                        if (messageObject.getDialogId() == mergeDialogId) {
                            max_id = messageObject.getId();
                        }
                        queryWithDialog = mergeDialogId;
                        messagesSearchEndReached[1] = false;
                    }
                }
            } else if (direction == 2) {
                lastReturnedNum--;
                if (lastReturnedNum < 0) {
                    lastReturnedNum = 0;
                    return;
                }
                if (lastReturnedNum >= searchResultMessages.size()) {
                    lastReturnedNum = searchResultMessages.size() - 1;
                }
                MessageObject messageObject = searchResultMessages.get(lastReturnedNum);
                getNotificationCenter().postNotificationName(NotificationCenter.chatSearchResultsAvailable, guid, messageObject.getId(), getMask(), messageObject.getDialogId(), lastReturnedNum, messagesSearchCount[0] + messagesSearchCount[1], jumpToMessage);
                return;
            } else {
                return;
            }
        } else if (firstQuery) {
            messagesSearchEndReached[0] = messagesSearchEndReached[1] = false;
            messagesSearchCount[0] = messagesSearchCount[1] = 0;
            searchResultMessages.clear();
            searchResultMessagesMap[0].clear();
            searchResultMessagesMap[1].clear();
            getNotificationCenter().postNotificationName(NotificationCenter.chatSearchResultsLoading, guid);
        }
        if (messagesSearchEndReached[0] && !messagesSearchEndReached[1] && mergeDialogId != 0) {
            queryWithDialog = mergeDialogId;
        }
        if (queryWithDialog == dialogId && firstQuery) {
            if (mergeDialogId != 0) {
                TLRPC.InputPeer inputPeer = getMessagesController().getInputPeer(mergeDialogId);
                if (inputPeer == null) {
                    return;
                }
                TLRPC.TL_messages_search req = new TLRPC.TL_messages_search();
                req.peer = inputPeer;
                lastMergeDialogId = mergeDialogId;
                req.limit = 1;
                req.q = query;
                if (user != null) {
                    req.from_id = MessagesController.getInputPeer(user);
                    req.flags |= 1;
                } else if (chat != null) {
                    req.from_id = MessagesController.getInputPeer(chat);
                    req.flags |= 1;
                }
                req.filter = new TLRPC.TL_inputMessagesFilterEmpty();
                mergeReqId = getConnectionsManager().sendRequest(req, (response, error) -> AndroidUtilities.runOnUIThread(() -> {
                    if (lastMergeDialogId == mergeDialogId) {
                        mergeReqId = 0;
                        if (response != null) {
                            TLRPC.messages_Messages res = (TLRPC.messages_Messages) response;
                            messagesSearchEndReached[1] = res.messages.isEmpty();
                            messagesSearchCount[1] = res instanceof TLRPC.TL_messages_messagesSlice ? res.count : res.messages.size();
                            searchMessagesInChat(req.q, dialogId, mergeDialogId, guid, direction, replyMessageId, true, user, chat, jumpToMessage);
                        } else {
                            messagesSearchEndReached[1] = true;
                            messagesSearchCount[1] = 0;
                            searchMessagesInChat(req.q, dialogId, mergeDialogId, guid, direction, replyMessageId, true, user, chat, jumpToMessage);
                        }
                    }
                }), ConnectionsManager.RequestFlagFailOnServerErrors);
                return;
            } else {
                lastMergeDialogId = 0;
                messagesSearchEndReached[1] = true;
                messagesSearchCount[1] = 0;
            }
        }
        TLRPC.TL_messages_search req = new TLRPC.TL_messages_search();
        req.peer = getMessagesController().getInputPeer(queryWithDialog);
        if (req.peer == null) {
            return;
        }
        lastGuid = guid;
        lastDialogId = dialogId;
        lastSearchUser = user;
        lastSearchChat = chat;
        lastReplyMessageId = replyMessageId;
        req.limit = 21;
        req.q = query != null ? query : "";
        req.offset_id = max_id;
        if (user != null) {
            req.from_id = MessagesController.getInputPeer(user);
            req.flags |= 1;
        } else if (chat != null) {
            req.from_id = MessagesController.getInputPeer(chat);
            req.flags |= 1;
        }
        if (lastReplyMessageId != 0) {
            req.top_msg_id = lastReplyMessageId;
            req.flags |= 2;
        }
        req.filter = new TLRPC.TL_inputMessagesFilterEmpty();
        int currentReqId = ++lastReqId;
        lastSearchQuery = query;
        long queryWithDialogFinal = queryWithDialog;
        String finalQuery = query;
        reqId = getConnectionsManager().sendRequest(req, (response, error) -> {
            ArrayList<MessageObject> messageObjects = new ArrayList<>();

            if (error == null) {
                TLRPC.messages_Messages res = (TLRPC.messages_Messages) response;
                int N = Math.min(res.messages.size(), 20);
                for (int a = 0; a < N; a++) {
                    TLRPC.Message message = res.messages.get(a);
                    MessageObject messageObject = new MessageObject(currentAccount, message, false, false);
                    messageObject.setQuery(finalQuery);
                    messageObjects.add(messageObject);
                }
            }
            AndroidUtilities.runOnUIThread(() -> {
                if (currentReqId == lastReqId) {
                    reqId = 0;
                    if (!jumpToMessage) {
                        loadingMoreSearchMessages = false;
                    }
                    if (response != null) {
                        TLRPC.messages_Messages res = (TLRPC.messages_Messages) response;
                        for (int a = 0; a < res.messages.size(); a++) {
                            TLRPC.Message message = res.messages.get(a);
                            if (message instanceof TLRPC.TL_messageEmpty || message.action instanceof TLRPC.TL_messageActionHistoryClear) {
                                res.messages.remove(a);
                                a--;
                            }
                        }
                        getMessagesStorage().putUsersAndChats(res.users, res.chats, true, true);
                        getMessagesController().putUsers(res.users, false);
                        getMessagesController().putChats(res.chats, false);
                        if (req.offset_id == 0 && queryWithDialogFinal == dialogId) {
                            lastReturnedNum = 0;
                            searchResultMessages.clear();
                            searchResultMessagesMap[0].clear();
                            searchResultMessagesMap[1].clear();
                            messagesSearchCount[0] = 0;
                            getNotificationCenter().postNotificationName(NotificationCenter.chatSearchResultsLoading, guid);
                        }
                        boolean added = false;
                        int N = Math.min(res.messages.size(), 20);
                        for (int a = 0; a < N; a++) {
                            TLRPC.Message message = res.messages.get(a);
                            added = true;
                            MessageObject messageObject = messageObjects.get(a);
                            searchResultMessages.add(messageObject);
                            searchResultMessagesMap[queryWithDialogFinal == dialogId ? 0 : 1].put(messageObject.getId(), messageObject);
                        }
                        messagesSearchEndReached[queryWithDialogFinal == dialogId ? 0 : 1] = res.messages.size() < 21;
                        messagesSearchCount[queryWithDialogFinal == dialogId ? 0 : 1] = res instanceof TLRPC.TL_messages_messagesSlice || res instanceof TLRPC.TL_messages_channelMessages ? res.count : res.messages.size();
                        if (searchResultMessages.isEmpty()) {
                            getNotificationCenter().postNotificationName(NotificationCenter.chatSearchResultsAvailable, guid, 0, getMask(), (long) 0, 0, 0, jumpToMessage);
                        } else {
                            if (added) {
                                if (lastReturnedNum >= searchResultMessages.size()) {
                                    lastReturnedNum = searchResultMessages.size() - 1;
                                }
                                MessageObject messageObject = searchResultMessages.get(lastReturnedNum);
                                getNotificationCenter().postNotificationName(NotificationCenter.chatSearchResultsAvailable, guid, messageObject.getId(), getMask(), messageObject.getDialogId(), lastReturnedNum, messagesSearchCount[0] + messagesSearchCount[1], jumpToMessage);
                            }
                        }
                        if (queryWithDialogFinal == dialogId && messagesSearchEndReached[0] && mergeDialogId != 0 && !messagesSearchEndReached[1]) {
                            searchMessagesInChat(lastSearchQuery, dialogId, mergeDialogId, guid, 0, replyMessageId, true, user, chat, jumpToMessage);
                        }
                    }
                }
            });
        }, ConnectionsManager.RequestFlagFailOnServerErrors);
    }

    public String getLastSearchQuery() {
        return lastSearchQuery;
    }
    //---------------- MESSAGE SEARCH END ----------------


    public final static int MEDIA_PHOTOVIDEO = 0;
    public final static int MEDIA_FILE = 1;
    public final static int MEDIA_AUDIO = 2;
    public final static int MEDIA_URL = 3;
    public final static int MEDIA_MUSIC = 4;
    public final static int MEDIA_GIF = 5;
    public final static int MEDIA_PHOTOS_ONLY = 6;
    public final static int MEDIA_VIDEOS_ONLY = 7;
    public final static int MEDIA_TYPES_COUNT = 8;


    public void loadMedia(long dialogId, int count, int max_id, int min_id, int type, int fromCache, int classGuid, int requestIndex) {
        loadMedia(dialogId, count, max_id, min_id, type, fromCache, classGuid, requestIndex, false);
    }

    public void loadMedia(long dialogId, int count, int max_id, int min_id, int type, int fromCache, int classGuid, int requestIndex, boolean skipPhotos) {
        boolean isChannel = DialogObject.isChatDialog(dialogId) && ChatObject.isChannel(-dialogId, currentAccount);

        if (BuildVars.LOGS_ENABLED) {
            FileLog.d("load media did " + dialogId + " count = " + count + " max_id " + max_id + " type = " + type + " cache = " + fromCache + " classGuid = " + classGuid);
        }
        if ((fromCache != 0 || DialogObject.isEncryptedDialog(dialogId))) {
            loadMediaDatabase(dialogId, count, max_id, min_id, type, classGuid, isChannel, fromCache, requestIndex, skipPhotos);
        } else {
            TLRPC.TL_messages_search req = new TLRPC.TL_messages_search();
            req.limit = count;
            if (min_id != 0) {
                req.offset_id = min_id;
                req.add_offset = -count;
            } else {
                req.offset_id = max_id;
            }

            if (type == MEDIA_PHOTOVIDEO) {
                req.filter = skipPhotos
                        ? new TLRPC.TL_inputMessagesFilterVideo()
                        : new TLRPC.TL_inputMessagesFilterPhotoVideo();
                req.filter = new TLRPC.TL_inputMessagesFilterPhotoVideo();
            } else if (type == MEDIA_PHOTOS_ONLY) {
                req.filter = new TLRPC.TL_inputMessagesFilterPhotos();
            } else if (type == MEDIA_VIDEOS_ONLY) {
                req.filter = new TLRPC.TL_inputMessagesFilterVideo();
            } else if (type == MEDIA_FILE) {
                req.filter = new TLRPC.TL_inputMessagesFilterDocument();
            } else if (type == MEDIA_AUDIO) {
                req.filter = new TLRPC.TL_inputMessagesFilterRoundVoice();
            } else if (type == MEDIA_URL) {
                req.filter = new TLRPC.TL_inputMessagesFilterUrl();
            } else if (type == MEDIA_MUSIC) {
                req.filter = new TLRPC.TL_inputMessagesFilterMusic();
            } else if (type == MEDIA_GIF) {
                req.filter = new TLRPC.TL_inputMessagesFilterGif();
            }
            req.q = "";
            req.peer = getMessagesController().getInputPeer(dialogId);
            if (req.peer == null) {
                return;
            }
            int reqId = getConnectionsManager().sendRequest(req, (response, error) -> {
                if (error == null) {
                    TLRPC.messages_Messages res = (TLRPC.messages_Messages) response;
                    getMessagesController().removeDeletedMessagesFromArray(dialogId, res.messages);
                    boolean topReached;
                    if (min_id != 0) {
                        topReached = res.messages.size() <= 1;
                    } else {
                        topReached = res.messages.size() == 0;
                    }

                    processLoadedMedia(res, dialogId, count, max_id, min_id, type, 0, classGuid, isChannel, topReached, requestIndex, skipPhotos);
                }
            });
            getConnectionsManager().bindRequestToGuid(reqId, classGuid);
        }
    }

    public void getMediaCounts(long dialogId, int classGuid) {
        getMessagesStorage().getStorageQueue().postRunnable(() -> {
            try {
                int[] counts = new int[]{-1, -1, -1, -1, -1, -1, -1, -1};
                int[] countsFinal = new int[]{-1, -1, -1, -1, -1, -1, -1, -1};
                int[] old = new int[]{0, 0, 0, 0, 0, 0, 0, 0};
                SQLiteCursor cursor = getMessagesStorage().getDatabase().queryFinalized(String.format(Locale.US, "SELECT type, count, old FROM media_counts_v2 WHERE uid = %d", dialogId));
                while (cursor.next()) {
                    int type = cursor.intValue(0);
                    if (type >= 0 && type < MEDIA_TYPES_COUNT) {
                        countsFinal[type] = counts[type] = cursor.intValue(1);
                        old[type] = cursor.intValue(2);
                    }
                }
                cursor.dispose();
                if (DialogObject.isEncryptedDialog(dialogId)) {
                    for (int a = 0; a < counts.length; a++) {
                        if (counts[a] == -1) {
                            cursor = getMessagesStorage().getDatabase().queryFinalized(String.format(Locale.US, "SELECT COUNT(mid) FROM media_v4 WHERE uid = %d AND type = %d LIMIT 1", dialogId, a));
                            if (cursor.next()) {
                                counts[a] = cursor.intValue(0);
                            } else {
                                counts[a] = 0;
                            }
                            cursor.dispose();
                            putMediaCountDatabase(dialogId, a, counts[a]);
                        }
                    }
                    AndroidUtilities.runOnUIThread(() -> getNotificationCenter().postNotificationName(NotificationCenter.mediaCountsDidLoad, dialogId, counts));
                } else {
                    boolean missing = false;
                    TLRPC.TL_messages_getSearchCounters req = new TLRPC.TL_messages_getSearchCounters();
                    req.peer = getMessagesController().getInputPeer(dialogId);
                    for (int a = 0; a < counts.length; a++) {
                        if (req.peer == null) {
                            counts[a] = 0;
                            continue;
                        }
                        if (counts[a] == -1 || old[a] == 1) {
                            if (a == MEDIA_PHOTOVIDEO) {
                                req.filters.add(new TLRPC.TL_inputMessagesFilterPhotoVideo());
                            } else if (a == MEDIA_FILE) {
                                req.filters.add(new TLRPC.TL_inputMessagesFilterDocument());
                            } else if (a == MEDIA_AUDIO) {
                                req.filters.add(new TLRPC.TL_inputMessagesFilterRoundVoice());
                            } else if (a == MEDIA_URL) {
                                req.filters.add(new TLRPC.TL_inputMessagesFilterUrl());
                            } else if (a == MEDIA_MUSIC) {
                                req.filters.add(new TLRPC.TL_inputMessagesFilterMusic());
                            } else if (a == MEDIA_PHOTOS_ONLY) {
                                req.filters.add(new TLRPC.TL_inputMessagesFilterPhotos());
                            } else if (a == MEDIA_VIDEOS_ONLY) {
                                req.filters.add(new TLRPC.TL_inputMessagesFilterVideo());
                            } else {
                                req.filters.add(new TLRPC.TL_inputMessagesFilterGif());
                            }
                            if (counts[a] == -1) {
                                missing = true;
                            } else if (old[a] == 1) {
                                counts[a] = -1;
                            }
                        }
                    }
                    if (!req.filters.isEmpty()) {
                        int reqId = getConnectionsManager().sendRequest(req, (response, error) -> {
                            for (int i = 0; i < counts.length; i++) {
                                if (counts[i] < 0) {
                                    counts[i] = 0;
                                }
                            }
                            if (response != null) {
                                TLRPC.Vector res = (TLRPC.Vector) response;
                                for (int a = 0, N = res.objects.size(); a < N; a++) {
                                    TLRPC.TL_messages_searchCounter searchCounter = (TLRPC.TL_messages_searchCounter) res.objects.get(a);
                                    int type;
                                    if (searchCounter.filter instanceof TLRPC.TL_inputMessagesFilterPhotoVideo) {
                                        type = MEDIA_PHOTOVIDEO;
                                    } else if (searchCounter.filter instanceof TLRPC.TL_inputMessagesFilterDocument) {
                                        type = MEDIA_FILE;
                                    } else if (searchCounter.filter instanceof TLRPC.TL_inputMessagesFilterRoundVoice) {
                                        type = MEDIA_AUDIO;
                                    } else if (searchCounter.filter instanceof TLRPC.TL_inputMessagesFilterUrl) {
                                        type = MEDIA_URL;
                                    } else if (searchCounter.filter instanceof TLRPC.TL_inputMessagesFilterMusic) {
                                        type = MEDIA_MUSIC;
                                    } else if (searchCounter.filter instanceof TLRPC.TL_inputMessagesFilterGif) {
                                        type = MEDIA_GIF;
                                    } else if (searchCounter.filter instanceof TLRPC.TL_inputMessagesFilterPhotos) {
                                        type = MEDIA_PHOTOS_ONLY;
                                    } else if (searchCounter.filter instanceof TLRPC.TL_inputMessagesFilterVideo) {
                                        type = MEDIA_VIDEOS_ONLY;
                                    } else {
                                        continue;
                                    }
                                    counts[type] = searchCounter.count;
                                    putMediaCountDatabase(dialogId, type, counts[type]);
                                }
                            }
                            AndroidUtilities.runOnUIThread(() -> getNotificationCenter().postNotificationName(NotificationCenter.mediaCountsDidLoad, dialogId, counts));
                        });
                        getConnectionsManager().bindRequestToGuid(reqId, classGuid);
                    }
                    if (!missing) {
                        AndroidUtilities.runOnUIThread(() -> getNotificationCenter().postNotificationName(NotificationCenter.mediaCountsDidLoad, dialogId, countsFinal));
                    }
                }
            } catch (Exception e) {
                FileLog.e(e);
            }
        });
    }

    public void getMediaCount(long dialogId, int type, int classGuid, boolean fromCache) {
        if (fromCache || DialogObject.isEncryptedDialog(dialogId)) {
            getMediaCountDatabase(dialogId, type, classGuid);
        } else {
            TLRPC.TL_messages_getSearchCounters req = new TLRPC.TL_messages_getSearchCounters();
            if (type == MEDIA_PHOTOVIDEO) {
                req.filters.add(new TLRPC.TL_inputMessagesFilterPhotoVideo());
            } else if (type == MEDIA_FILE) {
                req.filters.add(new TLRPC.TL_inputMessagesFilterDocument());
            } else if (type == MEDIA_AUDIO) {
                req.filters.add(new TLRPC.TL_inputMessagesFilterRoundVoice());
            } else if (type == MEDIA_URL) {
                req.filters.add(new TLRPC.TL_inputMessagesFilterUrl());
            } else if (type == MEDIA_MUSIC) {
                req.filters.add(new TLRPC.TL_inputMessagesFilterMusic());
            } else if (type == MEDIA_GIF) {
                req.filters.add(new TLRPC.TL_inputMessagesFilterGif());
            }
            req.peer = getMessagesController().getInputPeer(dialogId);
            if (req.peer == null) {
                return;
            }
            int reqId = getConnectionsManager().sendRequest(req, (response, error) -> {
                if (response != null) {
                    TLRPC.Vector res = (TLRPC.Vector) response;
                    if (!res.objects.isEmpty()) {
                        TLRPC.TL_messages_searchCounter counter = (TLRPC.TL_messages_searchCounter) res.objects.get(0);
                        processLoadedMediaCount(counter.count, dialogId, type, classGuid, false, 0);
                    }
                }
            });
            getConnectionsManager().bindRequestToGuid(reqId, classGuid);
        }
    }

    public static int getMediaType(TLRPC.Message message) {
        if (message == null) {
            return -1;
        }
        if (message.media instanceof TLRPC.TL_messageMediaPhoto) {
            return MEDIA_PHOTOVIDEO;
        } else if (message.media instanceof TLRPC.TL_messageMediaDocument) {
            TLRPC.Document document = message.media.document;
            if (document == null) {
                return -1;
            }
            boolean isAnimated = false;
            boolean isVideo = false;
            boolean isVoice = false;
            boolean isMusic = false;
            boolean isSticker = false;

            for (int a = 0; a < document.attributes.size(); a++) {
                TLRPC.DocumentAttribute attribute = document.attributes.get(a);
                if (attribute instanceof TLRPC.TL_documentAttributeVideo) {
                    isVoice = attribute.round_message;
                    isVideo = !attribute.round_message;
                } else if (attribute instanceof TLRPC.TL_documentAttributeAnimated) {
                    isAnimated = true;
                } else if (attribute instanceof TLRPC.TL_documentAttributeAudio) {
                    isVoice = attribute.voice;
                    isMusic = !attribute.voice;
                } else if (attribute instanceof TLRPC.TL_documentAttributeSticker) {
                    isSticker = true;
                }
            }
            if (isVoice) {
                return MEDIA_AUDIO;
            } else if (isVideo && !isAnimated && !isSticker) {
                return MEDIA_PHOTOVIDEO;
            } else if (isSticker) {
                return -1;
            } else if (isAnimated) {
                return MEDIA_GIF;
            } else if (isMusic) {
                return MEDIA_MUSIC;
            } else {
                return MEDIA_FILE;
            }
        } else if (!message.entities.isEmpty()) {
            for (int a = 0; a < message.entities.size(); a++) {
                TLRPC.MessageEntity entity = message.entities.get(a);
                if (entity instanceof TLRPC.TL_messageEntityUrl || entity instanceof TLRPC.TL_messageEntityTextUrl || entity instanceof TLRPC.TL_messageEntityEmail) {
                    return MEDIA_URL;
                }
            }
        }
        return -1;
    }

    public static boolean canAddMessageToMedia(TLRPC.Message message) {
        if (message instanceof TLRPC.TL_message_secret && (message.media instanceof TLRPC.TL_messageMediaPhoto || MessageObject.isVideoMessage(message) || MessageObject.isGifMessage(message)) && message.media.ttl_seconds != 0 && message.media.ttl_seconds <= 60) {
            return false;
        } else if (!(message instanceof TLRPC.TL_message_secret) && message instanceof TLRPC.TL_message && (message.media instanceof TLRPC.TL_messageMediaPhoto || message.media instanceof TLRPC.TL_messageMediaDocument) && message.media.ttl_seconds != 0) {
            return false;
        } else {
            return getMediaType(message) != -1;
        }
    }

    private void processLoadedMedia(TLRPC.messages_Messages res, long dialogId, int count, int max_id, int min_id, int type, int fromCache, int classGuid, boolean isChannel, boolean topReached, int requestIndex, boolean skipPhotos) {
        if (BuildVars.LOGS_ENABLED) {
            FileLog.d("process load media did " + dialogId + " count = " + count + " max_id=" + max_id + " min_id=" + min_id + " type = " + type + " cache = " + fromCache + " classGuid = " + classGuid);
        }
        if (fromCache != 0 && ((res.messages.isEmpty() && min_id == 0) || (res.messages.size() <= 1 && min_id != 0)) && !DialogObject.isEncryptedDialog(dialogId)) {
            if (fromCache == 2) {
                return;
            }
            loadMedia(dialogId, count, max_id, min_id, type, 0, classGuid, requestIndex, skipPhotos);
        } else {
            if (fromCache == 0) {
                ImageLoader.saveMessagesThumbs(res.messages);
                getMessagesStorage().putUsersAndChats(res.users, res.chats, true, true);
                putMediaDatabase(dialogId, type, res.messages, max_id, min_id, topReached);
            }

            Utilities.searchQueue.postRunnable(() -> {
                LongSparseArray<TLRPC.User> usersDict = new LongSparseArray<>();
                for (int a = 0; a < res.users.size(); a++) {
                    TLRPC.User u = res.users.get(a);
                    usersDict.put(u.id, u);
                }
                ArrayList<MessageObject> objects = new ArrayList<>();
                for (int a = 0; a < res.messages.size(); a++) {
                    TLRPC.Message message = res.messages.get(a);

                    if (skipPhotos && message.media != null && message.media.photo != null) {
                        continue;
                    }

                    MessageObject messageObject = new MessageObject(currentAccount, message, usersDict, true, false);
                    messageObject.createStrippedThumb();
                    objects.add(messageObject);
                }
                getFileLoader().checkMediaExistance(objects);

                AndroidUtilities.runOnUIThread(() -> {
                    int totalCount = res.count;
                    getMessagesController().putUsers(res.users, fromCache != 0);
                    getMessagesController().putChats(res.chats, fromCache != 0);
                    getNotificationCenter().postNotificationName(NotificationCenter.mediaDidLoad, dialogId, totalCount, objects, classGuid, type, topReached, min_id != 0, requestIndex);
                });
            });
        }
    }

    private void processLoadedMediaCount(int count, long dialogId, int type, int classGuid, boolean fromCache, int old) {
        AndroidUtilities.runOnUIThread(() -> {
            boolean isEncryptedDialog = DialogObject.isEncryptedDialog(dialogId);
            boolean reload = fromCache && (count == -1 || count == 0 && type == 2) && !isEncryptedDialog;
            if (reload || old == 1 && !isEncryptedDialog) {
                getMediaCount(dialogId, type, classGuid, false);
            }
            if (!reload) {
                if (!fromCache) {
                    putMediaCountDatabase(dialogId, type, count);
                }
                getNotificationCenter().postNotificationName(NotificationCenter.mediaCountDidLoad, dialogId, (fromCache && count == -1 ? 0 : count), fromCache, type);
            }
        });
    }

    private void putMediaCountDatabase(long uid, int type, int count) {
        getMessagesStorage().getStorageQueue().postRunnable(() -> {
            try {
                SQLitePreparedStatement state2 = getMessagesStorage().getDatabase().executeFast("REPLACE INTO media_counts_v2 VALUES(?, ?, ?, ?)");
                state2.requery();
                state2.bindLong(1, uid);
                state2.bindInteger(2, type);
                state2.bindInteger(3, count);
                state2.bindInteger(4, 0);
                state2.step();
                state2.dispose();
            } catch (Exception e) {
                FileLog.e(e);
            }
        });
    }

    private void getMediaCountDatabase(long dialogId, int type, int classGuid) {
        getMessagesStorage().getStorageQueue().postRunnable(() -> {
            try {
                int count = -1;
                int old = 0;
                SQLiteCursor cursor = getMessagesStorage().getDatabase().queryFinalized(String.format(Locale.US, "SELECT count, old FROM media_counts_v2 WHERE uid = %d AND type = %d LIMIT 1", dialogId, type));
                if (cursor.next()) {
                    count = cursor.intValue(0);
                    old = cursor.intValue(1);
                }
                cursor.dispose();
                if (count == -1 && DialogObject.isEncryptedDialog(dialogId)) {
                    cursor = getMessagesStorage().getDatabase().queryFinalized(String.format(Locale.US, "SELECT COUNT(mid) FROM media_v4 WHERE uid = %d AND type = %d LIMIT 1", dialogId, type));
                    if (cursor.next()) {
                        count = cursor.intValue(0);
                    }
                    cursor.dispose();

                    if (count != -1) {
                        putMediaCountDatabase(dialogId, type, count);
                    }
                }
                processLoadedMediaCount(count, dialogId, type, classGuid, true, old);
            } catch (Exception e) {
                FileLog.e(e);
            }
        });
    }

    private void loadMediaDatabase(long uid, int count, int max_id, int min_id, int type, int classGuid, boolean isChannel, int fromCache, int requestIndex, boolean skipPhotos) {
        Runnable runnable = new Runnable() {
            @Override
            public void run() {
                boolean topReached = false;
                TLRPC.TL_messages_messages res = new TLRPC.TL_messages_messages();
                try {
                    ArrayList<Long> usersToLoad = new ArrayList<>();
                    ArrayList<Long> chatsToLoad = new ArrayList<>();
                    int countToLoad = count + 1;

                    SQLiteCursor cursor;
                    SQLiteDatabase database = getMessagesStorage().getDatabase();
                    boolean isEnd = false;
                    boolean reverseMessages = false;
                    if (!DialogObject.isEncryptedDialog(uid)) {
                        if (min_id == 0) {
                            cursor = database.queryFinalized(String.format(Locale.US, "SELECT start FROM media_holes_v2 WHERE uid = %d AND type = %d AND start IN (0, 1)", uid, type));
                            if (cursor.next()) {
                                isEnd = cursor.intValue(0) == 1;
                            } else {
                                cursor.dispose();
                                cursor = database.queryFinalized(String.format(Locale.US, "SELECT min(mid) FROM media_v4 WHERE uid = %d AND type = %d AND mid > 0", uid, type));
                                if (cursor.next()) {
                                    int mid = cursor.intValue(0);
                                    if (mid != 0) {
                                        SQLitePreparedStatement state = database.executeFast("REPLACE INTO media_holes_v2 VALUES(?, ?, ?, ?)");
                                        state.requery();
                                        state.bindLong(1, uid);
                                        state.bindInteger(2, type);
                                        state.bindInteger(3, 0);
                                        state.bindInteger(4, mid);
                                        state.step();
                                        state.dispose();
                                    }
                                }
                            }
                            cursor.dispose();
                        }

                        int holeMessageId = 0;
                        if (max_id != 0) {
                            int startHole = 0;
                            cursor = database.queryFinalized(String.format(Locale.US, "SELECT start, end FROM media_holes_v2 WHERE uid = %d AND type = %d AND start <= %d ORDER BY end DESC LIMIT 1", uid, type, max_id));
                            if (cursor.next()) {
                                startHole = cursor.intValue(0);
                                holeMessageId = cursor.intValue(1);
                            }
                            cursor.dispose();

                            if (holeMessageId > 1) {
                                cursor = database.queryFinalized(String.format(Locale.US, "SELECT data, mid FROM media_v4 WHERE uid = %d AND mid > 0 AND mid < %d AND mid >= %d AND type = %d ORDER BY date DESC, mid DESC LIMIT %d", uid, max_id, holeMessageId, type, countToLoad));
                                isEnd = false;
                            } else {
                                cursor = database.queryFinalized(String.format(Locale.US, "SELECT data, mid FROM media_v4 WHERE uid = %d AND mid > 0 AND mid < %d AND type = %d ORDER BY date DESC, mid DESC LIMIT %d", uid, max_id, type, countToLoad));
                            }
                        } else if (min_id != 0) {
                            int startHole = 0;
                            cursor = database.queryFinalized(String.format(Locale.US, "SELECT start, end FROM media_holes_v2 WHERE uid = %d AND type = %d AND end >= %d ORDER BY end ASC LIMIT 1", uid, type, min_id));
                            if (cursor.next()) {
                                startHole = cursor.intValue(0);
                                holeMessageId = cursor.intValue(1);
                            }
                            cursor.dispose();
                            reverseMessages = true;
                            if (startHole > 1) {
                                cursor = database.queryFinalized(String.format(Locale.US, "SELECT data, mid FROM media_v4 WHERE uid = %d AND mid > 0 AND mid >= %d AND mid <= %d AND type = %d ORDER BY date ASC, mid ASC LIMIT %d", uid, min_id, startHole, type, countToLoad));
                            } else {
                                isEnd = true;
                                cursor = database.queryFinalized(String.format(Locale.US, "SELECT data, mid FROM media_v4 WHERE uid = %d AND mid > 0 AND mid >= %d AND type = %d ORDER BY date ASC, mid ASC LIMIT %d", uid, min_id, type, countToLoad));
                            }
                        } else {
                            cursor = database.queryFinalized(String.format(Locale.US, "SELECT max(end) FROM media_holes_v2 WHERE uid = %d AND type = %d", uid, type));
                            if (cursor.next()) {
                                holeMessageId = cursor.intValue(0);
                            }
                            cursor.dispose();
                            if (holeMessageId > 1) {
                                cursor = database.queryFinalized(String.format(Locale.US, "SELECT data, mid FROM media_v4 WHERE uid = %d AND mid >= %d AND type = %d ORDER BY date DESC, mid DESC LIMIT %d", uid, holeMessageId, type, countToLoad));
                            } else {
                                cursor = database.queryFinalized(String.format(Locale.US, "SELECT data, mid FROM media_v4 WHERE uid = %d AND mid > 0 AND type = %d ORDER BY date DESC, mid DESC LIMIT %d", uid, type, countToLoad));
                            }
                        }
                    } else {
                        isEnd = true;
                        if (max_id != 0) {
                            cursor = database.queryFinalized(String.format(Locale.US, "SELECT m.data, m.mid, r.random_id FROM media_v4 as m LEFT JOIN randoms_v2 as r ON r.mid = m.mid WHERE m.uid = %d AND m.mid > %d AND type = %d ORDER BY m.mid ASC LIMIT %d", uid, max_id, type, countToLoad));
                        } else if (min_id != 0) {
                            cursor = database.queryFinalized(String.format(Locale.US, "SELECT m.data, m.mid, r.random_id FROM media_v4 as m LEFT JOIN randoms_v2 as r ON r.mid = m.mid WHERE m.uid = %d AND m.mid < %d AND type = %d ORDER BY m.mid DESC LIMIT %d", uid, min_id, type, countToLoad));
                        } else {
                            cursor = database.queryFinalized(String.format(Locale.US, "SELECT m.data, m.mid, r.random_id FROM media_v4 as m LEFT JOIN randoms_v2 as r ON r.mid = m.mid WHERE m.uid = %d AND type = %d ORDER BY m.mid ASC LIMIT %d", uid, type, countToLoad));
                        }
                    }

                    while (cursor.next()) {
                        NativeByteBuffer data = cursor.byteBufferValue(0);
                        if (data != null) {
                            TLRPC.Message message = TLRPC.Message.TLdeserialize(data, data.readInt32(false), false);
                            message.readAttachPath(data, getUserConfig().clientUserId);
                            data.reuse();
                            message.id = cursor.intValue(1);
                            message.dialog_id = uid;
                            if (DialogObject.isEncryptedDialog(uid)) {
                                message.random_id = cursor.longValue(2);
                            }

                            if (skipPhotos && message.media != null && message.media.photo != null) {
                                continue;
                            }

                            if (reverseMessages) {
                                res.messages.add(0, message);
                            } else {
                                res.messages.add(message);
                            }

                            MessagesStorage.addUsersAndChatsFromMessage(message, usersToLoad, chatsToLoad, null);
                        }
                    }
                    cursor.dispose();

                    if (!usersToLoad.isEmpty()) {
                        getMessagesStorage().getUsersInternal(TextUtils.join(",", usersToLoad), res.users);
                    }
                    if (!chatsToLoad.isEmpty()) {
                        getMessagesStorage().getChatsInternal(TextUtils.join(",", chatsToLoad), res.chats);
                    }
                    if (res.messages.size() > count && min_id == 0) {
                        res.messages.remove(res.messages.size() - 1);
                    } else {
                        if (min_id != 0) {
                            topReached = false;
                        } else {
                            topReached = isEnd;
                        }
                    }
                } catch (Exception e) {
                    res.messages.clear();
                    res.chats.clear();
                    res.users.clear();
                    FileLog.e(e);
                } finally {
                    Runnable task = this;
                    AndroidUtilities.runOnUIThread(() -> getMessagesStorage().completeTaskForGuid(task, classGuid));
                    processLoadedMedia(res, uid, count, max_id, min_id, type, fromCache, classGuid, isChannel, topReached, requestIndex, skipPhotos);
                }
            }
        };
        MessagesStorage messagesStorage = getMessagesStorage();
        messagesStorage.getStorageQueue().postRunnable(runnable);
        messagesStorage.bindTaskToGuid(runnable, classGuid);
    }

    private void putMediaDatabase(long uid, int type, ArrayList<TLRPC.Message> messages, int max_id, int min_id, boolean topReached) {
        getMessagesStorage().getStorageQueue().postRunnable(() -> {
            try {
                if (min_id == 0 && (messages.isEmpty() || topReached)) {
                    getMessagesStorage().doneHolesInMedia(uid, max_id, type);
                    if (messages.isEmpty()) {
                        return;
                    }
                }
                getMessagesStorage().getDatabase().beginTransaction();
                SQLitePreparedStatement state2 = getMessagesStorage().getDatabase().executeFast("REPLACE INTO media_v4 VALUES(?, ?, ?, ?, ?)");
                for (TLRPC.Message message : messages) {
                    if (canAddMessageToMedia(message)) {
                        state2.requery();
                        NativeByteBuffer data = new NativeByteBuffer(message.getObjectSize());
                        message.serializeToStream(data);
                        state2.bindInteger(1, message.id);
                        state2.bindLong(2, uid);
                        state2.bindInteger(3, message.date);
                        state2.bindInteger(4, type);
                        state2.bindByteBuffer(5, data);
                        state2.step();
                        data.reuse();
                    }
                }
                state2.dispose();
                if (!topReached || max_id != 0 || min_id != 0) {
                    int minId = (topReached && min_id == 0) ? 1 : messages.get(messages.size() - 1).id;
                    if (min_id != 0) {
                        getMessagesStorage().closeHolesInMedia(uid, minId, messages.get(0).id, type);
                    } else if (max_id != 0) {
                        getMessagesStorage().closeHolesInMedia(uid, minId, max_id, type);
                    } else {
                        getMessagesStorage().closeHolesInMedia(uid, minId, Integer.MAX_VALUE, type);
                    }
                }
                getMessagesStorage().getDatabase().commitTransaction();
            } catch (Exception e) {
                FileLog.e(e);
            }
        });
    }

    public void loadMusic(long dialogId, long maxId, long minId) {
        getMessagesStorage().getStorageQueue().postRunnable(() -> {
            ArrayList<MessageObject> arrayListBegin = new ArrayList<>();
            ArrayList<MessageObject> arrayListEnd = new ArrayList<>();
            try {
                for (int a = 0; a < 2; a++) {
                    ArrayList<MessageObject> arrayList = a == 0 ? arrayListBegin : arrayListEnd;
                    SQLiteCursor cursor;
                    if (a == 0) {
                        if (!DialogObject.isEncryptedDialog(dialogId)) {
                            cursor = getMessagesStorage().getDatabase().queryFinalized(String.format(Locale.US, "SELECT data, mid FROM media_v4 WHERE uid = %d AND mid < %d AND type = %d ORDER BY date DESC, mid DESC LIMIT 1000", dialogId, maxId, MEDIA_MUSIC));
                        } else {
                            cursor = getMessagesStorage().getDatabase().queryFinalized(String.format(Locale.US, "SELECT data, mid FROM media_v4 WHERE uid = %d AND mid > %d AND type = %d ORDER BY date DESC, mid DESC LIMIT 1000", dialogId, maxId, MEDIA_MUSIC));
                        }
                    } else {
                        if (!DialogObject.isEncryptedDialog(dialogId)) {
                            cursor = getMessagesStorage().getDatabase().queryFinalized(String.format(Locale.US, "SELECT data, mid FROM media_v4 WHERE uid = %d AND mid > %d AND type = %d ORDER BY date DESC, mid DESC LIMIT 1000", dialogId, minId, MEDIA_MUSIC));
                        } else {
                            cursor = getMessagesStorage().getDatabase().queryFinalized(String.format(Locale.US, "SELECT data, mid FROM media_v4 WHERE uid = %d AND mid < %d AND type = %d ORDER BY date DESC, mid DESC LIMIT 1000", dialogId, minId, MEDIA_MUSIC));
                        }
                    }

                    while (cursor.next()) {
                        NativeByteBuffer data = cursor.byteBufferValue(0);
                        if (data != null) {
                            TLRPC.Message message = TLRPC.Message.TLdeserialize(data, data.readInt32(false), false);
                            message.readAttachPath(data, getUserConfig().clientUserId);
                            data.reuse();
                            if (MessageObject.isMusicMessage(message)) {
                                message.id = cursor.intValue(1);
                                message.dialog_id = dialogId;
                                arrayList.add(0, new MessageObject(currentAccount, message, false, true));
                            }
                        }
                    }
                    cursor.dispose();
                }
            } catch (Exception e) {
                FileLog.e(e);
            }
            AndroidUtilities.runOnUIThread(() -> getNotificationCenter().postNotificationName(NotificationCenter.musicDidLoad, dialogId, arrayListBegin, arrayListEnd));
        });
    }
    //---------------- MEDIA END ----------------

    public ArrayList<TLRPC.TL_topPeer> hints = new ArrayList<>();
    public ArrayList<TLRPC.TL_topPeer> inlineBots = new ArrayList<>();
    boolean loaded;
    boolean loading;

    private static Paint roundPaint, erasePaint;
    private static RectF bitmapRect;
    private static Path roundPath;

    public void buildShortcuts() {
        if (Build.VERSION.SDK_INT < 23) {
            return;
        }
        int maxShortcuts = ShortcutManagerCompat.getMaxShortcutCountPerActivity(ApplicationLoader.applicationContext) - 2;
        if (maxShortcuts <= 0) {
            maxShortcuts = 5;
        }
        ArrayList<TLRPC.TL_topPeer> hintsFinal = new ArrayList<>();
        if (SharedConfig.passcodeHash.length() <= 0) {
            for (int a = 0; a < hints.size(); a++) {
                hintsFinal.add(hints.get(a));
                if (hintsFinal.size() == maxShortcuts - 2) {
                    break;
                }
            }
        }
        Utilities.globalQueue.postRunnable(() -> {
            try {
                if (SharedConfig.directShareHash == null) {
                    SharedConfig.directShareHash = UUID.randomUUID().toString();
                    ApplicationLoader.applicationContext.getSharedPreferences("mainconfig", Activity.MODE_PRIVATE).edit().putString("directShareHash2", SharedConfig.directShareHash).commit();
                }

                List<ShortcutInfoCompat> currentShortcuts = ShortcutManagerCompat.getDynamicShortcuts(ApplicationLoader.applicationContext);
                ArrayList<String> shortcutsToUpdate = new ArrayList<>();
                ArrayList<String> newShortcutsIds = new ArrayList<>();
                ArrayList<String> shortcutsToDelete = new ArrayList<>();

                if (currentShortcuts != null && !currentShortcuts.isEmpty()) {
                    newShortcutsIds.add("compose");
                    for (int a = 0; a < hintsFinal.size(); a++) {
                        TLRPC.TL_topPeer hint = hintsFinal.get(a);
                        newShortcutsIds.add("did3_" + MessageObject.getPeerId(hint.peer));
                    }
                    for (int a = 0; a < currentShortcuts.size(); a++) {
                        String id = currentShortcuts.get(a).getId();
                        if (!newShortcutsIds.remove(id)) {
                            shortcutsToDelete.add(id);
                        }
                        shortcutsToUpdate.add(id);
                    }
                    if (newShortcutsIds.isEmpty() && shortcutsToDelete.isEmpty()) {
                        return;
                    }
                }

                Intent intent = new Intent(ApplicationLoader.applicationContext, LaunchActivity.class);
                intent.setAction("new_dialog");
                ArrayList<ShortcutInfoCompat> arrayList = new ArrayList<>();
                arrayList.add(new ShortcutInfoCompat.Builder(ApplicationLoader.applicationContext, "compose")
                        .setShortLabel(LocaleController.getString("NewConversationShortcut", R.string.NewConversationShortcut))
                        .setLongLabel(LocaleController.getString("NewConversationShortcut", R.string.NewConversationShortcut))
                        .setIcon(IconCompat.createWithResource(ApplicationLoader.applicationContext, R.drawable.shortcut_compose))
                        .setIntent(intent)
                        .build());
                if (shortcutsToUpdate.contains("compose")) {
                    ShortcutManagerCompat.updateShortcuts(ApplicationLoader.applicationContext, arrayList);
                } else {
                    ShortcutManagerCompat.addDynamicShortcuts(ApplicationLoader.applicationContext, arrayList);
                }
                arrayList.clear();

                if (!shortcutsToDelete.isEmpty()) {
                    ShortcutManagerCompat.removeDynamicShortcuts(ApplicationLoader.applicationContext, shortcutsToDelete);
                }

                HashSet<String> category = new HashSet<>(1);
                category.add(SHORTCUT_CATEGORY);

                for (int a = 0; a < hintsFinal.size(); a++) {
                    Intent shortcutIntent = new Intent(ApplicationLoader.applicationContext, OpenChatReceiver.class);
                    TLRPC.TL_topPeer hint = hintsFinal.get(a);

                    TLRPC.User user = null;
                    TLRPC.Chat chat = null;
                    long peerId = MessageObject.getPeerId(hint.peer);
                    if (DialogObject.isUserDialog(peerId)) {
                        shortcutIntent.putExtra("userId", peerId);
                        user = getMessagesController().getUser(peerId);
                    } else {
                        chat = getMessagesController().getChat(-peerId);
                        shortcutIntent.putExtra("chatId", -peerId);
                    }
                    if ((user == null || UserObject.isDeleted(user)) && chat == null) {
                        continue;
                    }

                    String name;
                    TLRPC.FileLocation photo = null;

                    if (user != null) {
                        name = ContactsController.formatName(user.first_name, user.last_name);
                        if (user.photo != null) {
                            photo = user.photo.photo_small;
                        }
                    } else {
                        name = chat.title;
                        if (chat.photo != null) {
                            photo = chat.photo.photo_small;
                        }
                    }

                    shortcutIntent.putExtra("currentAccount", currentAccount);
                    shortcutIntent.setAction("com.tmessages.openchat" + peerId);
                    shortcutIntent.putExtra("dialogId", peerId);
                    shortcutIntent.putExtra("hash", SharedConfig.directShareHash);
                    shortcutIntent.addFlags(Intent.FLAG_ACTIVITY_CLEAR_TOP);

                    Bitmap bitmap = null;
                    if (photo != null) {
                        try {
                            File path = getFileLoader().getPathToAttach(photo, true);
                            bitmap = BitmapFactory.decodeFile(path.toString());
                            if (bitmap != null) {
                                int size = AndroidUtilities.dp(48);
                                Bitmap result = Bitmap.createBitmap(size, size, Bitmap.Config.ARGB_8888);
                                Canvas canvas = new Canvas(result);
                                if (roundPaint == null) {
                                    roundPaint = new Paint(Paint.ANTI_ALIAS_FLAG | Paint.FILTER_BITMAP_FLAG);
                                    bitmapRect = new RectF();
                                    erasePaint = new Paint(Paint.ANTI_ALIAS_FLAG);
                                    erasePaint.setXfermode(new PorterDuffXfermode(PorterDuff.Mode.CLEAR));
                                    roundPath = new Path();
                                    roundPath.addCircle(size / 2, size / 2, size / 2 - AndroidUtilities.dp(2), Path.Direction.CW);
                                    roundPath.toggleInverseFillType();
                                }
                                bitmapRect.set(AndroidUtilities.dp(2), AndroidUtilities.dp(2), AndroidUtilities.dp(46), AndroidUtilities.dp(46));
                                canvas.drawBitmap(bitmap, null, bitmapRect, roundPaint);
                                canvas.drawPath(roundPath, erasePaint);
                                try {
                                    canvas.setBitmap(null);
                                } catch (Exception ignore) {

                                }
                                bitmap = result;
                            }
                        } catch (Throwable e) {
                            FileLog.e(e);
                        }
                    }

                    String id = "did3_" + peerId;
                    if (TextUtils.isEmpty(name)) {
                        name = " ";
                    }
                    ShortcutInfoCompat.Builder builder = new ShortcutInfoCompat.Builder(ApplicationLoader.applicationContext, id)
                            .setShortLabel(name)
                            .setLongLabel(name)
                            .setIntent(shortcutIntent);
                    if (SharedConfig.directShare) {
                        builder.setCategories(category);
                    }
                    if (bitmap != null) {
                        builder.setIcon(IconCompat.createWithBitmap(bitmap));
                    } else {
                        builder.setIcon(IconCompat.createWithResource(ApplicationLoader.applicationContext, R.drawable.shortcut_user));
                    }
                    arrayList.add(builder.build());
                    if (shortcutsToUpdate.contains(id)) {
                        ShortcutManagerCompat.updateShortcuts(ApplicationLoader.applicationContext, arrayList);
                    } else {
                        ShortcutManagerCompat.addDynamicShortcuts(ApplicationLoader.applicationContext, arrayList);
                    }
                    arrayList.clear();
                }
            } catch (Throwable ignore) {

            }
        });
    }

    public void loadHints(boolean cache) {
        if (loading || !getUserConfig().suggestContacts) {
            return;
        }
        if (cache) {
            if (loaded) {
                return;
            }
            loading = true;
            getMessagesStorage().getStorageQueue().postRunnable(() -> {
                ArrayList<TLRPC.TL_topPeer> hintsNew = new ArrayList<>();
                ArrayList<TLRPC.TL_topPeer> inlineBotsNew = new ArrayList<>();
                ArrayList<TLRPC.User> users = new ArrayList<>();
                ArrayList<TLRPC.Chat> chats = new ArrayList<>();
                long selfUserId = getUserConfig().getClientUserId();
                try {
                    ArrayList<Long> usersToLoad = new ArrayList<>();
                    ArrayList<Long> chatsToLoad = new ArrayList<>();
                    SQLiteCursor cursor = getMessagesStorage().getDatabase().queryFinalized("SELECT did, type, rating FROM chat_hints WHERE 1 ORDER BY rating DESC");
                    while (cursor.next()) {
                        long did = cursor.longValue(0);
                        if (did == selfUserId) {
                            continue;
                        }
                        int type = cursor.intValue(1);
                        TLRPC.TL_topPeer peer = new TLRPC.TL_topPeer();
                        peer.rating = cursor.doubleValue(2);
                        if (did > 0) {
                            peer.peer = new TLRPC.TL_peerUser();
                            peer.peer.user_id = did;
                            usersToLoad.add(did);
                        } else {
                            peer.peer = new TLRPC.TL_peerChat();
                            peer.peer.chat_id = -did;
                            chatsToLoad.add(-did);
                        }
                        if (type == 0) {
                            hintsNew.add(peer);
                        } else if (type == 1) {
                            inlineBotsNew.add(peer);
                        }
                    }
                    cursor.dispose();
                    if (!usersToLoad.isEmpty()) {
                        getMessagesStorage().getUsersInternal(TextUtils.join(",", usersToLoad), users);
                    }

                    if (!chatsToLoad.isEmpty()) {
                        getMessagesStorage().getChatsInternal(TextUtils.join(",", chatsToLoad), chats);
                    }
                    AndroidUtilities.runOnUIThread(() -> {
                        getMessagesController().putUsers(users, true);
                        getMessagesController().putChats(chats, true);
                        loading = false;
                        loaded = true;
                        hints = hintsNew;
                        inlineBots = inlineBotsNew;
                        buildShortcuts();
                        getNotificationCenter().postNotificationName(NotificationCenter.reloadHints);
                        getNotificationCenter().postNotificationName(NotificationCenter.reloadInlineHints);
                        if (Math.abs(getUserConfig().lastHintsSyncTime - (int) (System.currentTimeMillis() / 1000)) >= 24 * 60 * 60) {
                            loadHints(false);
                        }
                    });
                } catch (Exception e) {
                    FileLog.e(e);
                }
            });
            loaded = true;
        } else {
            loading = true;
            TLRPC.TL_contacts_getTopPeers req = new TLRPC.TL_contacts_getTopPeers();
            req.hash = 0;
            req.bots_pm = false;
            req.correspondents = true;
            req.groups = false;
            req.channels = false;
            req.bots_inline = true;
            req.offset = 0;
            req.limit = 20;
            getConnectionsManager().sendRequest(req, (response, error) -> {
                if (response instanceof TLRPC.TL_contacts_topPeers) {
                    AndroidUtilities.runOnUIThread(() -> {
                        TLRPC.TL_contacts_topPeers topPeers = (TLRPC.TL_contacts_topPeers) response;
                        getMessagesController().putUsers(topPeers.users, false);
                        getMessagesController().putChats(topPeers.chats, false);
                        for (int a = 0; a < topPeers.categories.size(); a++) {
                            TLRPC.TL_topPeerCategoryPeers category = topPeers.categories.get(a);
                            if (category.category instanceof TLRPC.TL_topPeerCategoryBotsInline) {
                                inlineBots = category.peers;
                                getUserConfig().botRatingLoadTime = (int) (System.currentTimeMillis() / 1000);
                            } else {
                                hints = category.peers;
                                long selfUserId = getUserConfig().getClientUserId();
                                for (int b = 0; b < hints.size(); b++) {
                                    TLRPC.TL_topPeer topPeer = hints.get(b);
                                    if (topPeer.peer.user_id == selfUserId) {
                                        hints.remove(b);
                                        break;
                                    }
                                }
                                getUserConfig().ratingLoadTime = (int) (System.currentTimeMillis() / 1000);
                            }
                        }
                        getUserConfig().saveConfig(false);
                        buildShortcuts();
                        getNotificationCenter().postNotificationName(NotificationCenter.reloadHints);
                        getNotificationCenter().postNotificationName(NotificationCenter.reloadInlineHints);
                        getMessagesStorage().getStorageQueue().postRunnable(() -> {
                            try {
                                getMessagesStorage().getDatabase().executeFast("DELETE FROM chat_hints WHERE 1").stepThis().dispose();
                                getMessagesStorage().getDatabase().beginTransaction();
                                getMessagesStorage().putUsersAndChats(topPeers.users, topPeers.chats, false, false);

                                SQLitePreparedStatement state = getMessagesStorage().getDatabase().executeFast("REPLACE INTO chat_hints VALUES(?, ?, ?, ?)");
                                for (int a = 0; a < topPeers.categories.size(); a++) {
                                    int type;
                                    TLRPC.TL_topPeerCategoryPeers category = topPeers.categories.get(a);
                                    if (category.category instanceof TLRPC.TL_topPeerCategoryBotsInline) {
                                        type = 1;
                                    } else {
                                        type = 0;
                                    }
                                    for (int b = 0; b < category.peers.size(); b++) {
                                        TLRPC.TL_topPeer peer = category.peers.get(b);
                                        state.requery();
                                        state.bindLong(1, MessageObject.getPeerId(peer.peer));
                                        state.bindInteger(2, type);
                                        state.bindDouble(3, peer.rating);
                                        state.bindInteger(4, 0);
                                        state.step();
                                    }
                                }

                                state.dispose();

                                getMessagesStorage().getDatabase().commitTransaction();
                                AndroidUtilities.runOnUIThread(() -> {
                                    getUserConfig().suggestContacts = true;
                                    getUserConfig().lastHintsSyncTime = (int) (System.currentTimeMillis() / 1000);
                                    getUserConfig().saveConfig(false);
                                });
                            } catch (Exception e) {
                                FileLog.e(e);
                            }
                        });
                    });
                } else if (response instanceof TLRPC.TL_contacts_topPeersDisabled) {
                    AndroidUtilities.runOnUIThread(() -> {
                        getUserConfig().suggestContacts = false;
                        getUserConfig().lastHintsSyncTime = (int) (System.currentTimeMillis() / 1000);
                        getUserConfig().saveConfig(false);
                        clearTopPeers();
                    });
                }
            });
        }
    }

    public void clearTopPeers() {
        hints.clear();
        inlineBots.clear();
        getNotificationCenter().postNotificationName(NotificationCenter.reloadHints);
        getNotificationCenter().postNotificationName(NotificationCenter.reloadInlineHints);
        getMessagesStorage().getStorageQueue().postRunnable(() -> {
            try {
                getMessagesStorage().getDatabase().executeFast("DELETE FROM chat_hints WHERE 1").stepThis().dispose();
            } catch (Exception ignore) {

            }
        });
        buildShortcuts();
    }

    public void increaseInlineRaiting(long uid) {
        if (!getUserConfig().suggestContacts) {
            return;
        }
        int dt;
        if (getUserConfig().botRatingLoadTime != 0) {
            dt = Math.max(1, ((int) (System.currentTimeMillis() / 1000)) - getUserConfig().botRatingLoadTime);
        } else {
            dt = 60;
        }

        TLRPC.TL_topPeer peer = null;
        for (int a = 0; a < inlineBots.size(); a++) {
            TLRPC.TL_topPeer p = inlineBots.get(a);
            if (p.peer.user_id == uid) {
                peer = p;
                break;
            }
        }
        if (peer == null) {
            peer = new TLRPC.TL_topPeer();
            peer.peer = new TLRPC.TL_peerUser();
            peer.peer.user_id = uid;
            inlineBots.add(peer);
        }
        peer.rating += Math.exp(dt / getMessagesController().ratingDecay);
        Collections.sort(inlineBots, (lhs, rhs) -> {
            if (lhs.rating > rhs.rating) {
                return -1;
            } else if (lhs.rating < rhs.rating) {
                return 1;
            }
            return 0;
        });
        if (inlineBots.size() > 20) {
            inlineBots.remove(inlineBots.size() - 1);
        }
        savePeer(uid, 1, peer.rating);
        getNotificationCenter().postNotificationName(NotificationCenter.reloadInlineHints);
    }

    public void removeInline(long dialogId) {
        TLRPC.TL_topPeerCategoryPeers category = null;
        for (int a = 0; a < inlineBots.size(); a++) {
            if (inlineBots.get(a).peer.user_id == dialogId) {
                inlineBots.remove(a);
                TLRPC.TL_contacts_resetTopPeerRating req = new TLRPC.TL_contacts_resetTopPeerRating();
                req.category = new TLRPC.TL_topPeerCategoryBotsInline();
                req.peer = getMessagesController().getInputPeer(dialogId);
                getConnectionsManager().sendRequest(req, (response, error) -> {

                });
                deletePeer(dialogId, 1);
                getNotificationCenter().postNotificationName(NotificationCenter.reloadInlineHints);
                return;
            }
        }
    }

    public void removePeer(long uid) {
        for (int a = 0; a < hints.size(); a++) {
            if (hints.get(a).peer.user_id == uid) {
                hints.remove(a);
                getNotificationCenter().postNotificationName(NotificationCenter.reloadHints);
                TLRPC.TL_contacts_resetTopPeerRating req = new TLRPC.TL_contacts_resetTopPeerRating();
                req.category = new TLRPC.TL_topPeerCategoryCorrespondents();
                req.peer = getMessagesController().getInputPeer(uid);
                deletePeer(uid, 0);
                getConnectionsManager().sendRequest(req, (response, error) -> {

                });
                return;
            }
        }
    }

    public void increasePeerRaiting(long dialogId) {
        if (!getUserConfig().suggestContacts) {
            return;
        }
        if (!DialogObject.isUserDialog(dialogId)) {
            return;
        }
        TLRPC.User user = getMessagesController().getUser(dialogId);
        if (user == null || user.bot || user.self) {
            return;
        }
        getMessagesStorage().getStorageQueue().postRunnable(() -> {
            double dt = 0;
            try {
                int lastTime = 0;
                int lastMid = 0;
                SQLiteCursor cursor = getMessagesStorage().getDatabase().queryFinalized(String.format(Locale.US, "SELECT MAX(mid), MAX(date) FROM messages_v2 WHERE uid = %d AND out = 1", dialogId));
                if (cursor.next()) {
                    lastMid = cursor.intValue(0);
                    lastTime = cursor.intValue(1);
                }
                cursor.dispose();
                if (lastMid > 0 && getUserConfig().ratingLoadTime != 0) {
                    dt = (lastTime - getUserConfig().ratingLoadTime);
                }
            } catch (Exception e) {
                FileLog.e(e);
            }
            double dtFinal = dt;
            AndroidUtilities.runOnUIThread(() -> {
                TLRPC.TL_topPeer peer = null;
                for (int a = 0; a < hints.size(); a++) {
                    TLRPC.TL_topPeer p = hints.get(a);
                    if (p.peer.user_id == dialogId) {
                        peer = p;
                        break;
                    }
                }
                if (peer == null) {
                    peer = new TLRPC.TL_topPeer();
                    peer.peer = new TLRPC.TL_peerUser();
                    peer.peer.user_id = dialogId;
                    hints.add(peer);
                }
                peer.rating += Math.exp(dtFinal / getMessagesController().ratingDecay);
                Collections.sort(hints, (lhs, rhs) -> {
                    if (lhs.rating > rhs.rating) {
                        return -1;
                    } else if (lhs.rating < rhs.rating) {
                        return 1;
                    }
                    return 0;
                });

                savePeer(dialogId, 0, peer.rating);

                getNotificationCenter().postNotificationName(NotificationCenter.reloadHints);
            });
        });
    }

    private void savePeer(long did, int type, double rating) {
        getMessagesStorage().getStorageQueue().postRunnable(() -> {
            try {
                SQLitePreparedStatement state = getMessagesStorage().getDatabase().executeFast("REPLACE INTO chat_hints VALUES(?, ?, ?, ?)");
                state.requery();
                state.bindLong(1, did);
                state.bindInteger(2, type);
                state.bindDouble(3, rating);
                state.bindInteger(4, (int) System.currentTimeMillis() / 1000);
                state.step();
                state.dispose();
            } catch (Exception e) {
                FileLog.e(e);
            }
        });
    }

    private void deletePeer(long dialogId, int type) {
        getMessagesStorage().getStorageQueue().postRunnable(() -> {
            try {
                getMessagesStorage().getDatabase().executeFast(String.format(Locale.US, "DELETE FROM chat_hints WHERE did = %d AND type = %d", dialogId, type)).stepThis().dispose();
            } catch (Exception e) {
                FileLog.e(e);
            }
        });
    }

    private Intent createIntrnalShortcutIntent(long dialogId) {
        Intent shortcutIntent = new Intent(ApplicationLoader.applicationContext, OpenChatReceiver.class);

        if (DialogObject.isEncryptedDialog(dialogId)) {
            int encryptedChatId = DialogObject.getEncryptedChatId(dialogId);
            shortcutIntent.putExtra("encId", encryptedChatId);
            TLRPC.EncryptedChat encryptedChat = getMessagesController().getEncryptedChat(encryptedChatId);
            if (encryptedChat == null) {
                return null;
            }
        } else if (DialogObject.isUserDialog(dialogId)) {
            shortcutIntent.putExtra("userId", dialogId);
        } else if (DialogObject.isChatDialog(dialogId)) {
            shortcutIntent.putExtra("chatId", -dialogId);
        } else {
            return null;
        }
        shortcutIntent.putExtra("currentAccount", currentAccount);
        shortcutIntent.setAction("com.tmessages.openchat" + dialogId);
        shortcutIntent.addFlags(Intent.FLAG_ACTIVITY_CLEAR_TOP);
        return shortcutIntent;
    }

    public void installShortcut(long dialogId) {
        try {
            Intent shortcutIntent = createIntrnalShortcutIntent(dialogId);

            TLRPC.User user = null;
            TLRPC.Chat chat = null;
            if (DialogObject.isEncryptedDialog(dialogId)) {
                int encryptedChatId = DialogObject.getEncryptedChatId(dialogId);
                TLRPC.EncryptedChat encryptedChat = getMessagesController().getEncryptedChat(encryptedChatId);
                if (encryptedChat == null) {
                    return;
                }
                user = getMessagesController().getUser(encryptedChat.user_id);
            } else if (DialogObject.isUserDialog(dialogId)) {
                user = getMessagesController().getUser(dialogId);
            } else if (DialogObject.isChatDialog(dialogId)) {
                chat = getMessagesController().getChat(-dialogId);
            } else {
                return;
            }
            if (user == null && chat == null) {
                return;
            }

            String name;
            TLRPC.FileLocation photo = null;

            boolean overrideAvatar = false;

            if (user != null) {
                if (UserObject.isReplyUser(user)) {
                    name = LocaleController.getString("RepliesTitle", R.string.RepliesTitle);
                    overrideAvatar = true;
                } else if (UserObject.isUserSelf(user)) {
                    name = LocaleController.getString("SavedMessages", R.string.SavedMessages);
                    overrideAvatar = true;
                } else {
                    name = ContactsController.formatName(user.first_name, user.last_name);
                    if (user.photo != null) {
                        photo = user.photo.photo_small;
                    }
                }
            } else {
                name = chat.title;
                if (chat.photo != null) {
                    photo = chat.photo.photo_small;
                }
            }

            Bitmap bitmap = null;
            if (overrideAvatar || photo != null) {
                try {
                    if (!overrideAvatar) {
                        File path = getFileLoader().getPathToAttach(photo, true);
                        bitmap = BitmapFactory.decodeFile(path.toString());
                    }
                    if (overrideAvatar || bitmap != null) {
                        int size = AndroidUtilities.dp(58);
                        Bitmap result = Bitmap.createBitmap(size, size, Bitmap.Config.ARGB_8888);
                        result.eraseColor(Color.TRANSPARENT);
                        Canvas canvas = new Canvas(result);
                        if (overrideAvatar) {
                            AvatarDrawable avatarDrawable = new AvatarDrawable(user);
                            if (UserObject.isReplyUser(user)) {
                                avatarDrawable.setAvatarType(AvatarDrawable.AVATAR_TYPE_REPLIES);
                            } else {
                                avatarDrawable.setAvatarType(AvatarDrawable.AVATAR_TYPE_SAVED);
                            }
                            avatarDrawable.setBounds(0, 0, size, size);
                            avatarDrawable.draw(canvas);
                        } else {
                            BitmapShader shader = new BitmapShader(bitmap, Shader.TileMode.CLAMP, Shader.TileMode.CLAMP);
                            if (roundPaint == null) {
                                roundPaint = new Paint(Paint.ANTI_ALIAS_FLAG);
                                bitmapRect = new RectF();
                            }
                            float scale = size / (float) bitmap.getWidth();
                            canvas.save();
                            canvas.scale(scale, scale);
                            roundPaint.setShader(shader);
                            bitmapRect.set(0, 0, bitmap.getWidth(), bitmap.getHeight());
                            canvas.drawRoundRect(bitmapRect, bitmap.getWidth(), bitmap.getHeight(), roundPaint);
                            canvas.restore();
                        }
                        Drawable drawable = ApplicationLoader.applicationContext.getResources().getDrawable(R.drawable.book_logo);
                        int w = AndroidUtilities.dp(15);
                        int left = size - w - AndroidUtilities.dp(2);
                        int top = size - w - AndroidUtilities.dp(2);
                        drawable.setBounds(left, top, left + w, top + w);
                        drawable.draw(canvas);
                        try {
                            canvas.setBitmap(null);
                        } catch (Exception e) {
                            //don't promt, this will crash on 2.x
                        }
                        bitmap = result;
                    }
                } catch (Throwable e) {
                    FileLog.e(e);
                }
            }
            if (Build.VERSION.SDK_INT >= 26) {
                ShortcutInfoCompat.Builder pinShortcutInfo =
                        new ShortcutInfoCompat.Builder(ApplicationLoader.applicationContext, "sdid_" + dialogId)
                                .setShortLabel(name)
                                .setIntent(shortcutIntent);

                if (bitmap != null) {
                    pinShortcutInfo.setIcon(IconCompat.createWithBitmap(bitmap));
                } else {
                    if (user != null) {
                        if (user.bot) {
                            pinShortcutInfo.setIcon(IconCompat.createWithResource(ApplicationLoader.applicationContext, R.drawable.book_bot));
                        } else {
                            pinShortcutInfo.setIcon(IconCompat.createWithResource(ApplicationLoader.applicationContext, R.drawable.book_user));
                        }
                    } else {
                        if (ChatObject.isChannel(chat) && !chat.megagroup) {
                            pinShortcutInfo.setIcon(IconCompat.createWithResource(ApplicationLoader.applicationContext, R.drawable.book_channel));
                        } else {
                            pinShortcutInfo.setIcon(IconCompat.createWithResource(ApplicationLoader.applicationContext, R.drawable.book_group));
                        }
                    }
                }

                ShortcutManagerCompat.requestPinShortcut(ApplicationLoader.applicationContext, pinShortcutInfo.build(), null);
            } else {
                Intent addIntent = new Intent();
                if (bitmap != null) {
                    addIntent.putExtra(Intent.EXTRA_SHORTCUT_ICON, bitmap);
                } else {
                    if (user != null) {
                        if (user.bot) {
                            addIntent.putExtra(Intent.EXTRA_SHORTCUT_ICON_RESOURCE, Intent.ShortcutIconResource.fromContext(ApplicationLoader.applicationContext, R.drawable.book_bot));
                        } else {
                            addIntent.putExtra(Intent.EXTRA_SHORTCUT_ICON_RESOURCE, Intent.ShortcutIconResource.fromContext(ApplicationLoader.applicationContext, R.drawable.book_user));
                        }
                    } else {
                        if (ChatObject.isChannel(chat) && !chat.megagroup) {
                            addIntent.putExtra(Intent.EXTRA_SHORTCUT_ICON_RESOURCE, Intent.ShortcutIconResource.fromContext(ApplicationLoader.applicationContext, R.drawable.book_channel));
                        } else {
                            addIntent.putExtra(Intent.EXTRA_SHORTCUT_ICON_RESOURCE, Intent.ShortcutIconResource.fromContext(ApplicationLoader.applicationContext, R.drawable.book_group));
                        }
                    }
                }

                addIntent.putExtra(Intent.EXTRA_SHORTCUT_INTENT, shortcutIntent);
                addIntent.putExtra(Intent.EXTRA_SHORTCUT_NAME, name);
                addIntent.putExtra("duplicate", false);

                addIntent.setAction("com.android.launcher.action.INSTALL_SHORTCUT");
                ApplicationLoader.applicationContext.sendBroadcast(addIntent);
            }
        } catch (Exception e) {
            FileLog.e(e);
        }
    }

    public void uninstallShortcut(long dialogId) {
        try {
            if (Build.VERSION.SDK_INT >= 26) {
                ArrayList<String> arrayList = new ArrayList<>();
                arrayList.add("sdid_" + dialogId);
                arrayList.add("ndid_" + dialogId);
                ShortcutManagerCompat.removeDynamicShortcuts(ApplicationLoader.applicationContext, arrayList);
                if (Build.VERSION.SDK_INT >= 30) {
                    ShortcutManager shortcutManager = ApplicationLoader.applicationContext.getSystemService(ShortcutManager.class);
                    shortcutManager.removeLongLivedShortcuts(arrayList);
                }
            } else {
                TLRPC.User user = null;
                TLRPC.Chat chat = null;
                if (DialogObject.isEncryptedDialog(dialogId)) {
                    int encryptedChatId = DialogObject.getEncryptedChatId(dialogId);
                    TLRPC.EncryptedChat encryptedChat = getMessagesController().getEncryptedChat(encryptedChatId);
                    if (encryptedChat == null) {
                        return;
                    }
                    user = getMessagesController().getUser(encryptedChat.user_id);
                } else if (DialogObject.isUserDialog(dialogId)) {
                    user = getMessagesController().getUser(dialogId);
                } else if (DialogObject.isChatDialog(dialogId)) {
                    chat = getMessagesController().getChat(-dialogId);
                } else {
                    return;
                }
                if (user == null && chat == null) {
                    return;
                }
                String name;

                if (user != null) {
                    name = ContactsController.formatName(user.first_name, user.last_name);
                } else {
                    name = chat.title;
                }

                Intent addIntent = new Intent();
                addIntent.putExtra(Intent.EXTRA_SHORTCUT_INTENT, createIntrnalShortcutIntent(dialogId));
                addIntent.putExtra(Intent.EXTRA_SHORTCUT_NAME, name);
                addIntent.putExtra("duplicate", false);

                addIntent.setAction("com.android.launcher.action.UNINSTALL_SHORTCUT");
                ApplicationLoader.applicationContext.sendBroadcast(addIntent);
            }
        } catch (Exception e) {
            FileLog.e(e);
        }
    }
    //---------------- SEARCH END ----------------

    private static Comparator<TLRPC.MessageEntity> entityComparator = (entity1, entity2) -> {
        if (entity1.offset > entity2.offset) {
            return 1;
        } else if (entity1.offset < entity2.offset) {
            return -1;
        }
        return 0;
    };

    private LongSparseArray<Boolean> loadingPinnedMessages = new LongSparseArray<>();

    public void loadPinnedMessages(long dialogId, int maxId, int fallback) {
        if (loadingPinnedMessages.indexOfKey(dialogId) >= 0) {
            return;
        }
        loadingPinnedMessages.put(dialogId, true);
        TLRPC.TL_messages_search req = new TLRPC.TL_messages_search();
        req.peer = getMessagesController().getInputPeer(dialogId);
        req.limit = 40;
        req.offset_id = maxId;
        req.q = "";
        req.filter = new TLRPC.TL_inputMessagesFilterPinned();
        getConnectionsManager().sendRequest(req, (response, error) -> {
            ArrayList<Integer> ids = new ArrayList<>();
            HashMap<Integer, MessageObject> messages = new HashMap<>();
            int totalCount = 0;
            boolean endReached;
            if (response instanceof TLRPC.messages_Messages) {
                TLRPC.messages_Messages res = (TLRPC.messages_Messages) response;
                LongSparseArray<TLRPC.User> usersDict = new LongSparseArray<>();
                for (int a = 0; a < res.users.size(); a++) {
                    TLRPC.User user = res.users.get(a);
                    usersDict.put(user.id, user);
                }
                LongSparseArray<TLRPC.Chat> chatsDict = new LongSparseArray<>();
                for (int a = 0; a < res.chats.size(); a++) {
                    TLRPC.Chat chat = res.chats.get(a);
                    chatsDict.put(chat.id, chat);
                }
                getMessagesStorage().putUsersAndChats(res.users, res.chats, true, true);
                getMessagesController().putUsers(res.users, false);
                getMessagesController().putChats(res.chats, false);
                for (int a = 0, N = res.messages.size(); a < N; a++) {
                    TLRPC.Message message = res.messages.get(a);
                    if (message instanceof TLRPC.TL_messageService || message instanceof TLRPC.TL_messageEmpty) {
                        continue;
                    }
                    ids.add(message.id);
                    messages.put(message.id, new MessageObject(currentAccount, message, usersDict, chatsDict, false, false));
                }
                if (fallback != 0 && ids.isEmpty()) {
                    ids.add(fallback);
                }
                endReached = res.messages.size() < req.limit;
                totalCount = Math.max(res.count, res.messages.size());
            } else {
                if (fallback != 0) {
                    ids.add(fallback);
                    totalCount = 1;
                }
                endReached = false;
            }
            getMessagesStorage().updatePinnedMessages(dialogId, ids, true, totalCount, maxId, endReached, messages);
            AndroidUtilities.runOnUIThread(() -> loadingPinnedMessages.remove(dialogId));
        });
    }

    public ArrayList<MessageObject> loadPinnedMessages(long dialogId, long channelId, ArrayList<Integer> mids, boolean useQueue) {
        if (useQueue) {
            getMessagesStorage().getStorageQueue().postRunnable(() -> loadPinnedMessageInternal(dialogId, channelId, mids, false));
        } else {
            return loadPinnedMessageInternal(dialogId, channelId, mids, true);
        }
        return null;
    }

    private ArrayList<MessageObject> loadPinnedMessageInternal(long dialogId, long channelId, ArrayList<Integer> mids, boolean returnValue) {
        try {
            ArrayList<Integer> midsCopy = new ArrayList<>(mids);
            CharSequence longIds;
            if (channelId != 0) {
                StringBuilder builder = new StringBuilder();
                for (int a = 0, N = mids.size(); a < N; a++) {
                    Integer messageId = mids.get(a);
                    if (builder.length() != 0) {
                        builder.append(",");
                    }
                    builder.append(messageId);
                }
                longIds = builder;
            } else {
                longIds = TextUtils.join(",", mids);
            }

            ArrayList<TLRPC.Message> results = new ArrayList<>();
            ArrayList<TLRPC.User> users = new ArrayList<>();
            ArrayList<TLRPC.Chat> chats = new ArrayList<>();
            ArrayList<Long> usersToLoad = new ArrayList<>();
            ArrayList<Long> chatsToLoad = new ArrayList<>();

            long selfUserId = getUserConfig().clientUserId;

            SQLiteCursor cursor = getMessagesStorage().getDatabase().queryFinalized(String.format(Locale.US, "SELECT data, mid, date FROM messages_v2 WHERE mid IN (%s) AND uid = %d", longIds, dialogId));
            while (cursor.next()) {
                NativeByteBuffer data = cursor.byteBufferValue(0);
                if (data != null) {
                    TLRPC.Message result = TLRPC.Message.TLdeserialize(data, data.readInt32(false), false);
                    if (!(result.action instanceof TLRPC.TL_messageActionHistoryClear)) {
                        result.readAttachPath(data, selfUserId);
                        result.id = cursor.intValue(1);
                        result.date = cursor.intValue(2);
                        result.dialog_id = dialogId;
                        MessagesStorage.addUsersAndChatsFromMessage(result, usersToLoad, chatsToLoad, null);
                        results.add(result);
                        midsCopy.remove((Integer) result.id);
                    }
                    data.reuse();
                }
            }
            cursor.dispose();

            if (!midsCopy.isEmpty()) {
                cursor = getMessagesStorage().getDatabase().queryFinalized(String.format(Locale.US, "SELECT data FROM chat_pinned_v2 WHERE uid = %d AND mid IN (%s)", dialogId, TextUtils.join(",", midsCopy)));
                while (cursor.next()) {
                    NativeByteBuffer data = cursor.byteBufferValue(0);
                    if (data != null) {
                        TLRPC.Message result = TLRPC.Message.TLdeserialize(data, data.readInt32(false), false);
                        if (!(result.action instanceof TLRPC.TL_messageActionHistoryClear)) {
                            result.readAttachPath(data, selfUserId);
                            result.dialog_id = dialogId;
                            MessagesStorage.addUsersAndChatsFromMessage(result, usersToLoad, chatsToLoad, null);
                            results.add(result);
                            midsCopy.remove((Integer) result.id);
                        }
                        data.reuse();
                    }
                }
                cursor.dispose();
            }

            if (!midsCopy.isEmpty()) {
                if (channelId != 0) {
                    TLRPC.TL_channels_getMessages req = new TLRPC.TL_channels_getMessages();
                    req.channel = getMessagesController().getInputChannel(channelId);
                    req.id = midsCopy;
                    getConnectionsManager().sendRequest(req, (response, error) -> {
                        boolean ok = false;
                        if (error == null) {
                            TLRPC.messages_Messages messagesRes = (TLRPC.messages_Messages) response;
                            removeEmptyMessages(messagesRes.messages);
                            if (!messagesRes.messages.isEmpty()) {
                                TLRPC.Chat chat = getMessagesController().getChat(channelId);
                                ImageLoader.saveMessagesThumbs(messagesRes.messages);
                                broadcastPinnedMessage(messagesRes.messages, messagesRes.users, messagesRes.chats, false, false);
                                getMessagesStorage().putUsersAndChats(messagesRes.users, messagesRes.chats, true, true);
                                savePinnedMessages(dialogId, messagesRes.messages);
                                ok = true;
                            }
                        }
                        if (!ok) {
                            getMessagesStorage().updatePinnedMessages(dialogId, req.id, false, -1, 0, false, null);
                        }
                    });
                } else {
                    TLRPC.TL_messages_getMessages req = new TLRPC.TL_messages_getMessages();
                    req.id = midsCopy;
                    getConnectionsManager().sendRequest(req, (response, error) -> {
                        boolean ok = false;
                        if (error == null) {
                            TLRPC.messages_Messages messagesRes = (TLRPC.messages_Messages) response;
                            removeEmptyMessages(messagesRes.messages);
                            if (!messagesRes.messages.isEmpty()) {
                                ImageLoader.saveMessagesThumbs(messagesRes.messages);
                                broadcastPinnedMessage(messagesRes.messages, messagesRes.users, messagesRes.chats, false, false);
                                getMessagesStorage().putUsersAndChats(messagesRes.users, messagesRes.chats, true, true);
                                savePinnedMessages(dialogId, messagesRes.messages);
                                ok = true;
                            }
                        }
                        if (!ok) {
                            getMessagesStorage().updatePinnedMessages(dialogId, req.id, false, -1, 0, false, null);
                        }
                    });
                }
            }
            if (!results.isEmpty()) {
                if (!usersToLoad.isEmpty()) {
                    getMessagesStorage().getUsersInternal(TextUtils.join(",", usersToLoad), users);
                }
                if (!chatsToLoad.isEmpty()) {
                    getMessagesStorage().getChatsInternal(TextUtils.join(",", chatsToLoad), chats);
                }
                if (returnValue) {
                    return broadcastPinnedMessage(results, users, chats, true, true);
                } else {
                    broadcastPinnedMessage(results, users, chats, true, false);
                }
            }
        } catch (Exception e) {
            FileLog.e(e);
        }
        return null;
    }

    private void savePinnedMessages(long dialogId, ArrayList<TLRPC.Message> arrayList) {
        if (arrayList.isEmpty()) {
            return;
        }
        getMessagesStorage().getStorageQueue().postRunnable(() -> {
            try {
                getMessagesStorage().getDatabase().beginTransaction();
                //SQLitePreparedStatement state = getMessagesStorage().getDatabase().executeFast("UPDATE chat_pinned_v2 SET data = ? WHERE uid = ? AND mid = ?");
                SQLitePreparedStatement state = getMessagesStorage().getDatabase().executeFast("REPLACE INTO chat_pinned_v2 VALUES(?, ?, ?)");
                for (int a = 0, N = arrayList.size(); a < N; a++) {
                    TLRPC.Message message = arrayList.get(a);
                    NativeByteBuffer data = new NativeByteBuffer(message.getObjectSize());
                    message.serializeToStream(data);
                    state.requery();
                    state.bindLong(1, dialogId);
                    state.bindInteger(2, message.id);
                    state.bindByteBuffer(3, data);
                    state.step();
                    data.reuse();
                }
                state.dispose();
                getMessagesStorage().getDatabase().commitTransaction();
            } catch (Exception e) {
                FileLog.e(e);
            }
        });
    }

    private ArrayList<MessageObject> broadcastPinnedMessage(ArrayList<TLRPC.Message> results, ArrayList<TLRPC.User> users, ArrayList<TLRPC.Chat> chats, boolean isCache, boolean returnValue) {
        if (results.isEmpty()) {
            return null;
        }
        LongSparseArray<TLRPC.User> usersDict = new LongSparseArray<>();
        for (int a = 0; a < users.size(); a++) {
            TLRPC.User user = users.get(a);
            usersDict.put(user.id, user);
        }
        LongSparseArray<TLRPC.Chat> chatsDict = new LongSparseArray<>();
        for (int a = 0; a < chats.size(); a++) {
            TLRPC.Chat chat = chats.get(a);
            chatsDict.put(chat.id, chat);
        }
        ArrayList<MessageObject> messageObjects = new ArrayList<>();
        if (returnValue) {
            AndroidUtilities.runOnUIThread(() -> {
                getMessagesController().putUsers(users, isCache);
                getMessagesController().putChats(chats, isCache);
            });
            int checkedCount = 0;
            for (int a = 0, N = results.size(); a < N; a++) {
                TLRPC.Message message = results.get(a);
                if (message.media instanceof TLRPC.TL_messageMediaDocument || message.media instanceof TLRPC.TL_messageMediaPhoto) {
                    checkedCount++;
                }
                messageObjects.add(new MessageObject(currentAccount, message, usersDict, chatsDict, false, checkedCount < 30));
            }
            return messageObjects;
        } else {
            AndroidUtilities.runOnUIThread(() -> {
                getMessagesController().putUsers(users, isCache);
                getMessagesController().putChats(chats, isCache);
                int checkedCount = 0;
                for (int a = 0, N = results.size(); a < N; a++) {
                    TLRPC.Message message = results.get(a);
                    if (message.media instanceof TLRPC.TL_messageMediaDocument || message.media instanceof TLRPC.TL_messageMediaPhoto) {
                        checkedCount++;
                    }
                    messageObjects.add(new MessageObject(currentAccount, message, usersDict, chatsDict, false, checkedCount < 30));
                }
                AndroidUtilities.runOnUIThread(() -> getNotificationCenter().postNotificationName(NotificationCenter.didLoadPinnedMessages, messageObjects.get(0).getDialogId(), null, true, messageObjects, null, 0, -1, false));
            });
        }
        return null;
    }

    private static void removeEmptyMessages(ArrayList<TLRPC.Message> messages) {
        for (int a = 0; a < messages.size(); a++) {
            TLRPC.Message message = messages.get(a);
            if (message == null || message instanceof TLRPC.TL_messageEmpty || message.action instanceof TLRPC.TL_messageActionHistoryClear) {
                messages.remove(a);
                a--;
            }
        }
    }

    public void loadReplyMessagesForMessages(ArrayList<MessageObject> messages, long dialogId, boolean scheduled, Runnable callback) {
        if (DialogObject.isEncryptedDialog(dialogId)) {
            ArrayList<Long> replyMessages = new ArrayList<>();
            LongSparseArray<ArrayList<MessageObject>> replyMessageRandomOwners = new LongSparseArray<>();
            for (int a = 0; a < messages.size(); a++) {
                MessageObject messageObject = messages.get(a);
                if (messageObject == null) {
                    continue;
                }
                if (messageObject.isReply() && messageObject.replyMessageObject == null) {
                    long id = messageObject.messageOwner.reply_to.reply_to_random_id;
                    ArrayList<MessageObject> messageObjects = replyMessageRandomOwners.get(id);
                    if (messageObjects == null) {
                        messageObjects = new ArrayList<>();
                        replyMessageRandomOwners.put(id, messageObjects);
                    }
                    messageObjects.add(messageObject);
                    if (!replyMessages.contains(id)) {
                        replyMessages.add(id);
                    }
                }
            }
            if (replyMessages.isEmpty()) {
                if (callback != null) {
                    callback.run();
                }
                return;
            }

            getMessagesStorage().getStorageQueue().postRunnable(() -> {
                try {
                    ArrayList<MessageObject> loadedMessages = new ArrayList<>();
                    SQLiteCursor cursor = getMessagesStorage().getDatabase().queryFinalized(String.format(Locale.US, "SELECT m.data, m.mid, m.date, r.random_id FROM randoms_v2 as r INNER JOIN messages_v2 as m ON r.mid = m.mid AND r.uid = m.uid WHERE r.random_id IN(%s)", TextUtils.join(",", replyMessages)));
                    while (cursor.next()) {
                        NativeByteBuffer data = cursor.byteBufferValue(0);
                        if (data != null) {
                            TLRPC.Message message = TLRPC.Message.TLdeserialize(data, data.readInt32(false), false);
                            message.readAttachPath(data, getUserConfig().clientUserId);
                            data.reuse();
                            message.id = cursor.intValue(1);
                            message.date = cursor.intValue(2);
                            message.dialog_id = dialogId;

                            long value = cursor.longValue(3);
                            ArrayList<MessageObject> arrayList = replyMessageRandomOwners.get(value);
                            replyMessageRandomOwners.remove(value);
                            if (arrayList != null) {
                                MessageObject messageObject = new MessageObject(currentAccount, message, false, false);
                                loadedMessages.add(messageObject);
                                for (int b = 0; b < arrayList.size(); b++) {
                                    MessageObject object = arrayList.get(b);
                                    object.replyMessageObject = messageObject;
                                    object.messageOwner.reply_to = new TLRPC.TL_messageReplyHeader();
                                    object.messageOwner.reply_to.reply_to_msg_id = messageObject.getId();
                                }
                            }
                        }
                    }
                    cursor.dispose();
                    if (replyMessageRandomOwners.size() != 0) {
                        for (int b = 0; b < replyMessageRandomOwners.size(); b++) {
                            ArrayList<MessageObject> arrayList = replyMessageRandomOwners.valueAt(b);
                            for (int a = 0; a < arrayList.size(); a++) {
                                TLRPC.Message message = arrayList.get(a).messageOwner;
                                if (message.reply_to != null) {
                                    message.reply_to.reply_to_random_id = 0;
                                }
                            }
                        }
                    }
                    AndroidUtilities.runOnUIThread(() -> getNotificationCenter().postNotificationName(NotificationCenter.replyMessagesDidLoad, dialogId, loadedMessages, null));
                    if (callback != null) {
                        callback.run();
                    }
                } catch (Exception e) {
                    FileLog.e(e);
                }
            });
        } else {
            LongSparseArray<SparseArray<ArrayList<MessageObject>>> replyMessageOwners = new LongSparseArray<>();
            LongSparseArray<ArrayList<Integer>> dialogReplyMessagesIds = new LongSparseArray<>();
            for (int a = 0; a < messages.size(); a++) {
                MessageObject messageObject = messages.get(a);
                if (messageObject == null) {
                    continue;
                }
                if (messageObject.getId() > 0 && messageObject.isReply()) {
                    int messageId = messageObject.messageOwner.reply_to.reply_to_msg_id;
                    long channelId = 0;
                    if (messageObject.messageOwner.reply_to.reply_to_peer_id != null) {
                        if (messageObject.messageOwner.reply_to.reply_to_peer_id.channel_id != 0) {
                            channelId = messageObject.messageOwner.reply_to.reply_to_peer_id.channel_id;
                        }
                    } else if (messageObject.messageOwner.peer_id.channel_id != 0) {
                        channelId = messageObject.messageOwner.peer_id.channel_id;
                    }

                    if (messageObject.replyMessageObject != null) {
                        if (messageObject.replyMessageObject.messageOwner == null || messageObject.replyMessageObject.messageOwner.peer_id == null || messageObject.messageOwner instanceof TLRPC.TL_messageEmpty) {
                            continue;
                        }
                        if (messageObject.replyMessageObject.messageOwner.peer_id.channel_id == channelId) {
                            continue;
                        }
                    }

                    SparseArray<ArrayList<MessageObject>> sparseArray = replyMessageOwners.get(dialogId);
                    ArrayList<Integer> ids = dialogReplyMessagesIds.get(channelId);
                    if (sparseArray == null) {
                        sparseArray = new SparseArray<>();
                        replyMessageOwners.put(dialogId, sparseArray);
                    }
                    if (ids == null) {
                        ids = new ArrayList<>();
                        dialogReplyMessagesIds.put(channelId, ids);
                    }
                    ArrayList<MessageObject> arrayList = sparseArray.get(messageId);
                    if (arrayList == null) {
                        arrayList = new ArrayList<>();
                        sparseArray.put(messageId, arrayList);
                        if (!ids.contains(messageId)) {
                            ids.add(messageId);
                        }
                    }
                    arrayList.add(messageObject);
                }
            }
            if (replyMessageOwners.isEmpty()) {
                if (callback != null) {
                    callback.run();
                }
                return;
            }

            getMessagesStorage().getStorageQueue().postRunnable(() -> {
                try {
                    ArrayList<TLRPC.Message> result = new ArrayList<>();
                    ArrayList<TLRPC.User> users = new ArrayList<>();
                    ArrayList<TLRPC.Chat> chats = new ArrayList<>();
                    ArrayList<Long> usersToLoad = new ArrayList<>();
                    ArrayList<Long> chatsToLoad = new ArrayList<>();

                    for (int b = 0, N2 = replyMessageOwners.size(); b < N2; b++) {
                        long did = replyMessageOwners.keyAt(b);
                        SparseArray<ArrayList<MessageObject>> owners = replyMessageOwners.valueAt(b);
                        ArrayList<Integer> ids = dialogReplyMessagesIds.get(did);
                        if (ids == null) {
                            continue;
                        }
                        SQLiteCursor cursor;
                        if (scheduled) {
                            cursor = getMessagesStorage().getDatabase().queryFinalized(String.format(Locale.US, "SELECT data, mid, date, uid FROM scheduled_messages_v2 WHERE mid IN(%s) AND uid = %d", TextUtils.join(",", ids), dialogId));
                        } else {
                            cursor = getMessagesStorage().getDatabase().queryFinalized(String.format(Locale.US, "SELECT data, mid, date, uid FROM messages_v2 WHERE mid IN(%s) AND uid = %d", TextUtils.join(",", ids), dialogId));
                        }
                        while (cursor.next()) {
                            NativeByteBuffer data = cursor.byteBufferValue(0);
                            if (data != null) {
                                TLRPC.Message message = TLRPC.Message.TLdeserialize(data, data.readInt32(false), false);
                                message.readAttachPath(data, getUserConfig().clientUserId);
                                data.reuse();
                                message.id = cursor.intValue(1);
                                message.date = cursor.intValue(2);
                                message.dialog_id = dialogId;
                                MessagesStorage.addUsersAndChatsFromMessage(message, usersToLoad, chatsToLoad, null);
                                result.add(message);

                                long channelId = message.peer_id != null ? message.peer_id.channel_id : 0;
                                ArrayList<Integer> mids = dialogReplyMessagesIds.get(channelId);
                                if (mids != null) {
                                    mids.remove((Integer) message.id);
                                    if (mids.isEmpty()) {
                                        dialogReplyMessagesIds.remove(channelId);
                                    }
                                }
                            }
                        }
                        cursor.dispose();
                    }

                    if (!usersToLoad.isEmpty()) {
                        getMessagesStorage().getUsersInternal(TextUtils.join(",", usersToLoad), users);
                    }
                    if (!chatsToLoad.isEmpty()) {
                        getMessagesStorage().getChatsInternal(TextUtils.join(",", chatsToLoad), chats);
                    }
                    broadcastReplyMessages(result, replyMessageOwners, users, chats, dialogId, true);

                    if (!dialogReplyMessagesIds.isEmpty()) {
                        for (int a = 0, N = dialogReplyMessagesIds.size(); a < N; a++) {
                            long channelId = dialogReplyMessagesIds.keyAt(a);
                            if (scheduled) {
                                TLRPC.TL_messages_getScheduledMessages req = new TLRPC.TL_messages_getScheduledMessages();
                                req.peer = getMessagesController().getInputPeer(dialogId);
                                req.id = dialogReplyMessagesIds.valueAt(a);
                                getConnectionsManager().sendRequest(req, (response, error) -> {
                                    if (error == null) {
                                        TLRPC.messages_Messages messagesRes = (TLRPC.messages_Messages) response;
                                        for (int i = 0; i < messagesRes.messages.size(); i++) {
                                            TLRPC.Message message = messagesRes.messages.get(i);
                                            if (message.dialog_id == 0) {
                                                message.dialog_id = dialogId;
                                            }
                                        }
                                        MessageObject.fixMessagePeer(messagesRes.messages, channelId);
                                        ImageLoader.saveMessagesThumbs(messagesRes.messages);
                                        broadcastReplyMessages(messagesRes.messages, replyMessageOwners, messagesRes.users, messagesRes.chats, dialogId, false);
                                        getMessagesStorage().putUsersAndChats(messagesRes.users, messagesRes.chats, true, true);
                                        saveReplyMessages(replyMessageOwners, messagesRes.messages, scheduled);
                                    }
                                    if (callback != null) {
                                        AndroidUtilities.runOnUIThread(callback);
                                    }
                                });
                            } else if (channelId != 0) {
                                TLRPC.TL_channels_getMessages req = new TLRPC.TL_channels_getMessages();
                                req.channel = getMessagesController().getInputChannel(channelId);
                                req.id = dialogReplyMessagesIds.valueAt(a);
                                getConnectionsManager().sendRequest(req, (response, error) -> {
                                    if (error == null) {
                                        TLRPC.messages_Messages messagesRes = (TLRPC.messages_Messages) response;
                                        for (int i = 0; i < messagesRes.messages.size(); i++) {
                                            TLRPC.Message message = messagesRes.messages.get(i);
                                            if (message.dialog_id == 0) {
                                                message.dialog_id = dialogId;
                                            }
                                        }
                                        MessageObject.fixMessagePeer(messagesRes.messages, channelId);
                                        ImageLoader.saveMessagesThumbs(messagesRes.messages);
                                        broadcastReplyMessages(messagesRes.messages, replyMessageOwners, messagesRes.users, messagesRes.chats, dialogId, false);
                                        getMessagesStorage().putUsersAndChats(messagesRes.users, messagesRes.chats, true, true);
                                        saveReplyMessages(replyMessageOwners, messagesRes.messages, scheduled);
                                    }
                                    if (callback != null) {
                                        AndroidUtilities.runOnUIThread(callback);
                                    }
                                });
                            } else {
                                TLRPC.TL_messages_getMessages req = new TLRPC.TL_messages_getMessages();
                                req.id = dialogReplyMessagesIds.valueAt(a);
                                getConnectionsManager().sendRequest(req, (response, error) -> {
                                    if (error == null) {
                                        TLRPC.messages_Messages messagesRes = (TLRPC.messages_Messages) response;
                                        for (int i = 0; i < messagesRes.messages.size(); i++) {
                                            TLRPC.Message message = messagesRes.messages.get(i);
                                            if (message.dialog_id == 0) {
                                                message.dialog_id = dialogId;
                                            }
                                        }
                                        ImageLoader.saveMessagesThumbs(messagesRes.messages);
                                        broadcastReplyMessages(messagesRes.messages, replyMessageOwners, messagesRes.users, messagesRes.chats, dialogId, false);
                                        getMessagesStorage().putUsersAndChats(messagesRes.users, messagesRes.chats, true, true);
                                        saveReplyMessages(replyMessageOwners, messagesRes.messages, scheduled);
                                    }
                                    if (callback != null) {
                                        AndroidUtilities.runOnUIThread(callback);
                                    }
                                });
                            }
                        }
                    } else {
                        if (callback != null) {
                            AndroidUtilities.runOnUIThread(callback);
                        }
                    }
                } catch (Exception e) {
                    FileLog.e(e);
                }
            });
        }
    }

    private void saveReplyMessages(LongSparseArray<SparseArray<ArrayList<MessageObject>>> replyMessageOwners, ArrayList<TLRPC.Message> result, boolean scheduled) {
        getMessagesStorage().getStorageQueue().postRunnable(() -> {
            try {
                getMessagesStorage().getDatabase().beginTransaction();
                SQLitePreparedStatement state;
                if (scheduled) {
                    state = getMessagesStorage().getDatabase().executeFast("UPDATE scheduled_messages_v2 SET replydata = ?, reply_to_message_id = ? WHERE mid = ? AND uid = ?");
                } else {
                    state = getMessagesStorage().getDatabase().executeFast("UPDATE messages_v2 SET replydata = ?, reply_to_message_id = ? WHERE mid = ? AND uid = ?");
                }
                for (int a = 0; a < result.size(); a++) {
                    TLRPC.Message message = result.get(a);
                    long dialogId = MessageObject.getDialogId(message);
                    SparseArray<ArrayList<MessageObject>> sparseArray = replyMessageOwners.get(dialogId);
                    if (sparseArray == null) {
                        continue;
                    }
                    ArrayList<MessageObject> messageObjects = sparseArray.get(message.id);
                    if (messageObjects != null) {
                        NativeByteBuffer data = new NativeByteBuffer(message.getObjectSize());
                        message.serializeToStream(data);
                        for (int b = 0; b < messageObjects.size(); b++) {
                            MessageObject messageObject = messageObjects.get(b);
                            state.requery();
                            state.bindByteBuffer(1, data);
                            state.bindInteger(2, message.id);
                            state.bindInteger(3, messageObject.getId());
                            state.bindLong(4, messageObject.getDialogId());
                            state.step();
                        }
                        data.reuse();
                    }
                }
                state.dispose();
                getMessagesStorage().getDatabase().commitTransaction();
            } catch (Exception e) {
                FileLog.e(e);
            }
        });
    }

    private void broadcastReplyMessages(ArrayList<TLRPC.Message> result, LongSparseArray<SparseArray<ArrayList<MessageObject>>> replyMessageOwners, ArrayList<TLRPC.User> users, ArrayList<TLRPC.Chat> chats, long dialog_id, boolean isCache) {
        LongSparseArray<TLRPC.User> usersDict = new LongSparseArray<>();
        for (int a = 0; a < users.size(); a++) {
            TLRPC.User user = users.get(a);
            usersDict.put(user.id, user);
        }
        LongSparseArray<TLRPC.Chat> chatsDict = new LongSparseArray<>();
        for (int a = 0; a < chats.size(); a++) {
            TLRPC.Chat chat = chats.get(a);
            chatsDict.put(chat.id, chat);
        }
        ArrayList<MessageObject> messageObjects = new ArrayList<>();
        for (int a = 0, N = result.size(); a < N; a++) {
            messageObjects.add(new MessageObject(currentAccount, result.get(a), usersDict, chatsDict, false, false));
        }
        AndroidUtilities.runOnUIThread(() -> {
            getMessagesController().putUsers(users, isCache);
            getMessagesController().putChats(chats, isCache);
            boolean changed = false;
            for (int a = 0, N = messageObjects.size(); a < N; a++) {
                MessageObject messageObject = messageObjects.get(a);
                long dialogId = messageObject.getDialogId();
                SparseArray<ArrayList<MessageObject>> sparseArray = replyMessageOwners.get(dialogId);
                if (sparseArray == null) {
                    continue;
                }
                ArrayList<MessageObject> arrayList = sparseArray.get(messageObject.getId());
                if (arrayList != null) {
                    for (int b = 0; b < arrayList.size(); b++) {
                        MessageObject m = arrayList.get(b);
                        m.replyMessageObject = messageObject;
                        if (m.messageOwner.action instanceof TLRPC.TL_messageActionPinMessage) {
                            m.generatePinMessageText(null, null);
                        } else if (m.messageOwner.action instanceof TLRPC.TL_messageActionGameScore) {
                            m.generateGameMessageText(null);
                        } else if (m.messageOwner.action instanceof TLRPC.TL_messageActionPaymentSent) {
                            m.generatePaymentSentMessageText(null);
                        }
                    }
                    changed = true;
                }
            }
            if (changed) {
                getNotificationCenter().postNotificationName(NotificationCenter.replyMessagesDidLoad, dialog_id, messageObjects, replyMessageOwners);
            }
        });
    }

    public static void sortEntities(ArrayList<TLRPC.MessageEntity> entities) {
        Collections.sort(entities, entityComparator);
    }

    private static boolean checkInclusion(int index, List<TLRPC.MessageEntity> entities, boolean end) {
        if (entities == null || entities.isEmpty()) {
            return false;
        }
        int count = entities.size();
        for (int a = 0; a < count; a++) {
            TLRPC.MessageEntity entity = entities.get(a);
            if ((end ? entity.offset < index : entity.offset <= index) && entity.offset + entity.length > index) {
                return true;
            }
        }
        return false;
    }

    private static boolean checkIntersection(int start, int end, List<TLRPC.MessageEntity> entities) {
        if (entities == null || entities.isEmpty()) {
            return false;
        }
        int count = entities.size();
        for (int a = 0; a < count; a++) {
            TLRPC.MessageEntity entity = entities.get(a);
            if (entity.offset > start && entity.offset + entity.length <= end) {
                return true;
            }
        }
        return false;
    }

    public CharSequence substring(CharSequence source, int start, int end) {
        if (source instanceof SpannableStringBuilder) {
            return source.subSequence(start, end);
        } else if (source instanceof SpannedString) {
            return source.subSequence(start, end);
        } else {
            return TextUtils.substring(source, start, end);
        }
    }

    private static CharacterStyle createNewSpan(CharacterStyle baseSpan, TextStyleSpan.TextStyleRun textStyleRun, TextStyleSpan.TextStyleRun newStyleRun, boolean allowIntersection) {
        TextStyleSpan.TextStyleRun run = new TextStyleSpan.TextStyleRun(textStyleRun);
        if (newStyleRun != null) {
            if (allowIntersection) {
                run.merge(newStyleRun);
            } else {
                run.replace(newStyleRun);
            }
        }
        if (baseSpan instanceof TextStyleSpan) {
            return new TextStyleSpan(run);
        } else if (baseSpan instanceof URLSpanReplacement) {
            URLSpanReplacement span = (URLSpanReplacement) baseSpan;
            return new URLSpanReplacement(span.getURL(), run);
        }
        return null;
    }

    public static void addStyleToText(TextStyleSpan span, int start, int end, Spannable editable, boolean allowIntersection) {
        try {
            CharacterStyle[] spans = editable.getSpans(start, end, CharacterStyle.class);
            if (spans != null && spans.length > 0) {
                for (int a = 0; a < spans.length; a++) {
                    CharacterStyle oldSpan = spans[a];
                    TextStyleSpan.TextStyleRun textStyleRun;
                    TextStyleSpan.TextStyleRun newStyleRun = span != null ? span.getTextStyleRun() : new TextStyleSpan.TextStyleRun();
                    if (oldSpan instanceof TextStyleSpan) {
                        TextStyleSpan textStyleSpan = (TextStyleSpan) oldSpan;
                        textStyleRun = textStyleSpan.getTextStyleRun();
                    } else if (oldSpan instanceof URLSpanReplacement) {
                        URLSpanReplacement urlSpanReplacement = (URLSpanReplacement) oldSpan;
                        textStyleRun = urlSpanReplacement.getTextStyleRun();
                        if (textStyleRun == null) {
                            textStyleRun = new TextStyleSpan.TextStyleRun();
                        }
                    } else {
                        continue;
                    }
                    if (textStyleRun == null) {
                        continue;
                    }
                    int spanStart = editable.getSpanStart(oldSpan);
                    int spanEnd = editable.getSpanEnd(oldSpan);
                    editable.removeSpan(oldSpan);
                    if (spanStart > start && end > spanEnd) {
                        editable.setSpan(createNewSpan(oldSpan, textStyleRun, newStyleRun, allowIntersection), spanStart, spanEnd, Spanned.SPAN_EXCLUSIVE_EXCLUSIVE);
                        if (span != null) {
                            editable.setSpan(new TextStyleSpan(new TextStyleSpan.TextStyleRun(newStyleRun)), spanEnd, end, Spanned.SPAN_EXCLUSIVE_EXCLUSIVE);
                        }
                        end = spanStart;
                    } else {
                        int startTemp = start;
                        if (spanStart <= start) {
                            if (spanStart != start) {
                                editable.setSpan(createNewSpan(oldSpan, textStyleRun, null, allowIntersection), spanStart, start, Spanned.SPAN_EXCLUSIVE_EXCLUSIVE);
                            }
                            if (spanEnd > start) {
                                if (span != null) {
                                    editable.setSpan(createNewSpan(oldSpan, textStyleRun, newStyleRun, allowIntersection), start, Math.min(spanEnd, end), Spanned.SPAN_EXCLUSIVE_EXCLUSIVE);
                                }
                                start = spanEnd;
                            }
                        }
                        if (spanEnd >= end) {
                            if (spanEnd != end) {
                                editable.setSpan(createNewSpan(oldSpan, textStyleRun, null, allowIntersection), end, spanEnd, Spanned.SPAN_EXCLUSIVE_EXCLUSIVE);
                            }
                            if (end > spanStart && spanEnd <= startTemp) {
                                if (span != null) {
                                    editable.setSpan(createNewSpan(oldSpan, textStyleRun, newStyleRun, allowIntersection), spanStart, Math.min(spanEnd, end), Spanned.SPAN_EXCLUSIVE_EXCLUSIVE);
                                }
                                end = spanStart;
                            }
                        }
                    }
                }
            }
            if (span != null && start < end && start < editable.length()) {
                editable.setSpan(span, start, Math.min(editable.length(), end), Spanned.SPAN_EXCLUSIVE_EXCLUSIVE);
            }
        } catch (Exception e) {
            FileLog.e(e);
        }
    }

    public static void addTextStyleRuns(MessageObject msg, Spannable text) {
        addTextStyleRuns(msg.messageOwner.entities, msg.messageText, text, -1);
    }

    public static void addTextStyleRuns(TLRPC.DraftMessage msg, Spannable text, int allowedFlags) {
        addTextStyleRuns(msg.entities, msg.message, text, allowedFlags);
    }

    public static void addTextStyleRuns(MessageObject msg, Spannable text, int allowedFlags) {
        addTextStyleRuns(msg.messageOwner.entities, msg.messageText, text, allowedFlags);
    }

    public static void addTextStyleRuns(ArrayList<TLRPC.MessageEntity> entities, CharSequence messageText, Spannable text) {
        addTextStyleRuns(entities, messageText, text, -1);
    }

    public static void addTextStyleRuns(ArrayList<TLRPC.MessageEntity> entities, CharSequence messageText, Spannable text, int allowedFlags) {
        for (TextStyleSpan prevSpan : text.getSpans(0, text.length(), TextStyleSpan.class))
            text.removeSpan(prevSpan);
        for (TextStyleSpan.TextStyleRun run : MediaDataController.getTextStyleRuns(entities, messageText, allowedFlags)) {
            MediaDataController.addStyleToText(new TextStyleSpan(run), run.start, run.end, text, true);
        }
    }

    public static void addAnimatedEmojiSpans(ArrayList<TLRPC.MessageEntity> entities, CharSequence messageText, Paint.FontMetricsInt fontMetricsInt) {
        if (!(messageText instanceof Spannable) || entities == null) {
            return;
        }
        Spannable spannable = (Spannable) messageText;
        AnimatedEmojiSpan[] emojiSpans = spannable.getSpans(0, spannable.length(), AnimatedEmojiSpan.class);
        for (int j = 0; j < emojiSpans.length; ++j) {
            AnimatedEmojiSpan span = emojiSpans[j];
            if (span != null) {
                spannable.removeSpan(span);
            }
        }
        for (int i = 0; i < entities.size(); ++i) {
            TLRPC.MessageEntity messageEntity = entities.get(i);
            if (messageEntity instanceof TLRPC.TL_messageEntityCustomEmoji) {
                TLRPC.TL_messageEntityCustomEmoji entity = (TLRPC.TL_messageEntityCustomEmoji) messageEntity;

                int start = messageEntity.offset;
                int end = messageEntity.offset + messageEntity.length;
                if (start < end && end <= spannable.length()) {
                    AnimatedEmojiSpan span;
                    if (entity.document != null) {
                        span = new AnimatedEmojiSpan(entity.document, fontMetricsInt);
                    } else {
                        span = new AnimatedEmojiSpan(entity.document_id, fontMetricsInt);
                    }
                    spannable.setSpan(span, start, end, Spanned.SPAN_EXCLUSIVE_EXCLUSIVE);
                }
            }
        }
    }

    public static ArrayList<TextStyleSpan.TextStyleRun> getTextStyleRuns(ArrayList<TLRPC.MessageEntity> entities, CharSequence text, int allowedFlags) {
        ArrayList<TextStyleSpan.TextStyleRun> runs = new ArrayList<>();
        ArrayList<TLRPC.MessageEntity> entitiesCopy = new ArrayList<>(entities);

        Collections.sort(entitiesCopy, (o1, o2) -> {
            if (o1.offset > o2.offset) {
                return 1;
            } else if (o1.offset < o2.offset) {
                return -1;
            }
            return 0;
        });
        for (int a = 0, N = entitiesCopy.size(); a < N; a++) {
            TLRPC.MessageEntity entity = entitiesCopy.get(a);
            if (entity == null || entity.length <= 0 || entity.offset < 0 || entity.offset >= text.length()) {
                continue;
            } else if (entity.offset + entity.length > text.length()) {
                entity.length = text.length() - entity.offset;
            }

            if (entity instanceof TLRPC.TL_messageEntityCustomEmoji) {
                continue;
            }

            TextStyleSpan.TextStyleRun newRun = new TextStyleSpan.TextStyleRun();
            newRun.start = entity.offset;
            newRun.end = newRun.start + entity.length;
            TLRPC.MessageEntity urlEntity = null;
            if (entity instanceof TLRPC.TL_messageEntitySpoiler) {
                newRun.flags = TextStyleSpan.FLAG_STYLE_SPOILER;
            } else if (entity instanceof TLRPC.TL_messageEntityStrike) {
                newRun.flags = TextStyleSpan.FLAG_STYLE_STRIKE;
            } else if (entity instanceof TLRPC.TL_messageEntityUnderline) {
                newRun.flags = TextStyleSpan.FLAG_STYLE_UNDERLINE;
            } else if (entity instanceof TLRPC.TL_messageEntityBlockquote) {
                newRun.flags = TextStyleSpan.FLAG_STYLE_QUOTE;
            } else if (entity instanceof TLRPC.TL_messageEntityBold) {
                newRun.flags = TextStyleSpan.FLAG_STYLE_BOLD;
            } else if (entity instanceof TLRPC.TL_messageEntityItalic) {
                newRun.flags = TextStyleSpan.FLAG_STYLE_ITALIC;
            } else if (entity instanceof TLRPC.TL_messageEntityCode || entity instanceof TLRPC.TL_messageEntityPre) {
                newRun.flags = TextStyleSpan.FLAG_STYLE_MONO;
            } else if (entity instanceof TLRPC.TL_messageEntityMentionName) {
                newRun.flags = TextStyleSpan.FLAG_STYLE_MENTION;
                newRun.urlEntity = entity;
            } else if (entity instanceof TLRPC.TL_inputMessageEntityMentionName) {
                newRun.flags = TextStyleSpan.FLAG_STYLE_MENTION;
                newRun.urlEntity = entity;
            } else {
                newRun.flags = TextStyleSpan.FLAG_STYLE_URL;
                newRun.urlEntity = entity;
            }

            newRun.flags &= allowedFlags;

            for (int b = 0, N2 = runs.size(); b < N2; b++) {
                TextStyleSpan.TextStyleRun run = runs.get(b);

                if (newRun.start > run.start) {
                    if (newRun.start >= run.end) {
                        continue;
                    }

                    if (newRun.end < run.end) {
                        TextStyleSpan.TextStyleRun r = new TextStyleSpan.TextStyleRun(newRun);
                        r.merge(run);
                        b++;
                        N2++;
                        runs.add(b, r);

                        r = new TextStyleSpan.TextStyleRun(run);
                        r.start = newRun.end;
                        b++;
                        N2++;
                        runs.add(b, r);
                    } else {
                        TextStyleSpan.TextStyleRun r = new TextStyleSpan.TextStyleRun(newRun);
                        r.merge(run);
                        r.end = run.end;
                        b++;
                        N2++;
                        runs.add(b, r);
                    }

                    int temp = newRun.start;
                    newRun.start = run.end;
                    run.end = temp;
                } else {
                    if (run.start >= newRun.end) {
                        continue;
                    }
                    int temp = run.start;
                    if (newRun.end == run.end) {
                        run.merge(newRun);
                    } else if (newRun.end < run.end) {
                        TextStyleSpan.TextStyleRun r = new TextStyleSpan.TextStyleRun(run);
                        r.merge(newRun);
                        r.end = newRun.end;
                        b++;
                        N2++;
                        runs.add(b, r);

                        run.start = newRun.end;
                    } else {
                        TextStyleSpan.TextStyleRun r = new TextStyleSpan.TextStyleRun(newRun);
                        r.start = run.end;
                        b++;
                        N2++;
                        runs.add(b, r);

                        run.merge(newRun);
                    }
                    newRun.end = temp;
                }
            }
            if (newRun.start < newRun.end) {
                runs.add(newRun);
            }
        }
        return runs;
    }

    public void addStyle(int flags, int spanStart, int spanEnd, ArrayList<TLRPC.MessageEntity> entities) {
        if ((flags & TextStyleSpan.FLAG_STYLE_SPOILER) != 0)
            entities.add(setEntityStartEnd(new TLRPC.TL_messageEntitySpoiler(), spanStart, spanEnd));
        if ((flags & TextStyleSpan.FLAG_STYLE_BOLD) != 0)
            entities.add(setEntityStartEnd(new TLRPC.TL_messageEntityBold(), spanStart, spanEnd));
        if ((flags & TextStyleSpan.FLAG_STYLE_ITALIC) != 0)
            entities.add(setEntityStartEnd(new TLRPC.TL_messageEntityItalic(), spanStart, spanEnd));
        if ((flags & TextStyleSpan.FLAG_STYLE_MONO) != 0)
            entities.add(setEntityStartEnd(new TLRPC.TL_messageEntityCode(), spanStart, spanEnd));
        if ((flags & TextStyleSpan.FLAG_STYLE_STRIKE) != 0)
            entities.add(setEntityStartEnd(new TLRPC.TL_messageEntityStrike(), spanStart, spanEnd));
        if ((flags & TextStyleSpan.FLAG_STYLE_UNDERLINE) != 0)
            entities.add(setEntityStartEnd(new TLRPC.TL_messageEntityUnderline(), spanStart, spanEnd));
        if ((flags & TextStyleSpan.FLAG_STYLE_QUOTE) != 0)
            entities.add(setEntityStartEnd(new TLRPC.TL_messageEntityBlockquote(), spanStart, spanEnd));
    }

    private TLRPC.MessageEntity setEntityStartEnd(TLRPC.MessageEntity entity, int spanStart, int spanEnd) {
        entity.offset = spanStart;
        entity.length = spanEnd - spanStart;
        return entity;
    }

    public ArrayList<TLRPC.MessageEntity> getEntities(CharSequence[] message, boolean allowStrike) {
        if (message == null || message[0] == null) {
            return null;
        }
        ArrayList<TLRPC.MessageEntity> entities = null;
        int index;
        int start = -1;
        int lastIndex = 0;
        boolean isPre = false;
        final String mono = "`";
        final String pre = "```";
        while ((index = TextUtils.indexOf(message[0], !isPre ? mono : pre, lastIndex)) != -1) {
            if (start == -1) {
                isPre = message[0].length() - index > 2 && message[0].charAt(index + 1) == '`' && message[0].charAt(index + 2) == '`';
                start = index;
                lastIndex = index + (isPre ? 3 : 1);
            } else {
                if (entities == null) {
                    entities = new ArrayList<>();
                }
                for (int a = index + (isPre ? 3 : 1); a < message[0].length(); a++) {
                    if (message[0].charAt(a) == '`') {
                        index++;
                    } else {
                        break;
                    }
                }
                lastIndex = index + (isPre ? 3 : 1);
                if (isPre) {
                    int firstChar = start > 0 ? message[0].charAt(start - 1) : 0;
                    boolean replacedFirst = firstChar == ' ' || firstChar == '\n';
                    CharSequence startMessage = substring(message[0], 0, start - (replacedFirst ? 1 : 0));
                    CharSequence content = substring(message[0], start + 3, index);
                    firstChar = index + 3 < message[0].length() ? message[0].charAt(index + 3) : 0;
                    CharSequence endMessage = substring(message[0], index + 3 + (firstChar == ' ' || firstChar == '\n' ? 1 : 0), message[0].length());
                    if (startMessage.length() != 0) {
                        startMessage = AndroidUtilities.concat(startMessage, "\n");
                    } else {
                        replacedFirst = true;
                    }
                    if (endMessage.length() != 0) {
                        endMessage = AndroidUtilities.concat("\n", endMessage);
                    }
                    if (!TextUtils.isEmpty(content)) {
                        message[0] = AndroidUtilities.concat(startMessage, content, endMessage);
                        TLRPC.TL_messageEntityPre entity = new TLRPC.TL_messageEntityPre();
                        entity.offset = start + (replacedFirst ? 0 : 1);
                        entity.length = index - start - 3 + (replacedFirst ? 0 : 1);
                        entity.language = "";
                        entities.add(entity);
                        lastIndex -= 6;
                    }
                } else {
                    if (start + 1 != index) {
                        message[0] = AndroidUtilities.concat(substring(message[0], 0, start), substring(message[0], start + 1, index), substring(message[0], index + 1, message[0].length()));
                        TLRPC.TL_messageEntityCode entity = new TLRPC.TL_messageEntityCode();
                        entity.offset = start;
                        entity.length = index - start - 1;
                        entities.add(entity);
                        lastIndex -= 2;
                    }
                }
                start = -1;
                isPre = false;
            }
        }
        if (start != -1 && isPre) {
            message[0] = AndroidUtilities.concat(substring(message[0], 0, start), substring(message[0], start + 2, message[0].length()));
            if (entities == null) {
                entities = new ArrayList<>();
            }
            TLRPC.TL_messageEntityCode entity = new TLRPC.TL_messageEntityCode();
            entity.offset = start;
            entity.length = 1;
            entities.add(entity);
        }

        if (message[0] instanceof Spanned) {
            Spanned spannable = (Spanned) message[0];
            TextStyleSpan[] spans = spannable.getSpans(0, message[0].length(), TextStyleSpan.class);
            if (spans != null && spans.length > 0) {
                for (int a = 0; a < spans.length; a++) {
                    TextStyleSpan span = spans[a];
                    int spanStart = spannable.getSpanStart(span);
                    int spanEnd = spannable.getSpanEnd(span);
                    if (checkInclusion(spanStart, entities, false) || checkInclusion(spanEnd, entities, true) || checkIntersection(spanStart, spanEnd, entities)) {
                        continue;
                    }
                    if (entities == null) {
                        entities = new ArrayList<>();
                    }
                    addStyle(span.getStyleFlags(), spanStart, spanEnd, entities);
                }
            }

            URLSpanUserMention[] spansMentions = spannable.getSpans(0, message[0].length(), URLSpanUserMention.class);
            if (spansMentions != null && spansMentions.length > 0) {
                if (entities == null) {
                    entities = new ArrayList<>();
                }
                for (int b = 0; b < spansMentions.length; b++) {
                    TLRPC.TL_inputMessageEntityMentionName entity = new TLRPC.TL_inputMessageEntityMentionName();
                    entity.user_id = getMessagesController().getInputUser(Utilities.parseLong(spansMentions[b].getURL()));
                    if (entity.user_id != null) {
                        entity.offset = spannable.getSpanStart(spansMentions[b]);
                        entity.length = Math.min(spannable.getSpanEnd(spansMentions[b]), message[0].length()) - entity.offset;
                        if (message[0].charAt(entity.offset + entity.length - 1) == ' ') {
                            entity.length--;
                        }
                        entities.add(entity);
                    }
                }
            }

            URLSpanReplacement[] spansUrlReplacement = spannable.getSpans(0, message[0].length(), URLSpanReplacement.class);
            if (spansUrlReplacement != null && spansUrlReplacement.length > 0) {
                if (entities == null) {
                    entities = new ArrayList<>();
                }
                for (int b = 0; b < spansUrlReplacement.length; b++) {
                    TLRPC.TL_messageEntityTextUrl entity = new TLRPC.TL_messageEntityTextUrl();
                    entity.offset = spannable.getSpanStart(spansUrlReplacement[b]);
                    entity.length = Math.min(spannable.getSpanEnd(spansUrlReplacement[b]), message[0].length()) - entity.offset;
                    entity.url = spansUrlReplacement[b].getURL();
                    entities.add(entity);
                    TextStyleSpan.TextStyleRun style = spansUrlReplacement[b].getTextStyleRun();
                    if (style != null) {
                        addStyle(style.flags, entity.offset, entity.offset + entity.length, entities);
                    }
                }
            }

            AnimatedEmojiSpan[] animatedEmojiSpans = spannable.getSpans(0, message[0].length(), AnimatedEmojiSpan.class);
            if (animatedEmojiSpans != null && animatedEmojiSpans.length > 0) {
                if (entities == null) {
                    entities = new ArrayList<>();
                }
                for (int b = 0; b < animatedEmojiSpans.length; ++b) {
                    AnimatedEmojiSpan span = animatedEmojiSpans[b];
                    if (span != null) {
                        try {
                            TLRPC.TL_messageEntityCustomEmoji entity = new TLRPC.TL_messageEntityCustomEmoji();
                            entity.offset = spannable.getSpanStart(span);
                            entity.length = Math.min(spannable.getSpanEnd(span), message[0].length()) - entity.offset;
                            entity.document_id = span.getDocumentId();
                            entity.document = span.document;
                            entities.add(entity);
                        } catch (Exception e) {
                            FileLog.e(e);
                        }
                    }
                }
            }

            if (spannable instanceof Spannable) {
                AndroidUtilities.addLinks((Spannable) spannable, Linkify.WEB_URLS);
                URLSpan[] spansUrl = spannable.getSpans(0, message[0].length(), URLSpan.class);
                if (spansUrl != null && spansUrl.length > 0) {
                    if (entities == null) {
                        entities = new ArrayList<>();
                    }
                    for (int b = 0; b < spansUrl.length; b++) {
                        if (spansUrl[b] instanceof URLSpanReplacement || spansUrl[b] instanceof URLSpanUserMention) {
                            continue;
                        }
                        TLRPC.TL_messageEntityUrl entity = new TLRPC.TL_messageEntityUrl();
                        entity.offset = spannable.getSpanStart(spansUrl[b]);
                        entity.length = Math.min(spannable.getSpanEnd(spansUrl[b]), message[0].length()) - entity.offset;
                        entity.url = spansUrl[b].getURL();
                        entities.add(entity);
                    }
                }
            }
        }

        CharSequence cs = message[0];
        if (entities == null) entities = new ArrayList<>();
        cs = parsePattern(cs, BOLD_PATTERN, entities, obj -> new TLRPC.TL_messageEntityBold());
        cs = parsePattern(cs, ITALIC_PATTERN, entities, obj -> new TLRPC.TL_messageEntityItalic());
        cs = parsePattern(cs, SPOILER_PATTERN, entities, obj -> new TLRPC.TL_messageEntitySpoiler());
        if (allowStrike) {
            cs = parsePattern(cs, STRIKE_PATTERN, entities, obj -> new TLRPC.TL_messageEntityStrike());
        }
        message[0] = cs;

        return entities;
    }

    private CharSequence parsePattern(CharSequence cs, Pattern pattern, List<TLRPC.MessageEntity> entities, GenericProvider<Void, TLRPC.MessageEntity> entityProvider) {
        Matcher m = pattern.matcher(cs);
        int offset = 0;
        while (m.find()) {
            String gr = m.group(1);
            boolean allowEntity = true;
            if (cs instanceof Spannable) {
                // check if it is inside a link: do not convert __ ** to styles inside links
                URLSpan[] spansUrl = ((Spannable) cs).getSpans(m.start() - offset, m.end() - offset, URLSpan.class);
                if (spansUrl != null && spansUrl.length > 0) {
                    allowEntity = false;
                }
            }

            if (allowEntity) {
                cs = cs.subSequence(0, m.start() - offset) + gr + cs.subSequence(m.end() - offset, cs.length());

                TLRPC.MessageEntity entity = entityProvider.provide(null);
                entity.offset = m.start() - offset;
                entity.length = gr.length();
                entities.add(entity);
            }

            offset += m.end() - m.start() - gr.length();
        }
        return cs;
    }

    //---------------- MESSAGES END ----------------

    private LongSparseArray<Integer> draftsFolderIds = new LongSparseArray<>();
    private LongSparseArray<SparseArray<TLRPC.DraftMessage>> drafts = new LongSparseArray<>();
    private LongSparseArray<SparseArray<TLRPC.Message>> draftMessages = new LongSparseArray<>();
    private boolean inTransaction;
    private SharedPreferences draftPreferences;
    private boolean loadingDrafts;

    public void loadDraftsIfNeed() {
        if (getUserConfig().draftsLoaded || loadingDrafts) {
            return;
        }
        loadingDrafts = true;
        getConnectionsManager().sendRequest(new TLRPC.TL_messages_getAllDrafts(), (response, error) -> {
            if (error != null) {
                AndroidUtilities.runOnUIThread(() -> loadingDrafts = false);
            } else {
                getMessagesController().processUpdates((TLRPC.Updates) response, false);
                AndroidUtilities.runOnUIThread(() -> {
                    loadingDrafts = false;
                    UserConfig userConfig = getUserConfig();
                    userConfig.draftsLoaded = true;
                    userConfig.saveConfig(false);
                });
            }
        });
    }

    public int getDraftFolderId(long dialogId) {
        return draftsFolderIds.get(dialogId, 0);
    }

    public void setDraftFolderId(long dialogId, int folderId) {
        draftsFolderIds.put(dialogId, folderId);
    }

    public void clearDraftsFolderIds() {
        draftsFolderIds.clear();
    }

    public LongSparseArray<SparseArray<TLRPC.DraftMessage>> getDrafts() {
        return drafts;
    }

    public TLRPC.DraftMessage getDraft(long dialogId, int threadId) {
        SparseArray<TLRPC.DraftMessage> threads = drafts.get(dialogId);
        if (threads == null) {
            return null;
        }
        return threads.get(threadId);
    }

    public TLRPC.Message getDraftMessage(long dialogId, int threadId) {
        SparseArray<TLRPC.Message> threads = draftMessages.get(dialogId);
        if (threads == null) {
            return null;
        }
        return threads.get(threadId);
    }

    public void saveDraft(long dialogId, int threadId, CharSequence message, ArrayList<TLRPC.MessageEntity> entities, TLRPC.Message replyToMessage, boolean noWebpage) {
        saveDraft(dialogId, threadId, message, entities, replyToMessage, noWebpage, false);
    }

    public void saveDraft(long dialogId, int threadId, CharSequence message, ArrayList<TLRPC.MessageEntity> entities, TLRPC.Message replyToMessage, boolean noWebpage, boolean clean) {
        TLRPC.DraftMessage draftMessage;
        if (!TextUtils.isEmpty(message) || replyToMessage != null) {
            draftMessage = new TLRPC.TL_draftMessage();
        } else {
            draftMessage = new TLRPC.TL_draftMessageEmpty();
        }
        draftMessage.date = (int) (System.currentTimeMillis() / 1000);
        draftMessage.message = message == null ? "" : message.toString();
        draftMessage.no_webpage = noWebpage;
        if (replyToMessage != null) {
            draftMessage.reply_to_msg_id = replyToMessage.id;
            draftMessage.flags |= 1;
        }
        if (entities != null && !entities.isEmpty()) {
            draftMessage.entities = entities;
            draftMessage.flags |= 8;
        }

        SparseArray<TLRPC.DraftMessage> threads = drafts.get(dialogId);
        TLRPC.DraftMessage currentDraft = threads == null ? null : threads.get(threadId);
        if (!clean) {
            if (currentDraft != null && currentDraft.message.equals(draftMessage.message) && currentDraft.reply_to_msg_id == draftMessage.reply_to_msg_id && currentDraft.no_webpage == draftMessage.no_webpage ||
                    currentDraft == null && TextUtils.isEmpty(draftMessage.message) && draftMessage.reply_to_msg_id == 0) {
                return;
            }
        }

        saveDraft(dialogId, threadId, draftMessage, replyToMessage, false);
        if (threadId == 0) {
            if (!DialogObject.isEncryptedDialog(dialogId)) {
                TLRPC.TL_messages_saveDraft req = new TLRPC.TL_messages_saveDraft();
                req.peer = getMessagesController().getInputPeer(dialogId);
                if (req.peer == null) {
                    return;
                }
                req.message = draftMessage.message;
                req.no_webpage = draftMessage.no_webpage;
                req.reply_to_msg_id = draftMessage.reply_to_msg_id;
                req.entities = draftMessage.entities;
                req.flags = draftMessage.flags;
                getConnectionsManager().sendRequest(req, (response, error) -> {

                });
            }
            getMessagesController().sortDialogs(null);
            getNotificationCenter().postNotificationName(NotificationCenter.dialogsNeedReload);
        }
    }

    public void saveDraft(long dialogId, int threadId, TLRPC.DraftMessage draft, TLRPC.Message replyToMessage, boolean fromServer) {
        SharedPreferences.Editor editor = draftPreferences.edit();
        MessagesController messagesController = getMessagesController();
        if (draft == null || draft instanceof TLRPC.TL_draftMessageEmpty) {
            {
                SparseArray<TLRPC.DraftMessage> threads = drafts.get(dialogId);
                if (threads != null) {
                    threads.remove(threadId);
                    if (threads.size() == 0) {
                        drafts.remove(dialogId);
                    }
                }
            }
            {
                SparseArray<TLRPC.Message> threads = draftMessages.get(dialogId);
                if (threads != null) {
                    threads.remove(threadId);
                    if (threads.size() == 0) {
                        draftMessages.remove(dialogId);
                    }
                }
            }
            if (threadId == 0) {
                draftPreferences.edit().remove("" + dialogId).remove("r_" + dialogId).apply();
            } else {
                draftPreferences.edit().remove("t_" + dialogId + "_" + threadId).remove("rt_" + dialogId + "_" + threadId).commit();
            }
            messagesController.removeDraftDialogIfNeed(dialogId);
        } else {
            SparseArray<TLRPC.DraftMessage> threads = drafts.get(dialogId);
            if (threads == null) {
                threads = new SparseArray<>();
                drafts.put(dialogId, threads);
            }
            threads.put(threadId, draft);
            if (threadId == 0) {
                messagesController.putDraftDialogIfNeed(dialogId, draft);
            }
            try {
                SerializedData serializedData = new SerializedData(draft.getObjectSize());
                draft.serializeToStream(serializedData);
                editor.putString(threadId == 0 ? ("" + dialogId) : ("t_" + dialogId + "_" + threadId), Utilities.bytesToHex(serializedData.toByteArray()));
                serializedData.cleanup();
            } catch (Exception e) {
                FileLog.e(e);
            }
        }
        SparseArray<TLRPC.Message> threads = draftMessages.get(dialogId);
        if (replyToMessage == null) {
            if (threads != null) {
                threads.remove(threadId);
                if (threads.size() == 0) {
                    draftMessages.remove(dialogId);
                }
            }
            if (threadId == 0) {
                editor.remove("r_" + dialogId);
            } else {
                editor.remove("rt_" + dialogId + "_" + threadId);
            }
        } else {
            if (threads == null) {
                threads = new SparseArray<>();
                draftMessages.put(dialogId, threads);
            }
            threads.put(threadId, replyToMessage);

            SerializedData serializedData = new SerializedData(replyToMessage.getObjectSize());
            replyToMessage.serializeToStream(serializedData);
            editor.putString(threadId == 0 ? ("r_" + dialogId) : ("rt_" + dialogId + "_" + threadId), Utilities.bytesToHex(serializedData.toByteArray()));
            serializedData.cleanup();
        }
        editor.apply();
        if (fromServer && threadId == 0) {
            if (draft != null && draft.reply_to_msg_id != 0 && replyToMessage == null) {
                TLRPC.User user = null;
                TLRPC.Chat chat = null;
                if (DialogObject.isUserDialog(dialogId)) {
                    user = getMessagesController().getUser(dialogId);
                } else {
                    chat = getMessagesController().getChat(-dialogId);
                }
                if (user != null || chat != null) {
                    long channelId = ChatObject.isChannel(chat) ? chat.id : 0;
                    int messageId = draft.reply_to_msg_id;

                    getMessagesStorage().getStorageQueue().postRunnable(() -> {
                        try {
                            TLRPC.Message message = null;
                            SQLiteCursor cursor = getMessagesStorage().getDatabase().queryFinalized(String.format(Locale.US, "SELECT data FROM messages_v2 WHERE mid = %d and uid = %d", messageId, dialogId));
                            if (cursor.next()) {
                                NativeByteBuffer data = cursor.byteBufferValue(0);
                                if (data != null) {
                                    message = TLRPC.Message.TLdeserialize(data, data.readInt32(false), false);
                                    message.readAttachPath(data, getUserConfig().clientUserId);
                                    data.reuse();
                                }
                            }
                            cursor.dispose();
                            if (message == null) {
                                if (channelId != 0) {
                                    TLRPC.TL_channels_getMessages req = new TLRPC.TL_channels_getMessages();
                                    req.channel = getMessagesController().getInputChannel(channelId);
                                    req.id.add(messageId);
                                    getConnectionsManager().sendRequest(req, (response, error) -> {
                                        if (error == null) {
                                            TLRPC.messages_Messages messagesRes = (TLRPC.messages_Messages) response;
                                            if (!messagesRes.messages.isEmpty()) {
                                                saveDraftReplyMessage(dialogId, threadId, messagesRes.messages.get(0));
                                            }
                                        }
                                    });
                                } else {
                                    TLRPC.TL_messages_getMessages req = new TLRPC.TL_messages_getMessages();
                                    req.id.add(messageId);
                                    getConnectionsManager().sendRequest(req, (response, error) -> {
                                        if (error == null) {
                                            TLRPC.messages_Messages messagesRes = (TLRPC.messages_Messages) response;
                                            if (!messagesRes.messages.isEmpty()) {
                                                saveDraftReplyMessage(dialogId, threadId, messagesRes.messages.get(0));
                                            }
                                        }
                                    });
                                }
                            } else {
                                saveDraftReplyMessage(dialogId, threadId, message);
                            }
                        } catch (Exception e) {
                            FileLog.e(e);
                        }
                    });
                }
            }
            getNotificationCenter().postNotificationName(NotificationCenter.newDraftReceived, dialogId);
        }
    }

    private void saveDraftReplyMessage(long dialogId, int threadId, TLRPC.Message message) {
        if (message == null) {
            return;
        }
        AndroidUtilities.runOnUIThread(() -> {
            SparseArray<TLRPC.DraftMessage> threads = drafts.get(dialogId);
            TLRPC.DraftMessage draftMessage = threads != null ? threads.get(threadId) : null;
            if (draftMessage != null && draftMessage.reply_to_msg_id == message.id) {
                SparseArray<TLRPC.Message> threads2 = draftMessages.get(dialogId);
                if (threads2 == null) {
                    threads2 = new SparseArray<>();
                    draftMessages.put(dialogId, threads2);
                }
                threads2.put(threadId, message);
                SerializedData serializedData = new SerializedData(message.getObjectSize());
                message.serializeToStream(serializedData);
                draftPreferences.edit().putString(threadId == 0 ? ("r_" + dialogId) : ("rt_" + dialogId + "_" + threadId), Utilities.bytesToHex(serializedData.toByteArray())).apply();
                getNotificationCenter().postNotificationName(NotificationCenter.newDraftReceived, dialogId);
                serializedData.cleanup();
            }
        });
    }

    public void clearAllDrafts(boolean notify) {
        drafts.clear();
        draftMessages.clear();
        draftsFolderIds.clear();
        draftPreferences.edit().clear().apply();
        if (notify) {
            getMessagesController().sortDialogs(null);
            getNotificationCenter().postNotificationName(NotificationCenter.dialogsNeedReload);
        }
    }

    public void cleanDraft(long dialogId, int threadId, boolean replyOnly) {
        SparseArray<TLRPC.DraftMessage> threads2 = drafts.get(dialogId);
        TLRPC.DraftMessage draftMessage = threads2 != null ? threads2.get(threadId) : null;
        if (draftMessage == null) {
            return;
        }
        if (!replyOnly) {
            {
                SparseArray<TLRPC.DraftMessage> threads = drafts.get(dialogId);
                if (threads != null) {
                    threads.remove(threadId);
                    if (threads.size() == 0) {
                        drafts.remove(dialogId);
                    }
                }
            }
            {
                SparseArray<TLRPC.Message> threads = draftMessages.get(dialogId);
                if (threads != null) {
                    threads.remove(threadId);
                    if (threads.size() == 0) {
                        draftMessages.remove(dialogId);
                    }
                }
            }
            if (threadId == 0) {
                draftPreferences.edit().remove("" + dialogId).remove("r_" + dialogId).apply();
                getMessagesController().sortDialogs(null);
                getNotificationCenter().postNotificationName(NotificationCenter.dialogsNeedReload);
            } else {
                draftPreferences.edit().remove("t_" + dialogId + "_" + threadId).remove("rt_" + dialogId + "_" + threadId).commit();
            }
        } else if (draftMessage.reply_to_msg_id != 0) {
            draftMessage.reply_to_msg_id = 0;
            draftMessage.flags &= ~1;
            saveDraft(dialogId, threadId, draftMessage.message, draftMessage.entities, null, draftMessage.no_webpage, true);
        }
    }

    public void beginTransaction() {
        inTransaction = true;
    }

    public void endTransaction() {
        inTransaction = false;
    }

    //---------------- DRAFT END ----------------

    private HashMap<String, TLRPC.BotInfo> botInfos = new HashMap<>();
    private LongSparseArray<TLRPC.Message> botKeyboards = new LongSparseArray<>();
    private SparseLongArray botKeyboardsByMids = new SparseLongArray();

    public void clearBotKeyboard(long dialogId, ArrayList<Integer> messages) {
        AndroidUtilities.runOnUIThread(() -> {
            if (messages != null) {
                for (int a = 0; a < messages.size(); a++) {
                    long did1 = botKeyboardsByMids.get(messages.get(a));
                    if (did1 != 0) {
                        botKeyboards.remove(did1);
                        botKeyboardsByMids.delete(messages.get(a));
                        getNotificationCenter().postNotificationName(NotificationCenter.botKeyboardDidLoad, null, did1);
                    }
                }
            } else {
                botKeyboards.remove(dialogId);
                getNotificationCenter().postNotificationName(NotificationCenter.botKeyboardDidLoad, null, dialogId);
            }
        });
    }

    public void loadBotKeyboard(long dialogId) {
        TLRPC.Message keyboard = botKeyboards.get(dialogId);
        if (keyboard != null) {
            getNotificationCenter().postNotificationName(NotificationCenter.botKeyboardDidLoad, keyboard, dialogId);
            return;
        }
        getMessagesStorage().getStorageQueue().postRunnable(() -> {
            try {
                TLRPC.Message botKeyboard = null;
                SQLiteCursor cursor = getMessagesStorage().getDatabase().queryFinalized(String.format(Locale.US, "SELECT info FROM bot_keyboard WHERE uid = %d", dialogId));
                if (cursor.next()) {
                    NativeByteBuffer data;

                    if (!cursor.isNull(0)) {
                        data = cursor.byteBufferValue(0);
                        if (data != null) {
                            botKeyboard = TLRPC.Message.TLdeserialize(data, data.readInt32(false), false);
                            data.reuse();
                        }
                    }
                }
                cursor.dispose();

                if (botKeyboard != null) {
                    TLRPC.Message botKeyboardFinal = botKeyboard;
                    AndroidUtilities.runOnUIThread(() -> getNotificationCenter().postNotificationName(NotificationCenter.botKeyboardDidLoad, botKeyboardFinal, dialogId));
                }
            } catch (Exception e) {
                FileLog.e(e);
            }
        });
    }

    private TLRPC.BotInfo loadBotInfoInternal(long uid, long dialogId) throws SQLiteException {
        TLRPC.BotInfo botInfo = null;
        SQLiteCursor cursor = getMessagesStorage().getDatabase().queryFinalized(String.format(Locale.US, "SELECT info FROM bot_info_v2 WHERE uid = %d AND dialogId = %d", uid, dialogId));
        if (cursor.next()) {
            NativeByteBuffer data;

            if (!cursor.isNull(0)) {
                data = cursor.byteBufferValue(0);
                if (data != null) {
                    botInfo = TLRPC.BotInfo.TLdeserialize(data, data.readInt32(false), false);
                    data.reuse();
                }
            }
        }
        cursor.dispose();
        return botInfo;
    }

    public void loadBotInfo(long uid, long dialogId, boolean cache, int classGuid) {
        if (cache) {
            TLRPC.BotInfo botInfo = botInfos.get(uid + "_" + dialogId);
            if (botInfo != null) {
                getNotificationCenter().postNotificationName(NotificationCenter.botInfoDidLoad, botInfo, classGuid);
                return;
            }
        }
        getMessagesStorage().getStorageQueue().postRunnable(() -> {
            try {
                TLRPC.BotInfo botInfo = loadBotInfoInternal(uid, dialogId);
                if (botInfo != null) {
                    AndroidUtilities.runOnUIThread(() -> getNotificationCenter().postNotificationName(NotificationCenter.botInfoDidLoad, botInfo, classGuid));
                }
            } catch (Exception e) {
                FileLog.e(e);
            }
        });
    }

    public void putBotKeyboard(long dialogId, TLRPC.Message message) {
        if (message == null) {
            return;
        }
        try {
            int mid = 0;
            SQLiteCursor cursor = getMessagesStorage().getDatabase().queryFinalized(String.format(Locale.US, "SELECT mid FROM bot_keyboard WHERE uid = %d", dialogId));
            if (cursor.next()) {
                mid = cursor.intValue(0);
            }
            cursor.dispose();
            if (mid >= message.id) {
                return;
            }

            SQLitePreparedStatement state = getMessagesStorage().getDatabase().executeFast("REPLACE INTO bot_keyboard VALUES(?, ?, ?)");
            state.requery();
            NativeByteBuffer data = new NativeByteBuffer(message.getObjectSize());
            message.serializeToStream(data);
            state.bindLong(1, dialogId);
            state.bindInteger(2, message.id);
            state.bindByteBuffer(3, data);
            state.step();
            data.reuse();
            state.dispose();

            AndroidUtilities.runOnUIThread(() -> {
                TLRPC.Message old = botKeyboards.get(dialogId);
                botKeyboards.put(dialogId, message);
                long channelId = MessageObject.getChannelId(message);
                if (channelId == 0) {
                    if (old != null) {
                        botKeyboardsByMids.delete(old.id);
                    }
                    botKeyboardsByMids.put(message.id, dialogId);
                }
                getNotificationCenter().postNotificationName(NotificationCenter.botKeyboardDidLoad, message, dialogId);
            });
        } catch (Exception e) {
            FileLog.e(e);
        }
    }

    public void putBotInfo(long dialogId, TLRPC.BotInfo botInfo) {
        if (botInfo == null) {
            return;
        }
        botInfos.put(botInfo.user_id + "_" + dialogId, botInfo);
        getMessagesStorage().getStorageQueue().postRunnable(() -> {
            try {
                SQLitePreparedStatement state = getMessagesStorage().getDatabase().executeFast("REPLACE INTO bot_info_v2 VALUES(?, ?, ?)");
                state.requery();
                NativeByteBuffer data = new NativeByteBuffer(botInfo.getObjectSize());
                botInfo.serializeToStream(data);
                state.bindLong(1, botInfo.user_id);
                state.bindLong(2, dialogId);
                state.bindByteBuffer(3, data);
                state.step();
                data.reuse();
                state.dispose();
            } catch (Exception e) {
                FileLog.e(e);
            }
        });
    }

    public void updateBotInfo(long dialogId, TLRPC.TL_updateBotCommands update) {
        TLRPC.BotInfo botInfo = botInfos.get(update.bot_id + "_" + dialogId);
        if (botInfo != null) {
            botInfo.commands = update.commands;
            getNotificationCenter().postNotificationName(NotificationCenter.botInfoDidLoad, botInfo, 0);
        }
        getMessagesStorage().getStorageQueue().postRunnable(() -> {
            try {
                TLRPC.BotInfo info = loadBotInfoInternal(update.bot_id, dialogId);
                if (info != null) {
                    info.commands = update.commands;
                }
                SQLitePreparedStatement state = getMessagesStorage().getDatabase().executeFast("REPLACE INTO bot_info_v2 VALUES(?, ?, ?)");
                state.requery();
                NativeByteBuffer data = new NativeByteBuffer(info.getObjectSize());
                info.serializeToStream(data);
                state.bindLong(1, info.user_id);
                state.bindLong(2, dialogId);
                state.bindByteBuffer(3, data);
                state.step();
                data.reuse();
                state.dispose();
            } catch (Exception e) {
                FileLog.e(e);
            }
        });
    }

    public HashMap<String, TLRPC.TL_availableReaction> getReactionsMap() {
        return reactionsMap;
    }

    public String getDoubleTapReaction() {
        if (doubleTapReaction != null) {
            return doubleTapReaction;
        }
        if (!getReactionsList().isEmpty()) {
            String savedReaction = MessagesController.getEmojiSettings(currentAccount).getString("reaction_on_double_tap", null);
            if (savedReaction != null && getReactionsMap().get(savedReaction) != null) {
                doubleTapReaction = savedReaction;
                return doubleTapReaction;
            }
            return getReactionsList().get(0).reaction;
        }
        return null;
    }

    public void setDoubleTapReaction(String reaction) {
        MessagesController.getEmojiSettings(currentAccount).edit().putString("reaction_on_double_tap", reaction).apply();
        doubleTapReaction = reaction;
    }

    public List<TLRPC.TL_availableReaction> getEnabledReactionsList() {
        return enabledReactionsList;
    }

    public void uploadRingtone(String filePath) {
        if (ringtoneUploaderHashMap.containsKey(filePath)) {
            return;
        }
        ringtoneUploaderHashMap.put(filePath, new RingtoneUploader(filePath, currentAccount));
        ringtoneDataStore.addUploadingTone(filePath);
    }

    public void onRingtoneUploaded(String filePath, TLRPC.Document document, boolean error) {
        ringtoneUploaderHashMap.remove(filePath);
        ringtoneDataStore.onRingtoneUploaded(filePath, document, error);
    }

    public void checkRingtones() {
        ringtoneDataStore.loadUserRingtones();
    }

    public boolean saveToRingtones(TLRPC.Document document) {
        if (document == null) {
            return false;
        }
        if (ringtoneDataStore.contains(document.id)) {
            return true;
        }
        if (document.size > MessagesController.getInstance(currentAccount).ringtoneSizeMax) {
            NotificationCenter.getGlobalInstance().postNotificationName(NotificationCenter.showBulletin, Bulletin.TYPE_ERROR_SUBTITLE, LocaleController.formatString("TooLargeError", R.string.TooLargeError), LocaleController.formatString("ErrorRingtoneSizeTooBig", R.string.ErrorRingtoneSizeTooBig, (MessagesController.getInstance(UserConfig.selectedAccount).ringtoneSizeMax / 1024)));
            return false;
        }
        for (int a = 0; a < document.attributes.size(); a++) {
            TLRPC.DocumentAttribute attribute = document.attributes.get(a);
            if (attribute instanceof TLRPC.TL_documentAttributeAudio) {
                if (attribute.duration > MessagesController.getInstance(currentAccount).ringtoneDurationMax) {
                    NotificationCenter.getGlobalInstance().postNotificationName(NotificationCenter.showBulletin, Bulletin.TYPE_ERROR_SUBTITLE, LocaleController.formatString("TooLongError", R.string.TooLongError), LocaleController.formatString("ErrorRingtoneDurationTooLong", R.string.ErrorRingtoneDurationTooLong, MessagesController.getInstance(UserConfig.selectedAccount).ringtoneDurationMax));
                    return false;
                }
            }
        }
        TLRPC.TL_account_saveRingtone saveRingtone = new TLRPC.TL_account_saveRingtone();
        saveRingtone.id = new TLRPC.TL_inputDocument();
        saveRingtone.id.id = document.id;
        saveRingtone.id.file_reference = document.file_reference;
        saveRingtone.id.access_hash = document.access_hash;
        ConnectionsManager.getInstance(currentAccount).sendRequest(saveRingtone, (response, error) -> AndroidUtilities.runOnUIThread(() -> {
            if (response != null) {
                if (response instanceof TLRPC.TL_account_savedRingtoneConverted) {
                    ringtoneDataStore.addTone(((TLRPC.TL_account_savedRingtoneConverted) response).document);
                } else {
                    ringtoneDataStore.addTone(document);
                }
            }
        }));
        return true;
    }

    public void preloadPremiumPreviewStickers() {
        if (previewStickersLoading || !premiumPreviewStickers.isEmpty()) {
            for (int i = 0; i < Math.min(premiumPreviewStickers.size(), 3); i++) {
                TLRPC.Document document = premiumPreviewStickers.get(i == 2 ? premiumPreviewStickers.size() - 1 : i);
                if (MessageObject.isPremiumSticker(document)) {
                    ImageReceiver imageReceiver = new ImageReceiver();
                    imageReceiver.setImage(ImageLocation.getForDocument(document), null, null, "webp", null, 1);
                    ImageLoader.getInstance().loadImageForImageReceiver(imageReceiver);

                    imageReceiver = new ImageReceiver();
                    imageReceiver.setImage(ImageLocation.getForDocument(MessageObject.getPremiumStickerAnimation(document), document), null, null, null, "tgs", null, 1);
                    ImageLoader.getInstance().loadImageForImageReceiver(imageReceiver);
                }
            }
            return;
        }
        final TLRPC.TL_messages_getStickers req2 = new TLRPC.TL_messages_getStickers();
        req2.emoticon = Emoji.fixEmoji("⭐") + Emoji.fixEmoji("⭐");
        req2.hash = 0;
        previewStickersLoading = true;
        ConnectionsManager.getInstance(currentAccount).sendRequest(req2, (response, error) -> AndroidUtilities.runOnUIThread(() -> {
            if (error != null) {
                return;
            }
            previewStickersLoading = false;
            TLRPC.TL_messages_stickers res = (TLRPC.TL_messages_stickers) response;
            premiumPreviewStickers.clear();
            premiumPreviewStickers.addAll(res.stickers);
            NotificationCenter.getInstance(currentAccount).postNotificationName(NotificationCenter.premiumStickersPreviewLoaded);
        }));
    }

    public void chekAllMedia(boolean force) {
        if (force) {
            reactionsUpdateDate = 0;
            loadFeaturedDate[0] = 0;
            loadFeaturedDate[1] = 0;
        }
        loadRecents(MediaDataController.TYPE_FAVE, false, true, false);
        loadRecents(MediaDataController.TYPE_GREETINGS, false, true, false);
        loadRecents(MediaDataController.TYPE_PREMIUM_STICKERS, false, false, true);
        checkFeaturedStickers();
        checkFeaturedEmoji();
        checkReactions();
        checkMenuBots();
        checkPremiumPromo();
        checkPremiumGiftStickers();
    }

    //---------------- BOT END ----------------

    //---------------- EMOJI START ----------------

    public static class KeywordResult {
        public KeywordResult() {}
        public KeywordResult(String emoji, String keyword) {
            this.emoji = emoji;
            this.keyword = keyword;
        }
        public String emoji;
        public String keyword;
    }


    public interface KeywordResultCallback {
        void run(ArrayList<KeywordResult> param, String alias);
    }

    private HashMap<String, Boolean> currentFetchingEmoji = new HashMap<>();

    public void fetchNewEmojiKeywords(String[] langCodes) {
        if (langCodes == null) {
            return;
        }
        for (int a = 0; a < langCodes.length; a++) {
            String langCode = langCodes[a];
            if (TextUtils.isEmpty(langCode)) {
                return;
            }
            if (currentFetchingEmoji.get(langCode) != null) {
                return;
            }
            currentFetchingEmoji.put(langCode, true);
            getMessagesStorage().getStorageQueue().postRunnable(() -> {
                int version = -1;
                String alias = null;
                long date = 0;
                try {
                    SQLiteCursor cursor = getMessagesStorage().getDatabase().queryFinalized("SELECT alias, version, date FROM emoji_keywords_info_v2 WHERE lang = ?", langCode);
                    if (cursor.next()) {
                        alias = cursor.stringValue(0);
                        version = cursor.intValue(1);
                        date = cursor.longValue(2);
                    }
                    cursor.dispose();
                } catch (Exception e) {
                    FileLog.e(e);
                }
                if (!BuildVars.DEBUG_VERSION && Math.abs(System.currentTimeMillis() - date) < 60 * 60 * 1000) {
                    AndroidUtilities.runOnUIThread(() -> currentFetchingEmoji.remove(langCode));
                    return;
                }
                TLObject request;
                if (version == -1) {
                    TLRPC.TL_messages_getEmojiKeywords req = new TLRPC.TL_messages_getEmojiKeywords();
                    req.lang_code = langCode;
                    request = req;
                } else {
                    TLRPC.TL_messages_getEmojiKeywordsDifference req = new TLRPC.TL_messages_getEmojiKeywordsDifference();
                    req.lang_code = langCode;
                    req.from_version = version;
                    request = req;
                }
                String aliasFinal = alias;
                int versionFinal = version;
                getConnectionsManager().sendRequest(request, (response, error) -> {
                    if (response != null) {
                        TLRPC.TL_emojiKeywordsDifference res = (TLRPC.TL_emojiKeywordsDifference) response;
                        if (versionFinal != -1 && !res.lang_code.equals(aliasFinal)) {
                            getMessagesStorage().getStorageQueue().postRunnable(() -> {
                                try {
                                    SQLitePreparedStatement deleteState = getMessagesStorage().getDatabase().executeFast("DELETE FROM emoji_keywords_info_v2 WHERE lang = ?");
                                    deleteState.bindString(1, langCode);
                                    deleteState.step();
                                    deleteState.dispose();

                                    AndroidUtilities.runOnUIThread(() -> {
                                        currentFetchingEmoji.remove(langCode);
                                        fetchNewEmojiKeywords(new String[]{langCode});
                                    });
                                } catch (Exception e) {
                                    FileLog.e(e);
                                }
                            });
                        } else {
                            putEmojiKeywords(langCode, res);
                        }
                    } else {
                        AndroidUtilities.runOnUIThread(() -> currentFetchingEmoji.remove(langCode));
                    }
                });
            });
        }
    }

    private void putEmojiKeywords(String lang, TLRPC.TL_emojiKeywordsDifference res) {
        if (res == null) {
            return;
        }
        getMessagesStorage().getStorageQueue().postRunnable(() -> {
            try {
                if (!res.keywords.isEmpty()) {
                    SQLitePreparedStatement insertState = getMessagesStorage().getDatabase().executeFast("REPLACE INTO emoji_keywords_v2 VALUES(?, ?, ?)");
                    SQLitePreparedStatement deleteState = getMessagesStorage().getDatabase().executeFast("DELETE FROM emoji_keywords_v2 WHERE lang = ? AND keyword = ? AND emoji = ?");
                    getMessagesStorage().getDatabase().beginTransaction();
                    for (int a = 0, N = res.keywords.size(); a < N; a++) {
                        TLRPC.EmojiKeyword keyword = res.keywords.get(a);
                        if (keyword instanceof TLRPC.TL_emojiKeyword) {
                            TLRPC.TL_emojiKeyword emojiKeyword = (TLRPC.TL_emojiKeyword) keyword;
                            String key = emojiKeyword.keyword.toLowerCase();
                            for (int b = 0, N2 = emojiKeyword.emoticons.size(); b < N2; b++) {
                                insertState.requery();
                                insertState.bindString(1, res.lang_code);
                                insertState.bindString(2, key);
                                insertState.bindString(3, emojiKeyword.emoticons.get(b));
                                insertState.step();
                            }
                        } else if (keyword instanceof TLRPC.TL_emojiKeywordDeleted) {
                            TLRPC.TL_emojiKeywordDeleted keywordDeleted = (TLRPC.TL_emojiKeywordDeleted) keyword;
                            String key = keywordDeleted.keyword.toLowerCase();
                            for (int b = 0, N2 = keywordDeleted.emoticons.size(); b < N2; b++) {
                                deleteState.requery();
                                deleteState.bindString(1, res.lang_code);
                                deleteState.bindString(2, key);
                                deleteState.bindString(3, keywordDeleted.emoticons.get(b));
                                deleteState.step();
                            }
                        }
                    }
                    getMessagesStorage().getDatabase().commitTransaction();
                    insertState.dispose();
                    deleteState.dispose();
                }

                SQLitePreparedStatement infoState = getMessagesStorage().getDatabase().executeFast("REPLACE INTO emoji_keywords_info_v2 VALUES(?, ?, ?, ?)");
                infoState.bindString(1, lang);
                infoState.bindString(2, res.lang_code);
                infoState.bindInteger(3, res.version);
                infoState.bindLong(4, System.currentTimeMillis());
                infoState.step();
                infoState.dispose();

                AndroidUtilities.runOnUIThread(() -> {
                    currentFetchingEmoji.remove(lang);
                    getNotificationCenter().postNotificationName(NotificationCenter.newEmojiSuggestionsAvailable, lang);
                });
            } catch (Exception e) {
                FileLog.e(e);
            }
        });
    }

    public void getEmojiSuggestions(String[] langCodes, String keyword, boolean fullMatch, KeywordResultCallback callback, boolean allowAnimated) {
        getEmojiSuggestions(langCodes, keyword, fullMatch, callback, null, allowAnimated);
    }

    public void getEmojiSuggestions(String[] langCodes, String keyword, boolean fullMatch, KeywordResultCallback callback, final CountDownLatch sync, boolean allowAnimated) {
        if (callback == null) {
            return;
        }
        if (TextUtils.isEmpty(keyword) || langCodes == null) {
            callback.run(new ArrayList<>(), null);
            return;
        }
        ArrayList<String> recentEmoji = new ArrayList<>(Emoji.recentEmoji);
        getMessagesStorage().getStorageQueue().postRunnable(() -> {
            ArrayList<KeywordResult> result = new ArrayList<>();
            HashMap<String, Boolean> resultMap = new HashMap<>();
            String alias = null;
            try {
                SQLiteCursor cursor;
                boolean hasAny = false;
                for (int a = 0; a < langCodes.length; a++) {
                    cursor = getMessagesStorage().getDatabase().queryFinalized("SELECT alias FROM emoji_keywords_info_v2 WHERE lang = ?", langCodes[a]);
                    if (cursor.next()) {
                        alias = cursor.stringValue(0);
                    }
                    cursor.dispose();
                    if (alias != null) {
                        hasAny = true;
                    }
                }
                if (!hasAny) {
                    AndroidUtilities.runOnUIThread(() -> {
                        for (int a = 0; a < langCodes.length; a++) {
                            if (currentFetchingEmoji.get(langCodes[a]) != null) {
                                return;
                            }
                        }
                        callback.run(result, null);
                    });
                    return;
                }

                String key = keyword.toLowerCase();
                for (int a = 0; a < 2; a++) {
                    if (a == 1) {
                        String translitKey = LocaleController.getInstance().getTranslitString(key, false, false);
                        if (translitKey.equals(key)) {
                            continue;
                        }
                        key = translitKey;
                    }
                    String key2 = null;
                    StringBuilder nextKey = new StringBuilder(key);
                    int pos = nextKey.length();
                    while (pos > 0) {
                        pos--;
                        char value = nextKey.charAt(pos);
                        value++;
                        nextKey.setCharAt(pos, value);
                        if (value != 0) {
                            key2 = nextKey.toString();
                            break;
                        }
                    }

                    if (fullMatch) {
                        cursor = getMessagesStorage().getDatabase().queryFinalized("SELECT emoji, keyword FROM emoji_keywords_v2 WHERE keyword = ?", key);
                    } else if (key2 != null) {
                        cursor = getMessagesStorage().getDatabase().queryFinalized("SELECT emoji, keyword FROM emoji_keywords_v2 WHERE keyword >= ? AND keyword < ?", key, key2);
                    } else {
                        key += "%";
                        cursor = getMessagesStorage().getDatabase().queryFinalized("SELECT emoji, keyword FROM emoji_keywords_v2 WHERE keyword LIKE ?", key);
                    }
                    while (cursor.next()) {
                        String value = cursor.stringValue(0).replace("\ufe0f", "");
                        if (resultMap.get(value) != null) {
                            continue;
                        }
                        resultMap.put(value, true);
                        KeywordResult keywordResult = new KeywordResult();
                        keywordResult.emoji = value;
                        keywordResult.keyword = cursor.stringValue(1);
                        result.add(keywordResult);
                    }
                    cursor.dispose();
                }
            } catch (Exception e) {
                FileLog.e(e);
            }
            Collections.sort(result, (o1, o2) -> {
                int idx1 = recentEmoji.indexOf(o1.emoji);
                if (idx1 < 0) {
                    idx1 = Integer.MAX_VALUE;
                }
                int idx2 = recentEmoji.indexOf(o2.emoji);
                if (idx2 < 0) {
                    idx2 = Integer.MAX_VALUE;
                }
                if (idx1 < idx2) {
                    return -1;
                } else if (idx1 > idx2) {
                    return 1;
                } else {
                    int len1 = o1.keyword.length();
                    int len2 = o2.keyword.length();

                    if (len1 < len2) {
                        return -1;
                    } else if (len1 > len2) {
                        return 1;
                    }
                    return 0;
                }
            });
            String aliasFinal = alias;
            if (allowAnimated && SharedConfig.suggestAnimatedEmoji) {
                fillWithAnimatedEmoji(result, null, () -> {
                    if (sync != null) {
                        callback.run(result, aliasFinal);
                        sync.countDown();
                    } else {
                        AndroidUtilities.runOnUIThread(() -> callback.run(result, aliasFinal));
                    }
                });
            } else {
                if (sync != null) {
                    callback.run(result, aliasFinal);
                    sync.countDown();
                } else {
                    AndroidUtilities.runOnUIThread(() -> callback.run(result, aliasFinal));
                }
            }
        });
        if (sync != null) {
            try {
                sync.await();
            } catch (Throwable ignore) {

            }
        }
    }

    private boolean triedLoadingEmojipacks = false;
    public void fillWithAnimatedEmoji(ArrayList<KeywordResult> result, Integer maxAnimatedPerEmojiInput, Runnable onDone) {
        if (result == null || result.isEmpty()) {
            if (onDone != null) {
                onDone.run();
            }
            return;
        }
        final ArrayList<TLRPC.TL_messages_stickerSet>[] emojiPacks = new ArrayList[2];
        emojiPacks[0] = getStickerSets(TYPE_EMOJIPACKS);
        final Runnable fillRunnable = () -> {
            ArrayList<TLRPC.StickerSetCovered> featuredSets = getFeaturedEmojiSets();
            ArrayList<KeywordResult> animatedResult = new ArrayList<>();
            ArrayList<TLRPC.Document> animatedEmoji = new ArrayList<>();
            final int maxAnimatedPerEmoji = maxAnimatedPerEmojiInput == null ? (result.size() > 5 ? 1 : (result.size() > 2 ? 2 : 3)) : maxAnimatedPerEmojiInput;
            for (int i = 0; i < Math.min(15, result.size()); ++i) {
                String emoji = result.get(i).emoji;
                if (emoji == null) {
                    continue;
                }
                animatedEmoji.clear();
                boolean isPremium = UserConfig.getInstance(currentAccount).isPremium();
                if (Emoji.recentEmoji != null) {
                    for (int j = 0; j < Emoji.recentEmoji.size(); ++j) {
                        if (Emoji.recentEmoji.get(j).startsWith("animated_")) {
                            try {
                                long documentId = Long.parseLong(Emoji.recentEmoji.get(j).substring(9));
                                TLRPC.Document document = AnimatedEmojiDrawable.findDocument(currentAccount, documentId);
                                if (document != null &&
                                        (isPremium || MessageObject.isFreeEmoji(document)) &&
                                        emoji.equals(MessageObject.findAnimatedEmojiEmoticon(document, null))) {
                                    animatedEmoji.add(document);
                                }
                            } catch (Exception ignore) {
                            }
                        }
                        if (animatedEmoji.size() >= maxAnimatedPerEmoji) {
                            break;
                        }
                    }
                }
                if (animatedEmoji.size() < maxAnimatedPerEmoji && emojiPacks[0] != null) {
                    for (int j = 0; j < emojiPacks[0].size(); ++j) {
                        TLRPC.TL_messages_stickerSet set = emojiPacks[0].get(j);
                        if (set != null && set.documents != null) {
                            for (int d = 0; d < set.documents.size(); ++d) {
                                TLRPC.Document document = set.documents.get(d);
                                if (document != null && document.attributes != null && !animatedEmoji.contains(document)) {
                                    boolean duplicate = false;
                                    for (int l = 0; l < animatedEmoji.size(); ++l) {
                                        if (animatedEmoji.get(l).id == document.id) {
                                            duplicate = true;
                                            break;
                                        }
                                    }
                                    if (duplicate) {
                                        continue;
                                    }

                                    TLRPC.TL_documentAttributeCustomEmoji attribute = null;
                                    for (int k = 0; k < document.attributes.size(); ++k) {
                                        TLRPC.DocumentAttribute attr = document.attributes.get(k);
                                        if (attr instanceof TLRPC.TL_documentAttributeCustomEmoji) {
                                            attribute = (TLRPC.TL_documentAttributeCustomEmoji) attr;
                                            break;
                                        }
                                    }

                                    if (attribute != null && emoji.equals(attribute.alt) && (isPremium || attribute.free)) {
                                        animatedEmoji.add(document);
                                        if (animatedEmoji.size() >= maxAnimatedPerEmoji) {
                                            break;
                                        }
                                    }
                                }
                            }
                        }
                        if (animatedEmoji.size() >= maxAnimatedPerEmoji) {
                            break;
                        }
                    }
                }
                if (animatedEmoji.size() < maxAnimatedPerEmoji && featuredSets != null) {
                    for (int j = 0; j < featuredSets.size(); ++j) {
                        TLRPC.StickerSetCovered set = featuredSets.get(j);
                        if (set == null) {
                            continue;
                        }
                        ArrayList<TLRPC.Document> documents = set instanceof TLRPC.TL_stickerSetFullCovered ? ((TLRPC.TL_stickerSetFullCovered) set).documents : set.covers;
                        if (documents == null) {
                            continue;
                        }
                        for (int d = 0; d < documents.size(); ++d) {
                            TLRPC.Document document = documents.get(d);
                            if (document != null && document.attributes != null && !animatedEmoji.contains(document)) {
                                boolean duplicate = false;
                                for (int l = 0; l < animatedEmoji.size(); ++l) {
                                    if (animatedEmoji.get(l).id == document.id) {
                                        duplicate = true;
                                        break;
                                    }
                                }
                                if (duplicate) {
                                    continue;
                                }

                                TLRPC.TL_documentAttributeCustomEmoji attribute = null;
                                for (int k = 0; k < document.attributes.size(); ++k) {
                                    TLRPC.DocumentAttribute attr = document.attributes.get(k);
                                    if (attr instanceof TLRPC.TL_documentAttributeCustomEmoji) {
                                        attribute = (TLRPC.TL_documentAttributeCustomEmoji) attr;
                                        break;
                                    }
                                }

                                if (attribute != null && emoji.equals(attribute.alt) && (isPremium || attribute.free)) {
                                    animatedEmoji.add(document);
                                    if (animatedEmoji.size() >= maxAnimatedPerEmoji) {
                                        break;
                                    }
                                }
                            }
                        }
                        if (animatedEmoji.size() >= maxAnimatedPerEmoji) {
                            break;
                        }
                    }
                }

                if (!animatedEmoji.isEmpty()) {
                    String keyword = result.get(i).keyword;
                    for (int p = 0; p < animatedEmoji.size(); ++p) {
                        TLRPC.Document document = animatedEmoji.get(p);
                        if (document != null) {
                            KeywordResult keywordResult = new KeywordResult();
                            keywordResult.emoji = "animated_" + document.id;
                            keywordResult.keyword = keyword;
                            animatedResult.add(keywordResult);
                        }
                    }
                }
            }
            result.addAll(0, animatedResult);
            if (onDone != null) {
                onDone.run();
            }
        };
        if ((emojiPacks[0] == null || emojiPacks[0].isEmpty()) && !triedLoadingEmojipacks) {
            triedLoadingEmojipacks = true;
            final boolean[] done = new boolean[1];
            AndroidUtilities.runOnUIThread(() -> {
                loadStickers(TYPE_EMOJIPACKS, true, false, false, packs -> {
                            if (!done[0]) {
                                emojiPacks[0] = packs;
                                fillRunnable.run();
                                done[0] = true;
                            }
                        });
            });
            AndroidUtilities.runOnUIThread(() -> {
                if (!done[0]) {
                    fillRunnable.run();
                    done[0] = true;
                }
            }, 900);
        } else {
            fillRunnable.run();
        }
    }

    public void loadEmojiThemes() {
        SharedPreferences preferences = ApplicationLoader.applicationContext.getSharedPreferences("emojithemes_config_" + currentAccount, Context.MODE_PRIVATE);
        int count = preferences.getInt("count", 0);
        ArrayList<ChatThemeBottomSheet.ChatThemeItem> previewItems = new ArrayList<>();
        previewItems.add(new ChatThemeBottomSheet.ChatThemeItem(EmojiThemes.createHomePreviewTheme()));
        for (int i = 0; i < count; ++i) {
            String value = preferences.getString("theme_" + i, "");
            SerializedData serializedData = new SerializedData(Utilities.hexToBytes(value));
            try {
                TLRPC.TL_theme theme = TLRPC.Theme.TLdeserialize(serializedData, serializedData.readInt32(true), true);
                EmojiThemes fullTheme = EmojiThemes.createPreviewFullTheme(theme);
                if (fullTheme.items.size() >= 4) {
                    previewItems.add(new ChatThemeBottomSheet.ChatThemeItem(fullTheme));
                }

                ChatThemeController.chatThemeQueue.postRunnable(new Runnable() {
                    @Override
                    public void run() {
                        for (int i = 0; i < previewItems.size(); i++) {
                            previewItems.get(i).chatTheme.loadPreviewColors(0);
                        }
                        AndroidUtilities.runOnUIThread(() -> {
                            defaultEmojiThemes.clear();
                            defaultEmojiThemes.addAll(previewItems);
                        });
                    }
                });
            } catch (Throwable e) {
                FileLog.e(e);
            }
        }
    }

    public void generateEmojiPreviewThemes(final ArrayList<TLRPC.TL_theme> emojiPreviewThemes, int currentAccount) {
        SharedPreferences preferences = ApplicationLoader.applicationContext.getSharedPreferences("emojithemes_config_" + currentAccount, Context.MODE_PRIVATE);
        SharedPreferences.Editor editor = preferences.edit();
        editor.putInt("count", emojiPreviewThemes.size());
        for (int i = 0; i < emojiPreviewThemes.size(); ++i) {
            TLRPC.TL_theme tlChatTheme = emojiPreviewThemes.get(i);
            SerializedData data = new SerializedData(tlChatTheme.getObjectSize());
            tlChatTheme.serializeToStream(data);
            editor.putString("theme_" + i, Utilities.bytesToHex(data.toByteArray()));
        }
        editor.apply();

        if (!emojiPreviewThemes.isEmpty()) {
            final ArrayList<ChatThemeBottomSheet.ChatThemeItem> previewItems = new ArrayList<>();
            previewItems.add(new ChatThemeBottomSheet.ChatThemeItem(EmojiThemes.createHomePreviewTheme()));
            for (int i = 0; i < emojiPreviewThemes.size(); i++) {
                TLRPC.TL_theme theme = emojiPreviewThemes.get(i);
                EmojiThemes chatTheme = EmojiThemes.createPreviewFullTheme(theme);
                ChatThemeBottomSheet.ChatThemeItem item = new ChatThemeBottomSheet.ChatThemeItem(chatTheme);
                if (chatTheme.items.size() >= 4) {
                    previewItems.add(item);
                }
            }
            ChatThemeController.chatThemeQueue.postRunnable(new Runnable() {
                @Override
                public void run() {
                    for (int i = 0; i < previewItems.size(); i++) {
                        previewItems.get(i).chatTheme.loadPreviewColors(currentAccount);
                    }
                    AndroidUtilities.runOnUIThread(() -> {
                        defaultEmojiThemes.clear();
                        defaultEmojiThemes.addAll(previewItems);
                        NotificationCenter.getGlobalInstance().postNotificationName(NotificationCenter.emojiPreviewThemesChanged);
                    });
                }
            });
        } else {
            defaultEmojiThemes.clear();
            NotificationCenter.getGlobalInstance().postNotificationName(NotificationCenter.emojiPreviewThemesChanged);
        }
    }

    //---------------- EMOJI END ----------------
}<|MERGE_RESOLUTION|>--- conflicted
+++ resolved
@@ -713,14 +713,10 @@
 
     public ArrayList<TLRPC.Document> getRecentStickers(int type, int padding) {
         ArrayList<TLRPC.Document> arrayList = recentStickers[type];
-<<<<<<< HEAD
-        return new ArrayList<>(arrayList.subList(0, Math.min(arrayList.size(), NekoConfig.maxRecentStickerCount.Int() + padding)));
-=======
         if (type == TYPE_PREMIUM_STICKERS) {
             return new ArrayList<>(recentStickers[type]);
         }
-        return new ArrayList<>(arrayList.subList(0, Math.min(arrayList.size(), 20)));
->>>>>>> 43fe75b4
+        return new ArrayList<>(arrayList.subList(0, Math.min(arrayList.size(), NekoConfig.maxRecentStickerCount.Int() + padding)));
     }
 
     public ArrayList<TLRPC.Document> getRecentStickersNoCopy(int type) {
@@ -1676,13 +1672,8 @@
         loadStickers(type, false, true);
     }
 
-<<<<<<< HEAD
-    public void loadFeaturedStickers(boolean cache, boolean force) {
-        if (loadingFeaturedStickers || NekoConfig.disableTrending.Bool()) {
-=======
     public void loadFeaturedStickers(boolean emoji, boolean cache, boolean force) {
-        if (loadingFeaturedStickers[emoji ? 1 : 0]) {
->>>>>>> 43fe75b4
+        if (loadingFeaturedStickers[emoji ? 1 : 0] || NekoConfig.disableTrending.Bool()) {
             return;
         }
         loadingFeaturedStickers[emoji ? 1 : 0] = true;
@@ -2319,14 +2310,9 @@
                     }
                 });
             });
-<<<<<<< HEAD
         } else if(!getUserConfig().getCurrentUser().bot)  {
-            if (type == TYPE_FEATURED) {
-=======
-        } else {
             if (type == TYPE_FEATURED || type == TYPE_FEATURED_EMOJIPACKS) {
                 final boolean emoji = type == TYPE_FEATURED_EMOJIPACKS;
->>>>>>> 43fe75b4
                 TLRPC.TL_messages_allStickers response = new TLRPC.TL_messages_allStickers();
                 response.hash = loadFeaturedHash[emoji ? 1 : 0];
                 for (int a = 0, size = featuredStickerSets[emoji ? 1 : 0].size(); a < size; a++) {
@@ -2728,17 +2714,13 @@
             toggleStickerSetInternal(context, toggle, baseFragment, showSettings, stickerSetObject, stickerSet, type, false);
         } else {
             StickerSetBulletinLayout bulletinLayout = new StickerSetBulletinLayout(context, stickerSetObject, toggle);
-<<<<<<< HEAD
             int finalCurrentIndex = NekoConfig.enableStickerPin.Bool() && type == TYPE_IMAGE && PinnedStickerHelper.getInstance(UserConfig.selectedAccount).isPinned(stickerSet.id)
                     ? PinnedStickerHelper.getInstance(UserConfig.selectedAccount).pinnedList.size()
                     : currentIndex;
             // NekoX: Pin Sticker, Fix undo for Archiving and Deleting
             Context finalContext = context;
-=======
-            int finalCurrentIndex = currentIndex;
             boolean[] undoDone = new boolean[1];
             markSetUninstalling(stickerSet.id, true);
->>>>>>> 43fe75b4
             Bulletin.UndoButton undoButton = new Bulletin.UndoButton(context, false).setUndoAction(() -> {
                 if (undoDone[0]) {
                     return;
@@ -2760,17 +2742,13 @@
                 }
 
                 getNotificationCenter().postNotificationName(NotificationCenter.stickersDidLoad, type);
-<<<<<<< HEAD
-            }).setDelayedAction(() -> toggleStickerSetInternal(finalContext, toggle, baseFragment, showSettings, stickerSetObject, stickerSet, type, false));
-=======
             }).setDelayedAction(() -> {
                 if (undoDone[0]) {
                     return;
                 }
                 undoDone[0] = true;
-                toggleStickerSetInternal(context, toggle, baseFragment, showSettings, stickerSetObject, stickerSet, type, false);
+                toggleStickerSetInternal(finalContext, toggle, baseFragment, showSettings, stickerSetObject, stickerSet, type, false);
             });
->>>>>>> 43fe75b4
             bulletinLayout.setButton(undoButton);
             removingStickerSetsUndos.put(stickerSet.id, undoButton::undo);
             Bulletin.make(baseFragment, bulletinLayout, Bulletin.DURATION_LONG).show();
