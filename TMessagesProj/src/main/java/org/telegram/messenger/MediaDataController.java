/*
 * This is the source code of Telegram for Android v. 5.x.x.
 * It is licensed under GNU GPL v. 2 or later.
 * You should have received a copy of the license in this archive (see LICENSE).
 *
 * Copyright Nikolai Kudashov, 2013-2018.
 */

package org.telegram.messenger;

import android.app.Activity;
import android.content.Context;
import android.content.Intent;
import android.content.SharedPreferences;
import android.content.pm.ShortcutManager;
import android.graphics.Bitmap;
import android.graphics.BitmapFactory;
import android.graphics.BitmapShader;
import android.graphics.Canvas;
import android.graphics.Color;
import android.graphics.Paint;
import android.graphics.Path;
import android.graphics.PorterDuff;
import android.graphics.PorterDuffXfermode;
import android.graphics.RectF;
import android.graphics.Shader;
import android.graphics.drawable.Drawable;
import android.os.Build;
import android.text.Spannable;
import android.text.SpannableStringBuilder;
import android.text.Spanned;
import android.text.SpannedString;
import android.text.TextUtils;
import android.text.style.CharacterStyle;
import android.text.style.URLSpan;
import android.text.util.Linkify;
import android.util.Pair;
import android.util.SparseArray;
import android.widget.Toast;

import androidx.annotation.NonNull;
import androidx.annotation.Nullable;
import androidx.collection.LongSparseArray;
import androidx.core.content.pm.ShortcutInfoCompat;
import androidx.core.content.pm.ShortcutManagerCompat;
import androidx.core.graphics.drawable.IconCompat;

//import com.android.billingclient.api.ProductDetails;

import androidx.collection.LongSparseArray;

import org.telegram.SQLite.SQLiteCursor;
import org.telegram.SQLite.SQLiteDatabase;
import org.telegram.SQLite.SQLiteException;
import org.telegram.SQLite.SQLitePreparedStatement;
import org.telegram.messenger.ringtone.RingtoneDataStore;
import org.telegram.messenger.ringtone.RingtoneUploader;
import org.telegram.tgnet.ConnectionsManager;
import org.telegram.tgnet.NativeByteBuffer;
import org.telegram.tgnet.RequestDelegate;
import org.telegram.tgnet.SerializedData;
import org.telegram.tgnet.TLObject;
import org.telegram.tgnet.TLRPC;
import org.telegram.ui.ActionBar.BaseFragment;
import org.telegram.ui.ActionBar.EmojiThemes;
import org.telegram.ui.ChatActivity;
import org.telegram.ui.Components.AnimatedEmojiDrawable;
import org.telegram.ui.Components.AnimatedEmojiSpan;
import org.telegram.ui.Components.AvatarDrawable;
import org.telegram.ui.Components.Bulletin;
import org.telegram.ui.Components.ChatThemeBottomSheet;
import org.telegram.ui.Components.QuoteSpan;
import org.telegram.ui.Components.Reactions.ReactionsLayoutInBubble;
import org.telegram.ui.Components.StickerSetBulletinLayout;
import org.telegram.ui.Components.StickersArchiveAlert;
import org.telegram.ui.Components.TextStyleSpan;
import org.telegram.ui.Components.URLSpanReplacement;
import org.telegram.ui.Components.URLSpanUserMention;
import org.telegram.ui.LaunchActivity;
import org.telegram.ui.PremiumPreviewFragment;
import org.telegram.ui.Stories.StoriesStorage;

import java.io.File;
import java.util.ArrayList;
import java.util.Collections;
import java.util.Comparator;
import java.util.HashMap;
import java.util.HashSet;
import java.util.List;
import java.util.Locale;
import java.util.Map;
import java.util.Objects;
import java.util.UUID;
import java.util.concurrent.ConcurrentHashMap;
import java.util.concurrent.CountDownLatch;
import java.util.concurrent.atomic.AtomicInteger;
import java.util.regex.Matcher;
import java.util.regex.Pattern;

import tw.nekomimi.nekogram.NekoConfig;
import tw.nekomimi.nekogram.ui.PinnedStickerHelper;

@SuppressWarnings("unchecked")
public class MediaDataController extends BaseController {
    public final static String ATTACH_MENU_BOT_ANIMATED_ICON_KEY = "android_animated",
            ATTACH_MENU_BOT_STATIC_ICON_KEY = "default_static",
            ATTACH_MENU_BOT_SIDE_MENU_ICON_KEY = "android_side_menu_static",
            ATTACH_MENU_BOT_PLACEHOLDER_STATIC_KEY = "placeholder_static",
            ATTACH_MENU_BOT_COLOR_LIGHT_ICON = "light_icon",
            ATTACH_MENU_BOT_COLOR_LIGHT_TEXT = "light_text",
            ATTACH_MENU_BOT_COLOR_DARK_ICON = "dark_icon",
            ATTACH_MENU_BOT_COLOR_DARK_TEXT = "dark_text",
            ATTACH_MENU_BOT_SIDE_MENU = "android_side_menu_static";

    private static Pattern BOLD_PATTERN = Pattern.compile("\\*\\*(.+?)\\*\\*"),
            ITALIC_PATTERN = Pattern.compile("__(.+?)__"),
            SPOILER_PATTERN = Pattern.compile("\\|\\|(.+?)\\|\\|"),
            STRIKE_PATTERN = Pattern.compile("~~(.+?)~~");

    public static String SHORTCUT_CATEGORY = "org.telegram.messenger.SHORTCUT_SHARE";

    private static final SparseArray<MediaDataController> Instance = new SparseArray<>();
    private static final Object lockObject = new Object();


    public static MediaDataController getInstance(int num) {
        MediaDataController localInstance = Instance.get(num);
        if (localInstance == null) {
            synchronized (lockObject) {
                localInstance = Instance.get(num);
                if (localInstance == null) {
                    Instance.put(num, localInstance = new MediaDataController(num));
                }
            }
        }
        return localInstance;
    }

    public MediaDataController(int num) {
        super(num);

        if (currentAccount == 0) {
            draftPreferences = ApplicationLoader.applicationContext.getSharedPreferences("drafts", Activity.MODE_PRIVATE);
        } else {
            draftPreferences = ApplicationLoader.applicationContext.getSharedPreferences("drafts" + currentAccount, Activity.MODE_PRIVATE);
        }
        final ArrayList<TLRPC.Message> replyMessageOwners = new ArrayList<>();
        Map<String, ?> values = draftPreferences.getAll();
        for (Map.Entry<String, ?> entry : values.entrySet()) {
            try {
                String key = entry.getKey();
                long did = Utilities.parseLong(key);
                byte[] bytes = Utilities.hexToBytes((String) entry.getValue());
                SerializedData serializedData = new SerializedData(bytes);
                boolean isThread = false;
                if (key.startsWith("r_") || (isThread = key.startsWith("rt_"))) {
                    TLRPC.Message message = TLRPC.Message.TLdeserialize(serializedData, serializedData.readInt32(true), true);
                    if (message != null) {
                        message.readAttachPath(serializedData, getUserConfig().clientUserId);
                        LongSparseArray<TLRPC.Message> threads = draftMessages.get(did);
                        if (threads == null) {
                            threads = new LongSparseArray<>();
                            draftMessages.put(did, threads);
                        }
                        int threadId = isThread ? Utilities.parseInt(key.substring(key.lastIndexOf('_') + 1)) : 0;
                        threads.put(threadId, message);
                        if (message.reply_to != null) {
                            replyMessageOwners.add(message);
                        }
                    }
                } else {
                    TLRPC.DraftMessage draftMessage = TLRPC.DraftMessage.TLdeserialize(serializedData, serializedData.readInt32(true), true);
                    if (draftMessage != null) {
                        LongSparseArray<TLRPC.DraftMessage> threads = drafts.get(did);
                        if (threads == null) {
                            threads = new LongSparseArray<>();
                            drafts.put(did, threads);
                        }
                        long threadId = key.startsWith("t_") ? Utilities.parseInt(key.substring(key.lastIndexOf('_') + 1)) : 0;
                        threads.put(threadId, draftMessage);
                    }
                }
                serializedData.cleanup();
            } catch (Exception e) {
                //igonre
            }
        }
        loadRepliesOfDraftReplies(replyMessageOwners);

        loadStickersByEmojiOrName(AndroidUtilities.STICKERS_PLACEHOLDER_PACK_NAME, false, true);
        loadEmojiThemes();
        loadRecentAndTopReactions(false);
        loadAvatarConstructor(false);
        loadAvatarConstructor(true);
        ringtoneDataStore = new RingtoneDataStore(currentAccount);

        menuBotsUpdateDate = getMessagesController().getMainSettings().getInt("menuBotsUpdateDate", 0);
    }

    private void loadRepliesOfDraftReplies(final ArrayList<TLRPC.Message> messages) {
        if (messages == null || messages.isEmpty()) {
            return;
        }
        getMessagesStorage().getStorageQueue().postRunnable(() -> {
            try {
                ArrayList<Long> usersToLoad = new ArrayList<>();
                ArrayList<Long> chatsToLoad = new ArrayList<>();
                LongSparseArray<SparseArray<ArrayList<TLRPC.Message>>> replyMessageOwners = new LongSparseArray<>();
                LongSparseArray<ArrayList<Integer>> dialogReplyMessagesIds = new LongSparseArray<>();
                for (int i = 0; i < messages.size(); ++i) {
                    try {
                        MessagesStorage.addReplyMessages(messages.get(i), replyMessageOwners, dialogReplyMessagesIds);
                    } catch (Exception e) {
                        getMessagesStorage().checkSQLException(e);
                    }
                }
                getMessagesStorage().loadReplyMessages(replyMessageOwners, dialogReplyMessagesIds, usersToLoad, chatsToLoad, false);
            } catch (Exception e) {
                FileLog.e(e);
            }
        });
    }

    public static final int TYPE_IMAGE = 0;
    public static final int TYPE_MASK = 1;
    public static final int TYPE_FAVE = 2;
    public static final int TYPE_FEATURED = 3;
    public static final int TYPE_EMOJI = 4;
    public static final int TYPE_EMOJIPACKS = 5;
    public static final int TYPE_FEATURED_EMOJIPACKS = 6;
    public static final int TYPE_PREMIUM_STICKERS = 7;

    public static final int TYPE_GREETINGS = 3;

    private long menuBotsUpdateHash;
    private TLRPC.TL_attachMenuBots attachMenuBots = new TLRPC.TL_attachMenuBots();
    private boolean isLoadingMenuBots;
    private boolean menuBotsUpdatedLocal;
    private int menuBotsUpdateDate;

    private int reactionsUpdateHash;
    private List<TLRPC.TL_availableReaction> reactionsList = new ArrayList<>();
    private List<TLRPC.TL_availableReaction> enabledReactionsList = new ArrayList<>();
    private HashMap<String, TLRPC.TL_availableReaction> reactionsMap = new HashMap<>();
    private String doubleTapReaction;
    private boolean isLoadingReactions;
    private int reactionsUpdateDate;
    private boolean reactionsCacheGenerated;

    private TLRPC.TL_help_premiumPromo premiumPromo;
    private boolean isLoadingPremiumPromo;
    private int premiumPromoUpdateDate;

    private ArrayList<TLRPC.TL_messages_stickerSet>[] stickerSets = new ArrayList[]{new ArrayList<>(), new ArrayList<>(), new ArrayList<>(0), new ArrayList<>(), new ArrayList<>(), new ArrayList<>()};
    private LongSparseArray<TLRPC.Document>[] stickersByIds = new LongSparseArray[]{new LongSparseArray<>(), new LongSparseArray<>(), new LongSparseArray<>(), new LongSparseArray<>(), new LongSparseArray<>(), new LongSparseArray<>()};
    private LongSparseArray<TLRPC.TL_messages_stickerSet> stickerSetsById = new LongSparseArray<>();
    private LongSparseArray<TLRPC.TL_messages_stickerSet> installedStickerSetsById = new LongSparseArray<>();
    private ArrayList<Long> installedForceStickerSetsById = new ArrayList<>();
    private ArrayList<Long> uninstalledForceStickerSetsById = new ArrayList<>();
    private LongSparseArray<TLRPC.TL_messages_stickerSet> groupStickerSets = new LongSparseArray<>();
    private ConcurrentHashMap<String, TLRPC.TL_messages_stickerSet> stickerSetsByName = new ConcurrentHashMap<>(100, 1.0f, 1);
    private TLRPC.TL_messages_stickerSet stickerSetDefaultStatuses = null;
    private TLRPC.TL_messages_stickerSet stickerSetDefaultChannelStatuses = null;
    private HashMap<String, TLRPC.TL_messages_stickerSet> diceStickerSetsByEmoji = new HashMap<>();
    private LongSparseArray<String> diceEmojiStickerSetsById = new LongSparseArray<>();
    private HashSet<String> loadingDiceStickerSets = new HashSet<>();
    private LongSparseArray<Runnable> removingStickerSetsUndos = new LongSparseArray<>();
    private Runnable[] scheduledLoadStickers = new Runnable[7];
    private boolean[] loadingStickers = new boolean[7];
    private boolean[] stickersLoaded = new boolean[7];
    private long[] loadHash = new long[7];
    private int[] loadDate = new int[7];
    public HashMap<String, RingtoneUploader> ringtoneUploaderHashMap = new HashMap<>();

    private HashMap<String, ArrayList<TLRPC.Message>> verifyingMessages = new HashMap<>();

    private int[] archivedStickersCount = new int[7];

    private LongSparseArray<String> stickersByEmoji = new LongSparseArray<>();
    private HashMap<String, ArrayList<TLRPC.Document>> allStickers = new HashMap<>();
    private HashMap<String, ArrayList<TLRPC.Document>> allStickersFeatured = new HashMap<>();

    private ArrayList<TLRPC.Document>[] recentStickers = new ArrayList[]{
            new ArrayList<>(),
            new ArrayList<>(),
            new ArrayList<>(),
            new ArrayList<>(),
            new ArrayList<>(),
            new ArrayList<>(),
            new ArrayList<>(),
            new ArrayList<>(),
    };
    private boolean[] loadingRecentStickers = new boolean[9];
    private boolean[] recentStickersLoaded = new boolean[9];

    private ArrayList<TLRPC.Document> recentGifs = new ArrayList<>();
    private boolean loadingRecentGifs;
    private boolean recentGifsLoaded;

    private boolean loadingPremiumGiftStickers;
    private boolean loadingGenericAnimations;
    private boolean loadingDefaultTopicIcons;

    private long loadFeaturedHash[] = new long[2];
    private int loadFeaturedDate[] = new int[2];
    public boolean loadFeaturedPremium;
    private ArrayList<TLRPC.StickerSetCovered>[] featuredStickerSets = new ArrayList[]{new ArrayList<>(), new ArrayList<>()};
    private LongSparseArray<TLRPC.StickerSetCovered>[] featuredStickerSetsById = new LongSparseArray[]{new LongSparseArray<>(), new LongSparseArray<>()};
    private ArrayList<Long> unreadStickerSets[] = new ArrayList[]{new ArrayList<Long>(), new ArrayList<Long>()};
    private ArrayList<Long> readingStickerSets[] = new ArrayList[]{new ArrayList<Long>(), new ArrayList<Long>()};
    private boolean loadingFeaturedStickers[] = new boolean[2];
    private boolean featuredStickersLoaded[] = new boolean[2];

    private TLRPC.Document greetingsSticker;
    public final RingtoneDataStore ringtoneDataStore;
    public final ArrayList<ChatThemeBottomSheet.ChatThemeItem> defaultEmojiThemes = new ArrayList<>();

    public final ArrayList<TLRPC.Document> premiumPreviewStickers = new ArrayList<>();
    boolean previewStickersLoading;

    private long[] emojiStatusesHash = new long[4];
    private ArrayList<TLRPC.EmojiStatus>[] emojiStatuses = new ArrayList[4];
    private Long[] emojiStatusesFetchDate = new Long[4];
    private boolean[] emojiStatusesFromCacheFetched = new boolean[4];
    private boolean[] emojiStatusesFetching = new boolean[4];

    public void cleanup() {
        for (int a = 0; a < recentStickers.length; a++) {
            if (recentStickers[a] != null) {
                recentStickers[a].clear();
            }
            loadingRecentStickers[a] = false;
            recentStickersLoaded[a] = false;
        }
        for (int a = 0; a < 4; a++) {
            loadHash[a] = 0;
            loadDate[a] = 0;
            stickerSets[a].clear();
            loadingStickers[a] = false;
            stickersLoaded[a] = false;
        }
        loadingPinnedMessages.clear();
        loadFeaturedDate[0] = 0;
        loadFeaturedHash[0] = 0;
        loadFeaturedDate[1] = 0;
        loadFeaturedHash[1] = 0;
        allStickers.clear();
        allStickersFeatured.clear();
        stickersByEmoji.clear();
        featuredStickerSetsById[0].clear();
        featuredStickerSets[0].clear();
        featuredStickerSetsById[1].clear();
        featuredStickerSets[1].clear();
        unreadStickerSets[0].clear();
        unreadStickerSets[1].clear();
        recentGifs.clear();
        stickerSetsById.clear();
        installedStickerSetsById.clear();
        stickerSetsByName.clear();
        diceStickerSetsByEmoji.clear();
        diceEmojiStickerSetsById.clear();
        loadingDiceStickerSets.clear();
        loadingFeaturedStickers[0] = false;
        featuredStickersLoaded[0] = false;
        loadingFeaturedStickers[1] = false;
        featuredStickersLoaded[1] = false;
        loadingRecentGifs = false;
        recentGifsLoaded = false;

        currentFetchingEmoji.clear();
        if (Build.VERSION.SDK_INT >= 25) {
            Utilities.globalQueue.postRunnable(() -> {
                try {
                    ShortcutManagerCompat.removeAllDynamicShortcuts(ApplicationLoader.applicationContext);
                } catch (Exception e) {
                    FileLog.e(e);
                }
            });
        }
        verifyingMessages.clear();

        loading = false;
        loaded = false;
        hints.clear();
        inlineBots.clear();
        AndroidUtilities.runOnUIThread(() -> {
            getNotificationCenter().postNotificationName(NotificationCenter.reloadHints);
            getNotificationCenter().postNotificationName(NotificationCenter.reloadInlineHints);
        });

        drafts.clear();
        draftMessages.clear();
        draftPreferences.edit().clear().apply();

        botInfos.clear();
        botKeyboards.clear();
        botKeyboardsByMids.clear();
    }

    public boolean areStickersLoaded(int type) {
        return stickersLoaded[type];
    }

    public void checkStickers(int type) {
        if (!loadingStickers[type] && (!stickersLoaded[type] || Math.abs(System.currentTimeMillis() / 1000 - loadDate[type]) >= 60 * 60)) {
            loadStickers(type, true, false);
        }
    }

    public void checkReactions() {
        if (!isLoadingReactions && Math.abs(System.currentTimeMillis() / 1000 - reactionsUpdateDate) >= 60 * 60) {
            loadReactions(true, null);
        }
    }

    public void checkMenuBots(boolean atStart) {
        if (!isLoadingMenuBots && (atStart && !menuBotsUpdatedLocal || Math.abs(System.currentTimeMillis() / 1000 - menuBotsUpdateDate) >= 60 * 60)) {
            loadAttachMenuBots(true, false);
        }
    }

    public void checkPremiumPromo() {
        if (!isLoadingPremiumPromo && Math.abs(System.currentTimeMillis() / 1000 - premiumPromoUpdateDate) >= 60 * 60) {
            loadPremiumPromo(true);
        }
    }

    public TLRPC.TL_help_premiumPromo getPremiumPromo() {
        return premiumPromo;
    }

    public Integer getPremiumHintAnnualDiscount(boolean checkTransaction) {
        if (checkTransaction && (!BillingController.getInstance().isReady() || BillingController.getInstance().getLastPremiumTransaction() == null) || premiumPromo == null) {
            return null;
        }
        // NekoX: Remove BillingClient
        return null;
    }

    public TLRPC.TL_attachMenuBots getAttachMenuBots() {
        return attachMenuBots;
    }

    public void loadAttachMenuBots(boolean cache, boolean force) {
        loadAttachMenuBots(cache, force, null);
    }
    public void loadAttachMenuBots(boolean cache, boolean force, Runnable onDone) {
        isLoadingMenuBots = true;
        if (cache) {
            getMessagesStorage().getStorageQueue().postRunnable(() -> {
                SQLiteCursor c = null;
                long hash = 0;
                int date = 0;
                TLRPC.TL_attachMenuBots bots = null;
                try {
                    c = getMessagesStorage().getDatabase().queryFinalized("SELECT data, hash, date FROM attach_menu_bots");
                    if (c.next()) {
                        NativeByteBuffer data = c.byteBufferValue(0);
                        if (data != null) {
                            TLRPC.AttachMenuBots attachMenuBots = TLRPC.TL_attachMenuBots.TLdeserialize(data, data.readInt32(false), true);
                            if (attachMenuBots instanceof TLRPC.TL_attachMenuBots) {
                                bots = (TLRPC.TL_attachMenuBots) attachMenuBots;
                            }
                            data.reuse();
                        }
                        hash = c.longValue(1);
                        date = c.intValue(2);
                    }
                    if (bots != null) {
                        ArrayList<Long> usersToLoad = new ArrayList<>();
                        for (int i = 0; i < bots.bots.size(); i++) {
                            usersToLoad.add(bots.bots.get(i).bot_id);
                        }
                        bots.users.addAll(getMessagesStorage().getUsers(usersToLoad));
                    }
                } catch (Exception e) {
                    FileLog.e(e, false);
                } finally {
                    if (c != null) {
                        c.dispose();
                    }
                }
                processLoadedMenuBots(bots, hash, date, true);
            });
        } else {
            TLRPC.TL_messages_getAttachMenuBots req = new TLRPC.TL_messages_getAttachMenuBots();
            req.hash = force ? 0 : menuBotsUpdateHash;
            getConnectionsManager().sendRequest(req, (response, error) -> {
                int date = (int) (System.currentTimeMillis() / 1000);
                if (response instanceof TLRPC.TL_attachMenuBotsNotModified) {
                    processLoadedMenuBots(null, 0, date, false);
                } else if (response instanceof TLRPC.TL_attachMenuBots) {
                    TLRPC.TL_attachMenuBots r = (TLRPC.TL_attachMenuBots) response;
                    processLoadedMenuBots(r, r.hash, date, false);
                }
                if (onDone != null) {
                    AndroidUtilities.runOnUIThread(onDone);
                }
            });
        }
    }

    public void processLoadedMenuBots(TLRPC.TL_attachMenuBots bots, long hash, int date, boolean cache) {
        if (bots != null && date != 0) {
            attachMenuBots = bots;
            menuBotsUpdateHash = hash;
        }
        getMessagesController().getMainSettings().edit().putInt("menuBotsUpdateDate", menuBotsUpdateDate = date).commit();
        menuBotsUpdatedLocal = true;
        boolean forceReload = false;
        if (bots != null) {
            if (!cache) {
                getMessagesStorage().putUsersAndChats(bots.users, null, true, false);
            }
            getMessagesController().putUsers(bots.users, cache);
            AndroidUtilities.runOnUIThread(() -> NotificationCenter.getInstance(currentAccount).postNotificationName(NotificationCenter.attachMenuBotsDidLoad));
            for (int i = 0; i < bots.bots.size(); i++) {
                if (bots.bots.get(i) instanceof TLRPC.TL_attachMenuBot_layer162) {
                    bots.bots.get(i).show_in_attach_menu = true;
                    forceReload = true;
                }
            }
        }

        if (!cache) {
            putMenuBotsToCache(bots, hash, date);
        } else if (forceReload || Math.abs(System.currentTimeMillis() / 1000 - date) >= 60 * 60) {
            loadAttachMenuBots(false, true);
        }
    }

    public void updateAttachMenuBotsInCache() {
        if (getAttachMenuBots() != null) {
            putMenuBotsToCache(getAttachMenuBots(), menuBotsUpdateHash, menuBotsUpdateDate);
        }
    }
    private void putMenuBotsToCache(TLRPC.TL_attachMenuBots bots, long hash, int date) {
        getMessagesStorage().getStorageQueue().postRunnable(() -> {
            try {
                if (bots != null) {
                    getMessagesStorage().getDatabase().executeFast("DELETE FROM attach_menu_bots").stepThis().dispose();
                    SQLitePreparedStatement state = getMessagesStorage().getDatabase().executeFast("REPLACE INTO attach_menu_bots VALUES(?, ?, ?)");
                    state.requery();
                    NativeByteBuffer data = new NativeByteBuffer(bots.getObjectSize());
                    bots.serializeToStream(data);
                    state.bindByteBuffer(1, data);
                    state.bindLong(2, hash);
                    state.bindInteger(3, date);
                    state.step();
                    data.reuse();
                    state.dispose();
                } else {
                    SQLitePreparedStatement state = getMessagesStorage().getDatabase().executeFast("UPDATE attach_menu_bots SET date = ?");
                    state.requery();
                    state.bindLong(1, date);
                    state.step();
                    state.dispose();
                }
            } catch (Exception e) {
                FileLog.e(e);
            }
        });
    }

    public void loadPremiumPromo(boolean cache) {
        isLoadingPremiumPromo = true;
        if (cache) {
            getMessagesStorage().getStorageQueue().postRunnable(() -> {
                SQLiteCursor c = null;
                int date = 0;
                TLRPC.TL_help_premiumPromo premiumPromo = null;
                try {
                    c = getMessagesStorage().getDatabase().queryFinalized("SELECT data, date FROM premium_promo");
                    if (c.next()) {
                        NativeByteBuffer data = c.byteBufferValue(0);
                        if (data != null) {
                            premiumPromo = TLRPC.TL_help_premiumPromo.TLdeserialize(data, data.readInt32(false), true);
                            data.reuse();
                        }
                        date = c.intValue(1);
                    }
                } catch (Exception e) {
                    FileLog.e(e, false);
                } finally {
                    if (c != null) {
                        c.dispose();
                    }
                }
                if (premiumPromo != null) {
                    processLoadedPremiumPromo(premiumPromo, date, true);
                }
            });
        } else {
            TLRPC.TL_help_getPremiumPromo req = new TLRPC.TL_help_getPremiumPromo();
            getConnectionsManager().sendRequest(req, (response, error) -> {
                int date = (int) (System.currentTimeMillis() / 1000);
                if (response instanceof TLRPC.TL_help_premiumPromo) {
                    TLRPC.TL_help_premiumPromo r = (TLRPC.TL_help_premiumPromo) response;
                    processLoadedPremiumPromo(r, date, false);
                }
            });
        }
    }

    public void processLoadedPremiumPromo(TLRPC.TL_help_premiumPromo premiumPromo, int date, boolean cache) {
        this.premiumPromo = premiumPromo;
        premiumPromoUpdateDate = date;
        getMessagesController().putUsers(premiumPromo.users, cache);
        AndroidUtilities.runOnUIThread(() -> getNotificationCenter().postNotificationName(NotificationCenter.premiumPromoUpdated));

        if (!cache) {
            putPremiumPromoToCache(premiumPromo, date);
        } else if (Math.abs(System.currentTimeMillis() / 1000 - date) >= 60 * 60 * 24 || BuildVars.DEBUG_PRIVATE_VERSION) {
            loadPremiumPromo(false);
        }
    }

    private void putPremiumPromoToCache(TLRPC.TL_help_premiumPromo premiumPromo, int date) {
        getMessagesStorage().getStorageQueue().postRunnable(() -> {
            try {
                if (premiumPromo != null) {
                    getMessagesStorage().getDatabase().executeFast("DELETE FROM premium_promo").stepThis().dispose();
                    SQLitePreparedStatement state = getMessagesStorage().getDatabase().executeFast("REPLACE INTO premium_promo VALUES(?, ?)");
                    state.requery();
                    NativeByteBuffer data = new NativeByteBuffer(premiumPromo.getObjectSize());
                    premiumPromo.serializeToStream(data);
                    state.bindByteBuffer(1, data);
                    state.bindInteger(2, date);
                    state.step();
                    data.reuse();
                    state.dispose();
                } else {
                    SQLitePreparedStatement state = getMessagesStorage().getDatabase().executeFast("UPDATE premium_promo SET date = ?");
                    state.requery();
                    state.bindInteger(1, date);
                    state.step();
                    state.dispose();
                }
            } catch (Exception e) {
                FileLog.e(e);
            }
        });
    }

    public List<TLRPC.TL_availableReaction> getReactionsList() {
        return reactionsList;
    }

    public void loadReactions(boolean cache, Integer lastHash) {
        isLoadingReactions = true;
        if (cache) {
            getMessagesStorage().getStorageQueue().postRunnable(() -> {
                SQLiteCursor c = null;
                int hash = 0;
                int date = 0;
                List<TLRPC.TL_availableReaction> reactions = null;
                try {
                    c = getMessagesStorage().getDatabase().queryFinalized("SELECT data, hash, date FROM reactions");
                    if (c.next()) {
                        NativeByteBuffer data = c.byteBufferValue(0);
                        if (data != null) {
                            int count = data.readInt32(false);
                            reactions = new ArrayList<>(count);
                            for (int i = 0; i < count; i++) {
                                TLRPC.TL_availableReaction react = TLRPC.TL_availableReaction.TLdeserialize(data, data.readInt32(false), true);
                                reactions.add(react);
                            }
                            data.reuse();
                        }
                        hash = c.intValue(1);
                        date = c.intValue(2);
                    }
                } catch (Exception e) {
                    FileLog.e(e, false);
                } finally {
                    if (c != null) {
                        c.dispose();
                    }
                }
                List<TLRPC.TL_availableReaction> finalReactions = reactions;
                int finalHash = hash;
                int finalDate = date;
                AndroidUtilities.runOnUIThread(() -> {
                    processLoadedReactions(finalReactions, finalHash, finalDate, true);
                });
            });
        } else {
            TLRPC.TL_messages_getAvailableReactions req = new TLRPC.TL_messages_getAvailableReactions();
            req.hash = lastHash != null ? lastHash : reactionsUpdateHash;
            getConnectionsManager().sendRequest(req, (response, error) -> AndroidUtilities.runOnUIThread(() -> {
                int date = (int) (System.currentTimeMillis() / 1000);
                if (response instanceof TLRPC.TL_messages_availableReactionsNotModified) {
                    processLoadedReactions(null, 0, date, false);
                } else if (response instanceof TLRPC.TL_messages_availableReactions) {
                    TLRPC.TL_messages_availableReactions r = (TLRPC.TL_messages_availableReactions) response;
                    processLoadedReactions(r.reactions, r.hash, date, false);
                }
            }));
        }
    }

    public void processLoadedReactions(List<TLRPC.TL_availableReaction> reactions, int hash, int date, boolean cache) {
        if (reactions != null && date != 0) {
            reactionsList.clear();
            reactionsMap.clear();
            enabledReactionsList.clear();
            reactionsList.addAll(reactions);
            for (int i = 0; i < reactionsList.size(); i++) {
                reactionsList.get(i).positionInList = i;
                reactionsMap.put(reactionsList.get(i).reaction, reactionsList.get(i));
                if (!reactionsList.get(i).inactive) {
                    enabledReactionsList.add(reactionsList.get(i));
                }
            }
            reactionsUpdateHash = hash;
        }
        reactionsUpdateDate = date;
        if (reactions != null) {
            AndroidUtilities.runOnUIThread(() -> {
                preloadDefaultReactions();
                NotificationCenter.getGlobalInstance().postNotificationName(NotificationCenter.reactionsDidLoad);
            });
        }

        isLoadingReactions = false;
        if (!cache) {
            putReactionsToCache(reactions, hash, date);
        } else if (Math.abs(System.currentTimeMillis() / 1000 - date) >= 60 * 60) {
            loadReactions(false, hash);
        }
    }

    public void preloadDefaultReactions() {
        if (reactionsList == null || reactionsCacheGenerated || !LiteMode.isEnabled(LiteMode.FLAG_ANIMATED_EMOJI_REACTIONS)) {
            return;
        }
        if (currentAccount != UserConfig.selectedAccount) {
            return;
        }
        reactionsCacheGenerated = true;
        ArrayList<TLRPC.TL_availableReaction> arrayList = new ArrayList<>(reactionsList);
        int N = Math.min(arrayList.size(), 10);
        for (int i = 0; i < N; i++) {
            TLRPC.TL_availableReaction reaction = arrayList.get(i);
            preloadImage(ImageLocation.getForDocument(reaction.activate_animation), FileLoader.PRIORITY_LOW);
            preloadImage(ImageLocation.getForDocument(reaction.appear_animation), FileLoader.PRIORITY_LOW);
        }

        for (int i = 0; i < N; i++) {
            TLRPC.TL_availableReaction reaction = arrayList.get(i);
            preloadImage(ImageLocation.getForDocument(reaction.effect_animation), FileLoader.PRIORITY_LOW);
        }
    }

    public void preloadImage(ImageLocation location, int priority) {
        getFileLoader().loadFile(location, null, null, priority, FileLoader.PRELOAD_CACHE_TYPE);
    }

    public void preloadImage(ImageReceiver imageReceiver, ImageLocation location, String filter) {
        if (!LiteMode.isEnabled(LiteMode.FLAG_ANIMATED_EMOJI_REACTIONS)) {
            return;
        }
        imageReceiver.setUniqKeyPrefix("preload");
        imageReceiver.setFileLoadingPriority(FileLoader.PRIORITY_LOW);
        imageReceiver.setImage(location, filter, null, null, 0, FileLoader.PRELOAD_CACHE_TYPE);
    }

    private void putReactionsToCache(List<TLRPC.TL_availableReaction> reactions, int hash, int date) {
        ArrayList<TLRPC.TL_availableReaction> reactionsFinal = reactions != null ? new ArrayList<>(reactions) : null;
        getMessagesStorage().getStorageQueue().postRunnable(() -> {
            try {
                if (reactionsFinal != null) {
                    getMessagesStorage().getDatabase().executeFast("DELETE FROM reactions").stepThis().dispose();
                    SQLitePreparedStatement state = getMessagesStorage().getDatabase().executeFast("REPLACE INTO reactions VALUES(?, ?, ?)");
                    state.requery();
                    int size = 4; // Integer.BYTES
                    for (int a = 0; a < reactionsFinal.size(); a++) {
                        size += reactionsFinal.get(a).getObjectSize();
                    }
                    NativeByteBuffer data = new NativeByteBuffer(size);
                    data.writeInt32(reactionsFinal.size());
                    for (int a = 0; a < reactionsFinal.size(); a++) {
                        reactionsFinal.get(a).serializeToStream(data);
                    }
                    state.bindByteBuffer(1, data);
                    state.bindInteger(2, hash);
                    state.bindInteger(3, date);
                    state.step();
                    data.reuse();
                    state.dispose();
                } else {
                    SQLitePreparedStatement state = getMessagesStorage().getDatabase().executeFast("UPDATE reactions SET date = ?");
                    state.requery();
                    state.bindLong(1, date);
                    state.step();
                    state.dispose();
                }
            } catch (Exception e) {
                FileLog.e(e);
            }
        });
    }

    public void checkFeaturedStickers() {
        if (!loadingFeaturedStickers[0] && (!featuredStickersLoaded[0] || Math.abs(System.currentTimeMillis() / 1000 - loadFeaturedDate[0]) >= 60 * 60)) {
            loadFeaturedStickers(false, true, false);
        }
    }

    public void checkFeaturedEmoji() {
        if (!loadingFeaturedStickers[1] && (!featuredStickersLoaded[1] || Math.abs(System.currentTimeMillis() / 1000 - loadFeaturedDate[1]) >= 60 * 60)) {
            loadFeaturedStickers(true, true, false);
        }
    }

    public ArrayList<TLRPC.Document> getRecentStickers(int type) {
        return getRecentStickers(type, 0);
    }

    public ArrayList<TLRPC.Document> getRecentStickers(int type, int padding) {
        ArrayList<TLRPC.Document> arrayList = recentStickers[type];
        if (type == TYPE_PREMIUM_STICKERS) {
            return new ArrayList<>(recentStickers[type]);
        }
        return new ArrayList<>(arrayList.subList(0, Math.min(arrayList.size(), NekoConfig.maxRecentStickerCount.Int() + padding)));
    }

    public ArrayList<TLRPC.Document> getRecentStickersNoCopy(int type) {
        return recentStickers[type];
    }

    public boolean isStickerInFavorites(TLRPC.Document document) {
        if (document == null) {
            return false;
        }
        for (int a = 0; a < recentStickers[TYPE_FAVE].size(); a++) {
            TLRPC.Document d = recentStickers[TYPE_FAVE].get(a);
            if (d.id == document.id && d.dc_id == document.dc_id) {
                return true;
            }
        }
        return false;
    }

    public void clearRecentStickers() {
        TLRPC.TL_messages_clearRecentStickers req = new TLRPC.TL_messages_clearRecentStickers();
        getConnectionsManager().sendRequest(req, (response, error) -> AndroidUtilities.runOnUIThread(() -> {
            if (response instanceof TLRPC.TL_boolTrue) {
                getMessagesStorage().getStorageQueue().postRunnable(() -> {
                    try {
                        getMessagesStorage().getDatabase().executeFast("DELETE FROM web_recent_v3 WHERE type = " + 3).stepThis().dispose();
                    } catch (Exception e) {
                        FileLog.e(e);
                    }
                });

                recentStickers[TYPE_IMAGE].clear();
                NotificationCenter.getInstance(currentAccount).postNotificationName(NotificationCenter.recentDocumentsDidLoad, false, TYPE_IMAGE);
            }
        }));
    }

    public void addRecentSticker(int type, Object parentObject, TLRPC.Document document, int date, boolean remove) {
        if (type == TYPE_GREETINGS || !MessageObject.isStickerDocument(document) && !MessageObject.isAnimatedStickerDocument(document, true)) {
            return;
        }
        boolean found = false;
        for (int a = 0; a < recentStickers[type].size(); a++) {
            TLRPC.Document image = recentStickers[type].get(a);
            if (image.id == document.id) {
                recentStickers[type].remove(a);
                if (!remove) {
                    recentStickers[type].add(0, image);
                }
                found = true;
                break;
            }
        }
        if (!found && !remove) {
            recentStickers[type].add(0, document);
        }
        int maxCount;
        if (type == TYPE_FAVE) {
            if (remove) {
                NotificationCenter.getGlobalInstance().postNotificationName(NotificationCenter.showBulletin, Bulletin.TYPE_STICKER, document, StickerSetBulletinLayout.TYPE_REMOVED_FROM_FAVORITES);
            } else {
                boolean replace = recentStickers[type].size() > getMessagesController().maxFaveStickersCount;
                NotificationCenter.getGlobalInstance().postNotificationName(NotificationCenter.showBulletin, Bulletin.TYPE_STICKER, document, replace ? StickerSetBulletinLayout.TYPE_REPLACED_TO_FAVORITES : StickerSetBulletinLayout.TYPE_ADDED_TO_FAVORITES);
            }
            TLRPC.TL_messages_faveSticker req = new TLRPC.TL_messages_faveSticker();
            req.id = new TLRPC.TL_inputDocument();
            req.id.id = document.id;
            req.id.access_hash = document.access_hash;
            req.id.file_reference = document.file_reference;
            if (req.id.file_reference == null) {
                req.id.file_reference = new byte[0];
            }
            req.unfave = remove;
            getConnectionsManager().sendRequest(req, (response, error) -> {
                if (error != null && FileRefController.isFileRefError(error.text) && parentObject != null) {
                    getFileRefController().requestReference(parentObject, req);
                } else {
                    AndroidUtilities.runOnUIThread(() -> getMediaDataController().loadRecents(MediaDataController.TYPE_FAVE, false, false, true));
                }
            });
            maxCount = NekoConfig.unlimitedFavedStickers.Bool() ? Integer.MAX_VALUE : getMessagesController().maxFaveStickersCount;
        } else {
            if (type == TYPE_IMAGE && remove) {
                NotificationCenter.getGlobalInstance().postNotificationName(NotificationCenter.showBulletin, Bulletin.TYPE_STICKER, document, StickerSetBulletinLayout.TYPE_REMOVED_FROM_RECENT);
                TLRPC.TL_messages_saveRecentSticker req = new TLRPC.TL_messages_saveRecentSticker();
                req.id = new TLRPC.TL_inputDocument();
                req.id.id = document.id;
                req.id.access_hash = document.access_hash;
                req.id.file_reference = document.file_reference;
                if (req.id.file_reference == null) {
                    req.id.file_reference = new byte[0];
                }
                req.unsave = true;
                getConnectionsManager().sendRequest(req, (response, error) -> {
                    if (error != null && FileRefController.isFileRefError(error.text) && parentObject != null) {
                        getFileRefController().requestReference(parentObject, req);
                    }
                });
            }
            maxCount = getMessagesController().maxRecentStickersCount;
        }
        if (recentStickers[type].size() > maxCount || remove) {
            TLRPC.Document old = remove ? document : recentStickers[type].remove(recentStickers[type].size() - 1);
            getMessagesStorage().getStorageQueue().postRunnable(() -> {
                int cacheType;
                if (type == TYPE_IMAGE) {
                    cacheType = 3;
                } else if (type == TYPE_MASK) {
                    cacheType = 4;
                } else if (type == TYPE_EMOJIPACKS) {
                    cacheType = 7;
                } else {
                    cacheType = 5;
                }
                try {
                    getMessagesStorage().getDatabase().executeFast("DELETE FROM web_recent_v3 WHERE id = '" + old.id + "' AND type = " + cacheType).stepThis().dispose();
                } catch (Exception e) {
                    FileLog.e(e);
                }
            });
        }
        if (!remove) {
            ArrayList<TLRPC.Document> arrayList = new ArrayList<>();
            arrayList.add(document);
            processLoadedRecentDocuments(type, arrayList, false, date, false);
        }
        if (type == TYPE_FAVE || type == TYPE_IMAGE && remove) {
            getNotificationCenter().postNotificationName(NotificationCenter.recentDocumentsDidLoad, false, type);
        }
    }

    public ArrayList<TLRPC.Document> getRecentGifs() {
        return new ArrayList<>(recentGifs);
    }

    public void removeRecentGif(TLRPC.Document document) {
        for (int i = 0, N = recentGifs.size(); i < N; i++) {
            if (recentGifs.get(i).id == document.id) {
                recentGifs.remove(i);
                break;
            }
        }
        TLRPC.TL_messages_saveGif req = new TLRPC.TL_messages_saveGif();
        req.id = new TLRPC.TL_inputDocument();
        req.id.id = document.id;
        req.id.access_hash = document.access_hash;
        req.id.file_reference = document.file_reference;
        if (req.id.file_reference == null) {
            req.id.file_reference = new byte[0];
        }
        req.unsave = true;
        getConnectionsManager().sendRequest(req, (response, error) -> {
            if (error != null && FileRefController.isFileRefError(error.text)) {
                getFileRefController().requestReference("gif", req);
            }
        });
        getMessagesStorage().getStorageQueue().postRunnable(() -> {
            try {
                getMessagesStorage().getDatabase().executeFast("DELETE FROM web_recent_v3 WHERE id = '" + document.id + "' AND type = 2").stepThis().dispose();
            } catch (Exception e) {
                FileLog.e(e);
            }
        });
    }

    public boolean hasRecentGif(TLRPC.Document document) {
        for (int a = 0; a < recentGifs.size(); a++) {
            TLRPC.Document image = recentGifs.get(a);
            if (image.id == document.id) {
                recentGifs.remove(a);
                recentGifs.add(0, image);
                return true;
            }
        }
        return false;
    }

    public void addRecentGif(TLRPC.Document document, int date, boolean showReplaceBulletin) {
        if (document == null) {
            return;
        }
        boolean found = false;
        for (int a = 0; a < recentGifs.size(); a++) {
            TLRPC.Document image = recentGifs.get(a);
            if (image.id == document.id) {
                recentGifs.remove(a);
                recentGifs.add(0, image);
                found = true;
                break;
            }
        }
        if (!found) {
            recentGifs.add(0, document);
        }
        if ((recentGifs.size() > getMessagesController().savedGifsLimitDefault && !UserConfig.getInstance(currentAccount).isPremium()) || recentGifs.size() > getMessagesController().savedGifsLimitPremium) {
            TLRPC.Document old = recentGifs.remove(recentGifs.size() - 1);
            getMessagesStorage().getStorageQueue().postRunnable(() -> {
                try {
                    getMessagesStorage().getDatabase().executeFast("DELETE FROM web_recent_v3 WHERE id = '" + old.id + "' AND type = 2").stepThis().dispose();
                } catch (Exception e) {
                    FileLog.e(e);
                }
            });
            if (showReplaceBulletin) {
                AndroidUtilities.runOnUIThread(() -> {
                    NotificationCenter.getGlobalInstance().postNotificationName(NotificationCenter.showBulletin, Bulletin.TYPE_STICKER, document, StickerSetBulletinLayout.TYPE_REPLACED_TO_FAVORITES_GIFS);
                });
            }
        }
        ArrayList<TLRPC.Document> arrayList = new ArrayList<>();
        arrayList.add(document);
        processLoadedRecentDocuments(0, arrayList, true, date, false);
    }

    public boolean isLoadingStickers(int type) {
        return loadingStickers[type];
    }

    public void replaceStickerSet(TLRPC.TL_messages_stickerSet set) {
        TLRPC.TL_messages_stickerSet existingSet = stickerSetsById.get(set.set.id);
        String emoji = diceEmojiStickerSetsById.get(set.set.id);
        if (emoji != null) {
            diceStickerSetsByEmoji.put(emoji, set);
            putDiceStickersToCache(emoji, set, (int) (System.currentTimeMillis() / 1000));
        }
        boolean isGroupSet = false;
        if (existingSet == null) {
            existingSet = stickerSetsByName.get(set.set.short_name);
        }
        if (existingSet == null) {
            existingSet = groupStickerSets.get(set.set.id);
            if (existingSet != null) {
                isGroupSet = true;
            }
        }
        if (existingSet == null) {
            return;
        }
        boolean changed = false;
        if ("AnimatedEmojies".equals(set.set.short_name)) {
            changed = true;
            existingSet.documents = set.documents;
            existingSet.packs = set.packs;
            existingSet.set = set.set;
            AndroidUtilities.runOnUIThread(() -> {
                LongSparseArray<TLRPC.Document> stickersById = getStickerByIds(TYPE_EMOJI);
                for (int b = 0; b < set.documents.size(); b++) {
                    TLRPC.Document document = set.documents.get(b);
                    stickersById.put(document.id, document);
                }
            });
        } else {
            LongSparseArray<TLRPC.Document> documents = new LongSparseArray<>();
            for (int a = 0, size = set.documents.size(); a < size; a++) {
                TLRPC.Document document = set.documents.get(a);
                documents.put(document.id, document);
            }
            for (int a = 0, size = existingSet.documents.size(); a < size; a++) {
                TLRPC.Document document = existingSet.documents.get(a);
                TLRPC.Document newDocument = documents.get(document.id);
                if (newDocument != null) {
                    existingSet.documents.set(a, newDocument);
                    changed = true;
                }
            }
        }
        if (changed) {
            if (isGroupSet) {
                putSetToCache(existingSet);
            } else {
                int type = TYPE_IMAGE;
                if (set.set.masks) {
                    type = TYPE_MASK;
                } else if (set.set.emojis) {
                    type = TYPE_EMOJIPACKS;
                }
                putStickersToCache(type, stickerSets[type], loadDate[type], loadHash[type]);
                if ("AnimatedEmojies".equals(set.set.short_name)) {
                    type = TYPE_EMOJI;
                    putStickersToCache(type, stickerSets[type], loadDate[type], loadHash[type]);
                }
            }
        }
    }

    public TLRPC.TL_messages_stickerSet getStickerSetByName(String name) {
        return stickerSetsByName.get(name);
    }

    public TLRPC.TL_messages_stickerSet getStickerSetByEmojiOrName(String emoji) {
        return diceStickerSetsByEmoji.get(emoji);
    }

    public TLRPC.TL_messages_stickerSet getStickerSetById(long id) {
        return stickerSetsById.get(id);
    }

    public TLRPC.TL_messages_stickerSet getGroupStickerSetById(TLRPC.StickerSet stickerSet) {
        TLRPC.TL_messages_stickerSet set = stickerSetsById.get(stickerSet.id);
        if (set == null) {
            set = groupStickerSets.get(stickerSet.id);
            if (set == null || set.set == null) {
                loadGroupStickerSet(stickerSet, true);
            } else if (set.set.hash != stickerSet.hash) {
                loadGroupStickerSet(stickerSet, false);
            }
        }
        return set;
    }

    public void putGroupStickerSet(TLRPC.TL_messages_stickerSet stickerSet) {
        groupStickerSets.put(stickerSet.set.id, stickerSet);
    }

    public static TLRPC.InputStickerSet getInputStickerSet(TLRPC.StickerSet set) {
        if (set != null) {
            TLRPC.TL_inputStickerSetID inputStickerSetID = new TLRPC.TL_inputStickerSetID();
            inputStickerSetID.id = set.id;
            inputStickerSetID.access_hash = set.access_hash;
            return inputStickerSetID;
        }
        return null;
    }

    public TLRPC.TL_messages_stickerSet getStickerSet(TLRPC.InputStickerSet inputStickerSet, boolean cacheOnly) {
        return getStickerSet(inputStickerSet, null, cacheOnly, null);
    }

    public TLRPC.TL_messages_stickerSet getStickerSet(TLRPC.InputStickerSet inputStickerSet, Integer hash, boolean cacheOnly) {
        return getStickerSet(inputStickerSet, hash, cacheOnly, null);
    }

    public TLRPC.TL_messages_stickerSet getStickerSet(TLRPC.InputStickerSet inputStickerSet, Integer hash, boolean cacheOnly, Utilities.Callback<TLRPC.TL_messages_stickerSet> onResponse) {
        if (inputStickerSet == null) {
            return null;
        }
        TLRPC.TL_messages_stickerSet cacheSet = null;
        if (inputStickerSet instanceof TLRPC.TL_inputStickerSetID && stickerSetsById.containsKey(inputStickerSet.id)) {
            cacheSet = stickerSetsById.get(inputStickerSet.id);
        } else if (inputStickerSet instanceof TLRPC.TL_inputStickerSetShortName && inputStickerSet.short_name != null && stickerSetsByName.containsKey(inputStickerSet.short_name.toLowerCase())) {
            cacheSet = stickerSetsByName.get(inputStickerSet.short_name.toLowerCase());
        } else if (inputStickerSet instanceof TLRPC.TL_inputStickerSetEmojiDefaultStatuses && stickerSetDefaultStatuses != null) {
            cacheSet = stickerSetDefaultStatuses;
        } else if (inputStickerSet instanceof TLRPC.TL_inputStickerSetEmojiChannelDefaultStatuses && stickerSetDefaultChannelStatuses != null) {
            cacheSet = stickerSetDefaultChannelStatuses;
        }
        if (cacheSet != null) {
            if (onResponse != null) {
                onResponse.run(cacheSet);
            }
            return cacheSet;
        }
        if (inputStickerSet instanceof TLRPC.TL_inputStickerSetID) {
            getMessagesStorage().getStorageQueue().postRunnable(() -> {
                TLRPC.TL_messages_stickerSet cachedSet = getCachedStickerSetInternal(inputStickerSet.id, hash);
                AndroidUtilities.runOnUIThread(() -> {
                    if (cachedSet != null) {
                        if (onResponse != null) {
                            onResponse.run(cachedSet);
                        }
                        if (cachedSet.set != null) {
                            stickerSetsById.put(cachedSet.set.id, cachedSet);
                            stickerSetsByName.put(cachedSet.set.short_name.toLowerCase(), cachedSet);
                        }
                        getNotificationCenter().postNotificationName(NotificationCenter.groupStickersDidLoad, cachedSet.set.id, cachedSet);
                    } else {
                        fetchStickerSetInternal(inputStickerSet, (ok, set) -> {
                            if (onResponse != null) {
                                onResponse.run(set);
                            }
                            if (set != null && set.set != null) {
                                stickerSetsById.put(set.set.id, set);
                                stickerSetsByName.put(set.set.short_name.toLowerCase(), set);
                                saveStickerSetIntoCache(set);
                                getNotificationCenter().postNotificationName(NotificationCenter.groupStickersDidLoad, set.set.id, set);
                            }
                        });
                    }
                });
            });
        } else if (!cacheOnly) {
            fetchStickerSetInternal(inputStickerSet, (ok, set) -> {
                if (onResponse != null) {
                    onResponse.run(set);
                }
                if (set != null) {
                    if (set.set != null) {
                        stickerSetsById.put(set.set.id, set);
                        stickerSetsByName.put(set.set.short_name.toLowerCase(), set);
                        if (inputStickerSet instanceof TLRPC.TL_inputStickerSetEmojiDefaultStatuses) {
                            stickerSetDefaultStatuses = set;
                        }
                        if (inputStickerSet instanceof TLRPC.TL_inputStickerSetEmojiDefaultStatuses) {
                            stickerSetDefaultChannelStatuses = set;
                        }
                    }
                    saveStickerSetIntoCache(set);
                    getNotificationCenter().postNotificationName(NotificationCenter.groupStickersDidLoad, set.set.id, set);
                }
            });
        }
        return null;
    }

    private boolean cleanedupStickerSetCache;
    private void cleanupStickerSetCache() {
        if (cleanedupStickerSetCache) {
            return;
        }
        cleanedupStickerSetCache = true;
        getMessagesStorage().getStorageQueue().postRunnable(() -> {
            try {
                final long minDate = (System.currentTimeMillis() - 1000 * 60 * 60 * 24 * 7);
                getMessagesStorage().getDatabase().executeFast("DELETE FROM stickersets2 WHERE date < " + minDate).stepThis().dispose();
            } catch (Exception e) {
                FileLog.e(e);
            }
        });
    }

    private void saveStickerSetIntoCache(TLRPC.TL_messages_stickerSet set) {
        if (set == null || set.set == null) {
            return;
        }
        getMessagesStorage().getStorageQueue().postRunnable(() -> {
            try {
                SQLitePreparedStatement state = getMessagesStorage().getDatabase().executeFast("REPLACE INTO stickersets2 VALUES(?, ?, ?, ?)");
                state.requery();
                NativeByteBuffer data = new NativeByteBuffer(set.getObjectSize());
                set.serializeToStream(data);
                state.bindLong(1, set.set.id);
                state.bindByteBuffer(2, data);
                state.bindInteger(3, set.set.hash);
                state.bindLong(4, System.currentTimeMillis());
                state.step();
                data.reuse();
                state.dispose();
            } catch (Exception e) {
                FileLog.e(e);
            }
        });
        cleanupStickerSetCache();
    }

    private TLRPC.TL_messages_stickerSet getCachedStickerSetInternal(long id, Integer hash) {
        TLRPC.TL_messages_stickerSet set = null;
        SQLiteCursor cursor = null;
        NativeByteBuffer data = null;
        try {
            cursor = getMessagesStorage().getDatabase().queryFinalized("SELECT data, hash FROM stickersets2 WHERE id = " + id + " LIMIT 1");
            if (cursor.next() && !cursor.isNull(0)) {
                data = cursor.byteBufferValue(0);
                if (data != null) {
                    set = TLRPC.TL_messages_stickerSet.TLdeserialize(data, data.readInt32(false), false);
                    int cachedHash = cursor.intValue(1);
                    if (hash != null && hash != 0 && hash != cachedHash) {
                        return null;
                    }
                }
            }
        } catch (Throwable e) {
            FileLog.e(e);
        } finally {
            if (data != null) {
                data.reuse();
            }
            if (cursor != null) {
                cursor.dispose();
            }
        }
        return set;
    }

    private final HashMap<TLRPC.InputStickerSet, ArrayList<Utilities.Callback2<Boolean, TLRPC.TL_messages_stickerSet>>> loadingStickerSets = new HashMap<>();

    private void fetchStickerSetInternal(TLRPC.InputStickerSet inputStickerSet, Utilities.Callback2<Boolean, TLRPC.TL_messages_stickerSet> onDone) {
        if (onDone == null) {
            return;
        }
        ArrayList<Utilities.Callback2<Boolean, TLRPC.TL_messages_stickerSet>> loading = loadingStickerSets.get(inputStickerSet);
        if (loading != null && loading.size() > 0) {
            loading.add(onDone);
            return;
        }
        if (loading == null) {
            loadingStickerSets.put(inputStickerSet, loading = new ArrayList<>());
        }
        loading.add(onDone);
        TLRPC.TL_messages_getStickerSet req = new TLRPC.TL_messages_getStickerSet();
        req.stickerset = inputStickerSet;
        getConnectionsManager().sendRequest(req, (response, error) -> {
            AndroidUtilities.runOnUIThread(() -> {
                ArrayList<Utilities.Callback2<Boolean, TLRPC.TL_messages_stickerSet>> loadingCallbacks = loadingStickerSets.get(inputStickerSet);
                if (loadingCallbacks != null) {
                    for (int i = 0; i < loadingCallbacks.size(); ++i) {
                        if (response != null) {
                            loadingCallbacks.get(i).run(true, (TLRPC.TL_messages_stickerSet) response);
                        } else {
                            loadingCallbacks.get(i).run(false, null);
                        }
                    }
                }
                loadingStickerSets.remove(inputStickerSet);
            });
        });
    }

    private void loadGroupStickerSet(TLRPC.StickerSet stickerSet, boolean cache) {
        if (cache) {
            getMessagesStorage().getStorageQueue().postRunnable(() -> {
                try {
                    TLRPC.TL_messages_stickerSet set;
                    SQLiteCursor cursor = getMessagesStorage().getDatabase().queryFinalized("SELECT document FROM web_recent_v3 WHERE id = 's_" + stickerSet.id + "'");
                    if (cursor.next() && !cursor.isNull(0)) {
                        NativeByteBuffer data = cursor.byteBufferValue(0);
                        if (data != null) {
                            set = TLRPC.TL_messages_stickerSet.TLdeserialize(data, data.readInt32(false), false);
                            data.reuse();
                        } else {
                            set = null;
                        }
                    } else {
                        set = null;
                    }
                    cursor.dispose();
                    if (set == null || set.set == null || set.set.hash != stickerSet.hash) {
                        loadGroupStickerSet(stickerSet, false);
                    }
                    if (set != null && set.set != null) {
                        AndroidUtilities.runOnUIThread(() -> {
                            groupStickerSets.put(set.set.id, set);
                            getNotificationCenter().postNotificationName(NotificationCenter.groupStickersDidLoad, set.set.id, set);
                        });
                    }
                } catch (Throwable e) {
                    FileLog.e(e);
                }
            });
        } else {
            TLRPC.TL_messages_getStickerSet req = new TLRPC.TL_messages_getStickerSet();
            req.stickerset = new TLRPC.TL_inputStickerSetID();
            req.stickerset.id = stickerSet.id;
            req.stickerset.access_hash = stickerSet.access_hash;
            getConnectionsManager().sendRequest(req, (response, error) -> {
                if (response != null) {
                    TLRPC.TL_messages_stickerSet set = (TLRPC.TL_messages_stickerSet) response;
                    AndroidUtilities.runOnUIThread(() -> {
                        groupStickerSets.put(set.set.id, set);
                        getNotificationCenter().postNotificationName(NotificationCenter.groupStickersDidLoad, set.set.id, set);
                    });
                }
            });
        }
    }

    private void putSetToCache(TLRPC.TL_messages_stickerSet set) {
        getMessagesStorage().getStorageQueue().postRunnable(() -> {
            try {
                SQLiteDatabase database = getMessagesStorage().getDatabase();
                SQLitePreparedStatement state = database.executeFast("REPLACE INTO web_recent_v3 VALUES(?, ?, ?, ?, ?, ?, ?, ?, ?, ?)");
                state.requery();
                state.bindString(1, "s_" + set.set.id);
                state.bindInteger(2, 6);
                state.bindString(3, "");
                state.bindString(4, "");
                state.bindString(5, "");
                state.bindInteger(6, 0);
                state.bindInteger(7, 0);
                state.bindInteger(8, 0);
                state.bindInteger(9, 0);
                NativeByteBuffer data = new NativeByteBuffer(set.getObjectSize());
                set.serializeToStream(data);
                state.bindByteBuffer(10, data);
                state.step();
                data.reuse();
                state.dispose();
            } catch (Exception e) {
                FileLog.e(e);
            }
        });
    }

    public HashMap<String, ArrayList<TLRPC.Document>> getAllStickers() {
        return allStickers;
    }

    public HashMap<String, ArrayList<TLRPC.Document>> getAllStickersFeatured() {
        return allStickersFeatured;
    }

    public TLRPC.Document getEmojiAnimatedSticker(CharSequence message) {
        if (message == null) {
            return null;
        }
        String emoji = message.toString().replace("\uFE0F", "");
        ArrayList<TLRPC.TL_messages_stickerSet> arrayList = getStickerSets(MediaDataController.TYPE_EMOJI);
        for (int a = 0, N = arrayList.size(); a < N; a++) {
            TLRPC.TL_messages_stickerSet set = arrayList.get(a);
            for (int b = 0, N2 = set.packs.size(); b < N2; b++) {
                TLRPC.TL_stickerPack pack = set.packs.get(b);
                if (!pack.documents.isEmpty() && TextUtils.equals(pack.emoticon, emoji)) {
                    LongSparseArray<TLRPC.Document> stickerByIds = getStickerByIds(MediaDataController.TYPE_EMOJI);
                    return stickerByIds.get(pack.documents.get(0));
                }
            }
        }
        return null;
    }

    public boolean canAddStickerToFavorites() {
        return !stickersLoaded[0] || stickerSets[0].size() >= 5 || !recentStickers[TYPE_FAVE].isEmpty();
    }

    public ArrayList<TLRPC.TL_messages_stickerSet> getStickerSets(int type) {
        if (type == TYPE_FEATURED) {
            return stickerSets[2];
        } else {
            return stickerSets[type];
        }
    }

    public LongSparseArray<TLRPC.Document> getStickerByIds(int type) {
        return stickersByIds[type];
    }

    public ArrayList<TLRPC.StickerSetCovered> getFeaturedStickerSets() {
        return featuredStickerSets[0];
    }

    public ArrayList<TLRPC.StickerSetCovered> getFeaturedEmojiSets() {
        return featuredStickerSets[1];
    }

    public ArrayList<Long> getUnreadStickerSets() {
        return unreadStickerSets[0];
    }

    public ArrayList<Long> getUnreadEmojiSets() {
        return unreadStickerSets[1];
    }

    public boolean areAllTrendingStickerSetsUnread(boolean emoji) {
        for (int a = 0, N = featuredStickerSets[emoji ? 1 : 0].size(); a < N; a++) {
            TLRPC.StickerSetCovered pack = featuredStickerSets[emoji ? 1 : 0].get(a);
            if (isStickerPackInstalled(pack.set.id) || pack.covers.isEmpty() && pack.cover == null) {
                continue;
            }
            if (!unreadStickerSets[emoji ? 1 : 0].contains(pack.set.id)) {
                return false;
            }
        }
        return true;
    }

    public boolean isStickerPackInstalled(long id) {
        return isStickerPackInstalled(id, true);
    }

    public boolean isStickerPackInstalled(long id, boolean countForced) {
        return (installedStickerSetsById.indexOfKey(id) >= 0 || countForced && installedForceStickerSetsById.contains(id)) && (!countForced || !uninstalledForceStickerSetsById.contains(id));
    }

    public boolean isStickerPackUnread(boolean emoji, long id) {
        return unreadStickerSets[emoji ? 1 : 0].contains(id);
    }

    public boolean isStickerPackInstalled(String name) {
        return stickerSetsByName.containsKey(name);
    }

    public String getEmojiForSticker(long id) {
        String value = stickersByEmoji.get(id);
        return value != null ? value : "";
    }

    public static boolean canShowAttachMenuBotForTarget(TLRPC.TL_attachMenuBot bot, String target) {
        for (TLRPC.AttachMenuPeerType peerType : bot.peer_types) {
            if ((peerType instanceof TLRPC.TL_attachMenuPeerTypeSameBotPM || peerType instanceof TLRPC.TL_attachMenuPeerTypeBotPM) && target.equals("bots") ||
                    peerType instanceof TLRPC.TL_attachMenuPeerTypeBroadcast && target.equals("channels") ||
                    peerType instanceof TLRPC.TL_attachMenuPeerTypeChat && target.equals("groups") ||
                    peerType instanceof TLRPC.TL_attachMenuPeerTypePM && target.equals("users")) {
                return true;
            }
        }
        return false;
    }

    public static boolean canShowAttachMenuBot(TLRPC.TL_attachMenuBot bot, TLObject peer) {
        TLRPC.User user = peer instanceof TLRPC.User ? (TLRPC.User) peer : null;
        TLRPC.Chat chat = peer instanceof TLRPC.Chat ? (TLRPC.Chat) peer : null;

        for (TLRPC.AttachMenuPeerType peerType : bot.peer_types) {
            if (peerType instanceof TLRPC.TL_attachMenuPeerTypeSameBotPM && user != null && user.bot && user.id == bot.bot_id ||
                    peerType instanceof TLRPC.TL_attachMenuPeerTypeBotPM && user != null && user.bot && user.id != bot.bot_id ||
                    peerType instanceof TLRPC.TL_attachMenuPeerTypePM && user != null && !user.bot ||
                    peerType instanceof TLRPC.TL_attachMenuPeerTypeChat && chat != null && !ChatObject.isChannelAndNotMegaGroup(chat) ||
                    peerType instanceof TLRPC.TL_attachMenuPeerTypeBroadcast && chat != null && ChatObject.isChannelAndNotMegaGroup(chat)) {
                return true;
            }
        }
        return false;
    }

    @Nullable
    public static TLRPC.TL_attachMenuBotIcon getAnimatedAttachMenuBotIcon(@NonNull TLRPC.TL_attachMenuBot bot) {
        for (TLRPC.TL_attachMenuBotIcon icon : bot.icons) {
            if (icon.name.equals(ATTACH_MENU_BOT_ANIMATED_ICON_KEY)) {
                return icon;
            }
        }
        return null;
    }

    @Nullable
    public static TLRPC.TL_attachMenuBotIcon getSideMenuBotIcon(@NonNull TLRPC.TL_attachMenuBot bot) {
        for (TLRPC.TL_attachMenuBotIcon icon : bot.icons) {
            if (icon.name.equals(ATTACH_MENU_BOT_SIDE_MENU)) {
                return icon;
            }
        }
        return null;
    }

    @Nullable
    public static TLRPC.TL_attachMenuBotIcon getStaticAttachMenuBotIcon(@NonNull TLRPC.TL_attachMenuBot bot) {
        for (TLRPC.TL_attachMenuBotIcon icon : bot.icons) {
            if (icon.name.equals(ATTACH_MENU_BOT_STATIC_ICON_KEY)) {
                return icon;
            }
        }
        return null;
    }

    @Nullable
    public static TLRPC.TL_attachMenuBotIcon getSideAttachMenuBotIcon(@NonNull TLRPC.TL_attachMenuBot bot) {
        for (TLRPC.TL_attachMenuBotIcon icon : bot.icons) {
            if (icon.name.equals(ATTACH_MENU_BOT_SIDE_MENU_ICON_KEY)) {
                return icon;
            }
        }
        return null;
    }

    @Nullable
    public static TLRPC.TL_attachMenuBotIcon getPlaceholderStaticAttachMenuBotIcon(@NonNull TLRPC.TL_attachMenuBot bot) {
        for (TLRPC.TL_attachMenuBotIcon icon : bot.icons) {
            if (icon.name.equals(ATTACH_MENU_BOT_PLACEHOLDER_STATIC_KEY)) {
                return icon;
            }
        }
        return null;
    }

    public static long calcDocumentsHash(ArrayList<TLRPC.Document> arrayList) {
        return calcDocumentsHash(arrayList, 200);
    }

    public static long calcDocumentsHash(ArrayList<TLRPC.Document> arrayList, int maxCount) {
        if (arrayList == null) {
            return 0;
        }
        long acc = 0;
        for (int a = 0, N = Math.min(maxCount, arrayList.size()); a < N; a++) {
            TLRPC.Document document = arrayList.get(a);
            if (document == null) {
                continue;
            }
            acc = calcHash(acc, document.id);
        }
        return acc;
    }

    public void loadRecents(int type, boolean gif, boolean cache, boolean force) {
        if (NekoConfig.unlimitedFavedStickers.Bool() && type == TYPE_FAVE && !cache) {
            return;
        }
        if (gif) {
            if (loadingRecentGifs) {
                return;
            }
            loadingRecentGifs = true;
            if (recentGifsLoaded) {
                cache = false;
            }
        } else {
            if (loadingRecentStickers[type]) {
                return;
            }
            loadingRecentStickers[type] = true;
            if (recentStickersLoaded[type]) {
                cache = false;
            }
        }
        if (cache) {
            getMessagesStorage().getStorageQueue().postRunnable(() -> {
                try {
                    int cacheType;
                    if (gif) {
                        cacheType = 2;
                    } else if (type == TYPE_IMAGE) {
                        cacheType = 3;
                    } else if (type == TYPE_MASK) {
                        cacheType = 4;
                    } else if (type == TYPE_GREETINGS) {
                        cacheType = 6;
                    } else if (type == TYPE_EMOJIPACKS) {
                        cacheType = 7;
                    } else if (type == TYPE_PREMIUM_STICKERS) {
                        cacheType = 8;
                    } else {
                        cacheType = 5;
                    }
                    SQLiteCursor cursor = getMessagesStorage().getDatabase().queryFinalized("SELECT document FROM web_recent_v3 WHERE type = " + cacheType + " ORDER BY date DESC");
                    ArrayList<TLRPC.Document> arrayList = new ArrayList<>();
                    while (cursor.next()) {
                        if (!cursor.isNull(0)) {
                            NativeByteBuffer data = cursor.byteBufferValue(0);
                            if (data != null) {
                                TLRPC.Document document = TLRPC.Document.TLdeserialize(data, data.readInt32(false), false);
                                if (document != null) {
                                    arrayList.add(document);
                                }
                                data.reuse();
                            }
                        }
                    }
                    cursor.dispose();
                    AndroidUtilities.runOnUIThread(() -> {
                        if (gif) {
                            recentGifs = arrayList;
                            loadingRecentGifs = false;
                            recentGifsLoaded = true;
                        } else {
                            recentStickers[type] = arrayList;
                            loadingRecentStickers[type] = false;
                            recentStickersLoaded[type] = true;
                        }
                        if (type == TYPE_GREETINGS) {
                            preloadNextGreetingsSticker();
                        }
                        getNotificationCenter().postNotificationName(NotificationCenter.recentDocumentsDidLoad, gif, type);
                        loadRecents(type, gif, false, false);
                    });
                } catch (Throwable e) {
                    getMessagesStorage().checkSQLException(e);
                }
            });
        } else {
            SharedPreferences preferences = MessagesController.getEmojiSettings(currentAccount);
            if (!force) {
                long lastLoadTime;
                if (gif) {
                    lastLoadTime = preferences.getLong("lastGifLoadTime", 0);
                } else if (type == TYPE_IMAGE) {
                    lastLoadTime = preferences.getLong("lastStickersLoadTime", 0);
                } else if (type == TYPE_MASK) {
                    lastLoadTime = preferences.getLong("lastStickersLoadTimeMask", 0);
                } else if (type == TYPE_GREETINGS) {
                    lastLoadTime = preferences.getLong("lastStickersLoadTimeGreet", 0);
                } else if (type == TYPE_EMOJIPACKS) {
                    lastLoadTime = preferences.getLong("lastStickersLoadTimeEmojiPacks", 0);
                } else if (type == TYPE_PREMIUM_STICKERS) {
                    lastLoadTime = preferences.getLong("lastStickersLoadTimePremiumStickers", 0);
                } else {
                    lastLoadTime = preferences.getLong("lastStickersLoadTimeFavs", 0);
                }
                if (Math.abs(System.currentTimeMillis() - lastLoadTime) < 60 * 60 * 1000) {
                    if (gif) {
                        loadingRecentGifs = false;
                    } else {
                        loadingRecentStickers[type] = false;
                    }
                    return;
                }
            }
            if (gif) {
                TLRPC.TL_messages_getSavedGifs req = new TLRPC.TL_messages_getSavedGifs();
                req.hash = calcDocumentsHash(recentGifs);
                getConnectionsManager().sendRequest(req, (response, error) -> {
                    ArrayList<TLRPC.Document> arrayList = null;
                    if (response instanceof TLRPC.TL_messages_savedGifs) {
                        TLRPC.TL_messages_savedGifs res = (TLRPC.TL_messages_savedGifs) response;
                        arrayList = res.gifs;
                    }
                    processLoadedRecentDocuments(type, arrayList, true, 0, true);
                });
            } else {
                TLObject request;
                if (type == TYPE_FAVE) {
                    TLRPC.TL_messages_getFavedStickers req = new TLRPC.TL_messages_getFavedStickers();
                    req.hash = calcDocumentsHash(recentStickers[type]);
                    request = req;
                } else if (type == TYPE_GREETINGS) {
                    TLRPC.TL_messages_getStickers req = new TLRPC.TL_messages_getStickers();
                    req.emoticon = "\uD83D\uDC4B" + Emoji.fixEmoji("⭐");
                    req.hash = calcDocumentsHash(recentStickers[type]);
                    request = req;
                } else if (type == TYPE_PREMIUM_STICKERS) {
                    TLRPC.TL_messages_getStickers req = new TLRPC.TL_messages_getStickers();
                    req.emoticon = "\uD83D\uDCC2" + Emoji.fixEmoji("⭐");
                    req.hash = calcDocumentsHash(recentStickers[type]);
                    request = req;
                } else {
                    TLRPC.TL_messages_getRecentStickers req = new TLRPC.TL_messages_getRecentStickers();
                    req.hash = calcDocumentsHash(recentStickers[type]);
                    req.attached = type == TYPE_MASK;
                    request = req;
                }
                getConnectionsManager().sendRequest(request, (response, error) -> {
                    ArrayList<TLRPC.Document> arrayList = null;
                    if (type == TYPE_GREETINGS || type == TYPE_PREMIUM_STICKERS) {
                        if (response instanceof TLRPC.TL_messages_stickers) {
                            TLRPC.TL_messages_stickers res = (TLRPC.TL_messages_stickers) response;
                            arrayList = res.stickers;
                        }
                    } else if (type == TYPE_FAVE) {
                        if (response instanceof TLRPC.TL_messages_favedStickers) {
                            TLRPC.TL_messages_favedStickers res = (TLRPC.TL_messages_favedStickers) response;
                            arrayList = res.stickers;
                        }
                    } else {
                        if (response instanceof TLRPC.TL_messages_recentStickers) {
                            TLRPC.TL_messages_recentStickers res = (TLRPC.TL_messages_recentStickers) response;
                            arrayList = res.stickers;
                        }
                    }
                    processLoadedRecentDocuments(type, arrayList, false, 0, true);
                });
            }
        }
    }

    private void preloadNextGreetingsSticker() {
        if (recentStickers[TYPE_GREETINGS].isEmpty()) {
            return;
        }
        greetingsSticker = recentStickers[TYPE_GREETINGS].get(Utilities.random.nextInt(recentStickers[TYPE_GREETINGS].size()));
        getFileLoader().loadFile(ImageLocation.getForDocument(greetingsSticker), greetingsSticker, null, 0, 1);
    }

    public TLRPC.Document getGreetingsSticker() {
        TLRPC.Document result = greetingsSticker;
        preloadNextGreetingsSticker();
        return result;
    }

    protected void processLoadedRecentDocuments(int type, ArrayList<TLRPC.Document> documents, boolean gif, int date, boolean replace) {
        if (documents != null) {
            getMessagesStorage().getStorageQueue().postRunnable(() -> {
                try {
                    SQLiteDatabase database = getMessagesStorage().getDatabase();
                    int maxCount;
                    if (gif) {
                        maxCount = getMessagesController().maxRecentGifsCount;
                    } else {
                        if (type == TYPE_GREETINGS || type == TYPE_PREMIUM_STICKERS) {
                            maxCount = 200;
                        } else if (type == TYPE_FAVE) {
                            maxCount = NekoConfig.unlimitedFavedStickers.Bool() ? Integer.MAX_VALUE : getMessagesController().maxFaveStickersCount;
                        } else {
                            maxCount = getMessagesController().maxRecentStickersCount;
                        }
                    }
                    database.beginTransaction();

                    SQLitePreparedStatement state = database.executeFast("REPLACE INTO web_recent_v3 VALUES(?, ?, ?, ?, ?, ?, ?, ?, ?, ?)");
                    int count = documents.size();
                    int cacheType;
                    if (gif) {
                        cacheType = 2;
                    } else if (type == TYPE_IMAGE) {
                        cacheType = 3;
                    } else if (type == TYPE_MASK) {
                        cacheType = 4;
                    } else if (type == TYPE_GREETINGS) {
                        cacheType = 6;
                    } else if (type == TYPE_EMOJIPACKS) {
                        cacheType = 7;
                    } else if (type == TYPE_PREMIUM_STICKERS) {
                        cacheType = 8;
                    } else {
                        cacheType = 5;
                    }
                    if (replace) {
                        database.executeFast("DELETE FROM web_recent_v3 WHERE type = " + cacheType).stepThis().dispose();
                    }
                    for (int a = 0; a < count; a++) {
                        if (a == maxCount) {
                            break;
                        }
                        TLRPC.Document document = documents.get(a);
                        state.requery();
                        state.bindString(1, "" + document.id);
                        state.bindInteger(2, cacheType);
                        state.bindString(3, "");
                        state.bindString(4, "");
                        state.bindString(5, "");
                        state.bindInteger(6, 0);
                        state.bindInteger(7, 0);
                        state.bindInteger(8, 0);
                        state.bindInteger(9, date != 0 ? date : count - a);
                        NativeByteBuffer data = new NativeByteBuffer(document.getObjectSize());
                        document.serializeToStream(data);
                        state.bindByteBuffer(10, data);
                        state.step();
                        data.reuse();
                    }
                    state.dispose();
                    database.commitTransaction();
                    if (documents.size() >= maxCount) {
                        database.beginTransaction();
                        for (int a = maxCount; a < documents.size(); a++) {
                            database.executeFast("DELETE FROM web_recent_v3 WHERE id = '" + documents.get(a).id + "' AND type = " + cacheType).stepThis().dispose();
                        }
                        database.commitTransaction();
                    }
                } catch (Exception e) {
                    FileLog.e(e);
                }
            });
        }
        if (date == 0) {
            AndroidUtilities.runOnUIThread(() -> {
                SharedPreferences.Editor editor = MessagesController.getEmojiSettings(currentAccount).edit();
                if (gif) {
                    loadingRecentGifs = false;
                    recentGifsLoaded = true;
                    editor.putLong("lastGifLoadTime", System.currentTimeMillis()).commit();
                } else {
                    loadingRecentStickers[type] = false;
                    recentStickersLoaded[type] = true;
                    if (type == TYPE_IMAGE) {
                        editor.putLong("lastStickersLoadTime", System.currentTimeMillis()).commit();
                    } else if (type == TYPE_MASK) {
                        editor.putLong("lastStickersLoadTimeMask", System.currentTimeMillis()).commit();
                    } else if (type == TYPE_GREETINGS) {
                        editor.putLong("lastStickersLoadTimeGreet", System.currentTimeMillis()).commit();
                    } else if (type == TYPE_EMOJIPACKS) {
                        editor.putLong("lastStickersLoadTimeEmojiPacks", System.currentTimeMillis()).commit();
                    } else if (type == TYPE_PREMIUM_STICKERS) {
                        editor.putLong("lastStickersLoadTimePremiumStickers", System.currentTimeMillis()).commit();
                    } else {
                        editor.putLong("lastStickersLoadTimeFavs", System.currentTimeMillis()).commit();
                    }

                }
                if (documents != null) {
                    if (gif) {
                        recentGifs = documents;
                    } else {
                        recentStickers[type] = documents;
                    }
                    if (type == TYPE_GREETINGS) {
                        preloadNextGreetingsSticker();
                    }
                    getNotificationCenter().postNotificationName(NotificationCenter.recentDocumentsDidLoad, gif, type);
                } else {

                }
            });
        }
    }

    public void reorderStickers(int type, ArrayList<Long> order, boolean forceUpdateUi) {
        Collections.sort(stickerSets[type], (lhs, rhs) -> {
            int index1 = order.indexOf(lhs.set.id);
            int index2 = order.indexOf(rhs.set.id);
            if (index1 > index2) {
                return 1;
            } else if (index1 < index2) {
                return -1;
            }
            return 0;
        });
        loadHash[type] = calcStickersHash(stickerSets[type]);
        getNotificationCenter().postNotificationName(NotificationCenter.stickersDidLoad, type, forceUpdateUi);
        //loadStickers(type, false, true);
    }

    public void calcNewHash(int type) {
        loadHash[type] = calcStickersHash(stickerSets[type]);
    }

    public void storeTempStickerSet(TLRPC.TL_messages_stickerSet set) {
        stickerSetsById.put(set.set.id, set);
        stickerSetsByName.put(set.set.short_name, set);
    }

    public void addNewStickerSet(TLRPC.TL_messages_stickerSet set) {
        if (stickerSetsById.indexOfKey(set.set.id) >= 0 || stickerSetsByName.containsKey(set.set.short_name)) {
            return;
        }
        int type = TYPE_IMAGE;
        if (set.set.masks) {
            type = TYPE_MASK;
        } else if (set.set.emojis) {
            type = TYPE_EMOJIPACKS;
        }
        stickerSets[type].add(0, set);
        stickerSetsById.put(set.set.id, set);
        installedStickerSetsById.put(set.set.id, set);
        stickerSetsByName.put(set.set.short_name, set);
        LongSparseArray<TLRPC.Document> stickersById = new LongSparseArray<>();
        for (int a = 0; a < set.documents.size(); a++) {
            TLRPC.Document document = set.documents.get(a);
            stickersById.put(document.id, document);
        }
        for (int a = 0; a < set.packs.size(); a++) {
            TLRPC.TL_stickerPack stickerPack = set.packs.get(a);
            stickerPack.emoticon = stickerPack.emoticon.replace("\uFE0F", "");
            ArrayList<TLRPC.Document> arrayList = allStickers.get(stickerPack.emoticon);
            if (arrayList == null) {
                arrayList = new ArrayList<>();
                allStickers.put(stickerPack.emoticon, arrayList);
            }
            for (int c = 0; c < stickerPack.documents.size(); c++) {
                Long id = stickerPack.documents.get(c);
                if (stickersByEmoji.indexOfKey(id) < 0) {
                    stickersByEmoji.put(id, stickerPack.emoticon);
                }
                TLRPC.Document sticker = stickersById.get(id);
                if (sticker != null) {
                    arrayList.add(sticker);
                }
            }
        }
        loadHash[type] = calcStickersHash(stickerSets[type]);
        getNotificationCenter().postNotificationName(NotificationCenter.stickersDidLoad, type, true);
        loadStickers(type, false, true);
    }

    public void loadFeaturedStickers(boolean emoji, boolean cache, boolean force) {
        if (loadingFeaturedStickers[emoji ? 1 : 0] || NekoConfig.disableTrending.Bool()) {
            return;
        }
        loadingFeaturedStickers[emoji ? 1 : 0] = true;
        if (cache) {
            getMessagesStorage().getStorageQueue().postRunnable(() -> {
                ArrayList<TLRPC.StickerSetCovered> newStickerArray = null;
                ArrayList<Long> unread = new ArrayList<>();
                int date = 0;
                long hash = 0;
                boolean premium = false;
                SQLiteCursor cursor = null;
                try {
                    cursor = getMessagesStorage().getDatabase().queryFinalized("SELECT data, unread, date, hash, premium FROM stickers_featured WHERE emoji = " + (emoji ? 1 : 0));
                    if (cursor.next()) {
                        NativeByteBuffer data = cursor.byteBufferValue(0);
                        if (data != null) {
                            newStickerArray = new ArrayList<>();
                            int count = data.readInt32(false);
                            for (int a = 0; a < count; a++) {
                                TLRPC.StickerSetCovered stickerSet = TLRPC.StickerSetCovered.TLdeserialize(data, data.readInt32(false), false);
                                newStickerArray.add(stickerSet);
                            }
                            data.reuse();
                        }
                        data = cursor.byteBufferValue(1);
                        if (data != null) {
                            int count = data.readInt32(false);
                            for (int a = 0; a < count; a++) {
                                unread.add(data.readInt64(false));
                            }
                            data.reuse();
                        }
                        date = cursor.intValue(2);
                        hash = calcFeaturedStickersHash(emoji, newStickerArray);
                        premium = cursor.intValue(4) == 1;
                    }
                } catch (Throwable e) {
                    FileLog.e(e);
                } finally {
                    if (cursor != null) {
                        cursor.dispose();
                    }
                }
                processLoadedFeaturedStickers(emoji, newStickerArray, unread, premium, true, date, hash);
            });
        } else {
            final long hash;
            TLObject req;
            if (emoji) {
                TLRPC.TL_messages_getFeaturedEmojiStickers request = new TLRPC.TL_messages_getFeaturedEmojiStickers();
                request.hash = hash = force ? 0 : loadFeaturedHash[1];
                req = request;
            } else {
                TLRPC.TL_messages_getFeaturedStickers request = new TLRPC.TL_messages_getFeaturedStickers();
                request.hash = hash = force ? 0 : loadFeaturedHash[0];
                req = request;
            }
            getConnectionsManager().sendRequest(req, (response, error) -> AndroidUtilities.runOnUIThread(() -> {
                if (response instanceof TLRPC.TL_messages_featuredStickers) {
                    TLRPC.TL_messages_featuredStickers res = (TLRPC.TL_messages_featuredStickers) response;
                    processLoadedFeaturedStickers(emoji, res.sets, res.unread, res.premium, false, (int) (System.currentTimeMillis() / 1000), res.hash);
                } else {
                    processLoadedFeaturedStickers(emoji, null, null, false, false, (int) (System.currentTimeMillis() / 1000), hash);
                }
            }));
        }
    }

    private void processLoadedFeaturedStickers(boolean emoji, ArrayList<TLRPC.StickerSetCovered> res, ArrayList<Long> unreadStickers, boolean premium, boolean cache, int date, long hash) {
        AndroidUtilities.runOnUIThread(() -> {
            loadingFeaturedStickers[emoji ? 1 : 0] = false;
            featuredStickersLoaded[emoji ? 1 : 0] = true;
        });
        Utilities.stageQueue.postRunnable(() -> {
            if (cache && (res == null || Math.abs(System.currentTimeMillis() / 1000 - date) >= 60 * 60) || !cache && res == null && hash == 0) {
                AndroidUtilities.runOnUIThread(() -> {
                    if (res != null && hash != 0) {
                        loadFeaturedHash[emoji ? 1 : 0] = hash;
                    }
                    loadingFeaturedStickers[emoji ? 1 : 0] = false;
                    loadFeaturedStickers(emoji, false, false);
                }, res == null && !cache ? 1000 : 0);
                if (res == null) {
                    return;
                }
            }
            if (res != null) {
                try {
                    ArrayList<TLRPC.StickerSetCovered> stickerSetsNew = new ArrayList<>();
                    LongSparseArray<TLRPC.StickerSetCovered> stickerSetsByIdNew = new LongSparseArray<>();

                    for (int a = 0; a < res.size(); a++) {
                        TLRPC.StickerSetCovered stickerSet = res.get(a);
                        stickerSetsNew.add(stickerSet);
                        stickerSetsByIdNew.put(stickerSet.set.id, stickerSet);
                    }

                    if (!cache) {
                        putFeaturedStickersToCache(emoji, stickerSetsNew, unreadStickers, date, hash, premium);
                    }
                    AndroidUtilities.runOnUIThread(() -> {
                        unreadStickerSets[emoji ? 1 : 0] = unreadStickers;
                        featuredStickerSetsById[emoji ? 1 : 0] = stickerSetsByIdNew;
                        featuredStickerSets[emoji ? 1 : 0] = stickerSetsNew;
                        loadFeaturedHash[emoji ? 1 : 0] = hash;
                        loadFeaturedDate[emoji ? 1 : 0] = date;
                        loadFeaturedPremium = premium;
                        loadStickers(emoji ? TYPE_FEATURED_EMOJIPACKS : TYPE_FEATURED, true, false);
                        getNotificationCenter().postNotificationName(emoji ? NotificationCenter.featuredEmojiDidLoad : NotificationCenter.featuredStickersDidLoad);
                    });
                } catch (Throwable e) {
                    FileLog.e(e);
                }
            } else {
                AndroidUtilities.runOnUIThread(() -> loadFeaturedDate[emoji ? 1 : 0] = date);
                putFeaturedStickersToCache(emoji, null, null, date, 0, premium);
            }
        });
    }

    private void putFeaturedStickersToCache(boolean emoji, ArrayList<TLRPC.StickerSetCovered> stickers, ArrayList<Long> unreadStickers, int date, long hash, boolean premium) {
        ArrayList<TLRPC.StickerSetCovered> stickersFinal = stickers != null ? new ArrayList<>(stickers) : null;
        getMessagesStorage().getStorageQueue().postRunnable(() -> {
            try {
                if (stickersFinal != null) {
                    SQLitePreparedStatement state = getMessagesStorage().getDatabase().executeFast("REPLACE INTO stickers_featured VALUES(?, ?, ?, ?, ?, ?, ?)");
                    state.requery();
                    int size = 4;
                    for (int a = 0; a < stickersFinal.size(); a++) {
                        size += stickersFinal.get(a).getObjectSize();
                    }
                    NativeByteBuffer data = new NativeByteBuffer(size);
                    NativeByteBuffer data2 = new NativeByteBuffer(4 + unreadStickers.size() * 8);
                    data.writeInt32(stickersFinal.size());
                    for (int a = 0; a < stickersFinal.size(); a++) {
                        stickersFinal.get(a).serializeToStream(data);
                    }
                    data2.writeInt32(unreadStickers.size());
                    for (int a = 0; a < unreadStickers.size(); a++) {
                        data2.writeInt64(unreadStickers.get(a));
                    }
                    state.bindInteger(1, 1);
                    state.bindByteBuffer(2, data);
                    state.bindByteBuffer(3, data2);
                    state.bindInteger(4, date);
                    state.bindLong(5, hash);
                    state.bindInteger(6, premium ? 1 : 0);
                    state.bindInteger(7, emoji ? 1 : 0);
                    state.step();
                    data.reuse();
                    data2.reuse();
                    state.dispose();
                } else {
                    SQLitePreparedStatement state = getMessagesStorage().getDatabase().executeFast("UPDATE stickers_featured SET date = ?");
                    state.requery();
                    state.bindInteger(1, date);
                    state.step();
                    state.dispose();
                }
            } catch (Exception e) {
                FileLog.e(e);
            }
        });
    }

    private long calcFeaturedStickersHash(boolean emoji, ArrayList<TLRPC.StickerSetCovered> sets) {
        if (sets == null || sets.isEmpty()) {
            return 0;
        }
        long acc = 0;
        for (int a = 0; a < sets.size(); a++) {
            TLRPC.StickerSet set = sets.get(a).set;
            if (set.archived) {
                continue;
            }
            acc = calcHash(acc, set.id);
            if (unreadStickerSets[emoji ? 1 : 0].contains(set.id)) {
                acc = calcHash(acc, 1);
            }
        }
        return acc;
    }

    public static long calcHash(long hash, long id) {
        hash ^= hash >>> 21;
        hash ^= hash << 35;
        hash ^= hash >>> 4;
        return hash + id;
    }

    public void markFeaturedStickersAsRead(boolean emoji, boolean query) {
        if (unreadStickerSets[emoji ? 1 : 0].isEmpty()) {
            return;
        }
        unreadStickerSets[emoji ? 1 : 0].clear();
        loadFeaturedHash[emoji ? 1 : 0] = calcFeaturedStickersHash(emoji, featuredStickerSets[emoji ? 1 : 0]);
        getNotificationCenter().postNotificationName(emoji ? NotificationCenter.featuredEmojiDidLoad : NotificationCenter.featuredStickersDidLoad);
        putFeaturedStickersToCache(emoji, featuredStickerSets[emoji ? 1 : 0], unreadStickerSets[emoji ? 1 : 0], loadFeaturedDate[emoji ? 1 : 0], loadFeaturedHash[emoji ? 1 : 0], loadFeaturedPremium);
        if (query) {
            TLRPC.TL_messages_readFeaturedStickers req = new TLRPC.TL_messages_readFeaturedStickers();
            getConnectionsManager().sendRequest(req, (response, error) -> {

            });
        }
    }

    public long getFeaturedStickersHashWithoutUnread(boolean emoji) {
        long acc = 0;
        for (int a = 0; a < featuredStickerSets[emoji ? 1 : 0].size(); a++) {
            TLRPC.StickerSet set = featuredStickerSets[emoji ? 1 : 0].get(a).set;
            if (set.archived) {
                continue;
            }
            acc = calcHash(acc, set.id);
        }
        return acc;
    }

    public void markFeaturedStickersByIdAsRead(boolean emoji, long id) {
        if (!unreadStickerSets[emoji ? 1 : 0].contains(id) || readingStickerSets[emoji ? 1 : 0].contains(id)) {
            return;
        }
        readingStickerSets[emoji ? 1 : 0].add(id);
        TLRPC.TL_messages_readFeaturedStickers req = new TLRPC.TL_messages_readFeaturedStickers();
        req.id.add(id);
        getConnectionsManager().sendRequest(req, (response, error) -> {

        });
        AndroidUtilities.runOnUIThread(() -> {
            unreadStickerSets[emoji ? 1 : 0].remove(id);
            readingStickerSets[emoji ? 1 : 0].remove(id);
            loadFeaturedHash[emoji ? 1 : 0] = calcFeaturedStickersHash(emoji, featuredStickerSets[emoji ? 1 : 0]);
            getNotificationCenter().postNotificationName(emoji ? NotificationCenter.featuredEmojiDidLoad : NotificationCenter.featuredStickersDidLoad);
            putFeaturedStickersToCache(emoji, featuredStickerSets[emoji ? 1 : 0], unreadStickerSets[emoji ? 1 : 0], loadFeaturedDate[emoji ? 1 : 0], loadFeaturedHash[emoji ? 1 : 0], loadFeaturedPremium);
        }, 1000);
    }

    public int getArchivedStickersCount(int type) {
        return archivedStickersCount[type];
    }


    public void verifyAnimatedStickerMessage(TLRPC.Message message) {
        verifyAnimatedStickerMessage(message, false);
    }

    public void verifyAnimatedStickerMessage(TLRPC.Message message, boolean safe) {
        if (message == null) {
            return;
        }
        TLRPC.Document document = MessageObject.getDocument(message);
        String name = MessageObject.getStickerSetName(document);
        if (TextUtils.isEmpty(name)) {
            return;
        }
        TLRPC.TL_messages_stickerSet stickerSet = stickerSetsByName.get(name);
        if (stickerSet != null) {
            for (int a = 0, N = stickerSet.documents.size(); a < N; a++) {
                TLRPC.Document sticker = stickerSet.documents.get(a);
                if (sticker.id == document.id && sticker.dc_id == document.dc_id) {
                    message.stickerVerified = 1;
                    break;
                }
            }
            return;
        }
        if (safe) {
            AndroidUtilities.runOnUIThread(() -> verifyAnimatedStickerMessageInternal(message, name));
        } else {
            verifyAnimatedStickerMessageInternal(message, name);
        }
    }

    private void verifyAnimatedStickerMessageInternal(TLRPC.Message message, String name) {
        ArrayList<TLRPC.Message> messages = verifyingMessages.get(name);
        if (messages == null) {
            messages = new ArrayList<>();
            verifyingMessages.put(name, messages);
        }
        messages.add(message);
        TLRPC.TL_messages_getStickerSet req = new TLRPC.TL_messages_getStickerSet();
        req.stickerset = MessageObject.getInputStickerSet(message);
        getConnectionsManager().sendRequest(req, (response, error) -> AndroidUtilities.runOnUIThread(() -> {
            ArrayList<TLRPC.Message> arrayList = verifyingMessages.get(name);
            if (response != null) {
                TLRPC.TL_messages_stickerSet set = (TLRPC.TL_messages_stickerSet) response;
                storeTempStickerSet(set);
                for (int b = 0, N2 = arrayList.size(); b < N2; b++) {
                    TLRPC.Message m = arrayList.get(b);
                    TLRPC.Document d = MessageObject.getDocument(m);
                    for (int a = 0, N = set.documents.size(); a < N; a++) {
                        TLRPC.Document sticker = set.documents.get(a);
                        if (sticker.id == d.id && sticker.dc_id == d.dc_id) {
                            m.stickerVerified = 1;
                            break;
                        }
                    }
                    if (m.stickerVerified == 0) {
                        m.stickerVerified = 2;
                    }
                }
            } else {
                for (int b = 0, N2 = arrayList.size(); b < N2; b++) {
                    arrayList.get(b).stickerVerified = 2;
                }
            }
            getNotificationCenter().postNotificationName(NotificationCenter.didVerifyMessagesStickers, arrayList);
            getMessagesStorage().updateMessageVerifyFlags(arrayList);
        }));
    }

    public void loadArchivedStickersCount(int type, boolean cache) {
        if (cache) {
            SharedPreferences preferences = MessagesController.getNotificationsSettings(currentAccount);
            int count = preferences.getInt("archivedStickersCount" + type, -1);
            if (count == -1) {
                loadArchivedStickersCount(type, false);
            } else {
                archivedStickersCount[type] = count;
                getNotificationCenter().postNotificationName(NotificationCenter.archivedStickersCountDidLoad, type);
            }
        } else if (getUserConfig().getCurrentUser() != null && !getUserConfig().getCurrentUser().bot) {
            TLRPC.TL_messages_getArchivedStickers req = new TLRPC.TL_messages_getArchivedStickers();
            req.limit = 0;
            req.masks = type == TYPE_MASK;
            req.emojis = type == TYPE_EMOJIPACKS;
            int reqId = getConnectionsManager().sendRequest(req, (response, error) -> AndroidUtilities.runOnUIThread(() -> {
                if (error == null) {
                    TLRPC.TL_messages_archivedStickers res = (TLRPC.TL_messages_archivedStickers) response;
                    archivedStickersCount[type] = res.count;
                    SharedPreferences preferences = MessagesController.getNotificationsSettings(currentAccount);
                    preferences.edit().putInt("archivedStickersCount" + type, res.count).commit();
                    getNotificationCenter().postNotificationName(NotificationCenter.archivedStickersCountDidLoad, type);
                }
            }));
        }
    }

    private void processLoadStickersResponse(int type, TLRPC.TL_messages_allStickers res) {
        processLoadStickersResponse(type, res, null);
    }

    private void processLoadStickersResponse(int type, TLRPC.TL_messages_allStickers res, Runnable onDone) {
        ArrayList<TLRPC.TL_messages_stickerSet> newStickerArray = new ArrayList<>();
        if (res.sets.isEmpty()) {
            processLoadedStickers(type, newStickerArray, false, (int) (System.currentTimeMillis() / 1000), res.hash2, onDone);
        } else {
            LongSparseArray<TLRPC.TL_messages_stickerSet> newStickerSets = new LongSparseArray<>();
            // NekoX: Pin Sticker
            if (NekoConfig.enableStickerPin.Bool() && type == MediaDataController.TYPE_IMAGE) {
                PinnedStickerHelper ins = PinnedStickerHelper.getInstance(UserConfig.selectedAccount);
                if (ins.reorderPinnedStickersForSS(res.sets, true))
                    AndroidUtilities.runOnUIThread(() -> {
                        if (BuildVars.DEBUG_VERSION) {
                            Toast.makeText(ApplicationLoader.applicationContext, "Reorder loaded stickers, sync now. Pinned: " + ins.pinnedList.size(), Toast.LENGTH_SHORT).show();
                        }
                        ins.sendOrderSyncForSS(res.sets);
                    });
            }
            for (int a = 0; a < res.sets.size(); a++) { // reload all sitckers here
                TLRPC.StickerSet stickerSet = res.sets.get(a);

                TLRPC.TL_messages_stickerSet oldSet = stickerSetsById.get(stickerSet.id);
                if (oldSet != null && oldSet.set.hash == stickerSet.hash) {
                    oldSet.set.archived = stickerSet.archived;
                    oldSet.set.installed = stickerSet.installed;
                    oldSet.set.official = stickerSet.official;
                    newStickerSets.put(oldSet.set.id, oldSet);
                    newStickerArray.add(oldSet);

                    if (newStickerSets.size() == res.sets.size()) {
                        processLoadedStickers(type, newStickerArray, false, (int) (System.currentTimeMillis() / 1000), res.hash2);
                    }
                    continue;
                }
                // oldset == null, new sticker comes here

                newStickerArray.add(null);
                int index = a;
                TLRPC.TL_messages_getStickerSet req = new TLRPC.TL_messages_getStickerSet();
                req.stickerset = new TLRPC.TL_inputStickerSetID();
                req.stickerset.id = stickerSet.id;
                req.stickerset.access_hash = stickerSet.access_hash;

                getConnectionsManager().sendRequest(req, (response, error) -> AndroidUtilities.runOnUIThread(() -> {
                    TLRPC.TL_messages_stickerSet res1 = (TLRPC.TL_messages_stickerSet) response;
                    newStickerArray.set(index, res1);
                    newStickerSets.put(stickerSet.id, res1);
                    if (newStickerSets.size() == res.sets.size()) {
                        for (int a1 = 0; a1 < newStickerArray.size(); a1++) {
                            if (newStickerArray.get(a1) == null) {
                                newStickerArray.remove(a1);
                                a1--;
                            }
                        }
                        processLoadedStickers(type, newStickerArray, false, (int) (System.currentTimeMillis() / 1000), res.hash2);
                    }
                }));
            }
            if (onDone != null) {
                onDone.run();
            }
        }
    }

    public void checkPremiumGiftStickers() {
        if (getUserConfig().premiumGiftsStickerPack != null) {
            String packName = getUserConfig().premiumGiftsStickerPack;
            TLRPC.TL_messages_stickerSet set = getStickerSetByName(packName);
            if (set == null) {
                set = getStickerSetByEmojiOrName(packName);
            }
            if (set == null) {
                MediaDataController.getInstance(currentAccount).loadStickersByEmojiOrName(packName, false, true);
            }
        }
        if (loadingPremiumGiftStickers || System.currentTimeMillis() - getUserConfig().lastUpdatedPremiumGiftsStickerPack < 86400000) {
            return;
        }
        loadingPremiumGiftStickers = true;

        TLRPC.TL_messages_getStickerSet req = new TLRPC.TL_messages_getStickerSet();
        req.stickerset = new TLRPC.TL_inputStickerSetPremiumGifts();
        getConnectionsManager().sendRequest(req, (response, error) -> AndroidUtilities.runOnUIThread(() -> {
            if (response instanceof TLRPC.TL_messages_stickerSet) {
                TLRPC.TL_messages_stickerSet stickerSet = (TLRPC.TL_messages_stickerSet) response;
                getUserConfig().premiumGiftsStickerPack = stickerSet.set.short_name;
                getUserConfig().lastUpdatedPremiumGiftsStickerPack = System.currentTimeMillis();
                getUserConfig().saveConfig(false);

                processLoadedDiceStickers(getUserConfig().premiumGiftsStickerPack, false, stickerSet, false, (int) (System.currentTimeMillis() / 1000));

                getNotificationCenter().postNotificationName(NotificationCenter.didUpdatePremiumGiftStickers);
            }
        }));
    }

    public void checkGenericAnimations() {
        if (getUserConfig().genericAnimationsStickerPack != null) {
            String packName = getUserConfig().genericAnimationsStickerPack;
            TLRPC.TL_messages_stickerSet set = getStickerSetByName(packName);
            if (set == null) {
                set = getStickerSetByEmojiOrName(packName);
            }
            if (set == null) {
                MediaDataController.getInstance(currentAccount).loadStickersByEmojiOrName(packName, false, true);
            }
        }
        if (loadingGenericAnimations || System.currentTimeMillis() - getUserConfig().lastUpdatedGenericAnimations < 86400000) {
            return;
        }
        loadingGenericAnimations = true;

        TLRPC.TL_messages_getStickerSet req = new TLRPC.TL_messages_getStickerSet();
        req.stickerset = new TLRPC.TL_inputStickerSetEmojiGenericAnimations();
        getConnectionsManager().sendRequest(req, (response, error) -> AndroidUtilities.runOnUIThread(() -> {
            if (response instanceof TLRPC.TL_messages_stickerSet) {
                TLRPC.TL_messages_stickerSet stickerSet = (TLRPC.TL_messages_stickerSet) response;
                getUserConfig().genericAnimationsStickerPack = stickerSet.set.short_name;
                getUserConfig().lastUpdatedGenericAnimations = System.currentTimeMillis();
                getUserConfig().saveConfig(false);

                processLoadedDiceStickers(getUserConfig().genericAnimationsStickerPack, false, stickerSet, false, (int) (System.currentTimeMillis() / 1000));
                for (int i = 0; i < stickerSet.documents.size(); i++) {
                    if (currentAccount == UserConfig.selectedAccount) {
                        preloadImage(ImageLocation.getForDocument(stickerSet.documents.get(i)), FileLoader.PRIORITY_LOW);
                    }
                }
            }
        }));
    }

    public void checkDefaultTopicIcons() {
        if (getUserConfig().defaultTopicIcons != null) {
            String packName = getUserConfig().defaultTopicIcons;
            TLRPC.TL_messages_stickerSet set = getStickerSetByName(packName);
            if (set == null) {
                set = getStickerSetByEmojiOrName(packName);
            }
            if (set == null) {
                MediaDataController.getInstance(currentAccount).loadStickersByEmojiOrName(packName, false, true);
            }
        }
        if (loadingDefaultTopicIcons || System.currentTimeMillis() - getUserConfig().lastUpdatedDefaultTopicIcons < 86400000) {
            return;
        }
        loadingDefaultTopicIcons = true;

        TLRPC.TL_messages_getStickerSet req = new TLRPC.TL_messages_getStickerSet();
        req.stickerset = new TLRPC.TL_inputStickerSetEmojiDefaultTopicIcons();
        getConnectionsManager().sendRequest(req, (response, error) -> AndroidUtilities.runOnUIThread(() -> {
            if (response instanceof TLRPC.TL_messages_stickerSet) {
                TLRPC.TL_messages_stickerSet stickerSet = (TLRPC.TL_messages_stickerSet) response;
                getUserConfig().defaultTopicIcons = stickerSet.set.short_name;
                getUserConfig().lastUpdatedDefaultTopicIcons = System.currentTimeMillis();
                getUserConfig().saveConfig(false);

                processLoadedDiceStickers(getUserConfig().defaultTopicIcons, false, stickerSet, false, (int) (System.currentTimeMillis() / 1000));
            }
        }));
    }

    public void loadStickersByEmojiOrName(String name, boolean isEmoji, boolean cache) {
        if (loadingDiceStickerSets.contains(name) || isEmoji && diceStickerSetsByEmoji.get(name) != null) {
            return;
        }
        loadingDiceStickerSets.add(name);
        if (cache) {
            getMessagesStorage().getStorageQueue().postRunnable(() -> {
                TLRPC.TL_messages_stickerSet stickerSet = null;
                int date = 0;
                SQLiteCursor cursor = null;
                try {
                    cursor = getMessagesStorage().getDatabase().queryFinalized("SELECT data, date FROM stickers_dice WHERE emoji = ?", name);
                    if (cursor.next()) {
                        NativeByteBuffer data = cursor.byteBufferValue(0);
                        if (data != null) {
                            stickerSet = TLRPC.TL_messages_stickerSet.TLdeserialize(data, data.readInt32(false), false);
                            data.reuse();
                        }
                        date = cursor.intValue(1);
                    }
                } catch (Throwable e) {
                    FileLog.e(e);
                } finally {
                    if (cursor != null) {
                        cursor.dispose();
                    }
                }
                processLoadedDiceStickers(name, isEmoji, stickerSet, true, date);
            });
        } else {
            TLRPC.TL_messages_getStickerSet req = new TLRPC.TL_messages_getStickerSet();
            if (Objects.equals(getUserConfig().premiumGiftsStickerPack, name)) {
                req.stickerset = new TLRPC.TL_inputStickerSetPremiumGifts();
            } else if (isEmoji) {
                TLRPC.TL_inputStickerSetDice inputStickerSetDice = new TLRPC.TL_inputStickerSetDice();
                inputStickerSetDice.emoticon = name;
                req.stickerset = inputStickerSetDice;
            } else {
                TLRPC.TL_inputStickerSetShortName inputStickerSetShortName = new TLRPC.TL_inputStickerSetShortName();
                inputStickerSetShortName.short_name = name;
                req.stickerset = inputStickerSetShortName;
            }
            getConnectionsManager().sendRequest(req, (response, error) -> AndroidUtilities.runOnUIThread(() -> {
                if (BuildConfig.DEBUG && error != null) { //supress test backend warning
                    return;
                }
                if (response instanceof TLRPC.TL_messages_stickerSet) {
                    processLoadedDiceStickers(name, isEmoji, (TLRPC.TL_messages_stickerSet) response, false, (int) (System.currentTimeMillis() / 1000));
                } else {
                    processLoadedDiceStickers(name, isEmoji, null, false, (int) (System.currentTimeMillis() / 1000));
                }
            }));
        }
    }

    private void processLoadedDiceStickers(String name, boolean isEmoji, TLRPC.TL_messages_stickerSet res, boolean cache, int date) {
        AndroidUtilities.runOnUIThread(() -> loadingDiceStickerSets.remove(name));
        Utilities.stageQueue.postRunnable(() -> {
            if (cache && (res == null || Math.abs(System.currentTimeMillis() / 1000 - date) >= 60 * 60 * 24) || !cache && res == null) {
                AndroidUtilities.runOnUIThread(() -> loadStickersByEmojiOrName(name, isEmoji, false), res == null && !cache ? 1000 : 0);
                if (res == null) {
                    return;
                }
            }
            if (res != null) {
                if (!cache) {
                    putDiceStickersToCache(name, res, date);
                }
                AndroidUtilities.runOnUIThread(() -> {
                    diceStickerSetsByEmoji.put(name, res);
                    diceEmojiStickerSetsById.put(res.set.id, name);
                    getNotificationCenter().postNotificationName(NotificationCenter.diceStickersDidLoad, name);
                });
            } else if (!cache) {
                putDiceStickersToCache(name, null, date);
            }
        });
    }

    private void putDiceStickersToCache(String emoji, TLRPC.TL_messages_stickerSet stickers, int date) {
        if (TextUtils.isEmpty(emoji)) {
            return;
        }
        getMessagesStorage().getStorageQueue().postRunnable(() -> {
            try {
                if (stickers != null) {
                    SQLitePreparedStatement state = getMessagesStorage().getDatabase().executeFast("REPLACE INTO stickers_dice VALUES(?, ?, ?)");
                    state.requery();
                    NativeByteBuffer data = new NativeByteBuffer(stickers.getObjectSize());
                    stickers.serializeToStream(data);
                    state.bindString(1, emoji);
                    state.bindByteBuffer(2, data);
                    state.bindInteger(3, date);
                    state.step();
                    data.reuse();
                    state.dispose();
                } else {
                    SQLitePreparedStatement state = getMessagesStorage().getDatabase().executeFast("UPDATE stickers_dice SET date = ?");
                    state.requery();
                    state.bindInteger(1, date);
                    state.step();
                    state.dispose();
                }
            } catch (Exception e) {
                FileLog.e(e);
            }
        });
    }

    public void markSetInstalling(long id, boolean installing) {
        uninstalledForceStickerSetsById.remove(id);
        if (installing && !installedForceStickerSetsById.contains(id)) {
            installedForceStickerSetsById.add(id);
        }
        if (!installing) {
            installedForceStickerSetsById.remove(id);
        }
    }

    public void markSetUninstalling(long id, boolean uninstalling) {
        installedForceStickerSetsById.remove(id);
        if (uninstalling && !uninstalledForceStickerSetsById.contains(id)) {
            uninstalledForceStickerSetsById.add(id);
        }
        if (!uninstalling) {
            uninstalledForceStickerSetsById.remove(id);
        }
    }

    public void loadStickers(int type, boolean cache, boolean useHash) {
        loadStickers(type, cache, useHash, false, null);
    }

    public void loadStickers(int type, boolean cache, boolean force, boolean scheduleIfLoading) {
        loadStickers(type, cache, force, scheduleIfLoading, null);
    }

    public void loadStickers(int type, boolean cache, boolean force, boolean scheduleIfLoading, Utilities.Callback<ArrayList<TLRPC.TL_messages_stickerSet>> onFinish) {
        if (loadingStickers[type]) {
            if (scheduleIfLoading) {
                scheduledLoadStickers[type] = () -> loadStickers(type, false, force, false, onFinish);
            } else {
                if (onFinish != null) {
                    onFinish.run(null);
                }
            }
            return;
        }
        if (type == TYPE_FEATURED) {
            if (featuredStickerSets[0].isEmpty() || !getMessagesController().preloadFeaturedStickers) {
                if (onFinish != null) {
                    onFinish.run(null);
                }
                return;
            }
        } else if (type == TYPE_FEATURED_EMOJIPACKS) {
            if (featuredStickerSets[1].isEmpty() || !getMessagesController().preloadFeaturedStickers) {
                if (onFinish != null) {
                    onFinish.run(null);
                }
                return;
            }
        } else if (type != TYPE_EMOJI) {
            loadArchivedStickersCount(type, cache);
        }
        loadingStickers[type] = true;
        if (cache) {
            getMessagesStorage().getStorageQueue().postRunnable(() -> {
                ArrayList<TLRPC.TL_messages_stickerSet> newStickerArray = new ArrayList<>();
                int date = 0;
                long hash = 0;
                SQLiteCursor cursor = null;
                try {
                    cursor = getMessagesStorage().getDatabase().queryFinalized("SELECT data, date, hash FROM stickers_v2 WHERE id = " + (type + 1));
                    if (cursor.next()) {
                        NativeByteBuffer data = cursor.byteBufferValue(0);
                        if (data != null) {
                            int count = data.readInt32(false);
                            for (int a = 0; a < count; a++) {
                                TLRPC.TL_messages_stickerSet stickerSet = TLRPC.TL_messages_stickerSet.TLdeserialize(data, data.readInt32(false), false);
                                newStickerArray.add(stickerSet);
                            }
                            data.reuse();
                        }
                        date = cursor.intValue(1);
                        hash = calcStickersHash(newStickerArray);
                    }
                } catch (Throwable e) {
                    FileLog.e(e);
                } finally {
                    if (cursor != null) {
                        cursor.dispose();
                    }
                }
                processLoadedStickers(type, newStickerArray, true, date, hash, () -> {
                    if (onFinish != null) {
                        onFinish.run(newStickerArray);
                    }
                });
            });
        } else if(!getUserConfig().getCurrentUser().bot)  {
            if (type == TYPE_FEATURED || type == TYPE_FEATURED_EMOJIPACKS) {
                final boolean emoji = type == TYPE_FEATURED_EMOJIPACKS;
                TLRPC.TL_messages_allStickers response = new TLRPC.TL_messages_allStickers();
                response.hash2 = loadFeaturedHash[emoji ? 1 : 0];
                for (int a = 0, size = featuredStickerSets[emoji ? 1 : 0].size(); a < size; a++) {
                    response.sets.add(featuredStickerSets[emoji ? 1 : 0].get(a).set);
                }
                processLoadStickersResponse(type, response, () -> {
                    if (onFinish != null) {
                        onFinish.run(null);
                    }
                });
            } else if (type == TYPE_EMOJI) {
                TLRPC.TL_messages_getStickerSet req = new TLRPC.TL_messages_getStickerSet();
                req.stickerset = new TLRPC.TL_inputStickerSetAnimatedEmoji();

                getConnectionsManager().sendRequest(req, (response, error) -> {
                    if (response instanceof TLRPC.TL_messages_stickerSet) {
                        ArrayList<TLRPC.TL_messages_stickerSet> newStickerArray = new ArrayList<>();
                        newStickerArray.add((TLRPC.TL_messages_stickerSet) response);
                        processLoadedStickers(type, newStickerArray, false, (int) (System.currentTimeMillis() / 1000), calcStickersHash(newStickerArray), () -> {
                            if (onFinish != null) {
                                onFinish.run(null);
                            }
                        });
                    } else {
                        processLoadedStickers(type, null, false, (int) (System.currentTimeMillis() / 1000), 0, () -> {
                            if (onFinish != null) {
                                onFinish.run(null);
                            }
                        });
                    }
                });
            } else {
                TLObject req;
                long hash;
                if (type == TYPE_IMAGE) {
                    req = new TLRPC.TL_messages_getAllStickers();
                    hash = ((TLRPC.TL_messages_getAllStickers) req).hash = force ? 0 : loadHash[type];
                } else if (type == TYPE_EMOJIPACKS) {
                    req = new TLRPC.TL_messages_getEmojiStickers();
                    hash = ((TLRPC.TL_messages_getEmojiStickers) req).hash = force ? 0 : loadHash[type];
                } else {
                    req = new TLRPC.TL_messages_getMaskStickers();
                    hash = ((TLRPC.TL_messages_getMaskStickers) req).hash = force ? 0 : loadHash[type];
                }
                getConnectionsManager().sendRequest(req, (response, error) -> AndroidUtilities.runOnUIThread(() -> {
                    if (response instanceof TLRPC.TL_messages_allStickers) {
                        processLoadStickersResponse(type, (TLRPC.TL_messages_allStickers) response, () -> {
                            if (onFinish != null) {
                                onFinish.run(null);
                            }
                        });
                    } else {
                        processLoadedStickers(type, null, false, (int) (System.currentTimeMillis() / 1000), hash, () -> {
                            if (onFinish != null) {
                                onFinish.run(null);
                            }
                        });
                    }
                }));
            }
        }
    }

    private void putStickersToCache(int type, ArrayList<TLRPC.TL_messages_stickerSet> stickers, int date, long hash) {
        ArrayList<TLRPC.TL_messages_stickerSet> stickersFinal = stickers != null ? new ArrayList<>(stickers) : null;
        getMessagesStorage().getStorageQueue().postRunnable(() -> {
            try {
                if (stickersFinal != null) {
                    SQLitePreparedStatement state = getMessagesStorage().getDatabase().executeFast("REPLACE INTO stickers_v2 VALUES(?, ?, ?, ?)");
                    state.requery();
                    int size = 4;
                    for (int a = 0; a < stickersFinal.size(); a++) {
                        size += stickersFinal.get(a).getObjectSize();
                    }
                    NativeByteBuffer data = new NativeByteBuffer(size);
                    data.writeInt32(stickersFinal.size());
                    for (int a = 0; a < stickersFinal.size(); a++) {
                        stickersFinal.get(a).serializeToStream(data);
                    }
                    state.bindInteger(1, type + 1);
                    state.bindByteBuffer(2, data);
                    state.bindInteger(3, date);
                    state.bindLong(4, hash);
                    state.step();
                    data.reuse();
                    state.dispose();
                } else {
                    SQLitePreparedStatement state = getMessagesStorage().getDatabase().executeFast("UPDATE stickers_v2 SET date = ?");
                    state.requery();
                    state.bindLong(1, date);
                    state.step();
                    state.dispose();
                }
            } catch (Exception e) {
                FileLog.e(e);
            }
        });
    }

    public String getStickerSetName(long setId) {
        TLRPC.TL_messages_stickerSet stickerSet = stickerSetsById.get(setId);
        if (stickerSet != null) {
            return stickerSet.set.short_name;
        }
        TLRPC.StickerSetCovered stickerSetCovered;
        stickerSetCovered = featuredStickerSetsById[0].get(setId);
        if (stickerSetCovered != null) {
            return stickerSetCovered.set.short_name;
        }
        stickerSetCovered = featuredStickerSetsById[1].get(setId);
        if (stickerSetCovered != null) {
            return stickerSetCovered.set.short_name;
        }
        return null;
    }

    public static long getStickerSetId(TLRPC.Document document) {
        if (document == null) {
            return -1;
        }
        for (int a = 0; a < document.attributes.size(); a++) {
            TLRPC.DocumentAttribute attribute = document.attributes.get(a);
            if (attribute instanceof TLRPC.TL_documentAttributeSticker || attribute instanceof TLRPC.TL_documentAttributeCustomEmoji) {
                if (attribute.stickerset instanceof TLRPC.TL_inputStickerSetID) {
                    return attribute.stickerset.id;
                }
                break;
            }
        }
        return -1;
    }

    public static TLRPC.InputStickerSet getInputStickerSet(TLRPC.Document document) {
        for (int a = 0; a < document.attributes.size(); a++) {
            TLRPC.DocumentAttribute attribute = document.attributes.get(a);
            if (attribute instanceof TLRPC.TL_documentAttributeSticker) {
                if (attribute.stickerset instanceof TLRPC.TL_inputStickerSetEmpty) {
                    return null;
                }
                return attribute.stickerset;
            }
        }
        return null;
    }

    private static long calcStickersHash(ArrayList<TLRPC.TL_messages_stickerSet> sets) {
        long acc = 0;
        for (int a = 0; a < sets.size(); a++) {
            if (sets.get(a) == null) {
                continue;
            }
            TLRPC.StickerSet set = sets.get(a).set;
            if (set.archived) {
                continue;
            }
            acc = calcHash(acc, set.hash);
        }
        return acc;
    }

    private void processLoadedStickers(int type, ArrayList<TLRPC.TL_messages_stickerSet> res, boolean cache, int date, long hash) {
        processLoadedStickers(type, res, cache, date, hash, null);
    }

    private void processLoadedStickers(int type, ArrayList<TLRPC.TL_messages_stickerSet> res, boolean cache, int date, long hash, Runnable onFinish) {
        AndroidUtilities.runOnUIThread(() -> {
            loadingStickers[type] = false;
            stickersLoaded[type] = true;
            if (scheduledLoadStickers[type] != null) {
                scheduledLoadStickers[type].run();
                scheduledLoadStickers[type] = null;
            }
        });
        Utilities.stageQueue.postRunnable(() -> {
            if (cache && (res == null || BuildVars.DEBUG_PRIVATE_VERSION || Math.abs(System.currentTimeMillis() / 1000 - date) >= 60 * 60) || !cache && res == null && hash == 0) {
                AndroidUtilities.runOnUIThread(() -> {
                    if (res != null && hash != 0) {
                        loadHash[type] = hash;
                    }
                    loadStickers(type, false, false);
                }, res == null && !cache ? 1000 : 0);
                if (res == null) {
                    if (onFinish != null) {
                        onFinish.run();
                    }
                    return;
                }
            }
            if (res != null) {
                try {
                    ArrayList<TLRPC.TL_messages_stickerSet> stickerSetsNew = new ArrayList<>();
                    LongSparseArray<TLRPC.TL_messages_stickerSet> stickerSetsByIdNew = new LongSparseArray<>();
                    HashMap<String, TLRPC.TL_messages_stickerSet> stickerSetsByNameNew = new HashMap<>();
                    LongSparseArray<String> stickersByEmojiNew = new LongSparseArray<>();
                    LongSparseArray<TLRPC.Document> stickersByIdNew = new LongSparseArray<>();
                    HashMap<String, ArrayList<TLRPC.Document>> allStickersNew = new HashMap<>();

                    for (int a = 0; a < res.size(); a++) {
                        TLRPC.TL_messages_stickerSet stickerSet = res.get(a);
                        if (stickerSet == null || removingStickerSetsUndos.indexOfKey(stickerSet.set.id) >= 0) {
                            continue;
                        }
                        stickerSetsNew.add(stickerSet);
                        stickerSetsByIdNew.put(stickerSet.set.id, stickerSet);
                        stickerSetsByNameNew.put(stickerSet.set.short_name, stickerSet);

                        for (int b = 0; b < stickerSet.documents.size(); b++) {
                            TLRPC.Document document = stickerSet.documents.get(b);
                            if (document == null || document instanceof TLRPC.TL_documentEmpty) {
                                continue;
                            }
                            stickersByIdNew.put(document.id, document);
                        }
                        if (!stickerSet.set.archived) {
                            for (int b = 0; b < stickerSet.packs.size(); b++) {
                                TLRPC.TL_stickerPack stickerPack = stickerSet.packs.get(b);
                                if (stickerPack == null || stickerPack.emoticon == null) {
                                    continue;
                                }
                                stickerPack.emoticon = stickerPack.emoticon.replace("\uFE0F", "");
                                ArrayList<TLRPC.Document> arrayList = allStickersNew.get(stickerPack.emoticon);
                                if (arrayList == null) {
                                    arrayList = new ArrayList<>();
                                    allStickersNew.put(stickerPack.emoticon, arrayList);
                                }
                                for (int c = 0; c < stickerPack.documents.size(); c++) {
                                    Long id = stickerPack.documents.get(c);
                                    if (stickersByEmojiNew.indexOfKey(id) < 0) {
                                        stickersByEmojiNew.put(id, stickerPack.emoticon);
                                    }
                                    TLRPC.Document sticker = stickersByIdNew.get(id);
                                    if (sticker != null) {
                                        arrayList.add(sticker);
                                    }
                                }
                            }
                        }
                    }

                    if (!cache) {
                        putStickersToCache(type, stickerSetsNew, date, hash);
                    }
                    AndroidUtilities.runOnUIThread(() -> {
                        for (int a = 0; a < stickerSets[type].size(); a++) {
                            TLRPC.StickerSet set = stickerSets[type].get(a).set;
                            stickerSetsById.remove(set.id);
                            stickerSetsByName.remove(set.short_name);
                            if (type != TYPE_FEATURED && type != TYPE_FEATURED_EMOJIPACKS && type != TYPE_EMOJI) {
                                installedStickerSetsById.remove(set.id);
                            }
                        }
                        for (int a = 0; a < stickerSetsByIdNew.size(); a++) {
                            stickerSetsById.put(stickerSetsByIdNew.keyAt(a), stickerSetsByIdNew.valueAt(a));
                            if (type != TYPE_FEATURED && type != TYPE_FEATURED_EMOJIPACKS && type != TYPE_EMOJI) {
                                installedStickerSetsById.put(stickerSetsByIdNew.keyAt(a), stickerSetsByIdNew.valueAt(a));
                            }
                        }
                        stickerSetsByName.putAll(stickerSetsByNameNew);
                        stickerSets[type] = stickerSetsNew;
                        loadHash[type] = hash;
                        loadDate[type] = date;
                        stickersByIds[type] = stickersByIdNew;
                        if (type == TYPE_IMAGE) {
                            allStickers = allStickersNew;
                            stickersByEmoji = stickersByEmojiNew;
                        } else if (type == TYPE_FEATURED) {
                            allStickersFeatured = allStickersNew;
                        }
                        getNotificationCenter().postNotificationName(NotificationCenter.stickersDidLoad, type, true);
                        if (onFinish != null) {
                            onFinish.run();
                        }
                    });
                } catch (Throwable e) {
                    FileLog.e(e);
                    if (onFinish != null) {
                        onFinish.run();
                    }
                }
            } else if (!cache) {
                AndroidUtilities.runOnUIThread(() -> loadDate[type] = date);
                putStickersToCache(type, null, date, 0);

                if (onFinish != null) {
                    onFinish.run();
                }
            } else {
                if (onFinish != null) {
                    onFinish.run();
                }
            }
        });
    }

    public boolean cancelRemovingStickerSet(long id) {
        Runnable undoAction = removingStickerSetsUndos.get(id);
        if (undoAction != null) {
            undoAction.run();
            return true;
        } else {
            return false;
        }
    }

    public void preloadStickerSetThumb(TLRPC.TL_messages_stickerSet stickerSet) {
        if (stickerSet != null && stickerSet.set != null) {
            TLRPC.PhotoSize thumb = FileLoader.getClosestPhotoSizeWithSize(stickerSet.set.thumbs, 90);
            if (thumb != null) {
                ArrayList<TLRPC.Document> documents = stickerSet.documents;
                if (documents != null && !documents.isEmpty()) {
                    loadStickerSetThumbInternal(thumb, stickerSet, documents.get(0), stickerSet.set.thumb_version);
                }
            }
        }
    }

    public void preloadStickerSetThumb(TLRPC.StickerSetCovered stickerSet) {
        if (stickerSet != null && stickerSet.set != null) {
            TLRPC.PhotoSize thumb = FileLoader.getClosestPhotoSizeWithSize(stickerSet.set.thumbs, 90);
            if (thumb != null) {
                TLRPC.Document sticker;
                if (stickerSet.cover != null) {
                    sticker = stickerSet.cover;
                } else if (!stickerSet.covers.isEmpty()) {
                    sticker = stickerSet.covers.get(0);
                } else {
                    return;
                }
                loadStickerSetThumbInternal(thumb, stickerSet, sticker, stickerSet.set.thumb_version);
            }
        }
    }

    private void loadStickerSetThumbInternal(TLRPC.PhotoSize thumb, Object parentObject, TLRPC.Document sticker, int thumbVersion) {
        ImageLocation imageLocation = ImageLocation.getForSticker(thumb, sticker, thumbVersion);
        if (imageLocation != null) {
            String ext = imageLocation.imageType == FileLoader.IMAGE_TYPE_LOTTIE ? "tgs" : "webp";
            getFileLoader().loadFile(imageLocation, parentObject, ext, FileLoader.PRIORITY_HIGH, 1);
        }
    }

    /**
     * @param toggle 0 - remove, 1 - archive, 2 - add
     */
    public void toggleStickerSet(Context context, TLObject stickerSetObject, int toggle, BaseFragment baseFragment, boolean showSettings, boolean showTooltip) {
        toggleStickerSet(context, stickerSetObject, toggle, baseFragment, showSettings, showTooltip, null, true);
    }

    public void toggleStickerSet(Context context, TLObject stickerSetObject, int toggle, BaseFragment baseFragment, boolean showSettings, boolean showTooltip, Runnable onUndo, boolean forget) {
        TLRPC.StickerSet stickerSet;
        TLRPC.TL_messages_stickerSet messages_stickerSet;

        if (stickerSetObject instanceof TLRPC.TL_messages_stickerSet) {
            messages_stickerSet = ((TLRPC.TL_messages_stickerSet) stickerSetObject);
            stickerSet = messages_stickerSet.set;
        } else if (stickerSetObject instanceof TLRPC.StickerSetCovered) {
            stickerSet = ((TLRPC.StickerSetCovered) stickerSetObject).set;
            if (toggle != 2) {
                messages_stickerSet = stickerSetsById.get(stickerSet.id);
                if (messages_stickerSet == null) {
                    return;
                }
            } else {
                messages_stickerSet = null;
            }
        } else {
            throw new IllegalArgumentException("Invalid type of the given stickerSetObject: " + stickerSetObject.getClass());
        }

        int type1 = TYPE_IMAGE;
        if (stickerSet.masks) {
            type1 = TYPE_MASK;
        } else if (stickerSet.emojis) {
            type1 = TYPE_EMOJIPACKS;
        }
        final int type = type1;

        if (NekoConfig.enableStickerPin.Bool() && type == MediaDataController.TYPE_IMAGE && (toggle == 0 || toggle == 1)) {
            PinnedStickerHelper.getInstance(currentAccount).removePinnedStickerLocal(stickerSet.id);
        }

        stickerSet.archived = toggle == 1;

        int currentIndex = 0;
        for (int a = 0; a < stickerSets[type].size(); a++) {
            TLRPC.TL_messages_stickerSet set = stickerSets[type].get(a);
            if (set.set.id == stickerSet.id) {
                currentIndex = a;
                stickerSets[type].remove(a);
                if (toggle == 2) {
                    stickerSets[type].add(0, set);
                } else if (forget) {
                    stickerSetsById.remove(set.set.id);
                    installedStickerSetsById.remove(set.set.id);
                    stickerSetsByName.remove(set.set.short_name);
                }
                break;
            }
        }

        loadHash[type] = calcStickersHash(stickerSets[type]);
        putStickersToCache(type, stickerSets[type], loadDate[type], loadHash[type]);

        if (context == null && baseFragment != null) context = baseFragment.getParentActivity();

        if (toggle == 2) {
            if (!cancelRemovingStickerSet(stickerSet.id)) {
                toggleStickerSetInternal(context, toggle, baseFragment, showSettings, stickerSetObject, stickerSet, type, showTooltip);
            }
        } else if (!showTooltip || baseFragment == null) {
            toggleStickerSetInternal(context, toggle, baseFragment, showSettings, stickerSetObject, stickerSet, type, false);
        } else {
            StickerSetBulletinLayout bulletinLayout = new StickerSetBulletinLayout(context, stickerSetObject, toggle, null, baseFragment == null ? null : baseFragment.getResourceProvider());
            int finalCurrentIndex = NekoConfig.enableStickerPin.Bool() && type == TYPE_IMAGE && PinnedStickerHelper.getInstance(UserConfig.selectedAccount).isPinned(stickerSet.id)
                    ? PinnedStickerHelper.getInstance(UserConfig.selectedAccount).pinnedList.size()
                    : currentIndex;
            // NekoX: Pin Sticker, Fix undo for Archiving and Deleting
            Context finalContext = context;
            boolean[] undoDone = new boolean[1];
            markSetUninstalling(stickerSet.id, true);
            Bulletin.UndoButton undoButton = new Bulletin.UndoButton(context, false).setUndoAction(() -> {
                if (undoDone[0]) {
                    return;
                }
                undoDone[0] = true;
                markSetUninstalling(stickerSet.id, false);
                stickerSet.archived = false;

                stickerSets[type].add(finalCurrentIndex, messages_stickerSet);
                stickerSetsById.put(stickerSet.id, messages_stickerSet);
                installedStickerSetsById.put(stickerSet.id, messages_stickerSet);
                stickerSetsByName.put(stickerSet.short_name, messages_stickerSet);
                removingStickerSetsUndos.remove(stickerSet.id);

                loadHash[type] = calcStickersHash(stickerSets[type]);
                putStickersToCache(type, stickerSets[type], loadDate[type], loadHash[type]);
                if (onUndo != null) {
                    onUndo.run();
                }

                getNotificationCenter().postNotificationName(NotificationCenter.stickersDidLoad, type, true);
            }).setDelayedAction(() -> {
                if (undoDone[0]) {
                    return;
                }
                undoDone[0] = true;
                toggleStickerSetInternal(finalContext, toggle, baseFragment, showSettings, stickerSetObject, stickerSet, type, false);
            });
            bulletinLayout.setButton(undoButton);
            removingStickerSetsUndos.put(stickerSet.id, undoButton::undo);
            Bulletin.make(baseFragment, bulletinLayout, Bulletin.DURATION_LONG).show();
        }

        getNotificationCenter().postNotificationName(NotificationCenter.stickersDidLoad, type, true);
    }

    public void removeMultipleStickerSets(Context context, BaseFragment fragment, ArrayList<TLRPC.TL_messages_stickerSet> sets) {
        if (sets == null || sets.isEmpty()) {
            return;
        }
        TLRPC.TL_messages_stickerSet messages_stickerSet = sets.get(sets.size() - 1);
        if (messages_stickerSet == null) {
            return;
        }
//        TLRPC.StickerSet stickerSet = messages_stickerSet.set;

        int type1 = TYPE_IMAGE;
        if (messages_stickerSet.set.masks) {
            type1 = TYPE_MASK;
        } else if (messages_stickerSet.set.emojis) {
            type1 = TYPE_EMOJIPACKS;
        }
        final int type = type1;

        for (int i = 0; i < sets.size(); ++i) {
            sets.get(i).set.archived = false;
        }

        final int[] currentIndexes = new int[sets.size()];
        for (int a = 0; a < stickerSets[type].size(); a++) {
            TLRPC.TL_messages_stickerSet set = stickerSets[type].get(a);
            for (int b = 0; b < sets.size(); ++b) {
                if (set.set.id == sets.get(b).set.id) {
                    currentIndexes[b] = a;
                    stickerSets[type].remove(a);
                    stickerSetsById.remove(set.set.id);
                    installedStickerSetsById.remove(set.set.id);
                    stickerSetsByName.remove(set.set.short_name);
                    break;
                }
            }
        }

        putStickersToCache(type, stickerSets[type], loadDate[type], loadHash[type] = calcStickersHash(stickerSets[type]));
        getNotificationCenter().postNotificationName(NotificationCenter.stickersDidLoad, type, true);

        for (int i = 0; i < sets.size(); ++i) {
            markSetUninstalling(sets.get(i).set.id, true);
        }
        StickerSetBulletinLayout bulletinLayout = new StickerSetBulletinLayout(context, messages_stickerSet, sets.size(), StickerSetBulletinLayout.TYPE_REMOVED, null, fragment.getResourceProvider());
        boolean[] undoDone = new boolean[1];
        Bulletin.UndoButton undoButton = new Bulletin.UndoButton(context, false).setUndoAction(() -> {
            if (undoDone[0]) {
                return;
            }
            undoDone[0] = true;

            for (int i = 0; i < sets.size(); ++i) {
                markSetUninstalling(sets.get(i).set.id, false);
                sets.get(i).set.archived = false;

                stickerSets[type].add(currentIndexes[i], sets.get(i));
                stickerSetsById.put(sets.get(i).set.id, sets.get(i));
                installedStickerSetsById.put(sets.get(i).set.id, sets.get(i));
                stickerSetsByName.put(sets.get(i).set.short_name, sets.get(i));
                removingStickerSetsUndos.remove(sets.get(i).set.id);
            }

            putStickersToCache(type, stickerSets[type], loadDate[type], loadHash[type] = calcStickersHash(stickerSets[type]));
            getNotificationCenter().postNotificationName(NotificationCenter.stickersDidLoad, type, true);
        }).setDelayedAction(() -> {
            if (undoDone[0]) {
                return;
            }
            undoDone[0] = true;
            for (int i = 0; i < sets.size(); ++i) {
                toggleStickerSetInternal(context, 0, fragment, true, sets.get(i), sets.get(i).set, type, false);
            }
        });
        bulletinLayout.setButton(undoButton);
        for (int i = 0; i < sets.size(); ++i) {
            removingStickerSetsUndos.put(sets.get(i).set.id, undoButton::undo);
        }
        Bulletin.make(fragment, bulletinLayout, Bulletin.DURATION_LONG).show();
    }

    private void toggleStickerSetInternal(Context context, int toggle, BaseFragment baseFragment, boolean showSettings, TLObject stickerSetObject, TLRPC.StickerSet stickerSet, int type, boolean showTooltip) {
        TLRPC.TL_inputStickerSetID stickerSetID = new TLRPC.TL_inputStickerSetID();
        stickerSetID.access_hash = stickerSet.access_hash;
        stickerSetID.id = stickerSet.id;

        if (toggle != 0) {
            TLRPC.TL_messages_installStickerSet req = new TLRPC.TL_messages_installStickerSet();
            req.stickerset = stickerSetID;
            req.archived = toggle == 1;
            markSetInstalling(stickerSet.id, true);
            getConnectionsManager().sendRequest(req, (response, error) -> AndroidUtilities.runOnUIThread(() -> {
                removingStickerSetsUndos.remove(stickerSet.id);
                if (response instanceof TLRPC.TL_messages_stickerSetInstallResultArchive) {
                    processStickerSetInstallResultArchive(baseFragment, showSettings, type, (TLRPC.TL_messages_stickerSetInstallResultArchive) response);
                }
                loadStickers(type, false, false, true, p -> {
                    markSetInstalling(stickerSet.id, false);
                });
                if (error == null && showTooltip && baseFragment != null) {
                    Bulletin.make(baseFragment, new StickerSetBulletinLayout(context, stickerSetObject, StickerSetBulletinLayout.TYPE_ADDED, null, baseFragment.getResourceProvider()), Bulletin.DURATION_SHORT).show();
                }
            }));
        } else {
            markSetUninstalling(stickerSet.id, true);
            TLRPC.TL_messages_uninstallStickerSet req = new TLRPC.TL_messages_uninstallStickerSet();
            req.stickerset = stickerSetID;
            getConnectionsManager().sendRequest(req, (response, error) -> AndroidUtilities.runOnUIThread(() -> {
                removingStickerSetsUndos.remove(stickerSet.id);
                loadStickers(type, false, true, false, p -> {
                    markSetUninstalling(stickerSet.id, false);
                });
            }));
        }
    }

    /**
     * @param toggle 0 - uninstall, 1 - archive, 2 - unarchive
     */
    public void toggleStickerSets(ArrayList<TLRPC.StickerSet> stickerSetList, int type, int toggle, BaseFragment baseFragment, boolean showSettings) {
        int stickerSetListSize = stickerSetList.size();
        ArrayList<TLRPC.InputStickerSet> inputStickerSets = new ArrayList<>(stickerSetListSize);

        for (int i = 0; i < stickerSetListSize; i++) {
            TLRPC.StickerSet stickerSet = stickerSetList.get(i);
            TLRPC.InputStickerSet inputStickerSet = new TLRPC.TL_inputStickerSetID();
            inputStickerSet.access_hash = stickerSet.access_hash;
            inputStickerSet.id = stickerSet.id;
            inputStickerSets.add(inputStickerSet);
            if (toggle != 0) {
                stickerSet.archived = toggle == 1;
            }
            for (int a = 0, size = stickerSets[type].size(); a < size; a++) {
                TLRPC.TL_messages_stickerSet set = stickerSets[type].get(a);
                if (set.set.id == inputStickerSet.id) {
                    stickerSets[type].remove(a);
                    if (toggle == 2) {
                        stickerSets[type].add(0, set);
                    } else {
                        stickerSetsById.remove(set.set.id);
                        installedStickerSetsById.remove(set.set.id);
                        stickerSetsByName.remove(set.set.short_name);
                    }
                    break;
                }
            }
        }

        loadHash[type] = calcStickersHash(this.stickerSets[type]);
        putStickersToCache(type, this.stickerSets[type], loadDate[type], loadHash[type]);
        getNotificationCenter().postNotificationName(NotificationCenter.stickersDidLoad, type, true);

        TLRPC.TL_messages_toggleStickerSets req = new TLRPC.TL_messages_toggleStickerSets();
        req.stickersets = inputStickerSets;
        switch (toggle) {
            case 0:
                req.uninstall = true;
                break;
            case 1:
                req.archive = true;
                break;
            case 2:
                req.unarchive = true;
                break;
        }
        getConnectionsManager().sendRequest(req, (response, error) -> AndroidUtilities.runOnUIThread(() -> {
            if (toggle != 0) {
                if (response instanceof TLRPC.TL_messages_stickerSetInstallResultArchive) {
                    processStickerSetInstallResultArchive(baseFragment, showSettings, type, (TLRPC.TL_messages_stickerSetInstallResultArchive) response);
                }
                loadStickers(type, false, false, true);
            } else {
                loadStickers(type, false, true);
            }
        }));
    }

    public void processStickerSetInstallResultArchive(BaseFragment baseFragment, boolean showSettings, int type, TLRPC.TL_messages_stickerSetInstallResultArchive response) {
        for (int i = 0, size = response.sets.size(); i < size; i++) {
            installedStickerSetsById.remove(response.sets.get(i).set.id);
        }
        loadArchivedStickersCount(type, false);
        getNotificationCenter().postNotificationName(NotificationCenter.needAddArchivedStickers, response.sets);
        if (baseFragment != null && baseFragment.getParentActivity() != null) {
            StickersArchiveAlert alert = new StickersArchiveAlert(baseFragment.getParentActivity(), showSettings ? baseFragment : null, response.sets);
            baseFragment.showDialog(alert.create());
        }
    }
    //---------------- STICKERS END ----------------

    private int reqId;
    private int mergeReqId;
    private long lastMergeDialogId;
    private long lastReplyMessageId;
    private long lastDialogId;
    private ReactionsLayoutInBubble.VisibleReaction lastReaction;
    private int lastReqId;
    private int lastGuid;
    private TLRPC.User lastSearchUser;
    private TLRPC.Chat lastSearchChat;
    private int[] messagesSearchCount = new int[]{0, 0};
    private boolean[] messagesSearchEndReached = new boolean[]{false, false};
    private ArrayList<MessageObject> searchResultMessages = new ArrayList<>();
    private SparseArray<MessageObject>[] searchResultMessagesMap = new SparseArray[]{new SparseArray<>(), new SparseArray<>()};
    private String lastSearchQuery;
    private int lastReturnedNum;
    private boolean loadingMoreSearchMessages;

    private int getMask() {
        int mask = 0;
        if (lastReturnedNum < searchResultMessages.size() - 1 || !messagesSearchEndReached[0] || !messagesSearchEndReached[1]) {
            mask |= 1;
        }
        if (lastReturnedNum > 0) {
            mask |= 2;
        }
        return mask;
    }

    public ArrayList<MessageObject> getFoundMessageObjects() {
        return searchResultMessages;
    }

    public void clearFoundMessageObjects() {
        searchResultMessages.clear();
    }

    public boolean isMessageFound(int messageId, boolean mergeDialog) {
        return searchResultMessagesMap[mergeDialog ? 1 : 0].indexOfKey(messageId) >= 0;
    }

    public void searchMessagesInChat(String query, long dialogId, long mergeDialogId, int guid, int direction, long replyMessageId, TLRPC.User user, TLRPC.Chat chat, ReactionsLayoutInBubble.VisibleReaction reaction) {
        searchMessagesInChat(query, dialogId, mergeDialogId, guid, direction, replyMessageId, false, user, chat, true, reaction);
    }

    public void jumpToSearchedMessage(int guid, int index) {
        if (index < 0 || index >= searchResultMessages.size()) {
            return;
        }
        lastReturnedNum = index;
        MessageObject messageObject = searchResultMessages.get(lastReturnedNum);
        getNotificationCenter().postNotificationName(NotificationCenter.chatSearchResultsAvailable, guid, messageObject.getId(), getMask(), messageObject.getDialogId(), lastReturnedNum, messagesSearchCount[0] + messagesSearchCount[1], true);
    }

    public boolean searchEndReached() {
        return messagesSearchEndReached[0] && lastMergeDialogId == 0 && messagesSearchEndReached[1];
    }

    public void loadMoreSearchMessages() {
        if (loadingMoreSearchMessages || messagesSearchEndReached[0] && lastMergeDialogId == 0 && messagesSearchEndReached[1]) {
            return;
        }
        int temp = searchResultMessages.size();
        lastReturnedNum = searchResultMessages.size();
        searchMessagesInChat(null, lastDialogId, lastMergeDialogId, lastGuid, 1, lastReplyMessageId, false, lastSearchUser, lastSearchChat, false, lastReaction);
        lastReturnedNum = temp;
        loadingMoreSearchMessages = true;
    }

    private void searchMessagesInChat(String query, long dialogId, long mergeDialogId, int guid, int direction, long replyMessageId, boolean internal, TLRPC.User user, TLRPC.Chat chat, boolean jumpToMessage, ReactionsLayoutInBubble.VisibleReaction reaction) {
        int max_id = 0;
        long queryWithDialog = dialogId;
        boolean firstQuery = !internal;
        if (reqId != 0) {
            getConnectionsManager().cancelRequest(reqId, true);
            reqId = 0;
        }
        if (mergeReqId != 0) {
            getConnectionsManager().cancelRequest(mergeReqId, true);
            mergeReqId = 0;
        }
        if (query == null) {
            if (searchResultMessages.isEmpty()) {
                return;
            }
            if (direction == 1) {
                lastReturnedNum++;
                if (lastReturnedNum < searchResultMessages.size()) {
                    MessageObject messageObject = searchResultMessages.get(lastReturnedNum);
                    getNotificationCenter().postNotificationName(NotificationCenter.chatSearchResultsAvailable, guid, messageObject.getId(), getMask(), messageObject.getDialogId(), lastReturnedNum, messagesSearchCount[0] + messagesSearchCount[1], jumpToMessage);
                    return;
                } else {
                    if (messagesSearchEndReached[0] && mergeDialogId == 0 && messagesSearchEndReached[1]) {
                        lastReturnedNum--;
                        return;
                    }
                    firstQuery = false;
                    query = lastSearchQuery;
                    MessageObject messageObject = searchResultMessages.get(searchResultMessages.size() - 1);
                    if (messageObject.getDialogId() == dialogId && !messagesSearchEndReached[0]) {
                        max_id = messageObject.getId();
                        queryWithDialog = dialogId;
                    } else {
                        if (messageObject.getDialogId() == mergeDialogId) {
                            max_id = messageObject.getId();
                        }
                        queryWithDialog = mergeDialogId;
                        messagesSearchEndReached[1] = false;
                    }
                }
            } else if (direction == 2) {
                lastReturnedNum--;
                if (lastReturnedNum < 0) {
                    lastReturnedNum = 0;
                    return;
                }
                if (lastReturnedNum >= searchResultMessages.size()) {
                    lastReturnedNum = searchResultMessages.size() - 1;
                }
                MessageObject messageObject = searchResultMessages.get(lastReturnedNum);
                getNotificationCenter().postNotificationName(NotificationCenter.chatSearchResultsAvailable, guid, messageObject.getId(), getMask(), messageObject.getDialogId(), lastReturnedNum, messagesSearchCount[0] + messagesSearchCount[1], jumpToMessage);
                return;
            } else {
                return;
            }
        } else if (firstQuery) {
            messagesSearchEndReached[0] = messagesSearchEndReached[1] = false;
            messagesSearchCount[0] = messagesSearchCount[1] = 0;
            searchResultMessages.clear();
            searchResultMessagesMap[0].clear();
            searchResultMessagesMap[1].clear();
            getNotificationCenter().postNotificationName(NotificationCenter.chatSearchResultsLoading, guid);
        }
        if (messagesSearchEndReached[0] && !messagesSearchEndReached[1] && mergeDialogId != 0) {
            queryWithDialog = mergeDialogId;
        }
        if (queryWithDialog == dialogId && firstQuery) {
            if (mergeDialogId != 0) {
                TLRPC.InputPeer inputPeer = getMessagesController().getInputPeer(mergeDialogId);
                if (inputPeer == null) {
                    return;
                }
                TLRPC.TL_messages_search req = new TLRPC.TL_messages_search();
                req.peer = inputPeer;
                lastMergeDialogId = mergeDialogId;
                req.limit = 1;
                req.q = query;
                if (user != null) {
                    req.from_id = MessagesController.getInputPeer(user);
                    req.flags |= 1;
                } else if (chat != null) {
                    req.from_id = MessagesController.getInputPeer(chat);
                    req.flags |= 1;
                }
                if (replyMessageId != 0) {
                    if (dialogId == getUserConfig().getClientUserId()) {
                        req.saved_peer_id = getMessagesController().getInputPeer(replyMessageId);
                        req.flags |= 4;
                    } else {
                        req.top_msg_id = (int) replyMessageId;
                        req.flags |= 2;
                    }
                }
                if (reaction != null) {
                    req.saved_reaction.add(reaction.toTLReaction());
                    req.flags |= 8;
                }
                req.filter = new TLRPC.TL_inputMessagesFilterEmpty();
                mergeReqId = getConnectionsManager().sendRequest(req, (response, error) -> AndroidUtilities.runOnUIThread(() -> {
                    if (lastMergeDialogId == mergeDialogId) {
                        mergeReqId = 0;
                        if (response != null) {
                            TLRPC.messages_Messages res = (TLRPC.messages_Messages) response;
                            messagesSearchEndReached[1] = res.messages.isEmpty();
                            messagesSearchCount[1] = res instanceof TLRPC.TL_messages_messagesSlice ? res.count : res.messages.size();
                            searchMessagesInChat(req.q, dialogId, mergeDialogId, guid, direction, replyMessageId, true, user, chat, jumpToMessage, reaction);
                        } else {
                            messagesSearchEndReached[1] = true;
                            messagesSearchCount[1] = 0;
                            searchMessagesInChat(req.q, dialogId, mergeDialogId, guid, direction, replyMessageId, true, user, chat, jumpToMessage, reaction);
                        }
                    }
                }), ConnectionsManager.RequestFlagFailOnServerErrors);
                return;
            } else {
                lastMergeDialogId = 0;
                messagesSearchEndReached[1] = true;
                messagesSearchCount[1] = 0;
            }
        }
        TLRPC.TL_messages_search req = new TLRPC.TL_messages_search();
        req.peer = getMessagesController().getInputPeer(queryWithDialog);
        if (req.peer == null) {
            return;
        }
        lastGuid = guid;
        lastDialogId = dialogId;
        lastSearchUser = user;
        lastSearchChat = chat;
        lastReplyMessageId = replyMessageId;
        lastReaction = reaction;
        req.limit = 21;
        req.q = query != null ? query : "";
        req.offset_id = max_id;
        if (user != null) {
            req.from_id = MessagesController.getInputPeer(user);
            req.flags |= 1;
        } else if (chat != null) {
            req.from_id = MessagesController.getInputPeer(chat);
            req.flags |= 1;
        }
        if (lastReplyMessageId != 0) {
            if (queryWithDialog == getUserConfig().getClientUserId()) {
                req.saved_peer_id = getMessagesController().getInputPeer(lastReplyMessageId);
                req.flags |= 4;
            } else {
                req.top_msg_id = (int) lastReplyMessageId;
                req.flags |= 2;
            }
        }
        if (reaction != null) {
            req.saved_reaction.add(reaction.toTLReaction());
            req.flags |= 8;
        }
        req.filter = new TLRPC.TL_inputMessagesFilterEmpty();
        int currentReqId = ++lastReqId;
        lastSearchQuery = query;
        long queryWithDialogFinal = queryWithDialog;
        String finalQuery = query;
        reqId = getConnectionsManager().sendRequest(req, (response, error) -> {
            ArrayList<MessageObject> messageObjects = new ArrayList<>();

            if (error == null) {
                TLRPC.messages_Messages res = (TLRPC.messages_Messages) response;
                int N = Math.min(res.messages.size(), 20);
                for (int a = 0; a < N; a++) {
                    TLRPC.Message message = res.messages.get(a);
                    MessageObject messageObject = new MessageObject(currentAccount, message, false, false);
                    messageObject.setQuery(finalQuery);
                    messageObjects.add(messageObject);
                }
            }
            AndroidUtilities.runOnUIThread(() -> {
                if (currentReqId == lastReqId) {
                    reqId = 0;
                    if (!jumpToMessage) {
                        loadingMoreSearchMessages = false;
                    }
                    if (response != null) {
                        TLRPC.messages_Messages res = (TLRPC.messages_Messages) response;
                        for (int a = 0; a < res.messages.size(); a++) {
                            TLRPC.Message message = res.messages.get(a);
                            if (message instanceof TLRPC.TL_messageEmpty || message.action instanceof TLRPC.TL_messageActionHistoryClear) {
                                res.messages.remove(a);
                                a--;
                            }
                        }
                        getMessagesStorage().putUsersAndChats(res.users, res.chats, true, true);
                        getMessagesController().putUsers(res.users, false);
                        getMessagesController().putChats(res.chats, false);
                        if (req.offset_id == 0 && queryWithDialogFinal == dialogId) {
                            lastReturnedNum = 0;
                            searchResultMessages.clear();
                            searchResultMessagesMap[0].clear();
                            searchResultMessagesMap[1].clear();
                            messagesSearchCount[0] = 0;
                            getNotificationCenter().postNotificationName(NotificationCenter.chatSearchResultsLoading, guid);
                        }
                        boolean added = false;
                        int N = Math.min(res.messages.size(), 20);
                        for (int a = 0; a < N; a++) {
                            TLRPC.Message message = res.messages.get(a);
                            added = true;
                            MessageObject messageObject = messageObjects.get(a);
                            searchResultMessages.add(messageObject);
                            searchResultMessagesMap[queryWithDialogFinal == dialogId ? 0 : 1].put(messageObject.getId(), messageObject);
                        }
                        messagesSearchEndReached[queryWithDialogFinal == dialogId ? 0 : 1] = res.messages.size() < req.limit;
                        messagesSearchCount[queryWithDialogFinal == dialogId ? 0 : 1] = res instanceof TLRPC.TL_messages_messagesSlice || res instanceof TLRPC.TL_messages_channelMessages ? res.count : res.messages.size();
                        if (searchResultMessages.isEmpty()) {
                            getNotificationCenter().postNotificationName(NotificationCenter.chatSearchResultsAvailable, guid, 0, getMask(), (long) 0, 0, 0, jumpToMessage);
                        } else {
                            if (added) {
                                if (lastReturnedNum >= searchResultMessages.size()) {
                                    lastReturnedNum = searchResultMessages.size() - 1;
                                }
                                MessageObject messageObject = searchResultMessages.get(lastReturnedNum);
                                getNotificationCenter().postNotificationName(NotificationCenter.chatSearchResultsAvailable, guid, messageObject.getId(), getMask(), messageObject.getDialogId(), lastReturnedNum, messagesSearchCount[0] + messagesSearchCount[1], jumpToMessage);
                            }
                        }
                        if (queryWithDialogFinal == dialogId && messagesSearchEndReached[0] && mergeDialogId != 0 && !messagesSearchEndReached[1]) {
                            searchMessagesInChat(lastSearchQuery, dialogId, mergeDialogId, guid, 0, replyMessageId, true, user, chat, jumpToMessage, lastReaction);
                        }
                    }
                }
            });
        }, ConnectionsManager.RequestFlagFailOnServerErrors);
    }

    public String getLastSearchQuery() {
        return lastSearchQuery;
    }
    //---------------- MESSAGE SEARCH END ----------------


    public final static int MEDIA_PHOTOVIDEO = 0;
    public final static int MEDIA_FILE = 1;
    public final static int MEDIA_AUDIO = 2;
    public final static int MEDIA_URL = 3;
    public final static int MEDIA_MUSIC = 4;
    public final static int MEDIA_GIF = 5;
    public final static int MEDIA_PHOTOS_ONLY = 6;
    public final static int MEDIA_VIDEOS_ONLY = 7;
    public final static int MEDIA_TYPES_COUNT = 8;
    public final static int MEDIA_STORIES = 8;


<<<<<<< HEAD
    public void loadMedia(long dialogId, int count, int max_id, int min_id, int type, int topicId, int fromCache, int classGuid, int requestIndex) {
        loadMedia(dialogId, count, max_id, min_id, type, topicId, fromCache, classGuid, requestIndex, false);
    }

    public void loadMedia(long dialogId, int count, int max_id, int min_id, int type, int topicId, int fromCache, int classGuid, int requestIndex, boolean skipPhotos) {
=======
    public void loadMedia(long dialogId, int count, int max_id, int min_id, int type, long topicId, int fromCache, int classGuid, int requestIndex) {
>>>>>>> 928146c3
        boolean isChannel = DialogObject.isChatDialog(dialogId) && ChatObject.isChannel(-dialogId, currentAccount);

        if (BuildVars.LOGS_ENABLED) {
            FileLog.d("load media did " + dialogId + " count = " + count + " max_id " + max_id + " type = " + type + " cache = " + fromCache + " classGuid = " + classGuid);
        }
        if (fromCache != 0 || DialogObject.isEncryptedDialog(dialogId)) {
            loadMediaDatabase(dialogId, count, max_id, min_id, type, topicId, classGuid, isChannel, fromCache, requestIndex, skipPhotos);
        } else {
            TLRPC.TL_messages_search req = new TLRPC.TL_messages_search();
            req.limit = count;
            if (min_id != 0) {
                req.offset_id = min_id;
                req.add_offset = -count;
            } else {
                req.offset_id = max_id;
            }

            if (type == MEDIA_PHOTOVIDEO) {
                req.filter = skipPhotos
                        ? new TLRPC.TL_inputMessagesFilterVideo()
                        : new TLRPC.TL_inputMessagesFilterPhotoVideo();
                req.filter = new TLRPC.TL_inputMessagesFilterPhotoVideo();
            } else if (type == MEDIA_PHOTOS_ONLY) {
                req.filter = new TLRPC.TL_inputMessagesFilterPhotos();
            } else if (type == MEDIA_VIDEOS_ONLY) {
                req.filter = new TLRPC.TL_inputMessagesFilterVideo();
            } else if (type == MEDIA_FILE) {
                req.filter = new TLRPC.TL_inputMessagesFilterDocument();
            } else if (type == MEDIA_AUDIO) {
                req.filter = new TLRPC.TL_inputMessagesFilterRoundVoice();
            } else if (type == MEDIA_URL) {
                req.filter = new TLRPC.TL_inputMessagesFilterUrl();
            } else if (type == MEDIA_MUSIC) {
                req.filter = new TLRPC.TL_inputMessagesFilterMusic();
            } else if (type == MEDIA_GIF) {
                req.filter = new TLRPC.TL_inputMessagesFilterGif();
            }
            req.q = "";
            req.peer = getMessagesController().getInputPeer(dialogId);
            if (topicId != 0) {
                if (dialogId == getUserConfig().getClientUserId()) {
                    req.saved_peer_id = getMessagesController().getInputPeer(topicId);
                    req.flags |= 4;
                } else {
                    req.top_msg_id = (int) topicId;
                    req.flags |= 2;
                }
            }
            if (req.peer == null) {
                return;
            }
            int reqId = getConnectionsManager().sendRequest(req, (response, error) -> {
                if (error == null) {
                    TLRPC.messages_Messages res = (TLRPC.messages_Messages) response;
                    getMessagesController().removeDeletedMessagesFromArray(dialogId, res.messages);
                    boolean topReached;
                    if (min_id != 0) {
                        topReached = res.messages.size() <= 1;
                    } else {
                        topReached = res.messages.size() == 0;
                    }

                    processLoadedMedia(res, dialogId, count, max_id, min_id, type, topicId, 0, classGuid, isChannel, topReached, requestIndex, skipPhotos);
                }
            });
            getConnectionsManager().bindRequestToGuid(reqId, classGuid);
        }
    }

    public void getMediaCounts(long dialogId, long topicId, int classGuid) {
        getMessagesStorage().getStorageQueue().postRunnable(() -> {
            try {
                int[] counts = new int[]{-1, -1, -1, -1, -1, -1, -1, -1, -1};
                int[] countsFinal = new int[]{-1, -1, -1, -1, -1, -1, -1, -1, -1};
                int[] old = new int[]{0, 0, 0, 0, 0, 0, 0, 0, 0};
                SQLiteCursor cursor;
                if (topicId != 0) {
                    cursor = getMessagesStorage().getDatabase().queryFinalized(String.format(Locale.US, "SELECT type, count, old FROM media_counts_topics WHERE uid = %d AND topic_id = %d", dialogId, topicId));
                } else {
                    cursor = getMessagesStorage().getDatabase().queryFinalized(String.format(Locale.US, "SELECT type, count, old FROM media_counts_v2 WHERE uid = %d", dialogId));
                }
                while (cursor.next()) {
                    int type = cursor.intValue(0);
                    if (type >= 0 && type < MEDIA_TYPES_COUNT) {
                        countsFinal[type] = counts[type] = cursor.intValue(1);
                        old[type] = cursor.intValue(2);
                    }
                }
                cursor.dispose();
                if (DialogObject.isEncryptedDialog(dialogId)) {
                    for (int a = 0; a < counts.length; a++) {
                        if (counts[a] == -1) {
                            cursor = getMessagesStorage().getDatabase().queryFinalized(String.format(Locale.US, "SELECT COUNT(mid) FROM media_v4 WHERE uid = %d AND type = %d LIMIT 1", dialogId, a));
                            if (cursor.next()) {
                                counts[a] = cursor.intValue(0);
                            } else {
                                counts[a] = 0;
                            }
                            cursor.dispose();
                            putMediaCountDatabase(dialogId, topicId, a, counts[a]);
                        }
                    }
                    AndroidUtilities.runOnUIThread(() -> getNotificationCenter().postNotificationName(NotificationCenter.mediaCountsDidLoad, dialogId, topicId, counts));
                } else {
                    boolean missing = false;
                    TLRPC.TL_messages_getSearchCounters req = new TLRPC.TL_messages_getSearchCounters();
                    req.peer = getMessagesController().getInputPeer(dialogId);
                    if (topicId != 0) {
                        if (dialogId == getUserConfig().getClientUserId()) {
                            req.saved_peer_id = getMessagesController().getInputPeer(topicId);
                            req.flags |= 4;
                        } else {
                            req.top_msg_id = (int) topicId;
                            req.flags |= 1;
                        }
                    }
                    for (int a = 0; a < counts.length; a++) {
                        if (req.peer == null) {
                            counts[a] = 0;
                            continue;
                        }
                        if (counts[a] == -1 || old[a] == 1) {
                            if (a == MEDIA_PHOTOVIDEO) {
                                req.filters.add(new TLRPC.TL_inputMessagesFilterPhotoVideo());
                            } else if (a == MEDIA_FILE) {
                                req.filters.add(new TLRPC.TL_inputMessagesFilterDocument());
                            } else if (a == MEDIA_AUDIO) {
                                req.filters.add(new TLRPC.TL_inputMessagesFilterRoundVoice());
                            } else if (a == MEDIA_URL) {
                                req.filters.add(new TLRPC.TL_inputMessagesFilterUrl());
                            } else if (a == MEDIA_MUSIC) {
                                req.filters.add(new TLRPC.TL_inputMessagesFilterMusic());
                            } else if (a == MEDIA_PHOTOS_ONLY) {
                                req.filters.add(new TLRPC.TL_inputMessagesFilterPhotos());
                            } else if (a == MEDIA_VIDEOS_ONLY) {
                                req.filters.add(new TLRPC.TL_inputMessagesFilterVideo());
                            } else {
                                req.filters.add(new TLRPC.TL_inputMessagesFilterGif());
                            }
                            if (counts[a] == -1) {
                                missing = true;
                            } else if (old[a] == 1) {
                                counts[a] = -1;
                            }
                        }
                    }
                    if (!req.filters.isEmpty()) {
                        int reqId = getConnectionsManager().sendRequest(req, (response, error) -> {
                            for (int i = 0; i < counts.length; i++) {
                                if (counts[i] < 0) {
                                    counts[i] = 0;
                                }
                            }
                            if (response != null) {
                                TLRPC.Vector res = (TLRPC.Vector) response;
                                for (int a = 0, N = res.objects.size(); a < N; a++) {
                                    TLRPC.TL_messages_searchCounter searchCounter = (TLRPC.TL_messages_searchCounter) res.objects.get(a);
                                    int type;
                                    if (searchCounter.filter instanceof TLRPC.TL_inputMessagesFilterPhotoVideo) {
                                        type = MEDIA_PHOTOVIDEO;
                                    } else if (searchCounter.filter instanceof TLRPC.TL_inputMessagesFilterDocument) {
                                        type = MEDIA_FILE;
                                    } else if (searchCounter.filter instanceof TLRPC.TL_inputMessagesFilterRoundVoice) {
                                        type = MEDIA_AUDIO;
                                    } else if (searchCounter.filter instanceof TLRPC.TL_inputMessagesFilterUrl) {
                                        type = MEDIA_URL;
                                    } else if (searchCounter.filter instanceof TLRPC.TL_inputMessagesFilterMusic) {
                                        type = MEDIA_MUSIC;
                                    } else if (searchCounter.filter instanceof TLRPC.TL_inputMessagesFilterGif) {
                                        type = MEDIA_GIF;
                                    } else if (searchCounter.filter instanceof TLRPC.TL_inputMessagesFilterPhotos) {
                                        type = MEDIA_PHOTOS_ONLY;
                                    } else if (searchCounter.filter instanceof TLRPC.TL_inputMessagesFilterVideo) {
                                        type = MEDIA_VIDEOS_ONLY;
                                    } else {
                                        continue;
                                    }
                                    counts[type] = searchCounter.count;
                                    putMediaCountDatabase(dialogId, topicId, type, counts[type]);
                                }
                            }
                            AndroidUtilities.runOnUIThread(() -> getNotificationCenter().postNotificationName(NotificationCenter.mediaCountsDidLoad, dialogId, topicId, counts));
                        });
                        getConnectionsManager().bindRequestToGuid(reqId, classGuid);
                    }
                    if (!missing) {
                        AndroidUtilities.runOnUIThread(() -> getNotificationCenter().postNotificationName(NotificationCenter.mediaCountsDidLoad, dialogId, topicId, countsFinal));
                    }
                }
            } catch (Exception e) {
                FileLog.e(e);
            }
        });
    }

    public void getMediaCount(long dialogId, long topicId, int type, int classGuid, boolean fromCache) {
        if (fromCache || DialogObject.isEncryptedDialog(dialogId)) {
            getMediaCountDatabase(dialogId, topicId, type, classGuid);
        } else {
            TLRPC.TL_messages_getSearchCounters req = new TLRPC.TL_messages_getSearchCounters();
            if (type == MEDIA_PHOTOVIDEO) {
                req.filters.add(new TLRPC.TL_inputMessagesFilterPhotoVideo());
            } else if (type == MEDIA_FILE) {
                req.filters.add(new TLRPC.TL_inputMessagesFilterDocument());
            } else if (type == MEDIA_AUDIO) {
                req.filters.add(new TLRPC.TL_inputMessagesFilterRoundVoice());
            } else if (type == MEDIA_URL) {
                req.filters.add(new TLRPC.TL_inputMessagesFilterUrl());
            } else if (type == MEDIA_MUSIC) {
                req.filters.add(new TLRPC.TL_inputMessagesFilterMusic());
            } else if (type == MEDIA_GIF) {
                req.filters.add(new TLRPC.TL_inputMessagesFilterGif());
            }
            if (topicId != 0) {
                if (dialogId == getUserConfig().getClientUserId()) {
                    req.saved_peer_id = getMessagesController().getInputPeer(dialogId);
                    req.flags |= 4;
                } else {
                    req.top_msg_id = (int) topicId;
                    req.flags |= 1;
                }
            }
            req.peer = getMessagesController().getInputPeer(dialogId);
            if (req.peer == null) {
                return;
            }
            int reqId = getConnectionsManager().sendRequest(req, (response, error) -> {
                if (response != null) {
                    TLRPC.Vector res = (TLRPC.Vector) response;
                    if (!res.objects.isEmpty()) {
                        TLRPC.TL_messages_searchCounter counter = (TLRPC.TL_messages_searchCounter) res.objects.get(0);
                        processLoadedMediaCount(counter.count, dialogId, topicId, type, classGuid, false, 0);
                    }
                }
            });
            getConnectionsManager().bindRequestToGuid(reqId, classGuid);
        }
    }

    public static int getMediaType(TLRPC.Message message) {
        if (message == null) {
            return -1;
        }
        if (MessageObject.getMedia(message) instanceof TLRPC.TL_messageMediaPhoto) {
            return MEDIA_PHOTOVIDEO;
        } else if (MessageObject.getMedia(message) instanceof TLRPC.TL_messageMediaDocument) {
            TLRPC.Document document = MessageObject.getMedia(message).document;
            if (document == null) {
                return -1;
            }
            boolean isAnimated = false;
            boolean isVideo = false;
            boolean isVoice = false;
            boolean isRound = false;
            boolean isMusic = false;
            boolean isSticker = false;

            for (int a = 0; a < document.attributes.size(); a++) {
                TLRPC.DocumentAttribute attribute = document.attributes.get(a);
                if (attribute instanceof TLRPC.TL_documentAttributeVideo) {
                    isRound = attribute.round_message;
                    isVoice = attribute.round_message;
                    isVideo = !attribute.round_message;
                } else if (attribute instanceof TLRPC.TL_documentAttributeAnimated) {
                    isAnimated = true;
                } else if (attribute instanceof TLRPC.TL_documentAttributeAudio) {
                    isVoice = attribute.voice;
                    isMusic = !attribute.voice;
                } else if (attribute instanceof TLRPC.TL_documentAttributeSticker) {
                    isSticker = true;
                }
            }
            if (isVoice || isRound) {
                return MEDIA_AUDIO;
            } else if (isVideo && !isAnimated && !isSticker) {
                return MEDIA_PHOTOVIDEO;
            } else if (isSticker) {
                return -1;
            } else if (isAnimated) {
                return MEDIA_GIF;
            } else if (isMusic) {
                return MEDIA_MUSIC;
            } else {
                return MEDIA_FILE;
            }
        } else if (!message.entities.isEmpty()) {
            for (int a = 0; a < message.entities.size(); a++) {
                TLRPC.MessageEntity entity = message.entities.get(a);
                if (entity instanceof TLRPC.TL_messageEntityUrl || entity instanceof TLRPC.TL_messageEntityTextUrl || entity instanceof TLRPC.TL_messageEntityEmail) {
                    return MEDIA_URL;
                }
            }
        }
        return -1;
    }

    public static boolean canAddMessageToMedia(TLRPC.Message message) {
        if (message instanceof TLRPC.TL_message_secret && (MessageObject.getMedia(message) instanceof TLRPC.TL_messageMediaPhoto || MessageObject.isVideoMessage(message) || MessageObject.isGifMessage(message)) && MessageObject.getMedia(message).ttl_seconds != 0 && MessageObject.getMedia(message).ttl_seconds <= 60) {
            return false;
        } else if (!(message instanceof TLRPC.TL_message_secret) && message instanceof TLRPC.TL_message && (MessageObject.getMedia(message) instanceof TLRPC.TL_messageMediaPhoto || MessageObject.getMedia(message) instanceof TLRPC.TL_messageMediaDocument) && MessageObject.getMedia(message).ttl_seconds != 0) {
            return false;
        } else {
            return getMediaType(message) != -1;
        }
    }

<<<<<<< HEAD
    private void processLoadedMedia(TLRPC.messages_Messages res, long dialogId, int count, int max_id, int min_id, int type, int topicId, int fromCache, int classGuid, boolean isChannel, boolean topReached, int requestIndex, boolean skipPhotos) {
=======
    private void processLoadedMedia(TLRPC.messages_Messages res, long dialogId, int count, int max_id, int min_id, int type, long topicId, int fromCache, int classGuid, boolean isChannel, boolean topReached, int requestIndex) {
>>>>>>> 928146c3
        if (BuildVars.LOGS_ENABLED) {
            int messagesCount = 0;
            if (res != null && res.messages != null) {
                messagesCount = res.messages.size();
            }
            FileLog.d("process load media messagesCount " + messagesCount + " did " + dialogId + " topicId " + topicId + " count = " + count + " max_id=" + max_id + " min_id=" + min_id + " type = " + type + " cache = " + fromCache + " classGuid = " + classGuid);
        }
        if (fromCache != 0 && res != null && res.messages != null && ((res.messages.isEmpty() && min_id == 0) || (res.messages.size() <= 1 && min_id != 0)) && !DialogObject.isEncryptedDialog(dialogId)) {
            if (fromCache == 2) {
                return;
            }
            loadMedia(dialogId, count, max_id, min_id, type, topicId, 0, classGuid, requestIndex, skipPhotos);
        } else {
            if (fromCache == 0) {
                ImageLoader.saveMessagesThumbs(res.messages);
                getMessagesStorage().putUsersAndChats(res.users, res.chats, true, true);
                putMediaDatabase(dialogId, topicId, type, res.messages, max_id, min_id, topReached);
            }

            Utilities.searchQueue.postRunnable(() -> {
                LongSparseArray<TLRPC.User> usersDict = new LongSparseArray<>();
                for (int a = 0; a < res.users.size(); a++) {
                    TLRPC.User u = res.users.get(a);
                    usersDict.put(u.id, u);
                }
                ArrayList<MessageObject> objects = new ArrayList<>();
                for (int a = 0; a < res.messages.size(); a++) {
                    TLRPC.Message message = res.messages.get(a);

                    if (skipPhotos && message.media != null && message.media.photo != null) {
                        continue;
                    }

                    MessageObject messageObject = new MessageObject(currentAccount, message, usersDict, true, false);
                    messageObject.createStrippedThumb();
                    objects.add(messageObject);
                }
                getFileLoader().checkMediaExistance(objects);

                Runnable notify = () -> {
                    AndroidUtilities.runOnUIThread(() -> {
                        int totalCount = res.count;
                        getMessagesController().putUsers(res.users, fromCache != 0);
                        getMessagesController().putChats(res.chats, fromCache != 0);
                        getNotificationCenter().postNotificationName(NotificationCenter.mediaDidLoad, dialogId, totalCount, objects, classGuid, type, topReached, min_id != 0, requestIndex);
                    });
                };

                if (getMessagesController().getTranslateController().isFeatureAvailable()) {
                    getMessagesStorage().getStorageQueue().postRunnable(() -> {
                        for (int i = 0; i < objects.size(); ++i) {
                           MessageObject messageObject = objects.get(i);
                           TLRPC.Message message = getMessagesStorage().getMessageWithCustomParamsOnlyInternal(messageObject.getId(), messageObject.getDialogId());
                           messageObject.messageOwner.translatedToLanguage = message.translatedToLanguage;
                           messageObject.messageOwner.translatedText = message.translatedText;
                           messageObject.updateTranslation();
                        }
                        notify.run();
                    });
                } else {
                    notify.run();
                }
            });
        }
    }

    private void processLoadedMediaCount(int count, long dialogId, long topicId, int type, int classGuid, boolean fromCache, int old) {
        AndroidUtilities.runOnUIThread(() -> {
            boolean isEncryptedDialog = DialogObject.isEncryptedDialog(dialogId);
            boolean reload = fromCache && (count == -1 || count == 0 && type == 2) && !isEncryptedDialog;
            if (reload || old == 1 && !isEncryptedDialog) {
                getMediaCount(dialogId, topicId, type, classGuid, false);
            }
            if (!reload) {
                if (!fromCache) {
                    putMediaCountDatabase(dialogId, topicId, type, count);
                }
                getNotificationCenter().postNotificationName(NotificationCenter.mediaCountDidLoad, dialogId, topicId, (fromCache && count == -1 ? 0 : count), fromCache, type);
            }
        });
    }

    private void putMediaCountDatabase(long uid, long topicId, int type, int count) {
        getMessagesStorage().getStorageQueue().postRunnable(() -> {
            try {
                SQLitePreparedStatement state2;
                if (topicId != 0) {
                    state2 = getMessagesStorage().getDatabase().executeFast("REPLACE INTO media_counts_topics VALUES(?, ?, ?, ?, ?)");
                } else {
                    state2 = getMessagesStorage().getDatabase().executeFast("REPLACE INTO media_counts_v2 VALUES(?, ?, ?, ?)");
                }
                int pointer = 1;
                state2.requery();
                state2.bindLong(pointer++, uid);
                if (topicId != 0) {
                    state2.bindLong(pointer++, topicId);
                }
                state2.bindInteger(pointer++, type);
                state2.bindInteger(pointer++, count);
                state2.bindInteger(pointer++, 0);
                state2.step();
                state2.dispose();
            } catch (Exception e) {
                FileLog.e(e);
            }
        });
    }

    private void getMediaCountDatabase(long dialogId, long topicId, int type, int classGuid) {
        getMessagesStorage().getStorageQueue().postRunnable(() -> {
            try {
                int count = -1;
                int old = 0;
                SQLiteCursor cursor;
                if (topicId != 0) {
                    cursor = getMessagesStorage().getDatabase().queryFinalized(String.format(Locale.US, "SELECT count, old FROM media_counts_topics WHERE uid = %d AND topic_id = %d AND type = %d LIMIT 1", dialogId, topicId, type));
                } else {
                    cursor = getMessagesStorage().getDatabase().queryFinalized(String.format(Locale.US, "SELECT count, old FROM media_counts_v2 WHERE uid = %d AND type = %d LIMIT 1", dialogId, type));
                }
                if (cursor.next()) {
                    count = cursor.intValue(0);
                    old = cursor.intValue(1);
                }
                cursor.dispose();
                if (count == -1 && DialogObject.isEncryptedDialog(dialogId)) {
                    cursor = getMessagesStorage().getDatabase().queryFinalized(String.format(Locale.US, "SELECT COUNT(mid) FROM media_v4 WHERE uid = %d AND type = %d LIMIT 1", dialogId, type));
                    if (cursor.next()) {
                        count = cursor.intValue(0);
                    }
                    cursor.dispose();

                    if (count != -1) {
                        putMediaCountDatabase(dialogId, topicId, type, count);
                    }
                }
                processLoadedMediaCount(count, dialogId, topicId, type, classGuid, true, old);
            } catch (Exception e) {
                FileLog.e(e);
            }
        });
    }

<<<<<<< HEAD
    private void loadMediaDatabase(long uid, int count, int max_id, int min_id, int type, int topicId, int classGuid, boolean isChannel, int fromCache, int requestIndex, boolean skipPhotos) {
=======
    private void loadMediaDatabase(long uid, int count, int max_id, int min_id, int type, long topicId, int classGuid, boolean isChannel, int fromCache, int requestIndex) {
>>>>>>> 928146c3
        Runnable runnable = new Runnable() {
            @Override
            public void run() {
                boolean topReached = false;
                TLRPC.TL_messages_messages res = new TLRPC.TL_messages_messages();
                try {
                    ArrayList<Long> usersToLoad = new ArrayList<>();
                    ArrayList<Long> chatsToLoad = new ArrayList<>();
                    int countToLoad = count + 1;

                    SQLiteCursor cursor;
                    SQLiteDatabase database = getMessagesStorage().getDatabase();
                    boolean isEnd = false;
                    boolean reverseMessages = false;

                    if (!DialogObject.isEncryptedDialog(uid)) {
                        if (min_id == 0) {
                            if (topicId != 0) {
                                cursor = database.queryFinalized(String.format(Locale.US, "SELECT start FROM media_holes_topics WHERE uid = %d AND topic_id = %d AND type = %d AND start IN (0, 1)", uid, topicId, type));
                            } else {
                                cursor = database.queryFinalized(String.format(Locale.US, "SELECT start FROM media_holes_v2 WHERE uid = %d AND type = %d AND start IN (0, 1)", uid, type));
                            }
                            if (cursor.next()) {
                                isEnd = cursor.intValue(0) == 1;
                            } else {
                                cursor.dispose();
                                if (topicId != 0) {
                                    cursor = database.queryFinalized(String.format(Locale.US, "SELECT min(mid) FROM media_topics WHERE uid = %d AND topic_id = %d AND type = %d AND mid > 0", uid, topicId, type));
                                } else {
                                    cursor = database.queryFinalized(String.format(Locale.US, "SELECT min(mid) FROM media_v4 WHERE uid = %d AND type = %d AND mid > 0", uid, type));
                                }
                                if (cursor.next()) {
                                    int mid = cursor.intValue(0);
                                    if (mid != 0) {
                                        SQLitePreparedStatement state;
                                        if (topicId != 0) {
                                            state = database.executeFast("REPLACE INTO media_holes_topics VALUES(?, ?, ?, ?, ?)");
                                        } else {
                                            state = database.executeFast("REPLACE INTO media_holes_v2 VALUES(?, ?, ?, ?)");
                                        }
                                        int pointer = 1;
                                        state.requery();
                                        state.bindLong(pointer++, uid);
                                        if (topicId != 0) {
                                            state.bindLong(pointer++, topicId);
                                        }
                                        state.bindInteger(pointer++, type);
                                        state.bindInteger(pointer++, 0);
                                        state.bindInteger(pointer++, mid);
                                        state.step();
                                        state.dispose();
                                    }
                                }
                            }
                            cursor.dispose();
                        }

                        int holeMessageId = 0;
                        if (max_id != 0) {
                            int startHole = 0;
                            if (topicId != 0) {
                                cursor = database.queryFinalized(String.format(Locale.US, "SELECT start, end FROM media_holes_topics WHERE uid = %d AND topic_id = %d AND type = %d AND start <= %d ORDER BY end DESC LIMIT 1", uid, topicId, type, max_id));
                            } else {
                                cursor = database.queryFinalized(String.format(Locale.US, "SELECT start, end FROM media_holes_v2 WHERE uid = %d AND type = %d AND start <= %d ORDER BY end DESC LIMIT 1", uid, type, max_id));
                            }
                            if (cursor.next()) {
                                startHole = cursor.intValue(0);
                                holeMessageId = cursor.intValue(1);
                            }
                            cursor.dispose();

                            if (topicId != 0) {
                                if (holeMessageId > 1) {
                                    cursor = database.queryFinalized(String.format(Locale.US, "SELECT data, mid FROM media_topics WHERE uid = %d AND topic_id = %d AND mid > 0 AND mid < %d AND mid >= %d AND type = %d ORDER BY date DESC, mid DESC LIMIT %d", uid, topicId, max_id, holeMessageId, type, countToLoad));
                                    isEnd = false;
                                } else {
                                    cursor = database.queryFinalized(String.format(Locale.US, "SELECT data, mid FROM media_topics WHERE uid = %d AND topic_id = %d AND mid > 0 AND mid < %d AND type = %d ORDER BY date DESC, mid DESC LIMIT %d", uid, topicId, max_id, type, countToLoad));
                                }
                            } else {
                                if (holeMessageId > 1) {
                                    cursor = database.queryFinalized(String.format(Locale.US, "SELECT data, mid FROM media_v4 WHERE uid = %d AND mid > 0 AND mid < %d AND mid >= %d AND type = %d ORDER BY date DESC, mid DESC LIMIT %d", uid, max_id, holeMessageId, type, countToLoad));
                                    isEnd = false;
                                } else {
                                    cursor = database.queryFinalized(String.format(Locale.US, "SELECT data, mid FROM media_v4 WHERE uid = %d AND mid > 0 AND mid < %d AND type = %d ORDER BY date DESC, mid DESC LIMIT %d", uid, max_id, type, countToLoad));
                                }
                            }
                        } else if (min_id != 0) {
                            int startHole = 0;
                            if (topicId != 0) {
                                cursor = database.queryFinalized(String.format(Locale.US, "SELECT start, end FROM media_holes_topics WHERE uid = %d AND topic_id = %d AND type = %d AND end >= %d ORDER BY end ASC LIMIT 1", uid, topicId, type, min_id));
                            } else {
                                cursor = database.queryFinalized(String.format(Locale.US, "SELECT start, end FROM media_holes_v2 WHERE uid = %d AND type = %d AND end >= %d ORDER BY end ASC LIMIT 1", uid, type, min_id));
                            }
                            if (cursor.next()) {
                                startHole = cursor.intValue(0);
                                holeMessageId = cursor.intValue(1);
                            }
                            cursor.dispose();
                            reverseMessages = true;
                            if (topicId != 0) {
                                if (startHole > 1) {
                                    cursor = database.queryFinalized(String.format(Locale.US, "SELECT data, mid FROM media_topics WHERE uid = %d AND topic_id = %d AND mid > 0 AND mid >= %d AND mid <= %d AND type = %d ORDER BY date ASC, mid ASC LIMIT %d", uid, topicId, min_id, startHole, type, countToLoad));
                                } else {
                                    isEnd = true;
                                    cursor = database.queryFinalized(String.format(Locale.US, "SELECT data, mid FROM media_topics WHERE uid = %d AND topic_id = %d AND mid > 0 AND mid >= %d AND type = %d ORDER BY date ASC, mid ASC LIMIT %d", uid, topicId, min_id, type, countToLoad));
                                }
                            } else {
                                if (startHole > 1) {
                                    cursor = database.queryFinalized(String.format(Locale.US, "SELECT data, mid FROM media_v4 WHERE uid = %d AND mid > 0 AND mid >= %d AND mid <= %d AND type = %d ORDER BY date ASC, mid ASC LIMIT %d", uid, min_id, startHole, type, countToLoad));
                                } else {
                                    isEnd = true;
                                    cursor = database.queryFinalized(String.format(Locale.US, "SELECT data, mid FROM media_v4 WHERE uid = %d AND mid > 0 AND mid >= %d AND type = %d ORDER BY date ASC, mid ASC LIMIT %d", uid, min_id, type, countToLoad));
                                }
                            }
                        } else {
                            if (topicId != 0) {
                                cursor = database.queryFinalized(String.format(Locale.US, "SELECT max(end) FROM media_holes_topics WHERE uid = %d AND topic_id = %d AND type = %d", uid, topicId, type));
                            } else {
                                cursor = database.queryFinalized(String.format(Locale.US, "SELECT max(end) FROM media_holes_v2 WHERE uid = %d AND type = %d", uid, type));
                            }
                            if (cursor.next()) {
                                holeMessageId = cursor.intValue(0);
                            }
                            cursor.dispose();
                            if (topicId != 0) {
                                if (holeMessageId > 1) {
                                    cursor = database.queryFinalized(String.format(Locale.US, "SELECT data, mid FROM media_topics WHERE uid = %d AND topic_id = %d AND mid >= %d AND type = %d ORDER BY date DESC, mid DESC LIMIT %d", uid, topicId, holeMessageId, type, countToLoad));
                                } else {
                                    cursor = database.queryFinalized(String.format(Locale.US, "SELECT data, mid FROM media_topics WHERE uid = %d AND topic_id = %d AND mid > 0 AND type = %d ORDER BY date DESC, mid DESC LIMIT %d", uid, topicId, type, countToLoad));
                                }
                            } else {
                                if (holeMessageId > 1) {
                                    cursor = database.queryFinalized(String.format(Locale.US, "SELECT data, mid FROM media_v4 WHERE uid = %d AND mid >= %d AND type = %d ORDER BY date DESC, mid DESC LIMIT %d", uid, holeMessageId, type, countToLoad));
                                } else {
                                    cursor = database.queryFinalized(String.format(Locale.US, "SELECT data, mid FROM media_v4 WHERE uid = %d AND mid > 0 AND type = %d ORDER BY date DESC, mid DESC LIMIT %d", uid, type, countToLoad));
                                }
                            }
                        }
                    } else {
                        isEnd = true;
                        if (topicId != 0) {
                            if (max_id != 0) {
                                cursor = database.queryFinalized(String.format(Locale.US, "SELECT m.data, m.mid, r.random_id FROM media_topics as m LEFT JOIN randoms_v2 as r ON r.mid = m.mid WHERE m.uid = %d AND m.topic_id = %d AND m.mid > %d AND type = %d ORDER BY m.mid ASC LIMIT %d", uid, topicId, max_id, type, countToLoad));
                            } else if (min_id != 0) {
                                cursor = database.queryFinalized(String.format(Locale.US, "SELECT m.data, m.mid, r.random_id FROM media_topics as m LEFT JOIN randoms_v2 as r ON r.mid = m.mid WHERE m.uid = %d AND m.topic_id = %d AND m.mid < %d AND type = %d ORDER BY m.mid DESC LIMIT %d", uid, topicId, min_id, type, countToLoad));
                            } else {
                                cursor = database.queryFinalized(String.format(Locale.US, "SELECT m.data, m.mid, r.random_id FROM media_topics as m LEFT JOIN randoms_v2 as r ON r.mid = m.mid WHERE m.uid = %d AND m.topic_id = %d AND type = %d ORDER BY m.mid ASC LIMIT %d", uid, topicId, type, countToLoad));
                            }
                        } else {
                            if (max_id != 0) {
                                cursor = database.queryFinalized(String.format(Locale.US, "SELECT m.data, m.mid, r.random_id FROM media_v4 as m LEFT JOIN randoms_v2 as r ON r.mid = m.mid WHERE m.uid = %d AND m.mid > %d AND type = %d ORDER BY m.mid ASC LIMIT %d", uid, max_id, type, countToLoad));
                            } else if (min_id != 0) {
                                cursor = database.queryFinalized(String.format(Locale.US, "SELECT m.data, m.mid, r.random_id FROM media_v4 as m LEFT JOIN randoms_v2 as r ON r.mid = m.mid WHERE m.uid = %d AND m.mid < %d AND type = %d ORDER BY m.mid DESC LIMIT %d", uid, min_id, type, countToLoad));
                            } else {
                                cursor = database.queryFinalized(String.format(Locale.US, "SELECT m.data, m.mid, r.random_id FROM media_v4 as m LEFT JOIN randoms_v2 as r ON r.mid = m.mid WHERE m.uid = %d AND type = %d ORDER BY m.mid ASC LIMIT %d", uid, type, countToLoad));
                            }
                        }
                    }


                    while (cursor.next()) {
                        NativeByteBuffer data = cursor.byteBufferValue(0);
                        if (data != null) {
                            TLRPC.Message message = TLRPC.Message.TLdeserialize(data, data.readInt32(false), false);
                            message.readAttachPath(data, getUserConfig().clientUserId);
                            data.reuse();
                            message.id = cursor.intValue(1);
                            message.dialog_id = uid;
                            if (DialogObject.isEncryptedDialog(uid)) {
                                message.random_id = cursor.longValue(2);
                            }

                            if (skipPhotos && message.media != null && message.media.photo != null) {
                                continue;
                            }

                            if (reverseMessages) {
                                res.messages.add(0, message);
                            } else {
                                res.messages.add(message);
                            }

                            MessagesStorage.addUsersAndChatsFromMessage(message, usersToLoad, chatsToLoad, null);
                        }
                    }
                    cursor.dispose();

                    if (!usersToLoad.isEmpty()) {
                        getMessagesStorage().getUsersInternal(TextUtils.join(",", usersToLoad), res.users);
                    }
                    if (!chatsToLoad.isEmpty()) {
                        getMessagesStorage().getChatsInternal(TextUtils.join(",", chatsToLoad), res.chats);
                    }
                    if (res.messages.size() > count && min_id == 0) {
                        res.messages.remove(res.messages.size() - 1);
                    } else {
                        if (min_id != 0) {
                            topReached = false;
                        } else {
                            topReached = isEnd;
                        }
                    }
                } catch (Exception e) {
                    res.messages.clear();
                    res.chats.clear();
                    res.users.clear();
                    FileLog.e(e);
                } finally {
                    Runnable task = this;
                    AndroidUtilities.runOnUIThread(() -> getMessagesStorage().completeTaskForGuid(task, classGuid));
                    processLoadedMedia(res, uid, count, max_id, min_id, type, topicId, fromCache, classGuid, isChannel, topReached, requestIndex, skipPhotos);
                }
            }
        };
        MessagesStorage messagesStorage = getMessagesStorage();
        messagesStorage.getStorageQueue().postRunnable(runnable);
        messagesStorage.bindTaskToGuid(runnable, classGuid);
    }

    private void putMediaDatabase(long uid, long topicId, int type, ArrayList<TLRPC.Message> messages, int max_id, int min_id, boolean topReached) {
        getMessagesStorage().getStorageQueue().postRunnable(() -> {
            try {
                if (min_id == 0 && (messages.isEmpty() || topReached)) {
                    getMessagesStorage().doneHolesInMedia(uid, max_id, type, topicId);
                    if (messages.isEmpty()) {
                        return;
                    }
                }
                getMessagesStorage().getDatabase().beginTransaction();
                SQLitePreparedStatement state2;
                if (topicId != 0) {
                    state2 = getMessagesStorage().getDatabase().executeFast("REPLACE INTO media_topics VALUES(?, ?, ?, ?, ?, ?)");
                } else {
                    state2 = getMessagesStorage().getDatabase().executeFast("REPLACE INTO media_v4 VALUES(?, ?, ?, ?, ?)");
                }

                for (TLRPC.Message message : messages) {
                    if (canAddMessageToMedia(message)) {
                        state2.requery();
                        MessageObject.normalizeFlags(message);
                        NativeByteBuffer data = new NativeByteBuffer(message.getObjectSize());
                        message.serializeToStream(data);
                        int pointer = 1;
                        state2.bindInteger(pointer++, message.id);
                        state2.bindLong(pointer++, uid);
                        if (topicId != 0) {
                            state2.bindLong(pointer++, topicId);
                        }
                        state2.bindInteger(pointer++, message.date);
                        state2.bindInteger(pointer++, type);
                        state2.bindByteBuffer(pointer++, data);
                        state2.step();
                        data.reuse();
                    }
                }
                state2.dispose();
                if (!topReached || max_id != 0 || min_id != 0) {
                    int minId = (topReached && min_id == 0) ? 1 : messages.get(messages.size() - 1).id;
                    if (min_id != 0) {
                        getMessagesStorage().closeHolesInMedia(uid, minId, messages.get(0).id, type, topicId);
                    } else if (max_id != 0) {
                        getMessagesStorage().closeHolesInMedia(uid, minId, max_id, type, topicId);
                    } else {
                        getMessagesStorage().closeHolesInMedia(uid, minId, Integer.MAX_VALUE, type, topicId);
                    }
                }
                getMessagesStorage().getDatabase().commitTransaction();
            } catch (Exception e) {
                FileLog.e(e);
            }
        });
    }

    public void loadMusic(long dialogId, long maxId, long minId) {
        getMessagesStorage().getStorageQueue().postRunnable(() -> {
            ArrayList<MessageObject> arrayListBegin = new ArrayList<>();
            ArrayList<MessageObject> arrayListEnd = new ArrayList<>();
            try {
                for (int a = 0; a < 2; a++) {
                    ArrayList<MessageObject> arrayList = a == 0 ? arrayListBegin : arrayListEnd;
                    SQLiteCursor cursor;
                    if (a == 0) {
                        if (!DialogObject.isEncryptedDialog(dialogId)) {
                            cursor = getMessagesStorage().getDatabase().queryFinalized(String.format(Locale.US, "SELECT data, mid FROM media_v4 WHERE uid = %d AND mid < %d AND type = %d ORDER BY date DESC, mid DESC LIMIT 1000", dialogId, maxId, MEDIA_MUSIC));
                        } else {
                            cursor = getMessagesStorage().getDatabase().queryFinalized(String.format(Locale.US, "SELECT data, mid FROM media_v4 WHERE uid = %d AND mid > %d AND type = %d ORDER BY date DESC, mid DESC LIMIT 1000", dialogId, maxId, MEDIA_MUSIC));
                        }
                    } else {
                        if (!DialogObject.isEncryptedDialog(dialogId)) {
                            cursor = getMessagesStorage().getDatabase().queryFinalized(String.format(Locale.US, "SELECT data, mid FROM media_v4 WHERE uid = %d AND mid > %d AND type = %d ORDER BY date DESC, mid DESC LIMIT 1000", dialogId, minId, MEDIA_MUSIC));
                        } else {
                            cursor = getMessagesStorage().getDatabase().queryFinalized(String.format(Locale.US, "SELECT data, mid FROM media_v4 WHERE uid = %d AND mid < %d AND type = %d ORDER BY date DESC, mid DESC LIMIT 1000", dialogId, minId, MEDIA_MUSIC));
                        }
                    }

                    while (cursor.next()) {
                        NativeByteBuffer data = cursor.byteBufferValue(0);
                        if (data != null) {
                            TLRPC.Message message = TLRPC.Message.TLdeserialize(data, data.readInt32(false), false);
                            message.readAttachPath(data, getUserConfig().clientUserId);
                            data.reuse();
                            if (MessageObject.isMusicMessage(message)) {
                                message.id = cursor.intValue(1);
                                message.dialog_id = dialogId;
                                arrayList.add(0, new MessageObject(currentAccount, message, false, true));
                            }
                        }
                    }
                    cursor.dispose();
                }
            } catch (Exception e) {
                FileLog.e(e);
            }
            AndroidUtilities.runOnUIThread(() -> getNotificationCenter().postNotificationName(NotificationCenter.musicDidLoad, dialogId, arrayListBegin, arrayListEnd));
        });
    }
    //---------------- MEDIA END ----------------

    public ArrayList<TLRPC.TL_topPeer> hints = new ArrayList<>();
    public ArrayList<TLRPC.TL_topPeer> inlineBots = new ArrayList<>();
    boolean loaded;
    boolean loading;

    private static Paint roundPaint, erasePaint;
    private static RectF bitmapRect;
    private static Path roundPath;

    public void buildShortcuts() {
        if (Build.VERSION.SDK_INT < 23) {
            return;
        }
        int maxShortcuts = ShortcutManagerCompat.getMaxShortcutCountPerActivity(ApplicationLoader.applicationContext) - 2;
        if (maxShortcuts <= 0) {
            maxShortcuts = 5;
        }
        ArrayList<TLRPC.TL_topPeer> hintsFinal = new ArrayList<>();
        if (SharedConfig.passcodeHash.length() <= 0) {
            for (int a = 0; a < hints.size(); a++) {
                hintsFinal.add(hints.get(a));
                if (hintsFinal.size() == maxShortcuts - 2) {
                    break;
                }
            }
        }
        boolean recreateShortcuts = Build.VERSION.SDK_INT >= 30;
        Utilities.globalQueue.postRunnable(() -> {
            try {
                if (SharedConfig.directShareHash == null) {
                    SharedConfig.directShareHash = UUID.randomUUID().toString();
                    ApplicationLoader.applicationContext.getSharedPreferences("mainconfig", Activity.MODE_PRIVATE).edit().putString("directShareHash2", SharedConfig.directShareHash).commit();
                }

                ArrayList<String> shortcutsToUpdate = new ArrayList<>();
                ArrayList<String> newShortcutsIds = new ArrayList<>();
                ArrayList<String> shortcutsToDelete = new ArrayList<>();

                if (recreateShortcuts) {
                    ShortcutManagerCompat.removeAllDynamicShortcuts(ApplicationLoader.applicationContext);
                } else {
                    List<ShortcutInfoCompat> currentShortcuts = ShortcutManagerCompat.getDynamicShortcuts(ApplicationLoader.applicationContext);
                    if (currentShortcuts != null && !currentShortcuts.isEmpty()) {
                        newShortcutsIds.add("compose");
                        for (int a = 0; a < hintsFinal.size(); a++) {
                            TLRPC.TL_topPeer hint = hintsFinal.get(a);
                            newShortcutsIds.add("did3_" + MessageObject.getPeerId(hint.peer));
                        }
                        for (int a = 0; a < currentShortcuts.size(); a++) {
                            String id = currentShortcuts.get(a).getId();
                            if (!newShortcutsIds.remove(id)) {
                                shortcutsToDelete.add(id);
                            }
                            shortcutsToUpdate.add(id);
                        }
                        if (newShortcutsIds.isEmpty() && shortcutsToDelete.isEmpty()) {
                            return;
                        }
                    }

                    if (!shortcutsToDelete.isEmpty()) {
                        ShortcutManagerCompat.removeDynamicShortcuts(ApplicationLoader.applicationContext, shortcutsToDelete);
                    }
                }

                Intent intent = new Intent(ApplicationLoader.applicationContext, LaunchActivity.class);
                intent.setAction("new_dialog");
                ArrayList<ShortcutInfoCompat> arrayList = new ArrayList<>();
                ShortcutInfoCompat shortcut = new ShortcutInfoCompat.Builder(ApplicationLoader.applicationContext, "compose")
                        .setShortLabel(LocaleController.getString("NewConversationShortcut", R.string.NewConversationShortcut))
                        .setLongLabel(LocaleController.getString("NewConversationShortcut", R.string.NewConversationShortcut))
                        .setIcon(IconCompat.createWithResource(ApplicationLoader.applicationContext, R.drawable.shortcut_compose))
                        .setRank(0)
                        .setIntent(intent)
                        .build();
                if (recreateShortcuts) {
                    ShortcutManagerCompat.pushDynamicShortcut(ApplicationLoader.applicationContext, shortcut);
                } else {
                    arrayList.add(shortcut);
                    if (shortcutsToUpdate.contains("compose")) {
                        ShortcutManagerCompat.updateShortcuts(ApplicationLoader.applicationContext, arrayList);
                    } else {
                        ShortcutManagerCompat.addDynamicShortcuts(ApplicationLoader.applicationContext, arrayList);
                    }
                    arrayList.clear();
                }


                HashSet<String> category = new HashSet<>(1);
                category.add(SHORTCUT_CATEGORY);

                for (int a = 0; a < hintsFinal.size(); a++) {
                    Intent shortcutIntent = new Intent(ApplicationLoader.applicationContext, OpenChatReceiver.class);
                    TLRPC.TL_topPeer hint = hintsFinal.get(a);

                    TLRPC.User user = null;
                    TLRPC.Chat chat = null;
                    long peerId = MessageObject.getPeerId(hint.peer);
                    if (DialogObject.isUserDialog(peerId)) {
                        shortcutIntent.putExtra("userId", peerId);
                        user = getMessagesController().getUser(peerId);
                    } else {
                        chat = getMessagesController().getChat(-peerId);
                        shortcutIntent.putExtra("chatId", -peerId);
                    }
                    if ((user == null || UserObject.isDeleted(user)) && chat == null) {
                        continue;
                    }

                    String name;
                    TLRPC.FileLocation photo = null;

                    if (user != null) {
                        name = ContactsController.formatName(user.first_name, user.last_name);
                        if (user.photo != null) {
                            photo = user.photo.photo_small;
                        }
                    } else {
                        name = chat.title;
                        if (chat.photo != null) {
                            photo = chat.photo.photo_small;
                        }
                    }

                    shortcutIntent.putExtra("currentAccount", currentAccount);
                    shortcutIntent.setAction("com.tmessages.openchat" + peerId);
                    shortcutIntent.putExtra("dialogId", peerId);
                    shortcutIntent.putExtra("hash", SharedConfig.directShareHash);
                    shortcutIntent.addFlags(Intent.FLAG_ACTIVITY_CLEAR_TOP);

                    Bitmap bitmap = null;
                    if (photo != null) {
                        try {
                            File path = getFileLoader().getPathToAttach(photo, true);
                            bitmap = BitmapFactory.decodeFile(path.toString());
                            if (bitmap != null) {
                                int size = AndroidUtilities.dp(48);
                                Bitmap result = Bitmap.createBitmap(size, size, Bitmap.Config.ARGB_8888);
                                Canvas canvas = new Canvas(result);
                                if (roundPaint == null) {
                                    roundPaint = new Paint(Paint.ANTI_ALIAS_FLAG | Paint.FILTER_BITMAP_FLAG);
                                    bitmapRect = new RectF();
                                    erasePaint = new Paint(Paint.ANTI_ALIAS_FLAG);
                                    erasePaint.setXfermode(new PorterDuffXfermode(PorterDuff.Mode.CLEAR));
                                    roundPath = new Path();
                                    roundPath.addCircle(size / 2, size / 2, size / 2 - AndroidUtilities.dp(2), Path.Direction.CW);
                                    roundPath.toggleInverseFillType();
                                }
                                bitmapRect.set(AndroidUtilities.dp(2), AndroidUtilities.dp(2), AndroidUtilities.dp(46), AndroidUtilities.dp(46));
                                canvas.drawBitmap(bitmap, null, bitmapRect, roundPaint);
                                canvas.drawPath(roundPath, erasePaint);
                                try {
                                    canvas.setBitmap(null);
                                } catch (Exception ignore) {

                                }
                                bitmap = result;
                            }
                        } catch (Throwable e) {
                            FileLog.e(e);
                        }
                    }

                    String id = "did3_" + peerId;
                    if (TextUtils.isEmpty(name)) {
                        name = " ";
                    }
                    ShortcutInfoCompat.Builder builder = new ShortcutInfoCompat.Builder(ApplicationLoader.applicationContext, id)
                            .setShortLabel(name)
                            .setLongLabel(name)
                            .setRank(1 + a)
                            .setIntent(shortcutIntent);
                    if (SharedConfig.directShare) {
                        builder.setCategories(category);
                    }
                    if (bitmap != null) {
                        builder.setIcon(IconCompat.createWithBitmap(bitmap));
                    } else {
                        builder.setIcon(IconCompat.createWithResource(ApplicationLoader.applicationContext, R.drawable.shortcut_user));
                    }

                    if (recreateShortcuts) {
                        ShortcutManagerCompat.pushDynamicShortcut(ApplicationLoader.applicationContext, builder.build());
                    } else {
                        arrayList.add(builder.build());
                        if (shortcutsToUpdate.contains(id)) {
                            ShortcutManagerCompat.updateShortcuts(ApplicationLoader.applicationContext, arrayList);
                        } else {
                            ShortcutManagerCompat.addDynamicShortcuts(ApplicationLoader.applicationContext, arrayList);
                        }
                        arrayList.clear();
                    }
                }
            } catch (Throwable ignore) {

            }
        });
    }

    public void loadHints(boolean cache) {
        if (loading || !getUserConfig().suggestContacts) {
            return;
        }
        if (cache) {
            if (loaded) {
                return;
            }
            loading = true;
            getMessagesStorage().getStorageQueue().postRunnable(() -> {
                ArrayList<TLRPC.TL_topPeer> hintsNew = new ArrayList<>();
                ArrayList<TLRPC.TL_topPeer> inlineBotsNew = new ArrayList<>();
                ArrayList<TLRPC.User> users = new ArrayList<>();
                ArrayList<TLRPC.Chat> chats = new ArrayList<>();
                long selfUserId = getUserConfig().getClientUserId();
                try {
                    ArrayList<Long> usersToLoad = new ArrayList<>();
                    ArrayList<Long> chatsToLoad = new ArrayList<>();
                    SQLiteCursor cursor = getMessagesStorage().getDatabase().queryFinalized("SELECT did, type, rating FROM chat_hints WHERE 1 ORDER BY rating DESC");
                    while (cursor.next()) {
                        long did = cursor.longValue(0);
                        if (did == selfUserId) {
                            continue;
                        }
                        int type = cursor.intValue(1);
                        TLRPC.TL_topPeer peer = new TLRPC.TL_topPeer();
                        peer.rating = cursor.doubleValue(2);
                        if (did > 0) {
                            peer.peer = new TLRPC.TL_peerUser();
                            peer.peer.user_id = did;
                            usersToLoad.add(did);
                        } else {
                            peer.peer = new TLRPC.TL_peerChat();
                            peer.peer.chat_id = -did;
                            chatsToLoad.add(-did);
                        }
                        if (type == 0) {
                            hintsNew.add(peer);
                        } else if (type == 1) {
                            inlineBotsNew.add(peer);
                        }
                    }
                    cursor.dispose();
                    if (!usersToLoad.isEmpty()) {
                        getMessagesStorage().getUsersInternal(TextUtils.join(",", usersToLoad), users);
                    }

                    if (!chatsToLoad.isEmpty()) {
                        getMessagesStorage().getChatsInternal(TextUtils.join(",", chatsToLoad), chats);
                    }
                    AndroidUtilities.runOnUIThread(() -> {
                        getMessagesController().putUsers(users, true);
                        getMessagesController().putChats(chats, true);
                        loading = false;
                        loaded = true;
                        hints = hintsNew;
                        inlineBots = inlineBotsNew;
                        buildShortcuts();
                        getNotificationCenter().postNotificationName(NotificationCenter.reloadHints);
                        getNotificationCenter().postNotificationName(NotificationCenter.reloadInlineHints);
                        if (Math.abs(getUserConfig().lastHintsSyncTime - (int) (System.currentTimeMillis() / 1000)) >= 24 * 60 * 60) {
                            loadHints(false);
                        }
                    });
                } catch (Exception e) {
                    FileLog.e(e);
                }
            });
            loaded = true;
        } else {
            loading = true;
            TLRPC.TL_contacts_getTopPeers req = new TLRPC.TL_contacts_getTopPeers();
            req.hash = 0;
            req.bots_pm = false;
            req.correspondents = true;
            req.groups = false;
            req.channels = false;
            req.bots_inline = true;
            req.offset = 0;
            req.limit = 20;
            getConnectionsManager().sendRequest(req, (response, error) -> {
                if (response instanceof TLRPC.TL_contacts_topPeers) {
                    AndroidUtilities.runOnUIThread(() -> {
                        TLRPC.TL_contacts_topPeers topPeers = (TLRPC.TL_contacts_topPeers) response;
                        getMessagesController().putUsers(topPeers.users, false);
                        getMessagesController().putChats(topPeers.chats, false);
                        for (int a = 0; a < topPeers.categories.size(); a++) {
                            TLRPC.TL_topPeerCategoryPeers category = topPeers.categories.get(a);
                            if (category.category instanceof TLRPC.TL_topPeerCategoryBotsInline) {
                                inlineBots = category.peers;
                                getUserConfig().botRatingLoadTime = (int) (System.currentTimeMillis() / 1000);
                            } else {
                                hints = category.peers;
                                long selfUserId = getUserConfig().getClientUserId();
                                for (int b = 0; b < hints.size(); b++) {
                                    TLRPC.TL_topPeer topPeer = hints.get(b);
                                    if (topPeer.peer.user_id == selfUserId) {
                                        hints.remove(b);
                                        break;
                                    }
                                }
                                getUserConfig().ratingLoadTime = (int) (System.currentTimeMillis() / 1000);
                            }
                        }
                        getUserConfig().saveConfig(false);
                        buildShortcuts();
                        getNotificationCenter().postNotificationName(NotificationCenter.reloadHints);
                        getNotificationCenter().postNotificationName(NotificationCenter.reloadInlineHints);
                        getMessagesStorage().getStorageQueue().postRunnable(() -> {
                            try {
                                getMessagesStorage().getDatabase().executeFast("DELETE FROM chat_hints WHERE 1").stepThis().dispose();
                                getMessagesStorage().getDatabase().beginTransaction();
                                getMessagesStorage().putUsersAndChats(topPeers.users, topPeers.chats, false, false);

                                SQLitePreparedStatement state = getMessagesStorage().getDatabase().executeFast("REPLACE INTO chat_hints VALUES(?, ?, ?, ?)");
                                for (int a = 0; a < topPeers.categories.size(); a++) {
                                    int type;
                                    TLRPC.TL_topPeerCategoryPeers category = topPeers.categories.get(a);
                                    if (category.category instanceof TLRPC.TL_topPeerCategoryBotsInline) {
                                        type = 1;
                                    } else {
                                        type = 0;
                                    }
                                    for (int b = 0; b < category.peers.size(); b++) {
                                        TLRPC.TL_topPeer peer = category.peers.get(b);
                                        state.requery();
                                        state.bindLong(1, MessageObject.getPeerId(peer.peer));
                                        state.bindInteger(2, type);
                                        state.bindDouble(3, peer.rating);
                                        state.bindInteger(4, 0);
                                        state.step();
                                    }
                                }

                                state.dispose();

                                getMessagesStorage().getDatabase().commitTransaction();
                                AndroidUtilities.runOnUIThread(() -> {
                                    getUserConfig().suggestContacts = true;
                                    getUserConfig().lastHintsSyncTime = (int) (System.currentTimeMillis() / 1000);
                                    getUserConfig().saveConfig(false);
                                });
                            } catch (Exception e) {
                                FileLog.e(e);
                            }
                        });
                    });
                } else if (response instanceof TLRPC.TL_contacts_topPeersDisabled) {
                    AndroidUtilities.runOnUIThread(() -> {
                        getUserConfig().suggestContacts = false;
                        getUserConfig().lastHintsSyncTime = (int) (System.currentTimeMillis() / 1000);
                        getUserConfig().saveConfig(false);
                        clearTopPeers();
                    });
                }
            });
        }
    }

    public void clearTopPeers() {
        hints.clear();
        inlineBots.clear();
        getNotificationCenter().postNotificationName(NotificationCenter.reloadHints);
        getNotificationCenter().postNotificationName(NotificationCenter.reloadInlineHints);
        getMessagesStorage().getStorageQueue().postRunnable(() -> {
            try {
                getMessagesStorage().getDatabase().executeFast("DELETE FROM chat_hints WHERE 1").stepThis().dispose();
            } catch (Exception ignore) {

            }
        });
        buildShortcuts();
    }

    public void increaseInlineRaiting(long uid) {
        if (!getUserConfig().suggestContacts) {
            return;
        }
        int dt;
        if (getUserConfig().botRatingLoadTime != 0) {
            dt = Math.max(1, ((int) (System.currentTimeMillis() / 1000)) - getUserConfig().botRatingLoadTime);
        } else {
            dt = 60;
        }

        TLRPC.TL_topPeer peer = null;
        for (int a = 0; a < inlineBots.size(); a++) {
            TLRPC.TL_topPeer p = inlineBots.get(a);
            if (p.peer.user_id == uid) {
                peer = p;
                break;
            }
        }
        if (peer == null) {
            peer = new TLRPC.TL_topPeer();
            peer.peer = new TLRPC.TL_peerUser();
            peer.peer.user_id = uid;
            inlineBots.add(peer);
        }
        peer.rating += Math.exp(dt / getMessagesController().ratingDecay);
        Collections.sort(inlineBots, (lhs, rhs) -> {
            if (lhs.rating > rhs.rating) {
                return -1;
            } else if (lhs.rating < rhs.rating) {
                return 1;
            }
            return 0;
        });
        if (inlineBots.size() > 20) {
            inlineBots.remove(inlineBots.size() - 1);
        }
        savePeer(uid, 1, peer.rating);
        getNotificationCenter().postNotificationName(NotificationCenter.reloadInlineHints);
    }

    public void removeInline(long dialogId) {
        TLRPC.TL_topPeerCategoryPeers category = null;
        for (int a = 0; a < inlineBots.size(); a++) {
            if (inlineBots.get(a).peer.user_id == dialogId) {
                inlineBots.remove(a);
                TLRPC.TL_contacts_resetTopPeerRating req = new TLRPC.TL_contacts_resetTopPeerRating();
                req.category = new TLRPC.TL_topPeerCategoryBotsInline();
                req.peer = getMessagesController().getInputPeer(dialogId);
                getConnectionsManager().sendRequest(req, (response, error) -> {

                });
                deletePeer(dialogId, 1);
                getNotificationCenter().postNotificationName(NotificationCenter.reloadInlineHints);
                return;
            }
        }
    }

    public void removePeer(long uid) {
        for (int a = 0; a < hints.size(); a++) {
            if (hints.get(a).peer.user_id == uid) {
                hints.remove(a);
                getNotificationCenter().postNotificationName(NotificationCenter.reloadHints);
                TLRPC.TL_contacts_resetTopPeerRating req = new TLRPC.TL_contacts_resetTopPeerRating();
                req.category = new TLRPC.TL_topPeerCategoryCorrespondents();
                req.peer = getMessagesController().getInputPeer(uid);
                deletePeer(uid, 0);
                getConnectionsManager().sendRequest(req, (response, error) -> {

                });
                return;
            }
        }
    }

    public void increasePeerRaiting(long dialogId) {
        if (!getUserConfig().suggestContacts) {
            return;
        }
        if (!DialogObject.isUserDialog(dialogId)) {
            return;
        }
        TLRPC.User user = getMessagesController().getUser(dialogId);
        if (user == null || user.bot || user.self) {
            return;
        }
        getMessagesStorage().getStorageQueue().postRunnable(() -> {
            double dt = 0;
            try {
                int lastTime = 0;
                int lastMid = 0;
                SQLiteCursor cursor = getMessagesStorage().getDatabase().queryFinalized(String.format(Locale.US, "SELECT MAX(mid), MAX(date) FROM messages_v2 WHERE uid = %d AND out = 1", dialogId));
                if (cursor.next()) {
                    lastMid = cursor.intValue(0);
                    lastTime = cursor.intValue(1);
                }
                cursor.dispose();
                if (lastMid > 0 && getUserConfig().ratingLoadTime != 0) {
                    dt = (lastTime - getUserConfig().ratingLoadTime);
                }
            } catch (Exception e) {
                FileLog.e(e);
            }
            double dtFinal = dt;
            AndroidUtilities.runOnUIThread(() -> {
                TLRPC.TL_topPeer peer = null;
                for (int a = 0; a < hints.size(); a++) {
                    TLRPC.TL_topPeer p = hints.get(a);
                    if (p.peer.user_id == dialogId) {
                        peer = p;
                        break;
                    }
                }
                if (peer == null) {
                    peer = new TLRPC.TL_topPeer();
                    peer.peer = new TLRPC.TL_peerUser();
                    peer.peer.user_id = dialogId;
                    hints.add(peer);
                }
                peer.rating += Math.exp(dtFinal / getMessagesController().ratingDecay);
                Collections.sort(hints, (lhs, rhs) -> {
                    if (lhs.rating > rhs.rating) {
                        return -1;
                    } else if (lhs.rating < rhs.rating) {
                        return 1;
                    }
                    return 0;
                });

                savePeer(dialogId, 0, peer.rating);

                getNotificationCenter().postNotificationName(NotificationCenter.reloadHints);
            });
        });
    }

    private void savePeer(long did, int type, double rating) {
        getMessagesStorage().getStorageQueue().postRunnable(() -> {
            try {
                SQLitePreparedStatement state = getMessagesStorage().getDatabase().executeFast("REPLACE INTO chat_hints VALUES(?, ?, ?, ?)");
                state.requery();
                state.bindLong(1, did);
                state.bindInteger(2, type);
                state.bindDouble(3, rating);
                state.bindInteger(4, (int) System.currentTimeMillis() / 1000);
                state.step();
                state.dispose();
            } catch (Exception e) {
                FileLog.e(e);
            }
        });
    }

    private void deletePeer(long dialogId, int type) {
        getMessagesStorage().getStorageQueue().postRunnable(() -> {
            try {
                getMessagesStorage().getDatabase().executeFast(String.format(Locale.US, "DELETE FROM chat_hints WHERE did = %d AND type = %d", dialogId, type)).stepThis().dispose();
            } catch (Exception e) {
                FileLog.e(e);
            }
        });
    }

    private Intent createIntrnalShortcutIntent(long dialogId) {
        Intent shortcutIntent = new Intent(ApplicationLoader.applicationContext, OpenChatReceiver.class);

        if (DialogObject.isEncryptedDialog(dialogId)) {
            int encryptedChatId = DialogObject.getEncryptedChatId(dialogId);
            shortcutIntent.putExtra("encId", encryptedChatId);
            TLRPC.EncryptedChat encryptedChat = getMessagesController().getEncryptedChat(encryptedChatId);
            if (encryptedChat == null) {
                return null;
            }
        } else if (DialogObject.isUserDialog(dialogId)) {
            shortcutIntent.putExtra("userId", dialogId);
        } else if (DialogObject.isChatDialog(dialogId)) {
            shortcutIntent.putExtra("chatId", -dialogId);
        } else {
            return null;
        }
        shortcutIntent.putExtra("currentAccount", currentAccount);
        shortcutIntent.setAction("com.tmessages.openchat" + dialogId);
        shortcutIntent.addFlags(Intent.FLAG_ACTIVITY_CLEAR_TOP);
        return shortcutIntent;
    }

    public void installShortcut(long dialogId) {
        try {
            Intent shortcutIntent = createIntrnalShortcutIntent(dialogId);

            TLRPC.User user = null;
            TLRPC.Chat chat = null;
            if (DialogObject.isEncryptedDialog(dialogId)) {
                int encryptedChatId = DialogObject.getEncryptedChatId(dialogId);
                TLRPC.EncryptedChat encryptedChat = getMessagesController().getEncryptedChat(encryptedChatId);
                if (encryptedChat == null) {
                    return;
                }
                user = getMessagesController().getUser(encryptedChat.user_id);
            } else if (DialogObject.isUserDialog(dialogId)) {
                user = getMessagesController().getUser(dialogId);
            } else if (DialogObject.isChatDialog(dialogId)) {
                chat = getMessagesController().getChat(-dialogId);
            } else {
                return;
            }
            if (user == null && chat == null) {
                return;
            }

            String name;
            TLRPC.FileLocation photo = null;

            boolean overrideAvatar = false;

            if (user != null) {
                if (UserObject.isReplyUser(user)) {
                    name = LocaleController.getString("RepliesTitle", R.string.RepliesTitle);
                    overrideAvatar = true;
                } else if (UserObject.isUserSelf(user)) {
                    name = LocaleController.getString("SavedMessages", R.string.SavedMessages);
                    overrideAvatar = true;
                } else {
                    name = ContactsController.formatName(user.first_name, user.last_name);
                    if (user.photo != null) {
                        photo = user.photo.photo_small;
                    }
                }
            } else {
                name = chat.title;
                if (chat.photo != null) {
                    photo = chat.photo.photo_small;
                }
            }

            Bitmap bitmap = null;
            if (overrideAvatar || photo != null) {
                try {
                    if (!overrideAvatar) {
                        File path = getFileLoader().getPathToAttach(photo, true);
                        bitmap = BitmapFactory.decodeFile(path.toString());
                    }
                    if (overrideAvatar || bitmap != null) {
                        int size = AndroidUtilities.dp(58);
                        Bitmap result = Bitmap.createBitmap(size, size, Bitmap.Config.ARGB_8888);
                        result.eraseColor(Color.TRANSPARENT);
                        Canvas canvas = new Canvas(result);
                        if (overrideAvatar) {
                            AvatarDrawable avatarDrawable = new AvatarDrawable(user);
                            if (UserObject.isReplyUser(user)) {
                                avatarDrawable.setAvatarType(AvatarDrawable.AVATAR_TYPE_REPLIES);
                            } else {
                                avatarDrawable.setAvatarType(AvatarDrawable.AVATAR_TYPE_SAVED);
                            }
                            avatarDrawable.setBounds(0, 0, size, size);
                            avatarDrawable.draw(canvas);
                        } else {
                            BitmapShader shader = new BitmapShader(bitmap, Shader.TileMode.CLAMP, Shader.TileMode.CLAMP);
                            if (roundPaint == null) {
                                roundPaint = new Paint(Paint.ANTI_ALIAS_FLAG);
                                bitmapRect = new RectF();
                            }
                            float scale = size / (float) bitmap.getWidth();
                            canvas.save();
                            canvas.scale(scale, scale);
                            roundPaint.setShader(shader);
                            bitmapRect.set(0, 0, bitmap.getWidth(), bitmap.getHeight());
                            canvas.drawRoundRect(bitmapRect, bitmap.getWidth(), bitmap.getHeight(), roundPaint);
                            canvas.restore();
                        }
                        Drawable drawable = ApplicationLoader.applicationContext.getResources().getDrawable(R.drawable.book_logo);
                        int w = AndroidUtilities.dp(15);
                        int left = size - w - AndroidUtilities.dp(2);
                        int top = size - w - AndroidUtilities.dp(2);
                        drawable.setBounds(left, top, left + w, top + w);
                        drawable.draw(canvas);
                        try {
                            canvas.setBitmap(null);
                        } catch (Exception e) {
                            //don't promt, this will crash on 2.x
                        }
                        bitmap = result;
                    }
                } catch (Throwable e) {
                    FileLog.e(e);
                }
            }
            if (Build.VERSION.SDK_INT >= 26) {
                ShortcutInfoCompat.Builder pinShortcutInfo =
                        new ShortcutInfoCompat.Builder(ApplicationLoader.applicationContext, "sdid_" + dialogId)
                                .setShortLabel(name)
                                .setIntent(shortcutIntent);

                if (bitmap != null) {
                    pinShortcutInfo.setIcon(IconCompat.createWithBitmap(bitmap));
                } else {
                    if (user != null) {
                        if (user.bot) {
                            pinShortcutInfo.setIcon(IconCompat.createWithResource(ApplicationLoader.applicationContext, R.drawable.book_bot));
                        } else {
                            pinShortcutInfo.setIcon(IconCompat.createWithResource(ApplicationLoader.applicationContext, R.drawable.book_user));
                        }
                    } else {
                        if (ChatObject.isChannel(chat) && !chat.megagroup) {
                            pinShortcutInfo.setIcon(IconCompat.createWithResource(ApplicationLoader.applicationContext, R.drawable.book_channel));
                        } else {
                            pinShortcutInfo.setIcon(IconCompat.createWithResource(ApplicationLoader.applicationContext, R.drawable.book_group));
                        }
                    }
                }

                ShortcutManagerCompat.requestPinShortcut(ApplicationLoader.applicationContext, pinShortcutInfo.build(), null);
            } else {
                Intent addIntent = new Intent();
                if (bitmap != null) {
                    addIntent.putExtra(Intent.EXTRA_SHORTCUT_ICON, bitmap);
                } else {
                    if (user != null) {
                        if (user.bot) {
                            addIntent.putExtra(Intent.EXTRA_SHORTCUT_ICON_RESOURCE, Intent.ShortcutIconResource.fromContext(ApplicationLoader.applicationContext, R.drawable.book_bot));
                        } else {
                            addIntent.putExtra(Intent.EXTRA_SHORTCUT_ICON_RESOURCE, Intent.ShortcutIconResource.fromContext(ApplicationLoader.applicationContext, R.drawable.book_user));
                        }
                    } else {
                        if (ChatObject.isChannel(chat) && !chat.megagroup) {
                            addIntent.putExtra(Intent.EXTRA_SHORTCUT_ICON_RESOURCE, Intent.ShortcutIconResource.fromContext(ApplicationLoader.applicationContext, R.drawable.book_channel));
                        } else {
                            addIntent.putExtra(Intent.EXTRA_SHORTCUT_ICON_RESOURCE, Intent.ShortcutIconResource.fromContext(ApplicationLoader.applicationContext, R.drawable.book_group));
                        }
                    }
                }

                addIntent.putExtra(Intent.EXTRA_SHORTCUT_INTENT, shortcutIntent);
                addIntent.putExtra(Intent.EXTRA_SHORTCUT_NAME, name);
                addIntent.putExtra("duplicate", false);

                addIntent.setAction("com.android.launcher.action.INSTALL_SHORTCUT");
                ApplicationLoader.applicationContext.sendBroadcast(addIntent);
            }
        } catch (Exception e) {
            FileLog.e(e);
        }
    }

    public void uninstallShortcut(long dialogId) {
        try {
            if (Build.VERSION.SDK_INT >= 26) {
                ArrayList<String> arrayList = new ArrayList<>();
                arrayList.add("sdid_" + dialogId);
                arrayList.add("ndid_" + dialogId);
                ShortcutManagerCompat.removeDynamicShortcuts(ApplicationLoader.applicationContext, arrayList);
                if (Build.VERSION.SDK_INT >= 30) {
                    ShortcutManager shortcutManager = ApplicationLoader.applicationContext.getSystemService(ShortcutManager.class);
                    shortcutManager.removeLongLivedShortcuts(arrayList);
                }
            } else {
                TLRPC.User user = null;
                TLRPC.Chat chat = null;
                if (DialogObject.isEncryptedDialog(dialogId)) {
                    int encryptedChatId = DialogObject.getEncryptedChatId(dialogId);
                    TLRPC.EncryptedChat encryptedChat = getMessagesController().getEncryptedChat(encryptedChatId);
                    if (encryptedChat == null) {
                        return;
                    }
                    user = getMessagesController().getUser(encryptedChat.user_id);
                } else if (DialogObject.isUserDialog(dialogId)) {
                    user = getMessagesController().getUser(dialogId);
                } else if (DialogObject.isChatDialog(dialogId)) {
                    chat = getMessagesController().getChat(-dialogId);
                } else {
                    return;
                }
                if (user == null && chat == null) {
                    return;
                }
                String name;

                if (user != null) {
                    name = ContactsController.formatName(user.first_name, user.last_name);
                } else {
                    name = chat.title;
                }

                Intent addIntent = new Intent();
                addIntent.putExtra(Intent.EXTRA_SHORTCUT_INTENT, createIntrnalShortcutIntent(dialogId));
                addIntent.putExtra(Intent.EXTRA_SHORTCUT_NAME, name);
                addIntent.putExtra("duplicate", false);

                addIntent.setAction("com.android.launcher.action.UNINSTALL_SHORTCUT");
                ApplicationLoader.applicationContext.sendBroadcast(addIntent);
            }
        } catch (Exception e) {
            FileLog.e(e);
        }
    }
    //---------------- SEARCH END ----------------

    private static Comparator<TLRPC.MessageEntity> entityComparator = (entity1, entity2) -> {
        if (entity1.offset > entity2.offset) {
            return 1;
        } else if (entity1.offset < entity2.offset) {
            return -1;
        }
        return 0;
    };

    private LongSparseArray<Boolean> loadingPinnedMessages = new LongSparseArray<>();

    public void loadPinnedMessages(long dialogId, int maxId, int fallback) {
        if (loadingPinnedMessages.indexOfKey(dialogId) >= 0) {
            return;
        }
        loadingPinnedMessages.put(dialogId, true);
        TLRPC.TL_messages_search req = new TLRPC.TL_messages_search();
        req.peer = getMessagesController().getInputPeer(dialogId);
        req.limit = 40;
        req.offset_id = maxId;
        req.q = "";
        req.filter = new TLRPC.TL_inputMessagesFilterPinned();
        getConnectionsManager().sendRequest(req, (response, error) -> {
            ArrayList<Integer> ids = new ArrayList<>();
            HashMap<Integer, MessageObject> messages = new HashMap<>();
            int totalCount = 0;
            boolean endReached;
            if (response instanceof TLRPC.messages_Messages) {
                TLRPC.messages_Messages res = (TLRPC.messages_Messages) response;
                LongSparseArray<TLRPC.User> usersDict = new LongSparseArray<>();
                for (int a = 0; a < res.users.size(); a++) {
                    TLRPC.User user = res.users.get(a);
                    usersDict.put(user.id, user);
                }
                LongSparseArray<TLRPC.Chat> chatsDict = new LongSparseArray<>();
                for (int a = 0; a < res.chats.size(); a++) {
                    TLRPC.Chat chat = res.chats.get(a);
                    chatsDict.put(chat.id, chat);
                }
                getMessagesStorage().putUsersAndChats(res.users, res.chats, true, true);
                getMessagesController().putUsers(res.users, false);
                getMessagesController().putChats(res.chats, false);
                for (int a = 0, N = res.messages.size(); a < N; a++) {
                    TLRPC.Message message = res.messages.get(a);
                    if (message instanceof TLRPC.TL_messageService || message instanceof TLRPC.TL_messageEmpty) {
                        continue;
                    }
                    ids.add(message.id);
                    messages.put(message.id, new MessageObject(currentAccount, message, usersDict, chatsDict, false, false));
                }
                if (fallback != 0 && ids.isEmpty()) {
                    ids.add(fallback);
                }
                endReached = res.messages.size() < req.limit;
                totalCount = Math.max(res.count, res.messages.size());
            } else {
                if (fallback != 0) {
                    ids.add(fallback);
                    totalCount = 1;
                }
                endReached = false;
            }
            getMessagesStorage().updatePinnedMessages(dialogId, ids, true, totalCount, maxId, endReached, messages);
            AndroidUtilities.runOnUIThread(() -> loadingPinnedMessages.remove(dialogId));
        });
    }

    public ArrayList<MessageObject> loadPinnedMessages(long dialogId, long channelId, ArrayList<Integer> mids, boolean useQueue) {
        if (useQueue) {
            getMessagesStorage().getStorageQueue().postRunnable(() -> loadPinnedMessageInternal(dialogId, channelId, mids, false));
        } else {
            return loadPinnedMessageInternal(dialogId, channelId, mids, true);
        }
        return null;
    }

    private ArrayList<MessageObject> loadPinnedMessageInternal(long dialogId, long channelId, ArrayList<Integer> mids, boolean returnValue) {
        try {
            ArrayList<Integer> midsCopy = new ArrayList<>(mids);
            CharSequence longIds;
            if (channelId != 0) {
                StringBuilder builder = new StringBuilder();
                for (int a = 0, N = mids.size(); a < N; a++) {
                    Integer messageId = mids.get(a);
                    if (builder.length() != 0) {
                        builder.append(",");
                    }
                    builder.append(messageId);
                }
                longIds = builder;
            } else {
                longIds = TextUtils.join(",", mids);
            }

            ArrayList<TLRPC.Message> results = new ArrayList<>();
            ArrayList<TLRPC.User> users = new ArrayList<>();
            ArrayList<TLRPC.Chat> chats = new ArrayList<>();
            ArrayList<Long> usersToLoad = new ArrayList<>();
            ArrayList<Long> chatsToLoad = new ArrayList<>();

            long selfUserId = getUserConfig().clientUserId;

            SQLiteCursor cursor = getMessagesStorage().getDatabase().queryFinalized(String.format(Locale.US, "SELECT data, mid, date FROM messages_v2 WHERE mid IN (%s) AND uid = %d", longIds, dialogId));
            while (cursor.next()) {
                NativeByteBuffer data = cursor.byteBufferValue(0);
                if (data != null) {
                    TLRPC.Message result = TLRPC.Message.TLdeserialize(data, data.readInt32(false), false);
                    if (!(result.action instanceof TLRPC.TL_messageActionHistoryClear)) {
                        result.readAttachPath(data, selfUserId);
                        result.id = cursor.intValue(1);
                        result.date = cursor.intValue(2);
                        result.dialog_id = dialogId;
                        MessagesStorage.addUsersAndChatsFromMessage(result, usersToLoad, chatsToLoad, null);
                        results.add(result);
                        midsCopy.remove((Integer) result.id);
                    }
                    data.reuse();
                }
            }
            cursor.dispose();

            if (!midsCopy.isEmpty()) {
                cursor = getMessagesStorage().getDatabase().queryFinalized(String.format(Locale.US, "SELECT data FROM chat_pinned_v2 WHERE uid = %d AND mid IN (%s)", dialogId, TextUtils.join(",", midsCopy)));
                while (cursor.next()) {
                    NativeByteBuffer data = cursor.byteBufferValue(0);
                    if (data != null) {
                        TLRPC.Message result = TLRPC.Message.TLdeserialize(data, data.readInt32(false), false);
                        if (!(result.action instanceof TLRPC.TL_messageActionHistoryClear)) {
                            result.readAttachPath(data, selfUserId);
                            result.dialog_id = dialogId;
                            MessagesStorage.addUsersAndChatsFromMessage(result, usersToLoad, chatsToLoad, null);
                            results.add(result);
                            midsCopy.remove((Integer) result.id);
                        }
                        data.reuse();
                    }
                }
                cursor.dispose();
            }

            if (!midsCopy.isEmpty()) {
                if (channelId != 0) {
                    TLRPC.TL_channels_getMessages req = new TLRPC.TL_channels_getMessages();
                    req.channel = getMessagesController().getInputChannel(channelId);
                    req.id = midsCopy;
                    getConnectionsManager().sendRequest(req, (response, error) -> {
                        boolean ok = false;
                        if (error == null) {
                            TLRPC.messages_Messages messagesRes = (TLRPC.messages_Messages) response;
                            removeEmptyMessages(messagesRes.messages);
                            if (!messagesRes.messages.isEmpty()) {
                                TLRPC.Chat chat = getMessagesController().getChat(channelId);
                                ImageLoader.saveMessagesThumbs(messagesRes.messages);
                                broadcastPinnedMessage(messagesRes.messages, messagesRes.users, messagesRes.chats, false, false);
                                getMessagesStorage().putUsersAndChats(messagesRes.users, messagesRes.chats, true, true);
                                savePinnedMessages(dialogId, messagesRes.messages);
                                ok = true;
                            }
                        }
                        if (!ok) {
                            getMessagesStorage().updatePinnedMessages(dialogId, req.id, false, -1, 0, false, null);
                        }
                    });
                } else {
                    TLRPC.TL_messages_getMessages req = new TLRPC.TL_messages_getMessages();
                    req.id = midsCopy;
                    getConnectionsManager().sendRequest(req, (response, error) -> {
                        boolean ok = false;
                        if (error == null) {
                            TLRPC.messages_Messages messagesRes = (TLRPC.messages_Messages) response;
                            removeEmptyMessages(messagesRes.messages);
                            if (!messagesRes.messages.isEmpty()) {
                                ImageLoader.saveMessagesThumbs(messagesRes.messages);
                                broadcastPinnedMessage(messagesRes.messages, messagesRes.users, messagesRes.chats, false, false);
                                getMessagesStorage().putUsersAndChats(messagesRes.users, messagesRes.chats, true, true);
                                savePinnedMessages(dialogId, messagesRes.messages);
                                ok = true;
                            }
                        }
                        if (!ok) {
                            getMessagesStorage().updatePinnedMessages(dialogId, req.id, false, -1, 0, false, null);
                        }
                    });
                }
            }
            if (!results.isEmpty()) {
                if (!usersToLoad.isEmpty()) {
                    getMessagesStorage().getUsersInternal(TextUtils.join(",", usersToLoad), users);
                }
                if (!chatsToLoad.isEmpty()) {
                    getMessagesStorage().getChatsInternal(TextUtils.join(",", chatsToLoad), chats);
                }
                if (returnValue) {
                    return broadcastPinnedMessage(results, users, chats, true, true);
                } else {
                    broadcastPinnedMessage(results, users, chats, true, false);
                }
            }
        } catch (Exception e) {
            FileLog.e(e);
        }
        return null;
    }

    private void savePinnedMessages(long dialogId, ArrayList<TLRPC.Message> arrayList) {
        if (arrayList.isEmpty()) {
            return;
        }
        getMessagesStorage().getStorageQueue().postRunnable(() -> {
            try {
                getMessagesStorage().getDatabase().beginTransaction();
                //SQLitePreparedStatement state = getMessagesStorage().getDatabase().executeFast("UPDATE chat_pinned_v2 SET data = ? WHERE uid = ? AND mid = ?");
                SQLitePreparedStatement state = getMessagesStorage().getDatabase().executeFast("REPLACE INTO chat_pinned_v2 VALUES(?, ?, ?)");
                for (int a = 0, N = arrayList.size(); a < N; a++) {
                    TLRPC.Message message = arrayList.get(a);
                    MessageObject.normalizeFlags(message);
                    NativeByteBuffer data = new NativeByteBuffer(message.getObjectSize());
                    message.serializeToStream(data);
                    state.requery();
                    state.bindLong(1, dialogId);
                    state.bindInteger(2, message.id);
                    state.bindByteBuffer(3, data);
                    state.step();
                    data.reuse();
                }
                state.dispose();
                getMessagesStorage().getDatabase().commitTransaction();
            } catch (Exception e) {
                FileLog.e(e);
            }
        });
    }

    private ArrayList<MessageObject> broadcastPinnedMessage(ArrayList<TLRPC.Message> results, ArrayList<TLRPC.User> users, ArrayList<TLRPC.Chat> chats, boolean isCache, boolean returnValue) {
        if (results.isEmpty()) {
            return null;
        }
        LongSparseArray<TLRPC.User> usersDict = new LongSparseArray<>();
        for (int a = 0; a < users.size(); a++) {
            TLRPC.User user = users.get(a);
            usersDict.put(user.id, user);
        }
        LongSparseArray<TLRPC.Chat> chatsDict = new LongSparseArray<>();
        for (int a = 0; a < chats.size(); a++) {
            TLRPC.Chat chat = chats.get(a);
            chatsDict.put(chat.id, chat);
        }
        ArrayList<MessageObject> messageObjects = new ArrayList<>();
        if (returnValue) {
            AndroidUtilities.runOnUIThread(() -> {
                getMessagesController().putUsers(users, isCache);
                getMessagesController().putChats(chats, isCache);
            });
            int checkedCount = 0;
            for (int a = 0, N = results.size(); a < N; a++) {
                TLRPC.Message message = results.get(a);
                if (MessageObject.getMedia(message) instanceof TLRPC.TL_messageMediaDocument || MessageObject.getMedia(message) instanceof TLRPC.TL_messageMediaPhoto) {
                    checkedCount++;
                }
                messageObjects.add(new MessageObject(currentAccount, message, usersDict, chatsDict, false, checkedCount < 30));
            }
            return messageObjects;
        } else {
            AndroidUtilities.runOnUIThread(() -> {
                getMessagesController().putUsers(users, isCache);
                getMessagesController().putChats(chats, isCache);
                int checkedCount = 0;
                for (int a = 0, N = results.size(); a < N; a++) {
                    TLRPC.Message message = results.get(a);
                    if (MessageObject.getMedia(message) instanceof TLRPC.TL_messageMediaDocument || MessageObject.getMedia(message) instanceof TLRPC.TL_messageMediaPhoto) {
                        checkedCount++;
                    }
                    messageObjects.add(new MessageObject(currentAccount, message, usersDict, chatsDict, false, checkedCount < 30));
                }
                AndroidUtilities.runOnUIThread(() -> getNotificationCenter().postNotificationName(NotificationCenter.didLoadPinnedMessages, messageObjects.get(0).getDialogId(), null, true, messageObjects, null, 0, -1, false));
            });
        }
        return null;
    }

    private static void removeEmptyMessages(ArrayList<TLRPC.Message> messages) {
        for (int a = 0; a < messages.size(); a++) {
            TLRPC.Message message = messages.get(a);
            if (message == null || message instanceof TLRPC.TL_messageEmpty || message.action instanceof TLRPC.TL_messageActionHistoryClear) {
                messages.remove(a);
                a--;
            }
        }
    }

    public void loadReplyMessagesForMessages(ArrayList<MessageObject> messages, long dialogId, boolean scheduled, long threadMessageId, Runnable callback, int classGuid) {
        if (DialogObject.isEncryptedDialog(dialogId)) {
            ArrayList<Long> replyMessages = new ArrayList<>();
            LongSparseArray<ArrayList<MessageObject>> replyMessageRandomOwners = new LongSparseArray<>();
            for (int a = 0; a < messages.size(); a++) {
                MessageObject messageObject = messages.get(a);
                if (messageObject == null) {
                    continue;
                }
                if (messageObject.isReply() && messageObject.replyMessageObject == null) {
                    long id = messageObject.messageOwner.reply_to.reply_to_random_id;
                    ArrayList<MessageObject> messageObjects = replyMessageRandomOwners.get(id);
                    if (messageObjects == null) {
                        messageObjects = new ArrayList<>();
                        replyMessageRandomOwners.put(id, messageObjects);
                    }
                    messageObjects.add(messageObject);
                    if (!replyMessages.contains(id)) {
                        replyMessages.add(id);
                    }
                }
            }
            if (replyMessages.isEmpty()) {
                if (callback != null) {
                    callback.run();
                }
                return;
            }

            getMessagesStorage().getStorageQueue().postRunnable(() -> {
                try {
                    ArrayList<MessageObject> loadedMessages = new ArrayList<>();
                    SQLiteCursor cursor = getMessagesStorage().getDatabase().queryFinalized(String.format(Locale.US, "SELECT m.data, m.mid, m.date, r.random_id FROM randoms_v2 as r INNER JOIN messages_v2 as m ON r.mid = m.mid AND r.uid = m.uid WHERE r.random_id IN(%s)", TextUtils.join(",", replyMessages)));
                    while (cursor.next()) {
                        NativeByteBuffer data = cursor.byteBufferValue(0);
                        if (data != null) {
                            TLRPC.Message message = TLRPC.Message.TLdeserialize(data, data.readInt32(false), false);
                            message.readAttachPath(data, getUserConfig().clientUserId);
                            data.reuse();
                            message.id = cursor.intValue(1);
                            message.date = cursor.intValue(2);
                            message.dialog_id = dialogId;

                            long value = cursor.longValue(3);
                            ArrayList<MessageObject> arrayList = replyMessageRandomOwners.get(value);
                            replyMessageRandomOwners.remove(value);
                            if (arrayList != null) {
                                MessageObject messageObject = new MessageObject(currentAccount, message, false, false);
                                loadedMessages.add(messageObject);
                                for (int b = 0; b < arrayList.size(); b++) {
                                    MessageObject object = arrayList.get(b);
                                    object.replyMessageObject = messageObject;
                                    object.applyTimestampsHighlightForReplyMsg();
                                    object.messageOwner.reply_to = new TLRPC.TL_messageReplyHeader();
                                    object.messageOwner.reply_to.flags |= 16;
                                    object.messageOwner.reply_to.reply_to_msg_id = messageObject.getId();
                                }
                            }
                        }
                    }
                    cursor.dispose();
                    if (replyMessageRandomOwners.size() != 0) {
                        for (int b = 0; b < replyMessageRandomOwners.size(); b++) {
                            ArrayList<MessageObject> arrayList = replyMessageRandomOwners.valueAt(b);
                            for (int a = 0; a < arrayList.size(); a++) {
                                TLRPC.Message message = arrayList.get(a).messageOwner;
                                if (message.reply_to != null) {
                                    message.reply_to.reply_to_random_id = 0;
                                }
                            }
                        }
                    }
                    AndroidUtilities.runOnUIThread(() -> getNotificationCenter().postNotificationName(NotificationCenter.replyMessagesDidLoad, dialogId, loadedMessages, null));
                    if (callback != null) {
                        callback.run();
                    }
                } catch (Exception e) {
                    FileLog.e(e);
                }
            });
        } else {
            LongSparseArray<SparseArray<ArrayList<MessageObject>>> replyMessageOwners = new LongSparseArray<>();
            LongSparseArray<ArrayList<Integer>> dialogReplyMessagesIds = new LongSparseArray<>();
            LongSparseArray<ArrayList<MessageObject>> messagesWithUnknownStories = null;
            for (int a = 0; a < messages.size(); a++) {
                MessageObject messageObject = messages.get(a);
                if (messageObject == null) {
                    continue;
                }
                if (messageObject.type == MessageObject.TYPE_STORY || messageObject.type == MessageObject.TYPE_STORY_MENTION) {
                    if (messageObject.messageOwner.media.storyItem == null) {
                        long storyDialogId = DialogObject.getPeerDialogId(messageObject.messageOwner.media.peer);
                        if (messagesWithUnknownStories == null) {
                            messagesWithUnknownStories = new LongSparseArray<>();
                        }
                        ArrayList<MessageObject> array = messagesWithUnknownStories.get(storyDialogId);
                        if (array == null) {
                            array = new ArrayList<>();
                            messagesWithUnknownStories.put(storyDialogId, array);
                        }
                        array.add(messageObject);
                    } else {
                        long storyDialogId = DialogObject.getPeerDialogId(messageObject.messageOwner.media.peer);
                        messageObject.messageOwner.media.storyItem = StoriesStorage.checkExpiredStateLocal(currentAccount, storyDialogId, messageObject.messageOwner.media.storyItem);
                    }
                } else if (messageObject.getId() > 0 && messageObject.isReplyToStory()) {
                    if (messageObject.messageOwner.replyStory == null) {
                        long storyDialogId = messageObject.messageOwner.reply_to.user_id;
                        if (messagesWithUnknownStories == null) {
                            messagesWithUnknownStories = new LongSparseArray<>();
                        }
                        ArrayList<MessageObject> array = messagesWithUnknownStories.get(storyDialogId);
                        if (array == null) {
                            array = new ArrayList<>();
                            messagesWithUnknownStories.put(storyDialogId, array);
                        }
                        array.add(messageObject);
                    } else {
                        long storyDialogId = messageObject.messageOwner.reply_to.user_id;
                        messageObject.messageOwner.replyStory = StoriesStorage.checkExpiredStateLocal(currentAccount, storyDialogId, messageObject.messageOwner.replyStory);
                    }
                } else if (messageObject.getId() > 0 && messageObject.isReply()) {
                    int messageId = messageObject.messageOwner.reply_to.reply_to_msg_id;
                    if (messageId == threadMessageId) {
                        continue;
                    }
                    long channelId = 0;
                    if (messageObject.messageOwner.reply_to.reply_to_peer_id != null) {
                        if (messageObject.messageOwner.reply_to.reply_to_peer_id.channel_id != 0) {
                            channelId = messageObject.messageOwner.reply_to.reply_to_peer_id.channel_id;
                        }
                    } else if (messageObject.messageOwner.peer_id.channel_id != 0) {
                        channelId = messageObject.messageOwner.peer_id.channel_id;
                    }

                    if (messageObject.replyMessageObject != null) {
                        if (messageObject.replyMessageObject.messageOwner == null || messageObject.replyMessageObject.messageOwner.peer_id == null || messageObject.messageOwner instanceof TLRPC.TL_messageEmpty) {
                            continue;
                        }
                        if (messageObject.replyMessageObject.messageOwner.peer_id.channel_id == channelId) {
                            continue;
                        }
                    }

                    if (dialogId != UserObject.REPLY_BOT && channelId != 0 && messageObject.getDialogId() != -channelId) {
                        TLRPC.Chat chat = MessagesController.getInstance(currentAccount).getChat(channelId);
                        if (chat != null && !ChatObject.isPublic(chat)) {
                            continue;
                        }
                    }

                    SparseArray<ArrayList<MessageObject>> sparseArray = replyMessageOwners.get(dialogId);
                    ArrayList<Integer> ids = dialogReplyMessagesIds.get(channelId);
                    if (sparseArray == null) {
                        sparseArray = new SparseArray<>();
                        replyMessageOwners.put(dialogId, sparseArray);
                    }
                    if (ids == null) {
                        ids = new ArrayList<>();
                        dialogReplyMessagesIds.put(channelId, ids);
                    }
                    ArrayList<MessageObject> arrayList = sparseArray.get(messageId);
                    if (arrayList == null) {
                        arrayList = new ArrayList<>();
                        sparseArray.put(messageId, arrayList);
                        if (!ids.contains(messageId)) {
                            ids.add(messageId);
                        }
                    }
                    arrayList.add(messageObject);
                }
                if (
                    messageObject.type == MessageObject.TYPE_TEXT &&
                    messageObject.messageOwner != null &&
                    messageObject.messageOwner.media != null &&
                    messageObject.messageOwner.media.webpage != null &&
                    messageObject.messageOwner.media.webpage.attributes != null
                ) {
                    for (int i = 0; i < messageObject.messageOwner.media.webpage.attributes.size(); ++i) {
                        TLRPC.WebPageAttribute attr = messageObject.messageOwner.media.webpage.attributes.get(i);
                        if (attr instanceof TLRPC.TL_webPageAttributeStory) {
                            TLRPC.TL_webPageAttributeStory attrStory = (TLRPC.TL_webPageAttributeStory) attr;
                            if (attrStory.storyItem == null) {
                                long storyDialogId = DialogObject.getPeerDialogId(attrStory.peer);
                                if (messagesWithUnknownStories == null) {
                                    messagesWithUnknownStories = new LongSparseArray<>();
                                }
                                ArrayList<MessageObject> array = messagesWithUnknownStories.get(storyDialogId);
                                if (array == null) {
                                    array = new ArrayList<>();
                                    messagesWithUnknownStories.put(storyDialogId, array);
                                }
                                array.add(messageObject);
                            } else {
                                long storyDialogId = DialogObject.getPeerDialogId(attrStory.peer);
                                attrStory.storyItem = StoriesStorage.checkExpiredStateLocal(currentAccount, storyDialogId, attrStory.storyItem);
                            }
                        }
                    }
                }
            }
            if (replyMessageOwners.isEmpty() && messagesWithUnknownStories == null) {
                if (callback != null) {
                    callback.run();
                }
                return;
            }

            LongSparseArray<ArrayList<MessageObject>> finalMessagesWithUnknownStories = messagesWithUnknownStories;

            AtomicInteger requestsCount = new AtomicInteger(2);
            getMessagesStorage().getStorageQueue().postRunnable(() -> {
                try {
                    getMessagesController().getStoriesController().fillMessagesWithStories(finalMessagesWithUnknownStories, () -> {
                        if (requestsCount.decrementAndGet() == 0) {
                            if (callback != null) {
                                AndroidUtilities.runOnUIThread(callback);
                            }
                        }
                    }, classGuid);
                    if (replyMessageOwners.isEmpty()) {
                        if (requestsCount.decrementAndGet() == 0) {
                            if (callback != null) {
                                AndroidUtilities.runOnUIThread(callback);
                            }
                        }
                        return;
                    }
                    ArrayList<TLRPC.Message> result = new ArrayList<>();
                    ArrayList<TLRPC.User> users = new ArrayList<>();
                    ArrayList<TLRPC.Chat> chats = new ArrayList<>();
                    ArrayList<Long> usersToLoad = new ArrayList<>();
                    ArrayList<Long> chatsToLoad = new ArrayList<>();

                    for (int b = 0, N2 = replyMessageOwners.size(); b < N2; b++) {
                        long did = replyMessageOwners.keyAt(b);
                        SparseArray<ArrayList<MessageObject>> owners = replyMessageOwners.valueAt(b);
                        ArrayList<Integer> ids = dialogReplyMessagesIds.get(did);
                        if (ids == null) {
                            continue;
                        }
                        for (int i = 0; i < 2; i++) {
                            if (i == 1 && !scheduled) {
                                continue;
                            }
                            boolean findInScheduled = i == 1;
                            SQLiteCursor cursor;
                            if (findInScheduled) {
                                cursor = getMessagesStorage().getDatabase().queryFinalized(String.format(Locale.US, "SELECT data, mid, date, uid FROM scheduled_messages_v2 WHERE mid IN(%s) AND uid = %d", TextUtils.join(",", ids), dialogId));
                            } else {
                                cursor = getMessagesStorage().getDatabase().queryFinalized(String.format(Locale.US, "SELECT data, mid, date, uid FROM messages_v2 WHERE mid IN(%s) AND uid = %d", TextUtils.join(",", ids), dialogId));
                            }
                            while (cursor.next()) {
                                NativeByteBuffer data = cursor.byteBufferValue(0);
                                if (data != null) {
                                    TLRPC.Message message = TLRPC.Message.TLdeserialize(data, data.readInt32(false), false);
                                    message.readAttachPath(data, getUserConfig().clientUserId);
                                    data.reuse();
                                    message.id = cursor.intValue(1);
                                    message.date = cursor.intValue(2);
                                    message.dialog_id = dialogId;
                                    MessagesStorage.addUsersAndChatsFromMessage(message, usersToLoad, chatsToLoad, null);
                                    result.add(message);

                                    long channelId = message.peer_id != null ? message.peer_id.channel_id : 0;
                                    ArrayList<Integer> mids = dialogReplyMessagesIds.get(channelId);
                                    if (mids != null) {
                                        mids.remove((Integer) message.id);
                                        if (mids.isEmpty()) {
                                            dialogReplyMessagesIds.remove(channelId);
                                        }
                                    }
                                }
                            }
                            cursor.dispose();
                        }
                    }

                    if (!usersToLoad.isEmpty()) {
                        getMessagesStorage().getUsersInternal(TextUtils.join(",", usersToLoad), users);
                    }
                    if (!chatsToLoad.isEmpty()) {
                        getMessagesStorage().getChatsInternal(TextUtils.join(",", chatsToLoad), chats);
                    }
                    broadcastReplyMessages(result, replyMessageOwners, users, chats, dialogId, true);

                    if (!dialogReplyMessagesIds.isEmpty()) {
                        for (int a = 0, N = dialogReplyMessagesIds.size(); a < N; a++) {
                            long channelId = dialogReplyMessagesIds.keyAt(a);
                            if (scheduled) {
                                TLRPC.TL_messages_getScheduledMessages req = new TLRPC.TL_messages_getScheduledMessages();
                                req.peer = getMessagesController().getInputPeer(dialogId);
                                req.id = dialogReplyMessagesIds.valueAt(a);
                                int reqId = getConnectionsManager().sendRequest(req, (response, error) -> {
                                    if (error == null) {
                                        TLRPC.messages_Messages messagesRes = (TLRPC.messages_Messages) response;
                                        for (int i = 0; i < messagesRes.messages.size(); i++) {
                                            TLRPC.Message message = messagesRes.messages.get(i);
                                            if (message instanceof TLRPC.TL_messageEmpty) {
                                                messagesRes.messages.remove(i);
                                                i--;
                                            }
                                        }
                                        if (messagesRes.messages.size() < req.id.size()) {
                                            TLObject req2;
                                            if (channelId != 0) {
                                                TLRPC.TL_channels_getMessages reqInner = new TLRPC.TL_channels_getMessages();
                                                reqInner.channel = getMessagesController().getInputChannel(channelId);
                                                reqInner.id = req.id;
                                                req2 = reqInner;
                                            } else {
                                                TLRPC.TL_messages_getMessages reqInner = new TLRPC.TL_messages_getMessages();
                                                reqInner.id = req.id;
                                                req2 = reqInner;
                                            }
                                            getConnectionsManager().sendRequest(req2, (response2, error2) -> {
                                                if (error == null) {
                                                    TLRPC.messages_Messages messagesRes2 = (TLRPC.messages_Messages) response2;
                                                    messagesRes.messages.addAll(messagesRes2.messages);
                                                    messagesRes.users.addAll(messagesRes2.users);
                                                    messagesRes.chats.addAll(messagesRes2.chats);
                                                    for (int i = 0; i < messagesRes.messages.size(); i++) {
                                                        TLRPC.Message message = messagesRes.messages.get(i);
                                                        if (message.dialog_id == 0) {
                                                            message.dialog_id = dialogId;
                                                        }
                                                    }
                                                    MessageObject.fixMessagePeer(messagesRes.messages, channelId);
                                                    ImageLoader.saveMessagesThumbs(messagesRes.messages);
                                                    broadcastReplyMessages(messagesRes.messages, replyMessageOwners, messagesRes.users, messagesRes.chats, dialogId, false);
                                                    getMessagesStorage().putUsersAndChats(messagesRes.users, messagesRes.chats, true, true);
                                                    saveReplyMessages(replyMessageOwners, messagesRes.messages, scheduled);
                                                }
                                            });
                                        } else {
                                            for (int i = 0; i < messagesRes.messages.size(); i++) {
                                                TLRPC.Message message = messagesRes.messages.get(i);
                                                if (message.dialog_id == 0) {
                                                    message.dialog_id = dialogId;
                                                }
                                            }
                                            MessageObject.fixMessagePeer(messagesRes.messages, channelId);
                                            ImageLoader.saveMessagesThumbs(messagesRes.messages);
                                            broadcastReplyMessages(messagesRes.messages, replyMessageOwners, messagesRes.users, messagesRes.chats, dialogId, false);
                                            getMessagesStorage().putUsersAndChats(messagesRes.users, messagesRes.chats, true, true);
                                            saveReplyMessages(replyMessageOwners, messagesRes.messages, scheduled);
                                        }
                                    }
                                    if (requestsCount.decrementAndGet() == 0) {
                                        if (callback != null) {
                                            AndroidUtilities.runOnUIThread(callback);
                                        }
                                    }
                                });
                                if (classGuid != 0) {
                                    getConnectionsManager().bindRequestToGuid(reqId, classGuid);
                                }
                            } else if (channelId != 0) {
                                TLRPC.TL_channels_getMessages req = new TLRPC.TL_channels_getMessages();
                                req.channel = getMessagesController().getInputChannel(channelId);
                                req.id = dialogReplyMessagesIds.valueAt(a);
                                int reqId = getConnectionsManager().sendRequest(req, (response, error) -> {
                                    if (error == null) {
                                        TLRPC.messages_Messages messagesRes = (TLRPC.messages_Messages) response;
                                        for (int i = 0; i < messagesRes.messages.size(); i++) {
                                            TLRPC.Message message = messagesRes.messages.get(i);
                                            if (message.dialog_id == 0) {
                                                message.dialog_id = dialogId;
                                            }
                                        }
                                        MessageObject.fixMessagePeer(messagesRes.messages, channelId);
                                        ImageLoader.saveMessagesThumbs(messagesRes.messages);
                                        broadcastReplyMessages(messagesRes.messages, replyMessageOwners, messagesRes.users, messagesRes.chats, dialogId, false);
                                        getMessagesStorage().putUsersAndChats(messagesRes.users, messagesRes.chats, true, true);
                                        saveReplyMessages(replyMessageOwners, messagesRes.messages, scheduled);
                                    }
                                    if (requestsCount.decrementAndGet() == 0) {
                                        if (callback != null) {
                                            AndroidUtilities.runOnUIThread(callback);
                                        }
                                    }
                                });
                                if (classGuid != 0) {
                                    getConnectionsManager().bindRequestToGuid(reqId, classGuid);
                                }
                            } else {
                                TLRPC.TL_messages_getMessages req = new TLRPC.TL_messages_getMessages();
                                req.id = dialogReplyMessagesIds.valueAt(a);
                                int reqId = getConnectionsManager().sendRequest(req, (response, error) -> {
                                    if (error == null) {
                                        TLRPC.messages_Messages messagesRes = (TLRPC.messages_Messages) response;
                                        for (int i = 0; i < messagesRes.messages.size(); i++) {
                                            TLRPC.Message message = messagesRes.messages.get(i);
                                            if (message.dialog_id == 0) {
                                                message.dialog_id = dialogId;
                                            }
                                        }
                                        ImageLoader.saveMessagesThumbs(messagesRes.messages);
                                        broadcastReplyMessages(messagesRes.messages, replyMessageOwners, messagesRes.users, messagesRes.chats, dialogId, false);
                                        getMessagesStorage().putUsersAndChats(messagesRes.users, messagesRes.chats, true, true);
                                        saveReplyMessages(replyMessageOwners, messagesRes.messages, scheduled);
                                    }
                                    if (requestsCount.decrementAndGet() == 0) {
                                        if (callback != null) {
                                            AndroidUtilities.runOnUIThread(callback);
                                        }
                                    }
                                });
                                if (classGuid != 0) {
                                    getConnectionsManager().bindRequestToGuid(reqId, classGuid);
                                }
                            }
                        }
                    } else {
                        if (requestsCount.decrementAndGet() == 0) {
                            if (callback != null) {
                                AndroidUtilities.runOnUIThread(callback);
                            }
                        }
                    }
                } catch (Exception e) {
                    if (callback != null) {
                        AndroidUtilities.runOnUIThread(callback);
                    }
                    FileLog.e(e);
                }
            });
        }
    }

    private void saveReplyMessages(LongSparseArray<SparseArray<ArrayList<MessageObject>>> replyMessageOwners, ArrayList<TLRPC.Message> result, boolean scheduled) {
        getMessagesStorage().getStorageQueue().postRunnable(() -> {
            try {
                getMessagesStorage().getDatabase().beginTransaction();
                SQLitePreparedStatement state;
                SQLitePreparedStatement topicState = null;
                if (scheduled) {
                    state = getMessagesStorage().getDatabase().executeFast("UPDATE scheduled_messages_v2 SET replydata = ?, reply_to_message_id = ? WHERE mid = ? AND uid = ?");
                } else {
                    state = getMessagesStorage().getDatabase().executeFast("UPDATE messages_v2 SET replydata = ?, reply_to_message_id = ? WHERE mid = ? AND uid = ?");
                    topicState = getMessagesStorage().getDatabase().executeFast("UPDATE messages_topics SET replydata = ?, reply_to_message_id = ? WHERE mid = ? AND uid = ?");
                }
                for (int a = 0; a < result.size(); a++) {
                    TLRPC.Message message = result.get(a);
                    long dialogId = MessageObject.getDialogId(message);
                    SparseArray<ArrayList<MessageObject>> sparseArray = replyMessageOwners.get(dialogId);
                    if (sparseArray == null) {
                        continue;
                    }
                    ArrayList<MessageObject> messageObjects = sparseArray.get(message.id);
                    if (messageObjects != null) {
                        MessageObject.normalizeFlags(message);
                        NativeByteBuffer data = new NativeByteBuffer(message.getObjectSize());
                        message.serializeToStream(data);
                        for (int b = 0; b < messageObjects.size(); b++) {
                            MessageObject messageObject = messageObjects.get(b);
                            for (int i = 0; i < 2; i++) {
                                SQLitePreparedStatement localState = i == 0 ? state : topicState;
                                if (localState == null) {
                                    continue;
                                }
                                localState.requery();
                                localState.bindByteBuffer(1, data);
                                localState.bindInteger(2, message.id);
                                localState.bindInteger(3, messageObject.getId());
                                localState.bindLong(4, messageObject.getDialogId());
                                localState.step();
                            }
                        }
                        data.reuse();
                    }
                }
                state.dispose();
                if (topicState != null) {
                    topicState.dispose();
                }
                getMessagesStorage().getDatabase().commitTransaction();
            } catch (Exception e) {
                FileLog.e(e);
            }
        });
    }

    private void broadcastReplyMessages(ArrayList<TLRPC.Message> result, LongSparseArray<SparseArray<ArrayList<MessageObject>>> replyMessageOwners, ArrayList<TLRPC.User> users, ArrayList<TLRPC.Chat> chats, long dialog_id, boolean isCache) {
        LongSparseArray<TLRPC.User> usersDict = new LongSparseArray<>();
        for (int a = 0; a < users.size(); a++) {
            TLRPC.User user = users.get(a);
            usersDict.put(user.id, user);
        }
        LongSparseArray<TLRPC.Chat> chatsDict = new LongSparseArray<>();
        for (int a = 0; a < chats.size(); a++) {
            TLRPC.Chat chat = chats.get(a);
            chatsDict.put(chat.id, chat);
        }
        ArrayList<MessageObject> messageObjects = new ArrayList<>();
        for (int a = 0, N = result.size(); a < N; a++) {
            messageObjects.add(new MessageObject(currentAccount, result.get(a), usersDict, chatsDict, false, false));
        }
        AndroidUtilities.runOnUIThread(() -> {
            getMessagesController().putUsers(users, isCache);
            getMessagesController().putChats(chats, isCache);
            boolean changed = false;
            for (int a = 0, N = messageObjects.size(); a < N; a++) {
                MessageObject messageObject = messageObjects.get(a);
                long dialogId = messageObject.getDialogId();
                SparseArray<ArrayList<MessageObject>> sparseArray = replyMessageOwners.get(dialogId);
                if (sparseArray == null) {
                    continue;
                }
                ArrayList<MessageObject> arrayList = sparseArray.get(messageObject.getId());
                if (arrayList != null) {
                    for (int b = 0; b < arrayList.size(); b++) {
                        MessageObject m = arrayList.get(b);
                        m.replyMessageObject = messageObject;
                        m.applyTimestampsHighlightForReplyMsg();
                        if (m.messageOwner.action instanceof TLRPC.TL_messageActionPinMessage) {
                            m.generatePinMessageText(null, null);
                        } else if (m.messageOwner.action instanceof TLRPC.TL_messageActionGameScore) {
                            m.generateGameMessageText(null);
                        } else if (m.messageOwner.action instanceof TLRPC.TL_messageActionPaymentSent) {
                            m.generatePaymentSentMessageText(null);
                        }
                    }
                    changed = true;
                }
            }
            if (changed) {
                getNotificationCenter().postNotificationName(NotificationCenter.replyMessagesDidLoad, dialog_id, messageObjects, replyMessageOwners);
            }
        });
    }

    public static void sortEntities(ArrayList<TLRPC.MessageEntity> entities) {
        Collections.sort(entities, entityComparator);
    }

    private static boolean checkInclusion(int index, List<TLRPC.MessageEntity> entities, boolean end) {
        if (entities == null || entities.isEmpty()) {
            return false;
        }
        int count = entities.size();
        for (int a = 0; a < count; a++) {
            TLRPC.MessageEntity entity = entities.get(a);
            if ((end ? entity.offset < index : entity.offset <= index) && entity.offset + entity.length > index) {
                return true;
            }
        }
        return false;
    }

    private static boolean checkIntersection(int start, int end, List<TLRPC.MessageEntity> entities) {
        if (entities == null || entities.isEmpty()) {
            return false;
        }
        int count = entities.size();
        for (int a = 0; a < count; a++) {
            TLRPC.MessageEntity entity = entities.get(a);
            if (entity.offset > start && entity.offset + entity.length <= end) {
                return true;
            }
        }
        return false;
    }

    public CharSequence substring(CharSequence source, int start, int end) {
        if (source instanceof SpannableStringBuilder) {
            return source.subSequence(start, end);
        } else if (source instanceof SpannedString) {
            return source.subSequence(start, end);
        } else {
            return TextUtils.substring(source, start, end);
        }
    }

    private static CharacterStyle createNewSpan(CharacterStyle baseSpan, TextStyleSpan.TextStyleRun textStyleRun, TextStyleSpan.TextStyleRun newStyleRun, boolean allowIntersection) {
        TextStyleSpan.TextStyleRun run = new TextStyleSpan.TextStyleRun(textStyleRun);
        if (newStyleRun != null) {
            if (allowIntersection) {
                run.merge(newStyleRun);
            } else {
                run.replace(newStyleRun);
            }
        }
        if (baseSpan instanceof TextStyleSpan) {
            return new TextStyleSpan(run);
        } else if (baseSpan instanceof URLSpanReplacement) {
            URLSpanReplacement span = (URLSpanReplacement) baseSpan;
            return new URLSpanReplacement(span.getURL(), run);
        }
        return null;
    }

    public static void addStyleToText(TextStyleSpan span, int start, int end, Spannable editable, boolean allowIntersection) {
        try {
            CharacterStyle[] spans = editable.getSpans(start, end, CharacterStyle.class);
            if (spans != null && spans.length > 0) {
                for (int a = 0; a < spans.length; a++) {
                    CharacterStyle oldSpan = spans[a];
                    TextStyleSpan.TextStyleRun textStyleRun;
                    TextStyleSpan.TextStyleRun newStyleRun = span != null ? span.getTextStyleRun() : new TextStyleSpan.TextStyleRun();
                    if (oldSpan instanceof TextStyleSpan) {
                        TextStyleSpan textStyleSpan = (TextStyleSpan) oldSpan;
                        textStyleRun = textStyleSpan.getTextStyleRun();
                    } else if (oldSpan instanceof URLSpanReplacement) {
                        URLSpanReplacement urlSpanReplacement = (URLSpanReplacement) oldSpan;
                        textStyleRun = urlSpanReplacement.getTextStyleRun();
                        if (textStyleRun == null) {
                            textStyleRun = new TextStyleSpan.TextStyleRun();
                        }
                    } else {
                        continue;
                    }
                    if (textStyleRun == null) {
                        continue;
                    }
                    int spanStart = editable.getSpanStart(oldSpan);
                    int spanEnd = editable.getSpanEnd(oldSpan);
                    editable.removeSpan(oldSpan);
                    if (spanStart > start && end > spanEnd) {
                        editable.setSpan(createNewSpan(oldSpan, textStyleRun, newStyleRun, allowIntersection), spanStart, spanEnd, Spanned.SPAN_EXCLUSIVE_EXCLUSIVE);
                        if (span != null) {
                            editable.setSpan(new TextStyleSpan(new TextStyleSpan.TextStyleRun(newStyleRun)), spanEnd, end, Spanned.SPAN_EXCLUSIVE_EXCLUSIVE);
                        }
                        end = spanStart;
                    } else {
                        int startTemp = start;
                        if (spanStart <= start) {
                            if (spanStart != start) {
                                editable.setSpan(createNewSpan(oldSpan, textStyleRun, null, allowIntersection), spanStart, start, Spanned.SPAN_EXCLUSIVE_EXCLUSIVE);
                            }
                            if (spanEnd > start) {
                                if (span != null) {
                                    editable.setSpan(createNewSpan(oldSpan, textStyleRun, newStyleRun, allowIntersection), start, Math.min(spanEnd, end), Spanned.SPAN_EXCLUSIVE_EXCLUSIVE);
                                }
                                start = spanEnd;
                            }
                        }
                        if (spanEnd >= end) {
                            if (spanEnd != end) {
                                editable.setSpan(createNewSpan(oldSpan, textStyleRun, null, allowIntersection), end, spanEnd, Spanned.SPAN_EXCLUSIVE_EXCLUSIVE);
                            }
                            if (end > spanStart && spanEnd <= startTemp) {
                                if (span != null) {
                                    editable.setSpan(createNewSpan(oldSpan, textStyleRun, newStyleRun, allowIntersection), spanStart, Math.min(spanEnd, end), Spanned.SPAN_EXCLUSIVE_EXCLUSIVE);
                                }
                                end = spanStart;
                            }
                        }
                    }
                }
            }
            if (span != null && start < end && start < editable.length()) {
                editable.setSpan(span, start, Math.min(editable.length(), end), Spanned.SPAN_EXCLUSIVE_EXCLUSIVE);
            }
        } catch (Exception e) {
            FileLog.e(e);
        }
    }

    public static void addTextStyleRuns(MessageObject msg, Spannable text) {
        addTextStyleRuns(msg.messageOwner.entities, msg.messageText, text, -1);
    }

    public static void addTextStyleRuns(TLRPC.DraftMessage msg, Spannable text, int allowedFlags) {
        addTextStyleRuns(msg.entities, msg.message, text, allowedFlags);
    }

    public static void addTextStyleRuns(MessageObject msg, Spannable text, int allowedFlags) {
        addTextStyleRuns(msg.messageOwner.entities, msg.messageText, text, allowedFlags);
    }

    public static void addTextStyleRuns(ArrayList<TLRPC.MessageEntity> entities, CharSequence messageText, Spannable text) {
        addTextStyleRuns(entities, messageText, text, -1);
    }

    public static void addTextStyleRuns(ArrayList<TLRPC.MessageEntity> entities, CharSequence messageText, Spannable text, int allowedFlags) {
        for (TextStyleSpan prevSpan : text.getSpans(0, text.length(), TextStyleSpan.class))
            text.removeSpan(prevSpan);
        for (TextStyleSpan.TextStyleRun run : MediaDataController.getTextStyleRuns(entities, messageText, allowedFlags)) {
            MediaDataController.addStyleToText(new TextStyleSpan(run), run.start, run.end, text, true);
        }
    }

    public static void addAnimatedEmojiSpans(ArrayList<TLRPC.MessageEntity> entities, CharSequence messageText, Paint.FontMetricsInt fontMetricsInt) {
        if (!(messageText instanceof Spannable) || entities == null) {
            return;
        }
        Spannable spannable = (Spannable) messageText;
        AnimatedEmojiSpan[] emojiSpans = spannable.getSpans(0, spannable.length(), AnimatedEmojiSpan.class);
        for (int j = 0; j < emojiSpans.length; ++j) {
            AnimatedEmojiSpan span = emojiSpans[j];
            if (span != null) {
                spannable.removeSpan(span);
            }
        }
        for (int i = 0; i < entities.size(); ++i) {
            TLRPC.MessageEntity messageEntity = entities.get(i);
            if (messageEntity instanceof TLRPC.TL_messageEntityCustomEmoji) {
                TLRPC.TL_messageEntityCustomEmoji entity = (TLRPC.TL_messageEntityCustomEmoji) messageEntity;

                int start = messageEntity.offset;
                int end = messageEntity.offset + messageEntity.length;
                if (start < end && end <= spannable.length()) {
                    AnimatedEmojiSpan span;
                    if (entity.document != null) {
                        span = new AnimatedEmojiSpan(entity.document, fontMetricsInt);
                    } else {
                        span = new AnimatedEmojiSpan(entity.document_id, fontMetricsInt);
                    }
                    spannable.setSpan(span, start, end, Spanned.SPAN_EXCLUSIVE_EXCLUSIVE);
                }
            }
        }
    }

    public static ArrayList<TextStyleSpan.TextStyleRun> getTextStyleRuns(ArrayList<TLRPC.MessageEntity> entities, CharSequence text, int allowedFlags) {
        ArrayList<TextStyleSpan.TextStyleRun> runs = new ArrayList<>();
        ArrayList<TLRPC.MessageEntity> entitiesCopy = new ArrayList<>(entities);

        Collections.sort(entitiesCopy, (o1, o2) -> {
            if (o1.offset > o2.offset) {
                return 1;
            } else if (o1.offset < o2.offset) {
                return -1;
            }
            return 0;
        });
        for (int a = 0, N = entitiesCopy.size(); a < N; a++) {
            TLRPC.MessageEntity entity = entitiesCopy.get(a);
            if (entity == null || entity.length <= 0 || entity.offset < 0 || entity.offset >= text.length()) {
                continue;
            } else if (entity.offset + entity.length > text.length()) {
                entity.length = text.length() - entity.offset;
            }

            if (entity instanceof TLRPC.TL_messageEntityCustomEmoji) {
                continue;
            }

            TextStyleSpan.TextStyleRun newRun = new TextStyleSpan.TextStyleRun();
            newRun.start = entity.offset;
            newRun.end = newRun.start + entity.length;
            TLRPC.MessageEntity urlEntity = null;
            if (entity instanceof TLRPC.TL_messageEntitySpoiler) {
                newRun.flags = TextStyleSpan.FLAG_STYLE_SPOILER;
            } else if (entity instanceof TLRPC.TL_messageEntityStrike) {
                newRun.flags = TextStyleSpan.FLAG_STYLE_STRIKE;
            } else if (entity instanceof TLRPC.TL_messageEntityUnderline) {
                newRun.flags = TextStyleSpan.FLAG_STYLE_UNDERLINE;
            } else if (entity instanceof TLRPC.TL_messageEntityBold) {
                newRun.flags = TextStyleSpan.FLAG_STYLE_BOLD;
            } else if (entity instanceof TLRPC.TL_messageEntityItalic) {
                newRun.flags = TextStyleSpan.FLAG_STYLE_ITALIC;
            } else if (entity instanceof TLRPC.TL_messageEntityCode || entity instanceof TLRPC.TL_messageEntityPre) {
                newRun.flags = TextStyleSpan.FLAG_STYLE_MONO;
            } else if (entity instanceof TLRPC.TL_messageEntityMentionName) {
                newRun.flags = TextStyleSpan.FLAG_STYLE_MENTION;
                newRun.urlEntity = entity;
            } else if (entity instanceof TLRPC.TL_inputMessageEntityMentionName) {
                newRun.flags = TextStyleSpan.FLAG_STYLE_MENTION;
                newRun.urlEntity = entity;
            } else {
                newRun.flags = TextStyleSpan.FLAG_STYLE_URL;
                newRun.urlEntity = entity;
            }
            if (entity instanceof TLRPC.TL_messageEntityTextUrl) {
                newRun.flags |= TextStyleSpan.FLAG_STYLE_TEXT_URL;
            }

            newRun.flags &= allowedFlags;

            for (int b = 0, N2 = runs.size(); b < N2; b++) {
                TextStyleSpan.TextStyleRun run = runs.get(b);

                if (newRun.start > run.start) {
                    if (newRun.start >= run.end) {
                        continue;
                    }

                    if (newRun.end < run.end) {
                        TextStyleSpan.TextStyleRun r = new TextStyleSpan.TextStyleRun(newRun);
                        r.merge(run);
                        b++;
                        N2++;
                        runs.add(b, r);

                        r = new TextStyleSpan.TextStyleRun(run);
                        r.start = newRun.end;
                        b++;
                        N2++;
                        runs.add(b, r);
                    } else {
                        TextStyleSpan.TextStyleRun r = new TextStyleSpan.TextStyleRun(newRun);
                        r.merge(run);
                        r.end = run.end;
                        b++;
                        N2++;
                        runs.add(b, r);
                    }

                    int temp = newRun.start;
                    newRun.start = run.end;
                    run.end = temp;
                } else {
                    if (run.start >= newRun.end) {
                        continue;
                    }
                    int temp = run.start;
                    if (newRun.end == run.end) {
                        run.merge(newRun);
                    } else if (newRun.end < run.end) {
                        TextStyleSpan.TextStyleRun r = new TextStyleSpan.TextStyleRun(run);
                        r.merge(newRun);
                        r.end = newRun.end;
                        b++;
                        N2++;
                        runs.add(b, r);

                        run.start = newRun.end;
                    } else {
                        TextStyleSpan.TextStyleRun r = new TextStyleSpan.TextStyleRun(newRun);
                        r.start = run.end;
                        b++;
                        N2++;
                        runs.add(b, r);

                        run.merge(newRun);
                    }
                    newRun.end = temp;
                }
            }
            if (newRun.start < newRun.end) {
                runs.add(newRun);
            }
        }
        return runs;
    }

    public void addStyle(TextStyleSpan.TextStyleRun styleRun, int spanStart, int spanEnd, ArrayList<TLRPC.MessageEntity> entities) {
        int flags = styleRun.flags;
        if ((flags & TextStyleSpan.FLAG_STYLE_SPOILER) != 0)
            entities.add(setEntityStartEnd(new TLRPC.TL_messageEntitySpoiler(), spanStart, spanEnd));
        if ((flags & TextStyleSpan.FLAG_STYLE_BOLD) != 0)
            entities.add(setEntityStartEnd(new TLRPC.TL_messageEntityBold(), spanStart, spanEnd));
        if ((flags & TextStyleSpan.FLAG_STYLE_ITALIC) != 0)
            entities.add(setEntityStartEnd(new TLRPC.TL_messageEntityItalic(), spanStart, spanEnd));
        if ((flags & TextStyleSpan.FLAG_STYLE_MONO) != 0) {
            if (styleRun.urlEntity != null) {
                entities.add(setEntityStartEnd(styleRun.urlEntity, spanStart, spanEnd));
            } else {
                entities.add(setEntityStartEnd(new TLRPC.TL_messageEntityCode(), spanStart, spanEnd));
            }
        }
        if ((flags & TextStyleSpan.FLAG_STYLE_STRIKE) != 0)
            entities.add(setEntityStartEnd(new TLRPC.TL_messageEntityStrike(), spanStart, spanEnd));
        if ((flags & TextStyleSpan.FLAG_STYLE_UNDERLINE) != 0)
            entities.add(setEntityStartEnd(new TLRPC.TL_messageEntityUnderline(), spanStart, spanEnd));
    }

    private TLRPC.MessageEntity setEntityStartEnd(TLRPC.MessageEntity entity, int spanStart, int spanEnd) {
        entity.offset = spanStart;
        entity.length = spanEnd - spanStart;
        return entity;
    }

    public ArrayList<TLRPC.MessageEntity> getEntities(CharSequence[] message, boolean allowStrike) {
        if (message == null || message[0] == null) {
            return null;
        }
        ArrayList<TLRPC.MessageEntity> entities = null;
        int index;
        int start = -1;
        int lastIndex = 0;
        boolean isPre = false;
        final String mono = "`";
        final String pre = "```";
        while ((index = TextUtils.indexOf(message[0], !isPre ? mono : pre, lastIndex)) != -1) {
            if (start == -1) {
                isPre = message[0].length() - index > 2 && message[0].charAt(index + 1) == '`' && message[0].charAt(index + 2) == '`';
                start = index;
                lastIndex = index + (isPre ? 3 : 1);
            } else {
                if (entities == null) {
                    entities = new ArrayList<>();
                }
                for (int a = index + (isPre ? 3 : 1); a < message[0].length(); a++) {
                    if (message[0].charAt(a) == '`') {
                        index++;
                    } else {
                        break;
                    }
                }
                lastIndex = index + (isPre ? 3 : 1);
                if (isPre) {
                    int firstChar = start > 0 ? message[0].charAt(start - 1) : 0;
                    boolean replacedFirst = firstChar == ' ' || firstChar == '\n';
                    String language = "";
                    int firstNewLine = TextUtils.indexOf(message[0], '\n', start + 3);
                    if (firstNewLine >= 0 && firstNewLine - (start + 3) > 0) {
                        language = message[0].toString().substring(start + 3, firstNewLine);
                    }
                    CharSequence startMessage = substring(message[0], 0, start - (replacedFirst ? 1 : 0));
                    int contentStart = start + 3 + language.length() + (!language.isEmpty() ? 1 : 0);
                    if (contentStart < 0 || contentStart >= message[0].length() || contentStart > index)
                        continue;
                    CharSequence content = substring(message[0], contentStart, index);
                    firstChar = index + 3 < message[0].length() ? message[0].charAt(index + 3) : 0;
                    CharSequence endMessage = substring(message[0], index + 3 + (firstChar == ' ' || firstChar == '\n' ? 1 : 0), message[0].length());
                    if (startMessage.length() != 0) {
                        startMessage = AndroidUtilities.concat(startMessage, "\n");
                    } else {
                        replacedFirst = true;
                    }
                    if (endMessage.length() > 0 && endMessage.charAt(0) != '\n') {
                        endMessage = AndroidUtilities.concat("\n", endMessage);
                    }
                    if (content.length() > 0 && content.charAt(content.length() - 1) == '\n') {
                        content = substring(content, 0, content.length() - 1);
                    }
                    if (!TextUtils.isEmpty(content)) {
                        if (content.length() > 1 && content.charAt(0) == '\n') {
                            content = content.subSequence(1, content.length());
                            index--;
                        }
                        message[0] = AndroidUtilities.concat(startMessage, content, endMessage);
                        TLRPC.TL_messageEntityPre entity = new TLRPC.TL_messageEntityPre();
                        entity.offset = start + (replacedFirst ? 0 : 1);
                        entity.length = index - start - 3 - (language.length() + (!language.isEmpty() ? 1 : 0)) + (replacedFirst ? 0 : 1);
                        entity.language = TextUtils.isEmpty(language) || language.trim().length() == 0 ? "" : language;
                        entities.add(entity);
                        lastIndex -= 6;
                    }
                } else {
                    if (start + 1 != index) {
                        if (message[0] instanceof Spanned && ((Spanned) message[0]).getSpans(Utilities.clamp(start, message[0].length(), 0), Utilities.clamp(start + 1, message[0].length(), 0), CodeHighlighting.Span.class).length > 0) {
                            continue;
                        }
                        message[0] = AndroidUtilities.concat(substring(message[0], 0, start), substring(message[0], start + 1, index), substring(message[0], index + 1, message[0].length()));
                        TLRPC.TL_messageEntityCode entity = new TLRPC.TL_messageEntityCode();
                        entity.offset = start;
                        entity.length = index - start - 1;
                        entities.add(entity);
                        lastIndex -= 2;
                    }
                }
                start = -1;
                isPre = false;
            }
        }
        if (start != -1 && isPre) {
            message[0] = AndroidUtilities.concat(substring(message[0], 0, start), substring(message[0], start + 2, message[0].length()));
            if (entities == null) {
                entities = new ArrayList<>();
            }
            TLRPC.TL_messageEntityCode entity = new TLRPC.TL_messageEntityCode();
            entity.offset = start;
            entity.length = 1;
            entities.add(entity);
        }

        if (message[0] instanceof Spanned) {
            Spanned spannable = (Spanned) message[0];
            TextStyleSpan[] spans = spannable.getSpans(0, message[0].length(), TextStyleSpan.class);
            if (spans != null && spans.length > 0) {
                for (int a = 0; a < spans.length; a++) {
                    TextStyleSpan span = spans[a];
                    int spanStart = spannable.getSpanStart(span);
                    int spanEnd = spannable.getSpanEnd(span);
                    if (checkInclusion(spanStart, entities, false) || checkInclusion(spanEnd, entities, true) || checkIntersection(spanStart, spanEnd, entities)) {
                        continue;
                    }
                    if (entities == null) {
                        entities = new ArrayList<>();
                    }
                    addStyle(span.getTextStyleRun(), spanStart, spanEnd, entities);
                }
            }

            URLSpanUserMention[] spansMentions = spannable.getSpans(0, message[0].length(), URLSpanUserMention.class);
            if (spansMentions != null && spansMentions.length > 0) {
                if (entities == null) {
                    entities = new ArrayList<>();
                }
                for (int b = 0; b < spansMentions.length; b++) {
                    TLRPC.TL_inputMessageEntityMentionName entity = new TLRPC.TL_inputMessageEntityMentionName();
                    entity.user_id = getMessagesController().getInputUser(Utilities.parseLong(spansMentions[b].getURL()));
                    if (entity.user_id != null) {
                        entity.offset = spannable.getSpanStart(spansMentions[b]);
                        entity.length = Math.min(spannable.getSpanEnd(spansMentions[b]), message[0].length()) - entity.offset;
                        if (message[0].charAt(entity.offset + entity.length - 1) == ' ') {
                            entity.length--;
                        }
                        entities.add(entity);
                    }
                }
            }

            URLSpanReplacement[] spansUrlReplacement = spannable.getSpans(0, message[0].length(), URLSpanReplacement.class);
            if (spansUrlReplacement != null && spansUrlReplacement.length > 0) {
                if (entities == null) {
                    entities = new ArrayList<>();
                }
                for (int b = 0; b < spansUrlReplacement.length; b++) {
                    TLRPC.TL_messageEntityTextUrl entity = new TLRPC.TL_messageEntityTextUrl();
                    entity.offset = spannable.getSpanStart(spansUrlReplacement[b]);
                    entity.length = Math.min(spannable.getSpanEnd(spansUrlReplacement[b]), message[0].length()) - entity.offset;
                    entity.url = spansUrlReplacement[b].getURL();
                    entities.add(entity);
                    TextStyleSpan.TextStyleRun style = spansUrlReplacement[b].getTextStyleRun();
                    if (style != null) {
                        addStyle(style, entity.offset, entity.offset + entity.length, entities);
                    }
                }
            }

            AnimatedEmojiSpan[] animatedEmojiSpans = spannable.getSpans(0, message[0].length(), AnimatedEmojiSpan.class);
            if (animatedEmojiSpans != null && animatedEmojiSpans.length > 0) {
                if (entities == null) {
                    entities = new ArrayList<>();
                }
                for (int b = 0; b < animatedEmojiSpans.length; ++b) {
                    AnimatedEmojiSpan span = animatedEmojiSpans[b];
                    if (span != null) {
                        try {
                            TLRPC.TL_messageEntityCustomEmoji entity = new TLRPC.TL_messageEntityCustomEmoji();
                            entity.offset = spannable.getSpanStart(span);
                            entity.length = Math.min(spannable.getSpanEnd(span), message[0].length()) - entity.offset;
                            entity.document_id = span.getDocumentId();
                            entity.document = span.document;
                            entities.add(entity);
                        } catch (Exception e) {
                            FileLog.e(e);
                        }
                    }
                }
            }

            CodeHighlighting.Span[] codeSpans = spannable.getSpans(0, message[0].length(), CodeHighlighting.Span.class);
            if (codeSpans != null && codeSpans.length > 0) {
                if (entities == null) {
                    entities = new ArrayList<>();
                }
                for (int b = 0; b < codeSpans.length; ++b) {
                    CodeHighlighting.Span span = codeSpans[b];
                    if (span != null) {
                        try {
                            TLRPC.TL_messageEntityPre entity = new TLRPC.TL_messageEntityPre();
                            entity.offset = spannable.getSpanStart(span);
                            entity.length = Math.min(spannable.getSpanEnd(span), message[0].length()) - entity.offset;
                            entity.language = span.lng;
                            entities.add(entity);
                        } catch (Exception e) {
                            FileLog.e(e);
                        }
                    }
                }
            }

            QuoteSpan[] quoteSpans = spannable.getSpans(0, message[0].length(), QuoteSpan.class);
            if (quoteSpans != null && quoteSpans.length > 0) {
                if (entities == null) {
                    entities = new ArrayList<>();
                }
                for (int b = 0; b < quoteSpans.length; ++b) {
                    QuoteSpan span = quoteSpans[b];
                    if (span != null) {
                        try {
                            TLRPC.TL_messageEntityBlockquote entity = new TLRPC.TL_messageEntityBlockquote();
                            entity.offset = spannable.getSpanStart(span);
                            entity.length = Math.min(spannable.getSpanEnd(span), message[0].length()) - entity.offset;
                            entities.add(entity);
                        } catch (Exception e) {
                            FileLog.e(e);
                        }
                    }
                }
            }

            if (spannable instanceof Spannable) {
                AndroidUtilities.addLinks((Spannable) spannable, Linkify.WEB_URLS, false, false);
                URLSpan[] spansUrl = spannable.getSpans(0, message[0].length(), URLSpan.class);
                if (spansUrl != null && spansUrl.length > 0) {
                    if (entities == null) {
                        entities = new ArrayList<>();
                    }
                    for (int b = 0; b < spansUrl.length; b++) {
                        if (spansUrl[b] instanceof URLSpanReplacement || spansUrl[b] instanceof URLSpanUserMention) {
                            continue;
                        }
                        TLRPC.TL_messageEntityUrl entity = new TLRPC.TL_messageEntityUrl();
                        entity.offset = spannable.getSpanStart(spansUrl[b]);
                        entity.length = Math.min(spannable.getSpanEnd(spansUrl[b]), message[0].length()) - entity.offset;
                        entity.url = spansUrl[b].getURL();
                        entities.add(entity);
                    }
                }
            }
        }

        CharSequence cs = message[0];
        if (entities == null) entities = new ArrayList<>();
        cs = parsePattern(cs, BOLD_PATTERN, entities, obj -> new TLRPC.TL_messageEntityBold());
        cs = parsePattern(cs, ITALIC_PATTERN, entities, obj -> new TLRPC.TL_messageEntityItalic());
        cs = parsePattern(cs, SPOILER_PATTERN, entities, obj -> new TLRPC.TL_messageEntitySpoiler());
        if (allowStrike) {
            cs = parsePattern(cs, STRIKE_PATTERN, entities, obj -> new TLRPC.TL_messageEntityStrike());
        }
        message[0] = cs;

        return entities;
    }

    private CharSequence parsePattern(CharSequence cs, Pattern pattern, ArrayList<TLRPC.MessageEntity> entities, GenericProvider<Void, TLRPC.MessageEntity> entityProvider) {
        Matcher m = pattern.matcher(cs);
        int offset = 0;
        while (m.find()) {
            String gr = m.group(1);
            boolean allowEntity = true;
            if (cs instanceof Spannable) {
                // check if it is inside a link: do not convert __ ** to styles inside links
                URLSpan[] spansUrl = ((Spannable) cs).getSpans(m.start() - offset, m.end() - offset, URLSpan.class);
                if (spansUrl != null && spansUrl.length > 0) {
                    allowEntity = false;
                }
            }
            if (allowEntity) {
                // check if it is inside a code block: do not convert __ ** || to styles inside code
                for (int i = 0; i < entities.size(); ++i) {
                    if (entities.get(i) instanceof TLRPC.TL_messageEntityPre) {
                        if (AndroidUtilities.intersect1d(m.start() - offset, m.end() - offset, entities.get(i).offset, entities.get(i).offset + entities.get(i).length)) {
                            allowEntity = false;
                            break;
                        }
                    }
                }
            }

            if (allowEntity) {
                cs = cs.subSequence(0, m.start() - offset) + gr + cs.subSequence(m.end() - offset, cs.length());

                TLRPC.MessageEntity entity = entityProvider.provide(null);
                entity.offset = m.start() - offset;
                entity.length = gr.length();

                removeOffset4After(entity.offset, entity.offset + entity.length, entities);
                entities.add(entity);
            }

            offset += m.end() - m.start() - gr.length();
        }
        return cs;
    }

    private static void removeOffset4After(int start, int end, ArrayList<TLRPC.MessageEntity> entities) {
        int count = entities.size();
        for (int a = 0; a < count; a++) {
            TLRPC.MessageEntity entity = entities.get(a);
            if (entity.offset > end) {
                entity.offset -= 4;
            } else if (entity.offset > start) {
                entity.offset -= 2;
            }
        }
    }

    //---------------- MESSAGES END ----------------

    private LongSparseArray<Integer> draftsFolderIds = new LongSparseArray<>();
    private LongSparseArray<LongSparseArray<TLRPC.DraftMessage>> drafts = new LongSparseArray<>();
    private LongSparseArray<LongSparseArray<TLRPC.Message>> draftMessages = new LongSparseArray<>();
    private boolean inTransaction;
    private SharedPreferences draftPreferences;
    private boolean loadingDrafts;

    public void loadDraftsIfNeed() {
        if (getUserConfig().draftsLoaded || loadingDrafts) {
            return;
        }
        loadingDrafts = true;
        getConnectionsManager().sendRequest(new TLRPC.TL_messages_getAllDrafts(), (response, error) -> {
            if (error != null) {
                AndroidUtilities.runOnUIThread(() -> loadingDrafts = false);
            } else {
                getMessagesController().processUpdates((TLRPC.Updates) response, false);
                AndroidUtilities.runOnUIThread(() -> {
                    loadingDrafts = false;
                    UserConfig userConfig = getUserConfig();
                    userConfig.draftsLoaded = true;
                    userConfig.saveConfig(false);
                });
            }
        });
    }

    public int getDraftFolderId(long dialogId) {
        return draftsFolderIds.get(dialogId, 0);
    }

    public void setDraftFolderId(long dialogId, int folderId) {
        draftsFolderIds.put(dialogId, folderId);
    }

    public void clearDraftsFolderIds() {
        draftsFolderIds.clear();
    }

    public LongSparseArray<LongSparseArray<TLRPC.DraftMessage>> getDrafts() {
        return drafts;
    }

    public TLRPC.DraftMessage getDraft(long dialogId, long threadId) {
        LongSparseArray<TLRPC.DraftMessage> threads = drafts.get(dialogId);
        if (threads == null) {
            return null;
        }
        return threads.get(threadId);
    }

    public Pair<Long, TLRPC.DraftMessage> getOneThreadDraft(long dialogId) {
        LongSparseArray<TLRPC.DraftMessage> threads = drafts.get(dialogId);
        if (threads == null || threads.size() <= 0) {
            return null;
        }
        return new Pair(threads.keyAt(0), threads.valueAt(0));
    }

    public TLRPC.Message getDraftMessage(long dialogId, long threadId) {
        LongSparseArray<TLRPC.Message> threads = draftMessages.get(dialogId);
        if (threads == null) {
            return null;
        }
        return threads.get(threadId);
    }

    public void saveDraft(long dialogId, int threadId, CharSequence message, ArrayList<TLRPC.MessageEntity> entities, TLRPC.Message replyToMessage, boolean noWebpage) {
        saveDraft(dialogId, threadId, message, entities, replyToMessage, null, noWebpage, false);
    }

    public void saveDraft(long dialogId, long threadId, CharSequence message, ArrayList<TLRPC.MessageEntity> entities, TLRPC.Message replyToMessage, ChatActivity.ReplyQuote quote, boolean noWebpage, boolean clean) {
        TLRPC.DraftMessage draftMessage;
        if (getMessagesController().isForum(dialogId) && threadId == 0) {
            replyToMessage = null;
        }
        if (!TextUtils.isEmpty(message) || replyToMessage != null) {
            draftMessage = new TLRPC.TL_draftMessage();
        } else {
            draftMessage = new TLRPC.TL_draftMessageEmpty();
        }
        draftMessage.date = (int) (System.currentTimeMillis() / 1000);
        draftMessage.message = message == null ? "" : message.toString();
        draftMessage.no_webpage = noWebpage;
        if (replyToMessage != null) {
            draftMessage.reply_to = new TLRPC.TL_inputReplyToMessage();
            draftMessage.flags |= 16;
            draftMessage.reply_to.reply_to_msg_id = replyToMessage.id;
            if (quote != null) {
                draftMessage.reply_to.quote_text = quote.getText();
                if (draftMessage.reply_to.quote_text != null) {
                    draftMessage.reply_to.flags |= 4;
                    draftMessage.reply_to.flags |= 16;
                    draftMessage.reply_to.quote_offset = quote.start;
                }
                draftMessage.reply_to.quote_entities = quote.getEntities();
                if (draftMessage.reply_to.quote_entities != null && !draftMessage.reply_to.quote_entities.isEmpty()) {
                    draftMessage.reply_to.quote_entities = new ArrayList<>(draftMessage.reply_to.quote_entities);
                    draftMessage.reply_to.flags |= 8;
                }
                if (quote.message != null && quote.message.messageOwner != null) {
                    TLRPC.Peer peer2 = getMessagesController().getPeer(dialogId);
                    TLRPC.Peer thisPeer = quote.message.messageOwner.peer_id;
                    if (peer2 != null && !MessageObject.peersEqual(peer2, thisPeer)) {
                        draftMessage.reply_to.flags |= 2;
                        draftMessage.reply_to.reply_to_peer_id = getMessagesController().getInputPeer(thisPeer);
                    }
                }
            } else if (dialogId != MessageObject.getDialogId(replyToMessage)) {
                draftMessage.reply_to.flags |= 2;
                draftMessage.reply_to.reply_to_peer_id = getMessagesController().getInputPeer(getMessagesController().getPeer(MessageObject.getDialogId(replyToMessage)));
            }
        }
        if (entities != null && !entities.isEmpty()) {
            draftMessage.entities = entities;
            draftMessage.flags |= 8;
        }

        LongSparseArray<TLRPC.DraftMessage> threads = drafts.get(dialogId);
        TLRPC.DraftMessage currentDraft = threads == null ? null : threads.get(threadId);
        if (!clean) {
            boolean sameDraft;
            if (currentDraft != null) {
                sameDraft = (
                    currentDraft.message.equals(draftMessage.message) &&
                    replyToEquals(currentDraft.reply_to, draftMessage.reply_to) &&
                    currentDraft.no_webpage == draftMessage.no_webpage
                );
            } else {
                sameDraft = (
                    TextUtils.isEmpty(draftMessage.message) &&
                    (draftMessage.reply_to == null || draftMessage.reply_to.reply_to_msg_id == 0)
                );
            }
            if (sameDraft) {
                return;
            }
        }

        saveDraft(dialogId, threadId, draftMessage, replyToMessage, false);

        if (threadId == 0 || ChatObject.isForum(currentAccount, dialogId)) {
            if (!DialogObject.isEncryptedDialog(dialogId)) {
                TLRPC.TL_messages_saveDraft req = new TLRPC.TL_messages_saveDraft();
                req.peer = getMessagesController().getInputPeer(dialogId);
                if (req.peer == null) {
                    return;
                }
                req.message = draftMessage.message;
                req.no_webpage = draftMessage.no_webpage;
                req.reply_to = draftMessage.reply_to;
                if (req.reply_to != null) {
                    req.flags |= 16;
                }
                if ((draftMessage.flags & 8) != 0) {
                    req.entities = draftMessage.entities;
                    req.flags |= 8;
                }
                getConnectionsManager().sendRequest(req, (response, error) -> {

                });
            }
            getMessagesController().sortDialogs(null);
            getNotificationCenter().postNotificationName(NotificationCenter.dialogsNeedReload);
        }
    }

    private static boolean replyToEquals(TLRPC.InputReplyTo a, TLRPC.InputReplyTo b) {
        if (a == b) {
            return true;
        }
        if (a instanceof TLRPC.TL_inputReplyToMessage != b instanceof TLRPC.TL_inputReplyToMessage) {
            return false;
        }
        if (a instanceof TLRPC.TL_inputReplyToMessage) {
            if (!MessageObject.peersEqual(a.reply_to_peer_id, b.reply_to_peer_id)) {
                return false;
            }
            if (!TextUtils.equals(a.quote_text, b.quote_text)) {
                return false;
            }
            return a.reply_to_msg_id == b.reply_to_msg_id;
        }
        if (a instanceof TLRPC.TL_inputReplyToStory) {
            return a.user_id == b.user_id && a.story_id == b.story_id;
        }
        return true;
    }

    private static TLRPC.InputReplyTo toInputReplyTo(int currentAccount, TLRPC.MessageReplyHeader reply_to) {
        if (reply_to instanceof TLRPC.TL_messageReplyStoryHeader) {
            TLRPC.TL_inputReplyToStory inputReplyTo = new TLRPC.TL_inputReplyToStory();
            inputReplyTo.user_id = MessagesController.getInstance(currentAccount).getInputUser(reply_to.user_id);
            inputReplyTo.story_id = reply_to.story_id;
            return inputReplyTo;
        } else if (reply_to instanceof TLRPC.TL_messageReplyHeader) {
            TLRPC.TL_inputReplyToMessage inputReplyTo = new TLRPC.TL_inputReplyToMessage();
            inputReplyTo.reply_to_msg_id = reply_to.reply_to_msg_id;
            if ((reply_to.flags & 1) != 0) {
                inputReplyTo.reply_to_peer_id = MessagesController.getInstance(currentAccount).getInputPeer(reply_to.reply_to_peer_id);
                if (inputReplyTo.reply_to_peer_id != null) {
                    inputReplyTo.flags |= 2;
                }
            }
            if ((reply_to.flags & 2) != 0) {
                inputReplyTo.flags |= 1;
                inputReplyTo.top_msg_id = reply_to.reply_to_top_id;
            }
            if ((reply_to.flags & 64) != 0) {
                inputReplyTo.flags |= 4;
                inputReplyTo.quote_text = reply_to.quote_text;
            }
            if ((reply_to.flags & 128) != 0) {
                inputReplyTo.flags |= 8;
                inputReplyTo.quote_entities = reply_to.quote_entities;
            }
            return inputReplyTo;
        }
        return null;
    }

    public void saveDraft(long dialogId, long threadId, TLRPC.DraftMessage draft, TLRPC.Message replyToMessage, boolean fromServer) {
        if (getMessagesController().isForum(dialogId) && threadId == 0 && TextUtils.isEmpty(draft.message)) {
            if (draft.reply_to instanceof TLRPC.TL_inputReplyToMessage) {
                ((TLRPC.TL_inputReplyToMessage) draft.reply_to).reply_to_msg_id = 0;
            }
        }
        SharedPreferences.Editor editor = draftPreferences.edit();
        MessagesController messagesController = getMessagesController();
        if (draft == null || draft instanceof TLRPC.TL_draftMessageEmpty) {
            {
                LongSparseArray<TLRPC.DraftMessage> threads = drafts.get(dialogId);
                if (threads != null) {
                    threads.remove(threadId);
                    if (threads.size() == 0) {
                        drafts.remove(dialogId);
                    }
                }
            }
            {
                LongSparseArray<TLRPC.Message> threads = draftMessages.get(dialogId);
                if (threads != null) {
                    threads.remove(threadId);
                    if (threads.size() == 0) {
                        draftMessages.remove(dialogId);
                    }
                }
            }
            if (threadId == 0) {
                draftPreferences.edit().remove("" + dialogId).remove("r_" + dialogId).apply();
            } else {
                draftPreferences.edit().remove("t_" + dialogId + "_" + threadId).remove("rt_" + dialogId + "_" + threadId).commit();
            }
            messagesController.removeDraftDialogIfNeed(dialogId);
        } else {
            LongSparseArray<TLRPC.DraftMessage> threads = drafts.get(dialogId);
            if (threads == null) {
                threads = new LongSparseArray<>();
                drafts.put(dialogId, threads);
            }
            threads.put(threadId, draft);
            if (threadId == 0) {
                messagesController.putDraftDialogIfNeed(dialogId, draft);
            }
            try {
                SerializedData serializedData = new SerializedData(draft.getObjectSize());
                draft.serializeToStream(serializedData);
                editor.putString(threadId == 0 ? ("" + dialogId) : ("t_" + dialogId + "_" + threadId), Utilities.bytesToHex(serializedData.toByteArray()));
                serializedData.cleanup();
            } catch (Exception e) {
                FileLog.e(e);
            }
        }
        LongSparseArray<TLRPC.Message> threads = draftMessages.get(dialogId);
        if (replyToMessage == null && draft != null && draft.reply_to != null) {
            if (threads != null) {
                replyToMessage = threads.get(threadId);
            }
//            if (replyToMessage == null || replyToMessage.id != draft.reply_to.reply_to_msg_id || !MessageObject.peersEqual(draft.reply_to.reply_to_peer_id, replyToMessage.peer_id)) {
//                replyToMessage = null;
//            }
        } else if (draft != null && draft.reply_to == null) {
            replyToMessage = null;
        }
        if (replyToMessage == null) {
            if (threads != null) {
                threads.remove(threadId);
                if (threads.size() == 0) {
                    draftMessages.remove(dialogId);
                }
            }
            if (threadId == 0) {
                editor.remove("r_" + dialogId);
            } else {
                editor.remove("rt_" + dialogId + "_" + threadId);
            }
        } else {
            if (threads == null) {
                threads = new LongSparseArray<>();
                draftMessages.put(dialogId, threads);
            }
            threads.put(threadId, replyToMessage);

            SerializedData serializedData = new SerializedData(replyToMessage.getObjectSize());
            replyToMessage.serializeToStream(serializedData);
            editor.putString(threadId == 0 ? ("r_" + dialogId) : ("rt_" + dialogId + "_" + threadId), Utilities.bytesToHex(serializedData.toByteArray()));
            serializedData.cleanup();
        }
        editor.apply();
        if (fromServer && (threadId == 0 || getMessagesController().isForum(dialogId))) {
            if (draft != null && draft.reply_to != null && draft.reply_to.reply_to_msg_id != 0 && (replyToMessage == null || replyToMessage.reply_to instanceof TLRPC.TL_messageReplyHeader && replyToMessage.replyMessage == null)) {
                final long replyDialogId = (draft.reply_to.flags & 2) != 0 ? DialogObject.getPeerDialogId(draft.reply_to.reply_to_peer_id) : dialogId;
                TLRPC.User user = null;
                TLRPC.Chat chat = null;
                if (DialogObject.isUserDialog(replyDialogId)) {
                    user = getMessagesController().getUser(replyDialogId);
                } else {
                    chat = getMessagesController().getChat(-replyDialogId);
                }
                if (user != null || chat != null) {
                    long channelId = ChatObject.isChannel(chat) ? chat.id : 0;
                    int messageId = draft.reply_to.reply_to_msg_id;

                    getMessagesStorage().getStorageQueue().postRunnable(() -> {
                        try {
                            TLRPC.Message message = null;
                            SQLiteCursor cursor = getMessagesStorage().getDatabase().queryFinalized(String.format(Locale.US, "SELECT data, replydata FROM messages_v2 WHERE mid = %d and uid = %d", messageId, replyDialogId));
                            if (cursor.next()) {
                                NativeByteBuffer data = cursor.byteBufferValue(0);
                                if (data != null) {
                                    message = TLRPC.Message.TLdeserialize(data, data.readInt32(false), false);
                                    message.readAttachPath(data, getUserConfig().clientUserId);
                                    data.reuse();
                                }
                                if (message != null) {
                                    ArrayList<Long> usersToLoad = new ArrayList<>();
                                    ArrayList<Long> chatsToLoad = new ArrayList<>();
                                    LongSparseArray<SparseArray<ArrayList<TLRPC.Message>>> replyMessageOwners = new LongSparseArray<>();
                                    LongSparseArray<ArrayList<Integer>> dialogReplyMessagesIds = new LongSparseArray<>();
                                    try {
                                        if (message.reply_to != null && message.reply_to.reply_to_msg_id != 0) {
                                            if (!cursor.isNull(1)) {
                                                NativeByteBuffer data2 = cursor.byteBufferValue(1);
                                                if (data2 != null) {
                                                    message.replyMessage = TLRPC.Message.TLdeserialize(data2, data2.readInt32(false), false);
                                                    message.replyMessage.readAttachPath(data2, getUserConfig().clientUserId);
                                                    data2.reuse();
                                                    if (message.replyMessage != null) {
                                                        MessagesStorage.addUsersAndChatsFromMessage(message.replyMessage, usersToLoad, chatsToLoad, null);
                                                    }
                                                }
                                            }
                                            if (message.replyMessage == null) {
                                                MessagesStorage.addReplyMessages(message, replyMessageOwners, dialogReplyMessagesIds);
                                            }
                                        }
                                    } catch (Exception e) {
                                        getMessagesStorage().checkSQLException(e);
                                    }
                                    getMessagesStorage().loadReplyMessages(replyMessageOwners, dialogReplyMessagesIds, usersToLoad, chatsToLoad, false);
                                }
                            }
                            cursor.dispose();
                            if (message == null) {
                                if (channelId != 0) {
                                    TLRPC.TL_channels_getMessages req = new TLRPC.TL_channels_getMessages();
                                    req.channel = getMessagesController().getInputChannel(channelId);
                                    req.id.add(messageId);
                                    getConnectionsManager().sendRequest(req, (response, error) -> {
                                        if (error == null) {
                                            TLRPC.messages_Messages messagesRes = (TLRPC.messages_Messages) response;
                                            if (!messagesRes.messages.isEmpty()) {
                                                saveDraftReplyMessage(dialogId, threadId, messagesRes.messages.get(0));
                                            }
                                        }
                                    });
                                } else {
                                    TLRPC.TL_messages_getMessages req = new TLRPC.TL_messages_getMessages();
                                    req.id.add(messageId);
                                    getConnectionsManager().sendRequest(req, (response, error) -> {
                                        if (error == null) {
                                            TLRPC.messages_Messages messagesRes = (TLRPC.messages_Messages) response;
                                            if (!messagesRes.messages.isEmpty()) {
                                                saveDraftReplyMessage(dialogId, threadId, messagesRes.messages.get(0));
                                            }
                                        }
                                    });
                                }
                            } else {
                                saveDraftReplyMessage(dialogId, threadId, message);
                            }
                        } catch (Exception e) {
                            FileLog.e(e);
                        }
                    });
                }
            }
            getNotificationCenter().postNotificationName(NotificationCenter.newDraftReceived, dialogId);
        }
    }

    private void saveDraftReplyMessage(long dialogId, long threadId, TLRPC.Message message) {
        if (message == null) {
            return;
        }
        AndroidUtilities.runOnUIThread(() -> {
            LongSparseArray<TLRPC.DraftMessage> threads = drafts.get(dialogId);
            TLRPC.DraftMessage draftMessage = threads != null ? threads.get(threadId) : null;
            if (draftMessage != null && draftMessage.reply_to != null && draftMessage.reply_to.reply_to_msg_id == message.id) {
                LongSparseArray<TLRPC.Message> threads2 = draftMessages.get(dialogId);
                if (threads2 == null) {
                    threads2 = new LongSparseArray<>();
                    draftMessages.put(dialogId, threads2);
                }
                threads2.put(threadId, message);
                SerializedData serializedData = new SerializedData(message.getObjectSize());
                message.serializeToStream(serializedData);
                draftPreferences.edit().putString(threadId == 0 ? ("r_" + dialogId) : ("rt_" + dialogId + "_" + threadId), Utilities.bytesToHex(serializedData.toByteArray())).apply();
                getNotificationCenter().postNotificationName(NotificationCenter.newDraftReceived, dialogId);
                serializedData.cleanup();
            }
        });
    }

    public void clearAllDrafts(boolean notify) {
        drafts.clear();
        draftMessages.clear();
        draftsFolderIds.clear();
        draftPreferences.edit().clear().apply();
        if (notify) {
            getMessagesController().sortDialogs(null);
            getNotificationCenter().postNotificationName(NotificationCenter.dialogsNeedReload);
        }
    }

    public void cleanDraft(long dialogId, long threadId, boolean replyOnly) {
        LongSparseArray<TLRPC.DraftMessage> threads2 = drafts.get(dialogId);
        TLRPC.DraftMessage draftMessage = threads2 != null ? threads2.get(threadId) : null;
        if (draftMessage == null) {
            return;
        }
        if (!replyOnly) {
            {
                LongSparseArray<TLRPC.DraftMessage> threads = drafts.get(dialogId);
                if (threads != null) {
                    threads.remove(threadId);
                    if (threads.size() == 0) {
                        drafts.remove(dialogId);
                    }
                }
            }
            {
                LongSparseArray<TLRPC.Message> threads = draftMessages.get(dialogId);
                if (threads != null) {
                    threads.remove(threadId);
                    if (threads.size() == 0) {
                        draftMessages.remove(dialogId);
                    }
                }
            }
            if (threadId == 0) {
                draftPreferences.edit().remove("" + dialogId).remove("r_" + dialogId).apply();
                getMessagesController().sortDialogs(null);
                getNotificationCenter().postNotificationName(NotificationCenter.dialogsNeedReload);
            } else {
                draftPreferences.edit().remove("t_" + dialogId + "_" + threadId).remove("rt_" + dialogId + "_" + threadId).commit();
            }
        } else if (draftMessage.reply_to == null || draftMessage.reply_to.reply_to_msg_id != 0) {
            if (draftMessage.reply_to != null) {
                draftMessage.reply_to.reply_to_msg_id = 0;
            }
            draftMessage.flags &= ~1;
            saveDraft(dialogId, threadId, draftMessage.message, draftMessage.entities, null, null, draftMessage.no_webpage, true);
        }
    }

    public void beginTransaction() {
        inTransaction = true;
    }

    public void endTransaction() {
        inTransaction = false;
    }

    //---------------- DRAFT END ----------------

    private HashMap<String, TLRPC.BotInfo> botInfos = new HashMap<>();
    private LongSparseArray<ArrayList<TLRPC.Message>> botDialogKeyboards = new LongSparseArray<>();
    private HashMap<MessagesStorage.TopicKey, TLRPC.Message> botKeyboards = new HashMap<>();
    private LongSparseArray<MessagesStorage.TopicKey> botKeyboardsByMids = new LongSparseArray();

    public void clearBotKeyboard(MessagesStorage.TopicKey topicKey, ArrayList<Integer> messages) {
        AndroidUtilities.runOnUIThread(() -> {
            if (messages != null) {
                for (int a = 0; a < messages.size(); a++) {
                    final int id = messages.get(a);
                    MessagesStorage.TopicKey foundTopicKey = botKeyboardsByMids.get(id);
                    if (foundTopicKey != null) {
                        botKeyboards.remove(foundTopicKey);
                        ArrayList<TLRPC.Message> dialogMessages = botDialogKeyboards.get(foundTopicKey.dialogId);
                        if (dialogMessages != null) {
                            for (int i = 0; i < dialogMessages.size(); ++i) {
                                TLRPC.Message msg = dialogMessages.get(i);
                                if (msg == null || msg.id == id) {
                                    dialogMessages.remove(i);
                                    i--;
                                }
                            }
                            if (dialogMessages.isEmpty()) {
                                botDialogKeyboards.remove(foundTopicKey.dialogId);
                            }
                        }
                        botKeyboardsByMids.remove(id);
                        getNotificationCenter().postNotificationName(NotificationCenter.botKeyboardDidLoad, null, foundTopicKey);
                    }
                }
            } else if (topicKey != null) {
                botKeyboards.remove(topicKey);
                botDialogKeyboards.remove(topicKey.dialogId);
                getNotificationCenter().postNotificationName(NotificationCenter.botKeyboardDidLoad, null, topicKey);
            }
        });
    }

    public void clearBotKeyboard(long dialogId) {
        AndroidUtilities.runOnUIThread(() -> {
            ArrayList<TLRPC.Message> dialogMessages = botDialogKeyboards.get(dialogId);
            if (dialogMessages != null) {
                for (int i = 0; i < dialogMessages.size(); ++i) {
                    TLRPC.Message msg = dialogMessages.get(i);
                    long topicId = MessageObject.getTopicId(currentAccount, msg, ChatObject.isForum(currentAccount, dialogId));
                    MessagesStorage.TopicKey topicKey = MessagesStorage.TopicKey.of(dialogId, topicId);
                    botKeyboards.remove(topicKey);
                    getNotificationCenter().postNotificationName(NotificationCenter.botKeyboardDidLoad, null, topicKey);
                }
            }
            botDialogKeyboards.remove(dialogId);
        });
    }

    public void loadBotKeyboard(MessagesStorage.TopicKey topicKey) {
        TLRPC.Message keyboard = botKeyboards.get(topicKey);
        if (keyboard != null) {
            getNotificationCenter().postNotificationName(NotificationCenter.botKeyboardDidLoad, keyboard, topicKey);
            return;
        }
        getMessagesStorage().getStorageQueue().postRunnable(() -> {
            try {
                TLRPC.Message botKeyboard = null;
                SQLiteCursor cursor;
                if (topicKey.topicId != 0) {
                    cursor = getMessagesStorage().getDatabase().queryFinalized(String.format(Locale.US, "SELECT info FROM bot_keyboard_topics WHERE uid = %d AND tid = %d", topicKey.dialogId, topicKey.topicId));
                } else {
                    cursor = getMessagesStorage().getDatabase().queryFinalized(String.format(Locale.US, "SELECT info FROM bot_keyboard WHERE uid = %d", topicKey.dialogId));
                }
                if (cursor.next()) {
                    NativeByteBuffer data;

                    if (!cursor.isNull(0)) {
                        data = cursor.byteBufferValue(0);
                        if (data != null) {
                            botKeyboard = TLRPC.Message.TLdeserialize(data, data.readInt32(false), false);
                            data.reuse();
                        }
                    }
                }
                cursor.dispose();

                if (botKeyboard != null) {
                    TLRPC.Message botKeyboardFinal = botKeyboard;
                    AndroidUtilities.runOnUIThread(() -> getNotificationCenter().postNotificationName(NotificationCenter.botKeyboardDidLoad, botKeyboardFinal, topicKey));
                }
            } catch (Exception e) {
                FileLog.e(e);
            }
        });
    }

    private TLRPC.BotInfo loadBotInfoInternal(long uid, long dialogId) throws SQLiteException {
        TLRPC.BotInfo botInfo = null;
        SQLiteCursor cursor = getMessagesStorage().getDatabase().queryFinalized(String.format(Locale.US, "SELECT info FROM bot_info_v2 WHERE uid = %d AND dialogId = %d", uid, dialogId));
        if (cursor.next()) {
            NativeByteBuffer data;

            if (!cursor.isNull(0)) {
                data = cursor.byteBufferValue(0);
                if (data != null) {
                    botInfo = TLRPC.BotInfo.TLdeserialize(data, data.readInt32(false), false);
                    data.reuse();
                }
            }
        }
        cursor.dispose();
        return botInfo;
    }

    public void loadBotInfo(long uid, long dialogId, boolean cache, int classGuid) {
        if (cache) {
            TLRPC.BotInfo botInfo = botInfos.get(uid + "_" + dialogId);
            if (botInfo != null) {
                getNotificationCenter().postNotificationName(NotificationCenter.botInfoDidLoad, botInfo, classGuid);
                return;
            }
        }
        getMessagesStorage().getStorageQueue().postRunnable(() -> {
            try {
                TLRPC.BotInfo botInfo = loadBotInfoInternal(uid, dialogId);
                if (botInfo != null) {
                    AndroidUtilities.runOnUIThread(() -> getNotificationCenter().postNotificationName(NotificationCenter.botInfoDidLoad, botInfo, classGuid));
                }
            } catch (Exception e) {
                FileLog.e(e);
            }
        });
    }

    public void putBotKeyboard(MessagesStorage.TopicKey topicKey, TLRPC.Message message) {
        if (topicKey == null) {
            return;
        }
        try {
            int mid = 0;
            SQLiteCursor cursor;
            if (topicKey.topicId != 0) {
                cursor = getMessagesStorage().getDatabase().queryFinalized(String.format(Locale.US, "SELECT mid FROM bot_keyboard_topics WHERE uid = %d AND tid = %d", topicKey.dialogId, topicKey.topicId));
            } else {
                cursor = getMessagesStorage().getDatabase().queryFinalized(String.format(Locale.US, "SELECT mid FROM bot_keyboard WHERE uid = %d", topicKey.dialogId));
            }
            if (cursor.next()) {
                mid = cursor.intValue(0);
            }
            cursor.dispose();
            if (mid >= message.id) {
                return;
            }

            SQLitePreparedStatement state;
            if (topicKey.topicId != 0) {
                state = getMessagesStorage().getDatabase().executeFast("REPLACE INTO bot_keyboard_topics VALUES(?, ?, ?, ?)");
            } else {
                state = getMessagesStorage().getDatabase().executeFast("REPLACE INTO bot_keyboard VALUES(?, ?, ?)");
            }
            state.requery();
            MessageObject.normalizeFlags(message);
            NativeByteBuffer data = new NativeByteBuffer(message.getObjectSize());
            message.serializeToStream(data);
            if (topicKey.topicId != 0) {
                state.bindLong(1, topicKey.dialogId);
                state.bindLong(2, topicKey.topicId);
                state.bindInteger(3, message.id);
                state.bindByteBuffer(4, data);
            } else {
                state.bindLong(1, topicKey.dialogId);
                state.bindInteger(2, message.id);
                state.bindByteBuffer(3, data);
            }
            state.step();
            data.reuse();
            state.dispose();

            AndroidUtilities.runOnUIThread(() -> {
                TLRPC.Message old = botKeyboards.get(topicKey);
                botKeyboards.put(topicKey, message);
                ArrayList<TLRPC.Message> messages = botDialogKeyboards.get(topicKey.dialogId);
                if (messages == null) {
                    messages = new ArrayList<>();
                }
                messages.add(message);
                botDialogKeyboards.put(topicKey.dialogId, messages);
                long channelId = MessageObject.getChannelId(message);
                if (channelId == 0) {
                    if (old != null) {
                        botKeyboardsByMids.delete(old.id);
                    }
                    botKeyboardsByMids.put(message.id, topicKey);
                }
                getNotificationCenter().postNotificationName(NotificationCenter.botKeyboardDidLoad, message, topicKey);
            });
        } catch (Exception e) {
            FileLog.e(e);
        }
    }

    public void putBotInfo(long dialogId, TLRPC.BotInfo botInfo) {
        if (botInfo == null) {
            return;
        }
        botInfos.put(botInfo.user_id + "_" + dialogId, botInfo);
        getMessagesStorage().getStorageQueue().postRunnable(() -> {
            try {
                SQLitePreparedStatement state = getMessagesStorage().getDatabase().executeFast("REPLACE INTO bot_info_v2 VALUES(?, ?, ?)");
                state.requery();
                NativeByteBuffer data = new NativeByteBuffer(botInfo.getObjectSize());
                botInfo.serializeToStream(data);
                state.bindLong(1, botInfo.user_id);
                state.bindLong(2, dialogId);
                state.bindByteBuffer(3, data);
                state.step();
                data.reuse();
                state.dispose();
            } catch (Exception e) {
                FileLog.e(e);
            }
        });
    }

    public void updateBotInfo(long dialogId, TLRPC.TL_updateBotCommands update) {
        TLRPC.BotInfo botInfo = botInfos.get(update.bot_id + "_" + dialogId);
        if (botInfo != null) {
            botInfo.commands = update.commands;
            getNotificationCenter().postNotificationName(NotificationCenter.botInfoDidLoad, botInfo, 0);
        }
        getMessagesStorage().getStorageQueue().postRunnable(() -> {
            try {
                TLRPC.BotInfo info = loadBotInfoInternal(update.bot_id, dialogId);
                if (info != null) {
                    info.commands = update.commands;
                }
                SQLitePreparedStatement state = getMessagesStorage().getDatabase().executeFast("REPLACE INTO bot_info_v2 VALUES(?, ?, ?)");
                state.requery();
                NativeByteBuffer data = new NativeByteBuffer(info.getObjectSize());
                info.serializeToStream(data);
                state.bindLong(1, info.user_id);
                state.bindLong(2, dialogId);
                state.bindByteBuffer(3, data);
                state.step();
                data.reuse();
                state.dispose();
            } catch (Exception e) {
                FileLog.e(e);
            }
        });
    }

    public HashMap<String, TLRPC.TL_availableReaction> getReactionsMap() {
        return reactionsMap;
    }

    public String getDoubleTapReaction() {
        if (doubleTapReaction != null) {
            return doubleTapReaction;
        }
        if (!getReactionsList().isEmpty()) {
            String savedReaction = MessagesController.getEmojiSettings(currentAccount).getString("reaction_on_double_tap", null);
            if (savedReaction != null && (getReactionsMap().get(savedReaction) != null || savedReaction.startsWith("animated_"))) {
                doubleTapReaction = savedReaction;
                return doubleTapReaction;
            }
            return getReactionsList().get(0).reaction;
        }
        return null;
    }

    public void setDoubleTapReaction(String reaction) {
        MessagesController.getEmojiSettings(currentAccount).edit().putString("reaction_on_double_tap", reaction).apply();
        doubleTapReaction = reaction;
    }

    public List<TLRPC.TL_availableReaction> getEnabledReactionsList() {
        return enabledReactionsList;
    }

    public void uploadRingtone(String filePath) {
        if (ringtoneUploaderHashMap.containsKey(filePath)) {
            return;
        }
        ringtoneUploaderHashMap.put(filePath, new RingtoneUploader(filePath, currentAccount));
        ringtoneDataStore.addUploadingTone(filePath);
    }

    public void onRingtoneUploaded(String filePath, TLRPC.Document document, boolean error) {
        ringtoneUploaderHashMap.remove(filePath);
        ringtoneDataStore.onRingtoneUploaded(filePath, document, error);
    }

    public void checkRingtones(boolean force) {
        ringtoneDataStore.loadUserRingtones(force);
    }

    public boolean saveToRingtones(TLRPC.Document document) {
        if (document == null) {
            return false;
        }
        if (ringtoneDataStore.contains(document.id)) {
            return true;
        }
        if (document.size > MessagesController.getInstance(currentAccount).ringtoneSizeMax) {
            NotificationCenter.getGlobalInstance().postNotificationName(NotificationCenter.showBulletin, Bulletin.TYPE_ERROR_SUBTITLE, LocaleController.formatString("TooLargeError", R.string.TooLargeError), LocaleController.formatString("ErrorRingtoneSizeTooBig", R.string.ErrorRingtoneSizeTooBig, (MessagesController.getInstance(UserConfig.selectedAccount).ringtoneSizeMax / 1024)));
            return false;
        }
        for (int a = 0; a < document.attributes.size(); a++) {
            TLRPC.DocumentAttribute attribute = document.attributes.get(a);
            if (attribute instanceof TLRPC.TL_documentAttributeAudio) {
                if (attribute.duration > MessagesController.getInstance(currentAccount).ringtoneDurationMax) {
                    NotificationCenter.getGlobalInstance().postNotificationName(NotificationCenter.showBulletin, Bulletin.TYPE_ERROR_SUBTITLE, LocaleController.formatString("TooLongError", R.string.TooLongError), LocaleController.formatString("ErrorRingtoneDurationTooLong", R.string.ErrorRingtoneDurationTooLong, MessagesController.getInstance(UserConfig.selectedAccount).ringtoneDurationMax));
                    return false;
                }
            }
        }
        TLRPC.TL_account_saveRingtone saveRingtone = new TLRPC.TL_account_saveRingtone();
        saveRingtone.id = new TLRPC.TL_inputDocument();
        saveRingtone.id.id = document.id;
        saveRingtone.id.file_reference = document.file_reference;
        saveRingtone.id.access_hash = document.access_hash;
        ConnectionsManager.getInstance(currentAccount).sendRequest(saveRingtone, (response, error) -> AndroidUtilities.runOnUIThread(() -> {
            if (response != null) {
                if (response instanceof TLRPC.TL_account_savedRingtoneConverted) {
                    ringtoneDataStore.addTone(((TLRPC.TL_account_savedRingtoneConverted) response).document);
                } else {
                    ringtoneDataStore.addTone(document);
                }
            }
        }));
        return true;
    }

    public void preloadPremiumPreviewStickers() {
        if (previewStickersLoading || !premiumPreviewStickers.isEmpty()) {
            for (int i = 0; i < Math.min(premiumPreviewStickers.size(), 3); i++) {
                TLRPC.Document document = premiumPreviewStickers.get(i == 2 ? premiumPreviewStickers.size() - 1 : i);
                if (MessageObject.isPremiumSticker(document)) {
                    ImageReceiver imageReceiver = new ImageReceiver();
                    imageReceiver.setAllowLoadingOnAttachedOnly(false);
                    imageReceiver.setImage(ImageLocation.getForDocument(document), null, null, "webp", null, 1);
                    ImageLoader.getInstance().loadImageForImageReceiver(imageReceiver);

                    imageReceiver = new ImageReceiver();
                    imageReceiver.setAllowLoadingOnAttachedOnly(false);
                    imageReceiver.setImage(ImageLocation.getForDocument(MessageObject.getPremiumStickerAnimation(document), document), null, null, null, "tgs", null, 1);
                    ImageLoader.getInstance().loadImageForImageReceiver(imageReceiver);
                }
            }
            return;
        }
        final TLRPC.TL_messages_getStickers req2 = new TLRPC.TL_messages_getStickers();
        req2.emoticon = Emoji.fixEmoji("⭐") + Emoji.fixEmoji("⭐");
        req2.hash = 0;
        previewStickersLoading = true;
        ConnectionsManager.getInstance(currentAccount).sendRequest(req2, (response, error) -> AndroidUtilities.runOnUIThread(() -> {
            if (error != null) {
                return;
            }
            previewStickersLoading = false;
            TLRPC.TL_messages_stickers res = (TLRPC.TL_messages_stickers) response;
            premiumPreviewStickers.clear();
            premiumPreviewStickers.addAll(res.stickers);
            NotificationCenter.getInstance(currentAccount).postNotificationName(NotificationCenter.premiumStickersPreviewLoaded);
        }));
    }

    public void checkAllMedia(boolean force) {
        if (force) {
            reactionsUpdateDate = 0;
            loadFeaturedDate[0] = 0;
            loadFeaturedDate[1] = 0;
        }
        loadRecents(MediaDataController.TYPE_FAVE, false, true, false);
        loadRecents(MediaDataController.TYPE_GREETINGS, false, true, false);
        loadRecents(MediaDataController.TYPE_PREMIUM_STICKERS, false, false, true);
        checkFeaturedStickers();
        checkFeaturedEmoji();
        checkReactions();
        checkMenuBots(true);
        checkPremiumPromo();
        checkPremiumGiftStickers();
        checkGenericAnimations();
    }

    public void moveStickerSetToTop(long setId, boolean emojis, boolean masks) {
        ArrayList<TLRPC.TL_messages_stickerSet> arrayList = null;
        int type = 0;
        if (emojis) {
            type = TYPE_EMOJIPACKS;
        } else if (masks) {
            type = TYPE_MASK;
        } else {
        }
        arrayList = getStickerSets(type);
        if (arrayList != null) {
            for (int i = 0; i < arrayList.size(); i++) {
                if (arrayList.get(i).set.id == setId) {
                    TLRPC.TL_messages_stickerSet set = arrayList.get(i);
                    arrayList.remove(i);
                    arrayList.add(0, set);
                    getNotificationCenter().postNotificationName(NotificationCenter.stickersDidLoad, type, false);
                    break;
                }
            }
        }
    }

    public void applyAttachMenuBot(TLRPC.TL_attachMenuBotsBot attachMenuBot) {
        attachMenuBots.bots.add(attachMenuBot.bot);
        loadAttachMenuBots(false, true);
    }

    public boolean botInAttachMenu(long id) {
        for (int i = 0; i < attachMenuBots.bots.size(); i++) {
            if (attachMenuBots.bots.get(i).bot_id == id) {
                return true;
            }
        }
        return false;
    }

    public TLRPC.TL_attachMenuBot findBotInAttachMenu(long id) {
        for (int i = 0; i < attachMenuBots.bots.size(); i++) {
            if (attachMenuBots.bots.get(i).bot_id == id) {
                return attachMenuBots.bots.get(i);
            }
        }
        return null;
    }

    //---------------- BOT END ----------------

    //---------------- EMOJI START ----------------

    public static class KeywordResult {
        public KeywordResult() {
        }

        public KeywordResult(String emoji, String keyword) {
            this.emoji = emoji;
            this.keyword = keyword;
        }

        public String emoji;
        public String keyword;
    }


    public interface KeywordResultCallback {
        void run(ArrayList<KeywordResult> param, String alias);
    }

    private HashMap<String, Boolean> currentFetchingEmoji = new HashMap<>();

    public void fetchNewEmojiKeywords(String[] langCodes) {
        if (langCodes == null) {
            return;
        }
        for (int a = 0; a < langCodes.length; a++) {
            String langCode = langCodes[a];
            if (TextUtils.isEmpty(langCode)) {
                return;
            }
            if (currentFetchingEmoji.get(langCode) != null) {
                return;
            }
            currentFetchingEmoji.put(langCode, true);
            getMessagesStorage().getStorageQueue().postRunnable(() -> {
                int version = -1;
                String alias = null;
                long date = 0;
                try {
                    SQLiteCursor cursor = getMessagesStorage().getDatabase().queryFinalized("SELECT alias, version, date FROM emoji_keywords_info_v2 WHERE lang = ?", langCode);
                    if (cursor.next()) {
                        alias = cursor.stringValue(0);
                        version = cursor.intValue(1);
                        date = cursor.longValue(2);
                    }
                    cursor.dispose();
                } catch (Exception e) {
                    FileLog.e(e);
                }
                if (!BuildVars.DEBUG_VERSION && Math.abs(System.currentTimeMillis() - date) < 60 * 60 * 1000) {
                    AndroidUtilities.runOnUIThread(() -> currentFetchingEmoji.remove(langCode));
                    return;
                }
                TLObject request;
                if (version == -1) {
                    TLRPC.TL_messages_getEmojiKeywords req = new TLRPC.TL_messages_getEmojiKeywords();
                    req.lang_code = langCode;
                    request = req;
                } else {
                    TLRPC.TL_messages_getEmojiKeywordsDifference req = new TLRPC.TL_messages_getEmojiKeywordsDifference();
                    req.lang_code = langCode;
                    req.from_version = version;
                    request = req;
                }
                String aliasFinal = alias;
                int versionFinal = version;
                getConnectionsManager().sendRequest(request, (response, error) -> {
                    if (response != null) {
                        TLRPC.TL_emojiKeywordsDifference res = (TLRPC.TL_emojiKeywordsDifference) response;
                        if (versionFinal != -1 && !res.lang_code.equals(aliasFinal)) {
                            getMessagesStorage().getStorageQueue().postRunnable(() -> {
                                try {
                                    SQLitePreparedStatement deleteState = getMessagesStorage().getDatabase().executeFast("DELETE FROM emoji_keywords_info_v2 WHERE lang = ?");
                                    deleteState.bindString(1, langCode);
                                    deleteState.step();
                                    deleteState.dispose();

                                    AndroidUtilities.runOnUIThread(() -> {
                                        currentFetchingEmoji.remove(langCode);
                                        fetchNewEmojiKeywords(new String[]{langCode});
                                    });
                                } catch (Exception e) {
                                    FileLog.e(e);
                                }
                            });
                        } else {
                            putEmojiKeywords(langCode, res);
                        }
                    } else {
                        AndroidUtilities.runOnUIThread(() -> currentFetchingEmoji.remove(langCode));
                    }
                });
            });
        }
    }

    private void putEmojiKeywords(String lang, TLRPC.TL_emojiKeywordsDifference res) {
        if (res == null) {
            return;
        }
        getMessagesStorage().getStorageQueue().postRunnable(() -> {
            try {
                if (!res.keywords.isEmpty()) {
                    SQLitePreparedStatement insertState = getMessagesStorage().getDatabase().executeFast("REPLACE INTO emoji_keywords_v2 VALUES(?, ?, ?)");
                    SQLitePreparedStatement deleteState = getMessagesStorage().getDatabase().executeFast("DELETE FROM emoji_keywords_v2 WHERE lang = ? AND keyword = ? AND emoji = ?");
                    getMessagesStorage().getDatabase().beginTransaction();
                    for (int a = 0, N = res.keywords.size(); a < N; a++) {
                        TLRPC.EmojiKeyword keyword = res.keywords.get(a);
                        if (keyword instanceof TLRPC.TL_emojiKeyword) {
                            TLRPC.TL_emojiKeyword emojiKeyword = (TLRPC.TL_emojiKeyword) keyword;
                            String key = emojiKeyword.keyword.toLowerCase();
                            for (int b = 0, N2 = emojiKeyword.emoticons.size(); b < N2; b++) {
                                insertState.requery();
                                insertState.bindString(1, res.lang_code);
                                insertState.bindString(2, key);
                                insertState.bindString(3, emojiKeyword.emoticons.get(b));
                                insertState.step();
                            }
                        } else if (keyword instanceof TLRPC.TL_emojiKeywordDeleted) {
                            TLRPC.TL_emojiKeywordDeleted keywordDeleted = (TLRPC.TL_emojiKeywordDeleted) keyword;
                            String key = keywordDeleted.keyword.toLowerCase();
                            for (int b = 0, N2 = keywordDeleted.emoticons.size(); b < N2; b++) {
                                deleteState.requery();
                                deleteState.bindString(1, res.lang_code);
                                deleteState.bindString(2, key);
                                deleteState.bindString(3, keywordDeleted.emoticons.get(b));
                                deleteState.step();
                            }
                        }
                    }
                    getMessagesStorage().getDatabase().commitTransaction();
                    insertState.dispose();
                    deleteState.dispose();
                }

                SQLitePreparedStatement infoState = getMessagesStorage().getDatabase().executeFast("REPLACE INTO emoji_keywords_info_v2 VALUES(?, ?, ?, ?)");
                infoState.bindString(1, lang);
                infoState.bindString(2, res.lang_code);
                infoState.bindInteger(3, res.version);
                infoState.bindLong(4, System.currentTimeMillis());
                infoState.step();
                infoState.dispose();

                AndroidUtilities.runOnUIThread(() -> {
                    currentFetchingEmoji.remove(lang);
                    getNotificationCenter().postNotificationName(NotificationCenter.newEmojiSuggestionsAvailable, lang);
                });
            } catch (Exception e) {
                FileLog.e(e);
            }
        });
    }

    public void getAnimatedEmojiByKeywords(String query, Utilities.Callback<ArrayList<Long>> onResult) {
        if (query == null) {
            if (onResult != null) {
                onResult.run(new ArrayList<>());
            }
            return;
        }
        final ArrayList<TLRPC.TL_messages_stickerSet> stickerSets = getStickerSets(TYPE_EMOJIPACKS);
        final ArrayList<TLRPC.StickerSetCovered> featuredStickerSets = getFeaturedEmojiSets();
        Utilities.searchQueue.postRunnable(() -> {
            ArrayList<Long> fullMatch = new ArrayList<>();
            ArrayList<Long> halfMatch = new ArrayList<>();
            String queryLowercased = query.toLowerCase();
            for (int i = 0; i < stickerSets.size(); ++i) {
                if (stickerSets.get(i).keywords != null) {
                    ArrayList<TLRPC.TL_stickerKeyword> keywords = stickerSets.get(i).keywords;
                    for (int j = 0; j < keywords.size(); ++j) {
                        for (int k = 0; k < keywords.get(j).keyword.size(); ++k) {
                            String keyword = keywords.get(j).keyword.get(k);
                            if (queryLowercased.equals(keyword)) {
                                fullMatch.add(keywords.get(j).document_id);
                            } else if (queryLowercased.contains(keyword) || keyword.contains(queryLowercased)) {
                                halfMatch.add(keywords.get(j).document_id);
                            }
                        }
                    }
                }
            }

            for (int i = 0; i < featuredStickerSets.size(); ++i) {
                if (featuredStickerSets.get(i) instanceof TLRPC.TL_stickerSetFullCovered &&
                    ((TLRPC.TL_stickerSetFullCovered) featuredStickerSets.get(i)).keywords != null) {
                    ArrayList<TLRPC.TL_stickerKeyword> keywords = ((TLRPC.TL_stickerSetFullCovered) featuredStickerSets.get(i)).keywords;
                    for (int j = 0; j < keywords.size(); ++j) {
                        for (int k = 0; k < keywords.get(j).keyword.size(); ++k) {
                            String keyword = keywords.get(j).keyword.get(k);
                            if (queryLowercased.equals(keyword)) {
                                fullMatch.add(keywords.get(j).document_id);
                            } else if (queryLowercased.contains(keyword) || keyword.contains(queryLowercased)) {
                                halfMatch.add(keywords.get(j).document_id);
                            }
                        }
                    }
                }
            }

            fullMatch.addAll(halfMatch);
            if (onResult != null) {
                onResult.run(fullMatch);
            }
        });
    }

    public void getEmojiSuggestions(String[] langCodes, String keyword, boolean fullMatch, KeywordResultCallback callback, boolean allowAnimated) {
        getEmojiSuggestions(langCodes, keyword, fullMatch, callback, null, allowAnimated, false, false, null);
    }

    public void getEmojiSuggestions(String[] langCodes, String keyword, boolean fullMatch, KeywordResultCallback callback, final CountDownLatch sync, boolean allowAnimated) {
        getEmojiSuggestions(langCodes, keyword, fullMatch, callback, sync, allowAnimated, false, false, null);
    }

    public void getEmojiSuggestions(String[] langCodes, String keyword, boolean fullMatch, KeywordResultCallback callback, final CountDownLatch sync, boolean allowAnimated, boolean allowTopicIcons, boolean includeSingleEmoji, Integer maxAnimatedPerEmoji) {
        getEmojiSuggestions(langCodes, keyword, fullMatch, callback, sync, allowAnimated, allowTopicIcons, includeSingleEmoji, false, maxAnimatedPerEmoji, false);
    }

    public void getEmojiSuggestions(String[] langCodes, String keyword, boolean fullMatch, KeywordResultCallback callback, final CountDownLatch sync, boolean allowAnimated, boolean allowTopicIcons, boolean includeSingleEmoji, boolean forcePremium, Integer maxAnimatedPerEmoji, boolean includeOnlyTextColor) {
        if (callback == null) {
            return;
        }
        if (TextUtils.isEmpty(keyword) || langCodes == null) {
            callback.run(new ArrayList<>(), null);
            return;
        }
        ArrayList<String> recentEmoji = new ArrayList<>(Emoji.recentEmoji);
        getMessagesStorage().getStorageQueue().postRunnable(() -> {
            ArrayList<KeywordResult> result = new ArrayList<>();
            HashMap<String, Boolean> resultMap = new HashMap<>();
            String alias = null;
            try {
                SQLiteCursor cursor;
                boolean hasAny = false;
                for (int a = 0; a < langCodes.length; a++) {
                    cursor = getMessagesStorage().getDatabase().queryFinalized("SELECT alias FROM emoji_keywords_info_v2 WHERE lang = ?", langCodes[a]);
                    if (cursor.next()) {
                        alias = cursor.stringValue(0);
                    }
                    cursor.dispose();
                    if (alias != null) {
                        hasAny = true;
                    }
                }
                if (!hasAny) {
                    AndroidUtilities.runOnUIThread(() -> {
                        for (int a = 0; a < langCodes.length; a++) {
                            if (currentFetchingEmoji.get(langCodes[a]) != null) {
                                return;
                            }
                        }
                        callback.run(result, null);
                    });
                    return;
                }

                if (includeSingleEmoji) {
                    final int[] emojiOnly = new int[1];
                    ArrayList<Emoji.EmojiSpanRange> ranges = Emoji.parseEmojis(keyword, emojiOnly);
                    if (emojiOnly[0] > 0) {
                        for (int i = 0; i < ranges.size(); ++i) {
                            String code = ranges.get(i).code.toString();
                            boolean foundDuplicate = false;
                            for (int j = 0; j < result.size(); ++j) {
                                if (TextUtils.equals(result.get(j).emoji, code)) {
                                    foundDuplicate = true;
                                    break;
                                }
                            }
                            if (!foundDuplicate) {
                                KeywordResult keywordResult = new KeywordResult();
                                keywordResult.emoji = code;
                                keywordResult.keyword = "";
                                result.add(keywordResult);
                            }
                        }
                    }
                }

                String key = keyword.toLowerCase();
                for (int a = 0; a < 2; a++) {
                    if (a == 1) {
                        String translitKey = LocaleController.getInstance().getTranslitString(key, false, false);
                        if (translitKey.equals(key)) {
                            continue;
                        }
                        key = translitKey;
                    }
                    String key2 = null;
                    StringBuilder nextKey = new StringBuilder(key);
                    int pos = nextKey.length();
                    while (pos > 0) {
                        pos--;
                        char value = nextKey.charAt(pos);
                        value++;
                        nextKey.setCharAt(pos, value);
                        if (value != 0) {
                            key2 = nextKey.toString();
                            break;
                        }
                    }

                    if (fullMatch) {
                        cursor = getMessagesStorage().getDatabase().queryFinalized("SELECT emoji, keyword FROM emoji_keywords_v2 WHERE keyword = ?", key);
                    } else if (key2 != null) {
                        cursor = getMessagesStorage().getDatabase().queryFinalized("SELECT emoji, keyword FROM emoji_keywords_v2 WHERE keyword >= ? AND keyword < ?", key, key2);
                    } else {
                        key += "%";
                        cursor = getMessagesStorage().getDatabase().queryFinalized("SELECT emoji, keyword FROM emoji_keywords_v2 WHERE keyword LIKE ?", key);
                    }
                    while (cursor.next()) {
                        String value = cursor.stringValue(0).replace("\ufe0f", "");
                        if (resultMap.get(value) != null) {
                            continue;
                        }
                        resultMap.put(value, true);
                        KeywordResult keywordResult = new KeywordResult();
                        keywordResult.emoji = value;
                        keywordResult.keyword = cursor.stringValue(1);
                        result.add(keywordResult);
                    }
                    cursor.dispose();
                }
            } catch (Exception e) {
                FileLog.e(e);
            }
            Collections.sort(result, (o1, o2) -> {
                int idx1 = recentEmoji.indexOf(o1.emoji);
                if (idx1 < 0) {
                    idx1 = Integer.MAX_VALUE;
                }
                int idx2 = recentEmoji.indexOf(o2.emoji);
                if (idx2 < 0) {
                    idx2 = Integer.MAX_VALUE;
                }
                if (idx1 < idx2) {
                    return -1;
                } else if (idx1 > idx2) {
                    return 1;
                } else {
                    int len1 = o1.keyword.length();
                    int len2 = o2.keyword.length();

                    if (len1 < len2) {
                        return -1;
                    } else if (len1 > len2) {
                        return 1;
                    }
                    return 0;
                }
            });
            String aliasFinal = alias;
            if (allowAnimated) {
                fillWithAnimatedEmoji(result, maxAnimatedPerEmoji, allowTopicIcons, forcePremium, includeOnlyTextColor, () -> {
                    if (sync != null) {
                        callback.run(result, aliasFinal);
                        sync.countDown();
                    } else {
                        AndroidUtilities.runOnUIThread(() -> callback.run(result, aliasFinal));
                    }
                });
            } else {
                if (sync != null) {
                    callback.run(result, aliasFinal);
                    sync.countDown();
                } else {
                    AndroidUtilities.runOnUIThread(() -> callback.run(result, aliasFinal));
                }
            }
        });
        if (sync != null) {
            try {
                sync.await();
            } catch (Throwable ignore) {

            }
        }
    }

    private boolean triedLoadingEmojipacks = false;

    public void fillWithAnimatedEmoji(ArrayList<KeywordResult> result, Integer maxAnimatedPerEmojiInput, boolean allowTopicIcons, boolean forcePremium, boolean includeOnlyTextColor, Runnable onDone) {
        if (result == null || result.isEmpty()) {
            if (onDone != null) {
                onDone.run();
            }
            return;
        }
        final ArrayList<TLRPC.TL_messages_stickerSet>[] emojiPacks = new ArrayList[1];
        emojiPacks[0] = getStickerSets(TYPE_EMOJIPACKS);
        final Runnable fillRunnable = () -> {
            ArrayList<TLRPC.StickerSetCovered> featuredSets = getFeaturedEmojiSets();
            ArrayList<KeywordResult> animatedResult = new ArrayList<>();
            ArrayList<TLRPC.Document> animatedEmoji = new ArrayList<>();
            final int maxAnimatedPerEmoji = maxAnimatedPerEmojiInput == null ? (result.size() > 5 ? 1 : (result.size() > 2 ? 2 : 3)) : maxAnimatedPerEmojiInput;
            int len = maxAnimatedPerEmojiInput == null ? Math.min(15, result.size()) : result.size();
            boolean isPremium = UserConfig.getInstance(currentAccount).isPremium() || forcePremium;
            String topicIconsName = null;
            if (allowTopicIcons) {
                topicIconsName = UserConfig.getInstance(currentAccount).defaultTopicIcons;
                if (emojiPacks[0] != null) {
                    TLRPC.TL_messages_stickerSet set = null;
                    if (topicIconsName != null) {
                        set = MediaDataController.getInstance(currentAccount).getStickerSetByName(topicIconsName);
                        if (set == null) {
                            set = MediaDataController.getInstance(currentAccount).getStickerSetByEmojiOrName(topicIconsName);
                        }
                    }
                    if (set != null) {
                        emojiPacks[0].add(set);
                    }
                }
            }
            for (int i = 0; i < len; ++i) {
                String emoji = result.get(i).emoji;
                if (TextUtils.isEmpty(emoji)) {
                    continue;
                }
                animatedEmoji.clear();
                if (Emoji.recentEmoji != null) {
                    for (int j = 0; j < Emoji.recentEmoji.size(); ++j) {
                        if (Emoji.recentEmoji.get(j).startsWith("animated_")) {
                            try {
                                long documentId = Long.parseLong(Emoji.recentEmoji.get(j).substring(9));
                                TLRPC.Document document = AnimatedEmojiDrawable.findDocument(currentAccount, documentId);
                                String emoticon = MessageObject.findAnimatedEmojiEmoticon(document, null);
                                if (document != null &&
                                    emoticon != null && emoticon.contains(emoji) &&
                                    (isPremium || MessageObject.isFreeEmoji(document))
                                ) {
                                    animatedEmoji.add(document);
                                }
                            } catch (Exception ignore) {
                            }
                        }
                        if (animatedEmoji.size() >= maxAnimatedPerEmoji) {
                            break;
                        }
                    }
                }
                if (animatedEmoji.size() < maxAnimatedPerEmoji && emojiPacks[0] != null) {
                    for (int j = 0; j < emojiPacks[0].size(); ++j) {
                        TLRPC.TL_messages_stickerSet set = emojiPacks[0].get(j);
                        if (set != null && set.packs != null) {
                            for (int k = 0; k < set.packs.size(); ++k) {
                                TLRPC.TL_stickerPack pack = set.packs.get(k);
                                if (pack != null && pack.emoticon != null && pack.emoticon.contains(emoji)) {
                                    for (int d = 0; d < pack.documents.size(); ++d) {
                                        long documentId = pack.documents.get(d);
                                        TLRPC.Document document = null;
                                        for (int d2 = 0; d2 < set.documents.size(); ++d2) {
                                            TLRPC.Document doc = set.documents.get(d2);
                                            if (doc != null && doc.id == documentId) {
                                                document = doc;
                                                break;
                                            }
                                        }
                                        if (document != null && document.attributes != null && !animatedEmoji.contains(document)) {
                                            boolean duplicate = false;
                                            for (int l = 0; l < animatedEmoji.size(); ++l) {
                                                if (animatedEmoji.get(l).id == document.id) {
                                                    duplicate = true;
                                                    break;
                                                }
                                            }
                                            if (!duplicate) {
                                                animatedEmoji.add(document);
                                                if (animatedEmoji.size() >= maxAnimatedPerEmoji) {
                                                    break;
                                                }
                                            }
                                        }
                                    }
                                }
                            }
                        } else if (set != null && set.documents != null) {
                            for (int d = 0; d < set.documents.size(); ++d) {
                                TLRPC.Document document = set.documents.get(d);
                                if (document != null && document.attributes != null && !animatedEmoji.contains(document)) {
                                    TLRPC.TL_documentAttributeCustomEmoji attribute = null;
                                    for (int k = 0; k < document.attributes.size(); ++k) {
                                        TLRPC.DocumentAttribute attr = document.attributes.get(k);
                                        if (attr instanceof TLRPC.TL_documentAttributeCustomEmoji) {
                                            attribute = (TLRPC.TL_documentAttributeCustomEmoji) attr;
                                            break;
                                        }
                                    }

                                    if (attribute != null && !TextUtils.isEmpty(attribute.alt) && attribute.alt.contains(emoji) && (isPremium || attribute.free || set.set != null && set.set.short_name != null && set.set.short_name.equals(topicIconsName))) {
                                        boolean duplicate = false;
                                        for (int l = 0; l < animatedEmoji.size(); ++l) {
                                            if (animatedEmoji.get(l).id == document.id) {
                                                duplicate = true;
                                                break;
                                            }
                                        }
                                        if (!duplicate) {
                                            animatedEmoji.add(document);
                                            if (animatedEmoji.size() >= maxAnimatedPerEmoji) {
                                                break;
                                            }
                                        }
                                    }
                                }
                            }
                        }
                        if (animatedEmoji.size() >= maxAnimatedPerEmoji) {
                            break;
                        }
                    }
                }
                if (animatedEmoji.size() < maxAnimatedPerEmoji && featuredSets != null) {
                    for (int j = 0; j < featuredSets.size(); ++j) {
                        TLRPC.StickerSetCovered set = featuredSets.get(j);
                        if (set == null) {
                            continue;
                        }
                        ArrayList<TLRPC.Document> documents = set instanceof TLRPC.TL_stickerSetFullCovered ? ((TLRPC.TL_stickerSetFullCovered) set).documents : set.covers;
                        if (documents == null) {
                            continue;
                        }
                        for (int d = 0; d < documents.size(); ++d) {
                            TLRPC.Document document = documents.get(d);
                            if (document != null && document.attributes != null && !animatedEmoji.contains(document)) {
                                TLRPC.TL_documentAttributeCustomEmoji attribute = null;
                                for (int k = 0; k < document.attributes.size(); ++k) {
                                    TLRPC.DocumentAttribute attr = document.attributes.get(k);
                                    if (attr instanceof TLRPC.TL_documentAttributeCustomEmoji) {
                                        attribute = (TLRPC.TL_documentAttributeCustomEmoji) attr;
                                        break;
                                    }
                                }

                                if (attribute != null && !TextUtils.isEmpty(attribute.alt) && attribute.alt.contains(emoji) && (isPremium || attribute.free || set.set != null && set.set.short_name != null && set.set.short_name.equals(topicIconsName))) {
                                    boolean duplicate = false;
                                    for (int l = 0; l < animatedEmoji.size(); ++l) {
                                        if (animatedEmoji.get(l).id == document.id) {
                                            duplicate = true;
                                            break;
                                        }
                                    }
                                    if (!duplicate) {
                                        animatedEmoji.add(document);
                                        if (animatedEmoji.size() >= maxAnimatedPerEmoji) {
                                            break;
                                        }
                                    }
                                }
                            }
                        }
                        if (animatedEmoji.size() >= maxAnimatedPerEmoji) {
                            break;
                        }
                    }
                }

                if (!animatedEmoji.isEmpty()) {
                    String keyword = result.get(i).keyword;
                    for (int p = 0; p < animatedEmoji.size(); ++p) {
                        TLRPC.Document document = animatedEmoji.get(p);
                        if (document != null) {
                            KeywordResult keywordResult = new KeywordResult();
                            keywordResult.emoji = "animated_" + document.id;
                            keywordResult.keyword = keyword;
                            animatedResult.add(keywordResult);
                        }
                    }
                }
            }
            result.addAll(0, animatedResult);
            if (onDone != null) {
                onDone.run();
            }
        };
        if ((emojiPacks[0] == null || emojiPacks[0].isEmpty()) && !triedLoadingEmojipacks) {
            triedLoadingEmojipacks = true;
            final boolean[] done = new boolean[1];
            AndroidUtilities.runOnUIThread(() -> {
                loadStickers(TYPE_EMOJIPACKS, true, false, false, packs -> {
                    if (!done[0]) {
                        emojiPacks[0] = packs;
                        fillRunnable.run();
                        done[0] = true;
                    }
                });
            });
            AndroidUtilities.runOnUIThread(() -> {
                if (!done[0]) {
                    fillRunnable.run();
                    done[0] = true;
                }
            }, 900);
        } else {
            fillRunnable.run();
        }
    }

    public void loadEmojiThemes() {
        SharedPreferences preferences = ApplicationLoader.applicationContext.getSharedPreferences("emojithemes_config_" + currentAccount, Context.MODE_PRIVATE);
        int count = preferences.getInt("count", 0);
        ArrayList<ChatThemeBottomSheet.ChatThemeItem> previewItems = new ArrayList<>();
        previewItems.add(new ChatThemeBottomSheet.ChatThemeItem(EmojiThemes.createHomePreviewTheme(currentAccount)));
        for (int i = 0; i < count; ++i) {
            String value = preferences.getString("theme_" + i, "");
            SerializedData serializedData = new SerializedData(Utilities.hexToBytes(value));
            try {
                TLRPC.TL_theme theme = TLRPC.Theme.TLdeserialize(serializedData, serializedData.readInt32(true), true);
                EmojiThemes fullTheme = EmojiThemes.createPreviewFullTheme(currentAccount, theme);
                if (fullTheme.items.size() >= 4) {
                    previewItems.add(new ChatThemeBottomSheet.ChatThemeItem(fullTheme));
                }

                ChatThemeController.chatThemeQueue.postRunnable(new Runnable() {
                    @Override
                    public void run() {
                        for (int i = 0; i < previewItems.size(); i++) {
                            if (previewItems.get(i) != null && previewItems.get(i).chatTheme != null) {
                                previewItems.get(i).chatTheme.loadPreviewColors(0);
                            }
                        }
                        AndroidUtilities.runOnUIThread(() -> {
                            defaultEmojiThemes.clear();
                            defaultEmojiThemes.addAll(previewItems);
                        });
                    }
                });
            } catch (Throwable e) {
                FileLog.e(e);
            }
        }
    }

    public void generateEmojiPreviewThemes(final ArrayList<TLRPC.TL_theme> emojiPreviewThemes, int currentAccount) {
        SharedPreferences preferences = ApplicationLoader.applicationContext.getSharedPreferences("emojithemes_config_" + currentAccount, Context.MODE_PRIVATE);
        SharedPreferences.Editor editor = preferences.edit();
        editor.putInt("count", emojiPreviewThemes.size());
        for (int i = 0; i < emojiPreviewThemes.size(); ++i) {
            TLRPC.TL_theme tlChatTheme = emojiPreviewThemes.get(i);
            SerializedData data = new SerializedData(tlChatTheme.getObjectSize());
            tlChatTheme.serializeToStream(data);
            editor.putString("theme_" + i, Utilities.bytesToHex(data.toByteArray()));
        }
        editor.apply();

        if (!emojiPreviewThemes.isEmpty()) {
            final ArrayList<ChatThemeBottomSheet.ChatThemeItem> previewItems = new ArrayList<>();
            previewItems.add(new ChatThemeBottomSheet.ChatThemeItem(EmojiThemes.createHomePreviewTheme(currentAccount)));
            for (int i = 0; i < emojiPreviewThemes.size(); i++) {
                TLRPC.TL_theme theme = emojiPreviewThemes.get(i);
                EmojiThemes chatTheme = EmojiThemes.createPreviewFullTheme(currentAccount, theme);
                ChatThemeBottomSheet.ChatThemeItem item = new ChatThemeBottomSheet.ChatThemeItem(chatTheme);
                if (chatTheme.items.size() >= 4) {
                    previewItems.add(item);
                }
            }
            ChatThemeController.chatThemeQueue.postRunnable(new Runnable() {
                @Override
                public void run() {
                    for (int i = 0; i < previewItems.size(); i++) {
                        previewItems.get(i).chatTheme.loadPreviewColors(currentAccount);
                    }
                    AndroidUtilities.runOnUIThread(() -> {
                        defaultEmojiThemes.clear();
                        defaultEmojiThemes.addAll(previewItems);
                        NotificationCenter.getGlobalInstance().postNotificationName(NotificationCenter.emojiPreviewThemesChanged);
                    });
                }
            });
        } else {
            defaultEmojiThemes.clear();
            NotificationCenter.getGlobalInstance().postNotificationName(NotificationCenter.emojiPreviewThemesChanged);
        }
    }

    //---------------- EMOJI END ----------------

    public ArrayList<TLRPC.EmojiStatus> getDefaultEmojiStatuses() {
        final int type = 1; // default
        if (!emojiStatusesFromCacheFetched[type]) {
            fetchEmojiStatuses(type, true);
        } else if (emojiStatuses[type] == null || emojiStatusesFetchDate[type] != null && (System.currentTimeMillis() / 1000 - emojiStatusesFetchDate[type]) > 60 * 30) {
            fetchEmojiStatuses(type, false);
        }
        return emojiStatuses[type];
    }

    public ArrayList<TLRPC.EmojiStatus> getDefaultChannelEmojiStatuses() {
        final int type = 2; // default channel
        if (!emojiStatusesFromCacheFetched[type]) {
            fetchEmojiStatuses(type, true);
        } else if (emojiStatuses[type] == null || emojiStatusesFetchDate[type] != null && (System.currentTimeMillis() / 1000 - emojiStatusesFetchDate[type]) > 60 * 30) {
            fetchEmojiStatuses(type, false);
        }
        return emojiStatuses[type];
    }

    public ArrayList<TLRPC.EmojiStatus> getRecentEmojiStatuses() {
        final int type = 0; // recent
        if (!emojiStatusesFromCacheFetched[type]) {
            fetchEmojiStatuses(type, true);
        } else if (emojiStatuses[type] == null || emojiStatusesFetchDate[type] != null && (System.currentTimeMillis() / 1000 - emojiStatusesFetchDate[type]) > 60 * 30) {
            fetchEmojiStatuses(type, false);
        }
        return emojiStatuses[type];
    }

    public ArrayList<TLRPC.EmojiStatus> clearRecentEmojiStatuses() {
        final int type = 0; // recent
        if (emojiStatuses[type] != null) {
            emojiStatuses[type].clear();
        }
        emojiStatusesHash[type] = 0;
        getMessagesStorage().getStorageQueue().postRunnable(() -> {
            try {
                getMessagesStorage().getDatabase().executeFast("DELETE FROM emoji_statuses WHERE type = " + type).stepThis().dispose();
            } catch (Exception e) {}
        });
        return emojiStatuses[type];
    }

    public void pushRecentEmojiStatus(TLRPC.EmojiStatus status) {
        final int type = 0; // recent
        if (emojiStatuses[type] != null) {
            if (status instanceof TLRPC.TL_emojiStatus) {
                long documentId = ((TLRPC.TL_emojiStatus) status).document_id;
                for (int i = 0; i < emojiStatuses[type].size(); ++i) {
                    if (emojiStatuses[type].get(i) instanceof TLRPC.TL_emojiStatus &&
                        ((TLRPC.TL_emojiStatus) emojiStatuses[type].get(i)).document_id == documentId) {
                        emojiStatuses[type].remove(i--);
                    }
                }
            }
            emojiStatuses[type].add(0, status);
            while (emojiStatuses[type].size() > 50) {
                emojiStatuses[type].remove(emojiStatuses[type].size() - 1);
            }

            TLRPC.TL_account_emojiStatuses statuses = new TLRPC.TL_account_emojiStatuses();
            // todo: calc hash
            statuses.hash = emojiStatusesHash[type];
            statuses.statuses = emojiStatuses[type];
            updateEmojiStatuses(type, statuses);
        }
    }

    public void fetchEmojiStatuses(int type, boolean cache) {
        if (emojiStatusesFetching[type]) {
            return;
        }
        emojiStatusesFetching[type] = true;
        if (cache) {
            getMessagesStorage().getStorageQueue().postRunnable(() -> {
                boolean done = false;
                try {
                    SQLiteCursor cursor = getMessagesStorage().getDatabase().queryFinalized("SELECT data FROM emoji_statuses WHERE type = " + type + " LIMIT 1");
                    if (cursor.next() && cursor.getColumnCount() > 0 && !cursor.isNull(0)) {
                        NativeByteBuffer data = cursor.byteBufferValue(0);
                        if (data != null) {
                            TLRPC.account_EmojiStatuses response = TLRPC.account_EmojiStatuses.TLdeserialize(data, data.readInt32(false), false);
                            if (response instanceof TLRPC.TL_account_emojiStatuses) {
                                emojiStatusesHash[type] = response.hash;
                                emojiStatuses[type] = response.statuses;
                                done = true;
                            }
                            data.reuse();
                        }
                    }
                    cursor.dispose();
                } catch (Exception e) {
                    FileLog.e(e);
                }
                emojiStatusesFromCacheFetched[type] = true;
                emojiStatusesFetching[type] = false;
                if (done) {
                    AndroidUtilities.runOnUIThread(() -> {
                        getNotificationCenter().postNotificationName(NotificationCenter.recentEmojiStatusesUpdate);
                    });
                } else {
                    fetchEmojiStatuses(type, false);
                }
            });
        } else {
            TLObject req;
            if (type == 0) {
                TLRPC.TL_account_getRecentEmojiStatuses recentReq = new TLRPC.TL_account_getRecentEmojiStatuses();
                recentReq.hash = emojiStatusesHash[type];
                req = recentReq;
            } else if (type == 1) {
                TLRPC.TL_account_getDefaultEmojiStatuses defaultReq = new TLRPC.TL_account_getDefaultEmojiStatuses();
                defaultReq.hash = emojiStatusesHash[type];
                req = defaultReq;
            } else {
                TLRPC.TL_account_getChannelDefaultEmojiStatuses defaultReq = new TLRPC.TL_account_getChannelDefaultEmojiStatuses();
                defaultReq.hash = emojiStatusesHash[type];
                req = defaultReq;
            }
            ConnectionsManager.getInstance(currentAccount).sendRequest(req, (res, err) -> {
                emojiStatusesFetchDate[type] = System.currentTimeMillis() / 1000;
                if (res instanceof TLRPC.TL_account_emojiStatusesNotModified) {
                    emojiStatusesFetching[type] = false;
                } else if (res instanceof TLRPC.TL_account_emojiStatuses) {
                    TLRPC.TL_account_emojiStatuses response = (TLRPC.TL_account_emojiStatuses) res;
                    emojiStatusesHash[type] = response.hash;
                    emojiStatuses[type] = response.statuses;
                    updateEmojiStatuses(type, response);
                    AndroidUtilities.runOnUIThread(() -> {
                        getNotificationCenter().postNotificationName(NotificationCenter.recentEmojiStatusesUpdate);
                    });
                }
            });
        }
    }

    private void updateEmojiStatuses(int type, TLRPC.TL_account_emojiStatuses response) {
        getMessagesStorage().getStorageQueue().postRunnable(() -> {
            try {
                getMessagesStorage().getDatabase().executeFast("DELETE FROM emoji_statuses WHERE type = " + type).stepThis().dispose();
                SQLitePreparedStatement state = getMessagesStorage().getDatabase().executeFast("INSERT INTO emoji_statuses VALUES(?, ?)");
                state.requery();
                NativeByteBuffer data = new NativeByteBuffer(response.getObjectSize());
                response.serializeToStream(data);
                state.bindByteBuffer(1, data);
                state.bindInteger(2, type);
                state.step();
                data.reuse();
                state.dispose();
            } catch (Exception e) {
                FileLog.e(e);
            }
            emojiStatusesFetching[type] = false;
        });
    }


    ArrayList<TLRPC.Reaction> recentReactions = new ArrayList<>();
    ArrayList<TLRPC.Reaction> topReactions = new ArrayList<>();
    ArrayList<TLRPC.Reaction> savedReactions = new ArrayList<>();
    boolean loadingRecentReactions, loadedRecentReactions;
    boolean loadingSavedReactions, loadedSavedReactions;

    public ArrayList<TLRPC.Reaction> getRecentReactions() {
        return recentReactions;
    }

    public void clearRecentReactions() {
        recentReactions.clear();
        SharedPreferences recentReactionsPref = ApplicationLoader.applicationContext.getSharedPreferences("recent_reactions_" + currentAccount, Context.MODE_PRIVATE);
        recentReactionsPref.edit().clear().apply();
        TLRPC.TL_messages_clearRecentReactions clearRecentReaction = new TLRPC.TL_messages_clearRecentReactions();
        ConnectionsManager.getInstance(currentAccount).sendRequest(clearRecentReaction, new RequestDelegate() {
            @Override
            public void run(TLObject response, TLRPC.TL_error error) {

            }
        });
    }

    public ArrayList<TLRPC.Reaction> getTopReactions() {
        return topReactions;
    }

    public void loadRecentAndTopReactions(boolean force) {
        if (loadingRecentReactions || loadedRecentReactions && !force) {
            return;
        }
        SharedPreferences recentReactionsPref = ApplicationLoader.applicationContext.getSharedPreferences("recent_reactions_" + currentAccount, Context.MODE_PRIVATE);
        SharedPreferences topReactionsPref = ApplicationLoader.applicationContext.getSharedPreferences("top_reactions_" + currentAccount, Context.MODE_PRIVATE);

        recentReactions.clear();
        topReactions.clear();
        recentReactions.addAll(loadReactionsFromPref(recentReactionsPref));
        topReactions.addAll(loadReactionsFromPref(topReactionsPref));
        loadingRecentReactions = true;
        loadedRecentReactions = true;

        boolean loadFromServer = true;

        if (loadFromServer) {
            boolean[] loaded = new boolean[2];

            TLRPC.TL_messages_getRecentReactions recentReactionsRequest = new TLRPC.TL_messages_getRecentReactions();
            recentReactionsRequest.hash = recentReactionsPref.getLong("hash", 0);
            recentReactionsRequest.limit = 50;
            ConnectionsManager.getInstance(currentAccount).sendRequest(recentReactionsRequest, (response, error) -> AndroidUtilities.runOnUIThread(() -> {
                if (error == null) {
                    if (response instanceof TLRPC.TL_messages_reactions) {
                        TLRPC.TL_messages_reactions reactions = (TLRPC.TL_messages_reactions) response;
                        recentReactions.clear();
                        recentReactions.addAll(reactions.reactions);

                        saveReactionsToPref(recentReactionsPref, reactions.hash, reactions.reactions);
                    }
                    if (response instanceof TLRPC.TL_messages_reactionsNotModified) {

                    }
                }

                loaded[0] = true;
                if (loaded[1]) {
                    loadingRecentReactions = false;
                }
            }));

            TLRPC.TL_messages_getTopReactions topReactionsRequest = new TLRPC.TL_messages_getTopReactions();
            topReactionsRequest.hash = topReactionsPref.getLong("hash", 0);
            topReactionsRequest.limit = 100;
            ConnectionsManager.getInstance(currentAccount).sendRequest(topReactionsRequest, (response, error) -> AndroidUtilities.runOnUIThread(() -> {
                if (error == null) {
                    if (response instanceof TLRPC.TL_messages_reactions) {
                        TLRPC.TL_messages_reactions reactions = (TLRPC.TL_messages_reactions) response;
                        topReactions.clear();
                        topReactions.addAll(reactions.reactions);

                        saveReactionsToPref(topReactionsPref, reactions.hash, reactions.reactions);

                    }
                    if (response instanceof TLRPC.TL_messages_reactionsNotModified) {

                    }
                }

                loaded[1] = true;
                if (loaded[0]) {
                    loadingRecentReactions = false;
                }
            }));
        }
    }

    public ArrayList<TLRPC.Reaction> getSavedReactions() {
        return savedReactions;
    }
    public void loadSavedReactions(boolean force) {
        if (loadingSavedReactions || loadedSavedReactions && !force) {
            return;
        }
        SharedPreferences savedReactionsPref = ApplicationLoader.applicationContext.getSharedPreferences("saved_reactions_" + currentAccount, Context.MODE_PRIVATE);

        savedReactions.clear();
        savedReactions.addAll(loadReactionsFromPref(savedReactionsPref));
        loadingSavedReactions = true;
        loadedSavedReactions = true;

        boolean loadFromServer = true;
        if (loadFromServer) {
            TLRPC.TL_messages_getDefaultTagReactions recentReactionsRequest = new TLRPC.TL_messages_getDefaultTagReactions();
            recentReactionsRequest.hash = savedReactionsPref.getLong("hash", 0);
            ConnectionsManager.getInstance(currentAccount).sendRequest(recentReactionsRequest, (response, error) -> AndroidUtilities.runOnUIThread(() -> {
                if (error == null) {
                    if (response instanceof TLRPC.TL_messages_reactions) {
                        TLRPC.TL_messages_reactions reactions = (TLRPC.TL_messages_reactions) response;
                        savedReactions.clear();
                        savedReactions.addAll(reactions.reactions);

                        saveReactionsToPref(savedReactionsPref, reactions.hash, reactions.reactions);

                        getNotificationCenter().postNotificationName(NotificationCenter.savedReactionTagsUpdate);
                    }
                    if (response instanceof TLRPC.TL_messages_reactionsNotModified) {

                    }
                }

                loadingSavedReactions = false;
            }));
        }
    }

    public static void saveReactionsToPref(SharedPreferences preferences, long hash, ArrayList<? extends TLObject> object) {
        SharedPreferences.Editor editor = preferences.edit();
        editor.putInt("count", object.size());
        editor.putLong("hash", hash);
        for (int i = 0; i < object.size(); ++i) {
            TLObject tlObject = object.get(i);
            SerializedData data = new SerializedData(tlObject.getObjectSize());
            tlObject.serializeToStream(data);
            editor.putString("object_" + i, Utilities.bytesToHex(data.toByteArray()));
        }
        editor.apply();
    }

    public static ArrayList<TLRPC.Reaction> loadReactionsFromPref(SharedPreferences preferences) {
        int count = preferences.getInt("count", 0);
        ArrayList<TLRPC.Reaction> objects = new ArrayList<>(count);
        if (count > 0) {
            for (int i = 0; i < count; ++i) {
                String value = preferences.getString("object_" + i, "");
                SerializedData serializedData = new SerializedData(Utilities.hexToBytes(value));
                try {
                    objects.add(TLRPC.Reaction.TLdeserialize(serializedData, serializedData.readInt32(true), true));
                } catch (Throwable e) {
                    FileLog.e(e);
                }
            }

        }
        return objects;
    }

    public TLRPC.TL_emojiList profileAvatarConstructorDefault;
    public TLRPC.TL_emojiList groupAvatarConstructorDefault;

    private void loadAvatarConstructor(boolean profile) {
        SharedPreferences preferences = ApplicationLoader.applicationContext.getSharedPreferences("avatar_constructor" + currentAccount, Context.MODE_PRIVATE);
        String value;
        long lastCheckTime;
        if (profile) {
            value = preferences.getString("profile", null);
            lastCheckTime = preferences.getLong("profile_last_check", 0);
        } else {
            value = preferences.getString("group", null);
            lastCheckTime = preferences.getLong("group_last_check", 0);
        }


        TLRPC.TL_emojiList emojiList = null;
        if (value != null) {
            SerializedData serializedData = new SerializedData(Utilities.hexToBytes(value));
            try {
                emojiList = (TLRPC.TL_emojiList) TLRPC.TL_emojiList.TLdeserialize(serializedData, serializedData.readInt32(true), true);
                if (profile) {
                    profileAvatarConstructorDefault = emojiList;
                } else {
                    groupAvatarConstructorDefault = emojiList;
                }
            } catch (Throwable e) {
                FileLog.e(e);
            }
        }

        if (emojiList == null || (System.currentTimeMillis() - lastCheckTime) > 24 * 60 * 60 * 1000 || BuildVars.DEBUG_PRIVATE_VERSION) {
            TLRPC.TL_account_getDefaultProfilePhotoEmojis req = new TLRPC.TL_account_getDefaultProfilePhotoEmojis();
            if (emojiList != null) {
                req.hash = emojiList.hash;
            }
            getConnectionsManager().sendRequest(req, (response, error) -> AndroidUtilities.runOnUIThread(() -> {
                if (response instanceof TLRPC.TL_emojiList) {
                    SerializedData data = new SerializedData(response.getObjectSize());
                    response.serializeToStream(data);
                    SharedPreferences.Editor editor = preferences.edit();
                    if (profile) {
                        profileAvatarConstructorDefault = (TLRPC.TL_emojiList) response;
                        editor.putString("profile",  Utilities.bytesToHex(data.toByteArray()));
                        editor.putLong("profile_last_check", System.currentTimeMillis());
                    } else {
                        groupAvatarConstructorDefault = (TLRPC.TL_emojiList) response;
                        editor.putString("group",  Utilities.bytesToHex(data.toByteArray()));
                        editor.putLong("group_last_check", System.currentTimeMillis());
                    }
                    editor.apply();
                }
            }));
        }
    }

    public TLRPC.TL_emojiList replyIconsDefault;
    public void loadReplyIcons() {
        SharedPreferences preferences = ApplicationLoader.applicationContext.getSharedPreferences("replyicons_" + currentAccount, Context.MODE_PRIVATE);

        String value = preferences.getString("replyicons", null);
        long lastCheckTime = preferences.getLong("replyicons_last_check", 0);

        TLRPC.TL_emojiList emojiList = null;
        if (value != null) {
            SerializedData serializedData = new SerializedData(Utilities.hexToBytes(value));
            try {
                emojiList = (TLRPC.TL_emojiList) TLRPC.TL_emojiList.TLdeserialize(serializedData, serializedData.readInt32(true), true);
                replyIconsDefault = emojiList;
            } catch (Throwable e) {
                FileLog.e(e);
            }
        }

        if (emojiList == null || (System.currentTimeMillis() - lastCheckTime) > 24 * 60 * 60 * 1000 || BuildVars.DEBUG_PRIVATE_VERSION) {
            TLRPC.TL_account_getDefaultBackgroundEmojis req = new TLRPC.TL_account_getDefaultBackgroundEmojis();
            if (emojiList != null) {
                req.hash = emojiList.hash;
            }
            getConnectionsManager().sendRequest(req, (response, error) -> AndroidUtilities.runOnUIThread(() -> {
                if (response instanceof TLRPC.TL_emojiList) {
                    SerializedData data = new SerializedData(response.getObjectSize());
                    response.serializeToStream(data);
                    SharedPreferences.Editor editor = preferences.edit();
                    replyIconsDefault = (TLRPC.TL_emojiList) response;
                    editor.putString("replyicons",  Utilities.bytesToHex(data.toByteArray()));
                    editor.putLong("replyicons_last_check", System.currentTimeMillis());

                    editor.apply();
                }
            }));
        }
    }

    public TLRPC.TL_emojiList restrictedStatusEmojis;
    public void loadRestrictedStatusEmojis() {
        SharedPreferences preferences = ApplicationLoader.applicationContext.getSharedPreferences("restrictedstatuses_" + currentAccount, Context.MODE_PRIVATE);

        String value = preferences.getString("restrictedstatuses", null);
        long lastCheckTime = preferences.getLong("restrictedstatuses_last_check", 0);

        TLRPC.TL_emojiList emojiList = null;
        if (value != null) {
            SerializedData serializedData = new SerializedData(Utilities.hexToBytes(value));
            try {
                emojiList = (TLRPC.TL_emojiList) TLRPC.TL_emojiList.TLdeserialize(serializedData, serializedData.readInt32(true), true);
                restrictedStatusEmojis = emojiList;
            } catch (Throwable e) {
                FileLog.e(e);
            }
        }

        if (emojiList == null || (System.currentTimeMillis() - lastCheckTime) > 24 * 60 * 60 * 1000) {
            TLRPC.TL_account_getChannelRestrictedStatusEmojis req = new TLRPC.TL_account_getChannelRestrictedStatusEmojis();
            if (emojiList != null) {
                req.hash = emojiList.hash;
            }
            getConnectionsManager().sendRequest(req, (response, error) -> AndroidUtilities.runOnUIThread(() -> {
                if (response instanceof TLRPC.TL_emojiList) {
                    SerializedData data = new SerializedData(response.getObjectSize());
                    response.serializeToStream(data);
                    SharedPreferences.Editor editor = preferences.edit();
                    restrictedStatusEmojis = (TLRPC.TL_emojiList) response;
                    editor.putString("restrictedstatuses",  Utilities.bytesToHex(data.toByteArray()));
                    editor.putLong("restrictedstatuses_last_check", System.currentTimeMillis());

                    editor.apply();
                }
            }));
        }
    }
}<|MERGE_RESOLUTION|>--- conflicted
+++ resolved
@@ -3623,15 +3623,11 @@
     public final static int MEDIA_STORIES = 8;
 
 
-<<<<<<< HEAD
-    public void loadMedia(long dialogId, int count, int max_id, int min_id, int type, int topicId, int fromCache, int classGuid, int requestIndex) {
+    public void loadMedia(long dialogId, int count, int max_id, int min_id, int type, long topicId, int fromCache, int classGuid, int requestIndex) {
         loadMedia(dialogId, count, max_id, min_id, type, topicId, fromCache, classGuid, requestIndex, false);
     }
 
-    public void loadMedia(long dialogId, int count, int max_id, int min_id, int type, int topicId, int fromCache, int classGuid, int requestIndex, boolean skipPhotos) {
-=======
-    public void loadMedia(long dialogId, int count, int max_id, int min_id, int type, long topicId, int fromCache, int classGuid, int requestIndex) {
->>>>>>> 928146c3
+    public void loadMedia(long dialogId, int count, int max_id, int min_id, int type, long topicId, int fromCache, int classGuid, int requestIndex, boolean skipPhotos) {
         boolean isChannel = DialogObject.isChatDialog(dialogId) && ChatObject.isChannel(-dialogId, currentAccount);
 
         if (BuildVars.LOGS_ENABLED) {
@@ -3938,11 +3934,7 @@
         }
     }
 
-<<<<<<< HEAD
-    private void processLoadedMedia(TLRPC.messages_Messages res, long dialogId, int count, int max_id, int min_id, int type, int topicId, int fromCache, int classGuid, boolean isChannel, boolean topReached, int requestIndex, boolean skipPhotos) {
-=======
-    private void processLoadedMedia(TLRPC.messages_Messages res, long dialogId, int count, int max_id, int min_id, int type, long topicId, int fromCache, int classGuid, boolean isChannel, boolean topReached, int requestIndex) {
->>>>>>> 928146c3
+    private void processLoadedMedia(TLRPC.messages_Messages res, long dialogId, int count, int max_id, int min_id, int type, long topicId, int fromCache, int classGuid, boolean isChannel, boolean topReached, int requestIndex, boolean skipPhotos) {
         if (BuildVars.LOGS_ENABLED) {
             int messagesCount = 0;
             if (res != null && res.messages != null) {
@@ -4085,11 +4077,7 @@
         });
     }
 
-<<<<<<< HEAD
-    private void loadMediaDatabase(long uid, int count, int max_id, int min_id, int type, int topicId, int classGuid, boolean isChannel, int fromCache, int requestIndex, boolean skipPhotos) {
-=======
-    private void loadMediaDatabase(long uid, int count, int max_id, int min_id, int type, long topicId, int classGuid, boolean isChannel, int fromCache, int requestIndex) {
->>>>>>> 928146c3
+    private void loadMediaDatabase(long uid, int count, int max_id, int min_id, int type, long topicId, int classGuid, boolean isChannel, int fromCache, int requestIndex, boolean skipPhotos) {
         Runnable runnable = new Runnable() {
             @Override
             public void run() {
