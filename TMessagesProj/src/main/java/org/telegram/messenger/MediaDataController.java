--- conflicted
+++ resolved
@@ -2635,18 +2635,14 @@
                 final ArrayList<MessageObject> objects = new ArrayList<>();
                 for (int a = 0; a < res.messages.size(); a++) {
                     TLRPC.Message message = res.messages.get(a);
-<<<<<<< HEAD
 
                     if (skipPhotos && message.media != null && message.media.photo != null) {
                         continue;
                     }
 
-                    objects.add(new MessageObject(currentAccount, message, usersDict, true, true));
-=======
                     MessageObject messageObject = new MessageObject(currentAccount, message, usersDict, true, true);
                     messageObject.createStrippedThumb();
                     objects.add(messageObject);
->>>>>>> dd2b001b
                 }
 
                 AndroidUtilities.runOnUIThread(() -> {
