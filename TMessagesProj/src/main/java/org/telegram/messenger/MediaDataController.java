--- conflicted
+++ resolved
@@ -85,11 +85,7 @@
 
     public static String SHORTCUT_CATEGORY = "org.telegram.messenger.SHORTCUT_SHARE";
 
-<<<<<<< HEAD
-    private static SparseArray<MediaDataController> Instance = new SparseArray<>();
-=======
     private static volatile MediaDataController[] Instance = new MediaDataController[UserConfig.MAX_ACCOUNT_COUNT];
->>>>>>> 1d379b9a
 
     public static MediaDataController getInstance(int num) {
         MediaDataController localInstance = Instance.get(num);
@@ -2373,27 +2369,18 @@
     public final static int MEDIA_TYPES_COUNT = 8;
 
 
-<<<<<<< HEAD
-    public void loadMedia(long dialogId, int count, int max_id, int type, int fromCache, int classGuid){
-        loadMedia(dialogId, count, max_id, type, fromCache, classGuid, false);
-    }
-
-    public void loadMedia(long dialogId, int count, int max_id, int type, int fromCache, int classGuid, boolean skipPhotos) {
-=======
-    public void loadMedia(long dialogId, int count, int max_id, int min_id, int type, int fromCache, int classGuid, int requestIndex) {
->>>>>>> 1d379b9a
+    public void loadMedia(long dialogId, int count, int max_id, int type, int fromCache, int classGuid, int requestIndex){
+        loadMedia(dialogId, count, max_id, type, fromCache, classGuid, requestIndex, false);
+    }
+
+    public void loadMedia(long dialogId, int count, int max_id, int type, int fromCache, int classGuid, int requestIndex, boolean skipPhotos) {
         boolean isChannel = DialogObject.isChatDialog(dialogId) && ChatObject.isChannel(-dialogId, currentAccount);
 
         if (BuildVars.LOGS_ENABLED) {
             FileLog.d("load media did " + dialogId + " count = " + count + " max_id " + max_id + " type = " + type + " cache = " + fromCache + " classGuid = " + classGuid);
         }
-<<<<<<< HEAD
-        if (fromCache != 0 || DialogObject.isEncryptedDialog(dialogId)) {
-            loadMediaDatabase(dialogId, count, max_id, type, classGuid, isChannel, fromCache, skipPhotos);
-=======
         if ((fromCache != 0 || DialogObject.isEncryptedDialog(dialogId))) {
-            loadMediaDatabase(dialogId, count, max_id, min_id, type, classGuid, isChannel, fromCache, requestIndex);
->>>>>>> 1d379b9a
+            loadMediaDatabase(dialogId, count, max_id, min_id, type, classGuid, isChannel, fromCache, requestIndex, skipPhotos);
         } else {
             TLRPC.TL_messages_search req = new TLRPC.TL_messages_search();
             req.limit = count;
@@ -2405,17 +2392,14 @@
             }
 
             if (type == MEDIA_PHOTOVIDEO) {
-<<<<<<< HEAD
                 req.filter = skipPhotos
                         ? new TLRPC.TL_inputMessagesFilterVideo()
                         : new TLRPC.TL_inputMessagesFilterPhotoVideo();
-=======
                 req.filter = new TLRPC.TL_inputMessagesFilterPhotoVideo();
             } else if (type == MEDIA_PHOTOS_ONLY) {
                 req.filter = new TLRPC.TL_inputMessagesFilterPhotos();
             } else if (type == MEDIA_VIDEOS_ONLY) {
                 req.filter = new TLRPC.TL_inputMessagesFilterVideo();
->>>>>>> 1d379b9a
             } else if (type == MEDIA_FILE) {
                 req.filter = new TLRPC.TL_inputMessagesFilterDocument();
             } else if (type == MEDIA_AUDIO) {
@@ -2436,9 +2420,6 @@
                 if (error == null) {
                     TLRPC.messages_Messages res = (TLRPC.messages_Messages) response;
                     getMessagesController().removeDeletedMessagesFromArray(dialogId, res.messages);
-<<<<<<< HEAD
-                    processLoadedMedia(res, dialogId, count, max_id, type, 0, classGuid, isChannel, res.messages.size() == 0, skipPhotos);
-=======
                     boolean topReached;
                     if (min_id != 0) {
                         topReached = res.messages.size() <= 1;
@@ -2446,8 +2427,7 @@
                         topReached = res.messages.size() == 0;
                     }
 
-                    processLoadedMedia(res, dialogId, count, max_id, min_id, type, 0, classGuid, isChannel, topReached, requestIndex);
->>>>>>> 1d379b9a
+                    processLoadedMedia(res, dialogId, count, max_id, min_id, type, 0, classGuid, isChannel, topReached, requestIndex, skipPhotos);
                 }
             });
             getConnectionsManager().bindRequestToGuid(reqId, classGuid);
@@ -2666,11 +2646,7 @@
         }
     }
 
-<<<<<<< HEAD
-    private void processLoadedMedia(TLRPC.messages_Messages res, long dialogId, int count, int max_id, int type, int fromCache, int classGuid, boolean isChannel, boolean topReached, boolean skipPhotos) {
-=======
-    private void processLoadedMedia(TLRPC.messages_Messages res, long dialogId, int count, int max_id, int min_id, int type, int fromCache, int classGuid, boolean isChannel, boolean topReached, int requestIndex) {
->>>>>>> 1d379b9a
+    private void processLoadedMedia(TLRPC.messages_Messages res, long dialogId, int count, int max_id, int min_id, int type, int fromCache, int classGuid, boolean isChannel, boolean topReached, int requestIndex, boolean skipPhotos) {
         if (BuildVars.LOGS_ENABLED) {
             FileLog.d("process load media did " + dialogId + " count = " + count + " max_id=" + max_id + " min_id=" + min_id + " type = " + type + " cache = " + fromCache + " classGuid = " + classGuid);
         }
@@ -2678,11 +2654,7 @@
             if (fromCache == 2) {
                 return;
             }
-<<<<<<< HEAD
-            loadMedia(dialogId, count, max_id, type, 0, classGuid, skipPhotos);
-=======
-            loadMedia(dialogId, count, max_id, min_id, type, 0, classGuid, requestIndex);
->>>>>>> 1d379b9a
+            loadMedia(dialogId, count, max_id, min_id, type, 0, classGuid, requestIndex, skipPhotos);
         } else {
             if (fromCache == 0) {
                 ImageLoader.saveMessagesThumbs(res.messages);
@@ -2781,11 +2753,7 @@
         });
     }
 
-<<<<<<< HEAD
-    private void loadMediaDatabase(long uid, int count, int max_id, int type, int classGuid, boolean isChannel, int fromCache, boolean skipPhotos) {
-=======
-    private void loadMediaDatabase(long uid, int count, int max_id, int min_id, int type, int classGuid, boolean isChannel, int fromCache, int requestIndex) {
->>>>>>> 1d379b9a
+    private void loadMediaDatabase(long uid, int count, int max_id, int min_id, int type, int classGuid, boolean isChannel, int fromCache, int requestIndex, boolean skipPhotos) {
         Runnable runnable = new Runnable() {
             @Override
             public void run() {
@@ -2890,21 +2858,17 @@
                             if (DialogObject.isEncryptedDialog(uid)) {
                                 message.random_id = cursor.longValue(2);
                             }
-<<<<<<< HEAD
 
                             if (skipPhotos && message.media != null && message.media.photo != null) {
                                 continue;
                             }
 
-                            res.messages.add(message);
-=======
                             if (reverseMessages) {
                                 res.messages.add(0, message);
                             } else {
                                 res.messages.add(message);
                             }
 
->>>>>>> 1d379b9a
                             MessagesStorage.addUsersAndChatsFromMessage(message, usersToLoad, chatsToLoad);
                         }
                     }
@@ -2933,11 +2897,7 @@
                 } finally {
                     Runnable task = this;
                     AndroidUtilities.runOnUIThread(() -> getMessagesStorage().completeTaskForGuid(task, classGuid));
-<<<<<<< HEAD
-                    processLoadedMedia(res, uid, count, max_id, type, fromCache, classGuid, isChannel, topReached, skipPhotos);
-=======
-                    processLoadedMedia(res, uid, count, max_id, min_id, type, fromCache, classGuid, isChannel, topReached, requestIndex);
->>>>>>> 1d379b9a
+                    processLoadedMedia(res, uid, count, max_id, min_id, type, fromCache, classGuid, isChannel, topReached, requestIndex, skipPhotos);
                 }
             }
         };
