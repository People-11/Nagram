--- conflicted
+++ resolved
@@ -3830,27 +3830,18 @@
     public final static int MEDIA_STORIES = 8;
 
 
-<<<<<<< HEAD
-    public void loadMedia(long dialogId, int count, int max_id, int min_id, int type, long topicId, int fromCache, int classGuid, int requestIndex) {
-        loadMedia(dialogId, count, max_id, min_id, type, topicId, fromCache, classGuid, requestIndex, false);
-    }
-
-    public void loadMedia(long dialogId, int count, int max_id, int min_id, int type, long topicId, int fromCache, int classGuid, int requestIndex, boolean skipPhotos) {
-=======
     public void loadMedia(long dialogId, int count, int max_id, int min_id, int type, long topicId, int fromCache, int classGuid, int requestIndex, ReactionsLayoutInBubble.VisibleReaction tag, String query) {
->>>>>>> 5dd64919
+        loadMedia(dialogId, count, max_id, min_id, type, topicId, fromCache, classGuid, requestIndex, tag, query, false);
+    }
+
+    public void loadMedia(long dialogId, int count, int max_id, int min_id, int type, long topicId, int fromCache, int classGuid, int requestIndex, ReactionsLayoutInBubble.VisibleReaction tag, String query, boolean skipPhotos) {
         boolean isChannel = DialogObject.isChatDialog(dialogId) && ChatObject.isChannel(-dialogId, currentAccount);
 
         if (BuildVars.LOGS_ENABLED) {
             FileLog.d("load media did " + dialogId + " count = " + count + " max_id " + max_id + " type = " + type + " cache = " + fromCache + " classGuid = " + classGuid);
         }
-<<<<<<< HEAD
-        if (fromCache != 0 || DialogObject.isEncryptedDialog(dialogId)) {
-            loadMediaDatabase(dialogId, count, max_id, min_id, type, topicId, classGuid, isChannel, fromCache, requestIndex, skipPhotos);
-=======
         if (fromCache != 0 && TextUtils.isEmpty(query) || DialogObject.isEncryptedDialog(dialogId)) {
-            loadMediaDatabase(dialogId, count, max_id, min_id, type, topicId, tag, classGuid, isChannel, fromCache, requestIndex);
->>>>>>> 5dd64919
+            loadMediaDatabase(dialogId, count, max_id, min_id, type, topicId, tag, classGuid, isChannel, fromCache, requestIndex, skipPhotos);
         } else {
             TLRPC.TL_messages_search req = new TLRPC.TL_messages_search();
             req.limit = count;
@@ -4170,11 +4161,7 @@
             if (fromCache == 2) {
                 return;
             }
-<<<<<<< HEAD
-            loadMedia(dialogId, count, max_id, min_id, type, topicId, 0, classGuid, requestIndex, skipPhotos);
-=======
-            loadMedia(dialogId, count, max_id, min_id, type, topicId, 0, classGuid, requestIndex, null, null);
->>>>>>> 5dd64919
+            loadMedia(dialogId, count, max_id, min_id, type, topicId, 0, classGuid, requestIndex, null, null, skipPhotos);
         } else {
             if (fromCache == 0) {
                 ImageLoader.saveMessagesThumbs(res.messages);
@@ -4305,11 +4292,7 @@
         });
     }
 
-<<<<<<< HEAD
-    private void loadMediaDatabase(long uid, int count, int max_id, int min_id, int type, long topicId, int classGuid, boolean isChannel, int fromCache, int requestIndex, boolean skipPhotos) {
-=======
-    private void loadMediaDatabase(long uid, int count, int max_id, int min_id, int type, long topicId, ReactionsLayoutInBubble.VisibleReaction tag, int classGuid, boolean isChannel, int fromCache, int requestIndex) {
->>>>>>> 5dd64919
+    private void loadMediaDatabase(long uid, int count, int max_id, int min_id, int type, long topicId, ReactionsLayoutInBubble.VisibleReaction tag, int classGuid, boolean isChannel, int fromCache, int requestIndex, boolean skipPhotos) {
         Runnable runnable = new Runnable() {
             @Override
             public void run() {
@@ -4497,17 +4480,14 @@
                             if (DialogObject.isEncryptedDialog(uid)) {
                                 message.random_id = cursor.longValue(2);
                             }
-<<<<<<< HEAD
 
                             if (skipPhotos && message.media != null && message.media.photo != null) {
                                 continue;
                             }
 
-=======
                             if (message.grouped_id != 0 && groupsToLoad != null) {
                                 groupsToLoad.add(message.grouped_id);
                             }
->>>>>>> 5dd64919
                             if (reverseMessages) {
                                 res.messages.add(0, message);
                             } else {
