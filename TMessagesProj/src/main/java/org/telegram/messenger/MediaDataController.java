--- conflicted
+++ resolved
@@ -113,19 +113,8 @@
 
     public static String SHORTCUT_CATEGORY = "org.telegram.messenger.SHORTCUT_SHARE";
 
-<<<<<<< HEAD
     private static final SparseArray<MediaDataController> Instance = new SparseArray<>();
     private static final Object lockObject = new Object();
-=======
-    private static volatile MediaDataController[] Instance = new MediaDataController[UserConfig.MAX_ACCOUNT_COUNT];
-    private static final Object[] lockObjects = new Object[UserConfig.MAX_ACCOUNT_COUNT];
-
-    static {
-        for (int i = 0; i < UserConfig.MAX_ACCOUNT_COUNT; i++) {
-            lockObjects[i] = new Object();
-        }
-    }
->>>>>>> e9a35cea
 
 
     public static MediaDataController getInstance(int num) {
