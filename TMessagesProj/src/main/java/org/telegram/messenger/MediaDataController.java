--- conflicted
+++ resolved
@@ -73,16 +73,10 @@
 import java.util.concurrent.ConcurrentHashMap;
 import java.util.concurrent.CountDownLatch;
 
-<<<<<<< HEAD
+import androidx.collection.LongSparseArray;
 import tw.nekomimi.nekogram.NekoConfig;
 import tw.nekomimi.nekogram.NekoXConfig;
 import tw.nekomimi.nekogram.PinnedStickerHelper;
-=======
-import androidx.collection.LongSparseArray;
-import androidx.core.content.pm.ShortcutInfoCompat;
-import androidx.core.content.pm.ShortcutManagerCompat;
-import androidx.core.graphics.drawable.IconCompat;
->>>>>>> 418f478a
 
 import com.google.android.exoplayer2.util.Log;
 
@@ -741,14 +735,10 @@
         return acc;
     }
 
-<<<<<<< HEAD
-    public void loadRecents(final int type, final boolean gif, boolean cache, boolean force) {
+    public void loadRecents(int type, boolean gif, boolean cache, boolean force) {
         if (NekoConfig.unlimitedFavedStickers && type == TYPE_FAVE && !cache) {
             return;
         }
-=======
-    public void loadRecents(int type, boolean gif, boolean cache, boolean force) {
->>>>>>> 418f478a
         if (gif) {
             if (loadingRecentGifs) {
                 return;
@@ -1406,8 +1396,7 @@
         if (res.sets.isEmpty()) {
             processLoadedStickers(type, newStickerArray, false, (int) (System.currentTimeMillis() / 1000), res.hash);
         } else {
-<<<<<<< HEAD
-            final LongSparseArray<TLRPC.TL_messages_stickerSet> newStickerSets = new LongSparseArray<>();
+            LongSparseArray<TLRPC.TL_messages_stickerSet> newStickerSets = new LongSparseArray<>();
             // NekoX: Pin Sticker
             if (NekoConfig.enableStickerPin && type == MediaDataController.TYPE_IMAGE) {
                 PinnedStickerHelper ins = PinnedStickerHelper.getInstance(UserConfig.selectedAccount);
@@ -1420,12 +1409,7 @@
                     });
             }
             for (int a = 0; a < res.sets.size(); a++) { // reload all sitckers here
-                final TLRPC.StickerSet stickerSet = res.sets.get(a);
-=======
-            LongSparseArray<TLRPC.TL_messages_stickerSet> newStickerSets = new LongSparseArray<>();
-            for (int a = 0; a < res.sets.size(); a++) {
                 TLRPC.StickerSet stickerSet = res.sets.get(a);
->>>>>>> 418f478a
 
                 TLRPC.TL_messages_stickerSet oldSet = stickerSetsById.get(stickerSet.id);
                 if (oldSet != null && oldSet.set.hash == stickerSet.hash) {
@@ -1443,12 +1427,7 @@
                 // oldset == null, new sticker comes here
 
                 newStickerArray.add(null);
-<<<<<<< HEAD
-                final int index = a;
-=======
                 int index = a;
-
->>>>>>> 418f478a
                 TLRPC.TL_messages_getStickerSet req = new TLRPC.TL_messages_getStickerSet();
                 req.stickerset = new TLRPC.TL_inputStickerSetID();
                 req.stickerset.id = stickerSet.id;
@@ -1912,19 +1891,12 @@
         }
     }
 
-<<<<<<< HEAD
     /**
      * @param toggle 0 - remove, 1 - archive, 2 - add
      */
-    public void toggleStickerSet(Context context, final TLObject stickerSetObject, final int toggle, final BaseFragment baseFragment, final boolean showSettings, boolean showTooltip) {
-        final TLRPC.StickerSet stickerSet;
-        final TLRPC.TL_messages_stickerSet messages_stickerSet;
-=======
-    /** @param toggle 0 - remove, 1 - archive, 2 - add */
     public void toggleStickerSet(Context context, TLObject stickerSetObject, int toggle, BaseFragment baseFragment, boolean showSettings, boolean showTooltip) {
         TLRPC.StickerSet stickerSet;
         TLRPC.TL_messages_stickerSet messages_stickerSet;
->>>>>>> 418f478a
 
         if (stickerSetObject instanceof TLRPC.TL_messages_stickerSet) {
             messages_stickerSet = ((TLRPC.TL_messages_stickerSet) stickerSetObject);
@@ -1981,19 +1953,13 @@
         } else if (!showTooltip || baseFragment == null) {
             toggleStickerSetInternal(context, toggle, baseFragment, showSettings, stickerSetObject, stickerSet, type, false);
         } else {
-<<<<<<< HEAD
-            final StickerSetBulletinLayout bulletinLayout = new StickerSetBulletinLayout(context, stickerSetObject, toggle);
-            final int finalCurrentIndex = NekoConfig.enableStickerPin && type == TYPE_IMAGE && PinnedStickerHelper.getInstance(UserConfig.selectedAccount).isPinned(stickerSet.id)
+            StickerSetBulletinLayout bulletinLayout = new StickerSetBulletinLayout(context, stickerSetObject, toggle);
+            int finalCurrentIndex = NekoConfig.enableStickerPin && type == TYPE_IMAGE && PinnedStickerHelper.getInstance(UserConfig.selectedAccount).isPinned(stickerSet.id)
                     ? PinnedStickerHelper.getInstance(UserConfig.selectedAccount).pinnedList.size()
                     : currentIndex;
             // NekoX: Pin Sticker, Fix undo for Archiving and Deleting
             Context finalContext = context;
-            final Bulletin.UndoButton undoButton = new Bulletin.UndoButton(context, false).setUndoAction(() -> {
-=======
-            StickerSetBulletinLayout bulletinLayout = new StickerSetBulletinLayout(context, stickerSetObject, toggle);
-            int finalCurrentIndex = currentIndex;
             Bulletin.UndoButton undoButton = new Bulletin.UndoButton(context, false).setUndoAction(() -> {
->>>>>>> 418f478a
                 stickerSet.archived = false;
 
                 stickerSets[type].add(finalCurrentIndex, messages_stickerSet);
@@ -2041,19 +2007,12 @@
         }
     }
 
-<<<<<<< HEAD
     /**
      * @param toggle 0 - uninstall, 1 - archive, 2 - unarchive
      */
-    public void toggleStickerSets(final ArrayList<TLRPC.StickerSet> stickerSetList, final int type, final int toggle, final BaseFragment baseFragment, final boolean showSettings) {
-        final int stickerSetListSize = stickerSetList.size();
-        final ArrayList<TLRPC.InputStickerSet> inputStickerSets = new ArrayList<>(stickerSetListSize);
-=======
-    /** @param toggle 0 - uninstall, 1 - archive, 2 - unarchive */
     public void toggleStickerSets(ArrayList<TLRPC.StickerSet> stickerSetList, int type, int toggle, BaseFragment baseFragment, boolean showSettings) {
         int stickerSetListSize = stickerSetList.size();
         ArrayList<TLRPC.InputStickerSet> inputStickerSets = new ArrayList<>(stickerSetListSize);
->>>>>>> 418f478a
 
         for (int i = 0; i < stickerSetListSize; i++) {
             TLRPC.StickerSet stickerSet = stickerSetList.get(i);
@@ -2407,29 +2366,18 @@
     public final static int MEDIA_GIF = 5;
     public final static int MEDIA_TYPES_COUNT = 6;
 
-<<<<<<< HEAD
-    public void loadMedia(long uid, int count, int max_id, int type, int fromCache, int classGuid) {
-        loadMedia(uid, count, max_id, type, fromCache, classGuid, false);
-    }
-
-    public void loadMedia(long uid, int count, int max_id, int type, int fromCache, int classGuid, boolean skipPhotos) {
-        final boolean isChannel = (int) uid < 0 && ChatObject.isChannel(-(int) uid, currentAccount);
-=======
-    public void loadMedia(long dialogId, int count, int max_id, int type, int fromCache, int classGuid) {
+    public void loadMedia(long dialogId, int count, int max_id, int type, int fromCache, int classGuid){
+        loadMedia(dialogId, count, max_id, type, fromCache, classGuid, false);
+    }
+
+    public void loadMedia(long dialogId, int count, int max_id, int type, int fromCache, int classGuid, boolean skipPhotos) {
         boolean isChannel = DialogObject.isChatDialog(dialogId) && ChatObject.isChannel(-dialogId, currentAccount);
->>>>>>> 418f478a
 
         if (BuildVars.LOGS_ENABLED) {
             FileLog.d("load media did " + dialogId + " count = " + count + " max_id " + max_id + " type = " + type + " cache = " + fromCache + " classGuid = " + classGuid);
         }
-<<<<<<< HEAD
-        int lower_part = (int) uid;
-        if (fromCache != 0 || lower_part == 0) {
-            loadMediaDatabase(uid, count, max_id, type, classGuid, isChannel, fromCache, skipPhotos);
-=======
         if (fromCache != 0 || DialogObject.isEncryptedDialog(dialogId)) {
-            loadMediaDatabase(dialogId, count, max_id, type, classGuid, isChannel, fromCache);
->>>>>>> 418f478a
+            loadMediaDatabase(dialogId, count, max_id, type, classGuid, isChannel, fromCache, skipPhotos);
         } else {
             TLRPC.TL_messages_search req = new TLRPC.TL_messages_search();
             req.limit = count;
@@ -2456,15 +2404,9 @@
             }
             int reqId = getConnectionsManager().sendRequest(req, (response, error) -> {
                 if (error == null) {
-<<<<<<< HEAD
-                    final TLRPC.messages_Messages res = (TLRPC.messages_Messages) response;
-                    getMessagesController().removeDeletedMessagesFromArray(uid, res.messages);
-                    processLoadedMedia(res, uid, count, max_id, type, 0, classGuid, isChannel, res.messages.size() == 0, skipPhotos);
-=======
                     TLRPC.messages_Messages res = (TLRPC.messages_Messages) response;
                     getMessagesController().removeDeletedMessagesFromArray(dialogId, res.messages);
-                    processLoadedMedia(res, dialogId, count, max_id, type, 0, classGuid, isChannel, res.messages.size() == 0);
->>>>>>> 418f478a
+                    processLoadedMedia(res, dialogId, count, max_id, type, 0, classGuid, isChannel, res.messages.size() == 0, skipPhotos);
                 }
             });
             getConnectionsManager().bindRequestToGuid(reqId, classGuid);
@@ -2477,11 +2419,7 @@
                 int[] counts = new int[]{-1, -1, -1, -1, -1, -1};
                 int[] countsFinal = new int[]{-1, -1, -1, -1, -1, -1};
                 int[] old = new int[]{0, 0, 0, 0, 0, 0};
-<<<<<<< HEAD
-                SQLiteCursor cursor = getMessagesStorage().getDatabase().queryFinalized(String.format(Locale.US, "SELECT type, count, old FROM media_counts_v2 WHERE uid = %d", uid));
-=======
                 SQLiteCursor cursor = getMessagesStorage().getDatabase().queryFinalized(String.format(Locale.US, "SELECT type, count, old FROM media_counts_v2 WHERE uid = %d", dialogId));
->>>>>>> 418f478a
                 while (cursor.next()) {
                     int type = cursor.intValue(0);
                     if (type >= 0 && type < MEDIA_TYPES_COUNT) {
@@ -2575,16 +2513,9 @@
         });
     }
 
-<<<<<<< HEAD
-    public void getMediaCount(final long uid, final int type, final int classGuid, boolean fromCache) {
-        int lower_part = (int) uid;
-        if (fromCache || lower_part == 0) {
-            getMediaCountDatabase(uid, type, classGuid);
-=======
     public void getMediaCount(long dialogId, int type, int classGuid, boolean fromCache) {
         if (fromCache || DialogObject.isEncryptedDialog(dialogId)) {
             getMediaCountDatabase(dialogId, type, classGuid);
->>>>>>> 418f478a
         } else {
             TLRPC.TL_messages_getSearchCounters req = new TLRPC.TL_messages_getSearchCounters();
             if (type == MEDIA_PHOTOVIDEO) {
@@ -2682,28 +2613,15 @@
         }
     }
 
-<<<<<<< HEAD
-    private void processLoadedMedia(final TLRPC.messages_Messages res, final long uid, int count, int max_id, final int type, final int fromCache, final int classGuid, final boolean isChannel, final boolean topReached, boolean skipPhotos) {
-=======
-    private void processLoadedMedia(TLRPC.messages_Messages res, long dialogId, int count, int max_id, int type, int fromCache, int classGuid, boolean isChannel, boolean topReached) {
->>>>>>> 418f478a
+    private void processLoadedMedia(TLRPC.messages_Messages res, long dialogId, int count, int max_id, int type, int fromCache, int classGuid, boolean isChannel, boolean topReached, boolean skipPhotos) {
         if (BuildVars.LOGS_ENABLED) {
             FileLog.d("process load media did " + dialogId + " count = " + count + " max_id " + max_id + " type = " + type + " cache = " + fromCache + " classGuid = " + classGuid);
         }
-<<<<<<< HEAD
-        int lower_part = (int) uid;
-        if (fromCache != 0 && res.messages.isEmpty() && lower_part != 0) {
-            if (fromCache == 2) {
-                return;
-            }
-            loadMedia(uid, count, max_id, type, 0, classGuid, skipPhotos);
-=======
         if (fromCache != 0 && res.messages.isEmpty() && !DialogObject.isEncryptedDialog(dialogId)) {
             if (fromCache == 2) {
                 return;
             }
-            loadMedia(dialogId, count, max_id, type, 0, classGuid);
->>>>>>> 418f478a
+            loadMedia(dialogId, count, max_id, type, 0, classGuid, skipPhotos);
         } else {
             if (fromCache == 0) {
                 ImageLoader.saveMessagesThumbs(res.messages);
@@ -2784,14 +2702,8 @@
                     old = cursor.intValue(1);
                 }
                 cursor.dispose();
-<<<<<<< HEAD
-                int lower_part = (int) uid;
-                if (count == -1 && lower_part == 0) {
-                    cursor = getMessagesStorage().getDatabase().queryFinalized(String.format(Locale.US, "SELECT COUNT(mid) FROM media_v2 WHERE uid = %d AND type = %d LIMIT 1", uid, type));
-=======
                 if (count == -1 && DialogObject.isEncryptedDialog(dialogId)) {
                     cursor = getMessagesStorage().getDatabase().queryFinalized(String.format(Locale.US, "SELECT COUNT(mid) FROM media_v3 WHERE uid = %d AND type = %d LIMIT 1", dialogId, type));
->>>>>>> 418f478a
                     if (cursor.next()) {
                         count = cursor.intValue(0);
                     }
@@ -2808,11 +2720,7 @@
         });
     }
 
-<<<<<<< HEAD
-    private void loadMediaDatabase(final long uid, final int count, final int max_id, final int type, final int classGuid, final boolean isChannel, final int fromCache, boolean skipPhotos) {
-=======
-    private void loadMediaDatabase(long uid, int count, int max_id, int type, int classGuid, boolean isChannel, int fromCache) {
->>>>>>> 418f478a
+    private void loadMediaDatabase(long uid, int count, int max_id, int type, int classGuid, boolean isChannel, int fromCache, boolean skipPhotos) {
         Runnable runnable = new Runnable() {
             @Override
             public void run() {
@@ -5007,11 +4915,7 @@
                 }
             }
             if (threadId == 0) {
-<<<<<<< HEAD
-                draftPreferences.edit().remove("" + did).remove("r_" + did).apply();
-=======
-                draftPreferences.edit().remove("" + dialogId).remove("r_" + dialogId).commit();
->>>>>>> 418f478a
+                draftPreferences.edit().remove("" + dialogId).remove("r_" + dialogId).apply();
             } else {
                 draftPreferences.edit().remove("t_" + dialogId + "_" + threadId).remove("rt_" + dialogId + "_" + threadId).commit();
             }
@@ -5141,13 +5045,8 @@
                 threads2.put(threadId, message);
                 SerializedData serializedData = new SerializedData(message.getObjectSize());
                 message.serializeToStream(serializedData);
-<<<<<<< HEAD
-                draftPreferences.edit().putString(threadId == 0 ? ("r_" + did) : ("rt_" + did + "_" + threadId), Utilities.bytesToHex(serializedData.toByteArray())).apply();
-                getNotificationCenter().postNotificationName(NotificationCenter.newDraftReceived, did);
-=======
-                draftPreferences.edit().putString(threadId == 0 ? ("r_" + dialogId) : ("rt_" + dialogId + "_" + threadId), Utilities.bytesToHex(serializedData.toByteArray())).commit();
+                draftPreferences.edit().putString(threadId == 0 ? ("r_" + dialogId) : ("rt_" + dialogId + "_" + threadId), Utilities.bytesToHex(serializedData.toByteArray())).apply();
                 getNotificationCenter().postNotificationName(NotificationCenter.newDraftReceived, dialogId);
->>>>>>> 418f478a
                 serializedData.cleanup();
             }
         });
@@ -5190,11 +5089,7 @@
                 }
             }
             if (threadId == 0) {
-<<<<<<< HEAD
-                draftPreferences.edit().remove("" + did).remove("r_" + did).apply();
-=======
-                draftPreferences.edit().remove("" + dialogId).remove("r_" + dialogId).commit();
->>>>>>> 418f478a
+                draftPreferences.edit().remove("" + dialogId).remove("r_" + dialogId).apply();
                 getMessagesController().sortDialogs(null);
                 getNotificationCenter().postNotificationName(NotificationCenter.dialogsNeedReload);
             } else {
