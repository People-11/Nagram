--- conflicted
+++ resolved
@@ -132,11 +132,7 @@
             Intent intent2 = new Intent(ApplicationLoader.applicationContext, LaunchActivity.class);
             intent2.setAction("org.tmessages.openlocations");
             intent2.addCategory(Intent.CATEGORY_LAUNCHER);
-<<<<<<< HEAD
-            PendingIntent contentIntent = PendingIntent.getActivity(ApplicationLoader.applicationContext, 0, intent2, PendingIntent.FLAG_IMMUTABLE);
-=======
             PendingIntent contentIntent = PendingIntent.getActivity(ApplicationLoader.applicationContext, 0, intent2, PendingIntent.FLAG_MUTABLE);
->>>>>>> 0e17caa7
 
             builder = new NotificationCompat.Builder(ApplicationLoader.applicationContext);
             builder.setWhen(System.currentTimeMillis());
@@ -146,11 +142,7 @@
             builder.setChannelId(NotificationsController.OTHER_NOTIFICATIONS_CHANNEL);
             builder.setContentTitle(LocaleController.getString("NekoX", R.string.NekoX));
             Intent stopIntent = new Intent(ApplicationLoader.applicationContext, StopLiveLocationReceiver.class);
-<<<<<<< HEAD
-            builder.addAction(0, LocaleController.getString("StopLiveLocation", R.string.StopLiveLocation), PendingIntent.getBroadcast(ApplicationLoader.applicationContext, 2, stopIntent, PendingIntent.FLAG_UPDATE_CURRENT | PendingIntent.FLAG_IMMUTABLE));
-=======
             builder.addAction(0, LocaleController.getString("StopLiveLocation", R.string.StopLiveLocation), PendingIntent.getBroadcast(ApplicationLoader.applicationContext, 2, stopIntent, PendingIntent.FLAG_MUTABLE | PendingIntent.FLAG_UPDATE_CURRENT));
->>>>>>> 0e17caa7
         }
 
         updateNotification(false);
