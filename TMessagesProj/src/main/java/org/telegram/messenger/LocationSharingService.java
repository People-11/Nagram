--- conflicted
+++ resolved
@@ -141,11 +141,7 @@
                 builder.setContentIntent(contentIntent);
                 NotificationsController.checkOtherNotificationsChannel();
                 builder.setChannelId(NotificationsController.OTHER_NOTIFICATIONS_CHANNEL);
-<<<<<<< HEAD
-            builder.setContentTitle(LocaleController.getString("NekoX", R.string.NekoX));
-=======
                 builder.setContentTitle(LocaleController.getString("NekoX", R.string.NekoX));
->>>>>>> c71626f8
                 Intent stopIntent = new Intent(ApplicationLoader.applicationContext, StopLiveLocationReceiver.class);
                 builder.addAction(0, LocaleController.getString("StopLiveLocation", R.string.StopLiveLocation), PendingIntent.getBroadcast(ApplicationLoader.applicationContext, 2, stopIntent, PendingIntent.FLAG_MUTABLE | PendingIntent.FLAG_UPDATE_CURRENT));
             }
