--- conflicted
+++ resolved
@@ -1913,28 +1913,18 @@
                         } else {
                             newLocale = new Locale(args[0], args[1]);
                         }
-<<<<<<< HEAD
-                        if (newLocale != null) {
-                            languageOverride = localeInfo.shortName;
-
-                            SharedPreferences preferences = MessagesController.getGlobalMainSettings();
-                            SharedPreferences.Editor editor = preferences.edit();
-                            editor.putString("language", localeInfo.getKey());
-                            editor.apply();
-=======
                         languageOverride = localeInfo.shortName;
 
                         SharedPreferences preferences = MessagesController.getGlobalMainSettings();
                         SharedPreferences.Editor editor = preferences.edit();
                         editor.putString("language", localeInfo.getKey());
-                        editor.commit();
+                        editor.apply();
 
                         localeValues = valuesToSet;
                         currentLocale = newLocale;
                         currentLocaleInfo = localeInfo;
                         if (!TextUtils.isEmpty(currentLocaleInfo.pluralLangCode)) {
                             currentPluralRules = allRules.get(currentLocaleInfo.pluralLangCode);
->>>>>>> 002c01ec
                         }
                         if (currentPluralRules == null) {
                             currentPluralRules = allRules.get(currentLocale.getLanguage());
