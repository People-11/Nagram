--- conflicted
+++ resolved
@@ -949,11 +949,7 @@
         if (localeInfo == null) {
             return 0;
         }
-<<<<<<< HEAD
-
-=======
         int requestId = 0;
->>>>>>> 2c71f6c9
         boolean hasBase = localeInfo.hasBaseLang();
         File pathToFile = localeInfo.getPathToFile();
         File pathToBaseFile = localeInfo.getPathToBaseFile();
@@ -2443,11 +2439,7 @@
                     req.lang_pack = "";
                     return ConnectionsManager.getInstance(currentAccount).sendRequest(req, (response, error) -> {
                         if (response != null) {
-<<<<<<< HEAD
-                            saveRemoteLocaleStrings(localeInfo, (TLRPC.TL_langPackDifference) response, currentAccount);
-=======
-                            AndroidUtilities.runOnUIThread(() -> saveRemoteLocaleStrings(localeInfo, (TLRPC.TL_langPackDifference) response, currentAccount, onDone));
->>>>>>> 2c71f6c9
+                            saveRemoteLocaleStrings(localeInfo, (TLRPC.TL_langPackDifference) response, currentAccount, onDone);
                         }
                     }, ConnectionsManager.RequestFlagWithoutLogin);
                 }
@@ -2456,11 +2448,7 @@
                 req.lang_code = localeInfo.getBaseLangCode();
                 return ConnectionsManager.getInstance(currentAccount).sendRequest(req, (TLObject response, TLRPC.TL_error error) -> {
                     if (response != null) {
-<<<<<<< HEAD
-                        saveRemoteLocaleStrings(localeInfo, (TLRPC.TL_langPackDifference) response, currentAccount);
-=======
-                        AndroidUtilities.runOnUIThread(() -> saveRemoteLocaleStrings(localeInfo, (TLRPC.TL_langPackDifference) response, currentAccount, onDone));
->>>>>>> 2c71f6c9
+                        saveRemoteLocaleStrings(localeInfo, (TLRPC.TL_langPackDifference) response, currentAccount, onDone);
                     }
                 }, ConnectionsManager.RequestFlagWithoutLogin);
             }
@@ -2473,11 +2461,7 @@
                 req.lang_pack = "";
                 return ConnectionsManager.getInstance(currentAccount).sendRequest(req, (response, error) -> {
                     if (response != null) {
-<<<<<<< HEAD
-                        saveRemoteLocaleStrings(localeInfo, (TLRPC.TL_langPackDifference) response, currentAccount);
-=======
-                        AndroidUtilities.runOnUIThread(() -> saveRemoteLocaleStrings(localeInfo, (TLRPC.TL_langPackDifference) response, currentAccount, onDone));
->>>>>>> 2c71f6c9
+                        saveRemoteLocaleStrings(localeInfo, (TLRPC.TL_langPackDifference) response, currentAccount, onDone);
                     }
                 }, ConnectionsManager.RequestFlagWithoutLogin);
             } else {
@@ -2486,11 +2470,7 @@
                 req.lang_code = localeInfo.getLangCode();
                 return ConnectionsManager.getInstance(currentAccount).sendRequest(req, (TLObject response, TLRPC.TL_error error) -> {
                     if (response != null) {
-<<<<<<< HEAD
-                        saveRemoteLocaleStrings(localeInfo, (TLRPC.TL_langPackDifference) response, currentAccount);
-=======
-                        AndroidUtilities.runOnUIThread(() -> saveRemoteLocaleStrings(localeInfo, (TLRPC.TL_langPackDifference) response, currentAccount, onDone));
->>>>>>> 2c71f6c9
+                        saveRemoteLocaleStrings(localeInfo, (TLRPC.TL_langPackDifference) response, currentAccount, onDone);
                     }
                 }, ConnectionsManager.RequestFlagWithoutLogin);
             }
