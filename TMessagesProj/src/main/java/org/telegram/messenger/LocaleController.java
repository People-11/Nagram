/*
 * This is the source code of Telegram for Android v. 1.3.x.
 * It is licensed under GNU GPL v. 2 or later.
 * You should have received a copy of the license in this archive (see LICENSE).
 *
 * Copyright Nikolai Kudashov, 2013-2018.
 */

package org.telegram.messenger;

import android.app.Activity;
import android.content.BroadcastReceiver;
import android.content.Context;
import android.content.Intent;
import android.content.IntentFilter;
import android.content.SharedPreferences;
import android.content.res.AssetManager;
import android.content.res.Configuration;
import android.content.res.Resources;
import android.os.Build;
import android.telephony.TelephonyManager;
import android.text.TextUtils;
import android.text.format.DateFormat;
import android.util.Xml;
import android.view.Gravity;

import org.telegram.messenger.support.ArrayUtils;
import androidx.annotation.StringRes;

import org.telegram.messenger.time.FastDateFormat;
import org.telegram.tgnet.ConnectionsManager;
import org.telegram.tgnet.TLObject;
import org.telegram.tgnet.TLRPC;
import org.xmlpull.v1.XmlPullParser;

import java.io.BufferedWriter;
import java.io.File;
import java.io.FileInputStream;
import java.io.FileWriter;
import java.io.IOException;
import java.text.NumberFormat;
import java.util.ArrayList;
import java.util.Calendar;
import java.util.Collection;
import java.util.Currency;
import java.util.Date;
import java.util.HashMap;
import java.util.Locale;
import java.util.TimeZone;

import tw.nekomimi.nekogram.NekoConfig;
import tw.nekomimi.nekogram.parts.LocFiltersKt;
import tw.nekomimi.nekogram.shamsicalendar.PersianDate;
import tw.nekomimi.nekogram.utils.FileUtil;
import tw.nekomimi.nekogram.utils.GsonUtil;

public class LocaleController {

    static final int QUANTITY_OTHER = 0x0000;
    static final int QUANTITY_ZERO = 0x0001;
    static final int QUANTITY_ONE = 0x0002;
    static final int QUANTITY_TWO = 0x0004;
    static final int QUANTITY_FEW = 0x0008;
    static final int QUANTITY_MANY = 0x0010;

    public static boolean isRTL = false;

    public static int generateFlagStart() {

        return isRTL ? Gravity.RIGHT : Gravity.LEFT;

    }

    public static boolean is24HourFormat = false;
    public FastDateFormat formatterDay;
    public FastDateFormat formatterWeek;
    public FastDateFormat formatterWeekLong;
    public FastDateFormat formatterDayMonth;
    public FastDateFormat formatterYear;
    public FastDateFormat formatterYearMax;
    public FastDateFormat formatterStats;
    public FastDateFormat formatterBannedUntil;
    public FastDateFormat formatterBannedUntilThisYear;
    public FastDateFormat chatDate;
    public FastDateFormat chatFullDate;
    public FastDateFormat formatterScheduleDay;
    public FastDateFormat formatterScheduleYear;
    public FastDateFormat formatterMonthYear;
    public FastDateFormat[] formatterScheduleSend = new FastDateFormat[15];

    private static HashMap<Integer, String> resourcesCacheMap = new HashMap<>();

    private HashMap<String, PluralRules> allRules = new HashMap<>();

    public Locale currentLocale;
    private Locale systemDefaultLocale;
    private PluralRules currentPluralRules;
    private LocaleInfo currentLocaleInfo;
    private HashMap<String, String> localeValues = new HashMap<>();
    private String languageOverride;
    private boolean changingConfiguration = false;
    private boolean reloadLastFile;

    private String currentSystemLocale;

    private HashMap<String, String> currencyValues;
    private HashMap<String, String> translitChars;
    private HashMap<String, String> ruTranslitChars;

    public static boolean usePersianCalendar = NekoConfig.usePersianCalendar.Bool(); // need restart

    private class TimeZoneChangedReceiver extends BroadcastReceiver {
        @Override
        public void onReceive(Context context, Intent intent) {
            ApplicationLoader.applicationHandler.post(() -> {
                if (!formatterDayMonth.getTimeZone().equals(TimeZone.getDefault())) {
                    LocaleController.getInstance().recreateFormatters();
                }
            });
        }
    }

    public static class LocaleInfo {

        public String name;
        public String nameEnglish;
        public String shortName;
        public String pathToFile;
        public String baseLangCode;
        public String pluralLangCode;
        public boolean isRtl;
        public int version;
        public int baseVersion;
        public boolean builtIn;
        public int serverIndex;

        public TLRPC.TL_langPackLanguage pack;
        public boolean toInstall;

        public String getSaveString() {
            String langCode = baseLangCode == null ? "" : baseLangCode;
            String pluralCode = TextUtils.isEmpty(pluralLangCode) ? shortName : pluralLangCode;
            return name + "|" + nameEnglish + "|" + shortName + "|" + pathToFile + "|" + version + "|" + langCode + "|" + pluralLangCode + "|" + (isRtl ? 1 : 0) + "|" + baseVersion + "|" + serverIndex;
        }

        public static LocaleInfo createWithString(String string) {
            if (string == null || string.length() == 0) {
                return null;
            }
            String[] args = string.split("\\|");
            LocaleInfo localeInfo = null;
            if (args.length >= 4) {
                localeInfo = new LocaleInfo();
                localeInfo.name = args[0];
                localeInfo.nameEnglish = args[1];
                localeInfo.shortName = args[2].toLowerCase();
                localeInfo.pathToFile = args[3];
                if (args.length >= 5) {
                    localeInfo.version = Utilities.parseInt(args[4]);
                }
                localeInfo.baseLangCode = args.length >= 6 ? args[5] : "";
                localeInfo.pluralLangCode = args.length >= 7 ? args[6] : localeInfo.shortName;
                if (args.length >= 8) {
                    localeInfo.isRtl = Utilities.parseInt(args[7]) == 1;
                }
                if (args.length >= 9) {
                    localeInfo.baseVersion = Utilities.parseInt(args[8]);
                }
                if (args.length >= 10) {
                    localeInfo.serverIndex = Utilities.parseInt(args[9]);
                } else {
                    localeInfo.serverIndex = Integer.MAX_VALUE;
                }
                if (!TextUtils.isEmpty(localeInfo.baseLangCode)) {
                    localeInfo.baseLangCode = localeInfo.baseLangCode.replace("-", "_");
                }
            }
            return localeInfo;
        }

        public File getPathToFile() {

            File baseDir = new File(ApplicationLoader.getDataDirFixed(), "languages");

            FileUtil.initDir(baseDir);

            if (isRemote()) {
                return new File(baseDir, "remote_" + shortName + ".xml");
            } else if (isUnofficial()) {
                return new File(baseDir, "unofficial_" + shortName + ".xml");
            }
            return !TextUtils.isEmpty(pathToFile) ? new File(pathToFile) : null;
        }

        public File getPathToBaseFile() {
            if (isUnofficial()) {
                File baseDir = new File(ApplicationLoader.getDataDirFixed(), "languages");

                FileUtil.initDir(baseDir);
                return new File(baseDir, "unofficial_base_" + shortName + ".xml");
            }
            return null;
        }

        public String getKey() {
            if (pathToFile != null && !isRemote() && !isUnofficial()) {
                return "local_" + shortName;
            } else if (isUnofficial()) {
                return "unofficial_" + shortName;
            }
            return shortName;
        }

        public boolean hasBaseLang() {
            return isUnofficial() && !TextUtils.isEmpty(baseLangCode) && !baseLangCode.equals(shortName);
        }

        public boolean isRemote() {
            return "remote".equals(pathToFile);
        }

        public boolean isUnofficial() {
            return "unofficial".equals(pathToFile);
        }

        public boolean isLocal() {
            return !TextUtils.isEmpty(pathToFile) && !isRemote() && !isUnofficial();
        }

        public boolean isBuiltIn() {
            return builtIn;
        }

        public String getLangCode() {
            return shortName.replace("_", "-");
        }

        public String getBaseLangCode() {
            return baseLangCode == null ? "" : baseLangCode.replace("_", "-");
        }
    }

    private boolean loadingRemoteLanguages;

    public ArrayList<LocaleInfo> languages = new ArrayList<>();
    public ArrayList<LocaleInfo> unofficialLanguages = new ArrayList<>();
    public ArrayList<LocaleInfo> remoteLanguages = new ArrayList<>();
    public HashMap<String, LocaleInfo> remoteLanguagesDict = new HashMap<>();
    public HashMap<String, LocaleInfo> languagesDict = new HashMap<>();

    private ArrayList<LocaleInfo> otherLanguages = new ArrayList<>();

    private static volatile LocaleController Instance = null;

    public static LocaleController getInstance() {
        LocaleController localInstance = Instance;
        if (localInstance == null) {
            synchronized (LocaleController.class) {
                localInstance = Instance;
                if (localInstance == null) {
                    Instance = localInstance = new LocaleController();
                }
            }
        }
        return localInstance;
    }

    public LocaleController() {
        addRules(new String[]{"bem", "brx", "da", "de", "el", "en", "eo", "es", "et", "fi", "fo", "gl", "he", "iw", "it", "nb",
                "nl", "nn", "no", "sv", "af", "bg", "bn", "ca", "eu", "fur", "fy", "gu", "ha", "is", "ku",
                "lb", "ml", "mr", "nah", "ne", "om", "or", "pa", "pap", "ps", "so", "sq", "sw", "ta", "te",
                "tk", "ur", "zu", "mn", "gsw", "chr", "rm", "pt", "an", "ast"}, new PluralRules_One());
        addRules(new String[]{"cs", "sk"}, new PluralRules_Czech());
        addRules(new String[]{"ff", "fr", "kab"}, new PluralRules_French());
        addRules(new String[]{"ru", "uk", "be"}, new PluralRules_Balkan());
        addRules(new String[]{"sr", "hr", "bs", "sh"}, new PluralRules_Serbian());
        addRules(new String[]{"lv"}, new PluralRules_Latvian());
        addRules(new String[]{"lt"}, new PluralRules_Lithuanian());
        addRules(new String[]{"pl"}, new PluralRules_Polish());
        addRules(new String[]{"ro", "mo"}, new PluralRules_Romanian());
        addRules(new String[]{"sl"}, new PluralRules_Slovenian());
        addRules(new String[]{"ar"}, new PluralRules_Arabic());
        addRules(new String[]{"mk"}, new PluralRules_Macedonian());
        addRules(new String[]{"cy"}, new PluralRules_Welsh());
        addRules(new String[]{"br"}, new PluralRules_Breton());
        addRules(new String[]{"lag"}, new PluralRules_Langi());
        addRules(new String[]{"shi"}, new PluralRules_Tachelhit());
        addRules(new String[]{"mt"}, new PluralRules_Maltese());
        addRules(new String[]{"ga", "se", "sma", "smi", "smj", "smn", "sms"}, new PluralRules_Two());
        addRules(new String[]{"ak", "am", "bh", "fil", "tl", "guw", "hi", "ln", "mg", "nso", "ti", "wa"}, new PluralRules_Zero());
        addRules(new String[]{"az", "bm", "fa", "ig", "hu", "ja", "kde", "kea", "ko", "my", "ses", "sg", "to",
                "tr", "vi", "wo", "yo", "zh", "bo", "dz", "id", "jv", "jw", "ka", "km", "kn", "ms", "th", "in"}, new PluralRules_None());

        LocaleInfo localeInfo = new LocaleInfo();
        localeInfo.name = "English";
        localeInfo.nameEnglish = "English";
        localeInfo.shortName = localeInfo.pluralLangCode = "en";
        localeInfo.pathToFile = null;
        localeInfo.builtIn = true;
        languages.add(localeInfo);
        languagesDict.put(localeInfo.shortName, localeInfo);

        localeInfo = new LocaleInfo();
        localeInfo.name = "Italiano";
        localeInfo.nameEnglish = "Italian";
        localeInfo.shortName = localeInfo.pluralLangCode = "it";
        localeInfo.pathToFile = null;
        localeInfo.builtIn = true;
        languages.add(localeInfo);
        languagesDict.put(localeInfo.shortName, localeInfo);

        localeInfo = new LocaleInfo();
        localeInfo.name = "Español";
        localeInfo.nameEnglish = "Spanish";
        localeInfo.shortName = localeInfo.pluralLangCode = "es";
        localeInfo.builtIn = true;
        languages.add(localeInfo);
        languagesDict.put(localeInfo.shortName, localeInfo);

        localeInfo = new LocaleInfo();
        localeInfo.name = "Deutsch";
        localeInfo.nameEnglish = "German";
        localeInfo.shortName = localeInfo.pluralLangCode = "de";
        localeInfo.pathToFile = null;
        localeInfo.builtIn = true;
        languages.add(localeInfo);
        languagesDict.put(localeInfo.shortName, localeInfo);

        localeInfo = new LocaleInfo();
        localeInfo.name = "Nederlands";
        localeInfo.nameEnglish = "Dutch";
        localeInfo.shortName = localeInfo.pluralLangCode = "nl";
        localeInfo.pathToFile = null;
        localeInfo.builtIn = true;
        languages.add(localeInfo);
        languagesDict.put(localeInfo.shortName, localeInfo);

        localeInfo = new LocaleInfo();
        localeInfo.name = "العربية";
        localeInfo.nameEnglish = "Arabic";
        localeInfo.shortName = localeInfo.pluralLangCode = "ar";
        localeInfo.pathToFile = null;
        localeInfo.builtIn = true;
        localeInfo.isRtl = true;
        languages.add(localeInfo);
        languagesDict.put(localeInfo.shortName, localeInfo);

        localeInfo = new LocaleInfo();
        localeInfo.name = "Português (Brasil)";
        localeInfo.nameEnglish = "Portuguese (Brazil)";
        localeInfo.shortName = localeInfo.pluralLangCode = "pt_br";
        localeInfo.pathToFile = null;
        localeInfo.builtIn = true;
        languages.add(localeInfo);
        languagesDict.put(localeInfo.shortName, localeInfo);

        localeInfo = new LocaleInfo();
        localeInfo.name = "한국어";
        localeInfo.nameEnglish = "Korean";
        localeInfo.shortName = localeInfo.pluralLangCode = "ko";
        localeInfo.pathToFile = null;
        localeInfo.builtIn = true;
        languages.add(localeInfo);
        languagesDict.put(localeInfo.shortName, localeInfo);

        localeInfo = new LocaleInfo();
        localeInfo.name = "فارسی";
        localeInfo.nameEnglish = "Persian";
        localeInfo.shortName = localeInfo.pluralLangCode = "fa";
        localeInfo.pathToFile = null;
        localeInfo.builtIn = true;
        localeInfo.isRtl = true;
        languages.add(localeInfo);
        languagesDict.put(localeInfo.shortName, localeInfo);

        localeInfo = new LocaleInfo();
        localeInfo.name = "简体中文";
        localeInfo.nameEnglish = "Simplified Chinese";
        localeInfo.shortName = "moecn";
        localeInfo.baseLangCode = "zh_hans_raw";
        localeInfo.isRtl = false;
        localeInfo.pathToFile = "unofficial";
        localeInfo.pluralLangCode = "zh_cn";
        localeInfo.builtIn = true;
        languages.add(localeInfo);
        languagesDict.put(localeInfo.getKey(), localeInfo);
        languagesDict.put("zh_cn", localeInfo);
        languagesDict.put("zh_sg", localeInfo);

        localeInfo = new LocaleInfo();
        localeInfo.name = "正體中文";
        localeInfo.nameEnglish = "Chinese (zh-Hant-TW)";
        localeInfo.shortName = "taiwan";
        localeInfo.baseLangCode = "zh_hant_raw";
        localeInfo.isRtl = false;
        localeInfo.pathToFile = "unofficial";
        localeInfo.pluralLangCode = "zh_tw";
        localeInfo.builtIn = true;
        languages.add(localeInfo);
        languagesDict.put(localeInfo.getKey(), localeInfo);
        languagesDict.put("zh_tw", localeInfo);
        languagesDict.put("zh_hk", localeInfo);
        languagesDict.put("zh_mo", localeInfo);

        localeInfo = new LocaleInfo();
        localeInfo.name = "日本語";
        localeInfo.nameEnglish = "Japanese";
        localeInfo.shortName = "ja_raw";
        localeInfo.baseLangCode = null;
        localeInfo.isRtl = false;
        localeInfo.pathToFile = "unofficial";
        localeInfo.pluralLangCode = "ja";
        localeInfo.builtIn = true;
        languages.add(localeInfo);
        languagesDict.put(localeInfo.getKey(), localeInfo);
        languagesDict.put("ja", localeInfo);

        loadOtherLanguages();
        if (remoteLanguages.isEmpty()) {
            AndroidUtilities.runOnUIThread(() -> loadRemoteLanguages(UserConfig.selectedAccount));
        }

        for (int a = 0; a < otherLanguages.size(); a++) {
            LocaleInfo locale = otherLanguages.get(a);
            languages.add(locale);
            languagesDict.put(locale.getKey(), locale);
        }

        for (int a = 0; a < remoteLanguages.size(); a++) {
            LocaleInfo locale = remoteLanguages.get(a);
            LocaleInfo existingLocale = getLanguageFromDict(locale.getKey());
            if (existingLocale != null) {
                existingLocale.pathToFile = locale.pathToFile;
                existingLocale.version = locale.version;
                existingLocale.baseVersion = locale.baseVersion;
                existingLocale.serverIndex = locale.serverIndex;
                remoteLanguages.set(a, existingLocale);
            } else {
                languages.add(locale);
                languagesDict.put(locale.getKey(), locale);
            }
        }

        for (int a = 0; a < unofficialLanguages.size(); a++) {
            LocaleInfo locale = unofficialLanguages.get(a);
            LocaleInfo existingLocale = getLanguageFromDict(locale.getKey());
            if (existingLocale != null) {
                existingLocale.pathToFile = locale.pathToFile;
                existingLocale.version = locale.version;
                existingLocale.baseVersion = locale.baseVersion;
                existingLocale.serverIndex = locale.serverIndex;
                unofficialLanguages.set(a, existingLocale);
            } else {
                languagesDict.put(locale.getKey(), locale);
            }
        }

        systemDefaultLocale = Locale.getDefault();
        is24HourFormat = DateFormat.is24HourFormat(ApplicationLoader.applicationContext);

        Utilities.stageQueue.postRunnable(() -> {
            LocaleInfo currentInfo = null;
            boolean override = false;

            try {
                SharedPreferences preferences = MessagesController.getGlobalMainSettings();
                String lang = preferences.getString("language", null);
                if (lang != null) {
                    currentInfo = getLanguageFromDict(lang);
                    if (currentInfo != null) {
                        override = true;
                    }
                }

                if (currentInfo == null && systemDefaultLocale.getLanguage() != null) {
                    currentInfo = getLanguageFromDict(systemDefaultLocale.getLanguage());
                }
                if (currentInfo == null) {
                    currentInfo = getLanguageFromDict(getLocaleString(systemDefaultLocale));
                    if (currentInfo == null) {
                        currentInfo = getLanguageFromDict("en");
                    }
                }

                applyLanguage(currentInfo, override, true, UserConfig.selectedAccount);
            } catch (Exception e) {
                FileLog.e(e);
            }

            try {
                IntentFilter timezoneFilter = new IntentFilter(Intent.ACTION_TIMEZONE_CHANGED);
                ApplicationLoader.applicationContext.registerReceiver(new TimeZoneChangedReceiver(), timezoneFilter);
            } catch (Exception e) {
                FileLog.e(e);
            }

            AndroidUtilities.runOnUIThread(() -> currentSystemLocale = getSystemLocaleStringIso639());

        });

    }

    public static String getLanguageFlag(String countryCode) {
        if (countryCode.length() != 2 || countryCode.equals("YL")) return null;

        if (countryCode.equals("XG")) {
            return "\uD83D\uDEF0";
        } else if (countryCode.equals("XV")){
            return "\uD83C\uDF0D";
        }

        int base = 0x1F1A5;
        char[] chars = countryCode.toCharArray();
        char[] emoji = {
                CharacterCompat.highSurrogate(base),
                CharacterCompat.lowSurrogate(base + chars[0]),
                CharacterCompat.highSurrogate(base),
                CharacterCompat.lowSurrogate(base + chars[1])
        };
        return new String(emoji);
    }

    public LocaleInfo getLanguageFromDict(String key) {
        if (key == null) {
            return null;
        }
        return languagesDict.get(key.toLowerCase().replace("-", "_"));
    }
    public LocaleInfo getBuiltinLanguageByPlural(String plural) {
        Collection<LocaleInfo> values = languagesDict.values();
        for (LocaleInfo l : values)
            if (l.pathToFile != null && l.pathToFile.equals("remote") && l.pluralLangCode != null && l.pluralLangCode.equals(plural))
                return l;
        return null;
    }

    private void addRules(String[] languages, PluralRules rules) {
        for (String language : languages) {
            allRules.put(language, rules);
        }
    }

    private String stringForQuantity(int quantity) {
        switch (quantity) {
            case QUANTITY_ZERO:
                return "zero";
            case QUANTITY_ONE:
                return "one";
            case QUANTITY_TWO:
                return "two";
            case QUANTITY_FEW:
                return "few";
            case QUANTITY_MANY:
                return "many";
            default:
                return "other";
        }
    }

    public Locale getSystemDefaultLocale() {
        return systemDefaultLocale;
    }

    public boolean isCurrentLocalLocale() {
        return currentLocaleInfo.isLocal();
    }

    public void reloadCurrentRemoteLocale(int currentAccount, String langCode, boolean force) {
        if (langCode != null) {
            langCode = langCode.replace("-", "_");
        }
        if (langCode == null || currentLocaleInfo != null && (langCode.equals(currentLocaleInfo.shortName) || langCode.equals(currentLocaleInfo.baseLangCode))) {
            applyRemoteLanguage(currentLocaleInfo, langCode, force, currentAccount);
        }
    }

    public void checkUpdateForCurrentRemoteLocale(int currentAccount, int version, int baseVersion) {
        if (currentLocaleInfo == null || !currentLocaleInfo.isRemote() && !currentLocaleInfo.isUnofficial()) {
            return;
        }
        if (currentLocaleInfo.hasBaseLang()) {
            if (currentLocaleInfo.baseVersion < baseVersion) {
                applyRemoteLanguage(currentLocaleInfo, currentLocaleInfo.baseLangCode, false, currentAccount);
            }
        }
        if (currentLocaleInfo.version < version) {
            applyRemoteLanguage(currentLocaleInfo, currentLocaleInfo.shortName, false, currentAccount);
        }
    }

    private String getLocaleString(Locale locale) {
        if (locale == null) {
            return "en";
        }
        String languageCode = locale.getLanguage();
        String countryCode = locale.getCountry();
        String variantCode = locale.getVariant();
        if (languageCode.length() == 0 && countryCode.length() == 0) {
            return "en";
        }
        StringBuilder result = new StringBuilder(11);
        result.append(languageCode);
        if (countryCode.length() > 0 || variantCode.length() > 0) {
            result.append('_');
        }
        result.append(countryCode);
        if (variantCode.length() > 0) {
            result.append('_');
        }
        result.append(variantCode);
        return result.toString();
    }

    private static String cached639;

    public static String getSystemLocaleStringIso639() {
        if (cached639 != null) return cached639;
        Locale locale = getInstance().getSystemDefaultLocale();
        if (locale == null) {
            return "en";
        }
        String languageCode = locale.getLanguage();
        String countryCode = locale.getCountry();
        String variantCode = locale.getVariant();
        if (languageCode.length() == 0 && countryCode.length() == 0) {
            return "en";
        }
        StringBuilder result = new StringBuilder(11);
        result.append(languageCode);
        if (countryCode.length() > 0 || variantCode.length() > 0) {
            result.append('-');
        }
        result.append(countryCode);
        if (variantCode.length() > 0) {
            result.append('_');
        }
        result.append(variantCode);
        cached639 = result.toString();
        return cached639;
    }

    public static String getLocaleStringIso639() {
        LocaleInfo info = getInstance().currentLocaleInfo;
        if (info != null) {
            return info.getLangCode();
        }
        Locale locale = getInstance().currentLocale;
        if (locale == null) {
            return "en";
        }
        String languageCode = locale.getLanguage();
        String countryCode = locale.getCountry();
        String variantCode = locale.getVariant();
        if (languageCode.length() == 0 && countryCode.length() == 0) {
            return "en";
        }
        StringBuilder result = new StringBuilder(11);
        result.append(languageCode);
        if (countryCode.length() > 0 || variantCode.length() > 0) {
            result.append('-');
        }
        result.append(countryCode);
        if (variantCode.length() > 0) {
            result.append('_');
        }
        result.append(variantCode);
        return result.toString();
    }

    public static String getLocaleAlias(String code) {
        if (code == null) {
            return null;
        }
        switch (code) {
            case "in":
                return "id";
            case "iw":
                return "he";
            case "jw":
                return "jv";
            case "no":
                return "nb";
            case "tl":
                return "fil";
            case "ji":
                return "yi";
            case "id":
                return "in";
            case "he":
                return "iw";
            case "jv":
                return "jw";
            case "nb":
                return "no";
            case "fil":
                return "tl";
            case "yi":
                return "ji";
        }

        return null;
    }

    public boolean applyLanguageFile(File file, int currentAccount) {
        try {
            HashMap<String, String> stringMap = getLocaleFileStrings(file);

            String languageName = stringMap.get("LanguageName");
            String languageNameInEnglish = stringMap.get("LanguageNameInEnglish");
            String languageCode = stringMap.get("LanguageCode");

            if (languageName != null && languageName.length() > 0 &&
                    languageNameInEnglish != null && languageNameInEnglish.length() > 0 &&
                    languageCode != null && languageCode.length() > 0) {

                if (languageName.contains("&") || languageName.contains("|")) {
                    return false;
                }
                if (languageNameInEnglish.contains("&") || languageNameInEnglish.contains("|")) {
                    return false;
                }
                if (languageCode.contains("&") || languageCode.contains("|") || languageCode.contains("/") || languageCode.contains("\\")) {
                    return false;
                }

                File finalFile = new File(ApplicationLoader.getFilesDirFixed(), languageCode + ".xml");
                if (!AndroidUtilities.copyFile(file, finalFile)) {
                    return false;
                }

                String key = "local_" + languageCode.toLowerCase();
                LocaleInfo localeInfo = getLanguageFromDict(key);
                if (localeInfo == null) {
                    localeInfo = new LocaleInfo();
                    localeInfo.name = languageName;
                    localeInfo.nameEnglish = languageNameInEnglish;
                    localeInfo.shortName = languageCode.toLowerCase();
                    localeInfo.pluralLangCode = localeInfo.shortName;

                    localeInfo.pathToFile = finalFile.getAbsolutePath();
                    languages.add(localeInfo);
                    languagesDict.put(localeInfo.getKey(), localeInfo);
                    otherLanguages.add(localeInfo);

                    saveOtherLanguages();
                }
                localeValues = stringMap;
                applyLanguage(localeInfo, true, false, true, false, currentAccount);
                return true;
            }
        } catch (Exception e) {
            FileLog.e(e);
        }
        return false;
    }

    private void saveOtherLanguages() {
        SharedPreferences preferences = ApplicationLoader.applicationContext.getSharedPreferences("langconfig", Activity.MODE_PRIVATE);
        SharedPreferences.Editor editor = preferences.edit();
        StringBuilder stringBuilder = new StringBuilder();
        for (int a = 0; a < otherLanguages.size(); a++) {
            LocaleInfo localeInfo = otherLanguages.get(a);
            String loc = localeInfo.getSaveString();
            if (loc != null) {
                if (stringBuilder.length() != 0) {
                    stringBuilder.append("&");
                }
                stringBuilder.append(loc);
            }
        }
        editor.putString("locales", stringBuilder.toString());
        stringBuilder.setLength(0);
        for (int a = 0; a < remoteLanguages.size(); a++) {
            LocaleInfo localeInfo = remoteLanguages.get(a);
            String loc = localeInfo.getSaveString();
            if (loc != null) {
                if (stringBuilder.length() != 0) {
                    stringBuilder.append("&");
                }
                stringBuilder.append(loc);
            }
        }
        editor.putString("remote", stringBuilder.toString());
        stringBuilder.setLength(0);
        for (int a = 0; a < unofficialLanguages.size(); a++) {
            LocaleInfo localeInfo = unofficialLanguages.get(a);
            String loc = localeInfo.getSaveString();
            if (loc != null) {
                if (stringBuilder.length() != 0) {
                    stringBuilder.append("&");
                }
                stringBuilder.append(loc);
            }
        }
        editor.putString("unofficial", stringBuilder.toString());
        editor.apply();
    }

    public boolean deleteLanguage(LocaleInfo localeInfo, int currentAccount) {
        if (localeInfo.pathToFile == null || localeInfo.isRemote() && localeInfo.serverIndex != Integer.MAX_VALUE) {
            return false;
        }
        if (currentLocaleInfo == localeInfo) {
            LocaleInfo info = null;
            if (systemDefaultLocale.getLanguage() != null) {
                info = getLanguageFromDict(systemDefaultLocale.getLanguage());
            }
            if (info == null) {
                info = getLanguageFromDict(getLocaleString(systemDefaultLocale));
            }
            if (info == null) {
                info = getLanguageFromDict("en");
            }
            applyLanguage(info, true, false, currentAccount);
        }

        unofficialLanguages.remove(localeInfo);
        remoteLanguages.remove(localeInfo);
        remoteLanguagesDict.remove(localeInfo.getKey());
        otherLanguages.remove(localeInfo);
        languages.remove(localeInfo);
        languagesDict.remove(localeInfo.getKey());
        File file = new File(localeInfo.pathToFile);
        file.delete();
        saveOtherLanguages();
        return true;
    }

    private void loadOtherLanguages() {
        SharedPreferences preferences = ApplicationLoader.applicationContext.getSharedPreferences("langconfig", Activity.MODE_PRIVATE);
        String locales = preferences.getString("locales", null);
        if (!TextUtils.isEmpty(locales)) {
            String[] localesArr = locales.split("&");
            for (String locale : localesArr) {
                LocaleInfo localeInfo = LocaleInfo.createWithString(locale);
                if (localeInfo != null) {
                    otherLanguages.add(localeInfo);
                }
            }
        }
        locales = preferences.getString("remote", null);
        if (!TextUtils.isEmpty(locales)) {
            String[] localesArr = locales.split("&");
            for (String locale : localesArr) {
                LocaleInfo localeInfo = LocaleInfo.createWithString(locale);
                localeInfo.shortName = localeInfo.shortName.replace("-", "_");
                if (remoteLanguagesDict.containsKey(localeInfo.getKey())) {
                    continue;
                }
                remoteLanguages.add(localeInfo);
                remoteLanguagesDict.put(localeInfo.getKey(), localeInfo);
            }
        }
        locales = preferences.getString("unofficial", null);
        if (!TextUtils.isEmpty(locales)) {
            String[] localesArr = locales.split("&");
            for (String locale : localesArr) {
                LocaleInfo localeInfo = LocaleInfo.createWithString(locale);
                if (localeInfo == null) {
                    continue;
                }
                localeInfo.shortName = localeInfo.shortName.replace("-", "_");
                unofficialLanguages.add(localeInfo);
            }
        }
    }

    private HashMap<String, String> getLocaleFileStrings(File file) {
        return getLocaleFileStrings(file, false);
    }

    private HashMap<String, String> getLocaleFileStrings(File file, boolean preserveEscapes) {
        FileInputStream stream = null;
        reloadLastFile = false;
        try {
            if (!file.exists()) {
                return new HashMap<>();
            }
            HashMap<String, String> stringMap = new HashMap<>();
            XmlPullParser parser = Xml.newPullParser();
            //AndroidUtilities.copyFile(file, new File(ApplicationLoader.applicationContext.getExternalFilesDir(null), "locale10.xml"));
            stream = new FileInputStream(file);
            parser.setInput(stream, "UTF-8");
            int eventType = parser.getEventType();
            String name = null;
            String value = null;
            String attrName = null;
            while (eventType != XmlPullParser.END_DOCUMENT) {
                if (eventType == XmlPullParser.START_TAG) {
                    name = parser.getName();
                    int c = parser.getAttributeCount();
                    if (c > 0) {
                        attrName = parser.getAttributeValue(0);
                    }
                } else if (eventType == XmlPullParser.TEXT) {
                    if (attrName != null) {
                        value = parser.getText();
                        if (value != null) {
                            value = value.trim();
                            if (preserveEscapes) {
                                value = value.replace("<", "&lt;").replace(">", "&gt;").replace("'", "\\'").replace("& ", "&amp; ");
                            } else {
                                value = value.replace("\\n", "\n");
                                value = value.replace("\\", "");
                                String old = value;
                                value = value.replace("&lt;", "<");
                                if (!reloadLastFile && !value.equals(old)) {
                                    reloadLastFile = true;
                                }
                            }
                        }
                    }
                } else if (eventType == XmlPullParser.END_TAG) {
                    value = null;
                    attrName = null;
                    name = null;
                }
                if (name != null && name.equals("string") && value != null && attrName != null && value.length() != 0 && attrName.length() != 0) {
                    stringMap.put(attrName, value);
                    name = null;
                    value = null;
                    attrName = null;
                }
                eventType = parser.next();
            }
            return stringMap;
        } catch (Exception e) {
            FileLog.e(e);
            reloadLastFile = true;
        } finally {
            try {
                if (stream != null) {
                    stream.close();
                }
            } catch (Exception e) {
                FileLog.e(e);
            }
        }
        return new HashMap<>();
    }

    public void applyLanguage(LocaleInfo localeInfo, boolean override, boolean init, final int currentAccount) {
        applyLanguage(localeInfo, override, init, false, false, currentAccount);
    }

    public void applyLanguage(final LocaleInfo localeInfo, boolean override, boolean init, boolean fromFile, boolean force, final int currentAccount) {
        if (localeInfo == null) {
            return;
        }

        boolean hasBase = localeInfo.hasBaseLang();
        File pathToFile = localeInfo.getPathToFile();
        File pathToBaseFile = localeInfo.getPathToBaseFile();
        String shortName = localeInfo.shortName;
        if (!init) {
            ConnectionsManager.setLangCode(localeInfo.getLangCode());
        }
        LocaleInfo existingInfo = getLanguageFromDict(localeInfo.getKey());
        if (existingInfo == null) {
            if (localeInfo.isRemote()) {
                remoteLanguages.add(localeInfo);
                remoteLanguagesDict.put(localeInfo.getKey(), localeInfo);
                languages.add(localeInfo);
                languagesDict.put(localeInfo.getKey(), localeInfo);
                saveOtherLanguages();
            } else if (localeInfo.isUnofficial()) {
                unofficialLanguages.add(localeInfo);
                languagesDict.put(localeInfo.getKey(), localeInfo);
                saveOtherLanguages();
            }
        }
        loadPrebuiltLocaleFile(localeInfo);
        boolean isLoadingRemote = false;
        if ((localeInfo.isRemote() || localeInfo.isUnofficial()) && (force || !pathToFile.exists() || hasBase && !pathToBaseFile.exists())) {
            if (BuildVars.LOGS_ENABLED) {
                FileLog.d("reload locale because one of file doesn't exist" + pathToFile + " " + pathToBaseFile);
            }
            isLoadingRemote = true;
            if (init) {
                AndroidUtilities.runOnUIThread(() -> applyRemoteLanguage(localeInfo, null, true, currentAccount));
            } else {
                applyRemoteLanguage(localeInfo, null, true, currentAccount);
            }
        }
        try {
            Locale newLocale;
            String[] args;
            if (!TextUtils.isEmpty(localeInfo.pluralLangCode)) {
                args = localeInfo.pluralLangCode.split("_");
            } else if (!TextUtils.isEmpty(localeInfo.baseLangCode)) {
                args = localeInfo.baseLangCode.split("_");
            } else {
                args = localeInfo.shortName.split("_");
            }
            if (args.length == 1) {
                newLocale = new Locale(args[0]);
            } else {
                newLocale = new Locale(args[0], args[1]);
            }
            if (override) {
                languageOverride = localeInfo.shortName;

                SharedPreferences preferences = MessagesController.getGlobalMainSettings();
                SharedPreferences.Editor editor = preferences.edit();
                editor.putString("language", localeInfo.getKey());
                editor.apply();
            }
            if (pathToFile == null) {
                localeValues.clear();
            } else if (!fromFile) {
                localeValues = getLocaleFileStrings(hasBase ? localeInfo.getPathToBaseFile() : localeInfo.getPathToFile());
                if (hasBase) {
                    localeValues.putAll(getLocaleFileStrings(localeInfo.getPathToFile()));
                }
            }
            currentLocale = newLocale;
            currentLocaleInfo = localeInfo;

            if (!TextUtils.isEmpty(currentLocaleInfo.pluralLangCode)) {
                currentPluralRules = allRules.get(currentLocaleInfo.pluralLangCode);
            }
            if (currentPluralRules == null) {
                currentPluralRules = allRules.get(args[0]);
                if (currentPluralRules == null) {
                    currentPluralRules = allRules.get(currentLocale.getLanguage());
                    if (currentPluralRules == null) {
                        currentPluralRules = new PluralRules_None();
                    }
                }
            }
            changingConfiguration = true;
            Locale.setDefault(currentLocale);
            android.content.res.Configuration config = new android.content.res.Configuration();
            config.locale = currentLocale;
            ApplicationLoader.applicationContext.getResources().updateConfiguration(config, ApplicationLoader.applicationContext.getResources().getDisplayMetrics());
            changingConfiguration = false;
            if (reloadLastFile) {
                if (init) {
                    AndroidUtilities.runOnUIThread(() -> reloadCurrentRemoteLocale(currentAccount, null, force));
                } else {
                    reloadCurrentRemoteLocale(currentAccount, null, force);
                }
                reloadLastFile = false;
            }
            if (!isLoadingRemote) {
<<<<<<< HEAD
                AndroidUtilities.runOnUIThread(() -> NotificationCenter.getGlobalInstance().postNotificationName(NotificationCenter.reloadInterface));
=======
                if (init) {
                    AndroidUtilities.runOnUIThread(() -> NotificationCenter.getGlobalInstance().postNotificationName(NotificationCenter.reloadInterface));
                } else {
                    NotificationCenter.getGlobalInstance().postNotificationName(NotificationCenter.reloadInterface);
                }
>>>>>>> 8283c123
            }
        } catch (Exception e) {
            FileLog.e(e);
            changingConfiguration = false;
        }
        recreateFormatters();
        if (force) {
            MediaDataController.getInstance(currentAccount).loadAttachMenuBots(false, true);
        }
    }

    public LocaleInfo getCurrentLocaleInfo() {
        return currentLocaleInfo;
    }

    public Locale getCurrentLocale() {
        return currentLocale;
    }

    public static String getCurrentLanguageName() {
        LocaleInfo localeInfo = getInstance().currentLocaleInfo;
        return localeInfo == null || TextUtils.isEmpty(localeInfo.name) ? getString("LanguageName", R.string.LanguageName) : localeInfo.name;
    }

    private String getStringInternal(String key, int res) {
        return getStringInternal(key, null, res);
    }

    private String getStringInternal(String key, String fallback, int res) {
        String value = BuildVars.USE_CLOUD_STRINGS ? localeValues.get(key) : null;
        if (value == null) {
            if (BuildVars.USE_CLOUD_STRINGS && fallback != null) {
                value = localeValues.get(fallback);
            }
            if (value == null) {
                try {
                    value = ApplicationLoader.applicationContext.getString(res);
                } catch (Exception e) {
                    FileLog.e(e);
                }
            }
        }
        if (value == null || "".equals(value)) {
            value = "LOC_ERR:" + key;
            if (getFallbackResources() != null)
                value = getFallbackResources().getString(res);
        } else {
            value = LocFiltersKt.filter(value);
        }
        return value;
    }

    private static Resources fallbackResources = null;

    private static Resources getFallbackResources() {
        if (fallbackResources == null && Build.VERSION.SDK_INT >= Build.VERSION_CODES.JELLY_BEAN_MR1) {
            Configuration conf = ApplicationLoader.applicationContext.getResources().getConfiguration();
            conf = new Configuration(conf);
            conf.setLocale(new Locale("en"));
            Context localizedContext = ApplicationLoader.applicationContext.createConfigurationContext(conf);
            fallbackResources = localizedContext.getResources();
        }
        return fallbackResources;
    }

    public static String getServerString(String key) {
        String value = getInstance().localeValues.get(key);
        if (value == null) {
            int resourceId = ApplicationLoader.applicationContext.getResources().getIdentifier(key, "string", ApplicationLoader.applicationContext.getPackageName());
            if (resourceId != 0) {
                value = ApplicationLoader.applicationContext.getString(resourceId);
            }
        }
        return value;
    }

    public static String getString(@StringRes int res) {
        String key = resourcesCacheMap.get(res);
        if (key == null) {
            resourcesCacheMap.put(res, key = ApplicationLoader.applicationContext.getResources().getResourceEntryName(res));
        }
        return getString(key, res);
    }

    public static String getString(String key, int res) {
        return getInstance().getStringInternal(key, res);
    }

    public static String getString(String key, String fallback, int res) {
        return getInstance().getStringInternal(key, fallback, res);
    }

    public static String getString(String key) {
        if (TextUtils.isEmpty(key)) {
            return "LOC_ERR:" + key;
        }
        int resourceId = ApplicationLoader.applicationContext.getResources().getIdentifier(key, "string", ApplicationLoader.applicationContext.getPackageName());
        if (resourceId != 0) {
            return getString(key, resourceId);
        }
        return getServerString(key);
    }

    public static String getPluralString(String key, int plural) {
        if (key == null || key.length() == 0 || getInstance().currentPluralRules == null) {
            return "LOC_ERR:" + key;
        }
        String param = getInstance().stringForQuantity(getInstance().currentPluralRules.quantityForNumber(plural));
        param = key + "_" + param;
        int resourceId = ApplicationLoader.applicationContext.getResources().getIdentifier(param, "string", ApplicationLoader.applicationContext.getPackageName());
        return getString(param, key + "_other", resourceId);
    }

    public static String formatPluralString(String key, int plural) {
        if (key == null || key.length() == 0 || getInstance().currentPluralRules == null) {
            return "LOC_ERR:" + key;
        }
        String param = getInstance().stringForQuantity(getInstance().currentPluralRules.quantityForNumber(plural));
        param = key + "_" + param;
        int resourceId = ApplicationLoader.applicationContext.getResources().getIdentifier(param, "string", ApplicationLoader.applicationContext.getPackageName());
        return formatString(param, key + "_other", resourceId, plural);
    }

    public static String formatPluralStringComma(String key, int plural) {
        try {
            if (key == null || key.length() == 0 || getInstance().currentPluralRules == null) {
                return "LOC_ERR:" + key;
            }
            String param = getInstance().stringForQuantity(getInstance().currentPluralRules.quantityForNumber(plural));
            param = key + "_" + param;
            StringBuilder stringBuilder = new StringBuilder(String.format(Locale.US, "%d", plural));
            for (int a = stringBuilder.length() - 3; a > 0; a -= 3) {
                stringBuilder.insert(a, ',');
            }

            String value = BuildVars.USE_CLOUD_STRINGS ? getInstance().localeValues.get(param) : null;
            if (value == null) {
                value = BuildVars.USE_CLOUD_STRINGS ? getInstance().localeValues.get(key + "_other") : null;
            }
            if (value == null) {
                int resourceId = ApplicationLoader.applicationContext.getResources().getIdentifier(param, "string", ApplicationLoader.applicationContext.getPackageName());
                value = ApplicationLoader.applicationContext.getString(resourceId);
            }
            value = value.replace("%1$d", "%1$s");

            if (getInstance().currentLocale != null) {
                return String.format(getInstance().currentLocale, value, stringBuilder);
            } else {
                return String.format(value, stringBuilder);
            }
        } catch (Exception e) {
            FileLog.e(e);
            return "LOC_ERR: " + key;
        }
    }

    public static String formatString(@StringRes int res, Object... args) {
        String key = resourcesCacheMap.get(res);
        if (key == null) {
            resourcesCacheMap.put(res, key = ApplicationLoader.applicationContext.getResources().getResourceEntryName(res));
        }
        return formatString(key, res, args);
    }

    public static String formatString(String key, int res, Object... args) {
        return formatString(key, null, res, args);
    }

    public static String formatString(String key, String fallback, int res, Object... args) {
        try {
            String value = BuildVars.USE_CLOUD_STRINGS ? getInstance().localeValues.get(key) : null;
            if (value == null) {
                if (BuildVars.USE_CLOUD_STRINGS && fallback != null) {
                    value = getInstance().localeValues.get(fallback);
                }
                if (value == null) {
                    value = ApplicationLoader.applicationContext.getString(res);
                }
            }

            if (getInstance().currentLocale != null) {
                return String.format(getInstance().currentLocale, value, args);
            } else {
                return String.format(value, args);
            }
        } catch (Exception e) {
            FileLog.e(e);
            return "LOC_ERR: " + key;
        }
    }

    public static String formatTTLString(int ttl) {
        if (ttl < 60) {
            return LocaleController.formatPluralString("Seconds", ttl);
        } else if (ttl < 60 * 60) {
            return LocaleController.formatPluralString("Minutes", ttl / 60);
        } else if (ttl < 60 * 60 * 24) {
            return LocaleController.formatPluralString("Hours", ttl / 60 / 60);
        } else if (ttl < 60 * 60 * 24 * 7) {
            return LocaleController.formatPluralString("Days", ttl / 60 / 60 / 24);
        } else if (ttl < 60 * 60 * 24 * 31) {
            int days = ttl / 60 / 60 / 24;
            if (ttl % 7 == 0) {
                return LocaleController.formatPluralString("Weeks", days / 7);
            } else {
                return String.format("%s %s", LocaleController.formatPluralString("Weeks", days / 7), LocaleController.formatPluralString("Days", days % 7));
            }
        } else {
            return LocaleController.formatPluralString("Months", ttl / 60 / 60 / 24 / 30);
        }
    }

    private static char[] defaultNumbers = new char[]{'0', '1', '2', '3', '4', '5', '6', '7', '8', '9'};
    private static char[][] otherNumbers = new char[][]{
            {'٠', '١', '٢', '٣', '٤', '٥', '٦', '٧', '٨', '٩'},
            {'۰', '۱', '۲', '۳', '۴', '۵', '۶', '۷', '۸', '۹'},
            {'०', '१', '२', '३', '४', '५', '६', '७', '८', '९'},
            {'૦', '૧', '૨', '૩', '૪', '૫', '૬', '૭', '૮', '૯'},
            {'੦', '੧', '੨', '੩', '੪', '੫', '੬', '੭', '੮', '੯'},
            {'০', '১', '২', '৩', '৪', '৫', '৬', '৭', '৮', '৯'},
            {'೦', '೧', '೨', '೩', '೪', '೫', '೬', '೭', '೮', '೯'},
            {'୦', '୧', '୨', '୩', '୪', '୫', '୬', '୭', '୮', '୯'},
            {'൦', '൧', '൨', '൩', '൪', '൫', '൬', '൭', '൮', '൯'},
            {'௦', '௧', '௨', '௩', '௪', '௫', '௬', '௭', '௮', '௯'},
            {'౦', '౧', '౨', '౩', '౪', '౫', '౬', '౭', '౮', '౯'},
            {'၀', '၁', '၂', '၃', '၄', '၅', '၆', '၇', '၈', '၉'},
            {'༠', '༡', '༢', '༣', '༤', '༥', '༦', '༧', '༨', '༩'},
            {'᠐', '᠑', '᠒', '᠓', '᠔', '᠕', '᠖', '᠗', '᠘', '᠙'},
            {'០', '១', '២', '៣', '៤', '៥', '៦', '៧', '៨', '៩'},
            {'๐', '๑', '๒', '๓', '๔', '๕', '๖', '๗', '๘', '๙'},
            {'໐', '໑', '໒', '໓', '໔', '໕', '໖', '໗', '໘', '໙'},
            {'꧐', '꧑', '꧒', '꧓', '꧔', '꧕', '꧖', '꧗', '꧘', '꧙'}
    };

    public static String fixNumbers(CharSequence numbers) {
        StringBuilder builder = new StringBuilder(numbers);
        for (int c = 0, N = builder.length(); c < N; c++) {
            char ch = builder.charAt(c);
            if (ch >= '0' && ch <= '9' || ch == '.' || ch == ',') {
                continue;
            }
            for (int a = 0; a < otherNumbers.length; a++) {
                for (int b = 0; b < otherNumbers[a].length; b++) {
                    if (ch == otherNumbers[a][b]) {
                        builder.setCharAt(c, defaultNumbers[b]);
                        a = otherNumbers.length;
                        break;
                    }
                }
            }
        }
        return builder.toString();
    }

    public String formatCurrencyString(long amount, String type) {
        return formatCurrencyString(amount, true, true, false, type);
    }

    public String formatCurrencyString(long amount, boolean fixAnything, boolean withExp, boolean editText, String type) {
        type = type.toUpperCase();
        String customFormat;
        double doubleAmount;
        boolean discount = amount < 0;
        amount = Math.abs(amount);
        Currency currency = Currency.getInstance(type);
        switch (type) {
            case "CLF":
                customFormat = " %.4f";
                doubleAmount = amount / 10000.0;
                break;

            case "IRR":
                doubleAmount = amount / 100.0f;
                if (fixAnything && amount % 100 == 0) {
                    customFormat = " %.0f";
                } else {
                    customFormat = " %.2f";
                }
                break;

            case "BHD":
            case "IQD":
            case "JOD":
            case "KWD":
            case "LYD":
            case "OMR":
            case "TND":
                customFormat = " %.3f";
                doubleAmount = amount / 1000.0;
                break;

            case "BIF":
            case "BYR":
            case "CLP":
            case "CVE":
            case "DJF":
            case "GNF":
            case "ISK":
            case "JPY":
            case "KMF":
            case "KRW":
            case "MGA":
            case "PYG":
            case "RWF":
            case "UGX":
            case "UYI":
            case "VND":
            case "VUV":
            case "XAF":
            case "XOF":
            case "XPF":
                customFormat = " %.0f";
                doubleAmount = amount;
                break;

            case "MRO":
                customFormat = " %.1f";
                doubleAmount = amount / 10.0;
                break;

            default:
                customFormat = " %.2f";
                doubleAmount = amount / 100.0;
                break;
        }
        if (!withExp) {
            customFormat = " %.0f";
        }
        if (currency != null) {
            NumberFormat format = NumberFormat.getCurrencyInstance(currentLocale != null ? currentLocale : systemDefaultLocale);
            format.setCurrency(currency);
            if (editText) {
                format.setGroupingUsed(false);
            }
            if (!withExp || fixAnything && type.equals("IRR")) {
                format.setMaximumFractionDigits(0);
            }
            String result = (discount ? "-" : "") + format.format(doubleAmount);
            int idx = result.indexOf(type);
            if (idx >= 0) {
                idx += type.length();
                if (idx < result.length() && result.charAt(idx) != ' ') {
                    result = result.substring(0, idx) + " " + result.substring(idx);
                }
            }
            return result;
        }
        return (discount ? "-" : "") + String.format(Locale.US, type + customFormat, doubleAmount);
    }

    public static int getCurrencyExpDivider(String type) {
        switch (type) {
            case "CLF":
                return 10000;
            case "BHD":
            case "IQD":
            case "JOD":
            case "KWD":
            case "LYD":
            case "OMR":
            case "TND":
                return 1000;
            case "BIF":
            case "BYR":
            case "CLP":
            case "CVE":
            case "DJF":
            case "GNF":
            case "ISK":
            case "JPY":
            case "KMF":
            case "KRW":
            case "MGA":
            case "PYG":
            case "RWF":
            case "UGX":
            case "UYI":
            case "VND":
            case "VUV":
            case "XAF":
            case "XOF":
            case "XPF":
                return 1;
            case "MRO":
                return 10;
            default:
                return 100;
        }
    }

    public String formatCurrencyDecimalString(long amount, String type, boolean inludeType) {
        type = type.toUpperCase();
        String customFormat;
        double doubleAmount;
        amount = Math.abs(amount);
        switch (type) {
            case "CLF":
                customFormat = " %.4f";
                doubleAmount = amount / 10000.0;
                break;

            case "IRR":
                doubleAmount = amount / 100.0f;
                if (amount % 100 == 0) {
                    customFormat = " %.0f";
                } else {
                    customFormat = " %.2f";
                }
                break;

            case "BHD":
            case "IQD":
            case "JOD":
            case "KWD":
            case "LYD":
            case "OMR":
            case "TND":
                customFormat = " %.3f";
                doubleAmount = amount / 1000.0;
                break;

            case "BIF":
            case "BYR":
            case "CLP":
            case "CVE":
            case "DJF":
            case "GNF":
            case "ISK":
            case "JPY":
            case "KMF":
            case "KRW":
            case "MGA":
            case "PYG":
            case "RWF":
            case "UGX":
            case "UYI":
            case "VND":
            case "VUV":
            case "XAF":
            case "XOF":
            case "XPF":
                customFormat = " %.0f";
                doubleAmount = amount;
                break;

            case "MRO":
                customFormat = " %.1f";
                doubleAmount = amount / 10.0;
                break;

            default:
                customFormat = " %.2f";
                doubleAmount = amount / 100.0;
                break;
        }
        return String.format(Locale.US, inludeType ? type : "" + customFormat, doubleAmount).trim();
    }

    public static String formatStringSimple(String string, Object... args) {
        try {
            if (getInstance().currentLocale != null) {
                return String.format(getInstance().currentLocale, string, args);
            } else {
                return String.format(string, args);
            }
        } catch (Exception e) {
            FileLog.e(e);
            return "LOC_ERR: " + string;
        }
    }

    public static String formatDuration(int duration) {
        if (duration <= 0) {
            return formatPluralString("Seconds", 0);
        }
        final int hours = duration / 3600;
        final int minutes = duration / 60 % 60;
        final int seconds = duration % 60;
        final StringBuilder stringBuilder = new StringBuilder();
        if (hours > 0) {
            stringBuilder.append(formatPluralString("Hours", hours));
        }
        if (minutes > 0) {
            if (stringBuilder.length() > 0) {
                stringBuilder.append(' ');
            }
            stringBuilder.append(formatPluralString("Minutes", minutes));
        }
        if (seconds > 0) {
            if (stringBuilder.length() > 0) {
                stringBuilder.append(' ');
            }
            stringBuilder.append(formatPluralString("Seconds", seconds));
        }
        return stringBuilder.toString();
    }

    public static String formatCallDuration(int duration) {
        if (duration > 3600) {
            String result = LocaleController.formatPluralString("Hours", duration / 3600);
            int minutes = duration % 3600 / 60;
            if (minutes > 0) {
                result += ", " + LocaleController.formatPluralString("Minutes", minutes);
            }
            return result;
        } else if (duration > 60) {
            return LocaleController.formatPluralString("Minutes", duration / 60);
        } else {
            return LocaleController.formatPluralString("Seconds", duration);
        }
    }

    public void onDeviceConfigurationChange(Configuration newConfig) {
        if (changingConfiguration) {
            return;
        }
        is24HourFormat = DateFormat.is24HourFormat(ApplicationLoader.applicationContext);
        systemDefaultLocale = newConfig.locale;
        if (languageOverride != null) {
            LocaleInfo toSet = currentLocaleInfo;
            currentLocaleInfo = null;
            applyLanguage(toSet, false, true, UserConfig.selectedAccount);
        } else {
            Locale newLocale = newConfig.locale;
            if (newLocale != null) {
                String d1 = newLocale.getDisplayName();
                String d2 = currentLocale.getDisplayName();
                if (d1 != null && d2 != null && !d1.equals(d2)) {
                    recreateFormatters();
                }
                currentLocale = newLocale;
                if (currentLocaleInfo != null && !TextUtils.isEmpty(currentLocaleInfo.pluralLangCode)) {
                    currentPluralRules = allRules.get(currentLocaleInfo.pluralLangCode);
                }
                if (currentPluralRules == null) {
                    currentPluralRules = allRules.get(currentLocale.getLanguage());
                    if (currentPluralRules == null) {
                        currentPluralRules = allRules.get("en");
                    }
                }
            }
        }
        String newSystemLocale = getSystemLocaleStringIso639();
        if (currentSystemLocale != null && !newSystemLocale.equals(currentSystemLocale)) {
            currentSystemLocale = newSystemLocale;
            ConnectionsManager.setSystemLangCode(currentSystemLocale);
        }
    }

    public static String formatDateChat(long date) {
        return formatDateChat(date, false);
    }

    public static String formatDateChat(long date, boolean checkYear) {
        if (getInstance().chatDate == null) {
            getInstance().recreateFormatters();
        }
        try {
            Calendar calendar = Calendar.getInstance();
            calendar.setTimeInMillis(System.currentTimeMillis());
            int currentYear = calendar.get(Calendar.YEAR);
            date *= 1000;

            calendar.setTimeInMillis(date);
            PersianDate persianDate = null;
            if (usePersianCalendar)
                persianDate = new PersianDate(date);
            if (checkYear && currentYear == calendar.get(Calendar.YEAR) || !checkYear && Math.abs(System.currentTimeMillis() - date) < 31536000000L) {
                if (usePersianCalendar) {
                    return persianDate.getPersianMonthDay();
                } else {
                    return getInstance().chatDate.format(date);
                }
            } else {
                if (usePersianCalendar) {
                    return persianDate.getPersianNormalDate();
                } else {
                    return getInstance().chatFullDate.format(date);
                }
            }
        } catch (Exception e) {
            FileLog.e(e);
        }
        return "LOC_ERR: formatDateChat";
    }

    public static String formatDate(long date) {
        try {
            date *= 1000;
            Calendar rightNow = Calendar.getInstance();
            int day = rightNow.get(Calendar.DAY_OF_YEAR);
            int year = rightNow.get(Calendar.YEAR);
            rightNow.setTimeInMillis(date);
            int dateDay = rightNow.get(Calendar.DAY_OF_YEAR);
            int dateYear = rightNow.get(Calendar.YEAR);

            if (dateDay == day && year == dateYear) {
                return getInstance().formatterDay.format(new Date(date));
            } else if (dateDay + 1 == day && year == dateYear) {
                return getString("Yesterday", R.string.Yesterday);
            } else if (Math.abs(System.currentTimeMillis() - date) < 31536000000L) {
                return getInstance().formatterDayMonth.format(new Date(date));
            } else {
                return getInstance().formatterYear.format(new Date(date));
            }
        } catch (Exception e) {
            FileLog.e(e);
        }
        return "LOC_ERR: formatDate";
    }

    public static String formatDateAudio(long date, boolean shortFormat) {
        try {
            date *= 1000;
            Calendar rightNow = Calendar.getInstance();
            int day = rightNow.get(Calendar.DAY_OF_YEAR);
            int year = rightNow.get(Calendar.YEAR);
            rightNow.setTimeInMillis(date);
            int dateDay = rightNow.get(Calendar.DAY_OF_YEAR);
            int dateYear = rightNow.get(Calendar.YEAR);

            if (dateDay == day && year == dateYear) {
                if (shortFormat) {
                    return LocaleController.formatString("TodayAtFormatted", R.string.TodayAtFormatted, getInstance().formatterDay.format(new Date(date)));
                } else {
                    return LocaleController.formatString("TodayAtFormattedWithToday", R.string.TodayAtFormattedWithToday, getInstance().formatterDay.format(new Date(date)));
                }
            } else if (dateDay + 1 == day && year == dateYear) {
                return LocaleController.formatString("YesterdayAtFormatted", R.string.YesterdayAtFormatted, getInstance().formatterDay.format(new Date(date)));
            } else if (Math.abs(System.currentTimeMillis() - date) < 31536000000L) {
                return LocaleController.formatString("formatDateAtTime", R.string.formatDateAtTime, getInstance().formatterDayMonth.format(new Date(date)), getInstance().formatterDay.format(new Date(date)));
            } else {
                return LocaleController.formatString("formatDateAtTime", R.string.formatDateAtTime, getInstance().formatterYear.format(new Date(date)), getInstance().formatterDay.format(new Date(date)));
            }
        } catch (Exception e) {
            FileLog.e(e);
        }
        return "LOC_ERR";
    }

    public static String formatDateCallLog(long date) {
        try {
            date *= 1000;
            Calendar rightNow = Calendar.getInstance();
            int day = rightNow.get(Calendar.DAY_OF_YEAR);
            int year = rightNow.get(Calendar.YEAR);
            rightNow.setTimeInMillis(date);
            int dateDay = rightNow.get(Calendar.DAY_OF_YEAR);
            int dateYear = rightNow.get(Calendar.YEAR);
            PersianDate persianDate = null;
            if (usePersianCalendar)
                persianDate = new PersianDate(date);

            if (dateDay == day && year == dateYear) {
                return getInstance().formatterDay.format(new Date(date));
            } else if (dateDay + 1 == day && year == dateYear) {
                return LocaleController.formatString("YesterdayAtFormatted", R.string.YesterdayAtFormatted, getInstance().formatterDay.format(new Date(date)));
            } else if (Math.abs(System.currentTimeMillis() - date) < 31536000000L) {
                if (usePersianCalendar) {
                    return LocaleController.formatString("formatDateAtTime", R.string.formatDateAtTime, persianDate.getPersianMonthDay(), getInstance().formatterDay.format(new Date(date)));
                } else {
                    return LocaleController.formatString("formatDateAtTime", R.string.formatDateAtTime, getInstance().chatDate.format(new Date(date)), getInstance().formatterDay.format(new Date(date)));
                }
            } else {
                if (usePersianCalendar) {
                    return LocaleController.formatString("formatDateAtTime", R.string.formatDateAtTime, persianDate.getPersianNormalDate(), getInstance().formatterDay.format(new Date(date)));
                } else {
                    return LocaleController.formatString("formatDateAtTime", R.string.formatDateAtTime, getInstance().chatFullDate.format(new Date(date)), getInstance().formatterDay.format(new Date(date)));
                }
            }
        } catch (Exception e) {
            FileLog.e(e);
        }
        return "LOC_ERR";
    }

    public static String formatDateTime(long date) {
        try {
            date *= 1000;
            Calendar rightNow = Calendar.getInstance();
            int day = rightNow.get(Calendar.DAY_OF_YEAR);
            int year = rightNow.get(Calendar.YEAR);
            rightNow.setTimeInMillis(date);
            int dateDay = rightNow.get(Calendar.DAY_OF_YEAR);
            int dateYear = rightNow.get(Calendar.YEAR);

            if (dateDay == day && year == dateYear) {
                return LocaleController.formatString("TodayAtFormattedWithToday", R.string.TodayAtFormattedWithToday, getInstance().formatterDay.format(new Date(date)));
            } else if (dateDay + 1 == day && year == dateYear) {
                return LocaleController.formatString("YesterdayAtFormatted", R.string.YesterdayAtFormatted, getInstance().formatterDay.format(new Date(date)));
            } else if (Math.abs(System.currentTimeMillis() - date) < 31536000000L) {
                return LocaleController.formatString("formatDateAtTime", R.string.formatDateAtTime, getInstance().chatDate.format(new Date(date)), getInstance().formatterDay.format(new Date(date)));
            } else {
                return LocaleController.formatString("formatDateAtTime", R.string.formatDateAtTime, getInstance().chatFullDate.format(new Date(date)), getInstance().formatterDay.format(new Date(date)));
            }
        } catch (Exception e) {
            FileLog.e(e);
        }
        return "LOC_ERR";
    }

    public static String formatLocationUpdateDate(long date) {
        try {
            date *= 1000;
            Calendar rightNow = Calendar.getInstance();
            int day = rightNow.get(Calendar.DAY_OF_YEAR);
            int year = rightNow.get(Calendar.YEAR);
            rightNow.setTimeInMillis(date);
            int dateDay = rightNow.get(Calendar.DAY_OF_YEAR);
            int dateYear = rightNow.get(Calendar.YEAR);

            if (dateDay == day && year == dateYear) {
                int diff = (int) (ConnectionsManager.getInstance(UserConfig.selectedAccount).getCurrentTime() - date / 1000) / 60;
                if (diff < 1) {
                    return LocaleController.getString("LocationUpdatedJustNow", R.string.LocationUpdatedJustNow);
                } else if (diff < 60) {
                    return LocaleController.formatPluralString("UpdatedMinutes", diff);
                }
                return LocaleController.formatString("LocationUpdatedFormatted", R.string.LocationUpdatedFormatted, LocaleController.formatString("TodayAtFormatted", R.string.TodayAtFormatted, getInstance().formatterDay.format(new Date(date))));
            } else if (dateDay + 1 == day && year == dateYear) {
                return LocaleController.formatString("LocationUpdatedFormatted", R.string.LocationUpdatedFormatted, LocaleController.formatString("YesterdayAtFormatted", R.string.YesterdayAtFormatted, getInstance().formatterDay.format(new Date(date))));
            } else if (Math.abs(System.currentTimeMillis() - date) < 31536000000L) {
                String format = LocaleController.formatString("formatDateAtTime", R.string.formatDateAtTime, getInstance().formatterDayMonth.format(new Date(date)), getInstance().formatterDay.format(new Date(date)));
                return LocaleController.formatString("LocationUpdatedFormatted", R.string.LocationUpdatedFormatted, format);
            } else {
                String format = LocaleController.formatString("formatDateAtTime", R.string.formatDateAtTime, getInstance().formatterYear.format(new Date(date)), getInstance().formatterDay.format(new Date(date)));
                return LocaleController.formatString("LocationUpdatedFormatted", R.string.LocationUpdatedFormatted, format);
            }
        } catch (Exception e) {
            FileLog.e(e);
        }
        return "LOC_ERR";
    }

    public static String formatLocationLeftTime(int time) {
        String text;
        int hours = time / 60 / 60;
        time -= hours * 60 * 60;
        int minutes = time / 60;
        time -= minutes * 60;
        if (hours != 0) {
            text = String.format("%dh", hours + (minutes > 30 ? 1 : 0));
        } else if (minutes != 0) {
            text = String.format("%d", minutes + (time > 30 ? 1 : 0));
        } else {
            text = String.format("%d", time);
        }
        return text;
    }

    public static String formatDateOnline(long date) {
        try {
            date *= 1000;
            Calendar rightNow = Calendar.getInstance();
            int day = rightNow.get(Calendar.DAY_OF_YEAR);
            int year = rightNow.get(Calendar.YEAR);
            rightNow.setTimeInMillis(date);
            int dateDay = rightNow.get(Calendar.DAY_OF_YEAR);
            int dateYear = rightNow.get(Calendar.YEAR);
            PersianDate persianDate = null;
            if (usePersianCalendar) {
                persianDate = new PersianDate(date);
            }

            if (dateDay == day && year == dateYear) {
                return LocaleController.formatString("LastSeenFormatted", R.string.LastSeenFormatted, LocaleController.formatString("TodayAtFormatted", R.string.TodayAtFormatted, getInstance().formatterDay.format(new Date(date))));
                /*int diff = (int) (ConnectionsManager.getInstance().getCurrentTime() - date) / 60;
                if (diff < 1) {
                    return LocaleController.getString("LastSeenNow", R.string.LastSeenNow);
                } else if (diff < 60) {
                    return LocaleController.formatPluralString("LastSeenMinutes", diff);
                } else {
                    return LocaleController.formatPluralString("LastSeenHours", (int) Math.ceil(diff / 60.0f));
                }*/
            } else if (dateDay + 1 == day && year == dateYear) {
                return LocaleController.formatString("LastSeenFormatted", R.string.LastSeenFormatted, LocaleController.formatString("YesterdayAtFormatted", R.string.YesterdayAtFormatted, getInstance().formatterDay.format(new Date(date))));
            } else if (Math.abs(System.currentTimeMillis() - date) < 31536000000L) {
                if (usePersianCalendar) {
                    String format = LocaleController.formatString("formatDateAtTime", R.string.formatDateAtTime, persianDate.getPersianMonthDay(), getInstance().formatterDay.format(new Date(date)));
                    return LocaleController.formatString("LastSeenDateFormatted", R.string.LastSeenDateFormatted, format);
                } else {
                    String format = LocaleController.formatString("formatDateAtTime", R.string.formatDateAtTime, getInstance().formatterDayMonth.format(new Date(date)), getInstance().formatterDay.format(new Date(date)));
                    return LocaleController.formatString("LastSeenDateFormatted", R.string.LastSeenDateFormatted, format);
                }
            } else {
                if (usePersianCalendar) {
                    String format = LocaleController.formatString("formatDateAtTime", R.string.formatDateAtTime, persianDate.getPersianNormalDate(), getInstance().formatterDay.format(new Date(date)));
                    return LocaleController.formatString("LastSeenDateFormatted", R.string.LastSeenDateFormatted, format);
                } else {
                    String format = LocaleController.formatString("formatDateAtTime", R.string.formatDateAtTime, getInstance().formatterYear.format(new Date(date)), getInstance().formatterDay.format(new Date(date)));
                    return LocaleController.formatString("LastSeenDateFormatted", R.string.LastSeenDateFormatted, format);
                }
            }
        } catch (Exception e) {
            FileLog.e(e);
        }
        return "LOC_ERR";
    }

    private FastDateFormat createFormatter(Locale locale, String format, String defaultFormat) {
        if (format == null || format.length() == 0) {
            format = defaultFormat;
        }
        FastDateFormat formatter;
        try {
            formatter = FastDateFormat.getInstance(format, locale);
        } catch (Exception e) {
            format = defaultFormat;
            formatter = FastDateFormat.getInstance(format, locale);
        }
        return formatter;
    }

    public void recreateFormatters() {
        Locale locale = currentLocale;
        if (locale == null) {
            locale = Locale.getDefault();
        }
        String lang = locale.getLanguage();
        if (lang == null) {
            lang = "en";
        }
        lang = lang.toLowerCase();
        isRTL = lang.length() == 2 && (lang.equals("ar") || lang.equals("fa") || lang.equals("he") || lang.equals("iw")) ||
                lang.startsWith("ar_") || lang.startsWith("fa_") || lang.startsWith("he_") || lang.startsWith("iw_")
                || currentLocaleInfo != null && currentLocaleInfo.isRtl;

        formatterMonthYear = createFormatter(locale, getStringInternal("formatterMonthYear", R.string.formatterMonthYear), "MMM yyyy");
        formatterDayMonth = createFormatter(locale, getStringInternal("formatterMonth", R.string.formatterMonth), "dd MMM");
        formatterYear = createFormatter(locale, getStringInternal("formatterYear", R.string.formatterYear), "dd.MM.yy");
        formatterYearMax = createFormatter(locale, getStringInternal("formatterYearMax", R.string.formatterYearMax), "dd.MM.yyyy");
        chatDate = createFormatter(locale, getStringInternal("chatDate", R.string.chatDate), "d MMMM");
        chatFullDate = createFormatter(locale, getStringInternal("chatFullDate", R.string.chatFullDate), "d MMMM yyyy");
        formatterWeek = createFormatter(locale, getStringInternal("formatterWeek", R.string.formatterWeek), "EEE");
        formatterWeekLong = createFormatter(locale, getStringInternal("formatterWeekLong", R.string.formatterWeekLong), "EEEE");
        formatterScheduleDay = createFormatter(locale, getStringInternal("formatDateSchedule", R.string.formatDateSchedule), "MMM d");
        formatterScheduleYear = createFormatter(locale, getStringInternal("formatDateScheduleYear", R.string.formatDateScheduleYear), "MMM d yyyy");
        formatterDay = createFormatter(lang.toLowerCase().equals("ar") || lang.toLowerCase().equals("ko") ? locale : Locale.US, (is24HourFormat ? getStringInternal("formatterDay24H", R.string.formatterDay24H) : getStringInternal("formatterDay12H", R.string.formatterDay12H)).replace(":mm", NekoConfig.showSeconds.Bool() ? ":mm:ss" : ":mm"), (is24HourFormat ? "HH:mm" : "h:mm a").replace(":mm", NekoConfig.showSeconds.Bool() ? ":mm:ss" : ":mm"));
        formatterStats = createFormatter(locale, is24HourFormat ? getStringInternal("formatterStats24H", R.string.formatterStats24H) : getStringInternal("formatterStats12H", R.string.formatterStats12H), is24HourFormat ? "MMM dd yyyy, HH:mm" : "MMM dd yyyy, h:mm a");
        formatterBannedUntil = createFormatter(locale, is24HourFormat ? getStringInternal("formatterBannedUntil24H", R.string.formatterBannedUntil24H) : getStringInternal("formatterBannedUntil12H", R.string.formatterBannedUntil12H), is24HourFormat ? "MMM dd yyyy, HH:mm" : "MMM dd yyyy, h:mm a");
        formatterBannedUntilThisYear = createFormatter(locale, is24HourFormat ? getStringInternal("formatterBannedUntilThisYear24H", R.string.formatterBannedUntilThisYear24H) : getStringInternal("formatterBannedUntilThisYear12H", R.string.formatterBannedUntilThisYear12H), is24HourFormat ? "MMM dd, HH:mm" : "MMM dd, h:mm a");
        formatterScheduleSend[0] = createFormatter(locale, getStringInternal("SendTodayAt", R.string.SendTodayAt), "'Send today at' HH:mm");
        formatterScheduleSend[1] = createFormatter(locale, getStringInternal("SendDayAt", R.string.SendDayAt), "'Send on' MMM d 'at' HH:mm");
        formatterScheduleSend[2] = createFormatter(locale, getStringInternal("SendDayYearAt", R.string.SendDayYearAt), "'Send on' MMM d yyyy 'at' HH:mm");
        formatterScheduleSend[3] = createFormatter(locale, getStringInternal("RemindTodayAt", R.string.RemindTodayAt), "'Remind today at' HH:mm");
        formatterScheduleSend[4] = createFormatter(locale, getStringInternal("RemindDayAt", R.string.RemindDayAt), "'Remind on' MMM d 'at' HH:mm");
        formatterScheduleSend[5] = createFormatter(locale, getStringInternal("RemindDayYearAt", R.string.RemindDayYearAt), "'Remind on' MMM d yyyy 'at' HH:mm");
        formatterScheduleSend[6] = createFormatter(locale, getStringInternal("StartTodayAt", R.string.StartTodayAt), "'Start today at' HH:mm");
        formatterScheduleSend[7] = createFormatter(locale, getStringInternal("StartDayAt", R.string.StartDayAt), "'Start on' MMM d 'at' HH:mm");
        formatterScheduleSend[8] = createFormatter(locale, getStringInternal("StartDayYearAt", R.string.StartDayYearAt), "'Start on' MMM d yyyy 'at' HH:mm");
        formatterScheduleSend[9] = createFormatter(locale, getStringInternal("StartShortTodayAt", R.string.StartShortTodayAt), "'Today,' HH:mm");
        formatterScheduleSend[10] = createFormatter(locale, getStringInternal("StartShortDayAt", R.string.StartShortDayAt), "MMM d',' HH:mm");
        formatterScheduleSend[11] = createFormatter(locale, getStringInternal("StartShortDayYearAt", R.string.StartShortDayYearAt), "MMM d yyyy, HH:mm");
        formatterScheduleSend[12] = createFormatter(locale, getStringInternal("StartsTodayAt", R.string.StartsTodayAt), "'Starts today at' HH:mm");
        formatterScheduleSend[13] = createFormatter(locale, getStringInternal("StartsDayAt", R.string.StartsDayAt), "'Starts on' MMM d 'at' HH:mm");
        formatterScheduleSend[14] = createFormatter(locale, getStringInternal("StartsDayYearAt", R.string.StartsDayYearAt), "'Starts on' MMM d yyyy 'at' HH:mm");
    }

    public static boolean isRTLCharacter(char ch) {
        return Character.getDirectionality(ch) == Character.DIRECTIONALITY_RIGHT_TO_LEFT || Character.getDirectionality(ch) == Character.DIRECTIONALITY_RIGHT_TO_LEFT_ARABIC || Character.getDirectionality(ch) == Character.DIRECTIONALITY_RIGHT_TO_LEFT_EMBEDDING || Character.getDirectionality(ch) == Character.DIRECTIONALITY_RIGHT_TO_LEFT_OVERRIDE;
    }

    public static String formatStartsTime(long date, int type) {
        return formatStartsTime(date, type, true);
    }

    public static String formatStartsTime(long date, int type, boolean needToday) {
        Calendar calendar = Calendar.getInstance();
        calendar.setTimeInMillis(System.currentTimeMillis());
        int currentYear = calendar.get(Calendar.YEAR);
        int currentDay = calendar.get(Calendar.DAY_OF_YEAR);

        calendar.setTimeInMillis(date * 1000);
        int selectedYear = calendar.get(Calendar.YEAR);
        int selectedDay = calendar.get(Calendar.DAY_OF_YEAR);

        int num;
        if (currentYear == selectedYear) {
            if (needToday && selectedDay == currentDay) {
                num = 0;
            } else {
                num = 1;
            }
        } else {
            num = 2;
        }
        if (type == 1) {
            num += 3;
        } else if (type == 2) {
            num += 6;
        } else if (type == 3) {
            num += 9;
        } else if (type == 4) {
            num += 12;
        }
        return LocaleController.getInstance().formatterScheduleSend[num].format(calendar.getTimeInMillis());
    }

    public static String formatSectionDate(long date) {
        return formatYearMont(date, false);
    }


    public static String formatYearMont(long date, boolean alwaysShowYear) {
        try {
            date *= 1000;
            Calendar rightNow = Calendar.getInstance();
            int year = rightNow.get(Calendar.YEAR);
            rightNow.setTimeInMillis(date);
            int dateYear = rightNow.get(Calendar.YEAR);
            int month = rightNow.get(Calendar.MONTH);

            final String[] months = new String[]{
                    LocaleController.getString("January", R.string.January),
                    LocaleController.getString("February", R.string.February),
                    LocaleController.getString("March", R.string.March),
                    LocaleController.getString("April", R.string.April),
                    LocaleController.getString("May", R.string.May),
                    LocaleController.getString("June", R.string.June),
                    LocaleController.getString("July", R.string.July),
                    LocaleController.getString("August", R.string.August),
                    LocaleController.getString("September", R.string.September),
                    LocaleController.getString("October", R.string.October),
                    LocaleController.getString("November", R.string.November),
                    LocaleController.getString("December", R.string.December)
            };
            if (year == dateYear && !alwaysShowYear) {
                return months[month];
            } else {
                return months[month] + " " + dateYear;
            }
        } catch (Exception e) {
            FileLog.e(e);
        }
        return "LOC_ERR";
    }

    public static String formatDateForBan(long date) {
        try {
            date *= 1000;
            Calendar rightNow = Calendar.getInstance();
            int year = rightNow.get(Calendar.YEAR);
            rightNow.setTimeInMillis(date);
            int dateYear = rightNow.get(Calendar.YEAR);

            if (year == dateYear) {
                return getInstance().formatterBannedUntilThisYear.format(new Date(date));
            } else {
                return getInstance().formatterBannedUntil.format(new Date(date));
            }
        } catch (Exception e) {
            FileLog.e(e);
        }
        return "LOC_ERR";
    }

    public static String stringForMessageListDate(long date) {
        try {
            date *= 1000;
            Calendar rightNow = Calendar.getInstance();
            int day = rightNow.get(Calendar.DAY_OF_YEAR);
            rightNow.setTimeInMillis(date);
            int dateDay = rightNow.get(Calendar.DAY_OF_YEAR);

            if (Math.abs(System.currentTimeMillis() - date) >= 31536000000L) {
                return getInstance().formatterYear.format(new Date(date));
            } else {
                int dayDiff = dateDay - day;
                if (dayDiff == 0 || dayDiff == -1 && System.currentTimeMillis() - date < 60 * 60 * 8 * 1000) {
                    return getInstance().formatterDay.format(new Date(date));
                } else if (dayDiff > -7 && dayDiff <= -1) {
                    return getInstance().formatterWeek.format(new Date(date));
                } else if (usePersianCalendar) {
                    return new PersianDate(date).getPersianMonthDay();
                } else {
                    return getInstance().formatterDayMonth.format(new Date(date));
                }
            }
        } catch (Exception e) {
            FileLog.e(e);
        }
        return "LOC_ERR";
    }

    public static String formatShortNumber(int number, int[] rounded) {
        if (NekoConfig.disableNumberRounding.Bool()) {
            if (rounded != null) {
                rounded[0] = number;
            }
            return String.valueOf(number);
        }
        StringBuilder K = new StringBuilder();
        int lastDec = 0;
        int KCount = 0;
        while (number / 1000 > 0) {
            K.append("K");
            lastDec = (number % 1000) / 100;
            number /= 1000;
        }
        if (rounded != null) {
            double value = number + lastDec / 10.0;
            for (int a = 0; a < K.length(); a++) {
                value *= 1000;
            }
            rounded[0] = (int) value;
        }
        if (lastDec != 0 && K.length() > 0) {
            if (K.length() == 2) {
                return String.format(Locale.US, "%d.%dM", number, lastDec);
            } else {
                return String.format(Locale.US, "%d.%d%s", number, lastDec, K.toString());
            }
        }
        if (K.length() == 2) {
            return String.format(Locale.US, "%dM", number);
        } else {
            return String.format(Locale.US, "%d%s", number, K.toString());
        }
    }

    public static String formatUserStatus(int currentAccount, TLRPC.User user) {
        return formatUserStatus(currentAccount, user, null);
    }

    public static String formatJoined(long date) {
        try {
            date *= 1000;
            String format;
            if (Math.abs(System.currentTimeMillis() - date) < 31536000000L) {
                format = LocaleController.formatString("formatDateAtTime", R.string.formatDateAtTime, getInstance().formatterDayMonth.format(new Date(date)), getInstance().formatterDay.format(new Date(date)));
            } else {
                format = LocaleController.formatString("formatDateAtTime", R.string.formatDateAtTime, getInstance().formatterYear.format(new Date(date)), getInstance().formatterDay.format(new Date(date)));
            }
            return formatString("ChannelOtherSubscriberJoined", R.string.ChannelOtherSubscriberJoined, format);
        } catch (Exception e) {
            FileLog.e(e);
        }
        return "LOC_ERR";
    }

    public static String formatImportedDate(long date) {
        try {
            date *= 1000;
            Date dt = new Date(date);
            return String.format("%1$s, %2$s", getInstance().formatterYear.format(dt), getInstance().formatterDay.format(dt));
        } catch (Exception e) {
            FileLog.e(e);
        }
        return "LOC_ERR";
    }

    public static String formatUserStatus(int currentAccount, TLRPC.User user, boolean[] isOnline) {
        if (user != null && user.status != null && user.status.expires == 0) {
            if (user.status instanceof TLRPC.TL_userStatusRecently) {
                user.status.expires = -100;
            } else if (user.status instanceof TLRPC.TL_userStatusLastWeek) {
                user.status.expires = -101;
            } else if (user.status instanceof TLRPC.TL_userStatusLastMonth) {
                user.status.expires = -102;
            }
        }
        if (user != null && user.status != null && user.status.expires <= 0) {
            if (MessagesController.getInstance(currentAccount).onlinePrivacy.containsKey(user.id)) {
                if (isOnline != null) {
                    isOnline[0] = true;
                }
                return getString("Online", R.string.Online);
            }
        }
        if (user == null || user.status == null || user.status.expires == 0 || UserObject.isDeleted(user) || user instanceof TLRPC.TL_userEmpty) {
            return getString("ALongTimeAgo", R.string.ALongTimeAgo);
        } else {
            int currentTime = ConnectionsManager.getInstance(currentAccount).getCurrentTime();
            if (user.status.expires > currentTime) {
                if (isOnline != null) {
                    isOnline[0] = true;
                }
                return getString("Online", R.string.Online);
            } else {
                if (user.status.expires == -1) {
                    return getString("Invisible", R.string.Invisible);
                } else if (user.status.expires == -100) {
                    return getString("Lately", R.string.Lately);
                } else if (user.status.expires == -101) {
                    return getString("WithinAWeek", R.string.WithinAWeek);
                } else if (user.status.expires == -102) {
                    return getString("WithinAMonth", R.string.WithinAMonth);
                } else {
                    return formatDateOnline(user.status.expires);
                }
            }
        }
    }

    private String escapeString(String str) {
        if (str.contains("[CDATA")) {
            return str;
        }
        return str.replace("<", "&lt;").replace(">", "&gt;").replace("& ", "&amp; ");
    }

    public void saveRemoteLocaleStringsForCurrentLocale(final TLRPC.TL_langPackDifference difference, int currentAccount) {
        if (currentLocaleInfo == null) {
            return;
        }
        final String langCode = difference.lang_code.replace('-', '_').toLowerCase();
        if (!langCode.equals(currentLocaleInfo.shortName) && !langCode.equals(currentLocaleInfo.baseLangCode)) {
            return;
        }
        saveRemoteLocaleStrings(currentLocaleInfo, difference, currentAccount);
    }

    public void saveRemoteLocaleStrings(LocaleInfo localeInfo, final TLRPC.TL_langPackDifference difference, int currentAccount) {
        if (difference == null || difference.strings.isEmpty() || localeInfo == null || localeInfo.isLocal()) {
            return;
        }
        final String langCode = difference.lang_code.replace('-', '_').toLowerCase();
        int type;
        if (langCode.equals(localeInfo.shortName)) {
            type = 0;
        } else if (langCode.equals(localeInfo.baseLangCode)) {
            type = 1;
        } else {
            type = -1;
        }
        if (type == -1) {
            return;
        }
        File finalFile;
        if (type == 0) {
            finalFile = localeInfo.getPathToFile();
        } else {
            finalFile = localeInfo.getPathToBaseFile();
        }
        try {
            final HashMap<String, String> values;
            if (difference.from_version == 0) {
                values = new HashMap<>();
            } else {
                values = getLocaleFileStrings(finalFile, true);
            }
            for (int a = 0; a < difference.strings.size(); a++) {
                TLRPC.LangPackString string = difference.strings.get(a);
                if (string instanceof TLRPC.TL_langPackString) {
                    values.put(string.key, escapeString(string.value));
                } else if (string instanceof TLRPC.TL_langPackStringPluralized) {
                    values.put(string.key + "_zero", string.zero_value != null ? escapeString(string.zero_value) : "");
                    values.put(string.key + "_one", string.one_value != null ? escapeString(string.one_value) : "");
                    values.put(string.key + "_two", string.two_value != null ? escapeString(string.two_value) : "");
                    values.put(string.key + "_few", string.few_value != null ? escapeString(string.few_value) : "");
                    values.put(string.key + "_many", string.many_value != null ? escapeString(string.many_value) : "");
                    values.put(string.key + "_other", string.other_value != null ? escapeString(string.other_value) : "");
                } else if (string instanceof TLRPC.TL_langPackStringDeleted) {
                    values.remove(string.key);
                }
            }
            if (BuildVars.LOGS_ENABLED) {
                FileLog.d("save locale file to " + finalFile);
            }
            BufferedWriter writer = new BufferedWriter(new FileWriter(finalFile));
            writer.write("<?xml version=\"1.0\" encoding=\"utf-8\"?>\n");
            writer.write("<resources>\n");
            for (HashMap.Entry<String, String> entry : values.entrySet()) {
                writer.write(String.format("<string name=\"%1$s\">%2$s</string>\n", entry.getKey(), entry.getValue()));
            }
            writer.write("</resources>");
            writer.close();
            boolean hasBase = localeInfo.hasBaseLang();
            final HashMap<String, String> valuesToSet = getLocaleFileStrings(hasBase ? localeInfo.getPathToBaseFile() : localeInfo.getPathToFile());
            if (hasBase) {
                valuesToSet.putAll(getLocaleFileStrings(localeInfo.getPathToFile()));
            }
            AndroidUtilities.runOnUIThread(() -> {
                if (type == 0) {
                    localeInfo.version = difference.version;
                } else {
                    localeInfo.baseVersion = difference.version;
                }
                saveOtherLanguages();
                try {
                    if (currentLocaleInfo == localeInfo) {
                        Locale newLocale;
                        String[] args;
                        if (!TextUtils.isEmpty(localeInfo.pluralLangCode)) {
                            args = localeInfo.pluralLangCode.split("_");
                        } else if (!TextUtils.isEmpty(localeInfo.baseLangCode)) {
                            args = localeInfo.baseLangCode.split("_");
                        } else {
                            args = localeInfo.shortName.split("_");
                        }
                        if (args.length == 1) {
                            newLocale = new Locale(args[0]);
                        } else {
                            newLocale = new Locale(args[0], args[1]);
                        }
                        languageOverride = localeInfo.shortName;

                        SharedPreferences preferences = MessagesController.getGlobalMainSettings();
                        SharedPreferences.Editor editor = preferences.edit();
                        editor.putString("language", localeInfo.getKey());
                        editor.apply();

                        localeValues = valuesToSet;
                        currentLocale = newLocale;
                        currentLocaleInfo = localeInfo;
                        if (!TextUtils.isEmpty(currentLocaleInfo.pluralLangCode)) {
                            currentPluralRules = allRules.get(currentLocaleInfo.pluralLangCode);
                        }
                        if (currentPluralRules == null) {
                            currentPluralRules = allRules.get(currentLocale.getLanguage());
                            if (currentPluralRules == null) {
                                currentPluralRules = allRules.get("en");
                            }
                        }
                        changingConfiguration = true;
                        Locale.setDefault(currentLocale);
                        Configuration config = new Configuration();
                        config.locale = currentLocale;
                        ApplicationLoader.applicationContext.getResources().updateConfiguration(config, ApplicationLoader.applicationContext.getResources().getDisplayMetrics());
                        changingConfiguration = false;
                    }
                } catch (Exception e) {
                    FileLog.e(e);
                    changingConfiguration = false;
                }
                recreateFormatters();
                NotificationCenter.getGlobalInstance().postNotificationName(NotificationCenter.reloadInterface);
            });
        } catch (Exception ignore) {

        }
    }

    public void loadRemoteLanguages(final int currentAccount) {
        if (loadingRemoteLanguages) {
            return;
        }
        loadingRemoteLanguages = true;
        TLRPC.TL_langpack_getLanguages req = new TLRPC.TL_langpack_getLanguages();
        ConnectionsManager.getInstance(currentAccount).sendRequest(req, (response, error) -> {
            if (response != null) {
                AndroidUtilities.runOnUIThread(() -> {
                    loadingRemoteLanguages = false;
                    TLRPC.Vector res = (TLRPC.Vector) response;
                    for (int a = 0, size = remoteLanguages.size(); a < size; a++) {
                        remoteLanguages.get(a).serverIndex = Integer.MAX_VALUE;
                    }
                    for (int a = 0, size = res.objects.size(); a < size; a++) {
                        TLRPC.TL_langPackLanguage language = (TLRPC.TL_langPackLanguage) res.objects.get(a);
                        if (BuildVars.LOGS_ENABLED) {
                            FileLog.d("loaded lang " + language.name);
                            FileLog.d(GsonUtil.formatObject(language));
                        }
                        LocaleInfo localeInfo = new LocaleInfo();
                        localeInfo.nameEnglish = language.name;
                        localeInfo.name = language.native_name;
                        localeInfo.shortName = language.lang_code.replace('-', '_').toLowerCase();
                        if (language.base_lang_code != null) {
                            localeInfo.baseLangCode = language.base_lang_code.replace('-', '_').toLowerCase();
                        } else {
                            localeInfo.baseLangCode = "";
                        }
                        localeInfo.pluralLangCode = language.plural_code.replace('-', '_').toLowerCase();
                        localeInfo.isRtl = language.rtl;
                        localeInfo.pathToFile = "remote";
                        localeInfo.serverIndex = a;

                        LocaleInfo existing = getLanguageFromDict(localeInfo.getKey());
                        if (existing == null) {
                            languages.add(localeInfo);
                            languagesDict.put(localeInfo.getKey(), localeInfo);
                        } else {
                            existing.nameEnglish = localeInfo.nameEnglish;
                            existing.name = localeInfo.name;
                            existing.baseLangCode = localeInfo.baseLangCode;
                            existing.pluralLangCode = localeInfo.pluralLangCode;
                            existing.pathToFile = localeInfo.pathToFile;
                            existing.serverIndex = localeInfo.serverIndex;
                            localeInfo = existing;
                        }
                        if (!remoteLanguagesDict.containsKey(localeInfo.getKey())) {
                            remoteLanguages.add(localeInfo);
                            remoteLanguagesDict.put(localeInfo.getKey(), localeInfo);
                        }
                    }
                    for (int a = 0; a < remoteLanguages.size(); a++) {
                        LocaleInfo info = remoteLanguages.get(a);
                        if (info.serverIndex != Integer.MAX_VALUE || info == currentLocaleInfo) {
                            continue;
                        }
                        if (BuildVars.LOGS_ENABLED) {
                            FileLog.d("remove lang " + info.getKey());
                        }
                        remoteLanguages.remove(a);
                        remoteLanguagesDict.remove(info.getKey());
                        languages.remove(info);
                        languagesDict.remove(info.getKey());
                        a--;
                    }
                    saveOtherLanguages();
                    NotificationCenter.getGlobalInstance().postNotificationName(NotificationCenter.suggestedLangpack);
                    applyLanguage(currentLocaleInfo, true, false, currentAccount);
                });
            }
        }, ConnectionsManager.RequestFlagWithoutLogin);
    }

    private void applyRemoteLanguage(LocaleInfo localeInfo, String langCode, boolean force, final int currentAccount) {
        if (localeInfo == null || !localeInfo.isRemote() && !localeInfo.isUnofficial()) {
            return;
        }
        if (localeInfo.hasBaseLang() && (langCode == null || langCode.equals(localeInfo.baseLangCode))) {
            if (localeInfo.baseVersion != 0 && !force) {
                if (localeInfo.hasBaseLang()) {
                    TLRPC.TL_langpack_getDifference req = new TLRPC.TL_langpack_getDifference();
                    req.from_version = localeInfo.baseVersion;
                    req.lang_code = localeInfo.getBaseLangCode();
                    req.lang_pack = "";
                    ConnectionsManager.getInstance(currentAccount).sendRequest(req, (response, error) -> {
                        if (response != null) {
                            saveRemoteLocaleStrings(localeInfo, (TLRPC.TL_langPackDifference) response, currentAccount);
                        }
                    }, ConnectionsManager.RequestFlagWithoutLogin);
                }
            } else {
                TLRPC.TL_langpack_getLangPack req = new TLRPC.TL_langpack_getLangPack();
                req.lang_code = localeInfo.getBaseLangCode();
                ConnectionsManager.getInstance(currentAccount).sendRequest(req, (TLObject response, TLRPC.TL_error error) -> {
                    if (response != null) {
                        saveRemoteLocaleStrings(localeInfo, (TLRPC.TL_langPackDifference) response, currentAccount);
                    }
                }, ConnectionsManager.RequestFlagWithoutLogin);
            }
        }
        if (langCode == null || langCode.equals(localeInfo.shortName)) {
            if (localeInfo.version != 0 && !force) {
                TLRPC.TL_langpack_getDifference req = new TLRPC.TL_langpack_getDifference();
                req.from_version = localeInfo.version;
                req.lang_code = localeInfo.getLangCode();
                req.lang_pack = "";
                ConnectionsManager.getInstance(currentAccount).sendRequest(req, (response, error) -> {
                    if (response != null) {
                        saveRemoteLocaleStrings(localeInfo, (TLRPC.TL_langPackDifference) response, currentAccount);
                    }
                }, ConnectionsManager.RequestFlagWithoutLogin);
            } else {
                ConnectionsManager.setLangCode(localeInfo.getLangCode());
                TLRPC.TL_langpack_getLangPack req = new TLRPC.TL_langpack_getLangPack();
                req.lang_code = localeInfo.getLangCode();
                ConnectionsManager.getInstance(currentAccount).sendRequest(req, (TLObject response, TLRPC.TL_error error) -> {
                    if (response != null) {
                        saveRemoteLocaleStrings(localeInfo, (TLRPC.TL_langPackDifference) response, currentAccount);
                    }
                }, ConnectionsManager.RequestFlagWithoutLogin);
            }
        }
    }

    private static String[] prebuilt;

    private void loadPrebuiltLocaleFile(LocaleInfo localeInfo) {

        if (prebuilt == null) {

            try {
                AssetManager assets = ApplicationLoader.applicationContext.getAssets();
                prebuilt = assets.list("languages");
            } catch (IOException e) {
                FileLog.e(e);
                return;
            }

        }

        if (prebuilt == null) {

            FileLog.w("empty prebuilt languages list");

            return;

        }

        File pathToFile = localeInfo.getPathToFile();
        File pathToBaseFile = localeInfo.getPathToBaseFile();

        if ((pathToFile != null && !pathToFile.isFile()) || (pathToBaseFile != null && !pathToBaseFile.isFile())) {
            try {
                if (pathToBaseFile != null && !pathToBaseFile.isFile() && ArrayUtils.contains(prebuilt, pathToBaseFile.getName())) {
                    FileUtil.saveAsset("languages/" + pathToBaseFile.getName(), pathToBaseFile);
                }
                if (pathToFile != null && !pathToFile.isFile() && ArrayUtils.contains(prebuilt, pathToFile.getName())) {
                    FileUtil.saveAsset("languages/" + pathToFile.getName(), pathToFile);
                }
            } catch (Exception e) {
                FileLog.e(e);
            }
        }
    }

    public String getTranslitString(String src) {
        return getTranslitString(src, true, false);
    }

    public String getTranslitString(String src, boolean onlyEnglish) {
        return getTranslitString(src, true, onlyEnglish);
    }

    public String getTranslitString(String src, boolean ru, boolean onlyEnglish) {
        if (src == null) {
            return null;
        }

        if (ruTranslitChars == null) {
            ruTranslitChars = new HashMap<>(33);
            ruTranslitChars.put("а", "a");
            ruTranslitChars.put("б", "b");
            ruTranslitChars.put("в", "v");
            ruTranslitChars.put("г", "g");
            ruTranslitChars.put("д", "d");
            ruTranslitChars.put("е", "e");
            ruTranslitChars.put("ё", "yo");
            ruTranslitChars.put("ж", "zh");
            ruTranslitChars.put("з", "z");
            ruTranslitChars.put("и", "i");
            ruTranslitChars.put("й", "i");
            ruTranslitChars.put("к", "k");
            ruTranslitChars.put("л", "l");
            ruTranslitChars.put("м", "m");
            ruTranslitChars.put("н", "n");
            ruTranslitChars.put("о", "o");
            ruTranslitChars.put("п", "p");
            ruTranslitChars.put("р", "r");
            ruTranslitChars.put("с", "s");
            ruTranslitChars.put("т", "t");
            ruTranslitChars.put("у", "u");
            ruTranslitChars.put("ф", "f");
            ruTranslitChars.put("х", "h");
            ruTranslitChars.put("ц", "ts");
            ruTranslitChars.put("ч", "ch");
            ruTranslitChars.put("ш", "sh");
            ruTranslitChars.put("щ", "sch");
            ruTranslitChars.put("ы", "i");
            ruTranslitChars.put("ь", "");
            ruTranslitChars.put("ъ", "");
            ruTranslitChars.put("э", "e");
            ruTranslitChars.put("ю", "yu");
            ruTranslitChars.put("я", "ya");
        }

        if (translitChars == null) {
            translitChars = new HashMap<>(487);
            translitChars.put("ȼ", "c");
            translitChars.put("ᶇ", "n");
            translitChars.put("ɖ", "d");
            translitChars.put("ỿ", "y");
            translitChars.put("ᴓ", "o");
            translitChars.put("ø", "o");
            translitChars.put("ḁ", "a");
            translitChars.put("ʯ", "h");
            translitChars.put("ŷ", "y");
            translitChars.put("ʞ", "k");
            translitChars.put("ừ", "u");
            translitChars.put("ꜳ", "aa");
            translitChars.put("ĳ", "ij");
            translitChars.put("ḽ", "l");
            translitChars.put("ɪ", "i");
            translitChars.put("ḇ", "b");
            translitChars.put("ʀ", "r");
            translitChars.put("ě", "e");
            translitChars.put("ﬃ", "ffi");
            translitChars.put("ơ", "o");
            translitChars.put("ⱹ", "r");
            translitChars.put("ồ", "o");
            translitChars.put("ǐ", "i");
            translitChars.put("ꝕ", "p");
            translitChars.put("ý", "y");
            translitChars.put("ḝ", "e");
            translitChars.put("ₒ", "o");
            translitChars.put("ⱥ", "a");
            translitChars.put("ʙ", "b");
            translitChars.put("ḛ", "e");
            translitChars.put("ƈ", "c");
            translitChars.put("ɦ", "h");
            translitChars.put("ᵬ", "b");
            translitChars.put("ṣ", "s");
            translitChars.put("đ", "d");
            translitChars.put("ỗ", "o");
            translitChars.put("ɟ", "j");
            translitChars.put("ẚ", "a");
            translitChars.put("ɏ", "y");
            translitChars.put("ʌ", "v");
            translitChars.put("ꝓ", "p");
            translitChars.put("ﬁ", "fi");
            translitChars.put("ᶄ", "k");
            translitChars.put("ḏ", "d");
            translitChars.put("ᴌ", "l");
            translitChars.put("ė", "e");
            translitChars.put("ᴋ", "k");
            translitChars.put("ċ", "c");
            translitChars.put("ʁ", "r");
            translitChars.put("ƕ", "hv");
            translitChars.put("ƀ", "b");
            translitChars.put("ṍ", "o");
            translitChars.put("ȣ", "ou");
            translitChars.put("ǰ", "j");
            translitChars.put("ᶃ", "g");
            translitChars.put("ṋ", "n");
            translitChars.put("ɉ", "j");
            translitChars.put("ǧ", "g");
            translitChars.put("ǳ", "dz");
            translitChars.put("ź", "z");
            translitChars.put("ꜷ", "au");
            translitChars.put("ǖ", "u");
            translitChars.put("ᵹ", "g");
            translitChars.put("ȯ", "o");
            translitChars.put("ɐ", "a");
            translitChars.put("ą", "a");
            translitChars.put("õ", "o");
            translitChars.put("ɻ", "r");
            translitChars.put("ꝍ", "o");
            translitChars.put("ǟ", "a");
            translitChars.put("ȴ", "l");
            translitChars.put("ʂ", "s");
            translitChars.put("ﬂ", "fl");
            translitChars.put("ȉ", "i");
            translitChars.put("ⱻ", "e");
            translitChars.put("ṉ", "n");
            translitChars.put("ï", "i");
            translitChars.put("ñ", "n");
            translitChars.put("ᴉ", "i");
            translitChars.put("ʇ", "t");
            translitChars.put("ẓ", "z");
            translitChars.put("ỷ", "y");
            translitChars.put("ȳ", "y");
            translitChars.put("ṩ", "s");
            translitChars.put("ɽ", "r");
            translitChars.put("ĝ", "g");
            translitChars.put("ᴝ", "u");
            translitChars.put("ḳ", "k");
            translitChars.put("ꝫ", "et");
            translitChars.put("ī", "i");
            translitChars.put("ť", "t");
            translitChars.put("ꜿ", "c");
            translitChars.put("ʟ", "l");
            translitChars.put("ꜹ", "av");
            translitChars.put("û", "u");
            translitChars.put("æ", "ae");
            translitChars.put("ă", "a");
            translitChars.put("ǘ", "u");
            translitChars.put("ꞅ", "s");
            translitChars.put("ᵣ", "r");
            translitChars.put("ᴀ", "a");
            translitChars.put("ƃ", "b");
            translitChars.put("ḩ", "h");
            translitChars.put("ṧ", "s");
            translitChars.put("ₑ", "e");
            translitChars.put("ʜ", "h");
            translitChars.put("ẋ", "x");
            translitChars.put("ꝅ", "k");
            translitChars.put("ḋ", "d");
            translitChars.put("ƣ", "oi");
            translitChars.put("ꝑ", "p");
            translitChars.put("ħ", "h");
            translitChars.put("ⱴ", "v");
            translitChars.put("ẇ", "w");
            translitChars.put("ǹ", "n");
            translitChars.put("ɯ", "m");
            translitChars.put("ɡ", "g");
            translitChars.put("ɴ", "n");
            translitChars.put("ᴘ", "p");
            translitChars.put("ᵥ", "v");
            translitChars.put("ū", "u");
            translitChars.put("ḃ", "b");
            translitChars.put("ṗ", "p");
            translitChars.put("å", "a");
            translitChars.put("ɕ", "c");
            translitChars.put("ọ", "o");
            translitChars.put("ắ", "a");
            translitChars.put("ƒ", "f");
            translitChars.put("ǣ", "ae");
            translitChars.put("ꝡ", "vy");
            translitChars.put("ﬀ", "ff");
            translitChars.put("ᶉ", "r");
            translitChars.put("ô", "o");
            translitChars.put("ǿ", "o");
            translitChars.put("ṳ", "u");
            translitChars.put("ȥ", "z");
            translitChars.put("ḟ", "f");
            translitChars.put("ḓ", "d");
            translitChars.put("ȇ", "e");
            translitChars.put("ȕ", "u");
            translitChars.put("ȵ", "n");
            translitChars.put("ʠ", "q");
            translitChars.put("ấ", "a");
            translitChars.put("ǩ", "k");
            translitChars.put("ĩ", "i");
            translitChars.put("ṵ", "u");
            translitChars.put("ŧ", "t");
            translitChars.put("ɾ", "r");
            translitChars.put("ƙ", "k");
            translitChars.put("ṫ", "t");
            translitChars.put("ꝗ", "q");
            translitChars.put("ậ", "a");
            translitChars.put("ʄ", "j");
            translitChars.put("ƚ", "l");
            translitChars.put("ᶂ", "f");
            translitChars.put("ᵴ", "s");
            translitChars.put("ꞃ", "r");
            translitChars.put("ᶌ", "v");
            translitChars.put("ɵ", "o");
            translitChars.put("ḉ", "c");
            translitChars.put("ᵤ", "u");
            translitChars.put("ẑ", "z");
            translitChars.put("ṹ", "u");
            translitChars.put("ň", "n");
            translitChars.put("ʍ", "w");
            translitChars.put("ầ", "a");
            translitChars.put("ǉ", "lj");
            translitChars.put("ɓ", "b");
            translitChars.put("ɼ", "r");
            translitChars.put("ò", "o");
            translitChars.put("ẘ", "w");
            translitChars.put("ɗ", "d");
            translitChars.put("ꜽ", "ay");
            translitChars.put("ư", "u");
            translitChars.put("ᶀ", "b");
            translitChars.put("ǜ", "u");
            translitChars.put("ẹ", "e");
            translitChars.put("ǡ", "a");
            translitChars.put("ɥ", "h");
            translitChars.put("ṏ", "o");
            translitChars.put("ǔ", "u");
            translitChars.put("ʎ", "y");
            translitChars.put("ȱ", "o");
            translitChars.put("ệ", "e");
            translitChars.put("ế", "e");
            translitChars.put("ĭ", "i");
            translitChars.put("ⱸ", "e");
            translitChars.put("ṯ", "t");
            translitChars.put("ᶑ", "d");
            translitChars.put("ḧ", "h");
            translitChars.put("ṥ", "s");
            translitChars.put("ë", "e");
            translitChars.put("ᴍ", "m");
            translitChars.put("ö", "o");
            translitChars.put("é", "e");
            translitChars.put("ı", "i");
            translitChars.put("ď", "d");
            translitChars.put("ᵯ", "m");
            translitChars.put("ỵ", "y");
            translitChars.put("ŵ", "w");
            translitChars.put("ề", "e");
            translitChars.put("ứ", "u");
            translitChars.put("ƶ", "z");
            translitChars.put("ĵ", "j");
            translitChars.put("ḍ", "d");
            translitChars.put("ŭ", "u");
            translitChars.put("ʝ", "j");
            translitChars.put("ê", "e");
            translitChars.put("ǚ", "u");
            translitChars.put("ġ", "g");
            translitChars.put("ṙ", "r");
            translitChars.put("ƞ", "n");
            translitChars.put("ḗ", "e");
            translitChars.put("ẝ", "s");
            translitChars.put("ᶁ", "d");
            translitChars.put("ķ", "k");
            translitChars.put("ᴂ", "ae");
            translitChars.put("ɘ", "e");
            translitChars.put("ợ", "o");
            translitChars.put("ḿ", "m");
            translitChars.put("ꜰ", "f");
            translitChars.put("ẵ", "a");
            translitChars.put("ꝏ", "oo");
            translitChars.put("ᶆ", "m");
            translitChars.put("ᵽ", "p");
            translitChars.put("ữ", "u");
            translitChars.put("ⱪ", "k");
            translitChars.put("ḥ", "h");
            translitChars.put("ţ", "t");
            translitChars.put("ᵱ", "p");
            translitChars.put("ṁ", "m");
            translitChars.put("á", "a");
            translitChars.put("ᴎ", "n");
            translitChars.put("ꝟ", "v");
            translitChars.put("è", "e");
            translitChars.put("ᶎ", "z");
            translitChars.put("ꝺ", "d");
            translitChars.put("ᶈ", "p");
            translitChars.put("ɫ", "l");
            translitChars.put("ᴢ", "z");
            translitChars.put("ɱ", "m");
            translitChars.put("ṝ", "r");
            translitChars.put("ṽ", "v");
            translitChars.put("ũ", "u");
            translitChars.put("ß", "ss");
            translitChars.put("ĥ", "h");
            translitChars.put("ᵵ", "t");
            translitChars.put("ʐ", "z");
            translitChars.put("ṟ", "r");
            translitChars.put("ɲ", "n");
            translitChars.put("à", "a");
            translitChars.put("ẙ", "y");
            translitChars.put("ỳ", "y");
            translitChars.put("ᴔ", "oe");
            translitChars.put("ₓ", "x");
            translitChars.put("ȗ", "u");
            translitChars.put("ⱼ", "j");
            translitChars.put("ẫ", "a");
            translitChars.put("ʑ", "z");
            translitChars.put("ẛ", "s");
            translitChars.put("ḭ", "i");
            translitChars.put("ꜵ", "ao");
            translitChars.put("ɀ", "z");
            translitChars.put("ÿ", "y");
            translitChars.put("ǝ", "e");
            translitChars.put("ǭ", "o");
            translitChars.put("ᴅ", "d");
            translitChars.put("ᶅ", "l");
            translitChars.put("ù", "u");
            translitChars.put("ạ", "a");
            translitChars.put("ḅ", "b");
            translitChars.put("ụ", "u");
            translitChars.put("ằ", "a");
            translitChars.put("ᴛ", "t");
            translitChars.put("ƴ", "y");
            translitChars.put("ⱦ", "t");
            translitChars.put("ⱡ", "l");
            translitChars.put("ȷ", "j");
            translitChars.put("ᵶ", "z");
            translitChars.put("ḫ", "h");
            translitChars.put("ⱳ", "w");
            translitChars.put("ḵ", "k");
            translitChars.put("ờ", "o");
            translitChars.put("î", "i");
            translitChars.put("ģ", "g");
            translitChars.put("ȅ", "e");
            translitChars.put("ȧ", "a");
            translitChars.put("ẳ", "a");
            translitChars.put("ɋ", "q");
            translitChars.put("ṭ", "t");
            translitChars.put("ꝸ", "um");
            translitChars.put("ᴄ", "c");
            translitChars.put("ẍ", "x");
            translitChars.put("ủ", "u");
            translitChars.put("ỉ", "i");
            translitChars.put("ᴚ", "r");
            translitChars.put("ś", "s");
            translitChars.put("ꝋ", "o");
            translitChars.put("ỹ", "y");
            translitChars.put("ṡ", "s");
            translitChars.put("ǌ", "nj");
            translitChars.put("ȁ", "a");
            translitChars.put("ẗ", "t");
            translitChars.put("ĺ", "l");
            translitChars.put("ž", "z");
            translitChars.put("ᵺ", "th");
            translitChars.put("ƌ", "d");
            translitChars.put("ș", "s");
            translitChars.put("š", "s");
            translitChars.put("ᶙ", "u");
            translitChars.put("ẽ", "e");
            translitChars.put("ẜ", "s");
            translitChars.put("ɇ", "e");
            translitChars.put("ṷ", "u");
            translitChars.put("ố", "o");
            translitChars.put("ȿ", "s");
            translitChars.put("ᴠ", "v");
            translitChars.put("ꝭ", "is");
            translitChars.put("ᴏ", "o");
            translitChars.put("ɛ", "e");
            translitChars.put("ǻ", "a");
            translitChars.put("ﬄ", "ffl");
            translitChars.put("ⱺ", "o");
            translitChars.put("ȋ", "i");
            translitChars.put("ᵫ", "ue");
            translitChars.put("ȡ", "d");
            translitChars.put("ⱬ", "z");
            translitChars.put("ẁ", "w");
            translitChars.put("ᶏ", "a");
            translitChars.put("ꞇ", "t");
            translitChars.put("ğ", "g");
            translitChars.put("ɳ", "n");
            translitChars.put("ʛ", "g");
            translitChars.put("ᴜ", "u");
            translitChars.put("ẩ", "a");
            translitChars.put("ṅ", "n");
            translitChars.put("ɨ", "i");
            translitChars.put("ᴙ", "r");
            translitChars.put("ǎ", "a");
            translitChars.put("ſ", "s");
            translitChars.put("ȫ", "o");
            translitChars.put("ɿ", "r");
            translitChars.put("ƭ", "t");
            translitChars.put("ḯ", "i");
            translitChars.put("ǽ", "ae");
            translitChars.put("ⱱ", "v");
            translitChars.put("ɶ", "oe");
            translitChars.put("ṃ", "m");
            translitChars.put("ż", "z");
            translitChars.put("ĕ", "e");
            translitChars.put("ꜻ", "av");
            translitChars.put("ở", "o");
            translitChars.put("ễ", "e");
            translitChars.put("ɬ", "l");
            translitChars.put("ị", "i");
            translitChars.put("ᵭ", "d");
            translitChars.put("ﬆ", "st");
            translitChars.put("ḷ", "l");
            translitChars.put("ŕ", "r");
            translitChars.put("ᴕ", "ou");
            translitChars.put("ʈ", "t");
            translitChars.put("ā", "a");
            translitChars.put("ḙ", "e");
            translitChars.put("ᴑ", "o");
            translitChars.put("ç", "c");
            translitChars.put("ᶊ", "s");
            translitChars.put("ặ", "a");
            translitChars.put("ų", "u");
            translitChars.put("ả", "a");
            translitChars.put("ǥ", "g");
            translitChars.put("ꝁ", "k");
            translitChars.put("ẕ", "z");
            translitChars.put("ŝ", "s");
            translitChars.put("ḕ", "e");
            translitChars.put("ɠ", "g");
            translitChars.put("ꝉ", "l");
            translitChars.put("ꝼ", "f");
            translitChars.put("ᶍ", "x");
            translitChars.put("ǒ", "o");
            translitChars.put("ę", "e");
            translitChars.put("ổ", "o");
            translitChars.put("ƫ", "t");
            translitChars.put("ǫ", "o");
            translitChars.put("i̇", "i");
            translitChars.put("ṇ", "n");
            translitChars.put("ć", "c");
            translitChars.put("ᵷ", "g");
            translitChars.put("ẅ", "w");
            translitChars.put("ḑ", "d");
            translitChars.put("ḹ", "l");
            translitChars.put("œ", "oe");
            translitChars.put("ᵳ", "r");
            translitChars.put("ļ", "l");
            translitChars.put("ȑ", "r");
            translitChars.put("ȭ", "o");
            translitChars.put("ᵰ", "n");
            translitChars.put("ᴁ", "ae");
            translitChars.put("ŀ", "l");
            translitChars.put("ä", "a");
            translitChars.put("ƥ", "p");
            translitChars.put("ỏ", "o");
            translitChars.put("į", "i");
            translitChars.put("ȓ", "r");
            translitChars.put("ǆ", "dz");
            translitChars.put("ḡ", "g");
            translitChars.put("ṻ", "u");
            translitChars.put("ō", "o");
            translitChars.put("ľ", "l");
            translitChars.put("ẃ", "w");
            translitChars.put("ț", "t");
            translitChars.put("ń", "n");
            translitChars.put("ɍ", "r");
            translitChars.put("ȃ", "a");
            translitChars.put("ü", "u");
            translitChars.put("ꞁ", "l");
            translitChars.put("ᴐ", "o");
            translitChars.put("ớ", "o");
            translitChars.put("ᴃ", "b");
            translitChars.put("ɹ", "r");
            translitChars.put("ᵲ", "r");
            translitChars.put("ʏ", "y");
            translitChars.put("ᵮ", "f");
            translitChars.put("ⱨ", "h");
            translitChars.put("ŏ", "o");
            translitChars.put("ú", "u");
            translitChars.put("ṛ", "r");
            translitChars.put("ʮ", "h");
            translitChars.put("ó", "o");
            translitChars.put("ů", "u");
            translitChars.put("ỡ", "o");
            translitChars.put("ṕ", "p");
            translitChars.put("ᶖ", "i");
            translitChars.put("ự", "u");
            translitChars.put("ã", "a");
            translitChars.put("ᵢ", "i");
            translitChars.put("ṱ", "t");
            translitChars.put("ể", "e");
            translitChars.put("ử", "u");
            translitChars.put("í", "i");
            translitChars.put("ɔ", "o");
            translitChars.put("ɺ", "r");
            translitChars.put("ɢ", "g");
            translitChars.put("ř", "r");
            translitChars.put("ẖ", "h");
            translitChars.put("ű", "u");
            translitChars.put("ȍ", "o");
            translitChars.put("ḻ", "l");
            translitChars.put("ḣ", "h");
            translitChars.put("ȶ", "t");
            translitChars.put("ņ", "n");
            translitChars.put("ᶒ", "e");
            translitChars.put("ì", "i");
            translitChars.put("ẉ", "w");
            translitChars.put("ē", "e");
            translitChars.put("ᴇ", "e");
            translitChars.put("ł", "l");
            translitChars.put("ộ", "o");
            translitChars.put("ɭ", "l");
            translitChars.put("ẏ", "y");
            translitChars.put("ᴊ", "j");
            translitChars.put("ḱ", "k");
            translitChars.put("ṿ", "v");
            translitChars.put("ȩ", "e");
            translitChars.put("â", "a");
            translitChars.put("ş", "s");
            translitChars.put("ŗ", "r");
            translitChars.put("ʋ", "v");
            translitChars.put("ₐ", "a");
            translitChars.put("ↄ", "c");
            translitChars.put("ᶓ", "e");
            translitChars.put("ɰ", "m");
            translitChars.put("ᴡ", "w");
            translitChars.put("ȏ", "o");
            translitChars.put("č", "c");
            translitChars.put("ǵ", "g");
            translitChars.put("ĉ", "c");
            translitChars.put("ᶗ", "o");
            translitChars.put("ꝃ", "k");
            translitChars.put("ꝙ", "q");
            translitChars.put("ṑ", "o");
            translitChars.put("ꜱ", "s");
            translitChars.put("ṓ", "o");
            translitChars.put("ȟ", "h");
            translitChars.put("ő", "o");
            translitChars.put("ꜩ", "tz");
            translitChars.put("ẻ", "e");
        }
        StringBuilder dst = new StringBuilder(src.length());
        int len = src.length();
        boolean upperCase = false;
        for (int a = 0; a < len; a++) {
            String ch = src.substring(a, a + 1);
            if (onlyEnglish) {
                String lower = ch.toLowerCase();
                upperCase = !ch.equals(lower);
                ch = lower;
            }
            String tch = translitChars.get(ch);
            if (tch == null && ru) {
                tch = ruTranslitChars.get(ch);
            }
            if (tch != null) {
                if (onlyEnglish && upperCase) {
                    if (tch.length() > 1) {
                        tch = tch.substring(0, 1).toUpperCase() + tch.substring(1);
                    } else {
                        tch = tch.toUpperCase();
                    }
                }
                dst.append(tch);
            } else {
                if (onlyEnglish) {
                    char c = ch.charAt(0);
                    if (((c < 'a' || c > 'z') || (c < '0' || c > '9')) && c != ' ' && c != '\'' && c != ',' && c != '.' && c != '&' && c != '-' && c != '/') {
                        return null;
                    }
                    if (upperCase) {
                        ch = ch.toUpperCase();
                    }
                }
                dst.append(ch);
            }
        }
        return dst.toString();
    }

    abstract public static class PluralRules {
        abstract int quantityForNumber(int n);
    }

    public static class PluralRules_Zero extends PluralRules {
        public int quantityForNumber(int count) {
            if (count == 0 || count == 1) {
                return QUANTITY_ONE;
            } else {
                return QUANTITY_OTHER;
            }
        }
    }

    public static class PluralRules_Welsh extends PluralRules {
        public int quantityForNumber(int count) {
            if (count == 0) {
                return QUANTITY_ZERO;
            } else if (count == 1) {
                return QUANTITY_ONE;
            } else if (count == 2) {
                return QUANTITY_TWO;
            } else if (count == 3) {
                return QUANTITY_FEW;
            } else if (count == 6) {
                return QUANTITY_MANY;
            } else {
                return QUANTITY_OTHER;
            }
        }
    }

    public static class PluralRules_Two extends PluralRules {
        public int quantityForNumber(int count) {
            if (count == 1) {
                return QUANTITY_ONE;
            } else if (count == 2) {
                return QUANTITY_TWO;
            } else {
                return QUANTITY_OTHER;
            }
        }
    }

    public static class PluralRules_Tachelhit extends PluralRules {
        public int quantityForNumber(int count) {
            if (count >= 0 && count <= 1) {
                return QUANTITY_ONE;
            } else if (count >= 2 && count <= 10) {
                return QUANTITY_FEW;
            } else {
                return QUANTITY_OTHER;
            }
        }
    }

    public static class PluralRules_Slovenian extends PluralRules {
        public int quantityForNumber(int count) {
            int rem100 = count % 100;
            if (rem100 == 1) {
                return QUANTITY_ONE;
            } else if (rem100 == 2) {
                return QUANTITY_TWO;
            } else if (rem100 >= 3 && rem100 <= 4) {
                return QUANTITY_FEW;
            } else {
                return QUANTITY_OTHER;
            }
        }
    }

    public static class PluralRules_Romanian extends PluralRules {
        public int quantityForNumber(int count) {
            int rem100 = count % 100;
            if (count == 1) {
                return QUANTITY_ONE;
            } else if ((count == 0 || (rem100 >= 1 && rem100 <= 19))) {
                return QUANTITY_FEW;
            } else {
                return QUANTITY_OTHER;
            }
        }
    }

    public static class PluralRules_Polish extends PluralRules {
        public int quantityForNumber(int count) {
            int rem100 = count % 100;
            int rem10 = count % 10;
            if (count == 1) {
                return QUANTITY_ONE;
            } else if (rem10 >= 2 && rem10 <= 4 && !(rem100 >= 12 && rem100 <= 14)) {
                return QUANTITY_FEW;
            } else if (rem10 >= 0 && rem10 <= 1 || rem10 >= 5 && rem10 <= 9 || rem100 >= 12 && rem100 <= 14) {
                return QUANTITY_MANY;
            } else {
                return QUANTITY_OTHER;
            }
        }
    }

    public static class PluralRules_One extends PluralRules {
        public int quantityForNumber(int count) {
            return count == 1 ? QUANTITY_ONE : QUANTITY_OTHER;
        }
    }

    public static class PluralRules_None extends PluralRules {
        public int quantityForNumber(int count) {
            return QUANTITY_OTHER;
        }
    }

    public static class PluralRules_Maltese extends PluralRules {
        public int quantityForNumber(int count) {
            int rem100 = count % 100;
            if (count == 1) {
                return QUANTITY_ONE;
            } else if (count == 0 || (rem100 >= 2 && rem100 <= 10)) {
                return QUANTITY_FEW;
            } else if (rem100 >= 11 && rem100 <= 19) {
                return QUANTITY_MANY;
            } else {
                return QUANTITY_OTHER;
            }
        }
    }

    public static class PluralRules_Macedonian extends PluralRules {
        public int quantityForNumber(int count) {
            if (count % 10 == 1 && count != 11) {
                return QUANTITY_ONE;
            } else {
                return QUANTITY_OTHER;
            }
        }
    }

    public static class PluralRules_Lithuanian extends PluralRules {
        public int quantityForNumber(int count) {
            int rem100 = count % 100;
            int rem10 = count % 10;
            if (rem10 == 1 && !(rem100 >= 11 && rem100 <= 19)) {
                return QUANTITY_ONE;
            } else if (rem10 >= 2 && rem10 <= 9 && !(rem100 >= 11 && rem100 <= 19)) {
                return QUANTITY_FEW;
            } else {
                return QUANTITY_OTHER;
            }
        }
    }

    public static class PluralRules_Latvian extends PluralRules {
        public int quantityForNumber(int count) {
            if (count == 0) {
                return QUANTITY_ZERO;
            } else if (count % 10 == 1 && count % 100 != 11) {
                return QUANTITY_ONE;
            } else {
                return QUANTITY_OTHER;
            }
        }
    }

    public static class PluralRules_Langi extends PluralRules {
        public int quantityForNumber(int count) {
            if (count == 0) {
                return QUANTITY_ZERO;
            } else if (count == 1) {
                return QUANTITY_ONE;
            } else {
                return QUANTITY_OTHER;
            }
        }
    }

    public static class PluralRules_French extends PluralRules {
        public int quantityForNumber(int count) {
            if (count >= 0 && count < 2) {
                return QUANTITY_ONE;
            } else {
                return QUANTITY_OTHER;
            }
        }
    }

    public static class PluralRules_Czech extends PluralRules {
        public int quantityForNumber(int count) {
            if (count == 1) {
                return QUANTITY_ONE;
            } else if (count >= 2 && count <= 4) {
                return QUANTITY_FEW;
            } else {
                return QUANTITY_OTHER;
            }
        }
    }

    public static class PluralRules_Breton extends PluralRules {
        public int quantityForNumber(int count) {
            if (count == 0) {
                return QUANTITY_ZERO;
            } else if (count == 1) {
                return QUANTITY_ONE;
            } else if (count == 2) {
                return QUANTITY_TWO;
            } else if (count == 3) {
                return QUANTITY_FEW;
            } else if (count == 6) {
                return QUANTITY_MANY;
            } else {
                return QUANTITY_OTHER;
            }
        }
    }

    public static class PluralRules_Balkan extends PluralRules {
        public int quantityForNumber(int count) {
            int rem100 = count % 100;
            int rem10 = count % 10;
            if (rem10 == 1 && rem100 != 11) {
                return QUANTITY_ONE;
            } else if (rem10 >= 2 && rem10 <= 4 && !(rem100 >= 12 && rem100 <= 14)) {
                return QUANTITY_FEW;
            } else if ((rem10 == 0 || (rem10 >= 5 && rem10 <= 9) || (rem100 >= 11 && rem100 <= 14))) {
                return QUANTITY_MANY;
            } else {
                return QUANTITY_OTHER;
            }
        }
    }

    public static class PluralRules_Serbian extends PluralRules {
        public int quantityForNumber(int count) {
            int rem100 = count % 100;
            int rem10 = count % 10;
            if (rem10 == 1 && rem100 != 11) {
                return QUANTITY_ONE;
            } else if (rem10 >= 2 && rem10 <= 4 && !(rem100 >= 12 && rem100 <= 14)) {
                return QUANTITY_FEW;
            } else {
                return QUANTITY_OTHER;
            }
        }
    }

    public static class PluralRules_Arabic extends PluralRules {
        public int quantityForNumber(int count) {
            int rem100 = count % 100;
            if (count == 0) {
                return QUANTITY_ZERO;
            } else if (count == 1) {
                return QUANTITY_ONE;
            } else if (count == 2) {
                return QUANTITY_TWO;
            } else if (rem100 >= 3 && rem100 <= 10) {
                return QUANTITY_FEW;
            } else if (rem100 >= 11 && rem100 <= 99) {
                return QUANTITY_MANY;
            } else {
                return QUANTITY_OTHER;
            }
        }
    }

    public static String addNbsp(String src) {
        return src.replace(' ', '\u00A0');
    }

    private static Boolean useImperialSystemType;

    public static void resetImperialSystemType() {
        useImperialSystemType = null;
    }

    public static boolean getUseImperialSystemType() {
        ensureImperialSystemInit();
        return useImperialSystemType;
    }

    public static void ensureImperialSystemInit() {
        if (useImperialSystemType != null) {
            return;
        }
        if (SharedConfig.distanceSystemType == 0) {
            try {
                TelephonyManager telephonyManager = (TelephonyManager) ApplicationLoader.applicationContext.getSystemService(Context.TELEPHONY_SERVICE);
                if (telephonyManager != null) {
                    String country = telephonyManager.getSimCountryIso().toUpperCase();
                    useImperialSystemType = "US".equals(country) || "GB".equals(country) || "MM".equals(country) || "LR".equals(country);
                }
            } catch (Exception e) {
                useImperialSystemType = false;
                FileLog.e(e);
            }
        } else {
            useImperialSystemType = SharedConfig.distanceSystemType == 2;
        }
    }

    public static String formatDistance(float distance, int type) {
        return formatDistance(distance, type, null);
    }

    public static String formatDistance(float distance, int type, Boolean useImperial) {
        ensureImperialSystemInit();
        boolean imperial = useImperial != null && useImperial || useImperial == null && useImperialSystemType;
        if (imperial) {
            distance *= 3.28084f;
            if (distance < 1000) {
                switch (type) {
                    case 0:
                        return formatString("FootsAway", R.string.FootsAway, String.format("%d", (int) Math.max(1, distance)));
                    case 1:
                        return formatString("FootsFromYou", R.string.FootsFromYou, String.format("%d", (int) Math.max(1, distance)));
                    case 2:
                    default:
                        return formatString("FootsShort", R.string.FootsShort, String.format("%d", (int) Math.max(1, distance)));
                }
            } else {
                String arg;
                if (distance % 5280 == 0) {
                    arg = String.format("%d", (int) (distance / 5280));
                } else {
                    arg = String.format("%.2f", distance / 5280.0f);
                }
                switch (type) {
                    case 0:
                        return formatString("MilesAway", R.string.MilesAway, arg);
                    case 1:
                        return formatString("MilesFromYou", R.string.MilesFromYou, arg);
                    default:
                    case 2:
                        return formatString("MilesShort", R.string.MilesShort, arg);
                }

            }
        } else {
            if (distance < 1000) {
                switch (type) {
                    case 0:
                        return formatString("MetersAway2", R.string.MetersAway2, String.format("%d", (int) Math.max(1, distance)));
                    case 1:
                        return formatString("MetersFromYou2", R.string.MetersFromYou2, String.format("%d", (int) Math.max(1, distance)));
                    case 2:
                    default:
                        return formatString("MetersShort", R.string.MetersShort, String.format("%d", (int) Math.max(1, distance)));
                }
            } else {
                String arg;
                if (distance % 1000 == 0) {
                    arg = String.format("%d", (int) (distance / 1000));
                } else {
                    arg = String.format("%.2f", distance / 1000.0f);
                }
                switch (type) {
                    case 0:
                        return formatString("KMetersAway2", R.string.KMetersAway2, arg);
                    case 1:
                        return formatString("KMetersFromYou2", R.string.KMetersFromYou2, arg);
                    case 2:
                    default:
                        return formatString("KMetersShort", R.string.KMetersShort, arg);
                }
            }
        }
    }
}<|MERGE_RESOLUTION|>--- conflicted
+++ resolved
@@ -1043,15 +1043,11 @@
                 reloadLastFile = false;
             }
             if (!isLoadingRemote) {
-<<<<<<< HEAD
-                AndroidUtilities.runOnUIThread(() -> NotificationCenter.getGlobalInstance().postNotificationName(NotificationCenter.reloadInterface));
-=======
                 if (init) {
                     AndroidUtilities.runOnUIThread(() -> NotificationCenter.getGlobalInstance().postNotificationName(NotificationCenter.reloadInterface));
                 } else {
                     NotificationCenter.getGlobalInstance().postNotificationName(NotificationCenter.reloadInterface);
                 }
->>>>>>> 8283c123
             }
         } catch (Exception e) {
             FileLog.e(e);
