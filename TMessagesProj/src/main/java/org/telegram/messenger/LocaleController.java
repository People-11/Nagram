--- conflicted
+++ resolved
@@ -2577,14 +2577,10 @@
                     }
                 }, ConnectionsManager.RequestFlagWithoutLogin);
             } else {
-<<<<<<< HEAD
-                ConnectionsManager.setLangCode(localeInfo.getLangCode());
-=======
-                for (int a = 0; a < UserConfig.MAX_ACCOUNT_COUNT; a++) {
+                for (int a : SharedConfig.activeAccounts) {
                     ConnectionsManager.setLangCode(localeInfo.getLangCode());
                 }
                 FileLog.d("applyRemoteLanguage getLangPack");
->>>>>>> 07a2c9a3
                 TLRPC.TL_langpack_getLangPack req = new TLRPC.TL_langpack_getLangPack();
                 req.lang_code = localeInfo.getLangCode();
                 requested[0]++;
