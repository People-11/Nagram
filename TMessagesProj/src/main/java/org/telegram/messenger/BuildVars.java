--- conflicted
+++ resolved
@@ -23,13 +23,6 @@
     public static boolean LOGS_ENABLED = DEBUG_PRIVATE_VERSION;
     public static boolean USE_CLOUD_STRINGS = true;
     public static boolean NO_SCOPED_STORAGE = Build.VERSION.SDK_INT <= 29;
-<<<<<<< HEAD
-=======
-    public static int BUILD_VERSION = 4082;
-    public static String BUILD_VERSION_STRING = "10.2.6";
-    public static int APP_ID = 4;
-    public static String APP_HASH = "014b35b6184100b085b0d0572f9b5103";
->>>>>>> 017f0193
 
     // SafetyNet key for Google Identity SDK, set it to empty to disable
     public static String SAFETYNET_KEY = "AIzaSyDqt8P-7F7CPCseMkOiVRgb1LY8RN1bvH8";
@@ -73,8 +66,4 @@
     public static String getSmsHash() {
         return ApplicationLoader.isStandaloneBuild() ? "w0lkcmTZkKh" : (DEBUG_VERSION ? "O2P2z+/jBpJ" : "oLeq9AcOZkT");
     }
-
-    public static boolean isHonorDevice() {
-        return Build.MANUFACTURER.equalsIgnoreCase("HONOR");
-    }
 }