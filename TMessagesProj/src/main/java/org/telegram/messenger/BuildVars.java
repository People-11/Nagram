--- conflicted
+++ resolved
@@ -19,17 +19,10 @@
     public static boolean USE_CLOUD_STRINGS = true;
     public static boolean CHECK_UPDATES = true;
     public static boolean TON_WALLET_STANDALONE = false;
-<<<<<<< HEAD
-    public static int BUILD_VERSION = 1942;
-    public static String BUILD_VERSION_STRING = "6.1.0.1";
+    public static int BUILD_VERSION = 1945;
+    public static String BUILD_VERSION_STRING = "6.1.0";
     public static int APP_ID = 336779;
     public static String APP_HASH = "b91eefacc86747c068c8d8a16b41500d";
-=======
-    public static int BUILD_VERSION = 1945;
-    public static String BUILD_VERSION_STRING = "6.1.0";
-    public static int APP_ID = 4;
-    public static String APP_HASH = "014b35b6184100b085b0d0572f9b5103";
->>>>>>> dbf81a34
     public static String APPCENTER_HASH = "a5b5c4f5-51da-dedc-9918-d9766a22ca7c";
     public static String APPCENTER_HASH_DEBUG = "f9726602-67c9-48d2-b5d0-4761f1c1a8f3";
     //
