/*
 * This is the source code of Telegram for Android v. 5.x.x.
 * It is licensed under GNU GPL v. 2 or later.
 * You should have received a copy of the license in this archive (see LICENSE).
 *
 * Copyright Nikolai Kudashov, 2013-2018.
 */

package org.telegram.messenger;

import android.content.Context;
import android.content.SharedPreferences;

public class BuildVars {

    public static boolean DEBUG_VERSION = false;
    public static boolean DEBUG_PRIVATE_VERSION = false;
    public static boolean LOGS_ENABLED = false;
    public static boolean USE_CLOUD_STRINGS = true;
<<<<<<< HEAD
    public static boolean CHECK_UPDATES = false;

    public static int BUILD_VERSION = 1710 + 10;
    public static String BUILD_VERSION_STRING = "5.11.0.10";
    public static int APP_ID = BuildConfig.APP_ID; //obtain your own APP_ID at https://core.telegram.org/api/obtaining_api_id
    public static String APP_HASH = BuildConfig.APP_HASH; //obtain your own APP_HASH at https://core.telegram.org/api/obtaining_api_id
    public static String HOCKEY_APP_HASH = "your-hockeyapp-api-key-here";
    public static String HOCKEY_APP_HASH_DEBUG = "your-hockeyapp-api-key-here";
    public static String SMS_HASH = ""; //https://developers.google.com/identity/sms-retriever/overview
    public static String PLAYSTORE_APP_URL = "https://play.google.com/store/apps/details?id=tw.nekomimi.nekogram";
=======
    public static boolean CHECK_UPDATES = true;
    public static boolean TON_WALLET_STANDALONE = false;
    public static int BUILD_VERSION = 1819;
    public static String BUILD_VERSION_STRING = "5.13.0";
    public static int APP_ID = 4;
    public static String APP_HASH = "014b35b6184100b085b0d0572f9b5103";
    public static String HOCKEY_APP_HASH = "a5b5c4f551dadedc9918d9766a22ca7c";
    public static String HOCKEY_APP_HASH_DEBUG = "f972660267c948d2b5d04761f1c1a8f3";
    //
    public static String SMS_HASH = DEBUG_VERSION ? "O2P2z+/jBpJ" : "oLeq9AcOZkT";
    public static String PLAYSTORE_APP_URL = "https://play.google.com/store/apps/details?id=org.telegram.messenger";
>>>>>>> cc1dc357

    static {
        if (ApplicationLoader.applicationContext != null) {
            SharedPreferences sharedPreferences = ApplicationLoader.applicationContext.getSharedPreferences("systemConfig", Context.MODE_PRIVATE);
            LOGS_ENABLED = sharedPreferences.getBoolean("logsEnabled", DEBUG_VERSION);
        }
    }
}<|MERGE_RESOLUTION|>--- conflicted
+++ resolved
@@ -17,30 +17,16 @@
     public static boolean DEBUG_PRIVATE_VERSION = false;
     public static boolean LOGS_ENABLED = false;
     public static boolean USE_CLOUD_STRINGS = true;
-<<<<<<< HEAD
-    public static boolean CHECK_UPDATES = false;
-
-    public static int BUILD_VERSION = 1710 + 10;
-    public static String BUILD_VERSION_STRING = "5.11.0.10";
-    public static int APP_ID = BuildConfig.APP_ID; //obtain your own APP_ID at https://core.telegram.org/api/obtaining_api_id
-    public static String APP_HASH = BuildConfig.APP_HASH; //obtain your own APP_HASH at https://core.telegram.org/api/obtaining_api_id
+    public static boolean CHECK_UPDATES = true;
+    public static boolean TON_WALLET_STANDALONE = false;
+    public static int BUILD_VERSION = 1819;
+    public static String BUILD_VERSION_STRING = "5.13.0";
+    public static int APP_ID = 336779; //obtain your own APP_ID at https://core.telegram.org/api/obtaining_api_id
+    public static String APP_HASH = "b91eefacc86747c068c8d8a16b41500d"; //obtain your own APP_HASH at https://core.telegram.org/api/obtaining_api_id
     public static String HOCKEY_APP_HASH = "your-hockeyapp-api-key-here";
     public static String HOCKEY_APP_HASH_DEBUG = "your-hockeyapp-api-key-here";
     public static String SMS_HASH = ""; //https://developers.google.com/identity/sms-retriever/overview
     public static String PLAYSTORE_APP_URL = "https://play.google.com/store/apps/details?id=tw.nekomimi.nekogram";
-=======
-    public static boolean CHECK_UPDATES = true;
-    public static boolean TON_WALLET_STANDALONE = false;
-    public static int BUILD_VERSION = 1819;
-    public static String BUILD_VERSION_STRING = "5.13.0";
-    public static int APP_ID = 4;
-    public static String APP_HASH = "014b35b6184100b085b0d0572f9b5103";
-    public static String HOCKEY_APP_HASH = "a5b5c4f551dadedc9918d9766a22ca7c";
-    public static String HOCKEY_APP_HASH_DEBUG = "f972660267c948d2b5d04761f1c1a8f3";
-    //
-    public static String SMS_HASH = DEBUG_VERSION ? "O2P2z+/jBpJ" : "oLeq9AcOZkT";
-    public static String PLAYSTORE_APP_URL = "https://play.google.com/store/apps/details?id=org.telegram.messenger";
->>>>>>> cc1dc357
 
     static {
         if (ApplicationLoader.applicationContext != null) {
