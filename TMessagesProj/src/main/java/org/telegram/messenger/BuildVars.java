--- conflicted
+++ resolved
@@ -14,41 +14,18 @@
 import android.content.pm.PackageManager;
 import android.os.Build;
 
-<<<<<<< HEAD
 @SuppressWarnings("ConstantConditions")
 public class BuildVars {
 
-    public static final boolean IS_BILLING_UNAVAILABLE = false;
+    public static final boolean IS_BILLING_UNAVAILABLE = true;
     public static boolean DEBUG_VERSION = BuildConfig.BUILD_TYPE.equals("debug");
     public static boolean DEBUG_PRIVATE_VERSION = DEBUG_VERSION;
     public static boolean LOGS_ENABLED = DEBUG_PRIVATE_VERSION;
-=======
-import com.android.billingclient.api.ProductDetails;
-
-import java.util.Objects;
-
-public class BuildVars {
-
-    public static boolean DEBUG_VERSION = BuildConfig.DEBUG_VERSION;
-    public static boolean LOGS_ENABLED = BuildConfig.DEBUG_VERSION;
-    public static boolean DEBUG_PRIVATE_VERSION = BuildConfig.DEBUG_PRIVATE_VERSION;
->>>>>>> e9a35cea
     public static boolean USE_CLOUD_STRINGS = true;
     public static boolean NO_SCOPED_STORAGE = Build.VERSION.SDK_INT <= 29;
-<<<<<<< HEAD
 
     public static int BUILD_VERSION; // generated
     public static String BUILD_VERSION_STRING;
-=======
-    public static int BUILD_VERSION = 2808;
-    public static String BUILD_VERSION_STRING = "9.0.2";
-    public static int APP_ID = 4;
-    public static String APP_HASH = "014b35b6184100b085b0d0572f9b5103";
-
-    public static String SMS_HASH = isStandaloneApp() ? "w0lkcmTZkKh" : (DEBUG_VERSION ? "O2P2z+/jBpJ" : "oLeq9AcOZkT");
-    public static String PLAYSTORE_APP_URL = "https://play.google.com/store/apps/details?id=org.telegram.messenger";
-    public static String GOOGLE_AUTH_CLIENT_ID = "760348033671-81kmi3pi84p11ub8hp9a1funsv0rn2p9.apps.googleusercontent.com";
->>>>>>> e9a35cea
 
     public static int OFFICAL_APP_ID = 4;
     public static String OFFICAL_APP_HASH = "014b35b6184100b085b0d0572f9b5103";
@@ -62,29 +39,7 @@
     public static boolean isMini = !BuildConfig.FLAVOR.startsWith("full");
     public static boolean isGServicesCompiled = BuildConfig.BUILD_TYPE.equals("debug") || BuildConfig.BUILD_TYPE.equals("release");
 
-<<<<<<< HEAD
     static {
-=======
-    public static boolean useInvoiceBilling() {
-        return DEBUG_VERSION || isStandaloneApp() || isBetaApp() || isHuaweiStoreApp() || hasDirectCurrency();
-    }
-
-    private static boolean hasDirectCurrency() {
-        if (!BillingController.getInstance().isReady() || BillingController.PREMIUM_PRODUCT_DETAILS == null) {
-            return false;
-        }
-        for (ProductDetails.SubscriptionOfferDetails offerDetails : BillingController.PREMIUM_PRODUCT_DETAILS.getSubscriptionOfferDetails()) {
-            for (ProductDetails.PricingPhase phase : offerDetails.getPricingPhases().getPricingPhaseList()) {
-                for (String cur : MessagesController.getInstance(UserConfig.selectedAccount).directPaymentsCurrency) {
-                    if (Objects.equals(phase.getPriceCurrencyCode(), cur)) {
-                        return true;
-                    }
-                }
-            }
-        }
-        return false;
-    }
->>>>>>> e9a35cea
 
         try {
             PackageInfo info = ApplicationLoader.applicationContext.getPackageManager().getPackageInfo(ApplicationLoader.applicationContext.getPackageName(), 0);
