--- conflicted
+++ resolved
@@ -10,24 +10,19 @@
 
 import android.content.Context;
 import android.content.SharedPreferences;
-<<<<<<< HEAD
 import android.content.pm.PackageInfo;
 import android.content.pm.PackageManager;
-=======
-import android.os.Build;
->>>>>>> 1d379b9a
 
 @SuppressWarnings("ConstantConditions")
 public class BuildVars {
 
-<<<<<<< HEAD
     public static boolean DEBUG_VERSION = BuildConfig.BUILD_TYPE.equals("debug");
     public static boolean DEBUG_PRIVATE_VERSION = DEBUG_VERSION;
     public static boolean LOGS_ENABLED = DEBUG_PRIVATE_VERSION;
     public static boolean USE_CLOUD_STRINGS = true;
     public static boolean NO_SCOPED_STORAGE = true;
 
-    public static int BUILD_VERSION;
+    public static int BUILD_VERSION; // generated
     public static String BUILD_VERSION_STRING;
 
     public static int OFFICAL_APP_ID = 4;
@@ -40,20 +35,6 @@
     public static boolean isPlay = BuildConfig.FLAVOR.endsWith("Play");
     public static boolean isFdroid = BuildConfig.BUILD_TYPE.toLowerCase().contains("fdroid");
     public static boolean isMini = !BuildConfig.FLAVOR.startsWith("full");
-=======
-    public static boolean DEBUG_VERSION = false;
-    public static boolean LOGS_ENABLED = false;
-    public static boolean DEBUG_PRIVATE_VERSION = false;
-    public static boolean USE_CLOUD_STRINGS = true;
-    public static boolean CHECK_UPDATES = true;
-    public static boolean NO_SCOPED_STORAGE = Build.VERSION.SDK_INT <= 29;
-    public static int BUILD_VERSION = 2462;
-    public static String BUILD_VERSION_STRING = "8.2.1";
-    public static int APP_ID = 4;
-    public static String APP_HASH = "014b35b6184100b085b0d0572f9b5103";
-    public static String SMS_HASH = isStandaloneApp() ? "w0lkcmTZkKh" : (DEBUG_VERSION ? "O2P2z+/jBpJ" : "oLeq9AcOZkT");
-    public static String PLAYSTORE_APP_URL = "https://play.google.com/store/apps/details?id=org.telegram.messenger";
->>>>>>> 1d379b9a
 
     static {
 
