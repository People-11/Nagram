/*
 * This is the source code of Telegram for Android v. 7.x.x.
 * It is licensed under GNU GPL v. 2 or later.
 * You should have received a copy of the license in this archive (see LICENSE).
 *
 * Copyright Nikolai Kudashov, 2013-2020.
 */

package org.telegram.messenger;

import android.content.Context;
import android.content.SharedPreferences;
import android.content.pm.PackageInfo;
import android.content.pm.PackageManager;
import android.os.Build;

@SuppressWarnings("ConstantConditions")
public class BuildVars {

    public static final boolean IS_BILLING_UNAVAILABLE = true;
    public static boolean DEBUG_VERSION = BuildConfig.BUILD_TYPE.equals("debug");
    public static boolean DEBUG_PRIVATE_VERSION = DEBUG_VERSION;
    public static boolean LOGS_ENABLED = DEBUG_PRIVATE_VERSION;
    public static boolean USE_CLOUD_STRINGS = true;
    public static boolean NO_SCOPED_STORAGE = Build.VERSION.SDK_INT <= 29;
<<<<<<< HEAD

    public static int BUILD_VERSION; // generated
    public static String BUILD_VERSION_STRING;
=======
    public static int BUILD_VERSION = 3213;
    public static String BUILD_VERSION_STRING = "9.5.3";
    public static int APP_ID = 4;
    public static String APP_HASH = "014b35b6184100b085b0d0572f9b5103";

    // SafetyNet key for Google Identity SDK, set it to empty to disable
    public static String SAFETYNET_KEY = "AIzaSyDqt8P-7F7CPCseMkOiVRgb1LY8RN1bvH8";
    public static String SMS_HASH = isStandaloneApp() ? "w0lkcmTZkKh" : (DEBUG_VERSION ? "O2P2z+/jBpJ" : "oLeq9AcOZkT");
    public static String PLAYSTORE_APP_URL = "https://play.google.com/store/apps/details?id=org.telegram.messenger";
    public static String GOOGLE_AUTH_CLIENT_ID = "760348033671-81kmi3pi84p11ub8hp9a1funsv0rn2p9.apps.googleusercontent.com";
>>>>>>> 07a2c9a3

    public static int OFFICAL_APP_ID = 4;
    public static String OFFICAL_APP_HASH = "014b35b6184100b085b0d0572f9b5103";

    public static int TGX_APP_ID = 21724;
    public static String TGX_APP_HASH = "3e0cb5efcd52300aec5994fdfc5bdc16";

    public static boolean isUnknown = !BuildConfig.BUILD_TYPE.startsWith("release");
    public static boolean isPlay = BuildConfig.FLAVOR.endsWith("Play");
    public static boolean isFdroid = BuildConfig.BUILD_TYPE.toLowerCase().contains("fdroid");
    public static boolean isMini = !BuildConfig.FLAVOR.startsWith("full");
    public static boolean isGServicesCompiled = BuildConfig.BUILD_TYPE.equals("debug") || BuildConfig.BUILD_TYPE.equals("release");

    static {

        try {
            PackageInfo info = ApplicationLoader.applicationContext.getPackageManager().getPackageInfo(ApplicationLoader.applicationContext.getPackageName(), 0);
            BUILD_VERSION = info.versionCode;
            BUILD_VERSION_STRING = info.versionName;
        } catch (PackageManager.NameNotFoundException e) {
            BUILD_VERSION = BuildConfig.VERSION_CODE;
            BUILD_VERSION_STRING = BuildConfig.VERSION_NAME;
        }

        if (!DEBUG_PRIVATE_VERSION && ApplicationLoader.applicationContext != null) {
            SharedPreferences sharedPreferences = ApplicationLoader.applicationContext.getSharedPreferences("systemConfig", Context.MODE_PRIVATE);
            LOGS_ENABLED = DEBUG_VERSION = sharedPreferences.getBoolean("logsEnabled", DEBUG_VERSION);
        }
    }

    public static boolean useInvoiceBilling() {
        return true;
    }
}<|MERGE_RESOLUTION|>--- conflicted
+++ resolved
@@ -23,22 +23,11 @@
     public static boolean LOGS_ENABLED = DEBUG_PRIVATE_VERSION;
     public static boolean USE_CLOUD_STRINGS = true;
     public static boolean NO_SCOPED_STORAGE = Build.VERSION.SDK_INT <= 29;
-<<<<<<< HEAD
-
-    public static int BUILD_VERSION; // generated
-    public static String BUILD_VERSION_STRING;
-=======
-    public static int BUILD_VERSION = 3213;
-    public static String BUILD_VERSION_STRING = "9.5.3";
-    public static int APP_ID = 4;
-    public static String APP_HASH = "014b35b6184100b085b0d0572f9b5103";
 
     // SafetyNet key for Google Identity SDK, set it to empty to disable
     public static String SAFETYNET_KEY = "AIzaSyDqt8P-7F7CPCseMkOiVRgb1LY8RN1bvH8";
-    public static String SMS_HASH = isStandaloneApp() ? "w0lkcmTZkKh" : (DEBUG_VERSION ? "O2P2z+/jBpJ" : "oLeq9AcOZkT");
-    public static String PLAYSTORE_APP_URL = "https://play.google.com/store/apps/details?id=org.telegram.messenger";
-    public static String GOOGLE_AUTH_CLIENT_ID = "760348033671-81kmi3pi84p11ub8hp9a1funsv0rn2p9.apps.googleusercontent.com";
->>>>>>> 07a2c9a3
+    public static int BUILD_VERSION; // generated
+    public static String BUILD_VERSION_STRING;
 
     public static int OFFICAL_APP_ID = 4;
     public static String OFFICAL_APP_HASH = "014b35b6184100b085b0d0572f9b5103";
