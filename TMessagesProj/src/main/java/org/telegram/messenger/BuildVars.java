--- conflicted
+++ resolved
@@ -18,17 +18,10 @@
     public static boolean LOGS_ENABLED = false;
     public static boolean USE_CLOUD_STRINGS = true;
     public static boolean CHECK_UPDATES = false;
-<<<<<<< HEAD
-    public static int BUILD_VERSION = 1648;
-    public static String BUILD_VERSION_STRING = "5.9.0";
+    public static int BUILD_VERSION = 1684;
+    public static String BUILD_VERSION_STRING = "5.10.0";
     public static int APP_ID = BuildConfig.APP_ID; //obtain your own APP_ID at https://core.telegram.org/api/obtaining_api_id
     public static String APP_HASH = BuildConfig.APP_HASH; //obtain your own APP_HASH at https://core.telegram.org/api/obtaining_api_id
-=======
-    public static int BUILD_VERSION = 1684;
-    public static String BUILD_VERSION_STRING = "5.10.0";
-    public static int APP_ID = 0; //obtain your own APP_ID at https://core.telegram.org/api/obtaining_api_id
-    public static String APP_HASH = ""; //obtain your own APP_HASH at https://core.telegram.org/api/obtaining_api_id
->>>>>>> 53e04b55
     public static String HOCKEY_APP_HASH = "your-hockeyapp-api-key-here";
     public static String HOCKEY_APP_HASH_DEBUG = "your-hockeyapp-api-key-here";
     public static String SMS_HASH = ""; //https://developers.google.com/identity/sms-retriever/overview
