/*
 * This is the source code of Telegram for Android v. 5.x.x.
 * It is licensed under GNU GPL v. 2 or later.
 * You should have received a copy of the license in this archive (see LICENSE).
 *
 * Copyright Nikolai Kudashov, 2013-2018.
 */

package org.telegram.messenger;

import android.content.Context;
import android.content.SharedPreferences;
import android.content.pm.PackageInfo;
import android.os.SystemClock;
import android.util.Base64;

import org.telegram.tgnet.SerializedData;
import org.telegram.tgnet.TLRPC;

import java.io.File;

public class UserConfig extends BaseController {

    public static int selectedAccount;
    public final static int MAX_ACCOUNT_COUNT = 8;

    private final Object sync = new Object();
    private boolean configLoaded;
    private TLRPC.User currentUser;
    public boolean registeredForPush;
    public int lastSendMessageId = -210000;
    public int lastBroadcastId = -1;
    public int contactsSavedCount;
    public int clientUserId;
    public int lastContactsSyncTime;
    public int lastHintsSyncTime;
    public boolean draftsLoaded;
    public boolean unreadDialogsLoaded = true;
    public TLRPC.TL_account_tmpPassword tmpPassword;
    public int ratingLoadTime;
    public int botRatingLoadTime;
    public boolean contactsReimported;
    public boolean hasValidDialogLoadIds;
    public int migrateOffsetId = -1;
    public int migrateOffsetDate = -1;
    public int migrateOffsetUserId = -1;
    public int migrateOffsetChatId = -1;
    public int migrateOffsetChannelId = -1;
    public long migrateOffsetAccess = -1;

    public boolean notificationsSettingsLoaded;
    public boolean notificationsSignUpSettingsLoaded;
    public boolean syncContacts = true;
    public boolean suggestContacts = true;
    public boolean hasSecureData;
    public int loginTime;
    public TLRPC.TL_help_termsOfService unacceptedTermsOfService;
    public TLRPC.TL_help_appUpdate pendingAppUpdate;
    public int pendingAppUpdateBuildVersion;
    public long pendingAppUpdateInstallTime;
    public long lastUpdateCheckTime;
    public long autoDownloadConfigLoadTime;
    public boolean isBot;

    public volatile byte[] savedPasswordHash;
    public volatile byte[] savedSaltedPassword;
    public volatile long savedPasswordTime;

    public String tonEncryptedData;
    public String tonPublicKey;
    public int tonPasscodeType = -1;
    public byte[] tonPasscodeSalt;
    public long tonPasscodeRetryInMs;
    public long tonLastUptimeMillis;
    public int tonBadPasscodeTries;
    public String tonKeyName;
    public boolean tonCreationFinished;

    public String walletConfig;
    public String walletBlockchainName;
    public String walletConfigUrl;
    public String walletConfigFromUrl;
    public int walletConfigType;

    private static volatile UserConfig[] Instance = new UserConfig[UserConfig.MAX_ACCOUNT_COUNT];
    public static UserConfig getInstance(int num) {
        UserConfig localInstance = Instance[num];
        if (localInstance == null) {
            synchronized (UserConfig.class) {
                localInstance = Instance[num];
                if (localInstance == null) {
                    Instance[num] = localInstance = new UserConfig(num);
                }
            }
        }
        return localInstance;
    }

    public static int getActivatedAccountsCount() {
        int count = 0;
        for (int a = 0; a < MAX_ACCOUNT_COUNT; a++) {
            if (AccountInstance.getInstance(a).getUserConfig().isClientActivated()) {
                count++;
            }
        }
        return count;
    }

    public UserConfig(int instance) {
        super(instance);
    }

    public int getNewMessageId() {
        int id;
        synchronized (sync) {
            id = lastSendMessageId;
            lastSendMessageId--;
        }
        return id;
    }

    public void saveConfig(boolean withFile) {
        saveConfig(withFile, null);
    }

    public void saveConfig(boolean withFile, File oldFile) {
        synchronized (sync) {
            try {
                SharedPreferences.Editor editor = getPreferences().edit();
                if (currentAccount == 0) {
                    editor.putInt("selectedAccount", selectedAccount);
                }
                editor.putBoolean("registeredForPush", registeredForPush);
                editor.putInt("lastSendMessageId", lastSendMessageId);
                editor.putInt("contactsSavedCount", contactsSavedCount);
                editor.putInt("lastBroadcastId", lastBroadcastId);
                editor.putInt("lastContactsSyncTime", lastContactsSyncTime);
                editor.putInt("lastHintsSyncTime", lastHintsSyncTime);
                editor.putBoolean("draftsLoaded", draftsLoaded);
                editor.putBoolean("unreadDialogsLoaded", unreadDialogsLoaded);
                editor.putInt("ratingLoadTime", ratingLoadTime);
                editor.putInt("botRatingLoadTime", botRatingLoadTime);
                editor.putBoolean("contactsReimported", contactsReimported);
                editor.putInt("loginTime", loginTime);
                editor.putBoolean("syncContacts", syncContacts);
                editor.putBoolean("suggestContacts", suggestContacts);
                editor.putBoolean("hasSecureData", hasSecureData);
                editor.putBoolean("notificationsSettingsLoaded3", notificationsSettingsLoaded);
                editor.putBoolean("notificationsSignUpSettingsLoaded", notificationsSignUpSettingsLoaded);
                editor.putLong("autoDownloadConfigLoadTime", autoDownloadConfigLoadTime);
                editor.putBoolean("hasValidDialogLoadIds", hasValidDialogLoadIds);
<<<<<<< HEAD
                editor.putBoolean("isBot", isBot);
=======
                if (tonEncryptedData != null) {
                    editor.putString("tonEncryptedData", tonEncryptedData);
                    editor.putString("tonPublicKey", tonPublicKey);
                    editor.putString("tonKeyName", tonKeyName);
                    editor.putBoolean("tonCreationFinished", tonCreationFinished);
                    if (tonPasscodeSalt != null) {
                        editor.putInt("tonPasscodeType", tonPasscodeType);
                        editor.putString("tonPasscodeSalt", Base64.encodeToString(tonPasscodeSalt, Base64.DEFAULT));
                        editor.putLong("tonPasscodeRetryInMs", tonPasscodeRetryInMs);
                        editor.putLong("tonLastUptimeMillis", tonLastUptimeMillis);
                        editor.putInt("tonBadPasscodeTries", tonBadPasscodeTries);
                    }
                } else {
                    editor.remove("tonEncryptedData").remove("tonPublicKey").remove("tonKeyName").remove("tonPasscodeType").remove("tonPasscodeSalt").remove("tonPasscodeRetryInMs").remove("tonBadPasscodeTries").remove("tonLastUptimeMillis").remove("tonCreationFinished");
                }
                editor.putString("walletConfig", walletConfig);
                editor.putString("walletConfigUrl", walletConfigUrl);
                editor.putInt("walletConfigType", walletConfigType);
                editor.putString("walletBlockchainName", walletBlockchainName);
                editor.putString("walletConfigFromUrl", walletConfigFromUrl);
>>>>>>> cc1dc357

                editor.putInt("6migrateOffsetId", migrateOffsetId);
                if (migrateOffsetId != -1) {
                    editor.putInt("6migrateOffsetDate", migrateOffsetDate);
                    editor.putInt("6migrateOffsetUserId", migrateOffsetUserId);
                    editor.putInt("6migrateOffsetChatId", migrateOffsetChatId);
                    editor.putInt("6migrateOffsetChannelId", migrateOffsetChannelId);
                    editor.putLong("6migrateOffsetAccess", migrateOffsetAccess);
                }

                if (unacceptedTermsOfService != null) {
                    try {
                        SerializedData data = new SerializedData(unacceptedTermsOfService.getObjectSize());
                        unacceptedTermsOfService.serializeToStream(data);
                        editor.putString("terms", Base64.encodeToString(data.toByteArray(), Base64.DEFAULT));
                        data.cleanup();
                    } catch (Exception ignore) {

                    }
                } else {
                    editor.remove("terms");
                }

                if (currentAccount == 0) {
                    if (pendingAppUpdate != null) {
                        try {
                            SerializedData data = new SerializedData(pendingAppUpdate.getObjectSize());
                            pendingAppUpdate.serializeToStream(data);
                            String str = Base64.encodeToString(data.toByteArray(), Base64.DEFAULT);
                            editor.putString("appUpdate", str);
                            editor.putInt("appUpdateBuild", pendingAppUpdateBuildVersion);
                            editor.putLong("appUpdateTime", pendingAppUpdateInstallTime);
                            editor.putLong("appUpdateCheckTime", lastUpdateCheckTime);
                            data.cleanup();
                        } catch (Exception ignore) {

                        }
                    } else {
                        editor.remove("appUpdate");
                    }
                }

                SharedConfig.saveConfig();

                if (tmpPassword != null) {
                    SerializedData data = new SerializedData();
                    tmpPassword.serializeToStream(data);
                    String string = Base64.encodeToString(data.toByteArray(), Base64.DEFAULT);
                    editor.putString("tmpPassword", string);
                    data.cleanup();
                } else {
                    editor.remove("tmpPassword");
                }

                if (currentUser != null) {
                    if (withFile) {
                        SerializedData data = new SerializedData();
                        currentUser.serializeToStream(data);
                        String string = Base64.encodeToString(data.toByteArray(), Base64.DEFAULT);
                        editor.putString("user", string);
                        data.cleanup();
                    }
                } else {
                    editor.remove("user");
                }

                editor.commit();
                if (oldFile != null) {
                    oldFile.delete();
                }
            } catch (Exception e) {
                FileLog.e(e);
            }
        }
    }

    public boolean isClientActivated() {
        synchronized (sync) {
            return currentUser != null;
        }
    }

    public int getClientUserId() {
        synchronized (sync) {
            return currentUser != null ? currentUser.id : 0;
        }
    }

    public String getClientPhone() {
        synchronized (sync) {
            return currentUser != null && currentUser.phone != null ? currentUser.phone : "";
        }
    }

    public TLRPC.User getCurrentUser() {
        synchronized (sync) {
            return currentUser;
        }
    }

    public void setCurrentUser(TLRPC.User user) {
        synchronized (sync) {
            currentUser = user;
            clientUserId = user.id;
        }
    }

    public void loadConfig() {
        synchronized (sync) {
            if (configLoaded) {
                return;
            }
            SharedPreferences preferences = getPreferences();
            if (currentAccount == 0) {
                selectedAccount = preferences.getInt("selectedAccount", 0);
            }
            registeredForPush = preferences.getBoolean("registeredForPush", false);
            lastSendMessageId = preferences.getInt("lastSendMessageId", -210000);
            contactsSavedCount = preferences.getInt("contactsSavedCount", 0);
            lastBroadcastId = preferences.getInt("lastBroadcastId", -1);
            lastContactsSyncTime = preferences.getInt("lastContactsSyncTime", (int) (System.currentTimeMillis() / 1000) - 23 * 60 * 60);
            lastHintsSyncTime = preferences.getInt("lastHintsSyncTime", (int) (System.currentTimeMillis() / 1000) - 25 * 60 * 60);
            draftsLoaded = preferences.getBoolean("draftsLoaded", false);
            unreadDialogsLoaded = preferences.getBoolean("unreadDialogsLoaded", false);
            contactsReimported = preferences.getBoolean("contactsReimported", false);
            ratingLoadTime = preferences.getInt("ratingLoadTime", 0);
            botRatingLoadTime = preferences.getInt("botRatingLoadTime", 0);
            loginTime = preferences.getInt("loginTime", currentAccount);
            syncContacts = preferences.getBoolean("syncContacts", true);
            suggestContacts = preferences.getBoolean("suggestContacts", true);
            hasSecureData = preferences.getBoolean("hasSecureData", false);
            notificationsSettingsLoaded = preferences.getBoolean("notificationsSettingsLoaded3", false);
            notificationsSignUpSettingsLoaded = preferences.getBoolean("notificationsSignUpSettingsLoaded", false);
            autoDownloadConfigLoadTime = preferences.getLong("autoDownloadConfigLoadTime", 0);
            hasValidDialogLoadIds = preferences.contains("2dialogsLoadOffsetId") || preferences.getBoolean("hasValidDialogLoadIds", false);
<<<<<<< HEAD
            isBot = preferences.getBoolean("isBot",false);
=======
            tonEncryptedData = preferences.getString("tonEncryptedData", null);
            tonPublicKey = preferences.getString("tonPublicKey", null);
            tonKeyName = preferences.getString("tonKeyName", "walletKey" + currentAccount);
            tonCreationFinished = preferences.getBoolean("tonCreationFinished", true);
            String salt = preferences.getString("tonPasscodeSalt", null);
            if (salt != null) {
                try {
                    tonPasscodeSalt = Base64.decode(salt, Base64.DEFAULT);
                    tonPasscodeType = preferences.getInt("tonPasscodeType", -1);
                    tonPasscodeRetryInMs = preferences.getLong("tonPasscodeRetryInMs", 0);
                    tonLastUptimeMillis = preferences.getLong("tonLastUptimeMillis", 0);
                    tonBadPasscodeTries = preferences.getInt("tonBadPasscodeTries", 0);
                } catch (Exception e) {
                    FileLog.e(e);
                }
            }
            walletConfig = "";//preferences.getString("walletConfig", "");
            walletConfigUrl = "https://test.ton.org/config.json";//preferences.getString("walletConfigUrl", "https://test.ton.org/config.json");
            walletConfigType = TonController.CONFIG_TYPE_JSON;//preferences.getInt("walletConfigType", TonController.CONFIG_TYPE_JSON);
            walletBlockchainName = "";//preferences.getString("walletBlockchainName", "");
            walletConfigFromUrl = "";//preferences.getString("walletConfigFromUrl", "");
>>>>>>> cc1dc357

            try {
                String terms = preferences.getString("terms", null);
                if (terms != null) {
                    byte[] arr = Base64.decode(terms, Base64.DEFAULT);
                    if (arr != null) {
                        SerializedData data = new SerializedData(arr);
                        unacceptedTermsOfService = TLRPC.TL_help_termsOfService.TLdeserialize(data, data.readInt32(false), false);
                        data.cleanup();
                    }
                }
            } catch (Exception e) {
                FileLog.e(e);
            }

            if (currentAccount == 0) {
                lastUpdateCheckTime = preferences.getLong("appUpdateCheckTime", System.currentTimeMillis());
                try {
                    String update = preferences.getString("appUpdate", null);
                    if (update != null) {
                        pendingAppUpdateBuildVersion = preferences.getInt("appUpdateBuild", BuildVars.BUILD_VERSION);
                        pendingAppUpdateInstallTime = preferences.getLong("appUpdateTime", System.currentTimeMillis());
                        byte[] arr = Base64.decode(update, Base64.DEFAULT);
                        if (arr != null) {
                            SerializedData data = new SerializedData(arr);
                            pendingAppUpdate = (TLRPC.TL_help_appUpdate) TLRPC.help_AppUpdate.TLdeserialize(data, data.readInt32(false), false);
                            data.cleanup();
                        }
                    }
                    if (pendingAppUpdate != null) {
                        long updateTime = 0;
                        try {
                            PackageInfo packageInfo = ApplicationLoader.applicationContext.getPackageManager().getPackageInfo(ApplicationLoader.applicationContext.getPackageName(), 0);
                            updateTime = Math.max(packageInfo.lastUpdateTime, packageInfo.firstInstallTime);
                        } catch (Exception e) {
                            FileLog.e(e);
                        }
                        if (pendingAppUpdateBuildVersion != BuildVars.BUILD_VERSION || pendingAppUpdateInstallTime < updateTime) {
                            pendingAppUpdate = null;
                            AndroidUtilities.runOnUIThread(() -> saveConfig(false));
                        }
                    }
                } catch (Exception e) {
                    FileLog.e(e);
                }
            }

            migrateOffsetId = preferences.getInt("6migrateOffsetId", 0);
            if (migrateOffsetId != -1) {
                migrateOffsetDate = preferences.getInt("6migrateOffsetDate", 0);
                migrateOffsetUserId = preferences.getInt("6migrateOffsetUserId", 0);
                migrateOffsetChatId = preferences.getInt("6migrateOffsetChatId", 0);
                migrateOffsetChannelId = preferences.getInt("6migrateOffsetChannelId", 0);
                migrateOffsetAccess = preferences.getLong("6migrateOffsetAccess", 0);
            }

            String string = preferences.getString("tmpPassword", null);
            if (string != null) {
                byte[] bytes = Base64.decode(string, Base64.DEFAULT);
                if (bytes != null) {
                    SerializedData data = new SerializedData(bytes);
                    tmpPassword = TLRPC.TL_account_tmpPassword.TLdeserialize(data, data.readInt32(false), false);
                    data.cleanup();
                }
            }

            string = preferences.getString("user", null);
            if (string != null) {
                byte[] bytes = Base64.decode(string, Base64.DEFAULT);
                if (bytes != null) {
                    SerializedData data = new SerializedData(bytes);
                    currentUser = TLRPC.User.TLdeserialize(data, data.readInt32(false), false);
                    data.cleanup();
                }
            }
            if (currentUser != null) {
                clientUserId = currentUser.id;
            }
            configLoaded = true;
        }
    }

    public void savePassword(byte[] hash, byte[] salted) {
        savedPasswordTime = SystemClock.elapsedRealtime();
        savedPasswordHash = hash;
        savedSaltedPassword = salted;
    }

    public void checkSavedPassword() {
        if (savedSaltedPassword == null && savedPasswordHash == null || Math.abs(SystemClock.elapsedRealtime() - savedPasswordTime) < 30 * 60 * 1000) {
            return;
        }
        resetSavedPassword();
    }

    public void resetSavedPassword() {
        savedPasswordTime = 0;
        if (savedPasswordHash != null) {
            for (int a = 0; a < savedPasswordHash.length; a++) {
                savedPasswordHash[a] = 0;
            }
            savedPasswordHash = null;
        }
        if (savedSaltedPassword != null) {
            for (int a = 0; a < savedSaltedPassword.length; a++) {
                savedSaltedPassword[a] = 0;
            }
            savedSaltedPassword = null;
        }
    }

    private SharedPreferences getPreferences() {
        if (currentAccount == 0) {
            return ApplicationLoader.applicationContext.getSharedPreferences("userconfing", Context.MODE_PRIVATE);
        } else {
            return ApplicationLoader.applicationContext.getSharedPreferences("userconfig" + currentAccount, Context.MODE_PRIVATE);
        }
    }

    public void clearTonConfig() {
        tonEncryptedData = null;
        tonKeyName = null;
        tonPublicKey = null;
        tonPasscodeType = -1;
        tonPasscodeSalt = null;
        tonCreationFinished = false;
        tonPasscodeRetryInMs = 0;
        tonLastUptimeMillis = 0;
        tonBadPasscodeTries = 0;
    }

    public void clearConfig() {
        getPreferences().edit().clear().commit();
        clearTonConfig();

        currentUser = null;
        clientUserId = 0;
        registeredForPush = false;
        contactsSavedCount = 0;
        lastSendMessageId = -210000;
        lastBroadcastId = -1;
        notificationsSettingsLoaded = false;
        notificationsSignUpSettingsLoaded = false;
        migrateOffsetId = -1;
        migrateOffsetDate = -1;
        migrateOffsetUserId = -1;
        migrateOffsetChatId = -1;
        migrateOffsetChannelId = -1;
        migrateOffsetAccess = -1;
        ratingLoadTime = 0;
        botRatingLoadTime = 0;
        draftsLoaded = false;
        contactsReimported = true;
        syncContacts = true;
        suggestContacts = true;
        unreadDialogsLoaded = true;
        hasValidDialogLoadIds = true;
        unacceptedTermsOfService = null;
        pendingAppUpdate = null;
        hasSecureData = false;
        loginTime = (int) (System.currentTimeMillis() / 1000);
        lastContactsSyncTime = (int) (System.currentTimeMillis() / 1000) - 23 * 60 * 60;
        lastHintsSyncTime = (int) (System.currentTimeMillis() / 1000) - 25 * 60 * 60;
        isBot = false;
        resetSavedPassword();
        boolean hasActivated = false;
        for (int a = 0; a < MAX_ACCOUNT_COUNT; a++) {
            if (AccountInstance.getInstance(a).getUserConfig().isClientActivated()) {
                hasActivated = true;
                break;
            }
        }
        if (!hasActivated) {
            SharedConfig.clearConfig();
        }
        saveConfig(true);
    }

    public boolean isPinnedDialogsLoaded(int folderId) {
        return getPreferences().getBoolean("2pinnedDialogsLoaded" + folderId, false);
    }

    public void setPinnedDialogsLoaded(int folderId, boolean loaded) {
        getPreferences().edit().putBoolean("2pinnedDialogsLoaded" + folderId, loaded).commit();
    }

    public static final int i_dialogsLoadOffsetId = 0;
    public static final int i_dialogsLoadOffsetDate = 1;
    public static final int i_dialogsLoadOffsetUserId = 2;
    public static final int i_dialogsLoadOffsetChatId = 3;
    public static final int i_dialogsLoadOffsetChannelId = 4;
    public static final int i_dialogsLoadOffsetAccess_1 = 5;
    public static final int i_dialogsLoadOffsetAccess_2 = 6;

    public int getTotalDialogsCount(int folderId) {
        return getPreferences().getInt("2totalDialogsLoadCount" + (folderId == 0 ? "" : folderId), 0);
    }

    public void setTotalDialogsCount(int folderId, int totalDialogsLoadCount) {
        getPreferences().edit().putInt("2totalDialogsLoadCount" + (folderId == 0 ? "" : folderId), totalDialogsLoadCount).commit();
    }

    public int[] getDialogLoadOffsets(int folderId) {
        SharedPreferences preferences = getPreferences();
        int dialogsLoadOffsetId = preferences.getInt("2dialogsLoadOffsetId" + (folderId == 0 ? "" : folderId), hasValidDialogLoadIds ? 0 : -1);
        int dialogsLoadOffsetDate = preferences.getInt("2dialogsLoadOffsetDate" + (folderId == 0 ? "" : folderId), hasValidDialogLoadIds ? 0 : -1);
        int dialogsLoadOffsetUserId = preferences.getInt("2dialogsLoadOffsetUserId" + (folderId == 0 ? "" : folderId), hasValidDialogLoadIds ? 0 : -1);
        int dialogsLoadOffsetChatId = preferences.getInt("2dialogsLoadOffsetChatId" + (folderId == 0 ? "" : folderId), hasValidDialogLoadIds ? 0 : -1);
        int dialogsLoadOffsetChannelId = preferences.getInt("2dialogsLoadOffsetChannelId" + (folderId == 0 ? "" : folderId), hasValidDialogLoadIds ? 0 : -1);
        long dialogsLoadOffsetAccess = preferences.getLong("2dialogsLoadOffsetAccess" + (folderId == 0 ? "" : folderId), hasValidDialogLoadIds ? 0 : -1);
        return new int[]{dialogsLoadOffsetId, dialogsLoadOffsetDate, dialogsLoadOffsetUserId, dialogsLoadOffsetChatId, dialogsLoadOffsetChannelId, (int) dialogsLoadOffsetAccess, (int) (dialogsLoadOffsetAccess >> 32)};
    }

    public void setDialogsLoadOffset(int folderId, int dialogsLoadOffsetId, int dialogsLoadOffsetDate, int dialogsLoadOffsetUserId, int dialogsLoadOffsetChatId, int dialogsLoadOffsetChannelId, long dialogsLoadOffsetAccess) {
        SharedPreferences.Editor editor = getPreferences().edit();
        editor.putInt("2dialogsLoadOffsetId" + (folderId == 0 ? "" : folderId), dialogsLoadOffsetId);
        editor.putInt("2dialogsLoadOffsetDate" + (folderId == 0 ? "" : folderId), dialogsLoadOffsetDate);
        editor.putInt("2dialogsLoadOffsetUserId" + (folderId == 0 ? "" : folderId), dialogsLoadOffsetUserId);
        editor.putInt("2dialogsLoadOffsetChatId" + (folderId == 0 ? "" : folderId), dialogsLoadOffsetChatId);
        editor.putInt("2dialogsLoadOffsetChannelId" + (folderId == 0 ? "" : folderId), dialogsLoadOffsetChannelId);
        editor.putLong("2dialogsLoadOffsetAccess" + (folderId == 0 ? "" : folderId), dialogsLoadOffsetAccess);
        editor.putBoolean("hasValidDialogLoadIds", true);
        editor.commit();
    }
}<|MERGE_RESOLUTION|>--- conflicted
+++ resolved
@@ -149,9 +149,7 @@
                 editor.putBoolean("notificationsSignUpSettingsLoaded", notificationsSignUpSettingsLoaded);
                 editor.putLong("autoDownloadConfigLoadTime", autoDownloadConfigLoadTime);
                 editor.putBoolean("hasValidDialogLoadIds", hasValidDialogLoadIds);
-<<<<<<< HEAD
                 editor.putBoolean("isBot", isBot);
-=======
                 if (tonEncryptedData != null) {
                     editor.putString("tonEncryptedData", tonEncryptedData);
                     editor.putString("tonPublicKey", tonPublicKey);
@@ -172,7 +170,6 @@
                 editor.putInt("walletConfigType", walletConfigType);
                 editor.putString("walletBlockchainName", walletBlockchainName);
                 editor.putString("walletConfigFromUrl", walletConfigFromUrl);
->>>>>>> cc1dc357
 
                 editor.putInt("6migrateOffsetId", migrateOffsetId);
                 if (migrateOffsetId != -1) {
@@ -308,9 +305,7 @@
             notificationsSignUpSettingsLoaded = preferences.getBoolean("notificationsSignUpSettingsLoaded", false);
             autoDownloadConfigLoadTime = preferences.getLong("autoDownloadConfigLoadTime", 0);
             hasValidDialogLoadIds = preferences.contains("2dialogsLoadOffsetId") || preferences.getBoolean("hasValidDialogLoadIds", false);
-<<<<<<< HEAD
             isBot = preferences.getBoolean("isBot",false);
-=======
             tonEncryptedData = preferences.getString("tonEncryptedData", null);
             tonPublicKey = preferences.getString("tonPublicKey", null);
             tonKeyName = preferences.getString("tonKeyName", "walletKey" + currentAccount);
@@ -332,7 +327,6 @@
             walletConfigType = TonController.CONFIG_TYPE_JSON;//preferences.getInt("walletConfigType", TonController.CONFIG_TYPE_JSON);
             walletBlockchainName = "";//preferences.getString("walletBlockchainName", "");
             walletConfigFromUrl = "";//preferences.getString("walletConfigFromUrl", "");
->>>>>>> cc1dc357
 
             try {
                 String terms = preferences.getString("terms", null);
