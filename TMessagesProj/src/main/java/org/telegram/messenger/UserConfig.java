/*
 * This is the source code of Telegram for Android v. 5.x.x.
 * It is licensed under GNU GPL v. 2 or later.
 * You should have received a copy of the license in this archive (see LICENSE).
 *
 * Copyright Nikolai Kudashov, 2013-2018.
 */

package org.telegram.messenger;

import android.content.Context;
import android.content.SharedPreferences;
import android.os.SystemClock;
import android.util.Base64;
import android.util.SparseArray;
import android.util.LongSparseArray;

import com.google.android.exoplayer2.util.Log;

import org.telegram.tgnet.SerializedData;
import org.telegram.tgnet.TLRPC;

import java.util.ArrayList;
import java.util.Arrays;
import java.util.Collections;
import java.util.HashSet;
import java.util.List;

import tw.nekomimi.nekogram.NekoConfig;

public class UserConfig extends BaseController {

    public static int selectedAccount;
    public final static int MAX_ACCOUNT_DEFAULT_COUNT = 8;
    public final static int MAX_ACCOUNT_COUNT = 10;

    private final Object sync = new Object();
    private volatile boolean configLoaded;
    private TLRPC.User currentUser;
    public boolean registeredForPush;
    public int lastSendMessageId = -210000;
    public int lastBroadcastId = -1;
    public int contactsSavedCount;
    public long clientUserId;
    public int lastContactsSyncTime;
    public int lastHintsSyncTime;
    public boolean draftsLoaded;
    public boolean unreadDialogsLoaded = true;
    public TLRPC.TL_account_tmpPassword tmpPassword;
    public int ratingLoadTime;
    public int botRatingLoadTime;
    public int webappRatingLoadTime;
    public boolean contactsReimported;
    public boolean hasValidDialogLoadIds;
    public int migrateOffsetId = -1;
    public int migrateOffsetDate = -1;
    public long migrateOffsetUserId = -1;
    public long migrateOffsetChatId = -1;
    public long migrateOffsetChannelId = -1;
    public long migrateOffsetAccess = -1;
    public boolean filtersLoaded;

    public int sharingMyLocationUntil;
    public int lastMyLocationShareTime;

    public boolean notificationsSettingsLoaded;
    public boolean notificationsSignUpSettingsLoaded;
    public boolean syncContacts = true;
    public boolean suggestContacts = true;
    public boolean hasSecureData;
    public int loginTime;
    public TLRPC.TL_help_termsOfService unacceptedTermsOfService;
    public long autoDownloadConfigLoadTime;
    public boolean official;
    public boolean deviceInfo;

    public String premiumGiftsStickerPack;
    public String genericAnimationsStickerPack;
    public String defaultTopicIcons;
    public long lastUpdatedPremiumGiftsStickerPack;
    public long lastUpdatedGenericAnimations;
    public long lastUpdatedDefaultTopicIcons;

    public volatile byte[] savedPasswordHash;
    public volatile byte[] savedSaltedPassword;
    public volatile long savedPasswordTime;
    LongSparseArray<SaveToGallerySettingsHelper.DialogException> userSaveGalleryExceptions;
    LongSparseArray<SaveToGallerySettingsHelper.DialogException> chanelSaveGalleryExceptions;
    LongSparseArray<SaveToGallerySettingsHelper.DialogException> groupsSaveGalleryExceptions;


    private static SparseArray<UserConfig> Instance = new SparseArray<>();

    public static UserConfig getInstance(int num) {
        UserConfig localInstance = Instance.get(num);
        if (localInstance == null) {
            synchronized (UserConfig.class) {
                localInstance = Instance.get(num);
                if (localInstance == null) {
                    Instance.put(num, localInstance = new UserConfig(num));
                }
            }
        }
        return localInstance;
    }

    public static int getActivatedAccountsCount() {
        int count = 0;
        for (int a : SharedConfig.activeAccounts) {
            if (getInstance(a).isClientActivated()) {
                count++;
            }
        }
        return count;
    }

    public UserConfig(int instance) {
        super(instance);
    }

    public static boolean hasPremiumOnAccounts() {
        for (int a : SharedConfig.activeAccounts)  {
            if (AccountInstance.getInstance(a).getUserConfig().isClientActivated() && AccountInstance.getInstance(a).getUserConfig().getUserConfig().isPremium()) {
                return true;
            }
        }
        return false;
    }

    public static int getMaxAccountCount() {
        return hasPremiumOnAccounts() ? 5 : 3;
    }

    public int getNewMessageId() {
        int id;
        synchronized (sync) {
            id = lastSendMessageId;
            lastSendMessageId--;
        }
        return id;
    }

    public void saveConfig(boolean withFile) {
        NotificationCenter.getInstance(currentAccount).doOnIdle(() -> {
            if (!configLoaded) {
                return;
            }
            synchronized (sync) {
                try {
                    SharedPreferences.Editor editor = getPreferences().edit();
                    if (currentAccount == 0) {
                        editor.putInt("selectedAccount", selectedAccount);
                    }
                    editor.putBoolean("registeredForPush", registeredForPush);
                    editor.putInt("lastSendMessageId", lastSendMessageId);
                    editor.putInt("contactsSavedCount", contactsSavedCount);
                    editor.putInt("lastBroadcastId", lastBroadcastId);
                    editor.putInt("lastContactsSyncTime", lastContactsSyncTime);
                    editor.putInt("lastHintsSyncTime", lastHintsSyncTime);
                    editor.putBoolean("draftsLoaded", draftsLoaded);
                    editor.putBoolean("unreadDialogsLoaded", unreadDialogsLoaded);
                    editor.putInt("ratingLoadTime", ratingLoadTime);
                    editor.putInt("botRatingLoadTime", botRatingLoadTime);
                    editor.putInt("webappRatingLoadTime", webappRatingLoadTime);
                    editor.putBoolean("contactsReimported", contactsReimported);
                    editor.putInt("loginTime", loginTime);
                    editor.putBoolean("syncContacts", syncContacts);
                    editor.putBoolean("suggestContacts", suggestContacts);
                    editor.putBoolean("hasSecureData", hasSecureData);
                    editor.putBoolean("notificationsSettingsLoaded4", notificationsSettingsLoaded);
                    editor.putBoolean("notificationsSignUpSettingsLoaded", notificationsSignUpSettingsLoaded);
                    editor.putLong("autoDownloadConfigLoadTime", autoDownloadConfigLoadTime);
                    editor.putBoolean("hasValidDialogLoadIds", hasValidDialogLoadIds);
                    editor.putInt("sharingMyLocationUntil", sharingMyLocationUntil);
                    editor.putInt("lastMyLocationShareTime", lastMyLocationShareTime);
                    editor.putBoolean("official", official);
                    editor.putBoolean("deviceInfo", deviceInfo);

                    editor.putBoolean("filtersLoaded", filtersLoaded);
                    editor.putString("premiumGiftsStickerPack", premiumGiftsStickerPack);
                    editor.putLong("lastUpdatedPremiumGiftsStickerPack", lastUpdatedPremiumGiftsStickerPack);

                    editor.putString("genericAnimationsStickerPack", genericAnimationsStickerPack);
                    editor.putLong("lastUpdatedGenericAnimations", lastUpdatedGenericAnimations);

                    editor.putInt("6migrateOffsetId", migrateOffsetId);
                    if (migrateOffsetId != -1) {
                        editor.putInt("6migrateOffsetDate", migrateOffsetDate);
                        editor.putLong("6migrateOffsetUserId", migrateOffsetUserId);
                        editor.putLong("6migrateOffsetChatId", migrateOffsetChatId);
                        editor.putLong("6migrateOffsetChannelId", migrateOffsetChannelId);
                        editor.putLong("6migrateOffsetAccess", migrateOffsetAccess);
                    }

                    if (unacceptedTermsOfService != null) {
                        try {
                            SerializedData data = new SerializedData(unacceptedTermsOfService.getObjectSize());
                            unacceptedTermsOfService.serializeToStream(data);
                            editor.putString("terms", Base64.encodeToString(data.toByteArray(), Base64.DEFAULT));
                            data.cleanup();
                        } catch (Exception ignore) {

                        }
                    } else {
                        editor.remove("terms");
                    }

                    SharedConfig.saveConfig();

                    if (tmpPassword != null) {
                        SerializedData data = new SerializedData();
                        tmpPassword.serializeToStream(data);
                        String string = Base64.encodeToString(data.toByteArray(), Base64.DEFAULT);
                        editor.putString("tmpPassword", string);
                        data.cleanup();
                    } else {
                        editor.remove("tmpPassword");
                    }

                    if (currentUser != null) {
                        if (withFile) {
                            SerializedData data = new SerializedData();
                            currentUser.serializeToStream(data);
                            String string = Base64.encodeToString(data.toByteArray(), Base64.DEFAULT);
                            editor.putString("user", string);
                            data.cleanup();
                        }
                    } else {
                        editor.remove("user");
                    }

                    editor.apply();
                } catch (Exception e) {
                    FileLog.e(e);
                }
            }
        });
    }

    public static boolean isValidAccount(int num) {
        return num >= 0 && SharedConfig.activeAccounts.contains(num) && getInstance(num).isClientActivated();
    }

    public boolean isClientActivated() {
        synchronized (sync) {
            return currentUser != null;
        }
    }

    public long getClientUserId() {
        synchronized (sync) {
            return currentUser != null ? currentUser.id : 0;
        }
    }

    public String getClientPhone() {
        synchronized (sync) {
            return currentUser != null && currentUser.phone != null ? currentUser.phone : "";
        }
    }

    public TLRPC.User getCurrentUser() {
        synchronized (sync) {
            return currentUser;
        }
    }

    public void setCurrentUser(TLRPC.User user) {
        synchronized (sync) {
            TLRPC.User oldUser = currentUser;
            currentUser = user;
            clientUserId = user.id;
            checkPremiumSelf(oldUser, user);
        }
    }

    private void checkPremiumSelf(TLRPC.User oldUser, TLRPC.User newUser) {
        if (oldUser != null && newUser != null && oldUser.premium != newUser.premium) {
            AndroidUtilities.runOnUIThread(() -> {
                getMessagesController().updatePremium(newUser.premium || NekoConfig.localPremium.Bool());
                NotificationCenter.getInstance(currentAccount).postNotificationName(NotificationCenter.currentUserPremiumStatusChanged);
                NotificationCenter.getGlobalInstance().postNotificationName(NotificationCenter.premiumStatusChangedGlobal);

                getMediaDataController().loadPremiumPromo(false);
                getMediaDataController().loadReactions(false, null);
                getMessagesController().getStoriesController().invalidateStoryLimit();
            });
        } else if (oldUser == null) {
            AndroidUtilities.runOnUIThread(() -> {
                getMessagesController().updatePremium(newUser.premium);
                NotificationCenter.getInstance(currentAccount).postNotificationName(NotificationCenter.currentUserPremiumStatusChanged);
                getMediaDataController().loadPremiumPromo(true);
            });
        }
    }

    public void
    loadConfig() {
        synchronized (sync) {
            if (configLoaded) {
                return;
            }
            SharedPreferences preferences = getPreferences();
            if (currentAccount == 0) {
                selectedAccount = preferences.getInt("selectedAccount", 0);
            }
            registeredForPush = preferences.getBoolean("registeredForPush", false);
            lastSendMessageId = preferences.getInt("lastSendMessageId", -210000);
            contactsSavedCount = preferences.getInt("contactsSavedCount", 0);
            lastBroadcastId = preferences.getInt("lastBroadcastId", -1);
            lastContactsSyncTime = preferences.getInt("lastContactsSyncTime", (int) (System.currentTimeMillis() / 1000) - 23 * 60 * 60);
            lastHintsSyncTime = preferences.getInt("lastHintsSyncTime", (int) (System.currentTimeMillis() / 1000) - 25 * 60 * 60);
            draftsLoaded = preferences.getBoolean("draftsLoaded", false);
            unreadDialogsLoaded = preferences.getBoolean("unreadDialogsLoaded", false);
            contactsReimported = preferences.getBoolean("contactsReimported", false);
            ratingLoadTime = preferences.getInt("ratingLoadTime", 0);
            botRatingLoadTime = preferences.getInt("botRatingLoadTime", 0);
            webappRatingLoadTime = preferences.getInt("webappRatingLoadTime", 0);
            loginTime = preferences.getInt("loginTime", currentAccount);
            syncContacts = preferences.getBoolean("syncContacts", true);
            suggestContacts = preferences.getBoolean("suggestContacts", true);
            hasSecureData = preferences.getBoolean("hasSecureData", false);
            notificationsSettingsLoaded = preferences.getBoolean("notificationsSettingsLoaded4", false);
            notificationsSignUpSettingsLoaded = preferences.getBoolean("notificationsSignUpSettingsLoaded", false);
            autoDownloadConfigLoadTime = preferences.getLong("autoDownloadConfigLoadTime", 0);
            hasValidDialogLoadIds = preferences.contains("2dialogsLoadOffsetId") || preferences.getBoolean("hasValidDialogLoadIds", false);
            official = preferences.getBoolean("official", false);
            deviceInfo = preferences.getBoolean("deviceInfo", true);

            sharingMyLocationUntil = preferences.getInt("sharingMyLocationUntil", 0);
            lastMyLocationShareTime = preferences.getInt("lastMyLocationShareTime", 0);
            filtersLoaded = preferences.getBoolean("filtersLoaded", false);
            premiumGiftsStickerPack = preferences.getString("premiumGiftsStickerPack", null);
            lastUpdatedPremiumGiftsStickerPack = preferences.getLong("lastUpdatedPremiumGiftsStickerPack", 0);

            genericAnimationsStickerPack = preferences.getString("genericAnimationsStickerPack", null);
            lastUpdatedGenericAnimations = preferences.getLong("lastUpdatedGenericAnimations", 0);


            try {
                String terms = preferences.getString("terms", null);
                if (terms != null) {
                    byte[] arr = Base64.decode(terms, Base64.DEFAULT);
                    if (arr != null) {
                        SerializedData data = new SerializedData(arr);
                        unacceptedTermsOfService = TLRPC.TL_help_termsOfService.TLdeserialize(data, data.readInt32(false), false);
                        data.cleanup();
                    }
                }
            } catch (Exception e) {
                FileLog.e(e);
            }

            migrateOffsetId = preferences.getInt("6migrateOffsetId", 0);
            if (migrateOffsetId != -1) {
                migrateOffsetDate = preferences.getInt("6migrateOffsetDate", 0);
                migrateOffsetUserId = AndroidUtilities.getPrefIntOrLong(preferences, "6migrateOffsetUserId", 0);
                migrateOffsetChatId = AndroidUtilities.getPrefIntOrLong(preferences, "6migrateOffsetChatId", 0);
                migrateOffsetChannelId = AndroidUtilities.getPrefIntOrLong(preferences, "6migrateOffsetChannelId", 0);
                migrateOffsetAccess = preferences.getLong("6migrateOffsetAccess", 0);
            }

            String string = preferences.getString("tmpPassword", null);
            if (string != null) {
                byte[] bytes = Base64.decode(string, Base64.DEFAULT);
                if (bytes != null) {
                    SerializedData data = new SerializedData(bytes);
                    tmpPassword = TLRPC.TL_account_tmpPassword.TLdeserialize(data, data.readInt32(false), false);
                    data.cleanup();
                }
            }

            string = preferences.getString("user", null);
            if (string != null) {
                byte[] bytes = Base64.decode(string, Base64.DEFAULT);
                if (bytes != null) {
                    SerializedData data = new SerializedData(bytes);
                    currentUser = TLRPC.User.TLdeserialize(data, data.readInt32(false), false);
                    data.cleanup();
                }
            }
            if (currentUser != null) {
                checkPremiumSelf(null, currentUser);
                clientUserId = currentUser.id;
            }
            configLoaded = true;
        }
    }

    public boolean isConfigLoaded() {
        return configLoaded;
    }

    public void savePassword(byte[] hash, byte[] salted) {
        savedPasswordTime = SystemClock.elapsedRealtime();
        savedPasswordHash = hash;
        savedSaltedPassword = salted;
    }

    public void checkSavedPassword() {
        if (savedSaltedPassword == null && savedPasswordHash == null || Math.abs(SystemClock.elapsedRealtime() - savedPasswordTime) < 30 * 60 * 1000) {
            return;
        }
        resetSavedPassword();
    }

    public void resetSavedPassword() {
        savedPasswordTime = 0;
        if (savedPasswordHash != null) {
            Arrays.fill(savedPasswordHash, (byte) 0);
            savedPasswordHash = null;
        }
        if (savedSaltedPassword != null) {
            Arrays.fill(savedSaltedPassword, (byte) 0);
            savedSaltedPassword = null;
        }
    }

    public SharedPreferences getPreferences() {
        if (currentAccount == 0) {
            return ApplicationLoader.applicationContext.getSharedPreferences("userconfing", Context.MODE_PRIVATE);
        } else {
            return ApplicationLoader.applicationContext.getSharedPreferences("userconfig" + currentAccount, Context.MODE_PRIVATE);
        }
    }

    public LongSparseArray<SaveToGallerySettingsHelper.DialogException> getSaveGalleryExceptions(int type) {
        if (type == SharedConfig.SAVE_TO_GALLERY_FLAG_PEER) {
            if (userSaveGalleryExceptions == null) {
                userSaveGalleryExceptions = SaveToGallerySettingsHelper.loadExceptions(ApplicationLoader.applicationContext.getSharedPreferences(SaveToGallerySettingsHelper.USERS_PREF_NAME + "_" + currentAccount, Context.MODE_PRIVATE));
            }
            return userSaveGalleryExceptions;
        } else if (type == SharedConfig.SAVE_TO_GALLERY_FLAG_GROUP) {
            if (groupsSaveGalleryExceptions == null) {
                groupsSaveGalleryExceptions = SaveToGallerySettingsHelper.loadExceptions(ApplicationLoader.applicationContext.getSharedPreferences(SaveToGallerySettingsHelper.GROUPS_PREF_NAME + "_" + currentAccount, Context.MODE_PRIVATE));
            }
            return groupsSaveGalleryExceptions;
        } else  if (type == SharedConfig.SAVE_TO_GALLERY_FLAG_CHANNELS) {
            if (chanelSaveGalleryExceptions == null) {
                chanelSaveGalleryExceptions = SaveToGallerySettingsHelper.loadExceptions(ApplicationLoader.applicationContext.getSharedPreferences(SaveToGallerySettingsHelper.CHANNELS_PREF_NAME + "_" + currentAccount, Context.MODE_PRIVATE));
            }
            return chanelSaveGalleryExceptions;
        }
        return null;
    }

    public void updateSaveGalleryExceptions(int type, LongSparseArray<SaveToGallerySettingsHelper.DialogException> exceptions) {
        if (type == SharedConfig.SAVE_TO_GALLERY_FLAG_PEER) {
            userSaveGalleryExceptions = exceptions;
            SaveToGallerySettingsHelper.saveExceptions(
                    ApplicationLoader.applicationContext.getSharedPreferences(SaveToGallerySettingsHelper.USERS_PREF_NAME + "_" + currentAccount, Context.MODE_PRIVATE),
                    userSaveGalleryExceptions
            );
        } else if (type == SharedConfig.SAVE_TO_GALLERY_FLAG_GROUP) {
            groupsSaveGalleryExceptions = exceptions;
            SaveToGallerySettingsHelper.saveExceptions(
                    ApplicationLoader.applicationContext.getSharedPreferences(SaveToGallerySettingsHelper.GROUPS_PREF_NAME + "_" + currentAccount, Context.MODE_PRIVATE),
                    groupsSaveGalleryExceptions
            );
        } else  if (type == SharedConfig.SAVE_TO_GALLERY_FLAG_CHANNELS) {
            chanelSaveGalleryExceptions = exceptions;
            SaveToGallerySettingsHelper.saveExceptions(
                    ApplicationLoader.applicationContext.getSharedPreferences(SaveToGallerySettingsHelper.CHANNELS_PREF_NAME + "_" + currentAccount, Context.MODE_PRIVATE),
                    chanelSaveGalleryExceptions
            );
        }
    }

    public void clearConfig() {
        getPreferences().edit().clear().apply();

        sharingMyLocationUntil = 0;
        lastMyLocationShareTime = 0;
        currentUser = null;
        clientUserId = 0;
        registeredForPush = false;
        contactsSavedCount = 0;
        lastSendMessageId = -210000;
        lastBroadcastId = -1;
        notificationsSettingsLoaded = false;
        notificationsSignUpSettingsLoaded = false;
        migrateOffsetId = -1;
        migrateOffsetDate = -1;
        migrateOffsetUserId = -1;
        migrateOffsetChatId = -1;
        migrateOffsetChannelId = -1;
        migrateOffsetAccess = -1;
        ratingLoadTime = 0;
        botRatingLoadTime = 0;
        webappRatingLoadTime = 0;
        draftsLoaded = false;
        contactsReimported = true;
        syncContacts = true;
        suggestContacts = true;
        unreadDialogsLoaded = true;
        hasValidDialogLoadIds = true;
        unacceptedTermsOfService = null;
        filtersLoaded = false;
        hasSecureData = false;
        loginTime = (int) (System.currentTimeMillis() / 1000);
        lastContactsSyncTime = (int) (System.currentTimeMillis() / 1000) - 23 * 60 * 60;
        lastHintsSyncTime = (int) (System.currentTimeMillis() / 1000) - 25 * 60 * 60;
        resetSavedPassword();
        boolean hasActivated = false;
        for (int a : SharedConfig.activeAccounts) {
            if (AccountInstance.getInstance(a).getUserConfig().isClientActivated()) {
                hasActivated = true;
                break;
            }
        }
        if (!hasActivated) {
            SharedConfig.clearConfig();
        }
        saveConfig(true);
    }

    public boolean isPinnedDialogsLoaded(int folderId) {
        return getPreferences().getBoolean("2pinnedDialogsLoaded" + folderId, false);
    }

    public void setPinnedDialogsLoaded(int folderId, boolean loaded) {
        getPreferences().edit().putBoolean("2pinnedDialogsLoaded" + folderId, loaded).commit();
    }

    public void clearPinnedDialogsLoaded() {
        SharedPreferences.Editor editor = getPreferences().edit();
        for (String key : getPreferences().getAll().keySet()) {
            if (key.startsWith("2pinnedDialogsLoaded")) {
                editor.remove(key);
            }
        }
        editor.apply();
    }

    public static final int i_dialogsLoadOffsetId = 0;
    public static final int i_dialogsLoadOffsetDate = 1;
    public static final int i_dialogsLoadOffsetUserId = 2;
    public static final int i_dialogsLoadOffsetChatId = 3;
    public static final int i_dialogsLoadOffsetChannelId = 4;
    public static final int i_dialogsLoadOffsetAccess = 5;

    public int getTotalDialogsCount(int folderId) {
        return getPreferences().getInt("2totalDialogsLoadCount" + (folderId == 0 ? "" : folderId), 0);
    }

    public void setTotalDialogsCount(int folderId, int totalDialogsLoadCount) {
        getPreferences().edit().putInt("2totalDialogsLoadCount" + (folderId == 0 ? "" : folderId), totalDialogsLoadCount).commit();
    }

    public long[] getDialogLoadOffsets(int folderId) {
        SharedPreferences preferences = getPreferences();
        int dialogsLoadOffsetId = preferences.getInt("2dialogsLoadOffsetId" + (folderId == 0 ? "" : folderId), hasValidDialogLoadIds ? 0 : -1);
        int dialogsLoadOffsetDate = preferences.getInt("2dialogsLoadOffsetDate" + (folderId == 0 ? "" : folderId), hasValidDialogLoadIds ? 0 : -1);
        long dialogsLoadOffsetUserId = AndroidUtilities.getPrefIntOrLong(preferences, "2dialogsLoadOffsetUserId" + (folderId == 0 ? "" : folderId), hasValidDialogLoadIds ? 0 : -1);
        long dialogsLoadOffsetChatId = AndroidUtilities.getPrefIntOrLong(preferences, "2dialogsLoadOffsetChatId" + (folderId == 0 ? "" : folderId), hasValidDialogLoadIds ? 0 : -1);
        long dialogsLoadOffsetChannelId = AndroidUtilities.getPrefIntOrLong(preferences, "2dialogsLoadOffsetChannelId" + (folderId == 0 ? "" : folderId), hasValidDialogLoadIds ? 0 : -1);
        long dialogsLoadOffsetAccess = preferences.getLong("2dialogsLoadOffsetAccess" + (folderId == 0 ? "" : folderId), hasValidDialogLoadIds ? 0 : -1);
        return new long[]{dialogsLoadOffsetId, dialogsLoadOffsetDate, dialogsLoadOffsetUserId, dialogsLoadOffsetChatId, dialogsLoadOffsetChannelId, dialogsLoadOffsetAccess};
    }

    public void setDialogsLoadOffset(int folderId, int dialogsLoadOffsetId, int dialogsLoadOffsetDate, long dialogsLoadOffsetUserId, long dialogsLoadOffsetChatId, long dialogsLoadOffsetChannelId, long dialogsLoadOffsetAccess) {
        SharedPreferences.Editor editor = getPreferences().edit();
        editor.putInt("2dialogsLoadOffsetId" + (folderId == 0 ? "" : folderId), dialogsLoadOffsetId);
        editor.putInt("2dialogsLoadOffsetDate" + (folderId == 0 ? "" : folderId), dialogsLoadOffsetDate);
        editor.putLong("2dialogsLoadOffsetUserId" + (folderId == 0 ? "" : folderId), dialogsLoadOffsetUserId);
        editor.putLong("2dialogsLoadOffsetChatId" + (folderId == 0 ? "" : folderId), dialogsLoadOffsetChatId);
        editor.putLong("2dialogsLoadOffsetChannelId" + (folderId == 0 ? "" : folderId), dialogsLoadOffsetChannelId);
        editor.putLong("2dialogsLoadOffsetAccess" + (folderId == 0 ? "" : folderId), dialogsLoadOffsetAccess);
        editor.putBoolean("hasValidDialogLoadIds", true);
        editor.commit();
    }

    public boolean isPremium() {
        TLRPC.User user = currentUser;
        if (user == null) {
            return false;
        }
<<<<<<< HEAD
        return currentUser.premium || NekoConfig.localPremium.Bool();
=======
        return user.premium;
>>>>>>> 9b78d437
    }

    public Long getEmojiStatus() {
        return UserObject.getEmojiStatusDocumentId(currentUser);
    }


    int globalTtl = 0;
    boolean ttlIsLoading = false;
    long lastLoadingTime;

    public int getGlobalTTl() {
        return globalTtl;
    }

    public void loadGlobalTTl() {
        if (ttlIsLoading || System.currentTimeMillis() - lastLoadingTime < 60 * 1000) {
            return;
        }
        ttlIsLoading = true;
        TLRPC.TL_messages_getDefaultHistoryTTL getDefaultHistoryTTL = new TLRPC.TL_messages_getDefaultHistoryTTL();
        getConnectionsManager().sendRequest(getDefaultHistoryTTL, (response, error) -> AndroidUtilities.runOnUIThread(() -> {
            if (response != null) {
                globalTtl = ((TLRPC.TL_defaultHistoryTTL) response).period / 60;
                getNotificationCenter().postNotificationName(NotificationCenter.didUpdateGlobalAutoDeleteTimer);
                ttlIsLoading = false;
                lastLoadingTime = System.currentTimeMillis();
            }
        }));

    }

    public void setGlobalTtl(int ttl) {
        globalTtl = ttl;
    }

    public void clearFilters() {
        getPreferences().edit().remove("filtersLoaded").apply();
        filtersLoaded = false;
    }
}<|MERGE_RESOLUTION|>--- conflicted
+++ resolved
@@ -575,11 +575,7 @@
         if (user == null) {
             return false;
         }
-<<<<<<< HEAD
-        return currentUser.premium || NekoConfig.localPremium.Bool();
-=======
-        return user.premium;
->>>>>>> 9b78d437
+        return user.premium || NekoConfig.localPremium.Bool();
     }
 
     public Long getEmojiStatus() {
