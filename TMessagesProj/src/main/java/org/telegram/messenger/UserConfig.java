/*
 * This is the source code of Telegram for Android v. 5.x.x.
 * It is licensed under GNU GPL v. 2 or later.
 * You should have received a copy of the license in this archive (see LICENSE).
 *
 * Copyright Nikolai Kudashov, 2013-2018.
 */

package org.telegram.messenger;

import android.content.Context;
import android.content.SharedPreferences;
import android.os.SystemClock;
import android.util.Base64;
import android.util.SparseArray;

import org.telegram.tgnet.SerializedData;
import org.telegram.tgnet.TLRPC;

import java.util.Arrays;

public class UserConfig extends BaseController {

    public static int selectedAccount;
    //public final static int MAX_ACCOUNT_COUNT = 16;

    private final Object sync = new Object();
    private boolean configLoaded;
    private TLRPC.User currentUser;
    public boolean registeredForPush;
    public int lastSendMessageId = -210000;
    public int lastBroadcastId = -1;
    public int contactsSavedCount;
    public long clientUserId;
    public int lastContactsSyncTime;
    public int lastHintsSyncTime;
    public boolean draftsLoaded;
    public boolean unreadDialogsLoaded = true;
    public TLRPC.TL_account_tmpPassword tmpPassword;
    public int ratingLoadTime;
    public int botRatingLoadTime;
    public boolean contactsReimported;
    public boolean hasValidDialogLoadIds;
    public int migrateOffsetId = -1;
    public int migrateOffsetDate = -1;
    public long migrateOffsetUserId = -1;
    public long migrateOffsetChatId = -1;
    public long migrateOffsetChannelId = -1;
    public long migrateOffsetAccess = -1;
    public boolean filtersLoaded;

    public int sharingMyLocationUntil;
    public int lastMyLocationShareTime;

    public boolean notificationsSettingsLoaded;
    public boolean notificationsSignUpSettingsLoaded;
    public boolean syncContacts = true;
    public boolean suggestContacts = true;
    public boolean hasSecureData;
    public int loginTime;
    public TLRPC.TL_help_termsOfService unacceptedTermsOfService;
    public long autoDownloadConfigLoadTime;
    public boolean official;
    public boolean deviceInfo;

    public volatile byte[] savedPasswordHash;
    public volatile byte[] savedSaltedPassword;
    public volatile long savedPasswordTime;

    public String tonEncryptedData;
    public String tonPublicKey;
    public int tonPasscodeType = -1;
    public byte[] tonPasscodeSalt;
    public long tonPasscodeRetryInMs;
    public long tonLastUptimeMillis;
    public int tonBadPasscodeTries;
    public String tonKeyName;
    public boolean tonCreationFinished;

    private static SparseArray<UserConfig> Instance = new SparseArray<>();

    public static UserConfig getInstance(int num) {
        UserConfig localInstance = Instance.get(num);
        if (localInstance == null) {
            synchronized (UserConfig.class) {
                localInstance = Instance.get(num);
                if (localInstance == null) {
                    Instance.put(num, localInstance = new UserConfig(num));
                }
            }
        }
        return localInstance;
    }

    public static int getActivatedAccountsCount() {
        int count = 0;
        for (int a : SharedConfig.activeAccounts) {
            if (getInstance(a).isClientActivated()) {
                count++;
            }
        }
        return count;
    }

    public UserConfig(int instance) {
        super(instance);
    }

    public int getNewMessageId() {
        int id;
        synchronized (sync) {
            id = lastSendMessageId;
            lastSendMessageId--;
        }
        return id;
    }

    public void saveConfig(boolean withFile) {
        NotificationCenter.getInstance(currentAccount).doOnIdle(() -> {
            synchronized (sync) {
                try {
                    SharedPreferences.Editor editor = getPreferences().edit();
                    if (currentAccount == 0) {
                        editor.putInt("selectedAccount", selectedAccount);
                    }
                    editor.putBoolean("registeredForPush", registeredForPush);
                    editor.putInt("lastSendMessageId", lastSendMessageId);
                    editor.putInt("contactsSavedCount", contactsSavedCount);
                    editor.putInt("lastBroadcastId", lastBroadcastId);
                    editor.putInt("lastContactsSyncTime", lastContactsSyncTime);
                    editor.putInt("lastHintsSyncTime", lastHintsSyncTime);
                    editor.putBoolean("draftsLoaded", draftsLoaded);
                    editor.putBoolean("unreadDialogsLoaded", unreadDialogsLoaded);
                    editor.putInt("ratingLoadTime", ratingLoadTime);
                    editor.putInt("botRatingLoadTime", botRatingLoadTime);
                    editor.putBoolean("contactsReimported", contactsReimported);
                    editor.putInt("loginTime", loginTime);
                    editor.putBoolean("syncContacts", syncContacts);
                    editor.putBoolean("suggestContacts", suggestContacts);
                    editor.putBoolean("hasSecureData", hasSecureData);
                    editor.putBoolean("notificationsSettingsLoaded3", notificationsSettingsLoaded);
                    editor.putBoolean("notificationsSignUpSettingsLoaded", notificationsSignUpSettingsLoaded);
                    editor.putLong("autoDownloadConfigLoadTime", autoDownloadConfigLoadTime);
                    editor.putBoolean("hasValidDialogLoadIds", hasValidDialogLoadIds);
                    editor.putInt("sharingMyLocationUntil", sharingMyLocationUntil);
                    editor.putInt("lastMyLocationShareTime", lastMyLocationShareTime);
                    editor.putBoolean("official", official);
                    editor.putBoolean("deviceInfo", deviceInfo);

                    editor.putBoolean("filtersLoaded", filtersLoaded);


                    editor.putInt("6migrateOffsetId", migrateOffsetId);
                    if (migrateOffsetId != -1) {
                        editor.putInt("6migrateOffsetDate", migrateOffsetDate);
                        editor.putLong("6migrateOffsetUserId", migrateOffsetUserId);
                        editor.putLong("6migrateOffsetChatId", migrateOffsetChatId);
                        editor.putLong("6migrateOffsetChannelId", migrateOffsetChannelId);
                        editor.putLong("6migrateOffsetAccess", migrateOffsetAccess);
                    }

                    if (unacceptedTermsOfService != null) {
                        try {
                            SerializedData data = new SerializedData(unacceptedTermsOfService.getObjectSize());
                            unacceptedTermsOfService.serializeToStream(data);
                            editor.putString("terms", Base64.encodeToString(data.toByteArray(), Base64.DEFAULT));
                            data.cleanup();
                        } catch (Exception ignore) {

                        }
                    } else {
                        editor.remove("terms");
                    }

                    SharedConfig.saveConfig();

                    if (tmpPassword != null) {
                        SerializedData data = new SerializedData();
                        tmpPassword.serializeToStream(data);
                        String string = Base64.encodeToString(data.toByteArray(), Base64.DEFAULT);
                        editor.putString("tmpPassword", string);
                        data.cleanup();
                    } else {
                        editor.remove("tmpPassword");
                    }

                    if (currentUser != null) {
                        if (withFile) {
                            SerializedData data = new SerializedData();
                            currentUser.serializeToStream(data);
                            String string = Base64.encodeToString(data.toByteArray(), Base64.DEFAULT);
                            editor.putString("user", string);
                            data.cleanup();
                        }
                    } else {
                        editor.remove("user");
                    }

                    editor.commit();
                } catch (Exception e) {
                    FileLog.e(e);
                }
            }
        });
    }

    public static boolean isValidAccount(int num) {
        return num >= 0 && SharedConfig.activeAccounts.contains(num) && getInstance(num).isClientActivated();
    }

    public boolean isClientActivated() {
        synchronized (sync) {
            return currentUser != null;
        }
    }

    public long getClientUserId() {
        synchronized (sync) {
            return currentUser != null ? currentUser.id : 0;
        }
    }

    public String getClientPhone() {
        synchronized (sync) {
            return currentUser != null && currentUser.phone != null ? currentUser.phone : "";
        }
    }

    public TLRPC.User getCurrentUser() {
        synchronized (sync) {
            return currentUser;
        }
    }

    public void setCurrentUser(TLRPC.User user) {
        synchronized (sync) {
            currentUser = user;
            clientUserId = user.id;
        }
    }

    public void loadConfig() {
        synchronized (sync) {
            if (configLoaded) {
                return;
            }
            SharedPreferences preferences = getPreferences();
            if (currentAccount == 0) {
                selectedAccount = preferences.getInt("selectedAccount", 0);
            }
            registeredForPush = preferences.getBoolean("registeredForPush", false);
            lastSendMessageId = preferences.getInt("lastSendMessageId", -210000);
            contactsSavedCount = preferences.getInt("contactsSavedCount", 0);
            lastBroadcastId = preferences.getInt("lastBroadcastId", -1);
            lastContactsSyncTime = preferences.getInt("lastContactsSyncTime", (int) (System.currentTimeMillis() / 1000) - 23 * 60 * 60);
            lastHintsSyncTime = preferences.getInt("lastHintsSyncTime", (int) (System.currentTimeMillis() / 1000) - 25 * 60 * 60);
            draftsLoaded = preferences.getBoolean("draftsLoaded", false);
            unreadDialogsLoaded = preferences.getBoolean("unreadDialogsLoaded", false);
            contactsReimported = preferences.getBoolean("contactsReimported", false);
            ratingLoadTime = preferences.getInt("ratingLoadTime", 0);
            botRatingLoadTime = preferences.getInt("botRatingLoadTime", 0);
            loginTime = preferences.getInt("loginTime", currentAccount);
            syncContacts = preferences.getBoolean("syncContacts", true);
            suggestContacts = preferences.getBoolean("suggestContacts", true);
            hasSecureData = preferences.getBoolean("hasSecureData", false);
            notificationsSettingsLoaded = preferences.getBoolean("notificationsSettingsLoaded3", false);
            notificationsSignUpSettingsLoaded = preferences.getBoolean("notificationsSignUpSettingsLoaded", false);
            autoDownloadConfigLoadTime = preferences.getLong("autoDownloadConfigLoadTime", 0);
            hasValidDialogLoadIds = preferences.contains("2dialogsLoadOffsetId") || preferences.getBoolean("hasValidDialogLoadIds", false);
            official = preferences.getBoolean("official", false);
            deviceInfo = preferences.getBoolean("deviceInfo", true);

            tonEncryptedData = preferences.getString("tonEncryptedData", null);
            tonPublicKey = preferences.getString("tonPublicKey", null);
            tonKeyName = preferences.getString("tonKeyName", "walletKey" + currentAccount);
            tonCreationFinished = preferences.getBoolean("tonCreationFinished", true);
            sharingMyLocationUntil = preferences.getInt("sharingMyLocationUntil", 0);
            lastMyLocationShareTime = preferences.getInt("lastMyLocationShareTime", 0);
            filtersLoaded = preferences.getBoolean("filtersLoaded", false);
            String salt = preferences.getString("tonPasscodeSalt", null);
            if (salt != null) {
                try {
                    tonPasscodeSalt = Base64.decode(salt, Base64.DEFAULT);
                    tonPasscodeType = preferences.getInt("tonPasscodeType", -1);
                    tonPasscodeRetryInMs = preferences.getLong("tonPasscodeRetryInMs", 0);
                    tonLastUptimeMillis = preferences.getLong("tonLastUptimeMillis", 0);
                    tonBadPasscodeTries = preferences.getInt("tonBadPasscodeTries", 0);
                } catch (Exception e) {
                    FileLog.e(e);
                }
            }

            try {
                String terms = preferences.getString("terms", null);
                if (terms != null) {
                    byte[] arr = Base64.decode(terms, Base64.DEFAULT);
                    if (arr != null) {
                        SerializedData data = new SerializedData(arr);
                        unacceptedTermsOfService = TLRPC.TL_help_termsOfService.TLdeserialize(data, data.readInt32(false), false);
                        data.cleanup();
                    }
                }
            } catch (Exception e) {
                FileLog.e(e);
            }

            migrateOffsetId = preferences.getInt("6migrateOffsetId", 0);
            if (migrateOffsetId != -1) {
                migrateOffsetDate = preferences.getInt("6migrateOffsetDate", 0);
                migrateOffsetUserId = AndroidUtilities.getPrefIntOrLong(preferences, "6migrateOffsetUserId", 0);
                migrateOffsetChatId = AndroidUtilities.getPrefIntOrLong(preferences, "6migrateOffsetChatId", 0);
                migrateOffsetChannelId = AndroidUtilities.getPrefIntOrLong(preferences, "6migrateOffsetChannelId", 0);
                migrateOffsetAccess = preferences.getLong("6migrateOffsetAccess", 0);
            }

            String string = preferences.getString("tmpPassword", null);
            if (string != null) {
                byte[] bytes = Base64.decode(string, Base64.DEFAULT);
                if (bytes != null) {
                    SerializedData data = new SerializedData(bytes);
                    tmpPassword = TLRPC.TL_account_tmpPassword.TLdeserialize(data, data.readInt32(false), false);
                    data.cleanup();
                }
            }

            string = preferences.getString("user", null);
            if (string != null) {
                byte[] bytes = Base64.decode(string, Base64.DEFAULT);
                if (bytes != null) {
                    SerializedData data = new SerializedData(bytes);
                    currentUser = TLRPC.User.TLdeserialize(data, data.readInt32(false), false);
                    data.cleanup();
                }
            }
            if (currentUser != null) {
                clientUserId = currentUser.id;
            }
            configLoaded = true;
        }
    }

    public boolean isConfigLoaded() {
        return configLoaded;
    }

    public void savePassword(byte[] hash, byte[] salted) {
        savedPasswordTime = SystemClock.elapsedRealtime();
        savedPasswordHash = hash;
        savedSaltedPassword = salted;
    }

    public void checkSavedPassword() {
        if (savedSaltedPassword == null && savedPasswordHash == null || Math.abs(SystemClock.elapsedRealtime() - savedPasswordTime) < 30 * 60 * 1000) {
            return;
        }
        resetSavedPassword();
    }

    public void resetSavedPassword() {
        savedPasswordTime = 0;
        if (savedPasswordHash != null) {
            Arrays.fill(savedPasswordHash, (byte) 0);
            savedPasswordHash = null;
        }
        if (savedSaltedPassword != null) {
            Arrays.fill(savedSaltedPassword, (byte) 0);
            savedSaltedPassword = null;
        }
    }

    private SharedPreferences getPreferences() {
        if (currentAccount == 0) {
            return ApplicationLoader.applicationContext.getSharedPreferences("userconfing", Context.MODE_PRIVATE);
        } else {
            return ApplicationLoader.applicationContext.getSharedPreferences("userconfig" + currentAccount, Context.MODE_PRIVATE);
        }
    }

    public void clearTonConfig() {
        tonEncryptedData = null;
        tonKeyName = null;
        tonPublicKey = null;
        tonPasscodeType = -1;
        tonPasscodeSalt = null;
        tonCreationFinished = false;
        tonPasscodeRetryInMs = 0;
        tonLastUptimeMillis = 0;
        tonBadPasscodeTries = 0;
    }

    public void clearConfig() {
        getPreferences().edit().clear().apply();
<<<<<<< HEAD
        clearTonConfig();
=======
>>>>>>> 5d552752

        sharingMyLocationUntil = 0;
        lastMyLocationShareTime = 0;
        currentUser = null;
        clientUserId = 0;
        registeredForPush = false;
        contactsSavedCount = 0;
        lastSendMessageId = -210000;
        lastBroadcastId = -1;
        notificationsSettingsLoaded = false;
        notificationsSignUpSettingsLoaded = false;
        migrateOffsetId = -1;
        migrateOffsetDate = -1;
        migrateOffsetUserId = -1;
        migrateOffsetChatId = -1;
        migrateOffsetChannelId = -1;
        migrateOffsetAccess = -1;
        ratingLoadTime = 0;
        botRatingLoadTime = 0;
        draftsLoaded = false;
        contactsReimported = true;
        syncContacts = true;
        suggestContacts = true;
        unreadDialogsLoaded = true;
        hasValidDialogLoadIds = true;
        unacceptedTermsOfService = null;
        filtersLoaded = false;
        hasSecureData = false;
        loginTime = (int) (System.currentTimeMillis() / 1000);
        lastContactsSyncTime = (int) (System.currentTimeMillis() / 1000) - 23 * 60 * 60;
        lastHintsSyncTime = (int) (System.currentTimeMillis() / 1000) - 25 * 60 * 60;
        resetSavedPassword();
        boolean hasActivated = false;
        for (int a : SharedConfig.activeAccounts) {
            if (AccountInstance.getInstance(a).getUserConfig().isClientActivated()) {
                hasActivated = true;
                break;
            }
        }
        if (!hasActivated) {
            SharedConfig.clearConfig();
        }
        saveConfig(true);
    }

    public boolean isPinnedDialogsLoaded(int folderId) {
        return getPreferences().getBoolean("2pinnedDialogsLoaded" + folderId, false);
    }

    public void setPinnedDialogsLoaded(int folderId, boolean loaded) {
        getPreferences().edit().putBoolean("2pinnedDialogsLoaded" + folderId, loaded).commit();
    }

    public static final int i_dialogsLoadOffsetId = 0;
    public static final int i_dialogsLoadOffsetDate = 1;
    public static final int i_dialogsLoadOffsetUserId = 2;
    public static final int i_dialogsLoadOffsetChatId = 3;
    public static final int i_dialogsLoadOffsetChannelId = 4;
    public static final int i_dialogsLoadOffsetAccess = 5;

    public int getTotalDialogsCount(int folderId) {
        return getPreferences().getInt("2totalDialogsLoadCount" + (folderId == 0 ? "" : folderId), 0);
    }

    public void setTotalDialogsCount(int folderId, int totalDialogsLoadCount) {
        getPreferences().edit().putInt("2totalDialogsLoadCount" + (folderId == 0 ? "" : folderId), totalDialogsLoadCount).commit();
    }

    public long[] getDialogLoadOffsets(int folderId) {
        SharedPreferences preferences = getPreferences();
        int dialogsLoadOffsetId = preferences.getInt("2dialogsLoadOffsetId" + (folderId == 0 ? "" : folderId), hasValidDialogLoadIds ? 0 : -1);
        int dialogsLoadOffsetDate = preferences.getInt("2dialogsLoadOffsetDate" + (folderId == 0 ? "" : folderId), hasValidDialogLoadIds ? 0 : -1);
        long dialogsLoadOffsetUserId = AndroidUtilities.getPrefIntOrLong(preferences, "2dialogsLoadOffsetUserId" + (folderId == 0 ? "" : folderId), hasValidDialogLoadIds ? 0 : -1);
        long dialogsLoadOffsetChatId = AndroidUtilities.getPrefIntOrLong(preferences, "2dialogsLoadOffsetChatId" + (folderId == 0 ? "" : folderId), hasValidDialogLoadIds ? 0 : -1);
        long dialogsLoadOffsetChannelId = AndroidUtilities.getPrefIntOrLong(preferences, "2dialogsLoadOffsetChannelId" + (folderId == 0 ? "" : folderId), hasValidDialogLoadIds ? 0 : -1);
        long dialogsLoadOffsetAccess = preferences.getLong("2dialogsLoadOffsetAccess" + (folderId == 0 ? "" : folderId), hasValidDialogLoadIds ? 0 : -1);
        return new long[]{dialogsLoadOffsetId, dialogsLoadOffsetDate, dialogsLoadOffsetUserId, dialogsLoadOffsetChatId, dialogsLoadOffsetChannelId, dialogsLoadOffsetAccess};
    }

    public void setDialogsLoadOffset(int folderId, int dialogsLoadOffsetId, int dialogsLoadOffsetDate, long dialogsLoadOffsetUserId, long dialogsLoadOffsetChatId, long dialogsLoadOffsetChannelId, long dialogsLoadOffsetAccess) {
        SharedPreferences.Editor editor = getPreferences().edit();
        editor.putInt("2dialogsLoadOffsetId" + (folderId == 0 ? "" : folderId), dialogsLoadOffsetId);
        editor.putInt("2dialogsLoadOffsetDate" + (folderId == 0 ? "" : folderId), dialogsLoadOffsetDate);
        editor.putLong("2dialogsLoadOffsetUserId" + (folderId == 0 ? "" : folderId), dialogsLoadOffsetUserId);
        editor.putLong("2dialogsLoadOffsetChatId" + (folderId == 0 ? "" : folderId), dialogsLoadOffsetChatId);
        editor.putLong("2dialogsLoadOffsetChannelId" + (folderId == 0 ? "" : folderId), dialogsLoadOffsetChannelId);
        editor.putLong("2dialogsLoadOffsetAccess" + (folderId == 0 ? "" : folderId), dialogsLoadOffsetAccess);
        editor.putBoolean("hasValidDialogLoadIds", true);
        editor.commit();
    }
}<|MERGE_RESOLUTION|>--- conflicted
+++ resolved
@@ -67,16 +67,6 @@
     public volatile byte[] savedSaltedPassword;
     public volatile long savedPasswordTime;
 
-    public String tonEncryptedData;
-    public String tonPublicKey;
-    public int tonPasscodeType = -1;
-    public byte[] tonPasscodeSalt;
-    public long tonPasscodeRetryInMs;
-    public long tonLastUptimeMillis;
-    public int tonBadPasscodeTries;
-    public String tonKeyName;
-    public boolean tonCreationFinished;
-
     private static SparseArray<UserConfig> Instance = new SparseArray<>();
 
     public static UserConfig getInstance(int num) {
@@ -149,7 +139,6 @@
 
                     editor.putBoolean("filtersLoaded", filtersLoaded);
 
-
                     editor.putInt("6migrateOffsetId", migrateOffsetId);
                     if (migrateOffsetId != -1) {
                         editor.putInt("6migrateOffsetDate", migrateOffsetDate);
@@ -270,25 +259,9 @@
             official = preferences.getBoolean("official", false);
             deviceInfo = preferences.getBoolean("deviceInfo", true);
 
-            tonEncryptedData = preferences.getString("tonEncryptedData", null);
-            tonPublicKey = preferences.getString("tonPublicKey", null);
-            tonKeyName = preferences.getString("tonKeyName", "walletKey" + currentAccount);
-            tonCreationFinished = preferences.getBoolean("tonCreationFinished", true);
             sharingMyLocationUntil = preferences.getInt("sharingMyLocationUntil", 0);
             lastMyLocationShareTime = preferences.getInt("lastMyLocationShareTime", 0);
             filtersLoaded = preferences.getBoolean("filtersLoaded", false);
-            String salt = preferences.getString("tonPasscodeSalt", null);
-            if (salt != null) {
-                try {
-                    tonPasscodeSalt = Base64.decode(salt, Base64.DEFAULT);
-                    tonPasscodeType = preferences.getInt("tonPasscodeType", -1);
-                    tonPasscodeRetryInMs = preferences.getLong("tonPasscodeRetryInMs", 0);
-                    tonLastUptimeMillis = preferences.getLong("tonLastUptimeMillis", 0);
-                    tonBadPasscodeTries = preferences.getInt("tonBadPasscodeTries", 0);
-                } catch (Exception e) {
-                    FileLog.e(e);
-                }
-            }
 
             try {
                 String terms = preferences.getString("terms", null);
@@ -376,24 +349,8 @@
         }
     }
 
-    public void clearTonConfig() {
-        tonEncryptedData = null;
-        tonKeyName = null;
-        tonPublicKey = null;
-        tonPasscodeType = -1;
-        tonPasscodeSalt = null;
-        tonCreationFinished = false;
-        tonPasscodeRetryInMs = 0;
-        tonLastUptimeMillis = 0;
-        tonBadPasscodeTries = 0;
-    }
-
     public void clearConfig() {
         getPreferences().edit().clear().apply();
-<<<<<<< HEAD
-        clearTonConfig();
-=======
->>>>>>> 5d552752
 
         sharingMyLocationUntil = 0;
         lastMyLocationShareTime = 0;
