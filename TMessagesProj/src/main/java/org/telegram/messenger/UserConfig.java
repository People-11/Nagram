--- conflicted
+++ resolved
@@ -68,7 +68,6 @@
     public volatile byte[] savedSaltedPassword;
     public volatile long savedPasswordTime;
 
-<<<<<<< HEAD
     public String tonEncryptedData;
     public String tonPublicKey;
     public int tonPasscodeType = -1;
@@ -81,9 +80,6 @@
 
     private static SparseArray<UserConfig> Instance = new SparseArray<>();
 
-=======
-    private static volatile UserConfig[] Instance = new UserConfig[UserConfig.MAX_ACCOUNT_COUNT];
->>>>>>> 7a60f948
     public static UserConfig getInstance(int num) {
         UserConfig localInstance = Instance.get(num);
         if (localInstance == null) {
@@ -125,54 +121,6 @@
     }
 
     public void saveConfig(boolean withFile, File oldFile) {
-<<<<<<< HEAD
-        synchronized (sync) {
-            try {
-                SharedPreferences.Editor editor = getPreferences().edit();
-                if (currentAccount == 0) {
-                    editor.putInt("selectedAccount", selectedAccount);
-                }
-                editor.putBoolean("registeredForPush", registeredForPush);
-                editor.putInt("lastSendMessageId", lastSendMessageId);
-                editor.putInt("contactsSavedCount", contactsSavedCount);
-                editor.putInt("lastBroadcastId", lastBroadcastId);
-                editor.putInt("lastContactsSyncTime", lastContactsSyncTime);
-                editor.putInt("lastHintsSyncTime", lastHintsSyncTime);
-                editor.putBoolean("draftsLoaded", draftsLoaded);
-                editor.putBoolean("unreadDialogsLoaded", unreadDialogsLoaded);
-                editor.putInt("ratingLoadTime", ratingLoadTime);
-                editor.putInt("botRatingLoadTime", botRatingLoadTime);
-                editor.putBoolean("contactsReimported", contactsReimported);
-                editor.putInt("loginTime", loginTime);
-                editor.putBoolean("syncContacts", syncContacts);
-                editor.putBoolean("suggestContacts", suggestContacts);
-                editor.putBoolean("hasSecureData", hasSecureData);
-                editor.putBoolean("notificationsSettingsLoaded3", notificationsSettingsLoaded);
-                editor.putBoolean("notificationsSignUpSettingsLoaded", notificationsSignUpSettingsLoaded);
-                editor.putLong("autoDownloadConfigLoadTime", autoDownloadConfigLoadTime);
-                editor.putBoolean("hasValidDialogLoadIds", hasValidDialogLoadIds);
-                editor.putInt("sharingMyLocationUntil", sharingMyLocationUntil);
-                editor.putInt("lastMyLocationShareTime", lastMyLocationShareTime);
-                editor.putBoolean("official", official);
-                editor.putBoolean("deviceInfo", deviceInfo);
-
-                editor.putBoolean("filtersLoaded", filtersLoaded);
-                if (tonEncryptedData != null) {
-                    editor.putString("tonEncryptedData", tonEncryptedData);
-                    editor.putString("tonPublicKey", tonPublicKey);
-                    editor.putString("tonKeyName", tonKeyName);
-                    editor.putBoolean("tonCreationFinished", tonCreationFinished);
-                    if (tonPasscodeSalt != null) {
-                        editor.putInt("tonPasscodeType", tonPasscodeType);
-                        editor.putString("tonPasscodeSalt", Base64.encodeToString(tonPasscodeSalt, Base64.DEFAULT));
-                        editor.putLong("tonPasscodeRetryInMs", tonPasscodeRetryInMs);
-                        editor.putLong("tonLastUptimeMillis", tonLastUptimeMillis);
-                        editor.putInt("tonBadPasscodeTries", tonBadPasscodeTries);
-                    }
-                } else {
-                    editor.remove("tonEncryptedData").remove("tonPublicKey").remove("tonKeyName").remove("tonPasscodeType").remove("tonPasscodeSalt").remove("tonPasscodeRetryInMs").remove("tonBadPasscodeTries").remove("tonLastUptimeMillis").remove("tonCreationFinished");
-                }
-=======
         NotificationCenter.getInstance(currentAccount).doOnIdle(() -> {
             synchronized (sync) {
                 try {
@@ -201,63 +149,67 @@
                     editor.putBoolean("hasValidDialogLoadIds", hasValidDialogLoadIds);
                     editor.putInt("sharingMyLocationUntil", sharingMyLocationUntil);
                     editor.putInt("lastMyLocationShareTime", lastMyLocationShareTime);
+                    editor.putBoolean("official", official);
+                    editor.putBoolean("deviceInfo", deviceInfo);
+
                     editor.putBoolean("filtersLoaded", filtersLoaded);
->>>>>>> 7a60f948
-
-                editor.putInt("6migrateOffsetId", migrateOffsetId);
-                if (migrateOffsetId != -1) {
-                    editor.putInt("6migrateOffsetDate", migrateOffsetDate);
-                    editor.putInt("6migrateOffsetUserId", migrateOffsetUserId);
-                    editor.putInt("6migrateOffsetChatId", migrateOffsetChatId);
-                    editor.putInt("6migrateOffsetChannelId", migrateOffsetChannelId);
-                    editor.putLong("6migrateOffsetAccess", migrateOffsetAccess);
-                }
-
-                if (unacceptedTermsOfService != null) {
-                    try {
-                        SerializedData data = new SerializedData(unacceptedTermsOfService.getObjectSize());
-                        unacceptedTermsOfService.serializeToStream(data);
-                        editor.putString("terms", Base64.encodeToString(data.toByteArray(), Base64.DEFAULT));
+
+
+                    editor.putInt("6migrateOffsetId", migrateOffsetId);
+                    if (migrateOffsetId != -1) {
+                        editor.putInt("6migrateOffsetDate", migrateOffsetDate);
+                        editor.putInt("6migrateOffsetUserId", migrateOffsetUserId);
+                        editor.putInt("6migrateOffsetChatId", migrateOffsetChatId);
+                        editor.putInt("6migrateOffsetChannelId", migrateOffsetChannelId);
+                        editor.putLong("6migrateOffsetAccess", migrateOffsetAccess);
+                    }
+
+                    if (unacceptedTermsOfService != null) {
+                        try {
+                            SerializedData data = new SerializedData(unacceptedTermsOfService.getObjectSize());
+                            unacceptedTermsOfService.serializeToStream(data);
+                            editor.putString("terms", Base64.encodeToString(data.toByteArray(), Base64.DEFAULT));
+                            data.cleanup();
+                        } catch (Exception ignore) {
+
+                        }
+                    } else {
+                        editor.remove("terms");
+                    }
+
+                    SharedConfig.saveConfig();
+
+                    if (tmpPassword != null) {
+                        SerializedData data = new SerializedData();
+                        tmpPassword.serializeToStream(data);
+                        String string = Base64.encodeToString(data.toByteArray(), Base64.DEFAULT);
+                        editor.putString("tmpPassword", string);
                         data.cleanup();
-                    } catch (Exception ignore) {
-
-                    }
-                } else {
-                    editor.remove("terms");
-                }
-
-                SharedConfig.saveConfig();
-
-                if (tmpPassword != null) {
-                    SerializedData data = new SerializedData();
-                    tmpPassword.serializeToStream(data);
-                    String string = Base64.encodeToString(data.toByteArray(), Base64.DEFAULT);
-                    editor.putString("tmpPassword", string);
-                    data.cleanup();
-                } else {
-                    editor.remove("tmpPassword");
-                }
-
-                if (currentUser != null) {
-                    if (withFile) {
-                        SerializedData data = new SerializedData();
-                        currentUser.serializeToStream(data);
-                        String string = Base64.encodeToString(data.toByteArray(), Base64.DEFAULT);
-                        editor.putString("user", string);
-                        data.cleanup();
-                    }
-                } else {
-                    editor.remove("user");
-                }
-
-                editor.commit();
-                if (oldFile != null) {
-                    oldFile.delete();
-                }
-            } catch (Exception e) {
-                FileLog.e(e);
-            }
-        }
+                    } else {
+                        editor.remove("tmpPassword");
+                    }
+
+                    if (currentUser != null) {
+                        if (withFile) {
+                            SerializedData data = new SerializedData();
+                            currentUser.serializeToStream(data);
+                            String string = Base64.encodeToString(data.toByteArray(), Base64.DEFAULT);
+                            editor.putString("user", string);
+                            data.cleanup();
+                        }
+                    } else {
+                        editor.remove("user");
+                    }
+
+                    editor.commit();
+                    if (oldFile != null) {
+                        oldFile.delete();
+                    }
+                } catch (Exception e) {
+                    FileLog.e(e);
+                }
+            }
+        });
     }
 
     public static boolean isValidAccount(int num) {
@@ -323,7 +275,6 @@
             notificationsSignUpSettingsLoaded = preferences.getBoolean("notificationsSignUpSettingsLoaded", false);
             autoDownloadConfigLoadTime = preferences.getLong("autoDownloadConfigLoadTime", 0);
             hasValidDialogLoadIds = preferences.contains("2dialogsLoadOffsetId") || preferences.getBoolean("hasValidDialogLoadIds", false);
-<<<<<<< HEAD
             official = preferences.getBoolean("official", false);
             deviceInfo = preferences.getBoolean("deviceInfo", true);
 
@@ -331,11 +282,21 @@
             tonPublicKey = preferences.getString("tonPublicKey", null);
             tonKeyName = preferences.getString("tonKeyName", "walletKey" + currentAccount);
             tonCreationFinished = preferences.getBoolean("tonCreationFinished", true);
-=======
->>>>>>> 7a60f948
             sharingMyLocationUntil = preferences.getInt("sharingMyLocationUntil", 0);
             lastMyLocationShareTime = preferences.getInt("lastMyLocationShareTime", 0);
             filtersLoaded = preferences.getBoolean("filtersLoaded", false);
+            String salt = preferences.getString("tonPasscodeSalt", null);
+            if (salt != null) {
+                try {
+                    tonPasscodeSalt = Base64.decode(salt, Base64.DEFAULT);
+                    tonPasscodeType = preferences.getInt("tonPasscodeType", -1);
+                    tonPasscodeRetryInMs = preferences.getLong("tonPasscodeRetryInMs", 0);
+                    tonLastUptimeMillis = preferences.getLong("tonLastUptimeMillis", 0);
+                    tonBadPasscodeTries = preferences.getInt("tonBadPasscodeTries", 0);
+                } catch (Exception e) {
+                    FileLog.e(e);
+                }
+            }
 
             try {
                 String terms = preferences.getString("terms", null);
@@ -423,13 +384,21 @@
         }
     }
 
+    public void clearTonConfig() {
+        tonEncryptedData = null;
+        tonKeyName = null;
+        tonPublicKey = null;
+        tonPasscodeType = -1;
+        tonPasscodeSalt = null;
+        tonCreationFinished = false;
+        tonPasscodeRetryInMs = 0;
+        tonLastUptimeMillis = 0;
+        tonBadPasscodeTries = 0;
+    }
+
     public void clearConfig() {
-<<<<<<< HEAD
         getPreferences().edit().clear().apply();
         clearTonConfig();
-=======
-        getPreferences().edit().clear().commit();
->>>>>>> 7a60f948
 
         sharingMyLocationUntil = 0;
         lastMyLocationShareTime = 0;
