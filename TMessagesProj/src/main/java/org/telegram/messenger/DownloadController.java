--- conflicted
+++ resolved
@@ -605,7 +605,6 @@
     }
 
     public boolean canDownloadMedia(MessageObject messageObject) {
-<<<<<<< HEAD
         if (messageObject.getDocument() != null) {
             String documentName = messageObject.getDocument().file_name;
             if (StrUtil.isNotBlank(documentName)) {
@@ -616,7 +615,7 @@
                 )
                 ) return false;
             }
-=======
+        }
         if (messageObject.type == MessageObject.TYPE_STORY) {
             if (!SharedConfig.isAutoplayVideo()) return false;
             TLRPC.TL_messageMediaStory mediaStory = (TLRPC.TL_messageMediaStory) MessageObject.getMedia(messageObject);
@@ -625,7 +624,6 @@
                 return false;
             }
             return true;
->>>>>>> 59a0bc1a
         }
         return canDownloadMedia(messageObject.messageOwner) == 1;
     }
