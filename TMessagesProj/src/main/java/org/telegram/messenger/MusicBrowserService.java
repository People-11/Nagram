--- conflicted
+++ resolved
@@ -97,11 +97,7 @@
 
         Context context = getApplicationContext();
         Intent intent = new Intent(context, LaunchActivity.class);
-<<<<<<< HEAD
-        PendingIntent pi = PendingIntent.getActivity(context, 99, intent, PendingIntent.FLAG_UPDATE_CURRENT | PendingIntent.FLAG_IMMUTABLE);
-=======
         PendingIntent pi = PendingIntent.getActivity(context, 99, intent, PendingIntent.FLAG_MUTABLE | PendingIntent.FLAG_UPDATE_CURRENT);
->>>>>>> 0e17caa7
         mediaSession.setSessionActivity(pi);
 
         Bundle extras = new Bundle();
