--- conflicted
+++ resolved
@@ -57,13 +57,8 @@
         }
     }
 
-<<<<<<< HEAD
-    private boolean hasImports() {
+    private boolean hasImportingHistory() {
         for (int a : SharedConfig.activeAccounts) {
-=======
-    private boolean hasImportingHistory() {
-        for (int a = 0; a < UserConfig.MAX_ACCOUNT_COUNT; a++) {
->>>>>>> dd2b001b
             if (SendMessagesHelper.getInstance(a).isImportingHistory()) {
                 return true;
             }
