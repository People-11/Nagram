--- conflicted
+++ resolved
@@ -324,44 +324,6 @@
         return requestToken;
     }
 
-<<<<<<< HEAD
-                long startRequestTime = 0;
-                if (BuildVars.DEBUG_PRIVATE_VERSION && BuildVars.LOGS_ENABLED) {
-                    startRequestTime = System.currentTimeMillis();
-                }
-                long finalStartRequestTime = startRequestTime;
-                native_sendRequest(currentAccount, buffer.address, (response, errorCode, errorText, networkType, timestamp, requestMsgId) -> {
-                    try {
-                        TLObject resp = null;
-                        TLRPC.TL_error error = null;
-
-                        if (response != 0) {
-                            NativeByteBuffer buff = NativeByteBuffer.wrap(response);
-                            buff.reused = true;
-                            try {
-                                resp = object.deserializeResponse(buff, buff.readInt32(true), true);
-                            } catch (Exception e2) {
-                                if (BuildVars.DEBUG_PRIVATE_VERSION) {
-                                    throw e2;
-                                }
-                                FileLog.fatal(e2);
-                                return;
-                            }
-                        } else if (errorText != null) {
-                            error = new TLRPC.TL_error();
-                            error.code = errorCode;
-                            error.text = errorText;
-                            if (BuildVars.LOGS_ENABLED) {
-                                FileLog.e(object + " got error " + error.code + " " + error.text);
-                            }
-                            if (NaConfig.INSTANCE.getShowRPCError().Bool()) {
-                                ErrorDatabase.showErrorToast(object, errorText);
-                            }
-                        }
-                        if (BuildVars.DEBUG_PRIVATE_VERSION && !getUserConfig().isClientActivated() && error != null && error.code == 400 && Objects.equals(error.text, "CONNECTION_NOT_INITED")) {
-                            if (BuildVars.LOGS_ENABLED) {
-                                FileLog.d("Cleanup keys for " + currentAccount + " because of CONNECTION_NOT_INITED");
-=======
     private void sendRequestInternal(TLObject object, RequestDelegate onComplete, RequestDelegateTimestamp onCompleteTimestamp, QuickAckDelegate onQuickAck, WriteToSocketDelegate onWriteToSocket, int flags, int datacenterId, int connetionType, boolean immediate, int requestToken) {
         if (BuildVars.LOGS_ENABLED) {
             FileLog.d("send request " + object + " with token = " + requestToken);
@@ -389,7 +351,6 @@
                         } catch (Exception e2) {
                             if (BuildVars.DEBUG_PRIVATE_VERSION) {
                                 throw e2;
->>>>>>> b93a338a
                             }
                             FileLog.fatal(e2);
                             return;
