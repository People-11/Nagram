package org.telegram.tgnet;

import android.annotation.SuppressLint;
import android.app.Activity;
import android.content.Context;
import android.content.SharedPreferences;
import android.content.pm.InstallSourceInfo;
import android.content.pm.PackageInfo;
import android.os.AsyncTask;
import android.os.Build;
import android.os.SystemClock;
import android.text.TextUtils;
import android.util.Base64;
import android.util.SparseArray;
import android.util.LongSparseArray;
import android.util.SparseIntArray;

import androidx.annotation.Keep;

import com.google.android.exoplayer2.upstream.DefaultBandwidthMeter;
import com.google.android.gms.tasks.Task;
import com.google.android.play.core.integrity.IntegrityManager;
import com.google.android.play.core.integrity.IntegrityManagerFactory;
import com.google.android.play.core.integrity.IntegrityTokenRequest;
import com.google.android.play.core.integrity.IntegrityTokenResponse;
//import com.google.firebase.remoteconfig.FirebaseRemoteConfig;

import org.json.JSONArray;
import org.json.JSONObject;
import org.telegram.messenger.AccountInstance;
import org.telegram.messenger.AndroidUtilities;
import org.telegram.messenger.ApplicationLoader;
import org.telegram.messenger.BaseController;
import org.telegram.messenger.BuildConfig;
import org.telegram.messenger.BuildVars;
import org.telegram.messenger.CaptchaController;
import org.telegram.messenger.EmuDetector;
import org.telegram.messenger.FileLoadOperation;
import org.telegram.messenger.FileLoader;
import org.telegram.messenger.FileLog;
import org.telegram.messenger.FileUploadOperation;
import org.telegram.messenger.KeepAliveJob;
import org.telegram.messenger.LocaleController;
import org.telegram.messenger.MessagesController;
import org.telegram.messenger.NotificationCenter;
import org.telegram.messenger.PushListenerController;
import org.telegram.messenger.SharedConfig;
import org.telegram.messenger.StatsController;
import org.telegram.messenger.UserConfig;
import org.telegram.messenger.Utilities;
import org.telegram.tgnet.tl.TL_account;
import org.telegram.tgnet.tl.TL_stories;
import org.telegram.ui.Components.VideoPlayer;
import org.telegram.ui.LoginActivity;

import java.io.File;
import java.net.Inet4Address;
import java.net.Inet6Address;
import java.net.InetAddress;
import java.net.InterfaceAddress;
import java.net.NetworkInterface;
import java.net.SocketTimeoutException;
import java.net.URL;
import java.net.URLConnection;
import java.util.ArrayList;
import java.util.Collections;
import java.util.Enumeration;
import java.util.HashMap;
import java.util.List;
import java.util.Objects;
import java.util.TimeZone;
import java.util.concurrent.BlockingQueue;
import java.util.concurrent.ConcurrentHashMap;
import java.util.concurrent.Executor;
import java.util.concurrent.LinkedBlockingQueue;
import java.util.concurrent.ThreadFactory;
import java.util.concurrent.ThreadPoolExecutor;
import java.util.concurrent.TimeUnit;
import java.util.concurrent.atomic.AtomicInteger;

import javax.net.ssl.SSLException;

import cn.hutool.core.util.StrUtil;
import tw.nekomimi.nekogram.NekoConfig;
import tw.nekomimi.nekogram.NekoXConfig;
import tw.nekomimi.nekogram.utils.AyuGhostUtils;
import tw.nekomimi.nekogram.utils.DnsFactory;
import tw.nekomimi.nekogram.ErrorDatabase;

import tw.nekomimi.nekogram.utils.ProxyUtil;
import xyz.nextalone.nagram.NaConfig;

public class ConnectionsManager extends BaseController {

    public final static int ConnectionTypeGeneric = 1;
    public final static int ConnectionTypeDownload = 2;
    public final static int ConnectionTypeUpload = 4;
    public final static int ConnectionTypePush = 8;
    public final static int ConnectionTypeDownload2 = ConnectionTypeDownload | (1 << 16);

    public final static int FileTypePhoto = 0x01000000;
    public final static int FileTypeVideo = 0x02000000;
    public final static int FileTypeAudio = 0x03000000;
    public final static int FileTypeFile = 0x04000000;

    public final static int RequestFlagEnableUnauthorized = 1;
    public final static int RequestFlagFailOnServerErrors = 2;
    public final static int RequestFlagCanCompress = 4;
    public final static int RequestFlagWithoutLogin = 8;
    public final static int RequestFlagTryDifferentDc = 16;
    public final static int RequestFlagForceDownload = 32;
    public final static int RequestFlagInvokeAfter = 64;
    public final static int RequestFlagNeedQuickAck = 128;
    public final static int RequestFlagDoNotWaitFloodWait = 1024;
    public final static int RequestFlagListenAfterCancel = 2048;
    public final static int RequestFlagFailOnServerErrorsExceptFloodWait = 65536;

    public final static int ConnectionStateConnecting = 1;
    public final static int ConnectionStateWaitingForNetwork = 2;
    public final static int ConnectionStateConnected = 3;
    public final static int ConnectionStateConnectingToProxy = 4;
    public final static int ConnectionStateUpdating = 5;

    public final static byte USE_IPV4_ONLY = 0;
    public final static byte USE_IPV6_ONLY = 1;
    public final static byte USE_IPV4_IPV6_RANDOM = 2;

    private static long lastDnsRequestTime;

    public final static int DEFAULT_DATACENTER_ID = Integer.MAX_VALUE;

    private long lastPauseTime = System.currentTimeMillis();
    private boolean appPaused = true;
    private boolean isUpdating;
    private int connectionState;
    private AtomicInteger lastRequestToken = new AtomicInteger(1);
    private int appResumeCount;

    private static AsyncTask currentTask;

    private static HashMap<String, ResolveHostByNameTask> resolvingHostnameTasks = new HashMap<>();

    public static final Executor DNS_THREAD_POOL_EXECUTOR;
    public static final int CPU_COUNT = Runtime.getRuntime().availableProcessors();
    private static final int CORE_POOL_SIZE = Math.max(2, Math.min(CPU_COUNT - 1, 4));
    private static final int MAXIMUM_POOL_SIZE = CPU_COUNT * 2 + 1;
    private static final int KEEP_ALIVE_SECONDS = 30;
    private static final BlockingQueue<Runnable> sPoolWorkQueue = new LinkedBlockingQueue<>(128);
    private static final ThreadFactory sThreadFactory = new ThreadFactory() {
        private final AtomicInteger mCount = new AtomicInteger(1);

        public Thread newThread(Runnable r) {
            return new Thread(r, "DnsAsyncTask #" + mCount.getAndIncrement());
        }
    };

    private boolean forceTryIpV6;

    static {
        ThreadPoolExecutor threadPoolExecutor = new ThreadPoolExecutor(CORE_POOL_SIZE, MAXIMUM_POOL_SIZE, KEEP_ALIVE_SECONDS, TimeUnit.SECONDS, sPoolWorkQueue, sThreadFactory);
        threadPoolExecutor.allowCoreThreadTimeOut(true);
        DNS_THREAD_POOL_EXECUTOR = threadPoolExecutor;
    }

    public void setForceTryIpV6(boolean forceTryIpV6) {
        if (this.forceTryIpV6 != forceTryIpV6) {
            this.forceTryIpV6 = forceTryIpV6;
            checkConnection();
        }
    }

    public void discardConnection(int dcId, int connectionType) {
        Utilities.stageQueue.postRunnable(() -> {
            native_discardConnection(currentAccount, dcId, connectionType);
        });
    }

    public void failNotRunningRequest(int requestToken) {
        Utilities.stageQueue.postRunnable(() -> {
            native_failNotRunningRequest(currentAccount, requestToken);
        });
    }

    private static class ResolvedDomain {

        public InetAddress[] addresses;
        long ttl;

        public ResolvedDomain(InetAddress[] a, long t) {
            addresses = a;
            ttl = t;
        }

        public String getAddress() {
            if (addresses.length == 0) return "";
            return addresses[Utilities.random.nextInt(addresses.length)].getHostAddress();
        }
    }

    private static HashMap<String, ResolvedDomain> dnsCache = new HashMap<>();

    private static int lastClassGuid = 1;

    private static SparseArray<ConnectionsManager> Instance = new SparseArray<>();

    public static ConnectionsManager getInstance(int num) {
        ConnectionsManager localInstance = Instance.get(num);
        if (localInstance == null) {
            synchronized (ConnectionsManager.class) {
                localInstance = Instance.get(num);
                if (localInstance == null) {
                    Instance.put(num, localInstance = new ConnectionsManager(num));

                    if (_enabled == Boolean.TRUE) {
                        native_setProxySettings(num, _address, _port, _username, _password, _secret);
                    }
                }
            }
        }
        return localInstance;
    }

    public ConnectionsManager(int instance) {
        super(instance);
        ConnectionsManager.native_setJava(instance);
        connectionState = native_getConnectionState(currentAccount);
        String deviceModel;
        String systemLangCode;
        String langCode;
        String appVersion;
        String systemVersion;
        File config = ApplicationLoader.getFilesDirFixed();
        if (instance != 0) {
            config = new File(config, "account" + instance);
            config.mkdirs();
        }
        String configPath = config.toString();
        boolean enablePushConnection = isPushConnectionEnabled();
        getUserConfig().loadConfig();

        try {
            systemLangCode = LocaleController.getSystemLocaleStringIso639().toLowerCase();
            langCode = MessagesController.getGlobalMainSettings().getString("lang_code", systemLangCode);
            deviceModel = Build.MANUFACTURER + Build.MODEL;
            String versionName = BuildConfig.VERSION_NAME;
            if (versionName.contains("-")) {
                versionName = StrUtil.subBefore(versionName, "-", false);
            }
            appVersion = versionName + " (" + BuildConfig.VERSION_CODE + ")";
            systemVersion = "SDK " + Build.VERSION.SDK_INT;
        } catch (Exception ignored) {
            systemLangCode = "en";
            langCode = "";
            deviceModel = "Android unknown";
            appVersion = "App version unknown";
            systemVersion = "SDK " + Build.VERSION.SDK_INT;
        }
        if (systemLangCode.trim().length() == 0) {
            systemLangCode = "en";
        }
        if (deviceModel.trim().length() == 0) {
            deviceModel = "Android unknown";
        }
        if (appVersion.trim().length() == 0) {
            appVersion = "App version unknown";
        }
        if (systemVersion.trim().length() == 0) {
            systemVersion = "SDK Unknown";
        }
        getUserConfig().loadConfig();
        String pushString = getRegId();
        String fingerprint = AndroidUtilities.getCertificateSHA256Fingerprint();

        int timezoneOffset = (TimeZone.getDefault().getRawOffset() + TimeZone.getDefault().getDSTSavings()) / 1000;
        SharedPreferences mainPreferences;
        if (currentAccount == 0) {
            mainPreferences = ApplicationLoader.applicationContext.getSharedPreferences("mainconfig", Activity.MODE_PRIVATE);
        } else {
            mainPreferences = ApplicationLoader.applicationContext.getSharedPreferences("mainconfig" + currentAccount, Activity.MODE_PRIVATE);
        }
        forceTryIpV6 = mainPreferences.getBoolean("forceTryIpV6", false);
        boolean userPremium = false;
        if (getUserConfig().getCurrentUser() != null) {
            userPremium = getUserConfig().getCurrentUser().premium;
        }
        init(BuildConfig.VERSION_CODE, TLRPC.LAYER, NekoXConfig.currentAppId(), deviceModel, systemVersion, appVersion, langCode, systemLangCode, configPath, FileLog.getNetworkLogPath(), pushString, fingerprint, timezoneOffset, getUserConfig().getClientUserId(), userPremium, enablePushConnection);
    }

    private String getRegId() {
        String pushString = SharedConfig.pushString;
        if (!TextUtils.isEmpty(pushString) && SharedConfig.pushType == PushListenerController.PUSH_TYPE_HUAWEI) {
            pushString = "huawei://" + pushString;
        }
        if (TextUtils.isEmpty(pushString) && !TextUtils.isEmpty(SharedConfig.pushStringStatus)) {
            pushString = SharedConfig.pushStringStatus;
        }
        if (TextUtils.isEmpty(pushString)) {
            String tag = SharedConfig.pushType == PushListenerController.PUSH_TYPE_FIREBASE ? "FIREBASE" : "HUAWEI";
            pushString = SharedConfig.pushStringStatus = "__" + tag + "_GENERATING_SINCE_" + getCurrentTime() + "__";
        }
        return pushString;
    }

    public boolean isPushConnectionEnabled() {
        SharedPreferences preferences = MessagesController.getGlobalNotificationsSettings();
        if (preferences.contains("pushConnection")) {
            return preferences.getBoolean("pushConnection", true);
        } else {
            return MessagesController.getMainSettings(UserConfig.selectedAccount).getBoolean("backgroundConnection", false);
        }
    }

    public long getCurrentTimeMillis() {
        return native_getCurrentTimeMillis(currentAccount);
    }

    public int getCurrentTime() {
        return native_getCurrentTime(currentAccount);
    }

    public int getCurrentDatacenterId() {
        return native_getCurrentDatacenterId(currentAccount);
    }

    public int getTimeDifference() {
        return native_getTimeDifference(currentAccount);
    }

<<<<<<< HEAD
    private boolean ayuGhostShouldSend(TLObject object) {
        // --- 不发送动态已读 ---
        if (!NekoConfig.sendReadStoryPackets &&
                (object instanceof TL_stories.TL_stories_readStories ||
                        object instanceof TL_stories.TL_stories_incrementStoryViews)) {
            return false;
        }
        // --- 不发送输入状态 ---
        if (!NekoConfig.sendUploadProgress &&
                (object instanceof TLRPC.TL_messages_setTyping ||
                        object instanceof TLRPC.TL_messages_setEncryptedTyping)) {
            return false;
        }
        // --- 不发送已读消息 ---
        if (!NekoConfig.sendReadMessagePackets && !AyuGhostUtils.getAllowReadPacket() &&
                (object instanceof TLRPC.TL_messages_readHistory ||
                        object instanceof TLRPC.TL_messages_readMessageContents ||
                        object instanceof TLRPC.TL_channels_readHistory ||
                        object instanceof TLRPC.TL_channels_readMessageContents)) {
            return false;
        }
        return true;
    }

    private RequestDelegate ayuGhostApplyCallbackHooks(TLObject object, RequestDelegate onComplete) {
        // --- 发送消息后自动已读对面消息 ---
        if (NekoConfig.markReadAfterSend && !NekoConfig.sendReadMessagePackets) {
            onComplete = ayuGhostWrapMarkReadHook(object, onComplete);
        }
        // --- 在线后立即离线 ---
        if (NekoConfig.sendOfflineAfterOnline &&
                (object instanceof TLRPC.TL_messages_sendMessage ||
                        object instanceof TLRPC.TL_messages_sendMedia ||
                        object instanceof TLRPC.TL_messages_sendMultiMedia)) {
            onComplete = ayuGhostWrapOfflineHook(object, onComplete);
        }
        return onComplete;
    }

    private RequestDelegate ayuGhostWrapMarkReadHook(TLObject object, RequestDelegate origCallback) {
        TLRPC.InputPeer peer;
        if (object instanceof TLRPC.TL_messages_sendMessage) {
            peer = ((TLRPC.TL_messages_sendMessage) object).peer;
        } else if (object instanceof TLRPC.TL_messages_sendMedia) {
            peer = ((TLRPC.TL_messages_sendMedia) object).peer;
        } else if (object instanceof TLRPC.TL_messages_sendMultiMedia) {
            peer = ((TLRPC.TL_messages_sendMultiMedia) object).peer;
        } else {
            peer = null;
        }
        if (peer == null) return origCallback;
        var dialogId = AyuGhostUtils.getDialogId(peer);
        return (response, error) -> {
            origCallback.run(response, error);
            getMessagesStorage().getDialogMaxMessageId(dialogId, maxId -> {
                TLRPC.TL_messages_readHistory request = new TLRPC.TL_messages_readHistory();
                request.peer = peer;
                request.max_id = maxId;
                AyuGhostUtils.setAllowReadPacket(true, 1);
                sendRequest(request, (a1, a2) -> {});
            });
        };
    }

    private RequestDelegate ayuGhostWrapOfflineHook(TLObject object, RequestDelegate origCallback) {
        TL_account.updateStatus offlineRequest = new TL_account.updateStatus();
        offlineRequest.offline = true;
        return (response, error) -> {
            origCallback.run(response, error);
            new android.os.Handler().postDelayed(() -> sendRequest(offlineRequest, null), 500);
        };
=======
    public <T extends TLObject> int sendRequestTyped(TLMethod<T> method, Executor executor, Utilities.Callback2<T, TLRPC.TL_error> completionBlock) {
        return sendRequest(method, (res, err) -> {
            //noinspection unchecked
            T result = (T) res;

            if (executor != null) {
                executor.execute(() -> completionBlock.run(result, err));
            } else {
                completionBlock.run(result, err);
            }
        });
>>>>>>> ddc90f16
    }

    public int sendRequest(TLObject object, RequestDelegate completionBlock) {
        return sendRequest(object, completionBlock, null, 0);
    }

    public int sendRequest(TLObject object, RequestDelegate completionBlock, int flags) {
        return sendRequest(object, completionBlock, null, null, null, flags, DEFAULT_DATACENTER_ID, ConnectionTypeGeneric, true);
    }

    public int sendRequest(TLObject object, RequestDelegate completionBlock, int flags, int connectionType) {
        return sendRequest(object, completionBlock, null, null, null, flags, DEFAULT_DATACENTER_ID, connectionType, true);
    }

    public int sendRequest(TLObject object, RequestDelegateTimestamp completionBlock, int flags, int connectionType, int datacenterId) {
        return sendRequest(object, null, completionBlock, null, null, flags, datacenterId, connectionType, true);
    }

    public int sendRequest(TLObject object, RequestDelegate completionBlock, QuickAckDelegate quickAckBlock, int flags) {
        return sendRequest(object, completionBlock, null, quickAckBlock, null, flags, DEFAULT_DATACENTER_ID, ConnectionTypeGeneric, true);
    }

    public int sendRequest(final TLObject object, final RequestDelegate onComplete, final QuickAckDelegate onQuickAck, final WriteToSocketDelegate onWriteToSocket, final int flags, final int datacenterId, final int connectionType, final boolean immediate) {
        return sendRequest(object, onComplete, null, onQuickAck, onWriteToSocket, flags, datacenterId, connectionType, immediate);
    }

    public int sendRequestSync(final TLObject object, final RequestDelegate onComplete, final QuickAckDelegate onQuickAck, final WriteToSocketDelegate onWriteToSocket, final int flags, final int datacenterId, final int connectionType, final boolean immediate) {
        final int requestToken = lastRequestToken.getAndIncrement();
        sendRequestInternal(object, onComplete, null, onQuickAck, onWriteToSocket, flags, datacenterId, connectionType, immediate, requestToken);
        return requestToken;
    }

    public int sendRequest(final TLObject object, final RequestDelegate onComplete, final RequestDelegateTimestamp onCompleteTimestamp, final QuickAckDelegate onQuickAck, final WriteToSocketDelegate onWriteToSocket, final int flags, final int datacenterId, final int connectionType, final boolean immediate) {
        final int requestToken = lastRequestToken.getAndIncrement();
        Utilities.stageQueue.postRunnable(() -> {
            sendRequestInternal(object, onComplete, onCompleteTimestamp, onQuickAck, onWriteToSocket, flags, datacenterId, connectionType, immediate, requestToken);
        });
        return requestToken;
    }

    private void sendRequestInternal(TLObject object, RequestDelegate onCompleteOrig, RequestDelegateTimestamp onCompleteTimestamp, QuickAckDelegate onQuickAck, WriteToSocketDelegate onWriteToSocket, int flags, int datacenterId, int connectionType, boolean immediate, int requestToken) {
        if (BuildVars.LOGS_ENABLED) {
            FileLog.d("send request " + object + " with token = " + requestToken);
        }
        // start request hook
        {
            // --- 不发送在线状态 ---
            if (!NekoConfig.sendOnlinePackets && object instanceof TL_account.updateStatus) {
                // 不发送在线状态，将状态设置为离线
                TL_account.updateStatus status = (TL_account.updateStatus) object;
                status.offline = true;  // 将在线状态改为离线
            }
            if (!ayuGhostShouldSend(object)) {
                return;
            }
            onCompleteOrig = ayuGhostApplyCallbackHooks(object, onCompleteOrig);
        }
        final var onComplete = onCompleteOrig;
        // --- end request hook
        try {
            NativeByteBuffer buffer = new NativeByteBuffer(object.getObjectSize());
            object.serializeToStream(buffer);
            object.freeResources();

            long startRequestTime = 0;
            if (BuildVars.DEBUG_PRIVATE_VERSION && BuildVars.LOGS_ENABLED || (connectionType & ConnectionTypeDownload) != 0) {
                startRequestTime = System.currentTimeMillis();
            }
            long finalStartRequestTime = startRequestTime;
            listen(requestToken, (response, errorCode, errorText, networkType, timestamp, requestMsgId, dcId) -> {
                try {
                    TLObject resp = null;
                    TLRPC.TL_error error = null;
                    int responseSize = 0;
                    if (response != 0) {
                        NativeByteBuffer buff = NativeByteBuffer.wrap(response);
                        buff.reused = true;
                        responseSize = buff.limit();
                        int magic = buff.readInt32(true);
                        try {
                            resp = object.deserializeResponse(buff, magic, true);
                        } catch (Exception e2) {
                            if (BuildVars.DEBUG_PRIVATE_VERSION) {
                                throw e2;
                            }
                            FileLog.fatal(e2);
                            return;
                        }
                    } else if (errorText != null) {
                        error = new TLRPC.TL_error();
                        error.code = errorCode;
                        error.text = errorText;
                        if (BuildVars.LOGS_ENABLED && error.code != -2000) {
                            FileLog.e(object + " got error " + error.code + " " + error.text);
                        }
                        if (NaConfig.INSTANCE.getShowRPCError().Bool()) {
                            ErrorDatabase.showErrorToast(object, errorText);
                        }
                    }
                    if ((connectionType & ConnectionTypeDownload) != 0 && VideoPlayer.activePlayers.isEmpty()) {
                        long ping_time = native_getCurrentPingTime(currentAccount);
                        final long size = responseSize;
                        final long delta = Math.max(0, (System.currentTimeMillis() - finalStartRequestTime) - ping_time);
                        DefaultBandwidthMeter.getSingletonInstance(ApplicationLoader.applicationContext).onTransfer(size, delta);
                    }
                    if (BuildVars.DEBUG_PRIVATE_VERSION && !getUserConfig().isClientActivated() && error != null && error.code == 400 && Objects.equals(error.text, "CONNECTION_NOT_INITED")) {
                        if (BuildVars.LOGS_ENABLED) {
                            FileLog.d("Cleanup keys for " + currentAccount + " because of CONNECTION_NOT_INITED");
                        }
                        cleanup(true);
                        sendRequest(object, onComplete, onCompleteTimestamp, onQuickAck, onWriteToSocket, flags, datacenterId, connectionType, immediate);
                        return;
                    }
                    if (resp != null) {
                        resp.networkType = networkType;
                    }
                    if (BuildVars.LOGS_ENABLED) {
                        FileLog.d("java received " + resp + (error != null ? " error = " + error : "") + " messageId = 0x" + Long.toHexString(requestMsgId));
                        FileLog.dumpResponseAndRequest(currentAccount, object, resp, error, requestMsgId, finalStartRequestTime, requestToken);
                    }
                    final TLObject finalResponse = resp;
                    final TLRPC.TL_error finalError = error;
                    Utilities.stageQueue.postRunnable(() -> {
                        if (onComplete != null) {
                            onComplete.run(finalResponse, finalError);
                        } else if (onCompleteTimestamp != null) {
                            onCompleteTimestamp.run(finalResponse, finalError, timestamp);
                        } else if (finalResponse instanceof TLRPC.Updates) {
                            KeepAliveJob.finishJob();
                            AccountInstance.getInstance(currentAccount).getMessagesController().processUpdates((TLRPC.Updates) finalResponse, false);
                        }
                        if (finalResponse != null) {
                            finalResponse.freeResources();
                        }
                    });
                } catch (Exception e) {
                    FileLog.e(e);
                }
            }, onQuickAck, onWriteToSocket);
            native_sendRequest(currentAccount, buffer.address, flags, datacenterId, connectionType, immediate, requestToken);
        } catch (Exception e) {
            FileLog.e(e);
        }
    }

    private final ConcurrentHashMap<Integer, RequestCallbacks> requestCallbacks = new ConcurrentHashMap<>();
    private static class RequestCallbacks {
        public RequestDelegateInternal onComplete;
        public QuickAckDelegate onQuickAck;
        public WriteToSocketDelegate onWriteToSocket;
        public Runnable onCancelled;
        public RequestCallbacks(RequestDelegateInternal onComplete, QuickAckDelegate onQuickAck, WriteToSocketDelegate onWriteToSocket) {
            this.onComplete = onComplete;
            this.onQuickAck = onQuickAck;
            this.onWriteToSocket = onWriteToSocket;
        }
    }

    private void listen(int requestToken, RequestDelegateInternal onComplete, QuickAckDelegate onQuickAck, WriteToSocketDelegate onWriteToSocket) {
        requestCallbacks.put(requestToken, new RequestCallbacks(onComplete, onQuickAck, onWriteToSocket));
//        FileLog.d("{rc} listen(" + currentAccount + ", " + requestToken + "): " + requestCallbacks.size() + " requests' callbacks");
    }

    private void listenCancel(int requestToken, Runnable onCancelled) {
        RequestCallbacks callbacks = requestCallbacks.get(requestToken);
        if (callbacks != null) {
            callbacks.onCancelled = onCancelled;
//            FileLog.d("{rc} listenCancel(" + currentAccount + ", " + requestToken + "): " + requestCallbacks.size() + " requests' callbacks");
        } else {
//            FileLog.d("{rc} listenCancel(" + currentAccount + ", " + requestToken + "): callback not found, " + requestCallbacks.size() + " requests' callbacks");
        }
    }

    public static void onRequestClear(int currentAccount, int requestToken, boolean cancelled) {
        ConnectionsManager connectionsManager = getInstance(currentAccount);
        if (connectionsManager == null) return;
        RequestCallbacks callbacks = connectionsManager.requestCallbacks.get(requestToken);
        if (cancelled) {
            if (callbacks != null) {
                if (callbacks.onCancelled != null) {
                    callbacks.onCancelled.run();
                }
                connectionsManager.requestCallbacks.remove(requestToken);
//                FileLog.d("{rc} onRequestClear(" + currentAccount + ", " + requestToken + ", " + cancelled + "): request to cancel is found " + connectionsManager.requestCallbacks.size() + " requests' callbacks");
            } else {
//                FileLog.d("{rc} onRequestClear(" + currentAccount + ", " + requestToken + ", " + cancelled + "): request to cancel is not found " + connectionsManager.requestCallbacks.size() + " requests' callbacks");
            }
        } else if (callbacks != null) {
            connectionsManager.requestCallbacks.remove(requestToken);
//            FileLog.d("{rc} onRequestClear(" + currentAccount + ", " + requestToken + ", " + cancelled + "): " + connectionsManager.requestCallbacks.size() + " requests' callbacks");
        }
    }

    public static void onRequestComplete(int currentAccount, int requestToken, long response, int errorCode, String errorText, int networkType, long timestamp, long requestMsgId, int dcId) {
        ConnectionsManager connectionsManager = getInstance(currentAccount);
        if (connectionsManager == null) return;
        RequestCallbacks callbacks = connectionsManager.requestCallbacks.get(requestToken);
        connectionsManager.requestCallbacks.remove(requestToken);
        if (callbacks != null) {
            if (callbacks.onComplete != null) {
                callbacks.onComplete.run(response, errorCode, errorText, networkType, timestamp, requestMsgId, dcId);
            }
//            FileLog.d("{rc} onRequestComplete(" + currentAccount + ", " + requestToken + "): found request " + requestToken + ", " + connectionsManager.requestCallbacks.size() + " requests' callbacks");
        } else {
//            FileLog.d("{rc} onRequestComplete(" + currentAccount + ", " + requestToken + "): not found request " + requestToken + "! " + connectionsManager.requestCallbacks.size() + " requests' callbacks");
        }
    }

    public static void onRequestQuickAck(int currentAccount, int requestToken) {
        ConnectionsManager connectionsManager = getInstance(currentAccount);
        if (connectionsManager == null) return;
        RequestCallbacks callbacks = connectionsManager.requestCallbacks.get(requestToken);
        if (callbacks != null) {
            if (callbacks.onQuickAck != null) {
                callbacks.onQuickAck.run();
            }
//            FileLog.d("{rc} onRequestQuickAck(" + currentAccount + ", " + requestToken + "): found request " + requestToken + ", " + connectionsManager.requestCallbacks.size() + " requests' callbacks");
        } else {
//            FileLog.d("{rc} onRequestQuickAck(" + currentAccount + ", " + requestToken + "): not found request " + requestToken + "! " + connectionsManager.requestCallbacks.size() + " requests' callbacks");
        }
    }

    public static void onRequestWriteToSocket(int currentAccount, int requestToken) {
        ConnectionsManager connectionsManager = getInstance(currentAccount);
        if (connectionsManager == null) return;
        RequestCallbacks callbacks = connectionsManager.requestCallbacks.get(requestToken);
        if (callbacks != null) {
            if (callbacks.onWriteToSocket != null) {
                callbacks.onWriteToSocket.run();
            }
//            FileLog.d("{rc} onRequestWriteToSocket(" + currentAccount + ", " + requestToken + "): found request " + requestToken + ", " + connectionsManager.requestCallbacks.size() + " requests' callbacks");
        } else {
//            FileLog.d("{rc} onRequestWriteToSocket(" + currentAccount + ", " + requestToken + "): not found request " + requestToken + "! " + connectionsManager.requestCallbacks.size() + " requests' callbacks");
        }
    }

    public void cancelRequest(int token, boolean notifyServer) {
        cancelRequest(token, notifyServer, null);
    }

    public void cancelRequest(int token, boolean notifyServer, Runnable onCancelled) {
        Utilities.stageQueue.postRunnable(() -> {
            if (onCancelled != null) {
                listenCancel(token, () -> {
                    Utilities.stageQueue.postRunnable(onCancelled);
                });
            }
            native_cancelRequest(currentAccount, token, notifyServer);
        });
    }

    public void cleanup(boolean resetKeys) {
        native_cleanUp(currentAccount, resetKeys);
    }

    public void cancelRequestsForGuid(int guid) {
        Utilities.stageQueue.postRunnable(() -> {
            native_cancelRequestsForGuid(currentAccount, guid);
        });
    }

    public void bindRequestToGuid(int requestToken, int guid) {
        if (guid == 0) {
            return;
        }
        native_bindRequestToGuid(currentAccount, requestToken, guid);
    }

    public void applyDatacenterAddress(int datacenterId, String ipAddress, int port) {
        native_applyDatacenterAddress(currentAccount, datacenterId, ipAddress, port);
    }

    public int getConnectionState() {
        if (connectionState == ConnectionStateConnected && isUpdating) {
            return ConnectionStateUpdating;
        }
        return connectionState;
    }

    public void setUserId(long id) {
        native_setUserId(currentAccount, id);
    }

    public void checkConnection() {
        byte selectedStrategy = getIpStrategy();
        if (BuildVars.LOGS_ENABLED) {
            FileLog.d("selected ip strategy " + selectedStrategy);
        }
        native_setIpStrategy(currentAccount, selectedStrategy);
        native_setNetworkAvailable(currentAccount, ApplicationLoader.isNetworkOnline(), ApplicationLoader.getCurrentNetworkType(), ApplicationLoader.isConnectionSlow());
    }

    public void setPushConnectionEnabled(boolean value) {
        native_setPushConnectionEnabled(currentAccount, value);
    }

    public void init(int version, int layer, int apiId, String deviceModel, String systemVersion, String appVersion, String langCode, String systemLangCode, String configPath, String logPath, String regId, String cFingerprint, int timezoneOffset, long userId, boolean userPremium, boolean enablePushConnection) {

        String installer = "";
        try {
            Context context = ApplicationLoader.applicationContext;
            if (Build.VERSION.SDK_INT >= 30) {
                InstallSourceInfo installSourceInfo = context.getPackageManager().getInstallSourceInfo(context.getPackageName());
                if (installSourceInfo != null) {
                    installer = installSourceInfo.getInitiatingPackageName();
                    if (installer == null) {
                        installer = installSourceInfo.getInstallingPackageName();
                    }
                }
            } else {
                installer = context.getPackageManager().getInstallerPackageName(context.getPackageName());
            }
        } catch (Throwable ignore) {

        }
        if (installer == null) {
            installer = "";
        }
        String packageId = "";
        try {
            packageId = ApplicationLoader.applicationContext.getPackageName();
        } catch (Throwable ignore) {

        }
        if (packageId == null) {
            packageId = "";
        }

        native_init(currentAccount, version, layer, apiId, deviceModel, systemVersion, appVersion, langCode, systemLangCode, configPath, logPath, regId, cFingerprint, installer, packageId, timezoneOffset, userId, userPremium, enablePushConnection, ApplicationLoader.isNetworkOnline(), ApplicationLoader.getCurrentNetworkType(), SharedConfig.measureDevicePerformanceClass());

        Utilities.stageQueue.postRunnable(() -> {
            if (SharedConfig.isProxyEnabled()) {
                native_setProxySettings(currentAccount, SharedConfig.currentProxy.address, SharedConfig.currentProxy.port, SharedConfig.currentProxy.username, SharedConfig.currentProxy.password, SharedConfig.currentProxy.secret);
            }
            checkConnection();

        });
    }

    public static void setLangCode(String langCode) {
        langCode = langCode.replace('_', '-').toLowerCase();
        for (int a : SharedConfig.activeAccounts) {
            native_setLangCode(a, langCode);
        }
        MessagesController.getGlobalMainSettings().edit().putString("lang_code", langCode).apply();
    }

    public static void setRegId(String regId, @PushListenerController.PushType int type, String status) {
        String pushString = regId;
        if (!TextUtils.isEmpty(pushString) && type == PushListenerController.PUSH_TYPE_HUAWEI) {
            pushString = "huawei://" + pushString;
        }
        if (TextUtils.isEmpty(pushString) && !TextUtils.isEmpty(status)) {
            pushString = status;
        }
        if (TextUtils.isEmpty(pushString)) {
            String tag = type == PushListenerController.PUSH_TYPE_FIREBASE ? "FIREBASE" : "HUAWEI";
            pushString = SharedConfig.pushStringStatus = "__" + tag + "_GENERATING_SINCE_" + getInstance(0).getCurrentTime() + "__";
        }
        for (int a : SharedConfig.activeAccounts) {
            native_setRegId(a, pushString);
        }
    }

    public static void setSystemLangCode(String langCode) {
        langCode = langCode.replace('_', '-').toLowerCase();
        for (int a : SharedConfig.activeAccounts) {
            native_setSystemLangCode(a, langCode);
        }
    }

    public void switchBackend(boolean restart) {
        SharedPreferences preferences = MessagesController.getGlobalMainSettings();
        preferences.edit().remove("language_showed2").apply();
        native_switchBackend(currentAccount, restart);
    }

    public boolean isTestBackend() {
        return native_isTestBackend(currentAccount) != 0;
    }

    public void resumeNetworkMaybe() {
        native_resumeNetwork(currentAccount, true);
    }

    public void updateDcSettings() {
        native_updateDcSettings(currentAccount);
    }

    public long getPauseTime() {
        return lastPauseTime;
    }

    public long checkProxy(String address, int port, String username, String password, String secret, RequestTimeDelegate requestTimeDelegate) {
        if (TextUtils.isEmpty(address)) {
            return 0;
        }
        if (address == null) {
            address = "";
        }
        if (username == null) {
            username = "";
        }
        if (password == null) {
            password = "";
        }
        if (secret == null) {
            secret = "";
        }
        return native_checkProxy(currentAccount, address, port, username, password, secret, requestTimeDelegate);
    }

    public void setAppPaused(final boolean value, final boolean byScreenState) {
        if (!byScreenState) {
            appPaused = value;
            if (BuildVars.LOGS_ENABLED) {
                FileLog.d("app paused = " + value);
            }
            if (value) {
                appResumeCount--;
            } else {
                appResumeCount++;
            }
            if (BuildVars.LOGS_ENABLED) {
                FileLog.d("app resume count " + appResumeCount);
            }
            if (appResumeCount < 0) {
                appResumeCount = 0;
            }
        }
        if (appResumeCount == 0) {
            if (lastPauseTime == 0) {
                lastPauseTime = System.currentTimeMillis();
            }
            native_pauseNetwork(currentAccount);
        } else {
            if (appPaused) {
                return;
            }
            if (BuildVars.LOGS_ENABLED) {
                FileLog.d("reset app pause time");
            }
            if (lastPauseTime != 0 && System.currentTimeMillis() - lastPauseTime > 5000) {
                getContactsController().checkContacts();
            }
            lastPauseTime = 0;
            native_resumeNetwork(currentAccount, false);
        }
    }

    public static void onUnparsedMessageReceived(long address, final int currentAccount, long messageId) {
        try {
            NativeByteBuffer buff = NativeByteBuffer.wrap(address);
            buff.reused = true;
            int constructor = buff.readInt32(true);
            final TLObject message = TLClassStore.Instance().TLdeserialize(buff, constructor, true);
            FileLog.dumpUnparsedMessage(message, messageId, currentAccount);
            if (message instanceof TLRPC.Updates) {
                if (BuildVars.LOGS_ENABLED) {
                    FileLog.d("java received " + message);
                }
                KeepAliveJob.finishJob();
                Utilities.stageQueue.postRunnable(() -> AccountInstance.getInstance(currentAccount).getMessagesController().processUpdates((TLRPC.Updates) message, false));
            } else {
                if (BuildVars.LOGS_ENABLED) {
                    FileLog.d(String.format("java received unknown constructor 0x%x", constructor));
                }
            }
        } catch (Exception e) {
            FileLog.e(e);
        }
    }

    public static void onUpdate(final int currentAccount) {
        Utilities.stageQueue.postRunnable(() -> AccountInstance.getInstance(currentAccount).getMessagesController().updateTimerProc());
    }

    public static void onSessionCreated(final int currentAccount) {
        Utilities.stageQueue.postRunnable(() -> AccountInstance.getInstance(currentAccount).getMessagesController().getDifference());
    }

    public static void onConnectionStateChanged(final int state, final int currentAccount) {
        try {
            AndroidUtilities.runOnUIThread(() -> {
                getInstance(currentAccount).connectionState = state;
                AccountInstance.getInstance(currentAccount).getNotificationCenter().postNotificationName(NotificationCenter.didUpdateConnectionState);
            });
        } catch (Exception e) {
            FileLog.e(e);
        }
    }

    public static boolean reseting;

    public static void onLogout(final int currentAccount) {
        if (reseting) return;
        AndroidUtilities.runOnUIThread(() -> {
            AccountInstance accountInstance = AccountInstance.getInstance(currentAccount);
            if (accountInstance.getUserConfig().getClientUserId() != 0) {
                accountInstance.getUserConfig().clearConfig();
                accountInstance.getMessagesController().performLogout(0);
            }
        });
    }

    public static int getInitFlags() {
        int flags = 0;
        EmuDetector detector = EmuDetector.with(ApplicationLoader.applicationContext);
        if (detector.detect()) {
            if (BuildVars.LOGS_ENABLED) {
                FileLog.d("detected emu");
            }
            flags |= 1024;
        }
        return flags;
    }

    public static void onBytesSent(int amount, int networkType, final int currentAccount) {
        try {
            AccountInstance.getInstance(currentAccount).getStatsController().incrementSentBytesCount(networkType, StatsController.TYPE_TOTAL, amount);
        } catch (Exception e) {
            FileLog.e(e);
        }
    }

    public static void onRequestNewServerIpAndPort(final int second, final int currentAccount) {
        Utilities.globalQueue.postRunnable(() -> {
            boolean networkOnline = ApplicationLoader.isNetworkOnline();
            Utilities.stageQueue.postRunnable(() -> {

                if (currentTask != null || second == 0 && Math.abs(lastDnsRequestTime - System.currentTimeMillis()) < 10000 || !networkOnline) {
                    if (BuildVars.LOGS_ENABLED) {
                        FileLog.d("don't start task, current task = " + currentTask + " next task = " + second + " time diff = " + Math.abs(lastDnsRequestTime - System.currentTimeMillis()) + " network = " + ApplicationLoader.isNetworkOnline());
                    }
                    return;
                }

                lastDnsRequestTime = System.currentTimeMillis();

                if (BuildVars.LOGS_ENABLED) {
                    FileLog.d("start dns txt task");
                }
                DnsTxtLoadTask task = new DnsTxtLoadTask(currentAccount);
                task.executeOnExecutor(AsyncTask.THREAD_POOL_EXECUTOR, null, null, null);
                currentTask = task;

            });
        });
    }

    public static void onProxyError(int instanceNum) {
        if (UserConfig.selectedAccount != instanceNum) return;

        AndroidUtilities.runOnUIThread(() -> {
            NotificationCenter.getGlobalInstance().postNotificationName(NotificationCenter.needShowAlert, 3);
        });
    }

    public static void getHostByName(String hostName, long address) {
        AndroidUtilities.runOnUIThread(() -> {
            ResolvedDomain resolvedDomain = dnsCache.get(hostName);
            if (resolvedDomain != null && SystemClock.elapsedRealtime() - resolvedDomain.ttl < 5 * 60 * 1000) {
                String addr = resolvedDomain.getAddress();
                native_onHostNameResolved(hostName, address, addr, ProxyUtil.isIpv6Address(addr));
            } else {
                ResolveHostByNameTask task = resolvingHostnameTasks.get(hostName);
                if (task == null) {
                    task = new ResolveHostByNameTask(hostName);
                    try {
                        task.executeOnExecutor(DNS_THREAD_POOL_EXECUTOR, null, null, null);
                    } catch (Throwable e) {
                        FileLog.e(e);
                        native_onHostNameResolved(hostName, address, "", false);
                        return;
                    }
                    resolvingHostnameTasks.put(hostName, task);
                }
                task.addAddress(address);
            }
        });
    }

    public static void onBytesReceived(int amount, int networkType, final int currentAccount) {
        try {
            StatsController.getInstance(currentAccount).incrementReceivedBytesCount(networkType, StatsController.TYPE_TOTAL, amount);
        } catch (Exception e) {
            FileLog.e(e);
        }
    }

    public static void onUpdateConfig(long address, final int currentAccount) {
        try {
            NativeByteBuffer buff = NativeByteBuffer.wrap(address);
            buff.reused = true;
            final TLRPC.TL_config message = TLRPC.TL_config.TLdeserialize(buff, buff.readInt32(true), true);
            if (message != null) {
                Utilities.stageQueue.postRunnable(() -> AccountInstance.getInstance(currentAccount).getMessagesController().updateConfig(message));
            }
        } catch (Exception e) {
            FileLog.e(e);
        }
    }

    public static void onInternalPushReceived(final int currentAccount) {
        if (MessagesController.getInstance(currentAccount).backgroundConnection) {
            KeepAliveJob.startJob();
        }
    }

    private static Boolean _enabled;
    private static String _address;
    private static Integer _port;
    private static String _username;
    private static String _password;
    private static String _secret;

    public static void setProxySettings(boolean enabled, String address, int port, String username, String password, String secret) {
        if (address == null) {
            address = "";
        }
        if (username == null) {
            username = "";
        }
        if (password == null) {
            password = "";
        }
        if (secret == null) {
            secret = "";
        }
        _enabled = enabled;
        if (_enabled) {
            _address = address;
            _port = port;
            _username = username;
            _password = password;
            _secret = secret;
        }

        for (int a : SharedConfig.activeAccounts) {
            if (enabled && !TextUtils.isEmpty(address)) {
                native_setProxySettings(a, address, port, username, password, secret);
            } else {
                native_setProxySettings(a, "", 1080, "", "", "");
            }
            AccountInstance accountInstance = AccountInstance.getInstance(a);
            if (accountInstance.getUserConfig().isClientActivated()) {
                accountInstance.getMessagesController().checkPromoInfo(true);
            }
        }
        if (SharedConfig.loginingAccount != -1) {
            if (enabled && !TextUtils.isEmpty(address)) {
                native_setProxySettings(SharedConfig.loginingAccount, address, port, username, password, secret);
            } else {
                native_setProxySettings(SharedConfig.loginingAccount, "", 1080, "", "", "");
            }
            AccountInstance accountInstance = AccountInstance.getInstance(SharedConfig.loginingAccount);
            if (accountInstance.getUserConfig().isClientActivated()) {
                accountInstance.getMessagesController().checkPromoInfo(true);
            }
        }
    }

    public static native void native_switchBackend(int currentAccount, boolean restart);
    public static native int native_isTestBackend(int currentAccount);

    public static native void native_pauseNetwork(int currentAccount);

    public static native void native_setIpStrategy(int currentAccount, byte value);

    public static native void native_updateDcSettings(int currentAccount);

    public static native void native_setNetworkAvailable(int currentAccount, boolean value, int networkType, boolean slow);

    public static native void native_resumeNetwork(int currentAccount, boolean partial);

    public static native long native_getCurrentTimeMillis(int currentAccount);

    public static native int native_getCurrentTime(int currentAccount);

    public static native int native_getCurrentPingTime(int currentAccount);

    public static native int native_getCurrentDatacenterId(int currentAccount);

    public static native int native_getTimeDifference(int currentAccount);

    public static native void native_sendRequest(int currentAccount, long object, int flags, int datacenterId, int connectionType, boolean immediate, int requestToken);

    public static native void native_cancelRequest(int currentAccount, int token, boolean notifyServer);

    public static native void native_cleanUp(int currentAccount, boolean resetKeys);

    public static native void native_cancelRequestsForGuid(int currentAccount, int guid);

    public static native void native_bindRequestToGuid(int currentAccount, int requestToken, int guid);

    public static native void native_applyDatacenterAddress(int currentAccount, int datacenterId, String ipAddress, int port);

    public static native void native_moveToDatacenter(int currentAccount, int datacenterId);

    public static native int native_getConnectionState(int currentAccount);
    public static native void native_setUserId(int currentAccount, long id);
    public static native void native_init(int currentAccount, int version, int layer, int apiId, String deviceModel, String systemVersion, String appVersion, String langCode, String systemLangCode, String configPath, String logPath, String regId, String cFingerprint, String installer, String packageId, int timezoneOffset, long userId, boolean userPremium, boolean enablePushConnection, boolean hasNetwork, int networkType, int performanceClass);
    public static native void native_setProxySettings(int currentAccount, String address, int port, String username, String password, String secret);

    public static native void native_setLangCode(int currentAccount, String langCode);

    public static native void native_setRegId(int currentAccount, String regId);

    public static native void native_setSystemLangCode(int currentAccount, String langCode);

    public static native void native_setJava(boolean useJavaByteBuffers);

    public static native void native_setJava(int instanceNum);

    public static native void native_setPushConnectionEnabled(int currentAccount, boolean value);

    public static native void native_applyDnsConfig(int currentAccount, long address, String phone, int date);

    public static native long native_checkProxy(int currentAccount, String address, int port, String username, String password, String secret, RequestTimeDelegate requestTimeDelegate);

    public static native void native_onHostNameResolved(String host, long address, String ip, boolean ipv6);

    public static native void native_discardConnection(int currentAccount, int datacenterId, int connectionType);
    public static native void native_failNotRunningRequest(int currentAccount, int token);
    public static native void native_receivedIntegrityCheckClassic(int currentAccount, int requestToken, String nonce, String token);
    public static native void native_receivedCaptchaResult(int currentAccount, int[] requestTokens, String token);
    public static native boolean native_isGoodPrime(byte[] prime, int g);

    public static int generateClassGuid() {
        return lastClassGuid++;
    }

    public boolean alertShowed;

    public void setIsUpdating(final boolean value) {
        AndroidUtilities.runOnUIThread(() -> {
            if (isUpdating == value) {
                return;
            }
            isUpdating = value;
            if (connectionState == ConnectionStateConnected) {
                AccountInstance.getInstance(currentAccount).getNotificationCenter().postNotificationName(NotificationCenter.didUpdateConnectionState);
            } /*else if (connectionState == ConnectionStateConnectingToProxy && !alertShowed) {
                if (getCurrentDatacenterId() == 4 && SharedConfig.currentProxy instanceof SharedConfig.WsProxy) {
                    alertShowed = true;
                    AccountInstance.getInstance(currentAccount).getNotificationCenter().postNotificationName(NotificationCenter.needShowAlert, 3, Unit.INSTANCE);
                }
            }*/
        });
    }

    private static byte ipStrategy = -1;
    public static boolean hasIpv4;
    public static boolean hasStrangeIpv4;
    public static boolean hasIpv6;

    @SuppressLint("NewApi")
    public static byte getIpStrategy() {
        if (Build.VERSION.SDK_INT < 19) {
            return USE_IPV4_ONLY;
        }
        if (ipStrategy != -1) return ipStrategy;

        if (BuildVars.LOGS_ENABLED) {
            try {
                NetworkInterface networkInterface;
                Enumeration<NetworkInterface> networkInterfaces = NetworkInterface.getNetworkInterfaces();
                while (networkInterfaces.hasMoreElements()) {
                    networkInterface = networkInterfaces.nextElement();
                    if (!networkInterface.isUp() || networkInterface.isLoopback() || networkInterface.getInterfaceAddresses().isEmpty()) {
                        continue;
                    }
                    List<InterfaceAddress> interfaceAddresses = networkInterface.getInterfaceAddresses();
                    for (int a = 0; a < interfaceAddresses.size(); a++) {
                        InterfaceAddress address = interfaceAddresses.get(a);
                        InetAddress inetAddress = address.getAddress();
                        if (inetAddress.isLinkLocalAddress() || inetAddress.isLoopbackAddress() || inetAddress.isMulticastAddress()) {
                            continue;
                        }
                    }
                }
            } catch (Throwable e) {
                FileLog.e(e);
            }
        }
        try {
            NetworkInterface networkInterface;
            Enumeration<NetworkInterface> networkInterfaces = NetworkInterface.getNetworkInterfaces();
            while (networkInterfaces.hasMoreElements()) {
                networkInterface = networkInterfaces.nextElement();
                if (!networkInterface.isUp() || networkInterface.isLoopback()) {
                    continue;
                }
                List<InterfaceAddress> interfaceAddresses = networkInterface.getInterfaceAddresses();
                for (int a = 0; a < interfaceAddresses.size(); a++) {
                    InterfaceAddress address = interfaceAddresses.get(a);
                    InetAddress inetAddress = address.getAddress();
                    if (inetAddress.isLinkLocalAddress() || inetAddress.isLoopbackAddress() || inetAddress.isMulticastAddress()) {
                        continue;
                    }
                    if (inetAddress instanceof Inet6Address) {
                        hasIpv6 = true;
                    } else if (inetAddress instanceof Inet4Address) {
                        String addrr = inetAddress.getHostAddress();
                        if (!addrr.startsWith("192.0.0.")) {
                            hasIpv4 = true;
                        } else {
                            hasStrangeIpv4 = true;
                        }
                    }
                }
            }
            if (hasIpv6) {
                if (hasStrangeIpv4) {
                    ipStrategy = USE_IPV4_IPV6_RANDOM;
                }
                if (!hasIpv4) {
                    ipStrategy = USE_IPV6_ONLY;
                }
                if (NekoConfig.useIPv6.Bool()) {
                    ipStrategy = USE_IPV4_IPV6_RANDOM;
                }
                return ipStrategy;
            }
        } catch (Throwable e) {
            FileLog.e(e);
        }

        ipStrategy = USE_IPV4_ONLY;
        return ipStrategy;
    }

    private static class ResolveHostByNameTask extends AsyncTask<Void, Void, ResolvedDomain> {

        private ArrayList<Long> addresses = new ArrayList<>();
        private String currentHostName;

        public ResolveHostByNameTask(String hostName) {
            super();
            currentHostName = hostName;
        }

        public void addAddress(long address) {
            if (addresses.contains(address)) {
                return;
            }
            addresses.add(address);
        }

        protected ResolvedDomain doInBackground(Void... voids) {

            InetAddress[] result;

            try {
                result = DnsFactory.lookup(currentHostName).toArray(new InetAddress[0]);
            } catch (Exception e) {
                result = new InetAddress[0];
            }

            return new ResolvedDomain(result, SystemClock.elapsedRealtime());

        }

        @Override
        protected void onPostExecute(final ResolvedDomain result) {
            if (result != null) {
                dnsCache.put(currentHostName, result);
                for (int a = 0, N = addresses.size(); a < N; a++) {
                    String address = result.getAddress();
                    native_onHostNameResolved(currentHostName, addresses.get(a), address, ProxyUtil.isIpv6Address(address));
                }
            } else {
                for (int a = 0, N = addresses.size(); a < N; a++) {
                    native_onHostNameResolved(currentHostName, addresses.get(a), "", false);
                }
            }
            resolvingHostnameTasks.remove(currentHostName);
        }
    }

    private static class DnsTxtLoadTask extends AsyncTask<Void, Void, NativeByteBuffer> {

        private int currentAccount;
        private int responseDate;

        public DnsTxtLoadTask(int instance) {
            super();
            currentAccount = instance;
        }

        protected NativeByteBuffer doInBackground(Void... voids) {

            String domain = native_isTestBackend(currentAccount) != 0 ? "tapv3.stel.com" : AccountInstance.getInstance(currentAccount).getMessagesController().dcDomainName;
            try {
                List<String> arrayList = DnsFactory.getTxts(domain);
                Collections.sort(arrayList, (o1, o2) -> {
                    int l1 = o1.length();
                    int l2 = o2.length();
                    if (l1 > l2) {
                        return -1;
                    } else if (l1 < l2) {
                        return 1;
                    }
                    return 0;
                });
                StringBuilder builder = new StringBuilder();
                for (int a = 0; a < arrayList.size(); a++) {
                    builder.append(arrayList.get(a).replace("\"", ""));
                }
                byte[] bytes = Base64.decode(builder.toString(), Base64.DEFAULT);
                NativeByteBuffer buffer = new NativeByteBuffer(bytes.length);
                buffer.writeBytes(bytes);
                return buffer;
            } catch (Throwable e) {
                FileLog.e(e, false);
            }
            return null;
        }

        @Override
        protected void onPostExecute(final NativeByteBuffer result) {
            Utilities.stageQueue.postRunnable(() -> {
                currentTask = null;
                if (result != null) {
                    native_applyDnsConfig(currentAccount, result.address, AccountInstance.getInstance(currentAccount).getUserConfig().getClientPhone(), responseDate);
                } else {
                    if (BuildVars.LOGS_ENABLED) {
                        FileLog.d("failed to get dns txt result");
                        FileLog.d("restart load task");
                    }
                    DnsTxtLoadTask task = new DnsTxtLoadTask(currentAccount);
                    task.executeOnExecutor(AsyncTask.THREAD_POOL_EXECUTOR, null, null, null);
                    currentTask = task;
                }
            });
        }
    }

    public static long lastPremiumFloodWaitShown = 0;
    @Keep
    public static void onPremiumFloodWait(final int currentAccount, final int requestToken, boolean isUpload) {
        AndroidUtilities.runOnUIThread(() -> {
            if (UserConfig.selectedAccount != currentAccount) {
                return;
            }
            AndroidUtilities.runOnUIThread(() -> {
                boolean updated = false;
                if (isUpload) {
                    FileUploadOperation operation = FileLoader.getInstance(currentAccount).findUploadOperationByRequestToken(requestToken);
                    if (operation != null) {
                        updated = !operation.caughtPremiumFloodWait;
                        operation.caughtPremiumFloodWait = true;
                    }
                } else {
                    FileLoadOperation operation = FileLoader.getInstance(currentAccount).findLoadOperationByRequestToken(requestToken);
                    if (operation != null) {
                        updated = !operation.caughtPremiumFloodWait;
                        operation.caughtPremiumFloodWait = true;
                    }
                }
                final boolean finalUpdated = updated;
                if (finalUpdated) {
                    NotificationCenter.getInstance(currentAccount).postNotificationName(NotificationCenter.premiumFloodWaitReceived);
                }
            });
        });
    }

    @Keep
    public static void onIntegrityCheckClassic(final int currentAccount, final int requestToken, final String project, final String nonce) {
        AndroidUtilities.runOnUIThread(() -> {
            long start = System.currentTimeMillis();
            FileLog.d("account"+currentAccount+": server requests integrity classic check with project = "+project+" nonce = " + nonce);
            IntegrityManager integrityManager = IntegrityManagerFactory.create(ApplicationLoader.applicationContext);
            final long project_id;
            try {
                project_id = Long.parseLong(project);
            } catch (Exception e) {
                FileLog.d("account"+currentAccount+": integrity check failes to parse project id");
                native_receivedIntegrityCheckClassic(currentAccount, requestToken, nonce, "PLAYINTEGRITY_FAILED_EXCEPTION_NOPROJECT");
                return;
            }
            Task<IntegrityTokenResponse> integrityTokenResponse = integrityManager.requestIntegrityToken(IntegrityTokenRequest.builder().setNonce(nonce).setCloudProjectNumber(project_id).build());
            integrityTokenResponse
                .addOnSuccessListener(r -> {
                    final String token = r.token();

                    if (token == null) {
                        FileLog.e("account"+currentAccount+": integrity check gave null token in " + (System.currentTimeMillis() - start) + "ms");
                        native_receivedIntegrityCheckClassic(currentAccount, requestToken, nonce, "PLAYINTEGRITY_FAILED_EXCEPTION_NULL");
                        return;
                    }

                    FileLog.d("account"+currentAccount+": integrity check successfully gave token: " + token + " in " + (System.currentTimeMillis() - start) + "ms");
                    try {
                        native_receivedIntegrityCheckClassic(currentAccount, requestToken, nonce, token);
                    } catch (Exception e) {
                        FileLog.e("receivedIntegrityCheckClassic failed", e);
                    }
                })
                .addOnFailureListener(e -> {
                    FileLog.e("account"+currentAccount+": integrity check failed to give a token in " + (System.currentTimeMillis() - start) + "ms", e);
                    native_receivedIntegrityCheckClassic(currentAccount, requestToken, nonce, "PLAYINTEGRITY_FAILED_EXCEPTION_" + LoginActivity.errorString(e));
                });
        });
    }

    @Keep
    public static void onCaptchaCheck(final int currentAccount, final int requestToken, final String action, final String key_id) {
        CaptchaController.request(currentAccount, requestToken, action, key_id);
    }
}<|MERGE_RESOLUTION|>--- conflicted
+++ resolved
@@ -326,7 +326,6 @@
         return native_getTimeDifference(currentAccount);
     }
 
-<<<<<<< HEAD
     private boolean ayuGhostShouldSend(TLObject object) {
         // --- 不发送动态已读 ---
         if (!NekoConfig.sendReadStoryPackets &&
@@ -398,7 +397,8 @@
             origCallback.run(response, error);
             new android.os.Handler().postDelayed(() -> sendRequest(offlineRequest, null), 500);
         };
-=======
+    }
+
     public <T extends TLObject> int sendRequestTyped(TLMethod<T> method, Executor executor, Utilities.Callback2<T, TLRPC.TL_error> completionBlock) {
         return sendRequest(method, (res, err) -> {
             //noinspection unchecked
@@ -410,7 +410,6 @@
                 completionBlock.run(result, err);
             }
         });
->>>>>>> ddc90f16
     }
 
     public int sendRequest(TLObject object, RequestDelegate completionBlock) {
