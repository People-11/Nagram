--- conflicted
+++ resolved
@@ -211,26 +211,9 @@
         if (systemLangCode.trim().length() == 0) {
             systemLangCode = "en";
         }
-<<<<<<< HEAD
-
-        String pushString = SharedConfig.pushString;
-        if (TextUtils.isEmpty(pushString) && !TextUtils.isEmpty(SharedConfig.pushStringStatus)) {
-            pushString = SharedConfig.pushStringStatus;
-        }
-=======
-        if (deviceModel.trim().length() == 0) {
-            deviceModel = "Android unknown";
-        }
-        if (appVersion.trim().length() == 0) {
-            appVersion = "App version unknown";
-        }
-        if (systemVersion.trim().length() == 0) {
-            systemVersion = "SDK Unknown";
-        }
+
         getUserConfig().loadConfig();
         String pushString = getRegId();
-        String fingerprint = AndroidUtilities.getCertificateSHA256Fingerprint();
->>>>>>> 368822d2
 
         int timezoneOffset = (TimeZone.getDefault().getRawOffset() + TimeZone.getDefault().getDSTSavings()) / 1000;
         init(version, TLRPC.LAYER, appId, deviceModel, systemVersion, appVersion, langCode, systemLangCode, configPath, FileLog.getNetworkLogPath(), pushString, fingerprint, timezoneOffset, getUserConfig().getClientUserId(), enablePushConnection);
@@ -444,14 +427,10 @@
         if (TextUtils.isEmpty(pushString) && !TextUtils.isEmpty(status)) {
             pushString = status;
         }
-<<<<<<< HEAD
-        for (int a : SharedConfig.activeAccounts) {
-=======
         if (TextUtils.isEmpty(pushString)) {
             pushString = SharedConfig.pushStringStatus = "__FIREBASE_GENERATING_SINCE_" + getInstance(0).getCurrentTime() + "__";
         }
-        for (int a = 0; a < UserConfig.MAX_ACCOUNT_COUNT; a++) {
->>>>>>> 368822d2
+        for (int a : SharedConfig.activeAccounts) {
             native_setRegId(a, pushString);
         }
     }
