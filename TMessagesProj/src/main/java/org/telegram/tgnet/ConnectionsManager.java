package org.telegram.tgnet;

import android.annotation.SuppressLint;
import android.content.SharedPreferences;
import android.content.pm.PackageInfo;
import android.os.AsyncTask;
import android.os.Build;
import android.os.SystemClock;
import android.text.TextUtils;
import android.util.Base64;

import com.v2ray.ang.util.Utils;

import org.telegram.messenger.AccountInstance;
import org.telegram.messenger.AndroidUtilities;
import org.telegram.messenger.ApplicationLoader;
import org.telegram.messenger.BaseController;
import org.telegram.messenger.BuildConfig;
import org.telegram.messenger.BuildVars;
import org.telegram.messenger.EmuDetector;
import org.telegram.messenger.FileLog;
import org.telegram.messenger.KeepAliveJob;
import org.telegram.messenger.LocaleController;
import org.telegram.messenger.MessagesController;
import org.telegram.messenger.NotificationCenter;
import org.telegram.messenger.SharedConfig;
import org.telegram.messenger.StatsController;
import org.telegram.messenger.UserConfig;
import org.telegram.messenger.Utilities;

import java.io.File;
import java.net.Inet4Address;
import java.net.Inet6Address;
import java.net.InetAddress;
import java.net.InterfaceAddress;
import java.net.NetworkInterface;
import java.util.ArrayList;
import java.util.Collections;
import java.util.Enumeration;
import java.util.HashMap;
import java.util.List;
import java.util.TimeZone;
import java.util.concurrent.BlockingQueue;
import java.util.concurrent.Executor;
import java.util.concurrent.LinkedBlockingQueue;
import java.util.concurrent.ThreadFactory;
import java.util.concurrent.ThreadPoolExecutor;
import java.util.concurrent.TimeUnit;
import java.util.concurrent.atomic.AtomicInteger;

import tw.nekomimi.nekogram.NekoConfig;
import tw.nekomimi.nekogram.parts.ProxySwitcher;
import tw.nekomimi.nekogram.utils.DnsFactory;
import tw.nekomimi.nekogram.utils.UIUtil;

//import org.telegram.messenger.BuildConfig;

public class ConnectionsManager extends BaseController {

    public final static int ConnectionTypeGeneric = 1;
    public final static int ConnectionTypeDownload = 2;
    public final static int ConnectionTypeUpload = 4;
    public final static int ConnectionTypePush = 8;
    public final static int ConnectionTypeDownload2 = ConnectionTypeDownload | (1 << 16);

    public final static int FileTypePhoto = 0x01000000;
    public final static int FileTypeVideo = 0x02000000;
    public final static int FileTypeAudio = 0x03000000;
    public final static int FileTypeFile = 0x04000000;

    public final static int RequestFlagEnableUnauthorized = 1;
    public final static int RequestFlagFailOnServerErrors = 2;
    public final static int RequestFlagCanCompress = 4;
    public final static int RequestFlagWithoutLogin = 8;
    public final static int RequestFlagTryDifferentDc = 16;
    public final static int RequestFlagForceDownload = 32;
    public final static int RequestFlagInvokeAfter = 64;
    public final static int RequestFlagNeedQuickAck = 128;

    public final static int ConnectionStateConnecting = 1;
    public final static int ConnectionStateWaitingForNetwork = 2;
    public final static int ConnectionStateConnected = 3;
    public final static int ConnectionStateConnectingToProxy = 4;
    public final static int ConnectionStateUpdating = 5;

    private static long lastDnsRequestTime;

    public final static int DEFAULT_DATACENTER_ID = Integer.MAX_VALUE;

    private long lastPauseTime = System.currentTimeMillis();
    private boolean appPaused = true;
    private boolean isUpdating;
    private int connectionState;
    private AtomicInteger lastRequestToken = new AtomicInteger(1);
    private int appResumeCount;

    private static AsyncTask currentTask;

    private static HashMap<String, ResolveHostByNameTask> resolvingHostnameTasks = new HashMap<>();

    public static final Executor DNS_THREAD_POOL_EXECUTOR;
    public static final int CPU_COUNT = Runtime.getRuntime().availableProcessors();
    private static final int CORE_POOL_SIZE = Math.max(2, Math.min(CPU_COUNT - 1, 4));
    private static final int MAXIMUM_POOL_SIZE = CPU_COUNT * 2 + 1;
    private static final int KEEP_ALIVE_SECONDS = 30;
    private static final BlockingQueue<Runnable> sPoolWorkQueue = new LinkedBlockingQueue<>(128);
    private static final ThreadFactory sThreadFactory = new ThreadFactory() {
        private final AtomicInteger mCount = new AtomicInteger(1);

        public Thread newThread(Runnable r) {
            return new Thread(r, "DnsAsyncTask #" + mCount.getAndIncrement());
        }
    };

    static {
        ThreadPoolExecutor threadPoolExecutor = new ThreadPoolExecutor(CORE_POOL_SIZE, MAXIMUM_POOL_SIZE, KEEP_ALIVE_SECONDS, TimeUnit.SECONDS, sPoolWorkQueue, sThreadFactory);
        threadPoolExecutor.allowCoreThreadTimeOut(true);
        DNS_THREAD_POOL_EXECUTOR = threadPoolExecutor;
    }

    private static class ResolvedDomain {

        public InetAddress[] addresses;
        long ttl;

        public ResolvedDomain(InetAddress[] a, long t) {
            addresses = a;
            ttl = t;
        }

        public String getAddress() {
            if (addresses.length == 0) return "";
            return addresses[Utilities.random.nextInt(addresses.length)].getHostAddress();
        }
    }

    private static HashMap<String, ResolvedDomain> dnsCache = new HashMap<>();

    private static int lastClassGuid = 1;

    private static volatile ConnectionsManager[] Instance = new ConnectionsManager[UserConfig.MAX_ACCOUNT_COUNT];

    public static ConnectionsManager getInstance(int num) {
        ConnectionsManager localInstance = Instance[num];
        if (localInstance == null) {
            synchronized (ConnectionsManager.class) {
                localInstance = Instance[num];
                if (localInstance == null) {
                    Instance[num] = localInstance = new ConnectionsManager(num);
                }
            }
        }
        return localInstance;
    }

    public ConnectionsManager(int instance) {
        super(instance);
        connectionState = native_getConnectionState(currentAccount);
        String deviceModel;
        String systemLangCode;
        String langCode;
        String appVersion;
        String systemVersion;
        File config = ApplicationLoader.getFilesDirFixed();
        if (instance != 0) {
            config = new File(config, "account" + instance);
            config.mkdirs();
        }
        String configPath = config.toString();
        boolean enablePushConnection = isPushConnectionEnabled();
        try {
            systemLangCode = LocaleController.getSystemLocaleStringIso639().toLowerCase();
            langCode = LocaleController.getLocaleStringIso639().toLowerCase();
            deviceModel = Build.MANUFACTURER + Build.MODEL;
            PackageInfo pInfo = ApplicationLoader.applicationContext.getPackageManager().getPackageInfo(ApplicationLoader.applicationContext.getPackageName(), 0);
            appVersion = pInfo.versionName + " (" + pInfo.versionCode + ")";
            systemVersion = "SDK " + Build.VERSION.SDK_INT;
        } catch (Exception e) {
            systemLangCode = "en";
            langCode = "";
            deviceModel = "Android unknown";
            appVersion = "App version unknown";
            systemVersion = "SDK " + Build.VERSION.SDK_INT;
        }
        if (systemLangCode.trim().length() == 0) {
            systemLangCode = "en";
        }
        if (deviceModel.trim().length() == 0) {
            deviceModel = "Android unknown";
        }
        if (appVersion.trim().length() == 0) {
            appVersion = "App version unknown";
        }
        if (systemVersion.trim().length() == 0) {
            systemVersion = "SDK Unknown";
        }
        getUserConfig().loadConfig();
        String pushString = SharedConfig.pushString;
        if (TextUtils.isEmpty(pushString) && !TextUtils.isEmpty(SharedConfig.pushStringStatus)) {
            pushString = SharedConfig.pushStringStatus;
        }
        String fingerprint = AndroidUtilities.getCertificateSHA256Fingerprint();

        int timezoneOffset = (TimeZone.getDefault().getRawOffset() + TimeZone.getDefault().getDSTSavings()) / 1000;

        int layer = MessagesController.getMainSettings(currentAccount).getInt("layer", TLRPC.LAYER);

        if (layer != TLRPC.LAYER) {

            FileLog.d("use custom layer " + layer);

        }

        init(BuildVars.BUILD_VERSION, layer, BuildConfig.APP_ID, deviceModel, systemVersion, appVersion, langCode, systemLangCode, configPath, FileLog.getNetworkLogPath(), pushString, fingerprint, timezoneOffset, getUserConfig().getClientUserId(), enablePushConnection);
    }

    public boolean isPushConnectionEnabled() {
        SharedPreferences preferences = MessagesController.getGlobalNotificationsSettings();
        if (preferences.contains("pushConnection")) {
            return preferences.getBoolean("pushConnection", true);
        } else {
            return MessagesController.getMainSettings(UserConfig.selectedAccount).getBoolean("backgroundConnection", false);
        }
    }

    public long getCurrentTimeMillis() {
        return native_getCurrentTimeMillis(currentAccount);
    }

    public int getCurrentTime() {
        return native_getCurrentTime(currentAccount);
    }

    public int getCurrentDatacenterId() {
        return native_getCurrentDatacenterId(currentAccount);
    }

    public int getTimeDifference() {
        return native_getTimeDifference(currentAccount);
    }

    public int sendRequest(TLObject object, RequestDelegate completionBlock) {
        return sendRequest(object, completionBlock, null, 0);
    }

    public int sendRequest(TLObject object, RequestDelegate completionBlock, int flags) {
        return sendRequest(object, completionBlock, null, null, flags, DEFAULT_DATACENTER_ID, ConnectionTypeGeneric, true);
    }

    public int sendRequest(TLObject object, RequestDelegate completionBlock, int flags, int connetionType) {
        return sendRequest(object, completionBlock, null, null, flags, DEFAULT_DATACENTER_ID, connetionType, true);
    }

    public int sendRequest(TLObject object, RequestDelegate completionBlock, QuickAckDelegate quickAckBlock, int flags) {
        return sendRequest(object, completionBlock, quickAckBlock, null, flags, DEFAULT_DATACENTER_ID, ConnectionTypeGeneric, true);
    }

    public int sendRequest(final TLObject object, final RequestDelegate onComplete, final QuickAckDelegate onQuickAck, final WriteToSocketDelegate onWriteToSocket, final int flags, final int datacenterId, final int connetionType, final boolean immediate) {
        final int requestToken = lastRequestToken.getAndIncrement();
        UIUtil.runOnIoDispatcher(() -> {
            if (BuildVars.LOGS_ENABLED) {
                FileLog.d("send request " + object.getClass().getSimpleName() + " with token = " + requestToken);
            }
            try {
                NativeByteBuffer buffer = new NativeByteBuffer(object.getObjectSize());
                object.serializeToStream(buffer);
                object.freeResources();

                native_sendRequest(currentAccount, buffer.address, (response, errorCode, errorText, networkType) -> {
                    try {
                        TLObject resp = null;
                        TLRPC.TL_error error = null;
                        if (response != 0) {
                            NativeByteBuffer buff = NativeByteBuffer.wrap(response);
                            buff.reused = true;
                            resp = object.deserializeResponse(buff, buff.readInt32(true), true);
                        } else if (errorText != null) {
                            error = new TLRPC.TL_error();
                            error.code = errorCode;
                            error.text = errorText;
                            if (BuildVars.LOGS_ENABLED) {
                                FileLog.e(object.getClass().getSimpleName() + " got error " + error.code + " " + error.text + " with token = " + requestToken);
                            }
                        }
                        if (resp != null) {
                            resp.networkType = networkType;
                        }
                        if (BuildVars.LOGS_ENABLED) {
                            FileLog.d("java received " + resp + " error = " + (error == null ? "null" : (error.code + ": " + error.text)));
                        }
                        final TLObject finalResponse = resp;
                        final TLRPC.TL_error finalError = error;
                        Utilities.stageQueue.postRunnable(() -> {
                            onComplete.run(finalResponse, finalError);
                            if (finalResponse != null) {
                                finalResponse.freeResources();
                            }
                        });
                    } catch (Exception e) {
                        FileLog.e(e);
                    }
                }, onQuickAck, onWriteToSocket, flags, datacenterId, connetionType, immediate, requestToken);
            } catch (Exception e) {
                FileLog.e(e);
            }
        });
        return requestToken;
    }

    public void cancelRequest(int token, boolean notifyServer) {
        native_cancelRequest(currentAccount, token, notifyServer);
    }

    public void cleanup(boolean resetKeys) {
        native_cleanUp(currentAccount, resetKeys);
    }

    public void cancelRequestsForGuid(int guid) {
        native_cancelRequestsForGuid(currentAccount, guid);
    }

    public void bindRequestToGuid(int requestToken, int guid) {
        native_bindRequestToGuid(currentAccount, requestToken, guid);
    }

    public void applyDatacenterAddress(int datacenterId, String ipAddress, int port) {
        native_applyDatacenterAddress(currentAccount, datacenterId, ipAddress, port);
    }

    public int getConnectionState() {
        if (connectionState == ConnectionStateConnected && isUpdating) {
            return ConnectionStateUpdating;
        }
        return connectionState;
    }

    public void setUserId(int id) {
        native_setUserId(currentAccount, id);
    }

    public void checkConnection() {
        native_setUseIpv6(currentAccount, useIpv6Address());
        native_setNetworkAvailable(currentAccount, ApplicationLoader.isNetworkOnline(), ApplicationLoader.getCurrentNetworkType(), ApplicationLoader.isConnectionSlow());
    }

    public void setPushConnectionEnabled(boolean value) {
        native_setPushConnectionEnabled(currentAccount, value);
    }

    public void init(int version, int layer, int apiId, String deviceModel, String systemVersion, String appVersion, String langCode, String systemLangCode, String configPath, String logPath, String regId, String cFingerprint, int timezoneOffset, int userId, boolean enablePushConnection) {

        if (SharedConfig.proxyEnabled && SharedConfig.currentProxy != null) {

            native_setProxySettings(currentAccount, SharedConfig.currentProxy.address, SharedConfig.currentProxy.port, SharedConfig.currentProxy.username, SharedConfig.currentProxy.password, SharedConfig.currentProxy.secret);

        }
        String installer = "";
        try {
            installer = ApplicationLoader.applicationContext.getPackageManager().getInstallerPackageName(ApplicationLoader.applicationContext.getPackageName());
        } catch (Throwable ignore) {

        }
        if (installer == null) {
            installer = "";
        }

        native_init(currentAccount, version, layer, apiId, deviceModel, systemVersion, appVersion, langCode, systemLangCode, configPath, logPath, regId, cFingerprint, installer, timezoneOffset, userId, enablePushConnection, ApplicationLoader.isNetworkOnline(), ApplicationLoader.getCurrentNetworkType());
        checkConnection();

    }

    public static void setLangCode(String langCode) {
        langCode = langCode.replace('_', '-').toLowerCase();
        for (int a = 0; a < UserConfig.MAX_ACCOUNT_COUNT; a++) {
            native_setLangCode(a, langCode);
        }
    }

    public static void setRegId(String regId, String status) {
        String pushString = regId;
        if (TextUtils.isEmpty(pushString) && !TextUtils.isEmpty(status)) {
            pushString = status;
        }
        for (int a = 0; a < UserConfig.MAX_ACCOUNT_COUNT; a++) {
            native_setRegId(a, pushString);
        }
    }

    public static void setSystemLangCode(String langCode) {
        langCode = langCode.replace('_', '-').toLowerCase();
        for (int a = 0; a < UserConfig.MAX_ACCOUNT_COUNT; a++) {
            native_setSystemLangCode(a, langCode);
        }
    }

    public void switchBackend() {
        SharedPreferences preferences = MessagesController.getGlobalMainSettings();
        preferences.edit().remove("language_showed2").apply();
        native_switchBackend(currentAccount);
    }

    public void resumeNetworkMaybe() {
        native_resumeNetwork(currentAccount, true);
    }

    public void updateDcSettings() {
        native_updateDcSettings(currentAccount);
    }

    public long getPauseTime() {
        return lastPauseTime;
    }

    public long checkProxy(String address, int port, String username, String password, String secret, RequestTimeDelegate requestTimeDelegate) {
        if (TextUtils.isEmpty(address)) {
            return 0;
        }
        if (address == null) {
            address = "";
        }
        if (username == null) {
            username = "";
        }
        if (password == null) {
            password = "";
        }
        if (secret == null) {
            secret = "";
        }
        return native_checkProxy(currentAccount, address, port, username, password, secret, requestTimeDelegate);
    }

    public void setAppPaused(final boolean value, final boolean byScreenState) {
        if (!byScreenState) {
            appPaused = value;
            if (BuildVars.LOGS_ENABLED) {
                FileLog.d("app paused = " + value);
            }
            if (value) {
                appResumeCount--;
            } else {
                appResumeCount++;
            }
            if (BuildVars.LOGS_ENABLED) {
                FileLog.d("app resume count " + appResumeCount);
            }
            if (appResumeCount < 0) {
                appResumeCount = 0;
            }
        }
        if (appResumeCount == 0) {
            if (lastPauseTime == 0) {
                lastPauseTime = System.currentTimeMillis();
            }
            native_pauseNetwork(currentAccount);
        } else {
            if (appPaused) {
                return;
            }
            if (BuildVars.LOGS_ENABLED) {
                FileLog.d("reset app pause time");
            }
            if (lastPauseTime != 0 && System.currentTimeMillis() - lastPauseTime > 5000) {
                getContactsController().checkContacts();
            }
            lastPauseTime = 0;
            native_resumeNetwork(currentAccount, false);
        }
    }

    public static void onUnparsedMessageReceived(long address, final int currentAccount) {
        try {
            NativeByteBuffer buff = NativeByteBuffer.wrap(address);
            buff.reused = true;
            int constructor = buff.readInt32(true);
            final TLObject message = TLClassStore.Instance().TLdeserialize(buff, constructor, true);
            if (message instanceof TLRPC.Updates) {
                if (BuildVars.LOGS_ENABLED) {
                    FileLog.d("java received " + message);
                }
                KeepAliveJob.finishJob();
                Utilities.stageQueue.postRunnable(() -> AccountInstance.getInstance(currentAccount).getMessagesController().processUpdates((TLRPC.Updates) message, false));
            } else {
                if (BuildVars.LOGS_ENABLED) {
                    FileLog.d(String.format("java received unknown constructor 0x%x", constructor));
                }
            }
        } catch (Exception e) {
            FileLog.e(e);
        }
    }

    public static void onUpdate(final int currentAccount) {
        Utilities.stageQueue.postRunnable(() -> AccountInstance.getInstance(currentAccount).getMessagesController().updateTimerProc());
    }

    public static void onSessionCreated(final int currentAccount) {
        Utilities.stageQueue.postRunnable(() -> AccountInstance.getInstance(currentAccount).getMessagesController().getDifference());
    }

    public static void onConnectionStateChanged(final int state, final int currentAccount) {
        try {
            AndroidUtilities.runOnUIThread(() -> {
                getInstance(currentAccount).connectionState = state;
                ProxySwitcher.didReceivedNotification(state);
                AccountInstance.getInstance(currentAccount).getNotificationCenter().postNotificationName(NotificationCenter.didUpdateConnectionState);
            });
        } catch (Exception e) {
            FileLog.e(e);
        }
    }

    public static void onLogout(final int currentAccount) {
        AndroidUtilities.runOnUIThread(() -> {
            AccountInstance accountInstance = AccountInstance.getInstance(currentAccount);
            if (accountInstance.getUserConfig().getClientUserId() != 0) {
                accountInstance.getUserConfig().clearConfig();
                accountInstance.getMessagesController().performLogout(0);
            }
        });
    }

    public static int getInitFlags() {
        int flags = 0;
        EmuDetector detector = EmuDetector.with(ApplicationLoader.applicationContext);
        if (detector.detect()) {
            if (BuildVars.LOGS_ENABLED) {
                FileLog.d("detected emu");
            }
            flags |= 1024;
        }
        return flags;
    }

    public static void onBytesSent(int amount, int networkType, final int currentAccount) {
        try {
            AccountInstance.getInstance(currentAccount).getStatsController().incrementSentBytesCount(networkType, StatsController.TYPE_TOTAL, amount);
        } catch (Exception e) {
            FileLog.e(e);
        }
    }

    public static void onRequestNewServerIpAndPort(final int second, final int currentAccount) {
        Utilities.globalQueue.postRunnable(() -> {
            boolean networkOnline = ApplicationLoader.isNetworkOnline();
            Utilities.stageQueue.postRunnable(() -> {

            if (currentTask != null || second == 0 && Math.abs(lastDnsRequestTime - System.currentTimeMillis()) < 10000 || !networkOnline) {
                    if (BuildVars.LOGS_ENABLED) {
                        FileLog.d("don't start task, current task = " + currentTask + " next task = " + second + " time diff = " + Math.abs(lastDnsRequestTime - System.currentTimeMillis()) + " network = " + ApplicationLoader.isNetworkOnline());
                    }
                    return;
                }

                lastDnsRequestTime = System.currentTimeMillis();

            if (BuildVars.LOGS_ENABLED) {
                FileLog.d("start dns txt task");
            }
            DnsTxtLoadTask task = new DnsTxtLoadTask(currentAccount);
            task.executeOnExecutor(AsyncTask.THREAD_POOL_EXECUTOR, null, null, null);
            currentTask = task;

            });
        });
    }

    public static void onProxyError() {
        AndroidUtilities.runOnUIThread(() -> {
            NotificationCenter.getGlobalInstance().postNotificationName(NotificationCenter.needShowAlert, 3);
        });
    }

    public static void getHostByName(String hostName, long address) {
        AndroidUtilities.runOnUIThread(() -> {
            ResolvedDomain resolvedDomain = dnsCache.get(hostName);
            if (resolvedDomain != null && SystemClock.elapsedRealtime() - resolvedDomain.ttl < 5 * 60 * 1000) {
                String addr = resolvedDomain.getAddress();
                native_onHostNameResolved(hostName, address, addr, Utils.isIpv6Address(addr));
            } else {
                ResolveHostByNameTask task = resolvingHostnameTasks.get(hostName);
                if (task == null) {
                    task = new ResolveHostByNameTask(hostName);
                    try {
                        task.executeOnExecutor(DNS_THREAD_POOL_EXECUTOR, null, null, null);
                    } catch (Throwable e) {
                        FileLog.e(e);
                        native_onHostNameResolved(hostName, address, "", false);
                        return;
                    }
                    resolvingHostnameTasks.put(hostName, task);
                }
                task.addAddress(address);
            }
        });
    }

    public static void onBytesReceived(int amount, int networkType, final int currentAccount) {
        try {
            StatsController.getInstance(currentAccount).incrementReceivedBytesCount(networkType, StatsController.TYPE_TOTAL, amount);
        } catch (Exception e) {
            FileLog.e(e);
        }
    }

    public static void onUpdateConfig(long address, final int currentAccount) {
        try {
            NativeByteBuffer buff = NativeByteBuffer.wrap(address);
            buff.reused = true;
            final TLRPC.TL_config message = TLRPC.TL_config.TLdeserialize(buff, buff.readInt32(true), true);
            if (message != null) {
                Utilities.stageQueue.postRunnable(() -> AccountInstance.getInstance(currentAccount).getMessagesController().updateConfig(message));
            }
        } catch (Exception e) {
            FileLog.e(e);
        }
    }

    public static void onInternalPushReceived(final int currentAccount) {
        KeepAliveJob.startJob();
    }

    public static void setProxySettings(boolean enabled, String address, int port, String username, String password, String secret) {
        if (address == null) {
            address = "";
        }
        if (username == null) {
            username = "";
        }
        if (password == null) {
            password = "";
        }
        if (secret == null) {
            secret = "";
        }
        for (int a = 0; a < UserConfig.MAX_ACCOUNT_COUNT; a++) {
            if (enabled && !TextUtils.isEmpty(address)) {
                native_setProxySettings(a, address, port, username, password, secret);
            } else {
                native_setProxySettings(a, "", 1080, "", "", "");
            }
            AccountInstance accountInstance = AccountInstance.getInstance(a);
            if (accountInstance.getUserConfig().isClientActivated()) {
                accountInstance.getMessagesController().checkPromoInfo(true);
            }
        }
    }

    public static native void native_switchBackend(int currentAccount);

    public static native int native_isTestBackend(int currentAccount);

    public static native void native_pauseNetwork(int currentAccount);

    public static native void native_setUseIpv6(int currentAccount, boolean value);

    public static native void native_updateDcSettings(int currentAccount);

    public static native void native_setNetworkAvailable(int currentAccount, boolean value, int networkType, boolean slow);

    public static native void native_resumeNetwork(int currentAccount, boolean partial);

    public static native long native_getCurrentTimeMillis(int currentAccount);

    public static native int native_getCurrentTime(int currentAccount);
<<<<<<< HEAD

=======
    public static native int native_getCurrentDatacenterId(int currentAccount);
>>>>>>> 002c01ec
    public static native int native_getTimeDifference(int currentAccount);

    public static native void native_sendRequest(int currentAccount, long object, RequestDelegateInternal onComplete, QuickAckDelegate onQuickAck, WriteToSocketDelegate onWriteToSocket, int flags, int datacenterId, int connetionType, boolean immediate, int requestToken);

    public static native void native_cancelRequest(int currentAccount, int token, boolean notifyServer);

    public static native void native_cleanUp(int currentAccount, boolean resetKeys);

    public static native void native_cancelRequestsForGuid(int currentAccount, int guid);

    public static native void native_bindRequestToGuid(int currentAccount, int requestToken, int guid);

    public static native void native_applyDatacenterAddress(int currentAccount, int datacenterId, String ipAddress, int port);

    public static native void native_setDatacenterAddress(int currentAccount, int datacenterId, String ipv4Address, String ipv6Address, int port);

    public static native void native_setDatacenterPublicKey(int currentAccount, int datacenterId, String publicKey, long fingerprint);

    public static native void native_saveDatacenters(int currentAccount);

    public static native void native_setLayer(int currentAccount, int layer);

    public static native int native_getConnectionState(int currentAccount);

    public static native void native_setUserId(int currentAccount, int id);

    public static native void native_init(int currentAccount, int version, int layer, int apiId, String deviceModel, String systemVersion, String appVersion, String langCode, String systemLangCode, String configPath, String logPath, String regId, String cFingerprint, String installer, int timezoneOffset, int userId, boolean enablePushConnection, boolean hasNetwork, int networkType);

    public static native void native_setProxySettings(int currentAccount, String address, int port, String username, String password, String secret);

    public static native void native_setLangCode(int currentAccount, String langCode);

    public static native void native_setRegId(int currentAccount, String regId);

    public static native void native_setSystemLangCode(int currentAccount, String langCode);

    public static native void native_setJava(boolean useJavaByteBuffers);

    public static native void native_setPushConnectionEnabled(int currentAccount, boolean value);

    public static native void native_applyDnsConfig(int currentAccount, long address, String phone, int date);

    public static native long native_checkProxy(int currentAccount, String address, int port, String username, String password, String secret, RequestTimeDelegate requestTimeDelegate);

    public static native void native_onHostNameResolved(String host, long address, String ip, boolean ipv6);

    public static int generateClassGuid() {
        return lastClassGuid++;
    }

    public void setIsUpdating(final boolean value) {
        AndroidUtilities.runOnUIThread(() -> {
            if (isUpdating == value) {
                return;
            }
            isUpdating = value;
            if (connectionState == ConnectionStateConnected) {
                AccountInstance.getInstance(currentAccount).getNotificationCenter().postNotificationName(NotificationCenter.didUpdateConnectionState);
            }
        });
    }

    @SuppressLint("NewApi")
    public static boolean useIpv6Address() {
        if (Build.VERSION.SDK_INT < 19) {
            return false;
        }
        if (BuildVars.LOGS_ENABLED) {
            try {
                NetworkInterface networkInterface;
                Enumeration<NetworkInterface> networkInterfaces = NetworkInterface.getNetworkInterfaces();
                while (networkInterfaces.hasMoreElements()) {
                    networkInterface = networkInterfaces.nextElement();
                    if (!networkInterface.isUp() || networkInterface.isLoopback() || networkInterface.getInterfaceAddresses().isEmpty()) {
                        continue;
                    }
                    List<InterfaceAddress> interfaceAddresses = networkInterface.getInterfaceAddresses();
                    for (int a = 0; a < interfaceAddresses.size(); a++) {
                        InterfaceAddress address = interfaceAddresses.get(a);
                        InetAddress inetAddress = address.getAddress();
                        if (inetAddress.isLinkLocalAddress() || inetAddress.isLoopbackAddress() || inetAddress.isMulticastAddress()) {
                            continue;
                        }
                    }
                }
            } catch (Throwable e) {
                FileLog.e(e);
            }
        }
        try {
            NetworkInterface networkInterface;
            Enumeration<NetworkInterface> networkInterfaces = NetworkInterface.getNetworkInterfaces();
            boolean hasIpv4 = false;
            boolean hasIpv6 = false;
            while (networkInterfaces.hasMoreElements()) {
                networkInterface = networkInterfaces.nextElement();
                if (!networkInterface.isUp() || networkInterface.isLoopback()) {
                    continue;
                }
                List<InterfaceAddress> interfaceAddresses = networkInterface.getInterfaceAddresses();
                for (int a = 0; a < interfaceAddresses.size(); a++) {
                    InterfaceAddress address = interfaceAddresses.get(a);
                    InetAddress inetAddress = address.getAddress();
                    if (inetAddress.isLinkLocalAddress() || inetAddress.isLoopbackAddress() || inetAddress.isMulticastAddress()) {
                        continue;
                    }
                    if (inetAddress instanceof Inet6Address) {
                        hasIpv6 = true;
                    } else if (inetAddress instanceof Inet4Address) {
                        String addrr = inetAddress.getHostAddress();
                        if (!addrr.startsWith("192.0.0.")) {
                            hasIpv4 = true;
                        }
                    }
                }
            }
            if (NekoConfig.useIPv6) {
                return hasIpv6;
            } else {
                return !hasIpv4 && hasIpv6;
            }
        } catch (Throwable e) {
            FileLog.e(e);
        }

        return false;
    }

    private static class ResolveHostByNameTask extends AsyncTask<Void, Void, ResolvedDomain> {

        private ArrayList<Long> addresses = new ArrayList<>();
        private String currentHostName;

        public ResolveHostByNameTask(String hostName) {
            super();
            currentHostName = hostName;
        }

        public void addAddress(long address) {
            if (addresses.contains(address)) {
                return;
            }
            addresses.add(address);
        }

        protected ResolvedDomain doInBackground(Void... voids) {

            InetAddress[] result;

            try {
                result = DnsFactory.Companion.lookup(currentHostName).toArray(new InetAddress[0]);
            } catch (Exception e) {
                result = new InetAddress[0];
            }

            return new ResolvedDomain(result, 10 * 60 * 1000L);

        }

        @Override
        protected void onPostExecute(final ResolvedDomain result) {
            if (result != null) {
                dnsCache.put(currentHostName, result);
                for (int a = 0, N = addresses.size(); a < N; a++) {
                    String address = result.getAddress();
                    native_onHostNameResolved(currentHostName, addresses.get(a), address, Utils.isIpv6Address(address));
                }
            } else {
                for (int a = 0, N = addresses.size(); a < N; a++) {
                    native_onHostNameResolved(currentHostName, addresses.get(a), "", false);
                }
            }
            resolvingHostnameTasks.remove(currentHostName);
        }
    }

    private static class DnsTxtLoadTask extends AsyncTask<Void, Void, NativeByteBuffer> {

        private int currentAccount;
        private int responseDate;

        public DnsTxtLoadTask(int instance) {
            super();
            currentAccount = instance;
        }

        protected NativeByteBuffer doInBackground(Void... voids) {

            String domain = native_isTestBackend(currentAccount) != 0 ? "tapv3.stel.com" : AccountInstance.getInstance(currentAccount).getMessagesController().dcDomainName;
            try {
                ArrayList<String> arrayList = DnsFactory.Companion.getTxts(domain);
                Collections.sort(arrayList, (o1, o2) -> {
                    int l1 = o1.length();
                    int l2 = o2.length();
                    if (l1 > l2) {
                        return -1;
                    } else if (l1 < l2) {
                        return 1;
                    }
                    return 0;
                });
                StringBuilder builder = new StringBuilder();
                for (int a = 0; a < arrayList.size(); a++) {
                    builder.append(arrayList.get(a).replace("\"", ""));
                }
                byte[] bytes = Base64.decode(builder.toString(), Base64.DEFAULT);
                NativeByteBuffer buffer = new NativeByteBuffer(bytes.length);
                buffer.writeBytes(bytes);
                return buffer;
            } catch (Throwable e) {
                FileLog.e(e);
            }
            return null;
        }

        @Override
        protected void onPostExecute(final NativeByteBuffer result) {
            Utilities.stageQueue.postRunnable(() -> {
                currentTask = null;
                if (result != null) {
                    native_applyDnsConfig(currentAccount, result.address, AccountInstance.getInstance(currentAccount).getUserConfig().getClientPhone(), responseDate);
                } else {
                    if (BuildVars.LOGS_ENABLED) {
                        FileLog.d("failed to get dns txt result");
                        FileLog.d("restart load task");
                    }
                    DnsTxtLoadTask task = new DnsTxtLoadTask(currentAccount);
                    task.executeOnExecutor(AsyncTask.THREAD_POOL_EXECUTOR, null, null, null);
                    currentTask = task;
                }
            });
        }
    }

}<|MERGE_RESOLUTION|>--- conflicted
+++ resolved
@@ -545,7 +545,7 @@
             boolean networkOnline = ApplicationLoader.isNetworkOnline();
             Utilities.stageQueue.postRunnable(() -> {
 
-            if (currentTask != null || second == 0 && Math.abs(lastDnsRequestTime - System.currentTimeMillis()) < 10000 || !networkOnline) {
+                if (currentTask != null || second == 0 && Math.abs(lastDnsRequestTime - System.currentTimeMillis()) < 10000 || !networkOnline) {
                     if (BuildVars.LOGS_ENABLED) {
                         FileLog.d("don't start task, current task = " + currentTask + " next task = " + second + " time diff = " + Math.abs(lastDnsRequestTime - System.currentTimeMillis()) + " network = " + ApplicationLoader.isNetworkOnline());
                     }
@@ -554,12 +554,12 @@
 
                 lastDnsRequestTime = System.currentTimeMillis();
 
-            if (BuildVars.LOGS_ENABLED) {
-                FileLog.d("start dns txt task");
-            }
-            DnsTxtLoadTask task = new DnsTxtLoadTask(currentAccount);
-            task.executeOnExecutor(AsyncTask.THREAD_POOL_EXECUTOR, null, null, null);
-            currentTask = task;
+                if (BuildVars.LOGS_ENABLED) {
+                    FileLog.d("start dns txt task");
+                }
+                DnsTxtLoadTask task = new DnsTxtLoadTask(currentAccount);
+                task.executeOnExecutor(AsyncTask.THREAD_POOL_EXECUTOR, null, null, null);
+                currentTask = task;
 
             });
         });
@@ -663,11 +663,9 @@
     public static native long native_getCurrentTimeMillis(int currentAccount);
 
     public static native int native_getCurrentTime(int currentAccount);
-<<<<<<< HEAD
-
-=======
+
     public static native int native_getCurrentDatacenterId(int currentAccount);
->>>>>>> 002c01ec
+
     public static native int native_getTimeDifference(int currentAccount);
 
     public static native void native_sendRequest(int currentAccount, long object, RequestDelegateInternal onComplete, QuickAckDelegate onQuickAck, WriteToSocketDelegate onWriteToSocket, int flags, int datacenterId, int connetionType, boolean immediate, int requestToken);
