--- conflicted
+++ resolved
@@ -35,12 +35,9 @@
 import java.net.InetAddress;
 import java.net.InterfaceAddress;
 import java.net.NetworkInterface;
-<<<<<<< HEAD
-=======
 import java.net.SocketTimeoutException;
 import java.net.URL;
 import java.net.URLConnection;
->>>>>>> 07a2c9a3
 import java.util.ArrayList;
 import java.util.Collections;
 import java.util.Enumeration;
@@ -56,14 +53,12 @@
 import java.util.concurrent.TimeUnit;
 import java.util.concurrent.atomic.AtomicInteger;
 
-<<<<<<< HEAD
+import javax.net.ssl.SSLException;
+
 import cn.hutool.core.util.StrUtil;
 import tw.nekomimi.nekogram.NekoConfig;
 import tw.nekomimi.nekogram.parts.ProxySwitcher;
 import tw.nekomimi.nekogram.utils.DnsFactory;
-=======
-import javax.net.ssl.SSLException;
->>>>>>> 07a2c9a3
 
 public class ConnectionsManager extends BaseController {
 
@@ -466,8 +461,7 @@
             packageId = "";
         }
 
-<<<<<<< HEAD
-        native_init(currentAccount, version, layer, apiId, deviceModel, systemVersion, appVersion, langCode, systemLangCode, configPath, logPath, regId, cFingerprint, installer, packageId, timezoneOffset, userId, enablePushConnection, ApplicationLoader.isNetworkOnline(), ApplicationLoader.getCurrentNetworkType());
+        native_init(currentAccount, version, layer, apiId, deviceModel, systemVersion, appVersion, langCode, systemLangCode, configPath, logPath, regId, cFingerprint, installer, packageId, timezoneOffset, userId, enablePushConnection, ApplicationLoader.isNetworkOnline(), ApplicationLoader.getCurrentNetworkType(), SharedConfig.measureDevicePerformanceClass());
 
         Utilities.stageQueue.postRunnable(() -> {
 
@@ -482,11 +476,6 @@
             checkConnection();
 
         });
-
-=======
-        native_init(currentAccount, version, layer, apiId, deviceModel, systemVersion, appVersion, langCode, systemLangCode, configPath, logPath, regId, cFingerprint, installer, packageId, timezoneOffset, userId, enablePushConnection, ApplicationLoader.isNetworkOnline(), ApplicationLoader.getCurrentNetworkType(), SharedConfig.measureDevicePerformanceClass());
-        checkConnection();
->>>>>>> 07a2c9a3
     }
 
     public static void setLangCode(String langCode) {
@@ -1057,26 +1046,7 @@
                 buffer.writeBytes(bytes);
                 return buffer;
             } catch (Throwable e) {
-<<<<<<< HEAD
                 FileLog.e(e, false);
-=======
-                FileLog.e(e, !(e instanceof SocketTimeoutException || e instanceof SSLException));
-            } finally {
-                try {
-                    if (httpConnectionStream != null) {
-                        httpConnectionStream.close();
-                    }
-                } catch (Throwable e) {
-                    FileLog.e(e);
-                }
-                try {
-                    if (outbuf != null) {
-                        outbuf.close();
-                    }
-                } catch (Exception ignore) {
-
-                }
->>>>>>> 07a2c9a3
             }
             return null;
         }
