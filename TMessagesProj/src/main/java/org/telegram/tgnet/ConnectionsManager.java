package org.telegram.tgnet;

import android.annotation.SuppressLint;
import android.content.SharedPreferences;
import android.os.AsyncTask;
import android.os.Build;
import android.os.SystemClock;
import android.text.TextUtils;
import android.util.Base64;
import android.util.SparseArray;

<<<<<<< HEAD
import com.v2ray.ang.util.Utils;
=======
import com.google.android.exoplayer2.util.Log;
import com.google.firebase.remoteconfig.FirebaseRemoteConfig;
>>>>>>> dcf1c6d4

import org.telegram.messenger.AccountInstance;
import org.telegram.messenger.AndroidUtilities;
import org.telegram.messenger.ApplicationLoader;
import org.telegram.messenger.BaseController;
import org.telegram.messenger.BuildConfig;
import org.telegram.messenger.BuildVars;
import org.telegram.messenger.EmuDetector;
import org.telegram.messenger.FileLog;
import org.telegram.messenger.KeepAliveJob;
import org.telegram.messenger.LocaleController;
import org.telegram.messenger.MessagesController;
import org.telegram.messenger.NotificationCenter;
import org.telegram.messenger.SharedConfig;
import org.telegram.messenger.StatsController;
import org.telegram.messenger.UserConfig;
import org.telegram.messenger.Utilities;

import java.io.File;
import java.net.Inet4Address;
import java.net.Inet6Address;
import java.net.InetAddress;
import java.net.InterfaceAddress;
import java.net.NetworkInterface;
import java.util.ArrayList;
import java.util.Collections;
import java.util.Enumeration;
import java.util.HashMap;
import java.util.List;
import java.util.TimeZone;
import java.util.concurrent.BlockingQueue;
import java.util.concurrent.Executor;
import java.util.concurrent.LinkedBlockingQueue;
import java.util.concurrent.ThreadFactory;
import java.util.concurrent.ThreadPoolExecutor;
import java.util.concurrent.TimeUnit;
import java.util.concurrent.atomic.AtomicInteger;

import cn.hutool.core.util.StrUtil;
import tw.nekomimi.nkmr.NekomuraConfig;
import tw.nekomimi.nekogram.parts.ProxySwitcher;
import tw.nekomimi.nekogram.utils.DnsFactory;

public class ConnectionsManager extends BaseController {

    public final static int ConnectionTypeGeneric = 1;
    public final static int ConnectionTypeDownload = 2;
    public final static int ConnectionTypeUpload = 4;
    public final static int ConnectionTypePush = 8;
    public final static int ConnectionTypeDownload2 = ConnectionTypeDownload | (1 << 16);

    public final static int FileTypePhoto = 0x01000000;
    public final static int FileTypeVideo = 0x02000000;
    public final static int FileTypeAudio = 0x03000000;
    public final static int FileTypeFile = 0x04000000;

    public final static int RequestFlagEnableUnauthorized = 1;
    public final static int RequestFlagFailOnServerErrors = 2;
    public final static int RequestFlagCanCompress = 4;
    public final static int RequestFlagWithoutLogin = 8;
    public final static int RequestFlagTryDifferentDc = 16;
    public final static int RequestFlagForceDownload = 32;
    public final static int RequestFlagInvokeAfter = 64;
    public final static int RequestFlagNeedQuickAck = 128;

    public final static int ConnectionStateConnecting = 1;
    public final static int ConnectionStateWaitingForNetwork = 2;
    public final static int ConnectionStateConnected = 3;
    public final static int ConnectionStateConnectingToProxy = 4;
    public final static int ConnectionStateUpdating = 5;

    public final static byte USE_IPV4_ONLY = 0;
    public final static byte USE_IPV6_ONLY = 1;
    public final static byte USE_IPV4_IPV6_RANDOM = 2;

    private static long lastDnsRequestTime;

    public final static int DEFAULT_DATACENTER_ID = Integer.MAX_VALUE;

    private long lastPauseTime = System.currentTimeMillis();
    private boolean appPaused = true;
    private boolean isUpdating;
    private int connectionState;
    private AtomicInteger lastRequestToken = new AtomicInteger(1);
    private int appResumeCount;

    private static AsyncTask currentTask;

    private static HashMap<String, ResolveHostByNameTask> resolvingHostnameTasks = new HashMap<>();

    public static final Executor DNS_THREAD_POOL_EXECUTOR;
    public static final int CPU_COUNT = Runtime.getRuntime().availableProcessors();
    private static final int CORE_POOL_SIZE = Math.max(2, Math.min(CPU_COUNT - 1, 4));
    private static final int MAXIMUM_POOL_SIZE = CPU_COUNT * 2 + 1;
    private static final int KEEP_ALIVE_SECONDS = 30;
    private static final BlockingQueue<Runnable> sPoolWorkQueue = new LinkedBlockingQueue<>(128);
    private static final ThreadFactory sThreadFactory = new ThreadFactory() {
        private final AtomicInteger mCount = new AtomicInteger(1);

        public Thread newThread(Runnable r) {
            return new Thread(r, "DnsAsyncTask #" + mCount.getAndIncrement());
        }
    };

    static {
        ThreadPoolExecutor threadPoolExecutor = new ThreadPoolExecutor(CORE_POOL_SIZE, MAXIMUM_POOL_SIZE, KEEP_ALIVE_SECONDS, TimeUnit.SECONDS, sPoolWorkQueue, sThreadFactory);
        threadPoolExecutor.allowCoreThreadTimeOut(true);
        DNS_THREAD_POOL_EXECUTOR = threadPoolExecutor;
    }

    private static class ResolvedDomain {

        public InetAddress[] addresses;
        long ttl;

        public ResolvedDomain(InetAddress[] a, long t) {
            addresses = a;
            ttl = t;
        }

        public String getAddress() {
            if (addresses.length == 0) return "";
            return addresses[Utilities.random.nextInt(addresses.length)].getHostAddress();
        }
    }

    private static HashMap<String, ResolvedDomain> dnsCache = new HashMap<>();

    private static int lastClassGuid = 1;

    private static SparseArray<ConnectionsManager> Instance = new SparseArray<>();

    public static ConnectionsManager getInstance(int num) {
        ConnectionsManager localInstance = Instance.get(num);
        if (localInstance == null) {
            synchronized (ConnectionsManager.class) {
                localInstance = Instance.get(num);
                if (localInstance == null) {
                    Instance.put(num, localInstance = new ConnectionsManager(num));

                    if (_enabled == Boolean.TRUE) {
                        native_setProxySettings(num, _address, _port, _username, _password, _secret);
                    }
                }
            }
        }
        return localInstance;
    }

    public ConnectionsManager(int instance) {
        super(instance);
        ConnectionsManager.native_setJava(instance);
        connectionState = native_getConnectionState(currentAccount);
        String deviceModel;
        String systemLangCode;
        String langCode;
        String appVersion;
        String systemVersion;
        File config = ApplicationLoader.getFilesDirFixed();
        if (instance != 0) {
            config = new File(config, "account" + instance);
            config.mkdirs();
        }
        String configPath = config.toString();
        boolean enablePushConnection = isPushConnectionEnabled();
        getUserConfig().loadConfig();

        try {
            systemLangCode = LocaleController.getSystemLocaleStringIso639().toLowerCase();
            langCode = MessagesController.getGlobalMainSettings().getString("lang_code", systemLangCode);
            deviceModel = Build.MANUFACTURER + Build.MODEL;
            systemVersion = "SDK " + Build.VERSION.SDK_INT;
        } catch (Exception ignored) {
            systemLangCode = "";
            langCode = "";
            deviceModel = "";
            systemVersion = "";
        }

        int version;
        int appId;
        String fingerprint;
        if (getUserConfig().official || !getUserConfig().isClientActivated()) {
            fingerprint = "49C1522548EBACD46CE322B6FD47F6092BB745D0F88082145CAF35E14DCC38E1";
            version = BuildConfig.OFFICIAL_VERSION_CODE * 10 + 9;
            appId = BuildVars.OFFICAL_APP_ID;
            appVersion = BuildConfig.OFFICIAL_VERSION + " (" + (BuildConfig.OFFICIAL_VERSION_CODE * 10 + 9) + ")";
        } else {
            fingerprint = AndroidUtilities.getCertificateSHA256Fingerprint();
            version = BuildConfig.VERSION_CODE;
            appId = BuildConfig.APP_ID;
            String versionName = BuildConfig.VERSION_NAME;
            if (versionName.contains("-")) {
                versionName = StrUtil.subBefore(versionName, "-", false);
            }
            appVersion = versionName + " (" + BuildConfig.VERSION_CODE + ")";
        }

        if (systemLangCode.trim().length() == 0) {
            systemLangCode = "en";
        }

        getUserConfig().loadConfig();
        String pushString = getRegId();

        int timezoneOffset = (TimeZone.getDefault().getRawOffset() + TimeZone.getDefault().getDSTSavings()) / 1000;
        init(version, TLRPC.LAYER, appId, deviceModel, systemVersion, appVersion, langCode, systemLangCode, configPath, FileLog.getNetworkLogPath(), pushString, fingerprint, timezoneOffset, getUserConfig().getClientUserId(), enablePushConnection);
    }

    private String getRegId() {
        String pushString = SharedConfig.pushString;
        if (TextUtils.isEmpty(pushString) && !TextUtils.isEmpty(SharedConfig.pushStringStatus)) {
            pushString = SharedConfig.pushStringStatus;
        }
        if (TextUtils.isEmpty(pushString)) {
            pushString = SharedConfig.pushStringStatus = "__FIREBASE_GENERATING_SINCE_" + getCurrentTime() + "__";
        }
        return pushString;
    }

    public boolean isPushConnectionEnabled() {
        SharedPreferences preferences = MessagesController.getGlobalNotificationsSettings();
        if (preferences.contains("pushConnection")) {
            return preferences.getBoolean("pushConnection", true);
        } else {
            return MessagesController.getMainSettings(UserConfig.selectedAccount).getBoolean("backgroundConnection", false);
        }
    }

    public long getCurrentTimeMillis() {
        return native_getCurrentTimeMillis(currentAccount);
    }

    public int getCurrentTime() {
        return native_getCurrentTime(currentAccount);
    }

    public int getCurrentDatacenterId() {
        return native_getCurrentDatacenterId(currentAccount);
    }

    public int getTimeDifference() {
        return native_getTimeDifference(currentAccount);
    }

    public int sendRequest(TLObject object, RequestDelegate completionBlock) {
        return sendRequest(object, completionBlock, null, 0);
    }

    public int sendRequest(TLObject object, RequestDelegate completionBlock, int flags) {
        return sendRequest(object, completionBlock, null, null, null, flags, DEFAULT_DATACENTER_ID, ConnectionTypeGeneric, true);
    }

    public int sendRequest(TLObject object, RequestDelegate completionBlock, int flags, int connetionType) {
        return sendRequest(object, completionBlock, null, null, null, flags, DEFAULT_DATACENTER_ID, connetionType, true);
    }

    public int sendRequest(TLObject object, RequestDelegateTimestamp completionBlock, int flags, int connetionType, int datacenterId) {
        return sendRequest(object, null, completionBlock, null, null, flags, datacenterId, connetionType, true);
    }

    public int sendRequest(TLObject object, RequestDelegate completionBlock, QuickAckDelegate quickAckBlock, int flags) {
        return sendRequest(object, completionBlock, null, quickAckBlock, null, flags, DEFAULT_DATACENTER_ID, ConnectionTypeGeneric, true);
    }

    public int sendRequest(final TLObject object, final RequestDelegate onComplete, final QuickAckDelegate onQuickAck, final WriteToSocketDelegate onWriteToSocket, final int flags, final int datacenterId, final int connetionType, final boolean immediate) {
        return sendRequest(object, onComplete, null, onQuickAck, onWriteToSocket, flags, datacenterId, connetionType, immediate);
    }

    public int sendRequest(final TLObject object, final RequestDelegate onComplete, final RequestDelegateTimestamp onCompleteTimestamp, final QuickAckDelegate onQuickAck, final WriteToSocketDelegate onWriteToSocket, final int flags, final int datacenterId, final int connetionType, final boolean immediate) {
        final int requestToken = lastRequestToken.getAndIncrement();
        Utilities.stageQueue.postRunnable(() -> {
            if (BuildVars.LOGS_ENABLED) {
                FileLog.d("send request " + object + " with token = " + requestToken);
            }
            try {
                NativeByteBuffer buffer = new NativeByteBuffer(object.getObjectSize());
                object.serializeToStream(buffer);
                object.freeResources();

                native_sendRequest(currentAccount, buffer.address, (response, errorCode, errorText, networkType, timestamp) -> {
                    try {
                        TLObject resp = null;
                        TLRPC.TL_error error = null;
                        if (response != 0) {
                            NativeByteBuffer buff = NativeByteBuffer.wrap(response);
                            buff.reused = true;
                            resp = object.deserializeResponse(buff, buff.readInt32(true), true);
                        } else if (errorText != null) {
                            error = new TLRPC.TL_error();
                            error.code = errorCode;
                            error.text = errorText;
                            if (BuildVars.LOGS_ENABLED) {
                                FileLog.e(object + " got error " + error.code + " " + error.text);
                            }
                        }
                        if (resp != null) {
                            resp.networkType = networkType;
                        }
                        if (BuildVars.LOGS_ENABLED) {
                            FileLog.d("java received " + resp + " error = " + error);
                        }
                        final TLObject finalResponse = resp;
                        final TLRPC.TL_error finalError = error;
                        Utilities.stageQueue.postRunnable(() -> {
                            if (onComplete != null) {
                                onComplete.run(finalResponse, finalError);
                            } else if (onCompleteTimestamp != null) {
                                onCompleteTimestamp.run(finalResponse, finalError, timestamp);
                            }
                            if (finalResponse != null) {
                                finalResponse.freeResources();
                            }
                        });
                    } catch (Exception e) {
                        FileLog.e(e);
                    }
                }, onQuickAck, onWriteToSocket, flags, datacenterId, connetionType, immediate, requestToken);
            } catch (Exception e) {
                FileLog.e(e);
            }
        });
        return requestToken;
    }

    public void cancelRequest(int token, boolean notifyServer) {
        native_cancelRequest(currentAccount, token, notifyServer);
    }

    public void cleanup(boolean resetKeys) {
        native_cleanUp(currentAccount, resetKeys);
    }

    public void cancelRequestsForGuid(int guid) {
        native_cancelRequestsForGuid(currentAccount, guid);
    }

    public void bindRequestToGuid(int requestToken, int guid) {
        native_bindRequestToGuid(currentAccount, requestToken, guid);
    }

    public void applyDatacenterAddress(int datacenterId, String ipAddress, int port) {
        native_applyDatacenterAddress(currentAccount, datacenterId, ipAddress, port);
    }

    public int getConnectionState() {
        if (connectionState == ConnectionStateConnected && isUpdating) {
            return ConnectionStateUpdating;
        }
        return connectionState;
    }

    public void setUserId(long id) {
        native_setUserId(currentAccount, id);
    }

    public void checkConnection() {
        native_setIpStrategy(currentAccount, getIpStrategy());
        native_setNetworkAvailable(currentAccount, ApplicationLoader.isNetworkOnline(), ApplicationLoader.getCurrentNetworkType(), ApplicationLoader.isConnectionSlow());
    }

    public void setPushConnectionEnabled(boolean value) {
        native_setPushConnectionEnabled(currentAccount, value);
    }

    public void init(int version, int layer, int apiId, String deviceModel, String systemVersion, String appVersion, String langCode, String systemLangCode, String configPath, String logPath, String regId, String cFingerprint, int timezoneOffset, long userId, boolean enablePushConnection) {

        String installer = "";
        try {
            installer = ApplicationLoader.applicationContext.getPackageManager().getInstallerPackageName(ApplicationLoader.applicationContext.getPackageName());
        } catch (Throwable ignore) {

        }
        if (installer == null) {
            installer = "";
        }
        String packageId = "";
        try {
            packageId = ApplicationLoader.applicationContext.getPackageName();
        } catch (Throwable ignore) {

        }
        if (packageId == null) {
            packageId = "";
        }

        native_init(currentAccount, version, layer, apiId, deviceModel, systemVersion, appVersion, langCode, systemLangCode, configPath, logPath, regId, cFingerprint, installer, packageId, timezoneOffset, userId, enablePushConnection, ApplicationLoader.isNetworkOnline(), ApplicationLoader.getCurrentNetworkType());

        Utilities.stageQueue.postRunnable(() -> {

            SharedConfig.loadProxyList();

            if (SharedConfig.proxyEnabled && SharedConfig.currentProxy != null) {
                if (SharedConfig.currentProxy instanceof SharedConfig.ExternalSocks5Proxy) {
                    ((SharedConfig.ExternalSocks5Proxy) SharedConfig.currentProxy).start();
                }
                native_setProxySettings(currentAccount, SharedConfig.currentProxy.address, SharedConfig.currentProxy.port, SharedConfig.currentProxy.username, SharedConfig.currentProxy.password, SharedConfig.currentProxy.secret);
            }
            checkConnection();

        });

    }

    public static void setLangCode(String langCode) {
        langCode = langCode.replace('_', '-').toLowerCase();
        for (int a : SharedConfig.activeAccounts) {
            native_setLangCode(a, langCode);
        }
        MessagesController.getGlobalMainSettings().edit().putString("lang_code", langCode).apply();
    }

    public static void setRegId(String regId, String status) {
        String pushString = regId;
        if (TextUtils.isEmpty(pushString) && !TextUtils.isEmpty(status)) {
            pushString = status;
        }
        if (TextUtils.isEmpty(pushString)) {
            pushString = SharedConfig.pushStringStatus = "__FIREBASE_GENERATING_SINCE_" + getInstance(0).getCurrentTime() + "__";
        }
        for (int a : SharedConfig.activeAccounts) {
            native_setRegId(a, pushString);
        }
    }

    public static void setSystemLangCode(String langCode) {
        langCode = langCode.replace('_', '-').toLowerCase();
        for (int a : SharedConfig.activeAccounts) {
            native_setSystemLangCode(a, langCode);
        }
    }

    public void switchBackend(boolean restart) {
        SharedPreferences preferences = MessagesController.getGlobalMainSettings();
        preferences.edit().remove("language_showed2").apply();
        native_switchBackend(currentAccount, restart);
    }

    public boolean isTestBackend() {
        return native_isTestBackend(currentAccount) != 0;
    }

    public void resumeNetworkMaybe() {
        native_resumeNetwork(currentAccount, true);
    }

    public void updateDcSettings() {
        native_updateDcSettings(currentAccount);
    }

    public long getPauseTime() {
        return lastPauseTime;
    }

    public long checkProxy(String address, int port, String username, String password, String secret, RequestTimeDelegate requestTimeDelegate) {
        if (TextUtils.isEmpty(address)) {
            return 0;
        }
        if (address == null) {
            address = "";
        }
        if (username == null) {
            username = "";
        }
        if (password == null) {
            password = "";
        }
        if (secret == null) {
            secret = "";
        }
        return native_checkProxy(currentAccount, address, port, username, password, secret, requestTimeDelegate);
    }

    public void setAppPaused(final boolean value, final boolean byScreenState) {
        if (!byScreenState) {
            appPaused = value;
            if (BuildVars.LOGS_ENABLED) {
                FileLog.d("app paused = " + value);
            }
            if (value) {
                appResumeCount--;
            } else {
                appResumeCount++;
            }
            if (BuildVars.LOGS_ENABLED) {
                FileLog.d("app resume count " + appResumeCount);
            }
            if (appResumeCount < 0) {
                appResumeCount = 0;
            }
        }
        if (appResumeCount == 0) {
            if (lastPauseTime == 0) {
                lastPauseTime = System.currentTimeMillis();
            }
            native_pauseNetwork(currentAccount);
        } else {
            if (appPaused) {
                return;
            }
            if (BuildVars.LOGS_ENABLED) {
                FileLog.d("reset app pause time");
            }
            if (lastPauseTime != 0 && System.currentTimeMillis() - lastPauseTime > 5000) {
                getContactsController().checkContacts();
            }
            lastPauseTime = 0;
            native_resumeNetwork(currentAccount, false);
        }
    }

    public static void onUnparsedMessageReceived(long address, final int currentAccount) {
        try {
            NativeByteBuffer buff = NativeByteBuffer.wrap(address);
            buff.reused = true;
            int constructor = buff.readInt32(true);
            final TLObject message = TLClassStore.Instance().TLdeserialize(buff, constructor, true);
            if (message instanceof TLRPC.Updates) {
                if (BuildVars.LOGS_ENABLED) {
                    FileLog.d("java received " + message);
                }
                KeepAliveJob.finishJob();
                Utilities.stageQueue.postRunnable(() -> AccountInstance.getInstance(currentAccount).getMessagesController().processUpdates((TLRPC.Updates) message, false));
            } else {
                if (BuildVars.LOGS_ENABLED) {
                    FileLog.d(String.format("java received unknown constructor 0x%x", constructor));
                }
            }
        } catch (Exception e) {
            FileLog.e(e);
        }
    }

    public static void onUpdate(final int currentAccount) {
        Utilities.stageQueue.postRunnable(() -> AccountInstance.getInstance(currentAccount).getMessagesController().updateTimerProc());
    }

    public static void onSessionCreated(final int currentAccount) {
        Utilities.stageQueue.postRunnable(() -> AccountInstance.getInstance(currentAccount).getMessagesController().getDifference());
    }

    public static void onConnectionStateChanged(final int state, final int currentAccount) {
        try {
            AndroidUtilities.runOnUIThread(() -> {
                getInstance(currentAccount).connectionState = state;
                ProxySwitcher.didReceivedNotification(state);
                AccountInstance.getInstance(currentAccount).getNotificationCenter().postNotificationName(NotificationCenter.didUpdateConnectionState);
            });
        } catch (Exception e) {
            FileLog.e(e);
        }
    }

    public static boolean reseting;

    public static void onLogout(final int currentAccount) {
        if (reseting) return;
        AndroidUtilities.runOnUIThread(() -> {
            AccountInstance accountInstance = AccountInstance.getInstance(currentAccount);
            if (accountInstance.getUserConfig().getClientUserId() != 0) {
                accountInstance.getUserConfig().clearConfig();
                accountInstance.getMessagesController().performLogout(0);
            }
        });
    }

    public static int getInitFlags() {
        int flags = 0;
        EmuDetector detector = EmuDetector.with(ApplicationLoader.applicationContext);
        if (detector.detect()) {
            if (BuildVars.LOGS_ENABLED) {
                FileLog.d("detected emu");
            }
            flags |= 1024;
        }
        return flags;
    }

    public static void onBytesSent(int amount, int networkType, final int currentAccount) {
        try {
            AccountInstance.getInstance(currentAccount).getStatsController().incrementSentBytesCount(networkType, StatsController.TYPE_TOTAL, amount);
        } catch (Exception e) {
            FileLog.e(e);
        }
    }

    public static void onRequestNewServerIpAndPort(final int second, final int currentAccount) {
        Utilities.globalQueue.postRunnable(() -> {
            boolean networkOnline = ApplicationLoader.isNetworkOnline();
            Utilities.stageQueue.postRunnable(() -> {

                if (currentTask != null || second == 0 && Math.abs(lastDnsRequestTime - System.currentTimeMillis()) < 10000 || !networkOnline) {
                    if (BuildVars.LOGS_ENABLED) {
                        FileLog.d("don't start task, current task = " + currentTask + " next task = " + second + " time diff = " + Math.abs(lastDnsRequestTime - System.currentTimeMillis()) + " network = " + ApplicationLoader.isNetworkOnline());
                    }
                    return;
                }

                lastDnsRequestTime = System.currentTimeMillis();

                if (BuildVars.LOGS_ENABLED) {
                    FileLog.d("start dns txt task");
                }
                DnsTxtLoadTask task = new DnsTxtLoadTask(currentAccount);
                task.executeOnExecutor(AsyncTask.THREAD_POOL_EXECUTOR, null, null, null);
                currentTask = task;

            });
        });
    }

    public static void onProxyError(int instanceNum) {
        if (UserConfig.selectedAccount != instanceNum) return;

        AndroidUtilities.runOnUIThread(() -> {
            NotificationCenter.getGlobalInstance().postNotificationName(NotificationCenter.needShowAlert, 3);
        });
    }

    public static void getHostByName(String hostName, long address) {
        AndroidUtilities.runOnUIThread(() -> {
            ResolvedDomain resolvedDomain = dnsCache.get(hostName);
            if (resolvedDomain != null && SystemClock.elapsedRealtime() - resolvedDomain.ttl < 5 * 60 * 1000) {
                String addr = resolvedDomain.getAddress();
                native_onHostNameResolved(hostName, address, addr, Utils.isIpv6Address(addr));
            } else {
                ResolveHostByNameTask task = resolvingHostnameTasks.get(hostName);
                if (task == null) {
                    task = new ResolveHostByNameTask(hostName);
                    try {
                        task.executeOnExecutor(DNS_THREAD_POOL_EXECUTOR, null, null, null);
                    } catch (Throwable e) {
                        FileLog.e(e);
                        native_onHostNameResolved(hostName, address, "", false);
                        return;
                    }
                    resolvingHostnameTasks.put(hostName, task);
                }
                task.addAddress(address);
            }
        });
    }

    public static void onBytesReceived(int amount, int networkType, final int currentAccount) {
        try {
            StatsController.getInstance(currentAccount).incrementReceivedBytesCount(networkType, StatsController.TYPE_TOTAL, amount);
        } catch (Exception e) {
            FileLog.e(e);
        }
    }

    public static void onUpdateConfig(long address, final int currentAccount) {
        try {
            NativeByteBuffer buff = NativeByteBuffer.wrap(address);
            buff.reused = true;
            final TLRPC.TL_config message = TLRPC.TL_config.TLdeserialize(buff, buff.readInt32(true), true);
            if (message != null) {
                Utilities.stageQueue.postRunnable(() -> AccountInstance.getInstance(currentAccount).getMessagesController().updateConfig(message));
            }
        } catch (Exception e) {
            FileLog.e(e);
        }
    }

    public static void onInternalPushReceived(final int currentAccount) {
        KeepAliveJob.startJob();
    }

    private static Boolean _enabled;
    private static String _address;
    private static Integer _port;
    private static String _username;
    private static String _password;
    private static String _secret;

    public static void setProxySettings(boolean enabled, String address, int port, String username, String password, String secret) {
        if (address == null) {
            address = "";
        }
        if (username == null) {
            username = "";
        }
        if (password == null) {
            password = "";
        }
        if (secret == null) {
            secret = "";
        }
        _enabled = enabled;
        if (_enabled) {
            _address = address;
            _port = port;
            _username = username;
            _password = password;
            _secret = secret;
        }

        for (int a : SharedConfig.activeAccounts) {
            if (enabled && !TextUtils.isEmpty(address)) {
                native_setProxySettings(a, address, port, username, password, secret);
            } else {
                native_setProxySettings(a, "", 1080, "", "", "");
            }
            AccountInstance accountInstance = AccountInstance.getInstance(a);
            if (accountInstance.getUserConfig().isClientActivated()) {
                accountInstance.getMessagesController().checkPromoInfo(true);
            }
        }
        if (SharedConfig.loginingAccount != -1) {
            if (enabled && !TextUtils.isEmpty(address)) {
                native_setProxySettings(SharedConfig.loginingAccount, address, port, username, password, secret);
            } else {
                native_setProxySettings(SharedConfig.loginingAccount, "", 1080, "", "", "");
            }
            AccountInstance accountInstance = AccountInstance.getInstance(SharedConfig.loginingAccount);
            if (accountInstance.getUserConfig().isClientActivated()) {
                accountInstance.getMessagesController().checkPromoInfo(true);
            }
        }
    }

    public static native void native_switchBackend(int currentAccount, boolean restart);
    public static native int native_isTestBackend(int currentAccount);

    public static native void native_pauseNetwork(int currentAccount);

    public static native void native_setIpStrategy(int currentAccount, byte value);

    public static native void native_updateDcSettings(int currentAccount);

    public static native void native_setNetworkAvailable(int currentAccount, boolean value, int networkType, boolean slow);

    public static native void native_resumeNetwork(int currentAccount, boolean partial);

    public static native long native_getCurrentTimeMillis(int currentAccount);

    public static native int native_getCurrentTime(int currentAccount);

    public static native int native_getCurrentDatacenterId(int currentAccount);

    public static native int native_getTimeDifference(int currentAccount);

    public static native void native_sendRequest(int currentAccount, long object, RequestDelegateInternal onComplete, QuickAckDelegate onQuickAck, WriteToSocketDelegate onWriteToSocket, int flags, int datacenterId, int connetionType, boolean immediate, int requestToken);

    public static native void native_cancelRequest(int currentAccount, int token, boolean notifyServer);

    public static native void native_cleanUp(int currentAccount, boolean resetKeys);

    public static native void native_cancelRequestsForGuid(int currentAccount, int guid);

    public static native void native_bindRequestToGuid(int currentAccount, int requestToken, int guid);

    public static native void native_applyDatacenterAddress(int currentAccount, int datacenterId, String ipAddress, int port);

    public static native void native_moveToDatacenter(int currentAccount, int datacenterId);

    public static native int native_getConnectionState(int currentAccount);
    public static native void native_setUserId(int currentAccount, long id);
    public static native void native_init(int currentAccount, int version, int layer, int apiId, String deviceModel, String systemVersion, String appVersion, String langCode, String systemLangCode, String configPath, String logPath, String regId, String cFingerprint, String installer, String packageId, int timezoneOffset, long userId, boolean enablePushConnection, boolean hasNetwork, int networkType);
    public static native void native_setProxySettings(int currentAccount, String address, int port, String username, String password, String secret);

    public static native void native_setLangCode(int currentAccount, String langCode);

    public static native void native_setRegId(int currentAccount, String regId);

    public static native void native_setSystemLangCode(int currentAccount, String langCode);

    public static native void native_setJava(boolean useJavaByteBuffers);

    public static native void native_setJava(int instanceNum);

    public static native void native_setPushConnectionEnabled(int currentAccount, boolean value);

    public static native void native_applyDnsConfig(int currentAccount, long address, String phone, int date);

    public static native long native_checkProxy(int currentAccount, String address, int port, String username, String password, String secret, RequestTimeDelegate requestTimeDelegate);

    public static native void native_onHostNameResolved(String host, long address, String ip, boolean ipv6);

    public static int generateClassGuid() {
        return lastClassGuid++;
    }

    public boolean alertShowed;

    public void setIsUpdating(final boolean value) {
        AndroidUtilities.runOnUIThread(() -> {
            if (isUpdating == value) {
                return;
            }
            isUpdating = value;
            if (connectionState == ConnectionStateConnected) {
                AccountInstance.getInstance(currentAccount).getNotificationCenter().postNotificationName(NotificationCenter.didUpdateConnectionState);
            } /*else if (connectionState == ConnectionStateConnectingToProxy && !alertShowed) {
                if (getCurrentDatacenterId() == 4 && SharedConfig.currentProxy instanceof SharedConfig.WsProxy) {
                    alertShowed = true;
                    AccountInstance.getInstance(currentAccount).getNotificationCenter().postNotificationName(NotificationCenter.needShowAlert, 3, Unit.INSTANCE);
                }
            }*/
        });
    }

    private static byte ipStrategy = -1;
    public static boolean hasIpv4;
    public static boolean hasStrangeIpv4;
    public static boolean hasIpv6;

    @SuppressLint("NewApi")
    public static byte getIpStrategy() {
        if (Build.VERSION.SDK_INT < 19) {
            return USE_IPV4_ONLY;
        }
        if (ipStrategy != -1) return ipStrategy;

        if (BuildVars.LOGS_ENABLED) {
            try {
                NetworkInterface networkInterface;
                Enumeration<NetworkInterface> networkInterfaces = NetworkInterface.getNetworkInterfaces();
                while (networkInterfaces.hasMoreElements()) {
                    networkInterface = networkInterfaces.nextElement();
                    if (!networkInterface.isUp() || networkInterface.isLoopback() || networkInterface.getInterfaceAddresses().isEmpty()) {
                        continue;
                    }
                    List<InterfaceAddress> interfaceAddresses = networkInterface.getInterfaceAddresses();
                    for (int a = 0; a < interfaceAddresses.size(); a++) {
                        InterfaceAddress address = interfaceAddresses.get(a);
                        InetAddress inetAddress = address.getAddress();
                        if (inetAddress.isLinkLocalAddress() || inetAddress.isLoopbackAddress() || inetAddress.isMulticastAddress()) {
                            continue;
                        }
                    }
                }
            } catch (Throwable e) {
                FileLog.e(e);
            }
        }
        try {
            NetworkInterface networkInterface;
            Enumeration<NetworkInterface> networkInterfaces = NetworkInterface.getNetworkInterfaces();
            while (networkInterfaces.hasMoreElements()) {
                networkInterface = networkInterfaces.nextElement();
                if (!networkInterface.isUp() || networkInterface.isLoopback()) {
                    continue;
                }
                List<InterfaceAddress> interfaceAddresses = networkInterface.getInterfaceAddresses();
                for (int a = 0; a < interfaceAddresses.size(); a++) {
                    InterfaceAddress address = interfaceAddresses.get(a);
                    InetAddress inetAddress = address.getAddress();
                    if (inetAddress.isLinkLocalAddress() || inetAddress.isLoopbackAddress() || inetAddress.isMulticastAddress()) {
                        continue;
                    }
                    if (inetAddress instanceof Inet6Address) {
                        hasIpv6 = true;
                    } else if (inetAddress instanceof Inet4Address) {
                        String addrr = inetAddress.getHostAddress();
                        if (!addrr.startsWith("192.0.0.")) {
                            hasIpv4 = true;
                        } else {
                            hasStrangeIpv4 = true;
                        }
                    }
                }
            }
            if (hasIpv6) {
                if (hasStrangeIpv4) {
                    ipStrategy = USE_IPV4_IPV6_RANDOM;
                }
                if (!hasIpv4) {
                    ipStrategy = USE_IPV6_ONLY;
                }
                if (NekomuraConfig.useIPv6.Bool()) {
                    ipStrategy = USE_IPV4_IPV6_RANDOM;
                }
                return ipStrategy;
            }
        } catch (Throwable e) {
            FileLog.e(e);
        }

        ipStrategy = USE_IPV4_ONLY;
        return ipStrategy;
    }

    private static class ResolveHostByNameTask extends AsyncTask<Void, Void, ResolvedDomain> {

        private ArrayList<Long> addresses = new ArrayList<>();
        private String currentHostName;

        public ResolveHostByNameTask(String hostName) {
            super();
            currentHostName = hostName;
        }

        public void addAddress(long address) {
            if (addresses.contains(address)) {
                return;
            }
            addresses.add(address);
        }

        protected ResolvedDomain doInBackground(Void... voids) {

            InetAddress[] result;

            try {
                result = DnsFactory.lookup(currentHostName).toArray(new InetAddress[0]);
            } catch (Exception e) {
                result = new InetAddress[0];
            }

            return new ResolvedDomain(result, SystemClock.elapsedRealtime());

        }

        @Override
        protected void onPostExecute(final ResolvedDomain result) {
            if (result != null) {
                dnsCache.put(currentHostName, result);
                for (int a = 0, N = addresses.size(); a < N; a++) {
                    String address = result.getAddress();
                    native_onHostNameResolved(currentHostName, addresses.get(a), address, Utils.isIpv6Address(address));
                }
            } else {
                for (int a = 0, N = addresses.size(); a < N; a++) {
                    native_onHostNameResolved(currentHostName, addresses.get(a), "", false);
                }
            }
            resolvingHostnameTasks.remove(currentHostName);
        }
    }

    private static class DnsTxtLoadTask extends AsyncTask<Void, Void, NativeByteBuffer> {

        private int currentAccount;
        private int responseDate;

        public DnsTxtLoadTask(int instance) {
            super();
            currentAccount = instance;
        }

        protected NativeByteBuffer doInBackground(Void... voids) {
<<<<<<< HEAD
=======
            ByteArrayOutputStream outbuf = null;
            InputStream httpConnectionStream = null;
            for (int i = 0; i < 3; i++) {
                try {
                    String googleDomain;
                    if (i == 0) {
                        googleDomain = "www.google.com";
                    } else if (i == 1) {
                        googleDomain = "www.google.ru";
                    } else {
                        googleDomain = "google.com";
                    }
                    String domain = native_isTestBackend(currentAccount) != 0 ? "tapv3.stel.com" : AccountInstance.getInstance(currentAccount).getMessagesController().dcDomainName;
                    int len = Utilities.random.nextInt(116) + 13;
                    final String characters = "ABCDEFGHIJKLMNOPQRSTUVWXYZabcdefghijklmnopqrstuvwxyz0123456789";

                    StringBuilder padding = new StringBuilder(len);
                    for (int a = 0; a < len; a++) {
                        padding.append(characters.charAt(Utilities.random.nextInt(characters.length())));
                    }
                    URL downloadUrl = new URL("https://" + googleDomain + "/resolve?name=" + domain + "&type=ANY&random_padding=" + padding);
                    URLConnection httpConnection = downloadUrl.openConnection();
                    httpConnection.addRequestProperty("User-Agent", "Mozilla/5.0 (iPhone; CPU iPhone OS 10_0 like Mac OS X) AppleWebKit/602.1.38 (KHTML, like Gecko) Version/10.0 Mobile/14A5297c Safari/602.1");
                    httpConnection.addRequestProperty("Host", "dns.google.com");
                    httpConnection.setConnectTimeout(5000);
                    httpConnection.setReadTimeout(5000);
                    httpConnection.connect();
                    httpConnectionStream = httpConnection.getInputStream();
                    responseDate = (int) (httpConnection.getDate() / 1000);

                    outbuf = new ByteArrayOutputStream();

                    byte[] data = new byte[1024 * 32];
                    while (true) {
                        if (isCancelled()) {
                            break;
                        }
                        int read = httpConnectionStream.read(data);
                        if (read > 0) {
                            outbuf.write(data, 0, read);
                        } else if (read == -1) {
                            break;
                        } else {
                            break;
                        }
                    }

                    JSONObject jsonObject = new JSONObject(new String(outbuf.toByteArray()));
                    JSONArray array = jsonObject.getJSONArray("Answer");
                    len = array.length();
                    ArrayList<String> arrayList = new ArrayList<>(len);
                    for (int a = 0; a < len; a++) {
                        JSONObject object = array.getJSONObject(a);
                        int type = object.getInt("type");
                        if (type != 16) {
                            continue;
                        }
                        arrayList.add(object.getString("data"));
                    }
                    Collections.sort(arrayList, (o1, o2) -> {
                        int l1 = o1.length();
                        int l2 = o2.length();
                        if (l1 > l2) {
                            return -1;
                        } else if (l1 < l2) {
                            return 1;
                        }
                        return 0;
                    });
                    StringBuilder builder = new StringBuilder();
                    for (int a = 0; a < arrayList.size(); a++) {
                        builder.append(arrayList.get(a).replace("\"", ""));
                    }
                    byte[] bytes = Base64.decode(builder.toString(), Base64.DEFAULT);
                    NativeByteBuffer buffer = new NativeByteBuffer(bytes.length);
                    buffer.writeBytes(bytes);
                    return buffer;
                } catch (Throwable e) {
                    FileLog.e(e, false);
                } finally {
                    try {
                        if (httpConnectionStream != null) {
                            httpConnectionStream.close();
                        }
                    } catch (Throwable e) {
                        FileLog.e(e);
                    }
                    try {
                        if (outbuf != null) {
                            outbuf.close();
                        }
                    } catch (Exception ignore) {

                    }
                }
            }
            return null;
        }

        @Override
        protected void onPostExecute(final NativeByteBuffer result) {
            Utilities.stageQueue.postRunnable(() -> {
                currentTask = null;
                if (result != null) {
                    native_applyDnsConfig(currentAccount, result.address, AccountInstance.getInstance(currentAccount).getUserConfig().getClientPhone(), responseDate);
                } else {
                    if (BuildVars.LOGS_ENABLED) {
                        FileLog.d("failed to get dns txt result");
                        FileLog.d("start google task");
                    }
                    GoogleDnsLoadTask task = new GoogleDnsLoadTask(currentAccount);
                    task.executeOnExecutor(AsyncTask.THREAD_POOL_EXECUTOR, null, null, null);
                    currentTask = task;
                }
            });
        }
    }

    private static class GoogleDnsLoadTask extends AsyncTask<Void, Void, NativeByteBuffer> {

        private int currentAccount;
        private int responseDate;

        public GoogleDnsLoadTask(int instance) {
            super();
            currentAccount = instance;
        }
>>>>>>> dcf1c6d4

            String domain = native_isTestBackend(currentAccount) != 0 ? "tapv3.stel.com" : AccountInstance.getInstance(currentAccount).getMessagesController().dcDomainName;
            try {
                List<String> arrayList = DnsFactory.getTxts(domain);
                Collections.sort(arrayList, (o1, o2) -> {
                    int l1 = o1.length();
                    int l2 = o2.length();
                    if (l1 > l2) {
                        return -1;
                    } else if (l1 < l2) {
                        return 1;
                    }
                    return 0;
                });
                StringBuilder builder = new StringBuilder();
                for (int a = 0; a < arrayList.size(); a++) {
                    builder.append(arrayList.get(a).replace("\"", ""));
                }
                byte[] bytes = Base64.decode(builder.toString(), Base64.DEFAULT);
                NativeByteBuffer buffer = new NativeByteBuffer(bytes.length);
                buffer.writeBytes(bytes);
                return buffer;
            } catch (Throwable e) {
                FileLog.e(e);
            }
            return null;
        }

        @Override
        protected void onPostExecute(final NativeByteBuffer result) {
            Utilities.stageQueue.postRunnable(() -> {
                currentTask = null;
                if (result != null) {
                    native_applyDnsConfig(currentAccount, result.address, AccountInstance.getInstance(currentAccount).getUserConfig().getClientPhone(), responseDate);
                } else {
                    if (BuildVars.LOGS_ENABLED) {
                        FileLog.d("failed to get dns txt result");
                        FileLog.d("restart load task");
                    }
                    DnsTxtLoadTask task = new DnsTxtLoadTask(currentAccount);
                    task.executeOnExecutor(AsyncTask.THREAD_POOL_EXECUTOR, null, null, null);
                    currentTask = task;
                }
            });
        }
    }

}<|MERGE_RESOLUTION|>--- conflicted
+++ resolved
@@ -9,12 +9,8 @@
 import android.util.Base64;
 import android.util.SparseArray;
 
-<<<<<<< HEAD
+import com.google.android.exoplayer2.util.Log;
 import com.v2ray.ang.util.Utils;
-=======
-import com.google.android.exoplayer2.util.Log;
-import com.google.firebase.remoteconfig.FirebaseRemoteConfig;
->>>>>>> dcf1c6d4
 
 import org.telegram.messenger.AccountInstance;
 import org.telegram.messenger.AndroidUtilities;
@@ -957,136 +953,6 @@
         }
 
         protected NativeByteBuffer doInBackground(Void... voids) {
-<<<<<<< HEAD
-=======
-            ByteArrayOutputStream outbuf = null;
-            InputStream httpConnectionStream = null;
-            for (int i = 0; i < 3; i++) {
-                try {
-                    String googleDomain;
-                    if (i == 0) {
-                        googleDomain = "www.google.com";
-                    } else if (i == 1) {
-                        googleDomain = "www.google.ru";
-                    } else {
-                        googleDomain = "google.com";
-                    }
-                    String domain = native_isTestBackend(currentAccount) != 0 ? "tapv3.stel.com" : AccountInstance.getInstance(currentAccount).getMessagesController().dcDomainName;
-                    int len = Utilities.random.nextInt(116) + 13;
-                    final String characters = "ABCDEFGHIJKLMNOPQRSTUVWXYZabcdefghijklmnopqrstuvwxyz0123456789";
-
-                    StringBuilder padding = new StringBuilder(len);
-                    for (int a = 0; a < len; a++) {
-                        padding.append(characters.charAt(Utilities.random.nextInt(characters.length())));
-                    }
-                    URL downloadUrl = new URL("https://" + googleDomain + "/resolve?name=" + domain + "&type=ANY&random_padding=" + padding);
-                    URLConnection httpConnection = downloadUrl.openConnection();
-                    httpConnection.addRequestProperty("User-Agent", "Mozilla/5.0 (iPhone; CPU iPhone OS 10_0 like Mac OS X) AppleWebKit/602.1.38 (KHTML, like Gecko) Version/10.0 Mobile/14A5297c Safari/602.1");
-                    httpConnection.addRequestProperty("Host", "dns.google.com");
-                    httpConnection.setConnectTimeout(5000);
-                    httpConnection.setReadTimeout(5000);
-                    httpConnection.connect();
-                    httpConnectionStream = httpConnection.getInputStream();
-                    responseDate = (int) (httpConnection.getDate() / 1000);
-
-                    outbuf = new ByteArrayOutputStream();
-
-                    byte[] data = new byte[1024 * 32];
-                    while (true) {
-                        if (isCancelled()) {
-                            break;
-                        }
-                        int read = httpConnectionStream.read(data);
-                        if (read > 0) {
-                            outbuf.write(data, 0, read);
-                        } else if (read == -1) {
-                            break;
-                        } else {
-                            break;
-                        }
-                    }
-
-                    JSONObject jsonObject = new JSONObject(new String(outbuf.toByteArray()));
-                    JSONArray array = jsonObject.getJSONArray("Answer");
-                    len = array.length();
-                    ArrayList<String> arrayList = new ArrayList<>(len);
-                    for (int a = 0; a < len; a++) {
-                        JSONObject object = array.getJSONObject(a);
-                        int type = object.getInt("type");
-                        if (type != 16) {
-                            continue;
-                        }
-                        arrayList.add(object.getString("data"));
-                    }
-                    Collections.sort(arrayList, (o1, o2) -> {
-                        int l1 = o1.length();
-                        int l2 = o2.length();
-                        if (l1 > l2) {
-                            return -1;
-                        } else if (l1 < l2) {
-                            return 1;
-                        }
-                        return 0;
-                    });
-                    StringBuilder builder = new StringBuilder();
-                    for (int a = 0; a < arrayList.size(); a++) {
-                        builder.append(arrayList.get(a).replace("\"", ""));
-                    }
-                    byte[] bytes = Base64.decode(builder.toString(), Base64.DEFAULT);
-                    NativeByteBuffer buffer = new NativeByteBuffer(bytes.length);
-                    buffer.writeBytes(bytes);
-                    return buffer;
-                } catch (Throwable e) {
-                    FileLog.e(e, false);
-                } finally {
-                    try {
-                        if (httpConnectionStream != null) {
-                            httpConnectionStream.close();
-                        }
-                    } catch (Throwable e) {
-                        FileLog.e(e);
-                    }
-                    try {
-                        if (outbuf != null) {
-                            outbuf.close();
-                        }
-                    } catch (Exception ignore) {
-
-                    }
-                }
-            }
-            return null;
-        }
-
-        @Override
-        protected void onPostExecute(final NativeByteBuffer result) {
-            Utilities.stageQueue.postRunnable(() -> {
-                currentTask = null;
-                if (result != null) {
-                    native_applyDnsConfig(currentAccount, result.address, AccountInstance.getInstance(currentAccount).getUserConfig().getClientPhone(), responseDate);
-                } else {
-                    if (BuildVars.LOGS_ENABLED) {
-                        FileLog.d("failed to get dns txt result");
-                        FileLog.d("start google task");
-                    }
-                    GoogleDnsLoadTask task = new GoogleDnsLoadTask(currentAccount);
-                    task.executeOnExecutor(AsyncTask.THREAD_POOL_EXECUTOR, null, null, null);
-                    currentTask = task;
-                }
-            });
-        }
-    }
-
-    private static class GoogleDnsLoadTask extends AsyncTask<Void, Void, NativeByteBuffer> {
-
-        private int currentAccount;
-        private int responseDate;
-
-        public GoogleDnsLoadTask(int instance) {
-            super();
-            currentAccount = instance;
-        }
->>>>>>> dcf1c6d4
 
             String domain = native_isTestBackend(currentAccount) != 0 ? "tapv3.stel.com" : AccountInstance.getInstance(currentAccount).getMessagesController().dcDomainName;
             try {
@@ -1110,7 +976,7 @@
                 buffer.writeBytes(bytes);
                 return buffer;
             } catch (Throwable e) {
-                FileLog.e(e);
+                FileLog.e(e, false);
             }
             return null;
         }
