package org.telegram.tgnet;

import android.annotation.SuppressLint;
import android.content.SharedPreferences;
import android.os.AsyncTask;
import android.os.Build;
import android.os.SystemClock;
import android.text.TextUtils;
import android.util.Base64;
import android.util.SparseArray;

import com.v2ray.ang.util.Utils;

import org.telegram.messenger.AccountInstance;
import org.telegram.messenger.AndroidUtilities;
import org.telegram.messenger.ApplicationLoader;
import org.telegram.messenger.BaseController;
import org.telegram.messenger.BuildConfig;
import org.telegram.messenger.BuildVars;
import org.telegram.messenger.EmuDetector;
import org.telegram.messenger.FileLog;
import org.telegram.messenger.KeepAliveJob;
import org.telegram.messenger.LocaleController;
import org.telegram.messenger.MessagesController;
import org.telegram.messenger.NotificationCenter;
import org.telegram.messenger.SharedConfig;
import org.telegram.messenger.StatsController;
import org.telegram.messenger.UserConfig;
import org.telegram.messenger.Utilities;

import java.io.File;
import java.net.Inet4Address;
import java.net.Inet6Address;
import java.net.InetAddress;
import java.net.InterfaceAddress;
import java.net.NetworkInterface;
import java.util.ArrayList;
import java.util.Collections;
import java.util.Enumeration;
import java.util.HashMap;
import java.util.List;
import java.util.TimeZone;
import java.util.concurrent.BlockingQueue;
import java.util.concurrent.Executor;
import java.util.concurrent.LinkedBlockingQueue;
import java.util.concurrent.ThreadFactory;
import java.util.concurrent.ThreadPoolExecutor;
import java.util.concurrent.TimeUnit;
import java.util.concurrent.atomic.AtomicInteger;

import cn.hutool.core.util.StrUtil;
import tw.nekomimi.nekogram.NekoConfig;
import tw.nekomimi.nekogram.parts.ProxySwitcher;
import tw.nekomimi.nekogram.utils.DnsFactory;

public class ConnectionsManager extends BaseController {

    public final static int ConnectionTypeGeneric = 1;
    public final static int ConnectionTypeDownload = 2;
    public final static int ConnectionTypeUpload = 4;
    public final static int ConnectionTypePush = 8;
    public final static int ConnectionTypeDownload2 = ConnectionTypeDownload | (1 << 16);

    public final static int FileTypePhoto = 0x01000000;
    public final static int FileTypeVideo = 0x02000000;
    public final static int FileTypeAudio = 0x03000000;
    public final static int FileTypeFile = 0x04000000;

    public final static int RequestFlagEnableUnauthorized = 1;
    public final static int RequestFlagFailOnServerErrors = 2;
    public final static int RequestFlagCanCompress = 4;
    public final static int RequestFlagWithoutLogin = 8;
    public final static int RequestFlagTryDifferentDc = 16;
    public final static int RequestFlagForceDownload = 32;
    public final static int RequestFlagInvokeAfter = 64;
    public final static int RequestFlagNeedQuickAck = 128;

    public final static int ConnectionStateConnecting = 1;
    public final static int ConnectionStateWaitingForNetwork = 2;
    public final static int ConnectionStateConnected = 3;
    public final static int ConnectionStateConnectingToProxy = 4;
    public final static int ConnectionStateUpdating = 5;

    public final static byte USE_IPV4_ONLY = 0;
    public final static byte USE_IPV6_ONLY = 1;
    public final static byte USE_IPV4_IPV6_RANDOM = 2;

    private static long lastDnsRequestTime;

    public final static int DEFAULT_DATACENTER_ID = Integer.MAX_VALUE;

    private long lastPauseTime = System.currentTimeMillis();
    private boolean appPaused = true;
    private boolean isUpdating;
    private int connectionState;
    private AtomicInteger lastRequestToken = new AtomicInteger(1);
    private int appResumeCount;

    private static AsyncTask currentTask;

    private static HashMap<String, ResolveHostByNameTask> resolvingHostnameTasks = new HashMap<>();

    public static final Executor DNS_THREAD_POOL_EXECUTOR;
    public static final int CPU_COUNT = Runtime.getRuntime().availableProcessors();
    private static final int CORE_POOL_SIZE = Math.max(2, Math.min(CPU_COUNT - 1, 4));
    private static final int MAXIMUM_POOL_SIZE = CPU_COUNT * 2 + 1;
    private static final int KEEP_ALIVE_SECONDS = 30;
    private static final BlockingQueue<Runnable> sPoolWorkQueue = new LinkedBlockingQueue<>(128);
    private static final ThreadFactory sThreadFactory = new ThreadFactory() {
        private final AtomicInteger mCount = new AtomicInteger(1);

        public Thread newThread(Runnable r) {
            return new Thread(r, "DnsAsyncTask #" + mCount.getAndIncrement());
        }
    };

    static {
        ThreadPoolExecutor threadPoolExecutor = new ThreadPoolExecutor(CORE_POOL_SIZE, MAXIMUM_POOL_SIZE, KEEP_ALIVE_SECONDS, TimeUnit.SECONDS, sPoolWorkQueue, sThreadFactory);
        threadPoolExecutor.allowCoreThreadTimeOut(true);
        DNS_THREAD_POOL_EXECUTOR = threadPoolExecutor;
    }

    private static class ResolvedDomain {

        public InetAddress[] addresses;
        long ttl;

        public ResolvedDomain(InetAddress[] a, long t) {
            addresses = a;
            ttl = t;
        }

        public String getAddress() {
            if (addresses.length == 0) return "";
            return addresses[Utilities.random.nextInt(addresses.length)].getHostAddress();
        }
    }

    private static HashMap<String, ResolvedDomain> dnsCache = new HashMap<>();

    private static int lastClassGuid = 1;

    private static SparseArray<ConnectionsManager> Instance = new SparseArray<>();

    public static ConnectionsManager getInstance(int num) {
        ConnectionsManager localInstance = Instance.get(num);
        if (localInstance == null) {
            synchronized (ConnectionsManager.class) {
                localInstance = Instance.get(num);
                if (localInstance == null) {
                    Instance.put(num, localInstance = new ConnectionsManager(num));

                    if (_enabled == Boolean.TRUE) {
                        native_setProxySettings(num, _address, _port, _username, _password, _secret);
                    }
                }
            }
        }
        return localInstance;
    }

    public ConnectionsManager(int instance) {
        super(instance);
        ConnectionsManager.native_setJava(instance);
        connectionState = native_getConnectionState(currentAccount);
        String deviceModel;
        String systemLangCode;
        String langCode;
        String appVersion;
        String systemVersion;
        File config = ApplicationLoader.getFilesDirFixed();
        if (instance != 0) {
            config = new File(config, "account" + instance);
            config.mkdirs();
        }
        String configPath = config.toString();
        boolean enablePushConnection = isPushConnectionEnabled();
        getUserConfig().loadConfig();

        try {
            systemLangCode = LocaleController.getSystemLocaleStringIso639().toLowerCase();
            langCode = MessagesController.getGlobalMainSettings().getString("lang_code", systemLangCode);
            deviceModel = Build.MANUFACTURER + Build.MODEL;
            systemVersion = "SDK " + Build.VERSION.SDK_INT;
        } catch (Exception ignored) {
            systemLangCode = "";
            langCode = "";
            deviceModel = "";
            systemVersion = "";
        }

        int version;
        int appId;
        String fingerprint;
        if (getUserConfig().official || !getUserConfig().isClientActivated()) {
            fingerprint = "49C1522548EBACD46CE322B6FD47F6092BB745D0F88082145CAF35E14DCC38E1";
            version = BuildConfig.OFFICIAL_VERSION_CODE * 10 + 9;
            appId = BuildVars.OFFICAL_APP_ID;
            appVersion = BuildConfig.OFFICIAL_VERSION + " (" + (BuildConfig.OFFICIAL_VERSION_CODE * 10 + 9) + ")";
        } else {
            fingerprint = AndroidUtilities.getCertificateSHA256Fingerprint();
            version = BuildConfig.VERSION_CODE;
            appId = BuildConfig.APP_ID;
            String versionName = BuildConfig.VERSION_NAME;
            if (versionName.contains("-")) {
                versionName = StrUtil.subBefore(versionName, "-", false);
            }
            appVersion = versionName + " (" + BuildConfig.VERSION_CODE + ")";
        }

        if (systemLangCode.trim().length() == 0) {
            systemLangCode = "en";
        }

        String pushString = SharedConfig.pushString;
        if (TextUtils.isEmpty(pushString) && !TextUtils.isEmpty(SharedConfig.pushStringStatus)) {
            pushString = SharedConfig.pushStringStatus;
        }

        int timezoneOffset = (TimeZone.getDefault().getRawOffset() + TimeZone.getDefault().getDSTSavings()) / 1000;
        init(version, TLRPC.LAYER, appId, deviceModel, systemVersion, appVersion, langCode, systemLangCode, configPath, FileLog.getNetworkLogPath(), pushString, fingerprint, timezoneOffset, getUserConfig().getClientUserId(), enablePushConnection);
    }

    public boolean isPushConnectionEnabled() {
        SharedPreferences preferences = MessagesController.getGlobalNotificationsSettings();
        if (preferences.contains("pushConnection")) {
            return preferences.getBoolean("pushConnection", true);
        } else {
            return MessagesController.getMainSettings(UserConfig.selectedAccount).getBoolean("backgroundConnection", false);
        }
    }

    public long getCurrentTimeMillis() {
        return native_getCurrentTimeMillis(currentAccount);
    }

    public int getCurrentTime() {
        return native_getCurrentTime(currentAccount);
    }

    public int getCurrentDatacenterId() {
        return native_getCurrentDatacenterId(currentAccount);
    }

    public int getTimeDifference() {
        return native_getTimeDifference(currentAccount);
    }

    public int sendRequest(TLObject object, RequestDelegate completionBlock) {
        return sendRequest(object, completionBlock, null, 0);
    }

    public int sendRequest(TLObject object, RequestDelegate completionBlock, int flags) {
        return sendRequest(object, completionBlock, null, null, null, flags, DEFAULT_DATACENTER_ID, ConnectionTypeGeneric, true);
    }

    public int sendRequest(TLObject object, RequestDelegate completionBlock, int flags, int connetionType) {
        return sendRequest(object, completionBlock, null, null, null, flags, DEFAULT_DATACENTER_ID, connetionType, true);
    }

    public int sendRequest(TLObject object, RequestDelegateTimestamp completionBlock, int flags, int connetionType, int datacenterId) {
        return sendRequest(object, null, completionBlock, null, null, flags, datacenterId, connetionType, true);
    }

    public int sendRequest(TLObject object, RequestDelegate completionBlock, QuickAckDelegate quickAckBlock, int flags) {
        return sendRequest(object, completionBlock, null, quickAckBlock, null, flags, DEFAULT_DATACENTER_ID, ConnectionTypeGeneric, true);
    }

    public int sendRequest(final TLObject object, final RequestDelegate onComplete, final QuickAckDelegate onQuickAck, final WriteToSocketDelegate onWriteToSocket, final int flags, final int datacenterId, final int connetionType, final boolean immediate) {
        return sendRequest(object, onComplete, null, onQuickAck, onWriteToSocket, flags, datacenterId, connetionType, immediate);
    }

    public int sendRequest(final TLObject object, final RequestDelegate onComplete, final RequestDelegateTimestamp onCompleteTimestamp, final QuickAckDelegate onQuickAck, final WriteToSocketDelegate onWriteToSocket, final int flags, final int datacenterId, final int connetionType, final boolean immediate) {
        final int requestToken = lastRequestToken.getAndIncrement();
        Utilities.stageQueue.postRunnable(() -> {
            if (BuildVars.LOGS_ENABLED) {
                FileLog.d("send request " + object + " with token = " + requestToken);
            }
            try {
                NativeByteBuffer buffer = new NativeByteBuffer(object.getObjectSize());
                object.serializeToStream(buffer);
                object.freeResources();

                native_sendRequest(currentAccount, buffer.address, (response, errorCode, errorText, networkType, timestamp) -> {
                    try {
                        TLObject resp = null;
                        TLRPC.TL_error error = null;
                        if (response != 0) {
                            NativeByteBuffer buff = NativeByteBuffer.wrap(response);
                            buff.reused = true;
                            resp = object.deserializeResponse(buff, buff.readInt32(true), true);
                        } else if (errorText != null) {
                            error = new TLRPC.TL_error();
                            error.code = errorCode;
                            error.text = errorText;
                            if (BuildVars.LOGS_ENABLED) {
                                FileLog.e(object + " got error " + error.code + " " + error.text);
                            }
                        }
                        if (resp != null) {
                            resp.networkType = networkType;
                        }
                        if (BuildVars.LOGS_ENABLED) {
                            FileLog.d("java received " + resp + " error = " + error);
                        }
                        final TLObject finalResponse = resp;
                        final TLRPC.TL_error finalError = error;
                        Utilities.stageQueue.postRunnable(() -> {
                            if (onComplete != null) {
                                onComplete.run(finalResponse, finalError);
                            } else if (onCompleteTimestamp != null) {
                                onCompleteTimestamp.run(finalResponse, finalError, timestamp);
                            }
                            if (finalResponse != null) {
                                finalResponse.freeResources();
                            }
                        });
                    } catch (Exception e) {
                        FileLog.e(e);
                    }
                }, onQuickAck, onWriteToSocket, flags, datacenterId, connetionType, immediate, requestToken);
            } catch (Exception e) {
                FileLog.e(e);
            }
        });
        return requestToken;
    }

    public void cancelRequest(int token, boolean notifyServer) {
        native_cancelRequest(currentAccount, token, notifyServer);
    }

    public void cleanup(boolean resetKeys) {
        native_cleanUp(currentAccount, resetKeys);
    }

    public void cancelRequestsForGuid(int guid) {
        native_cancelRequestsForGuid(currentAccount, guid);
    }

    public void bindRequestToGuid(int requestToken, int guid) {
        native_bindRequestToGuid(currentAccount, requestToken, guid);
    }

    public void applyDatacenterAddress(int datacenterId, String ipAddress, int port) {
        native_applyDatacenterAddress(currentAccount, datacenterId, ipAddress, port);
    }

    public int getConnectionState() {
        if (connectionState == ConnectionStateConnected && isUpdating) {
            return ConnectionStateUpdating;
        }
        return connectionState;
    }

    public void setUserId(int id) {
        native_setUserId(currentAccount, id);
    }

    public void checkConnection() {
        native_setIpStrategy(currentAccount, getIpStrategy());
        native_setNetworkAvailable(currentAccount, ApplicationLoader.isNetworkOnline(), ApplicationLoader.getCurrentNetworkType(), ApplicationLoader.isConnectionSlow());
    }

    public void setPushConnectionEnabled(boolean value) {
        native_setPushConnectionEnabled(currentAccount, value);
    }

    public void init(int version, int layer, int apiId, String deviceModel, String systemVersion, String appVersion, String langCode, String systemLangCode, String configPath, String logPath, String regId, String cFingerprint, int timezoneOffset, int userId, boolean enablePushConnection) {

        String installer = "";
        try {
            installer = ApplicationLoader.applicationContext.getPackageManager().getInstallerPackageName(ApplicationLoader.applicationContext.getPackageName());
        } catch (Throwable ignore) {

        }
        if (installer == null) {
            installer = "";
        }
        String packageId = "";
        try {
            packageId = ApplicationLoader.applicationContext.getPackageName();
        } catch (Throwable ignore) {

        }
        if (packageId == null) {
            packageId = "";
        }

<<<<<<< HEAD
        native_init(currentAccount, version, layer, apiId, deviceModel, systemVersion, appVersion, langCode, systemLangCode, configPath, logPath, regId, cFingerprint, installer, timezoneOffset, userId, enablePushConnection, ApplicationLoader.isNetworkOnline(), ApplicationLoader.getCurrentNetworkType());

        Utilities.stageQueue.postRunnable(() -> {

            SharedConfig.loadProxyList();

            if (SharedConfig.proxyEnabled && SharedConfig.currentProxy != null) {
                if (SharedConfig.currentProxy instanceof SharedConfig.ExternalSocks5Proxy) {
                    ((SharedConfig.ExternalSocks5Proxy) SharedConfig.currentProxy).start();
                }
                native_setProxySettings(currentAccount, SharedConfig.currentProxy.address, SharedConfig.currentProxy.port, SharedConfig.currentProxy.username, SharedConfig.currentProxy.password, SharedConfig.currentProxy.secret);
            }

            checkConnection();

        });

=======
        native_init(currentAccount, version, layer, apiId, deviceModel, systemVersion, appVersion, langCode, systemLangCode, configPath, logPath, regId, cFingerprint, installer, packageId, timezoneOffset, userId, enablePushConnection, ApplicationLoader.isNetworkOnline(), ApplicationLoader.getCurrentNetworkType());
        checkConnection();
>>>>>>> 8bf056e2
    }

    public static void setLangCode(String langCode) {
        langCode = langCode.replace('_', '-').toLowerCase();
        for (int a : SharedConfig.activeAccounts) {
            native_setLangCode(a, langCode);
        }
        MessagesController.getGlobalMainSettings().edit().putString("lang_code", langCode).apply();
    }

    public static void setRegId(String regId, String status) {
        String pushString = regId;
        if (TextUtils.isEmpty(pushString) && !TextUtils.isEmpty(status)) {
            pushString = status;
        }
        for (int a : SharedConfig.activeAccounts) {
            native_setRegId(a, pushString);
        }
    }

    public static void setSystemLangCode(String langCode) {
        langCode = langCode.replace('_', '-').toLowerCase();
        for (int a : SharedConfig.activeAccounts) {
            native_setSystemLangCode(a, langCode);
        }
    }

    public void switchBackend() {
        SharedPreferences preferences = MessagesController.getGlobalMainSettings();
        preferences.edit().remove("language_showed2").apply();
        native_switchBackend(currentAccount);
    }

    public void resumeNetworkMaybe() {
        native_resumeNetwork(currentAccount, true);
    }

    public void updateDcSettings() {
        native_updateDcSettings(currentAccount);
    }

    public long getPauseTime() {
        return lastPauseTime;
    }

    public long checkProxy(String address, int port, String username, String password, String secret, RequestTimeDelegate requestTimeDelegate) {
        if (TextUtils.isEmpty(address)) {
            return 0;
        }
        if (address == null) {
            address = "";
        }
        if (username == null) {
            username = "";
        }
        if (password == null) {
            password = "";
        }
        if (secret == null) {
            secret = "";
        }
        return native_checkProxy(currentAccount, address, port, username, password, secret, requestTimeDelegate);
    }

    public void setAppPaused(final boolean value, final boolean byScreenState) {
        if (!byScreenState) {
            appPaused = value;
            if (BuildVars.LOGS_ENABLED) {
                FileLog.d("app paused = " + value);
            }
            if (value) {
                appResumeCount--;
            } else {
                appResumeCount++;
            }
            if (BuildVars.LOGS_ENABLED) {
                FileLog.d("app resume count " + appResumeCount);
            }
            if (appResumeCount < 0) {
                appResumeCount = 0;
            }
        }
        if (appResumeCount == 0) {
            if (lastPauseTime == 0) {
                lastPauseTime = System.currentTimeMillis();
            }
            native_pauseNetwork(currentAccount);
        } else {
            if (appPaused) {
                return;
            }
            if (BuildVars.LOGS_ENABLED) {
                FileLog.d("reset app pause time");
            }
            if (lastPauseTime != 0 && System.currentTimeMillis() - lastPauseTime > 5000) {
                getContactsController().checkContacts();
            }
            lastPauseTime = 0;
            native_resumeNetwork(currentAccount, false);
        }
    }

    public static void onUnparsedMessageReceived(long address, final int currentAccount) {
        try {
            NativeByteBuffer buff = NativeByteBuffer.wrap(address);
            buff.reused = true;
            int constructor = buff.readInt32(true);
            final TLObject message = TLClassStore.Instance().TLdeserialize(buff, constructor, true);
            if (message instanceof TLRPC.Updates) {
                if (BuildVars.LOGS_ENABLED) {
                    FileLog.d("java received " + message);
                }
                KeepAliveJob.finishJob();
                Utilities.stageQueue.postRunnable(() -> AccountInstance.getInstance(currentAccount).getMessagesController().processUpdates((TLRPC.Updates) message, false));
            } else {
                if (BuildVars.LOGS_ENABLED) {
                    FileLog.d(String.format("java received unknown constructor 0x%x", constructor));
                }
            }
        } catch (Exception e) {
            FileLog.e(e);
        }
    }

    public static void onUpdate(final int currentAccount) {
        Utilities.stageQueue.postRunnable(() -> AccountInstance.getInstance(currentAccount).getMessagesController().updateTimerProc());
    }

    public static void onSessionCreated(final int currentAccount) {
        Utilities.stageQueue.postRunnable(() -> AccountInstance.getInstance(currentAccount).getMessagesController().getDifference());
    }

    public static void onConnectionStateChanged(final int state, final int currentAccount) {
        try {
            AndroidUtilities.runOnUIThread(() -> {
                getInstance(currentAccount).connectionState = state;
                ProxySwitcher.didReceivedNotification(state);
                AccountInstance.getInstance(currentAccount).getNotificationCenter().postNotificationName(NotificationCenter.didUpdateConnectionState);
            });
        } catch (Exception e) {
            FileLog.e(e);
        }
    }

    public static boolean reseting;

    public static void onLogout(final int currentAccount) {
        if (reseting) return;
        AndroidUtilities.runOnUIThread(() -> {
            AccountInstance accountInstance = AccountInstance.getInstance(currentAccount);
            if (accountInstance.getUserConfig().getClientUserId() != 0) {
                accountInstance.getUserConfig().clearConfig();
                accountInstance.getMessagesController().performLogout(0);
            }
        });
    }

    public static int getInitFlags() {
        int flags = 0;
        EmuDetector detector = EmuDetector.with(ApplicationLoader.applicationContext);
        if (detector.detect()) {
            if (BuildVars.LOGS_ENABLED) {
                FileLog.d("detected emu");
            }
            flags |= 1024;
        }
        return flags;
    }

    public static void onBytesSent(int amount, int networkType, final int currentAccount) {
        try {
            AccountInstance.getInstance(currentAccount).getStatsController().incrementSentBytesCount(networkType, StatsController.TYPE_TOTAL, amount);
        } catch (Exception e) {
            FileLog.e(e);
        }
    }

    public static void onRequestNewServerIpAndPort(final int second, final int currentAccount) {
        Utilities.globalQueue.postRunnable(() -> {
            boolean networkOnline = ApplicationLoader.isNetworkOnline();
            Utilities.stageQueue.postRunnable(() -> {

                if (currentTask != null || second == 0 && Math.abs(lastDnsRequestTime - System.currentTimeMillis()) < 10000 || !networkOnline) {
                    if (BuildVars.LOGS_ENABLED) {
                        FileLog.d("don't start task, current task = " + currentTask + " next task = " + second + " time diff = " + Math.abs(lastDnsRequestTime - System.currentTimeMillis()) + " network = " + ApplicationLoader.isNetworkOnline());
                    }
                    return;
                }

                lastDnsRequestTime = System.currentTimeMillis();

                if (BuildVars.LOGS_ENABLED) {
                    FileLog.d("start dns txt task");
                }
                DnsTxtLoadTask task = new DnsTxtLoadTask(currentAccount);
                task.executeOnExecutor(AsyncTask.THREAD_POOL_EXECUTOR, null, null, null);
                currentTask = task;

            });
        });
    }

    public static void onProxyError(int instanceNum) {
        if (UserConfig.selectedAccount != instanceNum) return;

        AndroidUtilities.runOnUIThread(() -> {
            NotificationCenter.getGlobalInstance().postNotificationName(NotificationCenter.needShowAlert, 3);
        });
    }

    public static void getHostByName(String hostName, long address) {
        AndroidUtilities.runOnUIThread(() -> {
            ResolvedDomain resolvedDomain = dnsCache.get(hostName);
            if (resolvedDomain != null && SystemClock.elapsedRealtime() - resolvedDomain.ttl < 5 * 60 * 1000) {
                String addr = resolvedDomain.getAddress();
                native_onHostNameResolved(hostName, address, addr, Utils.isIpv6Address(addr));
            } else {
                ResolveHostByNameTask task = resolvingHostnameTasks.get(hostName);
                if (task == null) {
                    task = new ResolveHostByNameTask(hostName);
                    try {
                        task.executeOnExecutor(DNS_THREAD_POOL_EXECUTOR, null, null, null);
                    } catch (Throwable e) {
                        FileLog.e(e);
                        native_onHostNameResolved(hostName, address, "", false);
                        return;
                    }
                    resolvingHostnameTasks.put(hostName, task);
                }
                task.addAddress(address);
            }
        });
    }

    public static void onBytesReceived(int amount, int networkType, final int currentAccount) {
        try {
            StatsController.getInstance(currentAccount).incrementReceivedBytesCount(networkType, StatsController.TYPE_TOTAL, amount);
        } catch (Exception e) {
            FileLog.e(e);
        }
    }

    public static void onUpdateConfig(long address, final int currentAccount) {
        try {
            NativeByteBuffer buff = NativeByteBuffer.wrap(address);
            buff.reused = true;
            final TLRPC.TL_config message = TLRPC.TL_config.TLdeserialize(buff, buff.readInt32(true), true);
            if (message != null) {
                Utilities.stageQueue.postRunnable(() -> AccountInstance.getInstance(currentAccount).getMessagesController().updateConfig(message));
            }
        } catch (Exception e) {
            FileLog.e(e);
        }
    }

    public static void onInternalPushReceived(final int currentAccount) {
        KeepAliveJob.startJob();
    }

    private static Boolean _enabled;
    private static String _address;
    private static Integer _port;
    private static String _username;
    private static String _password;
    private static String _secret;

    public static void setProxySettings(boolean enabled, String address, int port, String username, String password, String secret) {
        if (address == null) {
            address = "";
        }
        if (username == null) {
            username = "";
        }
        if (password == null) {
            password = "";
        }
        if (secret == null) {
            secret = "";
        }
        _enabled = enabled;
        if (_enabled) {
            _address = address;
            _port = port;
            _username = username;
            _password = password;
            _secret = secret;
        }

        for (int a : SharedConfig.activeAccounts) {
            if (enabled && !TextUtils.isEmpty(address)) {
                native_setProxySettings(a, address, port, username, password, secret);
            } else {
                native_setProxySettings(a, "", 1080, "", "", "");
            }
            AccountInstance accountInstance = AccountInstance.getInstance(a);
            if (accountInstance.getUserConfig().isClientActivated()) {
                accountInstance.getMessagesController().checkPromoInfo(true);
            }
        }
        if (SharedConfig.loginingAccount != -1) {
            if (enabled && !TextUtils.isEmpty(address)) {
                native_setProxySettings(SharedConfig.loginingAccount, address, port, username, password, secret);
            } else {
                native_setProxySettings(SharedConfig.loginingAccount, "", 1080, "", "", "");
            }
            AccountInstance accountInstance = AccountInstance.getInstance(SharedConfig.loginingAccount);
            if (accountInstance.getUserConfig().isClientActivated()) {
                accountInstance.getMessagesController().checkPromoInfo(true);
            }
        }
    }

    public static native void native_switchBackend(int currentAccount);

    public static native int native_isTestBackend(int currentAccount);

    public static native void native_pauseNetwork(int currentAccount);

    public static native void native_setIpStrategy(int currentAccount, byte value);

    public static native void native_updateDcSettings(int currentAccount);

    public static native void native_setNetworkAvailable(int currentAccount, boolean value, int networkType, boolean slow);

    public static native void native_resumeNetwork(int currentAccount, boolean partial);

    public static native long native_getCurrentTimeMillis(int currentAccount);

    public static native int native_getCurrentTime(int currentAccount);

    public static native int native_getCurrentDatacenterId(int currentAccount);

    public static native int native_getTimeDifference(int currentAccount);

    public static native void native_sendRequest(int currentAccount, long object, RequestDelegateInternal onComplete, QuickAckDelegate onQuickAck, WriteToSocketDelegate onWriteToSocket, int flags, int datacenterId, int connetionType, boolean immediate, int requestToken);

    public static native void native_cancelRequest(int currentAccount, int token, boolean notifyServer);

    public static native void native_cleanUp(int currentAccount, boolean resetKeys);

    public static native void native_cancelRequestsForGuid(int currentAccount, int guid);

    public static native void native_bindRequestToGuid(int currentAccount, int requestToken, int guid);

    public static native void native_applyDatacenterAddress(int currentAccount, int datacenterId, String ipAddress, int port);

    public static native void native_moveToDatacenter(int currentAccount, int datacenterId);

    public static native int native_getConnectionState(int currentAccount);

    public static native void native_setUserId(int currentAccount, int id);
<<<<<<< HEAD

    public static native void native_init(int currentAccount, int version, int layer, int apiId, String deviceModel, String systemVersion, String appVersion, String langCode, String systemLangCode, String configPath, String logPath, String regId, String cFingerprint, String installer, int timezoneOffset, int userId, boolean enablePushConnection, boolean hasNetwork, int networkType);

=======
    public static native void native_init(int currentAccount, int version, int layer, int apiId, String deviceModel, String systemVersion, String appVersion, String langCode, String systemLangCode, String configPath, String logPath, String regId, String cFingerprint, String installer, String packageId, int timezoneOffset, int userId, boolean enablePushConnection, boolean hasNetwork, int networkType);
>>>>>>> 8bf056e2
    public static native void native_setProxySettings(int currentAccount, String address, int port, String username, String password, String secret);

    public static native void native_setLangCode(int currentAccount, String langCode);

    public static native void native_setRegId(int currentAccount, String regId);

    public static native void native_setSystemLangCode(int currentAccount, String langCode);

    public static native void native_setJava(boolean useJavaByteBuffers);

    public static native void native_setJava(int instanceNum);

    public static native void native_setPushConnectionEnabled(int currentAccount, boolean value);

    public static native void native_applyDnsConfig(int currentAccount, long address, String phone, int date);

    public static native long native_checkProxy(int currentAccount, String address, int port, String username, String password, String secret, RequestTimeDelegate requestTimeDelegate);

    public static native void native_onHostNameResolved(String host, long address, String ip, boolean ipv6);

    public static int generateClassGuid() {
        return lastClassGuid++;
    }

    public boolean alertShowed;

    public void setIsUpdating(final boolean value) {
        AndroidUtilities.runOnUIThread(() -> {
            if (isUpdating == value) {
                return;
            }
            isUpdating = value;
            if (connectionState == ConnectionStateConnected) {
                AccountInstance.getInstance(currentAccount).getNotificationCenter().postNotificationName(NotificationCenter.didUpdateConnectionState);
            } /*else if (connectionState == ConnectionStateConnectingToProxy && !alertShowed) {
                if (getCurrentDatacenterId() == 4 && SharedConfig.currentProxy instanceof SharedConfig.WsProxy) {
                    alertShowed = true;
                    AccountInstance.getInstance(currentAccount).getNotificationCenter().postNotificationName(NotificationCenter.needShowAlert, 3, Unit.INSTANCE);
                }
            }*/
        });
    }

    private static byte ipStrategy = -1;
    public static boolean hasIpv4;
    public static boolean hasStrangeIpv4;
    public static boolean hasIpv6;

    @SuppressLint("NewApi")
    public static byte getIpStrategy() {
        if (Build.VERSION.SDK_INT < 19) {
            return USE_IPV4_ONLY;
        }
        if (ipStrategy != -1) return ipStrategy;

        if (BuildVars.LOGS_ENABLED) {
            try {
                NetworkInterface networkInterface;
                Enumeration<NetworkInterface> networkInterfaces = NetworkInterface.getNetworkInterfaces();
                while (networkInterfaces.hasMoreElements()) {
                    networkInterface = networkInterfaces.nextElement();
                    if (!networkInterface.isUp() || networkInterface.isLoopback() || networkInterface.getInterfaceAddresses().isEmpty()) {
                        continue;
                    }
                    List<InterfaceAddress> interfaceAddresses = networkInterface.getInterfaceAddresses();
                    for (int a = 0; a < interfaceAddresses.size(); a++) {
                        InterfaceAddress address = interfaceAddresses.get(a);
                        InetAddress inetAddress = address.getAddress();
                        if (inetAddress.isLinkLocalAddress() || inetAddress.isLoopbackAddress() || inetAddress.isMulticastAddress()) {
                            continue;
                        }
                    }
                }
            } catch (Throwable e) {
                FileLog.e(e);
            }
        }
        try {
            NetworkInterface networkInterface;
            Enumeration<NetworkInterface> networkInterfaces = NetworkInterface.getNetworkInterfaces();
            while (networkInterfaces.hasMoreElements()) {
                networkInterface = networkInterfaces.nextElement();
                if (!networkInterface.isUp() || networkInterface.isLoopback()) {
                    continue;
                }
                List<InterfaceAddress> interfaceAddresses = networkInterface.getInterfaceAddresses();
                for (int a = 0; a < interfaceAddresses.size(); a++) {
                    InterfaceAddress address = interfaceAddresses.get(a);
                    InetAddress inetAddress = address.getAddress();
                    if (inetAddress.isLinkLocalAddress() || inetAddress.isLoopbackAddress() || inetAddress.isMulticastAddress()) {
                        continue;
                    }
                    if (inetAddress instanceof Inet6Address) {
                        hasIpv6 = true;
                    } else if (inetAddress instanceof Inet4Address) {
                        String addrr = inetAddress.getHostAddress();
                        if (!addrr.startsWith("192.0.0.")) {
                            hasIpv4 = true;
                        } else {
                            hasStrangeIpv4 = true;
                        }
                    }
                }
            }
            if (hasIpv6) {
                if (hasStrangeIpv4) {
                    ipStrategy = USE_IPV4_IPV6_RANDOM;
                }
                if (!hasIpv4) {
                    ipStrategy = USE_IPV6_ONLY;
                }
                if (NekoConfig.useIPv6) {
                    ipStrategy = USE_IPV4_IPV6_RANDOM;
                }
                return ipStrategy;
            }
        } catch (Throwable e) {
            FileLog.e(e);
        }

        ipStrategy = USE_IPV4_ONLY;
        return ipStrategy;
    }

    private static class ResolveHostByNameTask extends AsyncTask<Void, Void, ResolvedDomain> {

        private ArrayList<Long> addresses = new ArrayList<>();
        private String currentHostName;

        public ResolveHostByNameTask(String hostName) {
            super();
            currentHostName = hostName;
        }

        public void addAddress(long address) {
            if (addresses.contains(address)) {
                return;
            }
            addresses.add(address);
        }

        protected ResolvedDomain doInBackground(Void... voids) {

            InetAddress[] result;

            try {
                result = DnsFactory.lookup(currentHostName).toArray(new InetAddress[0]);
            } catch (Exception e) {
                result = new InetAddress[0];
            }

            return new ResolvedDomain(result, 10 * 60 * 1000L);

        }

        @Override
        protected void onPostExecute(final ResolvedDomain result) {
            if (result != null) {
                dnsCache.put(currentHostName, result);
                for (int a = 0, N = addresses.size(); a < N; a++) {
                    String address = result.getAddress();
                    native_onHostNameResolved(currentHostName, addresses.get(a), address, Utils.isIpv6Address(address));
                }
            } else {
                for (int a = 0, N = addresses.size(); a < N; a++) {
                    native_onHostNameResolved(currentHostName, addresses.get(a), "", false);
                }
            }
            resolvingHostnameTasks.remove(currentHostName);
        }
    }

    private static class DnsTxtLoadTask extends AsyncTask<Void, Void, NativeByteBuffer> {

        private int currentAccount;
        private int responseDate;

        public DnsTxtLoadTask(int instance) {
            super();
            currentAccount = instance;
        }

        protected NativeByteBuffer doInBackground(Void... voids) {

            String domain = native_isTestBackend(currentAccount) != 0 ? "tapv3.stel.com" : AccountInstance.getInstance(currentAccount).getMessagesController().dcDomainName;
            try {
                List<String> arrayList = DnsFactory.getTxts(domain);
                Collections.sort(arrayList, (o1, o2) -> {
                    int l1 = o1.length();
                    int l2 = o2.length();
                    if (l1 > l2) {
                        return -1;
                    } else if (l1 < l2) {
                        return 1;
                    }
                    return 0;
                });
                StringBuilder builder = new StringBuilder();
                for (int a = 0; a < arrayList.size(); a++) {
                    builder.append(arrayList.get(a).replace("\"", ""));
                }
                byte[] bytes = Base64.decode(builder.toString(), Base64.DEFAULT);
                NativeByteBuffer buffer = new NativeByteBuffer(bytes.length);
                buffer.writeBytes(bytes);
                return buffer;
            } catch (Throwable e) {
                FileLog.e(e);
            }
            return null;
        }

        @Override
        protected void onPostExecute(final NativeByteBuffer result) {
            Utilities.stageQueue.postRunnable(() -> {
                currentTask = null;
                if (result != null) {
                    native_applyDnsConfig(currentAccount, result.address, AccountInstance.getInstance(currentAccount).getUserConfig().getClientPhone(), responseDate);
                } else {
                    if (BuildVars.LOGS_ENABLED) {
                        FileLog.d("failed to get dns txt result");
                        FileLog.d("restart load task");
                    }
                    DnsTxtLoadTask task = new DnsTxtLoadTask(currentAccount);
                    task.executeOnExecutor(AsyncTask.THREAD_POOL_EXECUTOR, null, null, null);
                    currentTask = task;
                }
            });
        }
    }

}<|MERGE_RESOLUTION|>--- conflicted
+++ resolved
@@ -387,8 +387,7 @@
             packageId = "";
         }
 
-<<<<<<< HEAD
-        native_init(currentAccount, version, layer, apiId, deviceModel, systemVersion, appVersion, langCode, systemLangCode, configPath, logPath, regId, cFingerprint, installer, timezoneOffset, userId, enablePushConnection, ApplicationLoader.isNetworkOnline(), ApplicationLoader.getCurrentNetworkType());
+        native_init(currentAccount, version, layer, apiId, deviceModel, systemVersion, appVersion, langCode, systemLangCode, configPath, logPath, regId, cFingerprint, installer, packageId, timezoneOffset, userId, enablePushConnection, ApplicationLoader.isNetworkOnline(), ApplicationLoader.getCurrentNetworkType());
 
         Utilities.stageQueue.postRunnable(() -> {
 
@@ -400,15 +399,10 @@
                 }
                 native_setProxySettings(currentAccount, SharedConfig.currentProxy.address, SharedConfig.currentProxy.port, SharedConfig.currentProxy.username, SharedConfig.currentProxy.password, SharedConfig.currentProxy.secret);
             }
-
             checkConnection();
 
         });
 
-=======
-        native_init(currentAccount, version, layer, apiId, deviceModel, systemVersion, appVersion, langCode, systemLangCode, configPath, logPath, regId, cFingerprint, installer, packageId, timezoneOffset, userId, enablePushConnection, ApplicationLoader.isNetworkOnline(), ApplicationLoader.getCurrentNetworkType());
-        checkConnection();
->>>>>>> 8bf056e2
     }
 
     public static void setLangCode(String langCode) {
@@ -760,13 +754,8 @@
     public static native int native_getConnectionState(int currentAccount);
 
     public static native void native_setUserId(int currentAccount, int id);
-<<<<<<< HEAD
-
-    public static native void native_init(int currentAccount, int version, int layer, int apiId, String deviceModel, String systemVersion, String appVersion, String langCode, String systemLangCode, String configPath, String logPath, String regId, String cFingerprint, String installer, int timezoneOffset, int userId, boolean enablePushConnection, boolean hasNetwork, int networkType);
-
-=======
+
     public static native void native_init(int currentAccount, int version, int layer, int apiId, String deviceModel, String systemVersion, String appVersion, String langCode, String systemLangCode, String configPath, String logPath, String regId, String cFingerprint, String installer, String packageId, int timezoneOffset, int userId, boolean enablePushConnection, boolean hasNetwork, int networkType);
->>>>>>> 8bf056e2
     public static native void native_setProxySettings(int currentAccount, String address, int port, String username, String password, String secret);
 
     public static native void native_setLangCode(int currentAccount, String langCode);
