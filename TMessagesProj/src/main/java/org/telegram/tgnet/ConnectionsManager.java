--- conflicted
+++ resolved
@@ -1215,195 +1215,6 @@
         }
     }
 
-<<<<<<< HEAD
-=======
-    private static class MozillaDnsLoadTask extends AsyncTask<Void, Void, NativeByteBuffer> {
-
-        private int currentAccount;
-        private int responseDate;
-
-        public MozillaDnsLoadTask(int instance) {
-            super();
-            currentAccount = instance;
-        }
-
-        protected NativeByteBuffer doInBackground(Void... voids) {
-            ByteArrayOutputStream outbuf = null;
-            InputStream httpConnectionStream = null;
-            try {
-                String domain = native_isTestBackend(currentAccount) != 0 ? "tapv3.stel.com" : AccountInstance.getInstance(currentAccount).getMessagesController().dcDomainName;
-                int len = Utilities.random.nextInt(116) + 13;
-                final String characters = "ABCDEFGHIJKLMNOPQRSTUVWXYZabcdefghijklmnopqrstuvwxyz0123456789";
-
-                StringBuilder padding = new StringBuilder(len);
-                for (int a = 0; a < len; a++) {
-                    padding.append(characters.charAt(Utilities.random.nextInt(characters.length())));
-                }
-                URL downloadUrl = new URL("https://mozilla.cloudflare-dns.com/dns-query?name=" + domain + "&type=TXT&random_padding=" + padding);
-                URLConnection httpConnection = downloadUrl.openConnection();
-                httpConnection.addRequestProperty("User-Agent", "Mozilla/5.0 (iPhone; CPU iPhone OS 10_0 like Mac OS X) AppleWebKit/602.1.38 (KHTML, like Gecko) Version/10.0 Mobile/14A5297c Safari/602.1");
-                httpConnection.addRequestProperty("accept", "application/dns-json");
-                httpConnection.setConnectTimeout(5000);
-                httpConnection.setReadTimeout(5000);
-                httpConnection.connect();
-                httpConnectionStream = httpConnection.getInputStream();
-                responseDate = (int) (httpConnection.getDate() / 1000);
-
-                outbuf = new ByteArrayOutputStream();
-
-                byte[] data = new byte[1024 * 32];
-                while (true) {
-                    if (isCancelled()) {
-                        break;
-                    }
-                    int read = httpConnectionStream.read(data);
-                    if (read > 0) {
-                        outbuf.write(data, 0, read);
-                    } else if (read == -1) {
-                        break;
-                    } else {
-                        break;
-                    }
-                }
-
-                JSONObject jsonObject = new JSONObject(new String(outbuf.toByteArray()));
-                JSONArray array = jsonObject.getJSONArray("Answer");
-                len = array.length();
-                ArrayList<String> arrayList = new ArrayList<>(len);
-                for (int a = 0; a < len; a++) {
-                    JSONObject object = array.getJSONObject(a);
-                    int type = object.getInt("type");
-                    if (type != 16) {
-                        continue;
-                    }
-                    arrayList.add(object.getString("data"));
-                }
-                Collections.sort(arrayList, (o1, o2) -> {
-                    int l1 = o1.length();
-                    int l2 = o2.length();
-                    if (l1 > l2) {
-                        return -1;
-                    } else if (l1 < l2) {
-                        return 1;
-                    }
-                    return 0;
-                });
-                StringBuilder builder = new StringBuilder();
-                for (int a = 0; a < arrayList.size(); a++) {
-                    builder.append(arrayList.get(a).replace("\"", ""));
-                }
-                byte[] bytes = Base64.decode(builder.toString(), Base64.DEFAULT);
-                NativeByteBuffer buffer = new NativeByteBuffer(bytes.length);
-                buffer.writeBytes(bytes);
-                return buffer;
-            } catch (Throwable e) {
-                FileLog.e(e, false);
-            } finally {
-                try {
-                    if (httpConnectionStream != null) {
-                        httpConnectionStream.close();
-                    }
-                } catch (Throwable e) {
-                    FileLog.e(e);
-                }
-                try {
-                    if (outbuf != null) {
-                        outbuf.close();
-                    }
-                } catch (Exception ignore) {
-
-                }
-            }
-            return null;
-        }
-
-        @Override
-        protected void onPostExecute(final NativeByteBuffer result) {
-            Utilities.stageQueue.postRunnable(() -> {
-                currentTask = null;
-                if (result != null) {
-                    native_applyDnsConfig(currentAccount, result.address, AccountInstance.getInstance(currentAccount).getUserConfig().getClientPhone(), responseDate);
-                } else {
-                    if (BuildVars.LOGS_ENABLED) {
-                        FileLog.d("failed to get mozilla txt result");
-                    }
-                }
-            });
-        }
-    }
-
-    private static class FirebaseTask extends AsyncTask<Void, Void, NativeByteBuffer> {
-
-        private int currentAccount;
-        private FirebaseRemoteConfig firebaseRemoteConfig;
-
-        public FirebaseTask(int instance) {
-            super();
-            currentAccount = instance;
-        }
-
-        protected NativeByteBuffer doInBackground(Void... voids) {
-            try {
-                if (native_isTestBackend(currentAccount) != 0) {
-                    throw new Exception("test backend");
-                }
-                firebaseRemoteConfig = FirebaseRemoteConfig.getInstance();
-                String currentValue = firebaseRemoteConfig.getString("ipconfigv3");
-                if (BuildVars.LOGS_ENABLED) {
-                    FileLog.d("current firebase value = " + currentValue);
-                }
-
-                firebaseRemoteConfig.fetch(0).addOnCompleteListener(finishedTask -> {
-                    final boolean success = finishedTask.isSuccessful();
-                    Utilities.stageQueue.postRunnable(() -> {
-                        if (success) {
-                            firebaseRemoteConfig.activate().addOnCompleteListener(finishedTask2 -> {
-                                currentTask = null;
-                                String config = firebaseRemoteConfig.getString("ipconfigv3");
-                                if (!TextUtils.isEmpty(config)) {
-                                    byte[] bytes = Base64.decode(config, Base64.DEFAULT);
-                                    try {
-                                        NativeByteBuffer buffer = new NativeByteBuffer(bytes.length);
-                                        buffer.writeBytes(bytes);
-                                        int date = (int) (firebaseRemoteConfig.getInfo().getFetchTimeMillis() / 1000);
-                                        native_applyDnsConfig(currentAccount, buffer.address, AccountInstance.getInstance(currentAccount).getUserConfig().getClientPhone(), date);
-                                    } catch (Exception e) {
-                                        FileLog.e(e);
-                                    }
-                                } else {
-                                    if (BuildVars.LOGS_ENABLED) {
-                                        FileLog.d("failed to get firebase result");
-                                        FileLog.d("start dns txt task");
-                                    }
-                                    DnsTxtLoadTask task = new DnsTxtLoadTask(currentAccount);
-                                    task.executeOnExecutor(AsyncTask.THREAD_POOL_EXECUTOR, null, null, null);
-                                    currentTask = task;
-                                }
-                            });
-                        }
-                    });
-                });
-            } catch (Throwable e) {
-                Utilities.stageQueue.postRunnable(() -> {
-                    if (BuildVars.LOGS_ENABLED) {
-                        FileLog.d("failed to get firebase result");
-                        FileLog.d("start dns txt task");
-                    }
-                    DnsTxtLoadTask task = new DnsTxtLoadTask(currentAccount);
-                    task.executeOnExecutor(AsyncTask.THREAD_POOL_EXECUTOR, null, null, null);
-                    currentTask = task;
-                });
-                FileLog.e(e, false);
-            }
-            return null;
-        }
-
-        @Override
-        protected void onPostExecute(NativeByteBuffer result) {
-
-        }
-    }
-
     public static long lastPremiumFloodWaitShown = 0;
     public static void onPremiumFloodWait(final int currentAccount, final int requestToken, boolean isUpload) {
         AndroidUtilities.runOnUIThread(() -> {
@@ -1431,5 +1242,4 @@
             }
         });
     }
->>>>>>> a906f12a
 }