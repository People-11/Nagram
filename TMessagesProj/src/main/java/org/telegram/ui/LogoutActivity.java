--- conflicted
+++ resolved
@@ -206,17 +206,6 @@
                 case 1: {
                     TextDetailSettingsCell view = (TextDetailSettingsCell) holder.itemView;
                     if (position == addAccountRow) {
-<<<<<<< HEAD
-                        view.setTextAndValueAndIcon(LocaleController.getString("AddAnotherAccount", R.string.AddAnotherAccount), LocaleController.getString("AddAnotherAccountInfo", R.string.AddAnotherAccountInfo), R.drawable.actions_addmember2, true);
-                    } else if (position == passcodeRow) {
-                        view.setTextAndValueAndIcon(LocaleController.getString("SetPasscode", R.string.SetPasscode), LocaleController.getString("SetPasscodeInfo", R.string.SetPasscodeInfo), R.drawable.menu_passcode, true);
-                    } else if (position == cacheRow) {
-                        view.setTextAndValueAndIcon(LocaleController.getString("ClearCache", R.string.ClearCache), LocaleController.getString("ClearCacheInfo", R.string.ClearCacheInfo), R.drawable.menu_clearcache, true);
-                    } else if (position == phoneRow) {
-                        view.setTextAndValueAndIcon(LocaleController.getString("ChangePhoneNumber", R.string.ChangePhoneNumber), LocaleController.getString("ChangePhoneNumberInfo", R.string.ChangePhoneNumberInfo), R.drawable.menu_newphone, true);
-                    } else if (position == supportRow) {
-                        view.setTextAndValueAndIcon(LocaleController.getString("ContactSupport", R.string.ContactSupport), LocaleController.getString("ContactSupportInfo", R.string.ContactSupportInfo), R.drawable.menu_support, false);
-=======
                         view.setTextAndValueAndIcon(LocaleController.getString(R.string.AddAnotherAccount), LocaleController.getString(R.string.AddAnotherAccountInfo), R.drawable.msg_contact_add, true);
                     } else if (position == passcodeRow) {
                         view.setTextAndValueAndIcon(LocaleController.getString(R.string.SetPasscode), LocaleController.getString(R.string.SetPasscodeInfo), R.drawable.msg_permissions, true);
@@ -226,7 +215,6 @@
                         view.setTextAndValueAndIcon(LocaleController.getString(R.string.ChangePhoneNumber), LocaleController.getString(R.string.ChangePhoneNumberInfo), R.drawable.msg_newphone, true);
                     } else if (position == supportRow) {
                         view.setTextAndValueAndIcon(LocaleController.getString(R.string.ContactSupport), LocaleController.getString(R.string.ContactSupportInfo), R.drawable.msg_help, false);
->>>>>>> 1e891826
                     }
                     break;
                 }
