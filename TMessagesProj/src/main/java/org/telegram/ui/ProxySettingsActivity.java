--- conflicted
+++ resolved
@@ -480,66 +480,6 @@
         linearLayout2.addView(sectionCell[2], 1, LayoutHelper.createLinear(LayoutHelper.MATCH_PARENT, LayoutHelper.WRAP_CONTENT));
         sectionCell[2].setVisibility(View.GONE);
 
-<<<<<<< HEAD
-=======
-        shareCell = new TextSettingsCell(context);
-        shareCell.setBackgroundDrawable(Theme.getSelectorDrawable(true));
-        shareCell.setText(LocaleController.getString("ShareFile", R.string.ShareFile), false);
-        shareCell.setTextColor(Theme.getColor(Theme.key_windowBackgroundWhiteBlueText4));
-        linearLayout2.addView(shareCell, LayoutHelper.createLinear(LayoutHelper.MATCH_PARENT, LayoutHelper.WRAP_CONTENT));
-        shareCell.setOnClickListener(v -> {
-            StringBuilder params = new StringBuilder();
-            String address = inputFields[FIELD_IP].getText().toString();
-            String password = inputFields[FIELD_PASSWORD].getText().toString();
-            String user = inputFields[FIELD_USER].getText().toString();
-            String port = inputFields[FIELD_PORT].getText().toString();
-            String secret = inputFields[FIELD_SECRET].getText().toString();
-            String url;
-            try {
-                if (!TextUtils.isEmpty(address)) {
-                    params.append("server=").append(URLEncoder.encode(address, "UTF-8"));
-                }
-                if (!TextUtils.isEmpty(port)) {
-                    if (params.length() != 0) {
-                        params.append("&");
-                    }
-                    params.append("port=").append(URLEncoder.encode(port, "UTF-8"));
-                }
-                if (currentType == 1) {
-                    url = "https://t.me/proxy?";
-                    if (params.length() != 0) {
-                        params.append("&");
-                    }
-                    params.append("secret=").append(URLEncoder.encode(secret, "UTF-8"));
-                } else {
-                    url = "https://t.me/socks?";
-                    if (!TextUtils.isEmpty(user)) {
-                        if (params.length() != 0) {
-                            params.append("&");
-                        }
-                        params.append("user=").append(URLEncoder.encode(user, "UTF-8"));
-                    }
-                    if (!TextUtils.isEmpty(password)) {
-                        if (params.length() != 0) {
-                            params.append("&");
-                        }
-                        params.append("pass=").append(URLEncoder.encode(password, "UTF-8"));
-                    }
-                }
-            } catch (Exception ignore) {
-                return;
-            }
-            if (params.length() == 0) {
-                return;
-            }
-            String link = url + params.toString();
-            QRCodeBottomSheet alert = new QRCodeBottomSheet(context, LocaleController.getString("ShareQrCode", R.string.ShareQrCode), link, LocaleController.getString("QRCodeLinkHelpProxy", R.string.QRCodeLinkHelpProxy), true);
-            Bitmap icon = SvgHelper.getBitmap(RLottieDrawable.readRes(null, R.raw.qr_dog), AndroidUtilities.dp(60), AndroidUtilities.dp(60), false);
-            alert.setCenterImage(icon);
-            showDialog(alert);
-        });
-
->>>>>>> 3ccf875b
         sectionCell[1] = new ShadowSectionCell(context);
         sectionCell[1].setBackgroundDrawable(Theme.getThemedDrawable(context, R.drawable.greydivider_bottom, Theme.key_windowBackgroundGrayShadow));
         linearLayout2.addView(sectionCell[1], LayoutHelper.createLinear(LayoutHelper.MATCH_PARENT, LayoutHelper.WRAP_CONTENT));
