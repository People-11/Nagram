package org.telegram.ui.Delegates;

import static android.view.View.GONE;
import static android.view.View.INVISIBLE;
import static android.view.View.VISIBLE;
import static android.view.ViewGroup.LayoutParams.MATCH_PARENT;

import android.animation.Animator;
import android.animation.AnimatorListenerAdapter;
import android.animation.ValueAnimator;
import android.annotation.SuppressLint;
import android.app.Dialog;
import android.content.Context;
import android.graphics.Bitmap;
import android.graphics.Canvas;
import android.graphics.Color;
import android.graphics.Path;
import android.graphics.PorterDuff;
import android.graphics.PorterDuffColorFilter;
import android.graphics.RectF;
import android.graphics.drawable.BitmapDrawable;
import android.graphics.drawable.Drawable;
import android.os.Build;
import android.os.Bundle;
import android.text.SpannableStringBuilder;
import android.text.Spanned;
import android.text.TextUtils;
import android.util.LongSparseArray;
import android.view.GestureDetector;
import android.view.Gravity;
import android.view.MotionEvent;
import android.view.View;
import android.view.ViewGroup;
import android.view.WindowManager;
import android.widget.FrameLayout;
import android.widget.TextView;

import androidx.annotation.NonNull;
import androidx.core.graphics.ColorUtils;
import androidx.core.math.MathUtils;
import androidx.recyclerview.widget.LinearLayoutManager;
import androidx.recyclerview.widget.RecyclerView;

import org.telegram.messenger.AndroidUtilities;
import org.telegram.messenger.ChatObject;
import org.telegram.messenger.ImageLocation;
import org.telegram.messenger.LocaleController;
import org.telegram.messenger.MemberRequestsController;
import org.telegram.messenger.MessagesController;
import org.telegram.messenger.R;
import org.telegram.messenger.UserObject;
import org.telegram.messenger.Utilities;
import org.telegram.tgnet.ConnectionsManager;
import org.telegram.tgnet.TLRPC;
import org.telegram.ui.ActionBar.ActionBarMenu;
import org.telegram.ui.ActionBar.ActionBarMenuSubItem;
import org.telegram.ui.ActionBar.ActionBarPopupWindow;
import org.telegram.ui.ActionBar.BaseFragment;
import org.telegram.ui.ActionBar.Theme;
import org.telegram.ui.AvatarPreviewPagerIndicator;
import org.telegram.ui.Cells.MemberRequestCell;
import org.telegram.ui.ChatActivity;
import org.telegram.ui.Components.AlertsCreator;
import org.telegram.ui.Components.AvatarDrawable;
import org.telegram.ui.Components.BackupImageView;
import org.telegram.ui.Components.Bulletin;
import org.telegram.ui.Components.CubicBezierInterpolator;
import org.telegram.ui.Components.FlickerLoadingView;
import org.telegram.ui.Components.LayoutHelper;
import org.telegram.ui.Components.ProfileGalleryView;
import org.telegram.ui.Components.RecyclerListView;
import org.telegram.ui.Components.StickerEmptyView;
import org.telegram.ui.Components.TypefaceSpan;
import org.telegram.ui.LaunchActivity;
import org.telegram.ui.MemberRequestsActivity;
import org.telegram.ui.ProfileActivity;

import java.util.ArrayList;
import java.util.Collections;
import java.util.List;

public class MemberRequestsDelegate implements MemberRequestCell.OnClickListener {

    public final boolean isChannel;
    public boolean isNeedRestoreList;

    private final List<TLRPC.TL_chatInviteImporter> currentImporters = new ArrayList<>();
    private final LongSparseArray<TLRPC.User> users = new LongSparseArray<>();

    private final ArrayList<TLRPC.TL_chatInviteImporter> allImporters = new ArrayList<>();
    private final Adapter adapter = new Adapter();
    private final BaseFragment fragment;
    private final FrameLayout layoutContainer;
    private final MemberRequestsController controller;
    private final long chatId;
    private final int currentAccount;
    private final boolean showSearchMenu;

    private FrameLayout rootLayout;
    private StickerEmptyView emptyView;
    private StickerEmptyView searchEmptyView;
    private RecyclerListView recyclerView;
    private FlickerLoadingView loadingView;

    private TLRPC.TL_chatInviteImporter importer;
    private PreviewDialog previewDialog;

    private String query;
    private Runnable searchRunnable;
    private int searchRequestId;
    private boolean isLoading;
    private boolean hasMore;
    private boolean isSearchExpanded;
    private boolean isDataLoaded;
    private boolean isFirstLoading = true;
    private boolean isShowLastItemDivider = true;

    public MemberRequestsDelegate(BaseFragment fragment, FrameLayout layoutContainer, long chatId, boolean showSearchMenu) {
        this.fragment = fragment;
        this.layoutContainer = layoutContainer;
        this.chatId = chatId;
        this.currentAccount = fragment.getCurrentAccount();
        this.isChannel = ChatObject.isChannelAndNotMegaGroup(chatId, currentAccount);
        this.showSearchMenu = showSearchMenu;
        this.controller = MemberRequestsController.getInstance(currentAccount);
    }

    public FrameLayout getRootLayout() {
        if (rootLayout == null) {
            rootLayout = new FrameLayout(fragment.getParentActivity());
            rootLayout.setBackgroundColor(Theme.getColor(Theme.key_windowBackgroundGray, fragment.getResourceProvider()));

            loadingView = getLoadingView();
            rootLayout.addView(loadingView, MATCH_PARENT, MATCH_PARENT);

            searchEmptyView = getSearchEmptyView();
            rootLayout.addView(searchEmptyView, MATCH_PARENT, MATCH_PARENT);

            emptyView = getEmptyView();
            rootLayout.addView(emptyView, LayoutHelper.createFrame(MATCH_PARENT, MATCH_PARENT));

            LinearLayoutManager layoutManager = new LinearLayoutManager(fragment.getParentActivity());
            recyclerView = new RecyclerListView(fragment.getParentActivity());
            recyclerView.setAdapter(adapter);
            recyclerView.setLayoutManager(layoutManager);
            recyclerView.setOnItemClickListener(this::onItemClick);
            recyclerView.setOnScrollListener(listScrollListener);
            recyclerView.setSelectorDrawableColor(Theme.getColor(Theme.key_listSelector, fragment.getResourceProvider()));
            rootLayout.addView(recyclerView, MATCH_PARENT, MATCH_PARENT);
        }
        return rootLayout;
    }

    public void setShowLastItemDivider(boolean showLastItemDivider) {
        this.isShowLastItemDivider = showLastItemDivider;
    }

    public Adapter getAdapter() {
        return adapter;
    }

    public FlickerLoadingView getLoadingView() {
        if (loadingView == null) {
            loadingView = new FlickerLoadingView(fragment.getParentActivity(), fragment.getResourceProvider());
            loadingView.setAlpha(0f);
            if (isShowLastItemDivider) {
                loadingView.setBackgroundColor(Theme.getColor(Theme.key_windowBackgroundWhite, fragment.getResourceProvider()));
            }
            loadingView.setColors(Theme.key_windowBackgroundWhite, Theme.key_windowBackgroundGray, -1);
            loadingView.setViewType(FlickerLoadingView.MEMBER_REQUESTS_TYPE);
        }
        return loadingView;
    }

    public StickerEmptyView getEmptyView() {
        if (emptyView == null) {
            emptyView = new StickerEmptyView(fragment.getParentActivity(), null, StickerEmptyView.STICKER_TYPE_DONE, fragment.getResourceProvider());
            emptyView.title.setText(isChannel ? LocaleController.getString("NoSubscribeRequests", R.string.NoSubscribeRequests) : LocaleController.getString("NoMemberRequests", R.string.NoMemberRequests));
            emptyView.subtitle.setText(isChannel ? LocaleController.getString("NoSubscribeRequestsDescription", R.string.NoSubscribeRequestsDescription) : LocaleController.getString("NoMemberRequestsDescription", R.string.NoMemberRequestsDescription));
            emptyView.setAnimateLayoutChange(true);
            emptyView.setVisibility(GONE);
        }
        return emptyView;
    }

    public StickerEmptyView getSearchEmptyView() {
        if (searchEmptyView == null) {
            searchEmptyView = new StickerEmptyView(fragment.getParentActivity(), null, StickerEmptyView.STICKER_TYPE_SEARCH, fragment.getResourceProvider());
            if (isShowLastItemDivider) {
                searchEmptyView.setBackgroundColor(Theme.getColor(Theme.key_windowBackgroundWhite, fragment.getResourceProvider()));
            }
            searchEmptyView.title.setText(LocaleController.getString("NoResult", R.string.NoResult));
            searchEmptyView.subtitle.setText(LocaleController.getString("SearchEmptyViewFilteredSubtitle2", R.string.SearchEmptyViewFilteredSubtitle2));
            searchEmptyView.setAnimateLayoutChange(true);
            searchEmptyView.setVisibility(GONE);
        }
        return searchEmptyView;
    }

    public void setRecyclerView(RecyclerListView recyclerView) {
        this.recyclerView = recyclerView;
        recyclerView.setOnItemClickListener(this::onItemClick);
        RecyclerView.OnScrollListener currentScrollListener = recyclerView.getOnScrollListener();
        if (currentScrollListener == null) {
            recyclerView.setOnScrollListener(listScrollListener);
        } else {
            recyclerView.setOnScrollListener(new RecyclerView.OnScrollListener() {
                @Override
                public void onScrollStateChanged(@NonNull RecyclerView recyclerView, int newState) {
                    super.onScrollStateChanged(recyclerView, newState);
                    currentScrollListener.onScrollStateChanged(recyclerView, newState);
                    listScrollListener.onScrollStateChanged(recyclerView, newState);
                }
                @Override
                public void onScrolled(@NonNull RecyclerView recyclerView, int dx, int dy) {
                    super.onScrolled(recyclerView, dx, dy);
                    currentScrollListener.onScrolled(recyclerView, dx, dy);
                    listScrollListener.onScrolled(recyclerView, dx, dy);
                }
            });
        }
    }

    public void onItemClick(View view, int position) {
        if (view instanceof MemberRequestCell) {
            if (isSearchExpanded) {
                AndroidUtilities.hideKeyboard(fragment.getParentActivity().getCurrentFocus());
            }
            MemberRequestCell cell = (MemberRequestCell) view;
            AndroidUtilities.runOnUIThread(() -> {
                importer = cell.getImporter();
                TLRPC.User user = users.get(importer.user_id);
                if (user == null) {
                    return;
                }
                fragment.getMessagesController().putUser(user, false);
                boolean isLandscape = AndroidUtilities.displaySize.x > AndroidUtilities.displaySize.y;
                boolean showProfile = user.photo == null || isLandscape;
                if (showProfile) {
                    isNeedRestoreList = true;
                    fragment.dismissCurrentDialog();
                    Bundle args = new Bundle();
                    ProfileActivity profileActivity = new ProfileActivity(args);
                    args.putLong("user_id", user.id);
                    args.putBoolean("removeFragmentOnChatOpen", false);
                    fragment.presentFragment(profileActivity);
                } else if (previewDialog == null) {
                    RecyclerListView parentListView = (RecyclerListView) cell.getParent();
                    previewDialog = new PreviewDialog(fragment.getParentActivity(), parentListView, fragment.getResourceProvider(), isChannel);
                    previewDialog.setImporter(importer, cell.getAvatarImageView());
                    previewDialog.setOnDismissListener(dialog -> previewDialog = null);
                    previewDialog.show();
                }
            }, isSearchExpanded ? 100 : 0);
        }
    }

    public boolean onBackPressed() {
        if (previewDialog != null) {
            previewDialog.dismiss();
            return false;
        } else {
            return true;
        }
    }

    public void setSearchExpanded(boolean isExpanded) {
        isSearchExpanded = isExpanded;
    }

    public void setQuery(String query) {
        if (searchRunnable != null) {
            Utilities.searchQueue.cancelRunnable(searchRunnable);
            searchRunnable = null;
        }
        if (searchRequestId != 0) {
            ConnectionsManager.getInstance(currentAccount).cancelRequest(searchRequestId, false);
            searchRequestId = 0;
        }

        this.query = query;
        if (isDataLoaded && allImporters.isEmpty()) {
            setViewVisible(loadingView, false, false);
            return;
        }

        if (TextUtils.isEmpty(query)) {
            adapter.setItems(allImporters);
            setViewVisible(recyclerView, true, true);
            setViewVisible(loadingView, false, false);
            if (searchEmptyView != null) {
                searchEmptyView.setVisibility(INVISIBLE);
            }
            if (query == null && showSearchMenu) {
                fragment.getActionBar().createMenu().getItem(MemberRequestsActivity.searchMenuItem).setVisibility(allImporters.isEmpty() ? GONE : VISIBLE);
            }
        } else {
            adapter.setItems(Collections.emptyList());
            setViewVisible(recyclerView, false, false);
            setViewVisible(loadingView, true, true);
            Utilities.searchQueue.postRunnable(searchRunnable = this::loadMembers, 300);
        }
        if (query != null) {
            if (emptyView != null) {
                emptyView.setVisibility(INVISIBLE);
            }
            if (searchEmptyView != null) {
                searchEmptyView.setVisibility(INVISIBLE);
            }
        }
    }

    public void loadMembers() {
        boolean isNeedShowLoading = true;
        if (isFirstLoading) {
            TLRPC.TL_messages_chatInviteImporters firstImporters = controller.getCachedImporters(chatId);
            if (firstImporters != null) {
                isNeedShowLoading = false;
                isDataLoaded = true;
                onImportersLoaded(firstImporters, null, true, true);
            }
        }
        final boolean needShowLoading = isNeedShowLoading;
        AndroidUtilities.runOnUIThread(() -> {
            final boolean isEmptyQuery = TextUtils.isEmpty(query);
            final boolean isEmptyOffset = currentImporters.isEmpty() || isFirstLoading;
            final String lastQuery = query;

            isLoading = true;
            isFirstLoading = false;

            final Runnable showLoadingRunnable = isEmptyQuery && needShowLoading ? () -> setViewVisible(loadingView, true, true) : null;
            if (isEmptyQuery) {
                AndroidUtilities.runOnUIThread(showLoadingRunnable, 300);
            }

            TLRPC.TL_chatInviteImporter lastInvitedUser = !isEmptyQuery && !currentImporters.isEmpty()
                    ? currentImporters.get(currentImporters.size() - 1)
                    : null;
            searchRequestId = controller.getImporters(chatId, lastQuery, lastInvitedUser, users, (response, error) -> {
                AndroidUtilities.runOnUIThread(() -> {
                    isLoading = false;
                    isDataLoaded = true;
                    if (isEmptyQuery) {
                        AndroidUtilities.cancelRunOnUIThread(showLoadingRunnable);
                    }
                    setViewVisible(loadingView, false, false);
                    if (!TextUtils.equals(lastQuery, query)) {
                        return;
                    }
                    if (error == null) {
                        isDataLoaded = true;
                        TLRPC.TL_messages_chatInviteImporters importers = (TLRPC.TL_messages_chatInviteImporters) response;
                        onImportersLoaded(importers, lastQuery, isEmptyOffset, false);
                    }
                });
            });
        });
    }

    private void onImportersLoaded(TLRPC.TL_messages_chatInviteImporters importers, String lastQuery, boolean isEmptyOffset, boolean fromCache) {
        for (int i = 0; i < importers.users.size(); ++i) {
            TLRPC.User user = importers.users.get(i);
            users.put(user.id, user);
        }
        if (isEmptyOffset) {
            adapter.setItems(importers.importers);
        } else {
            adapter.appendItems(importers.importers);
        }
        if (TextUtils.isEmpty(lastQuery)) {
            allImporters.clear();
            allImporters.addAll(importers.importers);
            if (showSearchMenu) {
                fragment.getActionBar().createMenu().getItem(MemberRequestsActivity.searchMenuItem).setVisibility(allImporters.isEmpty() ? GONE : VISIBLE);
            }
        }
        onImportersChanged(lastQuery, fromCache, false);
        hasMore = currentImporters.size() < importers.count;
    }

    @Override
    public void onAddClicked(TLRPC.TL_chatInviteImporter importer) {
        hideChatJoinRequest(importer, true);
    }

    @Override
    public void onDismissClicked(TLRPC.TL_chatInviteImporter importer) {
        hideChatJoinRequest(importer, false);
    }

    @Override
    public void onBanClicked(TLRPC.TL_chatInviteImporter importer) {
        kickUser(importer);
        hideChatJoinRequest(importer, false);
    }

    private void kickUser(TLRPC.TL_chatInviteImporter importer) {
        TLRPC.User user = users.get(importer.user_id);
        if (user == null) {
            return;
        }
        fragment.getMessagesController().deleteParticipantFromChat(chatId, user);
    }

    public void setAdapterItemsEnabled(boolean adapterItemsEnabled) {
        if (recyclerView != null) {
            int position = adapter.extraFirstHolders();
            if (0 <= position && position < recyclerView.getChildCount()) {
                recyclerView.getChildAt(position).setEnabled(adapterItemsEnabled);
            }
        }
    }

    protected void onImportersChanged(String query, boolean fromCache, boolean fromHide) {
        boolean isListVisible;
        if (TextUtils.isEmpty(query)) {
            isListVisible = !allImporters.isEmpty() || fromCache;
            if (emptyView != null) {
                emptyView.setVisibility(isListVisible ? INVISIBLE : VISIBLE);
            }
            if (searchEmptyView != null) {
                searchEmptyView.setVisibility(INVISIBLE);
            }
        } else {
            isListVisible = !currentImporters.isEmpty() || fromCache;
            if (emptyView != null) {
                emptyView.setVisibility(INVISIBLE);
            }
            if (searchEmptyView != null) {
                searchEmptyView.setVisibility(isListVisible ? INVISIBLE : VISIBLE);
            }
        }
        setViewVisible(recyclerView, isListVisible, true);
        if (allImporters.isEmpty()) {
            if (emptyView != null) {
                emptyView.setVisibility(VISIBLE);
            }
            if (searchEmptyView != null) {
                searchEmptyView.setVisibility(INVISIBLE);
            }
            setViewVisible(loadingView, false, false);
            if (isSearchExpanded && showSearchMenu) {
                fragment.getActionBar().createMenu().closeSearchField(true);
            }
        }
    }

    protected boolean hasAllImporters() {
        return !allImporters.isEmpty();
    }

    private void hideChatJoinRequest(TLRPC.TL_chatInviteImporter importer, boolean isApproved) {
        TLRPC.User user = users.get(importer.user_id);
        if (user == null) {
            return;
        }
        TLRPC.TL_messages_hideChatJoinRequest req = new TLRPC.TL_messages_hideChatJoinRequest();
        req.approved = isApproved;
        req.peer = MessagesController.getInstance(currentAccount).getInputPeer(-chatId);
        req.user_id = MessagesController.getInstance(currentAccount).getInputUser(user);
        ConnectionsManager.getInstance(currentAccount).sendRequest(req, (response, error) -> {
            if (error == null) {
                TLRPC.TL_updates updates = (TLRPC.TL_updates) response;
                MessagesController.getInstance(currentAccount).processUpdates(updates, false);
            }
            AndroidUtilities.runOnUIThread(() -> {
                if (fragment == null || fragment.getParentActivity() == null) {
                    return;
                }
                if (error == null) {
                    TLRPC.TL_updates updates = (TLRPC.TL_updates) response;
                    if (!updates.chats.isEmpty()) {
                        TLRPC.Chat chat = updates.chats.get(0);
                        MessagesController.getInstance(currentAccount).loadFullChat(chat.id, 0, true);
                    }
                    for (int i = 0; i < allImporters.size(); ++i) {
                        if (allImporters.get(i).user_id == importer.user_id) {
                            allImporters.remove(i);
                            break;
                        }
                    }
                    adapter.removeItem(importer);
                    onImportersChanged(query, false, true);
                    if (isApproved) {
                        Bulletin.MultiLineLayout layout = new Bulletin.MultiLineLayout(fragment.getParentActivity(), fragment.getResourceProvider());
                        layout.imageView.setRoundRadius(AndroidUtilities.dp(15));
                        layout.imageView.setForUserOrChat(user, new AvatarDrawable(user));
                        String userName = UserObject.getFirstName(user);
                        String message = isChannel
                                ? LocaleController.formatString("HasBeenAddedToChannel", R.string.HasBeenAddedToChannel, userName)
                                : LocaleController.formatString("HasBeenAddedToGroup", R.string.HasBeenAddedToGroup, userName);
                        SpannableStringBuilder stringBuilder = new SpannableStringBuilder(message);
                        int start = message.indexOf(userName);
                        stringBuilder.setSpan(new TypefaceSpan(AndroidUtilities.getTypeface("fonts/rmedium.ttf")), start, start + userName.length(), Spanned.SPAN_INCLUSIVE_INCLUSIVE);
                        layout.textView.setText(stringBuilder);
                        if (allImporters.isEmpty()) {
                            Bulletin.make(fragment, layout, Bulletin.DURATION_LONG).show();
                        } else {
                            Bulletin.make(layoutContainer, layout, Bulletin.DURATION_LONG).show();
                        }
                    }
                    ActionBarMenu menu = fragment.getActionBar().createMenu();
                    if (TextUtils.isEmpty(query) && showSearchMenu) {
                        menu.getItem(MemberRequestsActivity.searchMenuItem).setVisibility(allImporters.isEmpty() ? GONE : VISIBLE);
                    }
                } else {
                    AlertsCreator.processError(currentAccount, error, fragment, req);
                }
            });
        });
    }

    private void hidePreview() {
        previewDialog.dismiss();
        importer = null;
    }

    private void setViewVisible(View view, boolean isVisible, boolean isAnimated) {
        if (view == null) {
            return;
        }
        boolean isCurrentVisible = view.getVisibility() == VISIBLE;
        float targetAlpha = isVisible ? 1f : 0f;
        if (isVisible == isCurrentVisible && targetAlpha == view.getAlpha()) {
            return;
        }
        if (isAnimated) {
            if (isVisible) {
                view.setAlpha(0f);
            }
            view.setVisibility(VISIBLE);
            view.animate()
                    .alpha(targetAlpha)
                    .setDuration(150)
                    .start();
        } else {
            view.setVisibility(isVisible ? VISIBLE : INVISIBLE);
        }
    }

    private final RecyclerView.OnScrollListener listScrollListener = new RecyclerView.OnScrollListener() {
        @Override
        public void onScrolled(@NonNull RecyclerView recyclerView, int dx, int dy) {
            LinearLayoutManager layoutManager = (LinearLayoutManager) recyclerView.getLayoutManager();
            if (hasMore && !isLoading && layoutManager != null) {
                int lastPosition = layoutManager.findLastVisibleItemPosition();
                if (adapter.getItemCount() - lastPosition < 10) {
                    loadMembers();
                }
            }
        }
    };


    private class Adapter extends RecyclerListView.SelectionAdapter {

        @NonNull
        @Override
        public RecyclerListView.Holder onCreateViewHolder(@NonNull ViewGroup parent, int viewType) {
            View view;
            switch (viewType) {
                default:
                case 0:
                    MemberRequestCell cell = new MemberRequestCell(parent.getContext(), MemberRequestsDelegate.this, isChannel);
                    cell.setBackgroundColor(Theme.getColor(Theme.key_windowBackgroundWhite, fragment.getResourceProvider()));
                    view = cell;
                    break;
                case 1:
                    view = new View(parent.getContext());
                    view.setBackground(Theme.getThemedDrawableByKey(parent.getContext(), R.drawable.greydivider_bottom, Theme.key_windowBackgroundGrayShadow));
                    break;
                case 2:
                    view = new View(parent.getContext()) {
                        @Override
                        protected void onMeasure(int widthMeasureSpec, int heightMeasureSpec) {
                            super.onMeasure(widthMeasureSpec, MeasureSpec.makeMeasureSpec(AndroidUtilities.dp(52), MeasureSpec.EXACTLY));
                        }
                    };
                    break;
                case 3:
                    view = new View(parent.getContext());
                    break;
            }
            return new RecyclerListView.Holder(view);
        }

        @Override
        public void onBindViewHolder(@NonNull RecyclerView.ViewHolder holder, int position) {
            if (holder.getItemViewType() == 0) {
                MemberRequestCell cell = (MemberRequestCell) holder.itemView;
                position -= extraFirstHolders();
                cell.setData(users, currentImporters.get(position), position != currentImporters.size() - 1);
            } else if (holder.getItemViewType() == 2) {
                holder.itemView.requestLayout();
            }
        }

        @Override
        public boolean isEnabled(RecyclerView.ViewHolder holder) {
            return holder.getItemViewType() == 0;
        }

        @Override
        public int getItemCount() {
            return extraFirstHolders() + currentImporters.size() + extraLastHolders();
        }

        @Override
        public int getItemViewType(int position) {
            if (isShowLastItemDivider) {
                if (position == currentImporters.size() && !currentImporters.isEmpty()) {
                    return 1;
                }
            } else {
                if (position == 0) {
                    return 2;
                } else if (position == getItemCount() - 1) {
                    return 3;
                }
            }
            return 0;
        }

        @SuppressLint("NotifyDataSetChanged")
        public void setItems(List<TLRPC.TL_chatInviteImporter> newItems) {
            for (int i = 0; i < newItems.size(); ++i) {
                long id = newItems.get(i).user_id;
                for (int j = i + 1; j < newItems.size(); ++j) {
                    long iid = newItems.get(j).user_id;
                    if (iid == id) {
                        newItems.remove(i);
                        i--;
                        break;
                    }
                }
            }
            currentImporters.clear();
            currentImporters.addAll(newItems);
            notifyDataSetChanged();
        }

        public void appendItems(List<TLRPC.TL_chatInviteImporter> newItems) {
            for (int i = 0; i < newItems.size(); ++i) {
                long id = newItems.get(i).user_id;
                for (int j = 0; j < currentImporters.size(); ++j) {
                    long iid = currentImporters.get(j).user_id;
                    if (iid == id) {
                        newItems.remove(i);
                        i--;
                        break;
                    }
                }
            }
            currentImporters.addAll(newItems);
            if (currentImporters.size() > newItems.size()) {
                notifyItemChanged(currentImporters.size() - newItems.size() - 1);
            }
            notifyItemRangeInserted(currentImporters.size() - newItems.size(), newItems.size());
        }

        public void removeItem(TLRPC.TL_chatInviteImporter item) {
            int position = -1;
            for (int i = 0; i < currentImporters.size(); ++i) {
                if (currentImporters.get(i).user_id == item.user_id) {
                    position = i;
                    break;
                }
            }
            if (position >= 0) {
                currentImporters.remove(position);
                notifyItemRemoved(position + extraFirstHolders());
                if (currentImporters.isEmpty()) {
                    notifyItemRemoved(1);
                }
            }
        }

        private int extraFirstHolders() {
            return isShowLastItemDivider ? 0 : 1;
        }

        private int extraLastHolders() {
            return isShowLastItemDivider && currentImporters.isEmpty() ? 0 : 1;
        }
    }


    private class PreviewDialog extends Dialog {

        private final int shadowPaddingTop;
        private final int shadowPaddingLeft;
        private final Drawable pagerShadowDrawable = getContext().getResources().getDrawable(R.drawable.popup_fixed_alert2).mutate();
        private final TextView nameText = new TextView(getContext());
        private final TextView bioText = new TextView(getContext());
        private final ActionBarPopupWindow.ActionBarPopupWindowLayout popupLayout;
        private final ProfileGalleryView viewPager;
        private final AvatarPreviewPagerIndicator pagerIndicator;

        private TLRPC.TL_chatInviteImporter importer;
        private ValueAnimator animator;
        private BackupImageView imageView;
        private BitmapDrawable backgroundDrawable;
        private float animationProgress;

        public PreviewDialog(@NonNull Context context, @NonNull RecyclerListView parentListView, @NonNull Theme.ResourcesProvider resourcesProvider, boolean isChannel) {
            super(context, R.style.TransparentDialog2);
            setCancelable(true);
            contentView.setVisibility(INVISIBLE);

            int backgroundColor = Theme.getColor(Theme.key_actionBarDefaultSubmenuBackground, fragment.getResourceProvider());
            pagerShadowDrawable.setColorFilter(new PorterDuffColorFilter(backgroundColor, PorterDuff.Mode.MULTIPLY));
            pagerShadowDrawable.setCallback(contentView);
            android.graphics.Rect paddingRect = new android.graphics.Rect();
            pagerShadowDrawable.getPadding(paddingRect);
            shadowPaddingTop = paddingRect.top;
            shadowPaddingLeft = paddingRect.left;

            popupLayout = new ActionBarPopupWindow.ActionBarPopupWindowLayout(context, resourcesProvider);
            popupLayout.setBackgroundColor(backgroundColor);
            contentView.addView(popupLayout);

            pagerIndicator = new AvatarPreviewPagerIndicator(getContext()) {
                @Override
                protected void onDraw(Canvas canvas) {
                    if (profileGalleryView.getRealCount() > 1) {
                        super.onDraw(canvas);
                    }
                }
            };

            viewPager = new ProfileGalleryView(context, fragment.getActionBar(), parentListView, pagerIndicator);
            viewPager.setCreateThumbFromParent(true);
            contentView.addView(viewPager);

            pagerIndicator.setProfileGalleryView(viewPager);
            contentView.addView(pagerIndicator);

            nameText.setMaxLines(1);
            nameText.setTextColor(Theme.getColor(Theme.key_windowBackgroundWhiteBlackText, fragment.getResourceProvider()));
            nameText.setTextSize(16);
            nameText.setTypeface(AndroidUtilities.getTypeface("fonts/rmedium.ttf"));
            contentView.addView(nameText);

            bioText.setTextColor(Theme.getColor(Theme.key_windowBackgroundWhiteGrayText, fragment.getResourceProvider()));
            bioText.setTextSize(14);
            contentView.addView(bioText);

            ActionBarMenuSubItem addCell = new ActionBarMenuSubItem(context, true, false);
            addCell.setColors(Theme.getColor(Theme.key_actionBarDefaultSubmenuItem, resourcesProvider), Theme.getColor(Theme.key_actionBarDefaultSubmenuItemIcon, resourcesProvider));
            addCell.setSelectorColor(Theme.getColor(Theme.key_dialogButtonSelector, resourcesProvider));
            addCell.setTextAndIcon(isChannel ? LocaleController.getString("AddToChannel", R.string.AddToChannel) : LocaleController.getString("AddToGroup", R.string.AddToGroup), R.drawable.msg_requests);
            addCell.setOnClickListener((v) -> {
                if (importer != null) {
                    onAddClicked(importer);
                }
                hidePreview();
            });
            popupLayout.addView(addCell);

            ActionBarMenuSubItem sendMsgCell = new ActionBarMenuSubItem(context, false, false);
            sendMsgCell.setColors(Theme.getColor(Theme.key_actionBarDefaultSubmenuItem, resourcesProvider), Theme.getColor(Theme.key_actionBarDefaultSubmenuItemIcon, resourcesProvider));
            sendMsgCell.setSelectorColor(Theme.getColor(Theme.key_dialogButtonSelector, resourcesProvider));
            sendMsgCell.setTextAndIcon(LocaleController.getString("SendMessage", R.string.SendMessage), R.drawable.msg_msgbubble3);
            sendMsgCell.setOnClickListener((v) -> {
                if (importer != null) {
                    isNeedRestoreList = true;
                    super.dismiss();
                    fragment.dismissCurrentDialog();
                    Bundle args = new Bundle();
                    args.putLong("user_id", importer.user_id);
                    ChatActivity chatActivity = new ChatActivity(args);
                    fragment.presentFragment(chatActivity);
                }
            });
            popupLayout.addView(sendMsgCell);

            ActionBarMenuSubItem dismissCell = new ActionBarMenuSubItem(context, false, true);
<<<<<<< HEAD
            dismissCell.setColors(Theme.getColor(Theme.key_dialogTextRed, resourcesProvider), Theme.getColor(Theme.key_dialogRedIcon, resourcesProvider));

=======
            dismissCell.setColors(Theme.getColor(Theme.key_text_RedBold, resourcesProvider), Theme.getColor(Theme.key_text_RedRegular, resourcesProvider));
>>>>>>> 0bcf4fe5
            dismissCell.setSelectorColor(Theme.getColor(Theme.key_dialogButtonSelector, resourcesProvider));
            dismissCell.setTextAndIcon(LocaleController.getString("DismissRequest", R.string.DismissRequest), R.drawable.msg_remove);
            dismissCell.setOnClickListener((v) -> {
                if (importer != null) {
                    onDismissClicked(importer);
                }
                hidePreview();
            });
            popupLayout.addView(dismissCell);

            ActionBarMenuSubItem banCell = new ActionBarMenuSubItem(context, false, true);
            banCell.setColors(Theme.getColor(Theme.key_dialogTextRed, resourcesProvider), Theme.getColor(Theme.key_dialogRedIcon, resourcesProvider));
            banCell.setSelectorColor(Theme.getColor(Theme.key_dialogButtonSelector, resourcesProvider));
            banCell.setTextAndIcon(LocaleController.getString("KickFromGroup", R.string.KickFromGroup), R.drawable.profile_ban);
            banCell.setOnClickListener((v) -> {
                if (importer != null) {
                    onBanClicked(importer);
                }
                hidePreview();
            });
            popupLayout.addView(banCell);
        }

        @Override
        protected void onCreate(Bundle savedInstanceState) {
            super.onCreate(savedInstanceState);
            getWindow().setWindowAnimations(R.style.DialogNoAnimation);
            setContentView(contentView, new ViewGroup.LayoutParams(ViewGroup.LayoutParams.MATCH_PARENT, ViewGroup.LayoutParams.MATCH_PARENT));

            WindowManager.LayoutParams params = getWindow().getAttributes();
            params.width = ViewGroup.LayoutParams.MATCH_PARENT;
            params.height = ViewGroup.LayoutParams.MATCH_PARENT;
            params.dimAmount = 0;
            params.flags &= ~WindowManager.LayoutParams.FLAG_DIM_BEHIND;
            params.gravity = Gravity.TOP | Gravity.LEFT;
            if (Build.VERSION.SDK_INT >= 21) {
                params.flags |= WindowManager.LayoutParams.FLAG_LAYOUT_IN_SCREEN |
                        WindowManager.LayoutParams.FLAG_LAYOUT_INSET_DECOR |
                        WindowManager.LayoutParams.FLAG_DRAWS_SYSTEM_BAR_BACKGROUNDS;
            }
            if (Build.VERSION.SDK_INT >= 28) {
                params.layoutInDisplayCutoutMode = WindowManager.LayoutParams.LAYOUT_IN_DISPLAY_CUTOUT_MODE_SHORT_EDGES;
            }
            getWindow().setAttributes(params);
        }

        public void setImporter(TLRPC.TL_chatInviteImporter importer, BackupImageView imageView) {
            this.importer = importer;
            this.imageView = imageView;

            final ImageLocation imageLocation;
            final ImageLocation thumbLocation;
            TLRPC.User currentUser = MessagesController.getInstance(currentAccount).getUser(importer.user_id);
            imageLocation = ImageLocation.getForUserOrChat(currentUser, ImageLocation.TYPE_BIG);
            thumbLocation = ImageLocation.getForUserOrChat(currentUser, ImageLocation.TYPE_SMALL);
            final TLRPC.UserFull userFull = MessagesController.getInstance(currentAccount).getUserFull(importer.user_id);
            if (userFull == null) {
                MessagesController.getInstance(currentAccount).loadUserInfo(currentUser, false, 0);
            }
            viewPager.setParentAvatarImage(imageView);
            viewPager.setData(importer.user_id, true);
            viewPager.initIfEmpty(null, imageLocation, thumbLocation, true);
            TLRPC.User user = users.get(importer.user_id);
            nameText.setText(UserObject.getUserName(user));
            bioText.setText(importer.about);
            bioText.setVisibility(TextUtils.isEmpty(importer.about) ? GONE : VISIBLE);
            contentView.requestLayout();
        }

        @Override
        public void show() {
            super.show();
            AndroidUtilities.runOnUIThread(() -> {
                updateBackgroundBitmap();
                runAnimation(true);
            }, 80);
        }

        @Override
        public void dismiss() {
            runAnimation(false);
        }

        private void runAnimation(boolean show) {
            if (animator != null) {
                animator.cancel();
            }

            int[] location = new int[2];
            imageView.getLocationOnScreen(location);
            final float fromScale = imageView.getWidth() * 1f / getContentWidth();
            final float fromRadius = imageView.getWidth() / 2f / fromScale;
            final float xFrom = location[0] - (viewPager.getLeft() + (int)((getContentWidth() * (1f - fromScale) / 2f)));
            final float yFrom = location[1] - (viewPager.getTop() + (int)((getContentHeight() * (1f - fromScale) / 2f)));

            int popupLayoutTranslation = -popupLayout.getTop() / 2;
            animator = ValueAnimator.ofFloat(show ? 0f : 1f, show ? 1f : 0f);
            animator.addUpdateListener(animation -> {
                animationProgress = (float) animation.getAnimatedValue();
                float scale = fromScale + (1f - fromScale) * animationProgress;
                contentView.setScaleX(scale);
                contentView.setScaleY(scale);
                contentView.setTranslationX(xFrom * (1f - animationProgress));
                contentView.setTranslationY(yFrom * (1f - animationProgress));

                int roundRadius = (int) (fromRadius * (1f - animationProgress));
                viewPager.setRoundRadius(roundRadius, roundRadius);

                float alpha = MathUtils.clamp(2 * animationProgress - 1f, 0f, 1f);
                pagerShadowDrawable.setAlpha((int)(255 * alpha));
                nameText.setAlpha(alpha);
                bioText.setAlpha(alpha);
                popupLayout.setTranslationY(popupLayoutTranslation * (1f - animationProgress));
                popupLayout.setAlpha(alpha);
                if (backgroundDrawable != null) {
                    backgroundDrawable.setAlpha((int)(255 * animationProgress));
                }
                pagerIndicator.setAlpha(alpha);
            });
            animator.addListener(new AnimatorListenerAdapter() {
                @Override
                public void onAnimationStart(Animator animation) {
                    super.onAnimationStart(animation);
                    contentView.setVisibility(VISIBLE);
                    if (show) {
                        contentView.setScaleX(fromScale);
                        contentView.setScaleY(fromScale);
                    }
                }
                @Override
                public void onAnimationEnd(Animator animation) {
                    super.onAnimationEnd(animation);
                    if (!show) {
                        PreviewDialog.super.dismiss();
                    }
                }
            });
            animator.setDuration(220);
            animator.setInterpolator(CubicBezierInterpolator.DEFAULT);
            animator.start();
        }

        private Bitmap getBlurredBitmap() {
            float factor = 6.0f;
            int width = (int) ((contentView.getMeasuredWidth()) / factor);
            int height = (int) ((contentView.getMeasuredHeight()) / factor);
            Bitmap bitmap = Bitmap.createBitmap(width, height, Bitmap.Config.ARGB_8888);
            Canvas canvas = new Canvas(bitmap);
            canvas.scale(1f / factor, 1f / factor);

            canvas.save();
            ((LaunchActivity) fragment.getParentActivity()).getActionBarLayout().getView().draw(canvas);
            canvas.drawColor(ColorUtils.setAlphaComponent(Color.BLACK, (int) (255 * 0.3f)));
            Dialog dialog = fragment.getVisibleDialog();
            if (dialog != null) {
                dialog.getWindow().getDecorView().draw(canvas);
            }
            Utilities.stackBlurBitmap(bitmap, Math.max(7, Math.max(width, height) / 180));

            return bitmap;
        }

        private void updateBackgroundBitmap() {
            int oldAlpha = 255;
            if (backgroundDrawable != null && Build.VERSION.SDK_INT >= Build.VERSION_CODES.KITKAT) {
                oldAlpha = backgroundDrawable.getAlpha();
            }
            backgroundDrawable = new BitmapDrawable(getContext().getResources(), getBlurredBitmap());
            backgroundDrawable.setAlpha(oldAlpha);
            getWindow().setBackgroundDrawable(backgroundDrawable);
        }

        private int getContentHeight() {
            int height = viewPager.getMeasuredHeight();
            height += AndroidUtilities.dp(12) + nameText.getMeasuredHeight();
            if (bioText.getVisibility() != GONE) {
                height += AndroidUtilities.dp(4) + bioText.getMeasuredHeight();
            }
            height += AndroidUtilities.dp(12) + popupLayout.getMeasuredHeight();
            return height;
        }

        private int getContentWidth() {
            return viewPager.getMeasuredWidth();
        }

        private final ViewGroup contentView = new ViewGroup(getContext()) {

            private final GestureDetector gestureDetector = new GestureDetector(getContext(), new GestureDetector.SimpleOnGestureListener() {
                @Override
                public boolean onDown(MotionEvent e) {
                    return true;
                }
                @Override
                public boolean onSingleTapUp(MotionEvent e) {
                    boolean isTouchInsideContent = pagerShadowDrawable.getBounds().contains((int) e.getX(), (int) e.getY()) ||
                            popupLayout.getLeft() < e.getX() && e.getX() < popupLayout.getRight() &&
                                    popupLayout.getTop() < e.getY() && e.getY() < popupLayout.getBottom();
                    if (!isTouchInsideContent) {
                        dismiss();
                    }
                    return super.onSingleTapUp(e);
                }
            });
            private final Path clipPath = new Path();
            private final RectF rectF = new RectF();
            private boolean firstSizeChange = true;

            @SuppressLint("ClickableViewAccessibility")
            @Override
            public boolean onTouchEvent(MotionEvent event) {
                return gestureDetector.onTouchEvent(event);
            }

            @Override
            protected void onMeasure(int widthMeasureSpec, int heightMeasureSpec) {
                setWillNotDraw(false);
                super.onMeasure(widthMeasureSpec, heightMeasureSpec);
                int minSize = Math.min(getMeasuredWidth(), getMeasuredHeight());
                int pagerSize = Math.min(minSize, (int)(getMeasuredHeight() * 0.66)) - AndroidUtilities.dp(12) * 2;
                int pagerSpec = MeasureSpec.makeMeasureSpec(pagerSize, MeasureSpec.AT_MOST);
                viewPager.measure(pagerSpec, pagerSpec);
                pagerIndicator.measure(pagerSpec, pagerSpec);
                int textWidthSpec = MeasureSpec.makeMeasureSpec(pagerSize - AndroidUtilities.dp(16) * 2, MeasureSpec.EXACTLY);
                nameText.measure(textWidthSpec, MeasureSpec.makeMeasureSpec(0, MeasureSpec.UNSPECIFIED));
                bioText.measure(textWidthSpec, MeasureSpec.makeMeasureSpec(0, MeasureSpec.UNSPECIFIED));
                popupLayout.measure(View.MeasureSpec.makeMeasureSpec(viewPager.getMeasuredWidth() + shadowPaddingLeft * 2, MeasureSpec.AT_MOST), View.MeasureSpec.makeMeasureSpec(0, MeasureSpec.UNSPECIFIED));
            }

            @Override
            protected void onLayout(boolean changed, int l, int t, int r, int b) {
                int top = (getHeight() - getContentHeight()) / 2;
                int left = (getWidth() - viewPager.getMeasuredWidth()) / 2;
                viewPager.layout(left, top, left + viewPager.getMeasuredWidth(), top + viewPager.getMeasuredHeight());
                pagerIndicator.layout(viewPager.getLeft(), viewPager.getTop(), viewPager.getRight(), viewPager.getTop() + pagerIndicator.getMeasuredHeight());
                top += viewPager.getMeasuredHeight() + AndroidUtilities.dp(12);
                nameText.layout(viewPager.getLeft() + AndroidUtilities.dp(16), top, viewPager.getRight() - AndroidUtilities.dp(16), top + nameText.getMeasuredHeight());
                top += nameText.getMeasuredHeight();
                if (bioText.getVisibility() != GONE) {
                    top += AndroidUtilities.dp(4);
                    bioText.layout(nameText.getLeft(), top, nameText.getRight(), top + bioText.getMeasuredHeight());
                    top += bioText.getMeasuredHeight();
                }
                top += AndroidUtilities.dp(12);
                pagerShadowDrawable.setBounds(
                        viewPager.getLeft() - shadowPaddingLeft,
                        viewPager.getTop() - shadowPaddingTop,
                        viewPager.getRight() + shadowPaddingLeft,
                        top + shadowPaddingTop
                );

                left = viewPager.getRight() - popupLayout.getMeasuredWidth() + shadowPaddingLeft;
                popupLayout.layout(left, top, viewPager.getRight() + shadowPaddingLeft, top + popupLayout.getMeasuredHeight());
                popupLayout.setVisibility(popupLayout.getBottom() < b ? VISIBLE : GONE);

                int radius = AndroidUtilities.dp(6);
                rectF.set(viewPager.getLeft(), viewPager.getTop(), viewPager.getRight(), viewPager.getTop() + radius * 2);
                clipPath.reset();
                clipPath.addRoundRect(rectF, radius, radius, Path.Direction.CW);
                rectF.set(l, viewPager.getTop() + radius, r, b);
                clipPath.addRect(rectF, Path.Direction.CW);
            }

            @Override
            protected void onSizeChanged(int w, int h, int oldw, int oldh) {
                super.onSizeChanged(w, h, oldw, oldh);
                boolean isLandscape = AndroidUtilities.displaySize.x > AndroidUtilities.displaySize.y;
                if (isLandscape) {
                    PreviewDialog.super.dismiss();
                }
                if (w != oldw && h != oldh) {
                    if (!firstSizeChange) {
                        updateBackgroundBitmap();
                    }
                    firstSizeChange = false;
                }
            }

            @Override
            protected void dispatchDraw(Canvas canvas) {
                canvas.save();
                canvas.clipPath(clipPath);
                super.dispatchDraw(canvas);
                canvas.restore();
            }

            @Override
            protected void onDraw(Canvas canvas) {
//                if (animationProgress < 1f) {
//                    canvas.save();
//                }
                pagerShadowDrawable.draw(canvas);
//                if (animationProgress < 1f) {
//                    canvas.restore();
//                }
                super.onDraw(canvas);
            }

            @Override
            protected boolean verifyDrawable(@NonNull Drawable who) {
                return who == pagerShadowDrawable || super.verifyDrawable(who);
            }
        };
    }
}<|MERGE_RESOLUTION|>--- conflicted
+++ resolved
@@ -776,12 +776,7 @@
             popupLayout.addView(sendMsgCell);
 
             ActionBarMenuSubItem dismissCell = new ActionBarMenuSubItem(context, false, true);
-<<<<<<< HEAD
-            dismissCell.setColors(Theme.getColor(Theme.key_dialogTextRed, resourcesProvider), Theme.getColor(Theme.key_dialogRedIcon, resourcesProvider));
-
-=======
             dismissCell.setColors(Theme.getColor(Theme.key_text_RedBold, resourcesProvider), Theme.getColor(Theme.key_text_RedRegular, resourcesProvider));
->>>>>>> 0bcf4fe5
             dismissCell.setSelectorColor(Theme.getColor(Theme.key_dialogButtonSelector, resourcesProvider));
             dismissCell.setTextAndIcon(LocaleController.getString("DismissRequest", R.string.DismissRequest), R.drawable.msg_remove);
             dismissCell.setOnClickListener((v) -> {
