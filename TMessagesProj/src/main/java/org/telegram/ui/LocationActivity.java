/*
 * This is the source code of Telegram for Android v. 5.x.x.
 * It is licensed under GNU GPL v. 2 or later.
 * You should have received a copy of the license in this archive (see LICENSE).
 *
 * Copyright Nikolai Kudashov, 2013-2018.
 * Copyright Ruslan Boitsov, 2017-2020.
 */

package org.telegram.ui;

import static org.telegram.messenger.AndroidUtilities.dp;

import android.Manifest;
import android.animation.Animator;
import android.animation.AnimatorListenerAdapter;
import android.animation.AnimatorSet;
import android.animation.ObjectAnimator;
import android.animation.StateListAnimator;
import android.animation.ValueAnimator;
import android.annotation.SuppressLint;
import android.app.Activity;
import android.content.Context;
import android.content.Intent;
import android.content.SharedPreferences;
import android.content.pm.PackageManager;
import android.graphics.Bitmap;
import android.graphics.BitmapFactory;
import android.graphics.BitmapShader;
import android.graphics.Canvas;
import android.graphics.Color;
import android.graphics.Matrix;
import android.graphics.Outline;
import android.graphics.Paint;
import android.graphics.Point;
import android.graphics.PorterDuff;
import android.graphics.PorterDuffColorFilter;
import android.graphics.Rect;
import android.graphics.RectF;
import android.graphics.Shader;
import android.graphics.drawable.Drawable;
import android.location.Location;
import android.location.LocationManager;
import android.net.Uri;
import android.opengl.GLES20;
import android.opengl.GLSurfaceView;
import android.os.Build;
import android.text.TextUtils;
import android.text.Html;
import android.text.method.LinkMovementMethod;
import android.util.TypedValue;
import android.view.Gravity;
import android.view.MotionEvent;
import android.view.View;
import android.view.ViewGroup;
import android.view.ViewOutlineProvider;
import android.view.WindowManager;
import android.view.animation.OvershootInterpolator;
import android.widget.EditText;
import android.widget.FrameLayout;
import android.widget.ImageView;
import android.widget.LinearLayout;
import android.widget.TextView;

import androidx.collection.LongSparseArray;
import androidx.core.graphics.ColorUtils;
import androidx.recyclerview.widget.DefaultItemAnimator;
import androidx.recyclerview.widget.LinearLayoutManager;
import androidx.recyclerview.widget.RecyclerView;

import org.telegram.messenger.AndroidUtilities;
import org.telegram.messenger.ApplicationLoader;
import org.telegram.messenger.BuildVars;
import org.telegram.messenger.ChatObject;
import org.telegram.messenger.DialogObject;
import org.telegram.messenger.FileLog;
import org.telegram.messenger.IMapsProvider;
import org.telegram.messenger.LocaleController;
import org.telegram.messenger.LocationController;
import org.telegram.messenger.MessageObject;
import org.telegram.messenger.MessagesController;
import org.telegram.messenger.NotificationCenter;
import org.telegram.messenger.OSMDroidMapsProvider;
import org.telegram.messenger.R;
import org.telegram.messenger.UserObject;
import org.telegram.tgnet.TLRPC;
import org.telegram.ui.ActionBar.ActionBar;
import org.telegram.ui.ActionBar.ActionBarMenu;
import org.telegram.ui.ActionBar.ActionBarMenuItem;
import org.telegram.ui.ActionBar.ActionBarMenuSubItem;
import org.telegram.ui.ActionBar.ActionBarPopupWindow;
import org.telegram.ui.ActionBar.AlertDialog;
import org.telegram.ui.ActionBar.BaseFragment;
import org.telegram.ui.ActionBar.Theme;
import org.telegram.ui.ActionBar.ThemeDescription;
import org.telegram.ui.Adapters.LocationActivityAdapter;
import org.telegram.ui.Adapters.LocationActivitySearchAdapter;
import org.telegram.ui.Cells.HeaderCell;
import org.telegram.ui.Cells.LocationCell;
import org.telegram.ui.Cells.LocationDirectionCell;
import org.telegram.ui.Cells.LocationLoadingCell;
import org.telegram.ui.Cells.LocationPoweredCell;
import org.telegram.ui.Cells.SendLocationCell;
import org.telegram.ui.Cells.ShadowSectionCell;
import org.telegram.ui.Cells.SharingLiveLocationCell;
import org.telegram.ui.Components.AlertsCreator;
import org.telegram.ui.Components.AvatarDrawable;
import org.telegram.ui.Components.BackupImageView;
import org.telegram.ui.Components.ChatAttachAlert;
import org.telegram.ui.Components.ChatAttachAlertLocationLayout;
import org.telegram.ui.Components.CombinedDrawable;
import org.telegram.ui.Components.CubicBezierInterpolator;
import org.telegram.ui.Components.EditTextBoldCursor;
import org.telegram.ui.Components.HintView;
import org.telegram.ui.Components.LayoutHelper;
import org.telegram.ui.Components.MapPlaceholderDrawable;
import org.telegram.ui.Components.ProximitySheet;
import org.telegram.ui.Components.RecyclerListView;
import org.telegram.ui.Components.UndoView;
import org.telegram.ui.Stories.recorder.HintView2;

import java.io.File;
import java.net.URLEncoder;
import java.nio.ByteBuffer;
import java.nio.charset.StandardCharsets;
import java.util.ArrayList;
import java.util.Arrays;
import java.util.HashMap;
import java.util.List;
import java.util.Locale;

import tw.nekomimi.nekogram.NekoConfig;
import tw.nekomimi.nekogram.location.NekoLocation;

public class LocationActivity extends BaseFragment implements NotificationCenter.NotificationCenterDelegate {

    private ImageView locationButton;
    private ImageView proximityButton;
    private ActionBarMenuItem mapTypeButton;
    private SearchButton searchAreaButton;
    private LinearLayout emptyView;
    private ImageView emptyImageView;
    private TextView emptyTitleTextView;
    private TextView emptySubtitleTextView;
    private Drawable shadowDrawable;
    private View shadow;
    private ActionBarMenuItem searchItem;
    private MapOverlayView overlayView;
    private HintView2 hintView;

    private UndoView[] undoView = new UndoView[2];
    private boolean canUndo;

    private boolean proximityAnimationInProgress;

    private IMapsProvider.IMap map;
    private IMapsProvider.ICameraUpdate moveToBounds;
    private IMapsProvider.IMapView mapView;
    private IMapsProvider.ICameraUpdate forceUpdate;
    private boolean hasScreenshot;
    private float yOffset;

    private IMapsProvider.ICircle proximityCircle;
    private double previousRadius;

    private boolean scrolling;

    private ProximitySheet proximitySheet;

    private FrameLayout mapViewClip;
    private LocationActivityAdapter adapter;
    private RecyclerListView listView;
    private RecyclerListView searchListView;
    private LocationActivitySearchAdapter searchAdapter;
    private View markerImageView;
    private LinearLayoutManager layoutManager;
    private AvatarDrawable avatarDrawable;
    private ActionBarMenuItem otherItem;
    private ChatActivity parentFragment;

    private TextView attributionOverlay;

    private boolean currentMapStyleDark;

    private boolean checkGpsEnabled = true;
    private boolean locationDenied = false;

    private boolean isFirstLocation = true;
    private long dialogId;

    private boolean firstFocus = true;

    private Runnable updateRunnable;

    private ArrayList<LiveLocation> markers = new ArrayList<>();
    private LongSparseArray<LiveLocation> markersMap = new LongSparseArray<>();
    private long selectedMarkerId = -1;

    private ArrayList<VenueLocation> placeMarkers = new ArrayList<>();

    private AnimatorSet animatorSet;

    private IMapsProvider.IMarker lastPressedMarker;
    private VenueLocation lastPressedVenue;
    private FrameLayout lastPressedMarkerView;

    private boolean checkPermission = true;
    private boolean checkBackgroundPermission = true;
    private int askWithRadius;

    private boolean searching;
    private boolean searchWas;
    private boolean searchInProgress;

    private boolean wasResults;
    private boolean mapsInitialized;
    private boolean onResumeCalled;

    private Location myLocation;
    private Location userLocation;
    private int markerTop;

    private TLRPC.TL_channelLocation chatLocation;
    private TLRPC.TL_channelLocation initialLocation;
    private MessageObject messageObject;
    private boolean userLocationMoved;
    private boolean searchedForCustomLocations;
    private boolean firstWas;
    private LocationActivityDelegate delegate;

    private int locationType;

    private int overScrollHeight = AndroidUtilities.displaySize.x - ActionBar.getCurrentActionBarHeight() - dp(66);

    private final static int open_in = 1;
    private final static int share_live_location = 5;
    private final static int get_directions = 6;

    // Official: Google Maps
    private final static int map_list_menu_map = 2;
    private final static int map_list_menu_satellite = 3;
    private final static int map_list_menu_hybrid = 4;

    // OSM
    private final static int map_list_menu_osm = 2;
    private final static int map_list_menu_wiki = 3;
    private final static int map_list_menu_cartodark = 4;

    public final static int LOCATION_TYPE_SEND = 0;
    public final static int LOCATION_TYPE_SEND_WITH_LIVE = 1;
    public final static int LOCATION_TYPE_LIVE = 2;
    public final static int LOCATION_TYPE_GROUP = 4;
    public final static int LOCATION_TYPE_GROUP_VIEW = 5;
    public final static int LOCATION_TYPE_LIVE_VIEW = 6;

    private ActionBarPopupWindow popupWindow;

    private Runnable markAsReadRunnable;

    public static class VenueLocation {
        public int num;
        public IMapsProvider.IMarker marker;
        public TLRPC.TL_messageMediaVenue venue;
    }

    public static class LiveLocation {
        public long id;
        public TLRPC.Message object;
        public TLRPC.User user;
        public TLRPC.Chat chat;
        public IMapsProvider.IMarker marker;
        public IMapsProvider.IMarker directionMarker;
        public boolean hasRotation;
    }

    private static class SearchButton extends TextView {

        private float additionanTranslationY;
        private float currentTranslationY;

        public SearchButton(Context context) {
            super(context);
        }

        @Override
        public float getTranslationX() {
            return additionanTranslationY;
        }

        @Override
        public void setTranslationX(float translationX) {
            additionanTranslationY = translationX;
            updateTranslationY();
        }

        public void setTranslation(float value) {
            currentTranslationY = value;
            updateTranslationY();
        }

        private void updateTranslationY() {
            setTranslationY(currentTranslationY + additionanTranslationY);
        }
    }

    public class MapOverlayView extends FrameLayout {

        private HashMap<IMapsProvider.IMarker, View> views = new HashMap<>();

        public MapOverlayView(Context context) {
            super(context);
        }

        public void addInfoView(IMapsProvider.IMarker marker) {
            VenueLocation location = (VenueLocation) marker.getTag();
            if (location == null || lastPressedVenue == location) {
                return;
            }
            showSearchPlacesButton(false);
            if (lastPressedMarker != null) {
                removeInfoView(lastPressedMarker);
                lastPressedMarker = null;
            }
            lastPressedVenue = location;
            lastPressedMarker = marker;

            Context context = getContext();

            FrameLayout frameLayout = new FrameLayout(context);
            addView(frameLayout, LayoutHelper.createFrame(LayoutHelper.WRAP_CONTENT, 114));

            lastPressedMarkerView = new FrameLayout(context);
            lastPressedMarkerView.setBackgroundResource(R.drawable.venue_tooltip);
            lastPressedMarkerView.getBackground().setColorFilter(new PorterDuffColorFilter(getThemedColor(Theme.key_dialogBackground), PorterDuff.Mode.MULTIPLY));
            frameLayout.addView(lastPressedMarkerView, LayoutHelper.createFrame(LayoutHelper.WRAP_CONTENT, 71));
            lastPressedMarkerView.setAlpha(0.0f);
            lastPressedMarkerView.setOnClickListener(v -> {
                if (parentFragment != null && parentFragment.isInScheduleMode()) {
                    AlertsCreator.createScheduleDatePickerDialog(getParentActivity(), parentFragment.getDialogId(), (notify, scheduleDate) -> {
                        delegate.didSelectLocation(location.venue, locationType, notify, scheduleDate);
                        finishFragment();
                    });
                } else {
                    delegate.didSelectLocation(location.venue, locationType, true, 0);
                    finishFragment();
                }
            });

            TextView nameTextView = new TextView(context);
            nameTextView.setTextSize(TypedValue.COMPLEX_UNIT_DIP, 16);
            nameTextView.setMaxLines(1);
            nameTextView.setEllipsize(TextUtils.TruncateAt.END);
            nameTextView.setSingleLine(true);
            nameTextView.setTextColor(getThemedColor(Theme.key_windowBackgroundWhiteBlackText));
            nameTextView.setTypeface(AndroidUtilities.getTypeface("fonts/rmedium.ttf"));
            nameTextView.setGravity(LocaleController.isRTL ? Gravity.RIGHT : Gravity.LEFT);
            lastPressedMarkerView.addView(nameTextView, LayoutHelper.createFrame(LayoutHelper.WRAP_CONTENT, LayoutHelper.WRAP_CONTENT, Gravity.TOP | (LocaleController.isRTL ? Gravity.RIGHT : Gravity.LEFT), 18, 10, 18, 0));

            TextView addressTextView = new TextView(context);
            addressTextView.setTextSize(TypedValue.COMPLEX_UNIT_DIP, 14);
            addressTextView.setMaxLines(1);
            addressTextView.setEllipsize(TextUtils.TruncateAt.END);
            addressTextView.setSingleLine(true);
            addressTextView.setTextColor(getThemedColor(Theme.key_windowBackgroundWhiteGrayText3));
            addressTextView.setGravity(LocaleController.isRTL ? Gravity.RIGHT : Gravity.LEFT);
            lastPressedMarkerView.addView(addressTextView, LayoutHelper.createFrame(LayoutHelper.WRAP_CONTENT, LayoutHelper.WRAP_CONTENT, Gravity.TOP | (LocaleController.isRTL ? Gravity.RIGHT : Gravity.LEFT), 18, 32, 18, 0));

            nameTextView.setText(location.venue.title);
            addressTextView.setText(LocaleController.getString("TapToSendLocation", R.string.TapToSendLocation));

            FrameLayout iconLayout = new FrameLayout(context);
            iconLayout.setBackground(Theme.createCircleDrawable(dp(36), LocationCell.getColorForIndex(location.num)));
            frameLayout.addView(iconLayout, LayoutHelper.createFrame(36, 36, Gravity.CENTER_HORIZONTAL | Gravity.BOTTOM, 0, 0, 0, 4));

            BackupImageView imageView = new BackupImageView(context);
            imageView.setImage("https://ss3.4sqi.net/img/categories_v2/" + location.venue.venue_type + "_64.png", null, null);
            iconLayout.addView(imageView, LayoutHelper.createFrame(30, 30, Gravity.CENTER));

            ValueAnimator animator = ValueAnimator.ofFloat(0.0f, 1.0f);
            animator.addUpdateListener(new ValueAnimator.AnimatorUpdateListener() {

                private boolean startedInner;
                private final float[] animatorValues = new float[]{0.0f, 1.0f};

                @Override
                public void onAnimationUpdate(ValueAnimator animation) {
                    float value = AndroidUtilities.lerp(animatorValues, animation.getAnimatedFraction());
                    if (value >= 0.7f && !startedInner && lastPressedMarkerView != null) {
                        AnimatorSet animatorSet1 = new AnimatorSet();
                        animatorSet1.playTogether(
                                ObjectAnimator.ofFloat(lastPressedMarkerView, View.SCALE_X, 0.0f, 1.0f),
                                ObjectAnimator.ofFloat(lastPressedMarkerView, View.SCALE_Y, 0.0f, 1.0f),
                                ObjectAnimator.ofFloat(lastPressedMarkerView, View.ALPHA, 0.0f, 1.0f));
                        animatorSet1.setInterpolator(new OvershootInterpolator(1.02f));
                        animatorSet1.setDuration(250);
                        animatorSet1.start();
                        startedInner = true;
                    }
                    float scale;
                    if (value <= 0.5f) {
                        scale = 1.1f * CubicBezierInterpolator.EASE_OUT.getInterpolation(value / 0.5f);
                    } else if (value <= 0.75f) {
                        value -= 0.5f;
                        scale = 1.1f - 0.2f * CubicBezierInterpolator.EASE_OUT.getInterpolation(value / 0.25f);
                    } else {
                        value -= 0.75f;
                        scale = 0.9f + 0.1f * CubicBezierInterpolator.EASE_OUT.getInterpolation(value / 0.25f);
                    }
                    iconLayout.setScaleX(scale);
                    iconLayout.setScaleY(scale);
                }
            });
            animator.setDuration(360);
            animator.start();

            views.put(marker, frameLayout);

            map.animateCamera(ApplicationLoader.getMapsProvider().newCameraUpdateLatLng(marker.getPosition()), 300, null);
        }

        public void removeInfoView(IMapsProvider.IMarker marker) {
            View view = views.get(marker);
            if (view != null) {
                removeView(view);
                views.remove(marker);
            }
        }

        public void updatePositions() {
            if (map == null) {
                return;
            }
            IMapsProvider.IProjection projection = map.getProjection();
            for (HashMap.Entry<IMapsProvider.IMarker, View> entry : views.entrySet()) {
                IMapsProvider.IMarker marker = entry.getKey();
                View view = entry.getValue();
                Point point = projection.toScreenLocation(marker.getPosition());
                view.setTranslationX(point.x - view.getMeasuredWidth() / 2);
                view.setTranslationY(point.y - view.getMeasuredHeight() + dp(22));
            }
        }
    }

    public interface LocationActivityDelegate {
        void didSelectLocation(TLRPC.MessageMedia location, int live, boolean notify, int scheduleDate);
    }

    public LocationActivity(int type) {
        super();
        locationType = type;
        AndroidUtilities.fixGoogleMapsBug();
    }

    private boolean initialMaxZoom;
    public void setInitialMaxZoom(boolean initialMaxZoom) {
        this.initialMaxZoom = initialMaxZoom;
    }

    @Override
    public boolean onFragmentCreate() {
        super.onFragmentCreate();
        getNotificationCenter().addObserver(this, NotificationCenter.closeChats);
        NotificationCenter.getGlobalInstance().addObserver(this, NotificationCenter.locationPermissionGranted);
        NotificationCenter.getGlobalInstance().addObserver(this, NotificationCenter.locationPermissionDenied);
        NotificationCenter.getGlobalInstance().addObserver(this, NotificationCenter.liveLocationsChanged);
        if (messageObject != null && messageObject.isLiveLocation()) {
            getNotificationCenter().addObserver(this, NotificationCenter.didReceiveNewMessages);
            getNotificationCenter().addObserver(this, NotificationCenter.replaceMessagesObjects);
        }
        return true;
    }

    @Override
    public void onFragmentDestroy() {
        super.onFragmentDestroy();
        NotificationCenter.getGlobalInstance().removeObserver(this, NotificationCenter.locationPermissionGranted);
        NotificationCenter.getGlobalInstance().removeObserver(this, NotificationCenter.locationPermissionDenied);
        NotificationCenter.getGlobalInstance().removeObserver(this, NotificationCenter.liveLocationsChanged);
        getNotificationCenter().removeObserver(this, NotificationCenter.closeChats);
        getNotificationCenter().removeObserver(this, NotificationCenter.didReceiveNewMessages);
        getNotificationCenter().removeObserver(this, NotificationCenter.replaceMessagesObjects);
        try {
            if (map != null) {
                map.setMyLocationEnabled(false);
            }
        } catch (Exception e) {
            FileLog.e(e);
        }
        try {
            if (mapView != null) {
                mapView.onDestroy();
            }
        } catch (Exception e) {
            FileLog.e(e);
        }
        if (undoView[0] != null) {
            undoView[0].hide(true, 0);
        }
        if (adapter != null) {
            adapter.destroy();
        }
        if (searchAdapter != null) {
            searchAdapter.destroy();
        }
        if (updateRunnable != null) {
            AndroidUtilities.cancelRunOnUIThread(updateRunnable);
            updateRunnable = null;
        }
        if (markAsReadRunnable != null) {
            AndroidUtilities.cancelRunOnUIThread(markAsReadRunnable);
            markAsReadRunnable = null;
        }
    }

    private UndoView getUndoView() {
        if (undoView[0].getVisibility() == View.VISIBLE) {
            UndoView old = undoView[0];
            undoView[0] = undoView[1];
            undoView[1] = old;
            old.hide(true, 2);
            mapViewClip.removeView(undoView[0]);
            mapViewClip.addView(undoView[0]);
        }
        return undoView[0];
    }

    private boolean isSharingAllowed = true;
    public void setSharingAllowed(boolean allowed) {
        isSharingAllowed = allowed;
    }

    @Override
    public boolean isSwipeBackEnabled(MotionEvent event) {
        return false;
    }

    @Override
    public View createView(Context context) {
        searchWas = false;
        searching = false;
        searchInProgress = false;
        if (adapter != null) {
            adapter.destroy();
        }
        if (searchAdapter != null) {
            searchAdapter.destroy();
        }
        if (chatLocation != null) {
            userLocation = new Location("network");
            userLocation.setLatitude(chatLocation.geo_point.lat);
            userLocation.setLongitude(chatLocation.geo_point._long);
        } else if (messageObject != null) {
            userLocation = new Location("network");
            userLocation.setLatitude(messageObject.messageOwner.media.geo.lat);
            userLocation.setLongitude(messageObject.messageOwner.media.geo._long);
        }
        locationDenied = Build.VERSION.SDK_INT >= 23 && getParentActivity() != null && getParentActivity().checkSelfPermission(Manifest.permission.ACCESS_COARSE_LOCATION) != PackageManager.PERMISSION_GRANTED;

        actionBar.setBackgroundColor(getThemedColor(Theme.key_dialogBackground));
        actionBar.setTitleColor(getThemedColor(Theme.key_dialogTextBlack));
        actionBar.setItemsColor(getThemedColor(Theme.key_dialogTextBlack), false);
        actionBar.setItemsBackgroundColor(getThemedColor(Theme.key_dialogButtonSelector), false);
        actionBar.setBackButtonImage(R.drawable.ic_ab_back);
        actionBar.setAllowOverlayTitle(true);
        if (AndroidUtilities.isTablet()) {
            actionBar.setOccupyStatusBar(false);
        }
        actionBar.setAddToContainer(false);

        actionBar.setActionBarMenuOnItemClick(new ActionBar.ActionBarMenuOnItemClick() {
            @Override
            public void onItemClick(int id) {
                if (id == -1) {
                    finishFragment();
                } else if (id == open_in) {
                    try {
                        double lat = messageObject.messageOwner.media.geo.lat;
                        double lon = messageObject.messageOwner.media.geo._long;
                        getParentActivity().startActivity(new Intent(android.content.Intent.ACTION_VIEW, Uri.parse("geo:" + lat + "," + lon + "?q=" + lat + "," + lon)));
                    } catch (Exception e) {
                        FileLog.e(e);
                    }
                } else if (id == share_live_location) {
                    openShareLiveLocation(false, 0);
                } else if (id == get_directions) {
                    openDirections(null);
                }
            }
        });

        ActionBarMenu menu = actionBar.createMenu();
        if (chatLocation != null) {
            actionBar.setTitle(LocaleController.getString("ChatLocation", R.string.ChatLocation));
        } else if (messageObject != null) {
            if (messageObject.isLiveLocation()) {
                actionBar.setTitle(LocaleController.getString("AttachLiveLocation", R.string.AttachLiveLocation));
                otherItem = menu.addItem(0, R.drawable.ic_ab_other, getResourceProvider());
                otherItem.addSubItem(get_directions, R.drawable.filled_directions, LocaleController.getString("GetDirections", R.string.GetDirections));
            } else {
                if (messageObject.messageOwner.media.title != null && messageObject.messageOwner.media.title.length() > 0) {
                    actionBar.setTitle(LocaleController.getString("SharedPlace", R.string.SharedPlace));
                } else {
                    actionBar.setTitle(LocaleController.getString("ChatLocation", R.string.ChatLocation));
                }
                if (locationType != 3) {
                    otherItem = menu.addItem(0, R.drawable.ic_ab_other, getResourceProvider());
                    otherItem.addSubItem(open_in, R.drawable.msg_openin, LocaleController.getString("OpenInExternalApp", R.string.OpenInExternalApp));
                    if (!getLocationController().isSharingLocation(dialogId) && isSharingAllowed) {
                        otherItem.addSubItem(share_live_location, R.drawable.msg_location, LocaleController.getString("SendLiveLocationMenu", R.string.SendLiveLocationMenu));
                    }
                    otherItem.setContentDescription(LocaleController.getString("AccDescrMoreOptions", R.string.AccDescrMoreOptions));
                }
            }
        } else {
            actionBar.setTitle(LocaleController.getString("ShareLocation", R.string.ShareLocation));

            if (locationType != LOCATION_TYPE_GROUP) {
                overlayView = new MapOverlayView(context);

                searchItem = menu.addItem(0, R.drawable.ic_ab_search, getResourceProvider()).setIsSearchField(true).setActionBarMenuItemSearchListener(new ActionBarMenuItem.ActionBarMenuItemSearchListener() {
                    @Override
                    public void onSearchExpand() {
                        searching = true;
                    }

                    @Override
                    public void onSearchCollapse() {
                        searching = false;
                        searchWas = false;
                        searchAdapter.searchDelayed(null, null);
                        updateEmptyView();
                        if (locationType == ChatAttachAlertLocationLayout.LOCATION_TYPE_BIZ) {
                            if (otherItem != null) {
                                otherItem.setVisibility(View.VISIBLE);
                            }
                            listView.setVisibility(View.VISIBLE);
                            mapViewClip.setVisibility(View.VISIBLE);
                            searchListView.setAdapter(null);
                            searchListView.setVisibility(View.GONE);
                        }
                    }

                    @Override
                    public void onTextChanged(EditText editText) {
                        if (searchAdapter == null) {
                            return;
                        }
                        String text = editText.getText().toString();
                        if (text.length() != 0) {
                            searchWas = true;
                            searchItem.setShowSearchProgress(true);

                            if (otherItem != null) {
                                otherItem.setVisibility(View.GONE);
                            }
                            listView.setVisibility(View.GONE);
                            mapViewClip.setVisibility(View.GONE);
                            if (searchListView.getAdapter() != searchAdapter) {
                                searchListView.setAdapter(searchAdapter);
                            }
                            searchListView.setVisibility(View.VISIBLE);
                            searchInProgress = searchAdapter.getItemCount() == 0;
                        } else {
                            if (otherItem != null) {
                                otherItem.setVisibility(View.VISIBLE);
                            }
                            listView.setVisibility(View.VISIBLE);
                            mapViewClip.setVisibility(View.VISIBLE);
                            searchListView.setAdapter(null);
                            searchListView.setVisibility(View.GONE);
                        }
                        updateEmptyView();
                        searchAdapter.searchDelayed(text, userLocation);
                    }
                });
                searchItem.setSearchFieldHint(LocaleController.getString("Search", R.string.Search));
                searchItem.setContentDescription(LocaleController.getString("Search", R.string.Search));
                EditTextBoldCursor editText = searchItem.getSearchField();
                editText.setTextColor(getThemedColor(Theme.key_dialogTextBlack));
                editText.setCursorColor(getThemedColor(Theme.key_dialogTextBlack));
                editText.setHintTextColor(getThemedColor(Theme.key_chat_messagePanelHint));
            }
        }

        fragmentView = new FrameLayout(context) {
            private boolean first = true;

            @Override
            protected void onLayout(boolean changed, int left, int top, int right, int bottom) {
                super.onLayout(changed, left, top, right, bottom);

                if (changed) {
                    fixLayoutInternal(first);
                    first = false;
                } else {
                    updateClipView(true);
                }
            }

            @Override
            protected boolean drawChild(Canvas canvas, View child, long drawingTime) {
                boolean result = super.drawChild(canvas, child, drawingTime);
                if (child == actionBar && parentLayout != null) {
                    parentLayout.drawHeaderShadow(canvas, actionBar.getMeasuredHeight());
                }
                return result;
            }
        };
        FrameLayout frameLayout = (FrameLayout) fragmentView;
        fragmentView.setBackgroundColor(getThemedColor(Theme.key_dialogBackground));

        shadowDrawable = context.getResources().getDrawable(R.drawable.sheet_shadow_round).mutate();
        shadowDrawable.setColorFilter(new PorterDuffColorFilter(getThemedColor(Theme.key_dialogBackground), PorterDuff.Mode.MULTIPLY));
        Rect padding = new Rect();
        shadowDrawable.getPadding(padding);

        FrameLayout.LayoutParams layoutParams;
        if (locationType == LOCATION_TYPE_SEND || locationType == LOCATION_TYPE_SEND_WITH_LIVE) {
            layoutParams = new FrameLayout.LayoutParams(ViewGroup.LayoutParams.MATCH_PARENT, dp(21) + padding.top);
        } else {
            layoutParams = new FrameLayout.LayoutParams(ViewGroup.LayoutParams.MATCH_PARENT, dp(6) + padding.top);
        }
        layoutParams.gravity = Gravity.LEFT | Gravity.BOTTOM;

        mapViewClip = new FrameLayout(context) {
            @Override
            protected void onMeasure(int widthMeasureSpec, int heightMeasureSpec) {
                super.onMeasure(widthMeasureSpec, heightMeasureSpec);
                if (overlayView != null) {
                    overlayView.updatePositions();
                }
            }
        };
        mapViewClip.setBackgroundDrawable(new MapPlaceholderDrawable(isActiveThemeDark()));

        if (messageObject == null && (locationType == LOCATION_TYPE_SEND || locationType == LOCATION_TYPE_SEND_WITH_LIVE) || messageObject != null && locationType == 3) {
            searchAreaButton = new SearchButton(context);
            searchAreaButton.setTranslationX(-dp(80));
            Drawable drawable = Theme.createSimpleSelectorRoundRectDrawable(dp(40), getThemedColor(Theme.key_location_actionBackground), getThemedColor(Theme.key_location_actionPressedBackground));
            if (Build.VERSION.SDK_INT < 21) {
                Drawable shadowDrawable = context.getResources().getDrawable(R.drawable.places_btn).mutate();
                shadowDrawable.setColorFilter(new PorterDuffColorFilter(0xff000000, PorterDuff.Mode.MULTIPLY));
                CombinedDrawable combinedDrawable = new CombinedDrawable(shadowDrawable, drawable, dp(2), dp(2));
                combinedDrawable.setFullsize(true);
                drawable = combinedDrawable;
            } else {
                StateListAnimator animator = new StateListAnimator();
                animator.addState(new int[]{android.R.attr.state_pressed}, ObjectAnimator.ofFloat(searchAreaButton, View.TRANSLATION_Z, dp(2), dp(4)).setDuration(200));
                animator.addState(new int[]{}, ObjectAnimator.ofFloat(searchAreaButton, View.TRANSLATION_Z, dp(4), dp(2)).setDuration(200));
                searchAreaButton.setStateListAnimator(animator);
                searchAreaButton.setOutlineProvider(new ViewOutlineProvider() {
                    @SuppressLint("NewApi")
                    @Override
                    public void getOutline(View view, Outline outline) {
                        outline.setRoundRect(0, 0, view.getMeasuredWidth(), view.getMeasuredHeight(), view.getMeasuredHeight() / 2);
                    }
                });
            }
            searchAreaButton.setBackgroundDrawable(drawable);
            searchAreaButton.setTextColor(getThemedColor(Theme.key_location_actionActiveIcon));
            searchAreaButton.setTextSize(TypedValue.COMPLEX_UNIT_DIP, 14);
            searchAreaButton.setTypeface(AndroidUtilities.getTypeface(AndroidUtilities.TYPEFACE_ROBOTO_MEDIUM));
            searchAreaButton.setGravity(Gravity.CENTER);
            searchAreaButton.setPadding(dp(20), 0, dp(20), 0);
            mapViewClip.addView(searchAreaButton, LayoutHelper.createFrame(LayoutHelper.WRAP_CONTENT, Build.VERSION.SDK_INT >= 21 ? 40 : 44, Gravity.CENTER_HORIZONTAL | Gravity.TOP, 80, 12, 80, 0));
            if (locationType == 3) {
                searchAreaButton.setText(LocaleController.getString(R.string.OpenInMaps));
                searchAreaButton.setOnClickListener(v -> {
                    try {
                        double lat = messageObject.messageOwner.media.geo.lat;
                        double lon = messageObject.messageOwner.media.geo._long;
                        getParentActivity().startActivity(new Intent(android.content.Intent.ACTION_VIEW, Uri.parse("geo:" + lat + "," + lon + "?q=" + lat + "," + lon)));
                    } catch (Exception e) {
                        FileLog.e(e);
                    }
                });
                searchAreaButton.setTranslationX(0);
            } else {
                searchAreaButton.setText(LocaleController.getString(R.string.PlacesInThisArea));
                searchAreaButton.setOnClickListener(v -> {
                    showSearchPlacesButton(false);
                    adapter.searchPlacesWithQuery(null, userLocation, true, true);
                    searchedForCustomLocations = true;
                    showResults();
                });
            }
        }

        mapTypeButton = new ActionBarMenuItem(context, null, 0, getThemedColor(Theme.key_location_actionIcon), getResourceProvider());
        mapTypeButton.setClickable(true);
        mapTypeButton.setSubMenuOpenSide(2);
<<<<<<< HEAD
        mapTypeButton.setAdditionalXOffset(AndroidUtilities.dp(10));
        mapTypeButton.setAdditionalYOffset(-AndroidUtilities.dp(10));
        if (ApplicationLoader.getMapsProvider() instanceof OSMDroidMapsProvider) {
            mapTypeButton.addSubItem(map_list_menu_map, R.drawable.msg_map, "Standard OSM", getResourceProvider());
            mapTypeButton.addSubItem(map_list_menu_satellite, R.drawable.msg_map, "Wikimedia", getResourceProvider());
            mapTypeButton.addSubItem(map_list_menu_hybrid, R.drawable.msg_map, "Carto Dark", getResourceProvider());
        } else {
            mapTypeButton.addSubItem(map_list_menu_map, R.drawable.msg_map, LocaleController.getString("Map", R.string.Map), getResourceProvider());
            mapTypeButton.addSubItem(map_list_menu_satellite, R.drawable.msg_satellite, LocaleController.getString("Satellite", R.string.Satellite), getResourceProvider());
            mapTypeButton.addSubItem(map_list_menu_hybrid, R.drawable.msg_hybrid, LocaleController.getString("Hybrid", R.string.Hybrid), getResourceProvider());
        }
=======
        mapTypeButton.setAdditionalXOffset(dp(10));
        mapTypeButton.setAdditionalYOffset(-dp(10));
        mapTypeButton.addSubItem(map_list_menu_map, R.drawable.msg_map, LocaleController.getString("Map", R.string.Map), getResourceProvider());
        mapTypeButton.addSubItem(map_list_menu_satellite, R.drawable.msg_satellite, LocaleController.getString("Satellite", R.string.Satellite), getResourceProvider());
        mapTypeButton.addSubItem(map_list_menu_hybrid, R.drawable.msg_hybrid, LocaleController.getString("Hybrid", R.string.Hybrid), getResourceProvider());
>>>>>>> d494ea8c
        mapTypeButton.setContentDescription(LocaleController.getString("AccDescrMoreOptions", R.string.AccDescrMoreOptions));
        Drawable drawable = Theme.createSimpleSelectorCircleDrawable(dp(40), getThemedColor(Theme.key_location_actionBackground), getThemedColor(Theme.key_location_actionPressedBackground));
        if (Build.VERSION.SDK_INT < 21) {
            Drawable shadowDrawable = context.getResources().getDrawable(R.drawable.floating_shadow_profile).mutate();
            shadowDrawable.setColorFilter(new PorterDuffColorFilter(0xff000000, PorterDuff.Mode.MULTIPLY));
            CombinedDrawable combinedDrawable = new CombinedDrawable(shadowDrawable, drawable, 0, 0);
            combinedDrawable.setIconSize(dp(40), dp(40));
            drawable = combinedDrawable;
        } else {
            StateListAnimator animator = new StateListAnimator();
            animator.addState(new int[]{android.R.attr.state_pressed}, ObjectAnimator.ofFloat(mapTypeButton, View.TRANSLATION_Z, dp(2), dp(4)).setDuration(200));
            animator.addState(new int[]{}, ObjectAnimator.ofFloat(mapTypeButton, View.TRANSLATION_Z, dp(4), dp(2)).setDuration(200));
            mapTypeButton.setStateListAnimator(animator);
            mapTypeButton.setOutlineProvider(new ViewOutlineProvider() {
                @SuppressLint("NewApi")
                @Override
                public void getOutline(View view, Outline outline) {
                    outline.setOval(0, 0, dp(40), dp(40));
                }
            });
        }
        mapTypeButton.setBackgroundDrawable(drawable);
        mapTypeButton.setIcon(R.drawable.msg_map_type);
        mapViewClip.addView(mapTypeButton, LayoutHelper.createFrame(Build.VERSION.SDK_INT >= 21 ? 40 : 44, Build.VERSION.SDK_INT >= 21 ? 40 : 44, Gravity.RIGHT | Gravity.TOP, 0, 12, 12, 0));
        mapTypeButton.setOnClickListener(v -> mapTypeButton.toggleSubMenu());
        mapTypeButton.setDelegate(id -> {
            if (map == null) {
                return;
            }
            if (id == map_list_menu_map) {
                map.setMapType(IMapsProvider.MAP_TYPE_NORMAL);
            } else if (id == map_list_menu_satellite) {
                map.setMapType(IMapsProvider.MAP_TYPE_SATELLITE);
            } else if (id == map_list_menu_hybrid) {
                map.setMapType(IMapsProvider.MAP_TYPE_HYBRID);
            }
        });
        if (ApplicationLoader.getMapsProvider() instanceof OSMDroidMapsProvider) {
            mapViewClip.addView(getAttributionOverlay(context), LayoutHelper.createFrame(LayoutHelper.WRAP_CONTENT, LayoutHelper.WRAP_CONTENT, (LocaleController.isRTL ? Gravity.RIGHT : Gravity.LEFT) | Gravity.BOTTOM, LocaleController.isRTL ? 0 : 4, 0, LocaleController.isRTL ? 4 : 0, 20));
        }

        locationButton = new ImageView(context);
        drawable = Theme.createSimpleSelectorCircleDrawable(dp(40), getThemedColor(Theme.key_location_actionBackground), getThemedColor(Theme.key_location_actionPressedBackground));
        if (Build.VERSION.SDK_INT < 21) {
            Drawable shadowDrawable = context.getResources().getDrawable(R.drawable.floating_shadow_profile).mutate();
            shadowDrawable.setColorFilter(new PorterDuffColorFilter(0xff000000, PorterDuff.Mode.MULTIPLY));
            CombinedDrawable combinedDrawable = new CombinedDrawable(shadowDrawable, drawable, 0, 0);
            combinedDrawable.setIconSize(dp(40), dp(40));
            drawable = combinedDrawable;
        } else {
            StateListAnimator animator = new StateListAnimator();
            animator.addState(new int[]{android.R.attr.state_pressed}, ObjectAnimator.ofFloat(locationButton, View.TRANSLATION_Z, dp(2), dp(4)).setDuration(200));
            animator.addState(new int[]{}, ObjectAnimator.ofFloat(locationButton, View.TRANSLATION_Z, dp(4), dp(2)).setDuration(200));
            locationButton.setStateListAnimator(animator);
            locationButton.setOutlineProvider(new ViewOutlineProvider() {
                @SuppressLint("NewApi")
                @Override
                public void getOutline(View view, Outline outline) {
                    outline.setOval(0, 0, dp(40), dp(40));
                }
            });
        }
        locationButton.setBackgroundDrawable(drawable);
        locationButton.setImageResource(R.drawable.msg_current_location);
        locationButton.setScaleType(ImageView.ScaleType.CENTER);
        locationButton.setColorFilter(new PorterDuffColorFilter(getThemedColor(Theme.key_location_actionActiveIcon), PorterDuff.Mode.MULTIPLY));
        locationButton.setTag(Theme.key_location_actionActiveIcon);
        locationButton.setContentDescription(LocaleController.getString("AccDescrMyLocation", R.string.AccDescrMyLocation));
        FrameLayout.LayoutParams layoutParams1 = LayoutHelper.createFrame(Build.VERSION.SDK_INT >= 21 ? 40 : 44, Build.VERSION.SDK_INT >= 21 ? 40 : 44, Gravity.RIGHT | Gravity.BOTTOM, 0, 0, 12, 12);
        layoutParams1.bottomMargin += layoutParams.height - padding.top;
        mapViewClip.addView(locationButton, layoutParams1);
        locationButton.setOnClickListener(v -> {
            if (Build.VERSION.SDK_INT >= 23) {
                Activity activity = getParentActivity();
                if (activity != null) {
                    if (activity.checkSelfPermission(Manifest.permission.ACCESS_COARSE_LOCATION) != PackageManager.PERMISSION_GRANTED) {
                        showPermissionAlert(false);
                        return;
                    }
                }
            }
            if (!checkGpsEnabled() && locationType != 3) {
                return;
            }
            if (messageObject != null && locationType != 3 || chatLocation != null) {
                if (myLocation != null && map != null) {
                    map.animateCamera(ApplicationLoader.getMapsProvider().newCameraUpdateLatLngZoom(new IMapsProvider.LatLng(myLocation.getLatitude(), myLocation.getLongitude()), map.getMaxZoomLevel() - 4));
                }
            } else {
                if (myLocation != null && map != null) {
                    locationButton.setColorFilter(new PorterDuffColorFilter(getThemedColor(Theme.key_location_actionActiveIcon), PorterDuff.Mode.MULTIPLY));
                    locationButton.setTag(Theme.key_location_actionActiveIcon);
                    adapter.setCustomLocation(null);
                    userLocationMoved = false;
                    showSearchPlacesButton(false);
                    map.animateCamera(ApplicationLoader.getMapsProvider().newCameraUpdateLatLng(new IMapsProvider.LatLng(myLocation.getLatitude(), myLocation.getLongitude())));
                    if (searchedForCustomLocations && locationType != ChatAttachAlertLocationLayout.LOCATION_TYPE_BIZ) {
                        if (myLocation != null) {
                            adapter.searchPlacesWithQuery(null, myLocation, true, true);
                        }
                        searchedForCustomLocations = false;
                        showResults();
                    }
                }
            }
            removeInfoView();
        });

        proximityButton = new ImageView(context);
        drawable = Theme.createSimpleSelectorCircleDrawable(dp(40), getThemedColor(Theme.key_location_actionBackground), getThemedColor(Theme.key_location_actionPressedBackground));
        if (Build.VERSION.SDK_INT < 21) {
            Drawable shadowDrawable = context.getResources().getDrawable(R.drawable.floating_shadow_profile).mutate();
            shadowDrawable.setColorFilter(new PorterDuffColorFilter(0xff000000, PorterDuff.Mode.MULTIPLY));
            CombinedDrawable combinedDrawable = new CombinedDrawable(shadowDrawable, drawable, 0, 0);
            combinedDrawable.setIconSize(dp(40), dp(40));
            drawable = combinedDrawable;
        } else {
            StateListAnimator animator = new StateListAnimator();
            animator.addState(new int[]{android.R.attr.state_pressed}, ObjectAnimator.ofFloat(proximityButton, View.TRANSLATION_Z, dp(2), dp(4)).setDuration(200));
            animator.addState(new int[]{}, ObjectAnimator.ofFloat(proximityButton, View.TRANSLATION_Z, dp(4), dp(2)).setDuration(200));
            proximityButton.setStateListAnimator(animator);
            proximityButton.setOutlineProvider(new ViewOutlineProvider() {
                @SuppressLint("NewApi")
                @Override
                public void getOutline(View view, Outline outline) {
                    outline.setOval(0, 0, dp(40), dp(40));
                }
            });
        }
        proximityButton.setColorFilter(new PorterDuffColorFilter(getThemedColor(Theme.key_location_actionIcon), PorterDuff.Mode.MULTIPLY));
        proximityButton.setBackgroundDrawable(drawable);
        proximityButton.setScaleType(ImageView.ScaleType.CENTER);
        proximityButton.setContentDescription(LocaleController.getString("AccDescrLocationNotify", R.string.AccDescrLocationNotify));
        mapViewClip.addView(proximityButton, LayoutHelper.createFrame(Build.VERSION.SDK_INT >= 21 ? 40 : 44, Build.VERSION.SDK_INT >= 21 ? 40 : 44, Gravity.RIGHT | Gravity.TOP, 0, 12 + 50, 12, 0));
        proximityButton.setOnClickListener(v -> {
            if (getParentActivity() == null || myLocation == null || !checkGpsEnabled() || map == null) {
                return;
            }
            if (hintView != null) {
                hintView.hide();
            }
            SharedPreferences preferences = MessagesController.getGlobalMainSettings();
            preferences.edit().putInt("proximityhint", 3).commit();
            LocationController.SharingLocationInfo info = getLocationController().getSharingLocationInfo(dialogId);
            if (canUndo) {
                undoView[0].hide(true, 1);
            }
            if (info != null && info.proximityMeters > 0) {
                proximityButton.setImageResource(R.drawable.msg_location_alert);
                if (proximityCircle != null) {
                    proximityCircle.remove();
                    proximityCircle = null;
                }
                canUndo = true;
                getUndoView().showWithAction(0, UndoView.ACTION_PROXIMITY_REMOVED, 0, null,
                        () -> {
                            getLocationController().setProximityLocation(dialogId, 0, true);
                            canUndo = false;
                        }, () -> {
                            proximityButton.setImageResource(R.drawable.msg_location_alert2);
                            createCircle(info.proximityMeters);
                            canUndo = false;
                        });
                return;
            }
            openProximityAlert();
        });
        TLRPC.Chat chat = null;
        if (DialogObject.isChatDialog(dialogId)) {
            chat = getMessagesController().getChat(-dialogId);
        }
        if (messageObject == null || !messageObject.isLiveLocation() || messageObject.isExpiredLiveLocation(getConnectionsManager().getCurrentTime()) || ChatObject.isChannel(chat) && !chat.megagroup) {
            proximityButton.setVisibility(View.GONE);
            proximityButton.setImageResource(R.drawable.msg_location_alert);
        } else {
            LocationController.SharingLocationInfo myInfo = getLocationController().getSharingLocationInfo(dialogId);
            if (myInfo != null && myInfo.proximityMeters > 0) {
                proximityButton.setImageResource(R.drawable.msg_location_alert2);
            } else {
                if (DialogObject.isUserDialog(dialogId) && messageObject.getFromChatId() == getUserConfig().getClientUserId()) {
                    proximityButton.setVisibility(View.INVISIBLE);
                    proximityButton.setAlpha(0.0f);
                    proximityButton.setScaleX(0.4f);
                    proximityButton.setScaleY(0.4f);
                }
                proximityButton.setImageResource(R.drawable.msg_location_alert);
            }
        }

        hintView = new HintView2(context, HintView2.DIRECTION_TOP);
        hintView.setLayerType(View.LAYER_TYPE_HARDWARE, null);
        hintView.setDuration(4000);
        hintView.setJoint(1, -(12 + 13));
        hintView.setPadding(0, dp(4), 0, 0);
        mapViewClip.addView(hintView, LayoutHelper.createFrame(LayoutHelper.MATCH_PARENT, LayoutHelper.WRAP_CONTENT, Gravity.LEFT | Gravity.TOP, 8, 12 + 50 + 44, 8, 0));

        emptyView = new LinearLayout(context);
        emptyView.setOrientation(LinearLayout.VERTICAL);
        emptyView.setGravity(Gravity.CENTER_HORIZONTAL);
        emptyView.setPadding(0, dp(60 + 100), 0, 0);
        emptyView.setVisibility(View.GONE);
        frameLayout.addView(emptyView, LayoutHelper.createFrame(LayoutHelper.MATCH_PARENT, LayoutHelper.MATCH_PARENT));
        emptyView.setOnTouchListener((v, event) -> true);

        emptyImageView = new ImageView(context);
        emptyImageView.setImageResource(R.drawable.location_empty);
        emptyImageView.setColorFilter(new PorterDuffColorFilter(getThemedColor(Theme.key_dialogEmptyImage), PorterDuff.Mode.MULTIPLY));
        emptyView.addView(emptyImageView, LayoutHelper.createLinear(LayoutHelper.WRAP_CONTENT, LayoutHelper.WRAP_CONTENT));

        emptyTitleTextView = new TextView(context);
        emptyTitleTextView.setTextColor(getThemedColor(Theme.key_dialogEmptyText));
        emptyTitleTextView.setGravity(Gravity.CENTER);
        emptyTitleTextView.setTypeface(AndroidUtilities.getTypeface("fonts/rmedium.ttf"));
        emptyTitleTextView.setTextSize(TypedValue.COMPLEX_UNIT_DIP, 17);
        emptyTitleTextView.setText(LocaleController.getString("NoPlacesFound", R.string.NoPlacesFound));
        emptyView.addView(emptyTitleTextView, LayoutHelper.createLinear(LayoutHelper.WRAP_CONTENT, LayoutHelper.WRAP_CONTENT, Gravity.CENTER, 0, 11, 0, 0));

        emptySubtitleTextView = new TextView(context);
        emptySubtitleTextView.setTextColor(getThemedColor(Theme.key_dialogEmptyText));
        emptySubtitleTextView.setGravity(Gravity.CENTER);
        emptySubtitleTextView.setTextSize(TypedValue.COMPLEX_UNIT_DIP, 15);
        emptySubtitleTextView.setPadding(dp(40), 0, dp(40), 0);
        emptyView.addView(emptySubtitleTextView, LayoutHelper.createLinear(LayoutHelper.WRAP_CONTENT, LayoutHelper.WRAP_CONTENT, Gravity.CENTER, 0, 6, 0, 0));

        listView = new RecyclerListView(context);
        listView.setAdapter(adapter = new LocationActivityAdapter(context, locationType, dialogId, false, getResourceProvider(), false, locationType == ChatAttachAlertLocationLayout.LOCATION_TYPE_BIZ) {
            @Override
            protected void onDirectionClick() {
                openDirections(null);
            }

            private boolean firstSet = true;

            @Override
            public void setLiveLocations(ArrayList<LiveLocation> liveLocations) {
                if (messageObject != null && messageObject.isLiveLocation()) {
                    int otherPeopleLocations = 0;
                    if (liveLocations != null) {
                        for (int i = 0; i < liveLocations.size(); ++i) {
                            LiveLocation loc = liveLocations.get(i);
                            if (loc != null && !UserObject.isUserSelf(loc.user)) {
                                otherPeopleLocations++;
                            }
                        }
                    }
                    if (firstSet && otherPeopleLocations == 1) {
                        selectedMarkerId = liveLocations.get(0).id;
                    }
                    firstSet = false;
                    otherItem.setVisibility(otherPeopleLocations == 1 ? View.VISIBLE : View.GONE);
                }
                super.setLiveLocations(liveLocations);
            }
        });
        adapter.setMyLocationDenied(locationDenied, false);
        adapter.setUpdateRunnable(() -> updateClipView(false));
        listView.setVerticalScrollBarEnabled(false);
        listView.setLayoutManager(layoutManager = new LinearLayoutManager(context, LinearLayoutManager.VERTICAL, false));
        frameLayout.addView(listView, LayoutHelper.createFrame(LayoutHelper.MATCH_PARENT, LayoutHelper.MATCH_PARENT, Gravity.LEFT | Gravity.TOP));
        if (messageObject != null && messageObject.messageOwner != null && messageObject.messageOwner.media != null && !TextUtils.isEmpty(messageObject.messageOwner.media.address)) {
            adapter.setAddressNameOverride(messageObject.messageOwner.media.address);
        }

        listView.setOnScrollListener(new RecyclerView.OnScrollListener() {
            @Override
            public void onScrollStateChanged(RecyclerView recyclerView, int newState) {
                scrolling = newState != RecyclerView.SCROLL_STATE_IDLE;
                if (!scrolling && forceUpdate != null) {
                    forceUpdate = null;
                }
            }

            @Override
            public void onScrolled(RecyclerView recyclerView, int dx, int dy) {
                updateClipView(false);
                if (forceUpdate != null) {
                    yOffset += dy;
                }
            }
        });
        ((DefaultItemAnimator) listView.getItemAnimator()).setDelayAnimations(false);
        listView.setOnItemLongClickListener((view, position) -> {
            if (locationType == LOCATION_TYPE_LIVE) {
                Object object = adapter.getItem(position);
                if (object instanceof LiveLocation) {

                    final LiveLocation location = (LiveLocation) object;

                    ActionBarPopupWindow.ActionBarPopupWindowLayout popupLayout = new ActionBarPopupWindow.ActionBarPopupWindowLayout(context);
                    ActionBarMenuSubItem cell = new ActionBarMenuSubItem(getParentActivity(), true, true, getResourceProvider());
                    cell.setMinimumWidth(dp(200));
                    cell.setTextAndIcon(LocaleController.getString("GetDirections", R.string.GetDirections), R.drawable.filled_directions);
                    cell.setOnClickListener(e -> {
                        openDirections(location);
                        if (popupWindow != null) {
                            popupWindow.dismiss();
                        }
                    });
                    popupLayout.addView(cell);

                    popupWindow = new ActionBarPopupWindow(popupLayout, LayoutHelper.WRAP_CONTENT, LayoutHelper.WRAP_CONTENT) {
                        @Override
                        public void dismiss() {
                            super.dismiss();
                            popupWindow = null;
                        }
                    };
                    popupWindow.setOutsideTouchable(true);
                    popupWindow.setClippingEnabled(true);
                    popupWindow.setInputMethodMode(ActionBarPopupWindow.INPUT_METHOD_NOT_NEEDED);
                    popupWindow.setSoftInputMode(WindowManager.LayoutParams.SOFT_INPUT_STATE_UNSPECIFIED);

                    int[] loc = new int[2];
                    view.getLocationInWindow(loc);
                    popupWindow.showAtLocation(view, Gravity.TOP, 0, loc[1] - dp(48 + 4));
                    popupWindow.dimBehind();

                    return true;
                }
            }
            return false;
        });
        listView.setOnItemClickListener((view, position) -> {
            selectedMarkerId = -1;
            if (locationType == LOCATION_TYPE_GROUP) {
                if (position == 1) {
                    TLRPC.TL_messageMediaVenue venue = (TLRPC.TL_messageMediaVenue) adapter.getItem(position);
                    if (venue == null) {
                        return;
                    }
                    if (dialogId == 0) {
                        delegate.didSelectLocation(venue, LOCATION_TYPE_GROUP, true, 0);
                        finishFragment();
                    } else {
                        final AlertDialog[] progressDialog = new AlertDialog[]{new AlertDialog(getParentActivity(), AlertDialog.ALERT_TYPE_SPINNER)};
                        TLRPC.TL_channels_editLocation req = new TLRPC.TL_channels_editLocation();
                        req.address = venue.address;
                        req.channel = getMessagesController().getInputChannel(-dialogId);
                        req.geo_point = new TLRPC.TL_inputGeoPoint();
                        req.geo_point.lat = venue.geo.lat;
                        req.geo_point._long = venue.geo._long;
                        int requestId = getConnectionsManager().sendRequest(req, (response, error) -> AndroidUtilities.runOnUIThread(() -> {
                            try {
                                progressDialog[0].dismiss();
                            } catch (Throwable ignore) {

                            }
                            progressDialog[0] = null;
                            delegate.didSelectLocation(venue, LOCATION_TYPE_GROUP, true, 0);
                            finishFragment();
                        }));
                        progressDialog[0].setOnCancelListener(dialog -> getConnectionsManager().cancelRequest(requestId, true));
                        showDialog(progressDialog[0]);
                    }
                }
            } else if (locationType == LOCATION_TYPE_GROUP_VIEW) {
                if (map != null) {
                    map.animateCamera(ApplicationLoader.getMapsProvider().newCameraUpdateLatLngZoom(new IMapsProvider.LatLng(chatLocation.geo_point.lat, chatLocation.geo_point._long), map.getMaxZoomLevel() - 4));
                }
            } else if (position == 1 && messageObject != null && (!messageObject.isLiveLocation() || locationType == LOCATION_TYPE_LIVE_VIEW)) {
                if (map != null) {
                    map.animateCamera(ApplicationLoader.getMapsProvider().newCameraUpdateLatLngZoom(new IMapsProvider.LatLng(messageObject.messageOwner.media.geo.lat, messageObject.messageOwner.media.geo._long), map.getMaxZoomLevel() - 4));
                }
            } else if (position == 1 && locationType != 2) {
                if (delegate != null && userLocation != null) {
                    if (lastPressedMarkerView != null) {
                        lastPressedMarkerView.callOnClick();
                    } else {
                        TLRPC.TL_messageMediaGeo location = new TLRPC.TL_messageMediaGeo();
                        location.geo = new TLRPC.TL_geoPoint();
                        location.geo.lat = AndroidUtilities.fixLocationCoord(userLocation.getLatitude());
                        location.geo._long = AndroidUtilities.fixLocationCoord(userLocation.getLongitude());
                        if (parentFragment != null && parentFragment.isInScheduleMode()) {
                            AlertsCreator.createScheduleDatePickerDialog(getParentActivity(), parentFragment.getDialogId(), (notify, scheduleDate) -> {
                                delegate.didSelectLocation(location, locationType, notify, scheduleDate);
                                finishFragment();
                            });
                        } else {
                            delegate.didSelectLocation(location, locationType, true, 0);
                            finishFragment();
                        }
                    }
                }
            } else if (locationType == LOCATION_TYPE_LIVE && getLocationController().isSharingLocation(dialogId) && adapter.getItemViewType(position) == LocationActivityAdapter.VIEW_TYPE_DELETE_LIVE_LOCATION) {
                getLocationController().removeSharingLocation(dialogId);
                adapter.notifyDataSetChanged();
                finishFragment();
            } else if (locationType == LOCATION_TYPE_LIVE && getLocationController().isSharingLocation(dialogId) && adapter.getItemViewType(position) == LocationActivityAdapter.VIEW_TYPE_LIVE_LOCATION) {
                openShareLiveLocation(getLocationController().getSharingLocationInfo(dialogId).period != 0x7FFFFFFF, 0);
            } else if (position == 2 && locationType == 1 || position == 1 && locationType == 2 || position == 3 && locationType == 3) {
                if (getLocationController().isSharingLocation(dialogId)) {
                    getLocationController().removeSharingLocation(dialogId);
                    adapter.notifyDataSetChanged();
                    finishFragment();
                } else {
                    openShareLiveLocation(false, 0);
                }
            } else {
                Object object = adapter.getItem(position);
                if (object instanceof TLRPC.TL_messageMediaVenue) {
                    if (parentFragment != null && parentFragment.isInScheduleMode()) {
                        AlertsCreator.createScheduleDatePickerDialog(getParentActivity(), parentFragment.getDialogId(), (notify, scheduleDate) -> {
                            delegate.didSelectLocation((TLRPC.TL_messageMediaVenue) object, locationType, notify, scheduleDate);
                            finishFragment();
                        });
                    } else {
                        delegate.didSelectLocation((TLRPC.TL_messageMediaVenue) object, locationType, true, 0);
                        finishFragment();
                    }
                } else if (object instanceof LiveLocation) {
                    LiveLocation liveLocation = (LiveLocation) object;
                    selectedMarkerId = liveLocation.id;
                    map.animateCamera(ApplicationLoader.getMapsProvider().newCameraUpdateLatLngZoom(liveLocation.marker.getPosition(), map.getMaxZoomLevel() - 4));
                }
            }
        });
        adapter.setDelegate(dialogId, this::updatePlacesMarkers);
        adapter.setOverScrollHeight(overScrollHeight);

        frameLayout.addView(mapViewClip, LayoutHelper.createFrame(LayoutHelper.MATCH_PARENT, LayoutHelper.MATCH_PARENT, Gravity.LEFT | Gravity.TOP));

        mapView = ApplicationLoader.getMapsProvider().onCreateMapView(context);
        mapView.getView().setAlpha(0f);
        mapView.setOnDispatchTouchEventInterceptor((ev, origMethod) -> {
            MotionEvent eventToRecycle = null;
            if (yOffset != 0) {
                ev = eventToRecycle = MotionEvent.obtain(ev);
                eventToRecycle.offsetLocation(0, -yOffset / 2);
            }
            boolean result = origMethod.call(ev);
            if (eventToRecycle != null) {
                eventToRecycle.recycle();
            }
            return result;
        });
        mapView.setOnInterceptTouchEventInterceptor((ev, origMethod) -> {
            if (messageObject == null && chatLocation == null) {
                if (ev.getAction() == MotionEvent.ACTION_DOWN) {
                    if (animatorSet != null) {
                        animatorSet.cancel();
                    }
                    animatorSet = new AnimatorSet();
                    animatorSet.setDuration(200);
                    animatorSet.playTogether(ObjectAnimator.ofFloat(markerImageView, View.TRANSLATION_Y, markerTop - dp(10)));
                    animatorSet.start();
                } else if (ev.getAction() == MotionEvent.ACTION_UP) {
                    if (animatorSet != null) {
                        animatorSet.cancel();
                    }
                    yOffset = 0;
                    animatorSet = new AnimatorSet();
                    animatorSet.setDuration(200);
                    animatorSet.playTogether(ObjectAnimator.ofFloat(markerImageView, View.TRANSLATION_Y, markerTop));
                    animatorSet.start();
                    adapter.fetchLocationAddress();
                }
                if (ev.getAction() == MotionEvent.ACTION_MOVE) {
                    if (!userLocationMoved) {
                        locationButton.setColorFilter(new PorterDuffColorFilter(getThemedColor(Theme.key_location_actionIcon), PorterDuff.Mode.MULTIPLY));
                        locationButton.setTag(Theme.key_location_actionIcon);
                        userLocationMoved = true;
                    }
                    if (map != null) {
                        if (userLocation != null) {
                            userLocation.setLatitude(map.getCameraPosition().target.latitude);
                            userLocation.setLongitude(map.getCameraPosition().target.longitude);
                        }
                    }
                    adapter.setCustomLocation(userLocation);
                }
            }
            return origMethod.call(ev);
        });
        mapView.setOnLayoutListener(()-> AndroidUtilities.runOnUIThread(() -> {
            if (moveToBounds != null) {
                map.moveCamera(moveToBounds);
                moveToBounds = null;
            }
        }));
        IMapsProvider.IMapView map = mapView;
//        new Thread(() -> {
//            try {
//                map.onCreate(null);
//            } catch (Exception e) {
//                //this will cause exception, but will preload google maps?
//            }
//            AndroidUtilities.runOnUIThread(() -> {
                if (mapView != null && getParentActivity() != null) {
                    try {
                        map.onCreate(null);
                        ApplicationLoader.getMapsProvider().initializeMaps(ApplicationLoader.applicationContext);
                        mapView.getMapAsync(map1 -> {
                            this.map = map1;
                            int themeResId = getMapThemeResId();
                            if (themeResId != 0) {
                                currentMapStyleDark = true;
                                IMapsProvider.IMapStyleOptions style = ApplicationLoader.getMapsProvider().loadRawResourceStyle(ApplicationLoader.applicationContext, themeResId);
                                this.map.setMapStyle(style);
                            }
                            this.map.setPadding(dp(70), 0, dp(70), dp(10));
                            onMapInit();
                        });
                        mapsInitialized = true;
                        if (onResumeCalled) {
                            mapView.onResume();
                        }
                    } catch (Exception e) {
                        FileLog.e(e);
                    }
                }
//            });
//        }).start();

        if (messageObject == null && chatLocation == null) {
            if (chat != null && locationType == LOCATION_TYPE_GROUP && dialogId != 0) {
                FrameLayout frameLayout1 = new FrameLayout(context);
                frameLayout1.setBackgroundResource(R.drawable.livepin);
                mapViewClip.addView(frameLayout1, LayoutHelper.createFrame(62, 76, Gravity.TOP | Gravity.CENTER_HORIZONTAL));

                BackupImageView backupImageView = new BackupImageView(context);
                backupImageView.setRoundRadius(dp(26));
                backupImageView.setForUserOrChat(chat, new AvatarDrawable(chat));
                frameLayout1.addView(backupImageView, LayoutHelper.createFrame(52, 52, Gravity.LEFT | Gravity.TOP, 5, 5, 0, 0));

                markerImageView = frameLayout1;
                markerImageView.setTag(1);
            }

            if (markerImageView == null) {
                ImageView imageView = new ImageView(context);
                imageView.setImageResource(R.drawable.map_pin2);
                mapViewClip.addView(imageView, LayoutHelper.createFrame(28, 48, Gravity.TOP | Gravity.CENTER_HORIZONTAL));
                markerImageView = imageView;
            }

            searchListView = new RecyclerListView(context);
            searchListView.setVisibility(View.GONE);
            searchListView.setLayoutManager(new LinearLayoutManager(context, LinearLayoutManager.VERTICAL, false));
            searchAdapter = new LocationActivitySearchAdapter(context, getResourceProvider(), false, locationType == ChatAttachAlertLocationLayout.LOCATION_TYPE_BIZ) {
                @Override
                public void notifyDataSetChanged() {
                    if (searchItem != null) {
                        searchItem.setShowSearchProgress(searchAdapter.isSearching());
                    }
                    if (emptySubtitleTextView != null) {
                        emptySubtitleTextView.setText(AndroidUtilities.replaceTags(LocaleController.formatString("NoPlacesFoundInfo", R.string.NoPlacesFoundInfo, searchAdapter.getLastSearchString())));
                    }
                    super.notifyDataSetChanged();
                }
            };
            searchAdapter.setDelegate(0, places -> {
                searchInProgress = false;
                updateEmptyView();
            });
            frameLayout.addView(searchListView, LayoutHelper.createFrame(LayoutHelper.MATCH_PARENT, LayoutHelper.MATCH_PARENT, Gravity.LEFT | Gravity.TOP));
            searchListView.setOnScrollListener(new RecyclerView.OnScrollListener() {
                @Override
                public void onScrollStateChanged(RecyclerView recyclerView, int newState) {
                    if (newState == RecyclerView.SCROLL_STATE_DRAGGING && searching && searchWas) {
                        AndroidUtilities.hideKeyboard(getParentActivity().getCurrentFocus());
                    }
                }
            });
            searchListView.setOnItemClickListener((view, position) -> {
                TLRPC.TL_messageMediaVenue object = searchAdapter.getItem(position);
                if (object != null && object.icon != null && locationType == ChatAttachAlertLocationLayout.LOCATION_TYPE_BIZ && this.map != null) {
                    userLocationMoved = true;
                    menu.closeSearchField(true);
                    final float zoom = "pin".equals(object.icon) ? this.map.getMaxZoomLevel() - 4 : this.map.getMaxZoomLevel() - 9;
                    this.map.animateCamera(ApplicationLoader.getMapsProvider().newCameraUpdateLatLngZoom(new IMapsProvider.LatLng(object.geo.lat, object.geo._long), zoom));
                    if (userLocation != null) {
                        userLocation.setLatitude(object.geo.lat);
                        userLocation.setLongitude(object.geo._long);
                    }
                    adapter.setCustomLocation(userLocation);
                } else if (object != null && delegate != null) {
                    if (parentFragment != null && parentFragment.isInScheduleMode()) {
                        AlertsCreator.createScheduleDatePickerDialog(getParentActivity(), parentFragment.getDialogId(), (notify, scheduleDate) -> {
                            delegate.didSelectLocation(object, locationType, notify, scheduleDate);
                            finishFragment();
                        });
                    } else {
                        delegate.didSelectLocation(object, locationType, true, 0);
                        finishFragment();
                    }
                }
            });
        } else if (messageObject != null && !messageObject.isLiveLocation() || chatLocation != null) {
            if (chatLocation != null) {
                adapter.setChatLocation(chatLocation);
            } else if (messageObject != null) {
                adapter.setMessageObject(messageObject);
            }
        }
        if (messageObject != null && locationType == LOCATION_TYPE_LIVE_VIEW) {
            adapter.setMessageObject(messageObject);
        }


        for (int a = 0; a < 2; a++) {
            undoView[a] = new UndoView(context);
            undoView[a].setAdditionalTranslationY(dp(10));
            if (Build.VERSION.SDK_INT >= 21) {
                undoView[a].setTranslationZ(dp(5));
            }
            mapViewClip.addView(undoView[a], LayoutHelper.createFrame(LayoutHelper.MATCH_PARENT, LayoutHelper.WRAP_CONTENT, Gravity.BOTTOM | Gravity.LEFT, 8, 0, 8, 8));
        }

        shadow = new View(context) {

            private RectF rect = new RectF();

            @Override
            protected void onDraw(Canvas canvas) {
                shadowDrawable.setBounds(-padding.left, 0, getMeasuredWidth() + padding.right, getMeasuredHeight());
                shadowDrawable.draw(canvas);

                if (locationType == LOCATION_TYPE_SEND || locationType == LOCATION_TYPE_SEND_WITH_LIVE) {
                    int w = dp(36);
                    int y = padding.top + dp(10);
                    rect.set((getMeasuredWidth() - w) / 2, y, (getMeasuredWidth() + w) / 2, y + dp(4));
                    int color = getThemedColor(Theme.key_sheet_scrollUp);
                    int alpha = Color.alpha(color);
                    Theme.dialogs_onlineCirclePaint.setColor(color);
                    canvas.drawRoundRect(rect, dp(2), dp(2), Theme.dialogs_onlineCirclePaint);
                }
            }
        };
        if (Build.VERSION.SDK_INT >= 21) {
            shadow.setTranslationZ(dp(6));
        }
        mapViewClip.addView(shadow, layoutParams);

        if (messageObject == null && chatLocation == null && initialLocation != null) {
            userLocationMoved = true;
            locationButton.setColorFilter(new PorterDuffColorFilter(getThemedColor(Theme.key_location_actionIcon), PorterDuff.Mode.MULTIPLY));
            locationButton.setTag(Theme.key_location_actionIcon);
        }

        frameLayout.addView(actionBar);
        updateEmptyView();

        return fragmentView;
    }

    private boolean isActiveThemeDark() {
        if (getResourceProvider() == null) {
            Theme.ThemeInfo info = Theme.getActiveTheme();
            if (info.isDark()) {
                return true;
            }
        }
        int color = getThemedColor(Theme.key_windowBackgroundWhite);
        return AndroidUtilities.computePerceivedBrightness(color) < 0.721f;
    }

    private int getMapThemeResId() {
        int color = getThemedColor(Theme.key_windowBackgroundWhite);
        if (AndroidUtilities.computePerceivedBrightness(color) < 0.721f) {
//            if (Color.blue(color) - 3 > Color.red(color) && Color.blue(color) - 3 > Color.green(color)) {
//                return R.raw.mapstyle_night;
//            } else {
//                return R.raw.mapstyle_dark;
//            }
            return R.raw.mapstyle_night;
        }
        return 0;
    }

    private void openDirections(LiveLocation location) {
        double daddrLat, daddrLong;
        if (location != null && location.object != null) {
            daddrLat = location.object.media.geo.lat;
            daddrLong = location.object.media.geo._long;
        } else if (messageObject != null) {
            daddrLat = messageObject.messageOwner.media.geo.lat;
            daddrLong = messageObject.messageOwner.media.geo._long;
        } else {
            daddrLat = chatLocation.geo_point.lat;
            daddrLong = chatLocation.geo_point._long;
        }
        String domain;
        domain = "http://maps.google.com/maps";
        if (myLocation != null) {
            try {
                Intent intent = new Intent(Intent.ACTION_VIEW, Uri.parse(String.format(Locale.US, domain + "?saddr=%f,%f&daddr=%f,%f", myLocation.getLatitude(), myLocation.getLongitude(), daddrLat, daddrLong)));
                getParentActivity().startActivity(intent);
            } catch (Exception e) {
                FileLog.e(e);
            }
        } else {
            try {
                Intent intent = new Intent(Intent.ACTION_VIEW, Uri.parse(String.format(Locale.US, domain + "?saddr=&daddr=%f,%f", daddrLat, daddrLong)));
                getParentActivity().startActivity(intent);
            } catch (Exception e) {
                FileLog.e(e);
            }
        }
    }

    private void updateEmptyView() {
        if (searching) {
            if (searchInProgress) {
                searchListView.setEmptyView(null);
                emptyView.setVisibility(View.GONE);
                searchListView.setVisibility(View.GONE);
            } else {
                searchListView.setEmptyView(emptyView);
            }
        } else {
            emptyView.setVisibility(View.GONE);
        }
    }

    private void showSearchPlacesButton(boolean show) {
        if (locationType == 3) {
            show = true;
        }
        if (show && searchAreaButton != null && searchAreaButton.getTag() == null) {
            if (myLocation == null || userLocation == null || userLocation.distanceTo(myLocation) < 300) {
                show = false;
            }
        }
        if (searchAreaButton == null || show && searchAreaButton.getTag() != null || !show && searchAreaButton.getTag() == null) {
            return;
        }
        searchAreaButton.setTag(show ? 1 : null);
        AnimatorSet animatorSet = new AnimatorSet();
        animatorSet.playTogether(ObjectAnimator.ofFloat(searchAreaButton, View.TRANSLATION_X, show ? 0 : -dp(80)));
        animatorSet.setDuration(180);
        animatorSet.setInterpolator(CubicBezierInterpolator.EASE_OUT);
        animatorSet.start();
    }

    private TextView getAttributionOverlay(Context context) {
        attributionOverlay = new TextView(context);
        attributionOverlay.setText(Html.fromHtml("© <a href=\"https://www.openstreetmap.org/copyright\">OpenStreetMap</a> contributors"));
        attributionOverlay.setShadowLayer(1, -1, -1, Color.WHITE);
        attributionOverlay.setLinksClickable(true);
        attributionOverlay.setMovementMethod(LinkMovementMethod.getInstance());
        return attributionOverlay;
    }

    private Bitmap createUserBitmap(LiveLocation liveLocation) {
        Bitmap result = null;
        try {
            TLRPC.FileLocation photo = null;
            if (liveLocation.user != null && liveLocation.user.photo != null) {
                photo = liveLocation.user.photo.photo_small;
            } else if (liveLocation.chat != null && liveLocation.chat.photo != null) {
                photo = liveLocation.chat.photo.photo_small;
            }
            result = Bitmap.createBitmap(dp(62), dp(85), Bitmap.Config.ARGB_8888);
            result.eraseColor(Color.TRANSPARENT);
            Canvas canvas = new Canvas(result);
            Drawable drawable = ApplicationLoader.applicationContext.getResources().getDrawable(R.drawable.map_pin_photo);
            drawable.setBounds(0, 0, dp(62), dp(85));
            drawable.draw(canvas);

            Paint roundPaint = new Paint(Paint.ANTI_ALIAS_FLAG);
            RectF bitmapRect = new RectF();
            canvas.save();
            if (photo != null) {
                File path = getFileLoader().getPathToAttach(photo, true);
                Bitmap bitmap = BitmapFactory.decodeFile(path.toString());
                if (bitmap != null) {
                    BitmapShader shader = new BitmapShader(bitmap, Shader.TileMode.CLAMP, Shader.TileMode.CLAMP);
                    Matrix matrix = new Matrix();
                    float scale = dp(50) / (float) bitmap.getWidth();
                    matrix.postTranslate(dp(6), dp(6));
                    matrix.postScale(scale, scale);
                    roundPaint.setShader(shader);
                    shader.setLocalMatrix(matrix);
                    bitmapRect.set(dp(6), dp(6), dp(50 + 6), dp(50 + 6));
                    canvas.drawRoundRect(bitmapRect, dp(25), dp(25), roundPaint);
                }
            } else {
                AvatarDrawable avatarDrawable = new AvatarDrawable();
                if (liveLocation.user != null) {
                    avatarDrawable.setInfo(currentAccount, liveLocation.user);
                } else if (liveLocation.chat != null) {
                    avatarDrawable.setInfo(currentAccount, liveLocation.chat);
                }
                canvas.translate(dp(6), dp(6));
                avatarDrawable.setBounds(0, 0, dp(50), dp(50));
                avatarDrawable.draw(canvas);
            }
            canvas.restore();
            try {
                canvas.setBitmap(null);
            } catch (Exception e) {
                //don't promt, this will crash on 2.x
            }
        } catch (Throwable e) {
            FileLog.e(e);
        }
        return result;
    }

    private long getMessageId(TLRPC.Message message) {
        if (message.from_id != null) {
            return MessageObject.getFromChatId(message);
        } else {
            return MessageObject.getDialogId(message);
        }
    }

    private void openProximityAlert() {
        if (proximityCircle == null) {
            createCircle(500);
        } else {
            previousRadius = proximityCircle.getRadius();
        }

        TLRPC.User user;
        if (DialogObject.isUserDialog(dialogId)) {
            user = getMessagesController().getUser(dialogId);
        } else {
            user = null;
        }
        proximitySheet = new ProximitySheet(getParentActivity(), user, (move, radius) -> {
            if (proximityCircle != null) {
                proximityCircle.setRadius(radius);
                if (move) {
                    moveToBounds(radius, true, true);
                }
            }
            if (DialogObject.isChatDialog(dialogId)) {
                return true;
            }
            for (int a = 0, N = markers.size(); a < N; a++) {
                LiveLocation location = markers.get(a);
                if (location.object == null || UserObject.isUserSelf(location.user)) {
                    continue;
                }
                TLRPC.GeoPoint point = location.object.media.geo;
                Location loc = new Location("network");
                loc.setLatitude(point.lat);
                loc.setLongitude(point._long);
                if (myLocation.distanceTo(loc) > radius) {
                    return true;
                }
            }
            return false;
        }, (move, radius) -> {
            LocationController.SharingLocationInfo info = getLocationController().getSharingLocationInfo(dialogId);
            if (info == null) {
                AlertDialog.Builder builder = new AlertDialog.Builder(getParentActivity());
                builder.setTitle(LocaleController.getString("ShareLocationAlertTitle", R.string.ShareLocationAlertTitle));
                builder.setMessage(LocaleController.getString("ShareLocationAlertText", R.string.ShareLocationAlertText));
                builder.setPositiveButton(LocaleController.getString("ShareLocationAlertButton", R.string.ShareLocationAlertButton), (dialog, id) -> shareLiveLocation(user, 900, radius));
                builder.setNegativeButton(LocaleController.getString("Cancel", R.string.Cancel), null);
                showDialog(builder.create());
                return false;
            }
            proximitySheet.setRadiusSet();
            proximityButton.setImageResource(R.drawable.msg_location_alert2);
            getUndoView().showWithAction(0, UndoView.ACTION_PROXIMITY_SET, radius, user, null, null);
            getLocationController().setProximityLocation(dialogId, radius, true);
            return true;
        }, () -> {
            if (map != null) {
                map.setPadding(dp(70), 0, dp(70), dp(10));
            }
            if (!proximitySheet.getRadiusSet()) {
                if (previousRadius > 0) {
                    proximityCircle.setRadius(previousRadius);
                } else if (proximityCircle != null) {
                    proximityCircle.remove();
                    proximityCircle = null;
                }
            }
            proximitySheet = null;
        });
        FrameLayout frameLayout = (FrameLayout) fragmentView;
        frameLayout.addView(proximitySheet, LayoutHelper.createFrame(LayoutHelper.MATCH_PARENT, LayoutHelper.MATCH_PARENT));
        proximitySheet.show();
    }

    private void openShareLiveLocation(boolean expand, int proximityRadius) {
        if (delegate == null || disablePermissionCheck() || getParentActivity() == null || myLocation == null || !checkGpsEnabled()) {
            return;
        }
        if (checkBackgroundPermission && Build.VERSION.SDK_INT >= 29) {
            Activity activity = getParentActivity();
            if (activity != null) {
                askWithRadius = proximityRadius;
                checkBackgroundPermission = false;
                SharedPreferences preferences = MessagesController.getGlobalMainSettings();
                int lastTime = preferences.getInt("backgroundloc", 0);
                if (Math.abs(System.currentTimeMillis() / 1000 - lastTime) > 24 * 60 * 60 && activity.checkSelfPermission(Manifest.permission.ACCESS_BACKGROUND_LOCATION) != PackageManager.PERMISSION_GRANTED) {
                    preferences.edit().putInt("backgroundloc", (int) (System.currentTimeMillis() / 1000)).commit();
                    AlertsCreator.createBackgroundLocationPermissionDialog(activity, getMessagesController().getUser(getUserConfig().getClientUserId()), () -> openShareLiveLocation(expand, askWithRadius), null).show();
                    return;
                }
            }
        }
        TLRPC.User user;
        if (DialogObject.isUserDialog(dialogId)) {
            user = getMessagesController().getUser(dialogId);
        } else {
            user = null;
        }
        showDialog(AlertsCreator.createLocationUpdateDialog(getParentActivity(), expand, user, param -> {
            if (expand) {
                LocationController.SharingLocationInfo info = getLocationController().getSharingLocationInfo(dialogId);
                if (info != null) {
                    TLRPC.TL_messages_editMessage req = new TLRPC.TL_messages_editMessage();
                    req.peer = getMessagesController().getInputPeer(info.did);
                    req.id = info.mid;
                    req.flags |= 16384;
                    req.media = new TLRPC.TL_inputMediaGeoLive();
                    req.media.stopped = false;
                    req.media.geo_point = new TLRPC.TL_inputGeoPoint();
                    Location lastKnownLocation = LocationController.getInstance(currentAccount).getLastKnownLocation();
                    req.media.geo_point.lat = AndroidUtilities.fixLocationCoord(lastKnownLocation.getLatitude());
                    req.media.geo_point._long = AndroidUtilities.fixLocationCoord(lastKnownLocation.getLongitude());
                    req.media.geo_point.accuracy_radius = (int) lastKnownLocation.getAccuracy();
                    if (req.media.geo_point.accuracy_radius != 0) {
                        req.media.geo_point.flags |= 1;
                    }
                    if (info.lastSentProximityMeters != info.proximityMeters) {
                        req.media.proximity_notification_radius = info.proximityMeters;
                        req.media.flags |= 8;
                    }
                    req.media.heading = LocationController.getHeading(lastKnownLocation);
                    req.media.flags |= 4;
                    req.media.period = info.period = param == 0x7FFFFFFF ? 0x7FFFFFFF : info.period + param;
                    info.stopTime = param == 0x7FFFFFFF ? Integer.MAX_VALUE : info.stopTime + param;
                    req.media.flags |= 2;
                    if (info.messageObject != null && info.messageObject.messageOwner != null && info.messageObject.messageOwner.media != null) {
                        info.messageObject.messageOwner.media.period = info.period;
//                        ArrayList<TLRPC.Message> messages = new ArrayList<>();
//                        messages.add(info.messageObject.messageOwner);
                        getMessagesStorage().replaceMessageIfExists(info.messageObject.messageOwner, null, null, true);
                    }
                    getConnectionsManager().sendRequest(req, null);
                    NotificationCenter.getGlobalInstance().postNotificationName(NotificationCenter.liveLocationsChanged);
                }
                return;
            }
            shareLiveLocation(user, param, proximityRadius);
        }, null));
    }

    private void shareLiveLocation(TLRPC.User user, int period, int radius) {
        TLRPC.TL_messageMediaGeoLive location = new TLRPC.TL_messageMediaGeoLive();
        location.geo = new TLRPC.TL_geoPoint();
        location.geo.lat = AndroidUtilities.fixLocationCoord(myLocation.getLatitude());
        location.geo._long = AndroidUtilities.fixLocationCoord(myLocation.getLongitude());
        location.heading = LocationController.getHeading(myLocation);
        location.flags |= 1;
        location.period = period;
        location.proximity_notification_radius = radius;
        location.flags |= 8;
        delegate.didSelectLocation(location, locationType, true, 0);
        if (radius > 0) {
            proximitySheet.setRadiusSet();
            proximityButton.setImageResource(R.drawable.msg_location_alert2);
            if (proximitySheet != null) {
                proximitySheet.dismiss();
            }
            getUndoView().showWithAction(0, UndoView.ACTION_PROXIMITY_SET, radius, user, null, null);
        } else {
            finishFragment();
        }
    }

    private Bitmap[] bitmapCache = new Bitmap[7];
    private Bitmap createPlaceBitmap(int num) {
        if (bitmapCache[num % 7] != null) {
            return bitmapCache[num % 7];
        }
        try {
            Paint paint = new Paint(Paint.ANTI_ALIAS_FLAG);
            paint.setColor(0xffffffff);
            Bitmap bitmap = Bitmap.createBitmap(dp(12), dp(12), Bitmap.Config.ARGB_8888);
            Canvas canvas = new Canvas(bitmap);
            canvas.drawCircle(dp(6), dp(6), dp(6), paint);
            paint.setColor(LocationCell.getColorForIndex(num));
            canvas.drawCircle(dp(6), dp(6), dp(5), paint);
            canvas.setBitmap(null);
            return bitmapCache[num % 7] = bitmap;
        } catch (Throwable e) {
            FileLog.e(e);
        }
        return null;
    }

    private void updatePlacesMarkers(ArrayList<TLRPC.TL_messageMediaVenue> places) {
        if (places == null) {
            return;
        }
        for (int a = 0, N = placeMarkers.size(); a < N; a++) {
            placeMarkers.get(a).marker.remove();
        }
        placeMarkers.clear();
        for (int a = 0, N = places.size(); a < N; a++) {
            TLRPC.TL_messageMediaVenue venue = places.get(a);
            try {
                IMapsProvider.IMarkerOptions options = ApplicationLoader.getMapsProvider().onCreateMarkerOptions(mapView).position(new IMapsProvider.LatLng(venue.geo.lat, venue.geo._long));
                options.icon(getParentActivity().getResources(), createPlaceBitmap(a));
                options.anchor(0.5f, 0.5f);
                options.title(venue.title);
                options.snippet(venue.address);
                VenueLocation venueLocation = new VenueLocation();
                venueLocation.num = a;
                venueLocation.marker = map.addMarker(options);
                venueLocation.venue = venue;
                venueLocation.marker.setTag(venueLocation);
                placeMarkers.add(venueLocation);
            } catch (Exception e) {
                FileLog.e(e);
            }
        }
    }

    private LiveLocation addUserMarker(TLRPC.Message message) {
        LiveLocation liveLocation;
        IMapsProvider.LatLng latLng = new IMapsProvider.LatLng(message.media.geo.lat, message.media.geo._long);
        if ((liveLocation = markersMap.get(MessageObject.getFromChatId(message))) == null) {
            liveLocation = new LiveLocation();
            liveLocation.object = message;
            if (liveLocation.object.from_id instanceof TLRPC.TL_peerUser) {
                liveLocation.user = getMessagesController().getUser(liveLocation.object.from_id.user_id);
                liveLocation.id = liveLocation.object.from_id.user_id;
            } else {
                long did = MessageObject.getDialogId(message);
                if (DialogObject.isUserDialog(did)) {
                    liveLocation.user = getMessagesController().getUser(did);
                } else {
                    liveLocation.chat = getMessagesController().getChat(-did);
                }
                liveLocation.id = did;
            }

            try {
                IMapsProvider.IMarkerOptions options = ApplicationLoader.getMapsProvider().onCreateMarkerOptions(mapView).position(latLng);
                Bitmap bitmap = createUserBitmap(liveLocation);
                if (bitmap != null) {
                    options.icon(getParentActivity().getResources(), bitmap);
                    options.anchor(0.5f, 0.907f);
                    liveLocation.marker = map.addMarker(options);

                    if (!UserObject.isUserSelf(liveLocation.user)) {
                        IMapsProvider.IMarkerOptions dirOptions = ApplicationLoader.getMapsProvider().onCreateMarkerOptions(mapView).position(latLng).flat(true);
                        dirOptions.anchor(0.5f, 0.5f);
                        liveLocation.directionMarker = map.addMarker(dirOptions);

                        if (message.media.heading != 0) {
                            liveLocation.directionMarker.setRotation(message.media.heading);
                            liveLocation.directionMarker.setIcon(getParentActivity().getResources(), R.drawable.map_pin_cone2);
                            liveLocation.hasRotation = true;
                        } else {
                            liveLocation.directionMarker.setRotation(0);
                            liveLocation.directionMarker.setIcon(getParentActivity().getResources(), R.drawable.map_pin_circle);
                            liveLocation.hasRotation = false;
                        }
                    }

                    markers.add(liveLocation);
                    markersMap.put(liveLocation.id, liveLocation);
                    LocationController.SharingLocationInfo myInfo = getLocationController().getSharingLocationInfo(dialogId);
                    if (liveLocation.id == getUserConfig().getClientUserId() && myInfo != null && liveLocation.object.id == myInfo.mid && myLocation != null) {
                        IMapsProvider.LatLng latLng1 = new IMapsProvider.LatLng(myLocation.getLatitude(), myLocation.getLongitude());
                        liveLocation.marker.setPosition(latLng1);
                    }
                }
            } catch (Exception e) {
                FileLog.e(e);
            }
        } else {
            liveLocation.object = message;
            liveLocation.marker.setPosition(latLng);
            if (selectedMarkerId == liveLocation.id) {
                map.animateCamera(ApplicationLoader.getMapsProvider().newCameraUpdateLatLng(liveLocation.marker.getPosition()));
            }
        }
        if (proximitySheet != null) {
            proximitySheet.updateText(true, true);
        }
        return liveLocation;
    }

    private LiveLocation addUserMarker(TLRPC.TL_channelLocation location) {
        IMapsProvider.LatLng latLng = new IMapsProvider.LatLng(location.geo_point.lat, location.geo_point._long);
        LiveLocation liveLocation = new LiveLocation();
        if (DialogObject.isUserDialog(dialogId)) {
            liveLocation.user = getMessagesController().getUser(dialogId);
        } else {
            liveLocation.chat = getMessagesController().getChat(-dialogId);
        }
        liveLocation.id = dialogId;

        try {
            IMapsProvider.IMarkerOptions options = ApplicationLoader.getMapsProvider().onCreateMarkerOptions(mapView).position(latLng);
            Bitmap bitmap = createUserBitmap(liveLocation);
            if (bitmap != null) {
                options.icon(getParentActivity().getResources(), bitmap);
                options.anchor(0.5f, 0.907f);
                liveLocation.marker = map.addMarker(options);

                if (!UserObject.isUserSelf(liveLocation.user)) {
                    IMapsProvider.IMarkerOptions dirOptions = ApplicationLoader.getMapsProvider().onCreateMarkerOptions(mapView).position(latLng).flat(true);
                    dirOptions.icon(getParentActivity().getResources(), R.drawable.map_pin_circle);
                    dirOptions.anchor(0.5f, 0.5f);
                    liveLocation.directionMarker = map.addMarker(dirOptions);
                }

                markers.add(liveLocation);
                markersMap.put(liveLocation.id, liveLocation);
            }
        } catch (Exception e) {
            FileLog.e(e);
        }

        return liveLocation;
    }

    private void onMapInit() {
        if (map == null) {
            return;
        }

        mapView.getView().animate().alpha(1).setStartDelay(200).setDuration(100).start();

        final float zoom = initialMaxZoom ? map.getMinZoomLevel() + 4 : map.getMaxZoomLevel() - 4;
        if (chatLocation != null) {
            LiveLocation liveLocation = addUserMarker(chatLocation);
            map.moveCamera(ApplicationLoader.getMapsProvider().newCameraUpdateLatLngZoom(liveLocation.marker.getPosition(), zoom));
        } else if (messageObject != null) {
            if (messageObject.isLiveLocation()) {
                LiveLocation liveLocation = addUserMarker(messageObject.messageOwner);
                if (!getRecentLocations()) {
                    map.moveCamera(ApplicationLoader.getMapsProvider().newCameraUpdateLatLngZoom(liveLocation.marker.getPosition(), zoom));
                }
            } else {
                IMapsProvider.LatLng latLng = new IMapsProvider.LatLng(userLocation.getLatitude(), userLocation.getLongitude());
                try {
                    map.addMarker(ApplicationLoader.getMapsProvider().onCreateMarkerOptions(mapView).position(latLng).icon(getParentActivity().getResources(), R.drawable.map_pin2));
                } catch (Exception e) {
                    FileLog.e(e);
                }
                IMapsProvider.ICameraUpdate position = ApplicationLoader.getMapsProvider().newCameraUpdateLatLngZoom(latLng, zoom);
                map.moveCamera(position);
                firstFocus = false;
                getRecentLocations();
            }
        } else {
            userLocation = new Location("network");
            if (initialLocation != null) {
                IMapsProvider.LatLng latLng = new IMapsProvider.LatLng(initialLocation.geo_point.lat, initialLocation.geo_point._long);
                map.moveCamera(ApplicationLoader.getMapsProvider().newCameraUpdateLatLngZoom(latLng, zoom));
                userLocation.setLatitude(initialLocation.geo_point.lat);
                userLocation.setLongitude(initialLocation.geo_point._long);
                userLocation.setAccuracy(initialLocation.geo_point.accuracy_radius);
                adapter.setCustomLocation(userLocation);
            } else {
                userLocation.setLatitude(48.85825);
                userLocation.setLongitude(2.29448);
            }
        }

        try {
            map.setMyLocationEnabled(true);
        } catch (Exception e) {
            FileLog.e(e, false);
        }
        map.getUiSettings().setMyLocationButtonEnabled(false);
        map.getUiSettings().setZoomControlsEnabled(false);
        map.getUiSettings().setCompassEnabled(false);
        map.setOnCameraMoveStartedListener(reason -> {
            if (reason == IMapsProvider.OnCameraMoveStartedListener.REASON_GESTURE) {
                showSearchPlacesButton(true);
                removeInfoView();

                selectedMarkerId = -1;

                if (!scrolling && (locationType == LOCATION_TYPE_SEND || locationType == LOCATION_TYPE_SEND_WITH_LIVE) && listView.getChildCount() > 0) {
                    View view = listView.getChildAt(0);
                    if (view != null) {
                        RecyclerView.ViewHolder holder = listView.findContainingViewHolder(view);
                        if (holder != null && holder.getAdapterPosition() == 0) {
                            int min = locationType == LOCATION_TYPE_SEND ? 0 : dp(66);
                            int top = view.getTop();
                            if (top < -min) {
                                IMapsProvider.CameraPosition cameraPosition = map.getCameraPosition();
                                forceUpdate = ApplicationLoader.getMapsProvider().newCameraUpdateLatLngZoom(cameraPosition.target, cameraPosition.zoom);
                                listView.smoothScrollBy(0, top + min);
                            }
                        }
                    }
                }
            }
        });
        map.setOnMyLocationChangeListener(location -> {
            positionMarker(location);
            getLocationController().setMapLocation(location, isFirstLocation);
            isFirstLocation = false;
        });
        map.setOnMarkerClickListener(marker -> {
            if (!(marker.getTag() instanceof VenueLocation)) {
                return true;
            }
            markerImageView.setVisibility(View.INVISIBLE);
            if (!userLocationMoved) {
                locationButton.setColorFilter(new PorterDuffColorFilter(getThemedColor(Theme.key_location_actionIcon), PorterDuff.Mode.MULTIPLY));
                locationButton.setTag(Theme.key_location_actionIcon);
                userLocationMoved = true;
            }
            for (int i = 0; i < markers.size(); ++i) {
                LiveLocation loc = markers.get(i);
                if (loc != null && loc.marker == marker) {
                    selectedMarkerId = loc.id;
                    map.animateCamera(ApplicationLoader.getMapsProvider().newCameraUpdateLatLngZoom(loc.marker.getPosition(), zoom));
                    break;
                }
            }
            overlayView.addInfoView(marker);
            return true;
        });
        map.setOnCameraMoveListener(() -> {
            if (overlayView != null) {
                overlayView.updatePositions();
            }
        });
        positionMarker(myLocation = getLastLocation());

        if (checkGpsEnabled && getParentActivity() != null) {
            checkGpsEnabled = false;
            checkGpsEnabled();
        }

        if (proximityButton != null && proximityButton.getVisibility() == View.VISIBLE) {
            LocationController.SharingLocationInfo myInfo = getLocationController().getSharingLocationInfo(dialogId);
            if (myInfo != null && myInfo.proximityMeters > 0) {
                createCircle(myInfo.proximityMeters);
            }
        }
    }

    private boolean checkGpsEnabled() {
        if (disablePermissionCheck()) {
            return false;
        }
        if (!getParentActivity().getPackageManager().hasSystemFeature(PackageManager.FEATURE_LOCATION_GPS)) {
            return true;
        }
        try {
            LocationManager lm = (LocationManager) ApplicationLoader.applicationContext.getSystemService(Context.LOCATION_SERVICE);
            if (!lm.isProviderEnabled(LocationManager.GPS_PROVIDER)) {
                AlertDialog.Builder builder = new AlertDialog.Builder(getParentActivity());
                builder.setTopAnimation(R.raw.permission_request_location, AlertsCreator.PERMISSIONS_REQUEST_TOP_ICON_SIZE, false, getThemedColor(Theme.key_dialogTopBackground));
                builder.setMessage(LocaleController.getString("GpsDisabledAlertText", R.string.GpsDisabledAlertText));
                builder.setPositiveButton(LocaleController.getString("ConnectingToProxyEnable", R.string.ConnectingToProxyEnable), (dialog, id) -> {
                    if (getParentActivity() == null) {
                        return;
                    }
                    try {
                        getParentActivity().startActivity(new Intent(android.provider.Settings.ACTION_LOCATION_SOURCE_SETTINGS));
                    } catch (Exception ignore) {

                    }
                });
                builder.setNegativeButton(LocaleController.getString("Cancel", R.string.Cancel), null);
                showDialog(builder.create());
                return false;
            }
        } catch (Exception e) {
            FileLog.e(e);
        }
        return true;
    }

    private void createCircle(int meters) {
        if (map == null) {
            return;
        }
        List<IMapsProvider.PatternItem> PATTERN_POLYGON_ALPHA = Arrays.asList(new IMapsProvider.PatternItem.Gap(20), new IMapsProvider.PatternItem.Dash(20));

        IMapsProvider.ICircleOptions circleOptions = ApplicationLoader.getMapsProvider().onCreateCircleOptions();
        circleOptions.center(new IMapsProvider.LatLng(myLocation.getLatitude(), myLocation.getLongitude()));
        circleOptions.radius(meters);
        if (isActiveThemeDark()) {
            circleOptions.strokeColor(0x9666A3D7);
            circleOptions.fillColor(0x1c66A3D7);
        } else {
            circleOptions.strokeColor(0x964286F5);
            circleOptions.fillColor(0x1c4286F5);
        }
        circleOptions.strokePattern(PATTERN_POLYGON_ALPHA);
        circleOptions.strokeWidth(2);
        proximityCircle = map.addCircle(circleOptions);
    }

    private void removeInfoView() {
        if (lastPressedMarker != null) {
            markerImageView.setVisibility(View.VISIBLE);
            overlayView.removeInfoView(lastPressedMarker);
            lastPressedMarker = null;
            lastPressedVenue = null;
            lastPressedMarkerView = null;
        }
    }

    private void showPermissionAlert(boolean byButton) {
        if (getParentActivity() == null) {
            return;
        }
        AlertDialog.Builder builder = new AlertDialog.Builder(getParentActivity());
        builder.setTopAnimation(R.raw.permission_request_location, AlertsCreator.PERMISSIONS_REQUEST_TOP_ICON_SIZE, false, getThemedColor(Theme.key_dialogTopBackground));
        if (byButton) {
            builder.setMessage(AndroidUtilities.replaceTags(LocaleController.getString("PermissionNoLocationNavigation", R.string.PermissionNoLocationNavigation)));
        } else {
            builder.setMessage(AndroidUtilities.replaceTags(LocaleController.getString("PermissionNoLocationFriends", R.string.PermissionNoLocationFriends)));
        }
        builder.setNegativeButton(LocaleController.getString("PermissionOpenSettings", R.string.PermissionOpenSettings), (dialog, which) -> {
            if (getParentActivity() == null) {
                return;
            }
            try {
                Intent intent = new Intent(android.provider.Settings.ACTION_APPLICATION_DETAILS_SETTINGS);
                intent.setData(Uri.parse("package:" + ApplicationLoader.applicationContext.getPackageName()));
                getParentActivity().startActivity(intent);
            } catch (Exception e) {
                FileLog.e(e);
            }
        });
        builder.setPositiveButton(LocaleController.getString("OK", R.string.OK), null);
        showDialog(builder.create());
    }

    @Override
    public void onTransitionAnimationEnd(boolean isOpen, boolean backward) {
        if (isOpen && !backward) {
            try {
                if (mapView.getView().getParent() instanceof ViewGroup) {
                    ViewGroup viewGroup = (ViewGroup) mapView.getView().getParent();
                    viewGroup.removeView(mapView.getView());
                }
            } catch (Exception ignore) {

            }
            if (mapViewClip != null) {
                mapViewClip.addView(mapView.getView(), 0, LayoutHelper.createFrame(LayoutHelper.MATCH_PARENT, overScrollHeight + dp(10), Gravity.TOP | Gravity.LEFT));
                if (overlayView != null) {
                    try {
                        if (overlayView.getParent() instanceof ViewGroup) {
                            ViewGroup viewGroup = (ViewGroup) overlayView.getParent();
                            viewGroup.removeView(overlayView);
                        }
                    } catch (Exception ignore) {

                    }
                    mapViewClip.addView(overlayView, 1, LayoutHelper.createFrame(LayoutHelper.MATCH_PARENT, overScrollHeight + dp(10), Gravity.TOP | Gravity.LEFT));
                }
                updateClipView(false);
                maybeShowProximityHint();
            } else if (fragmentView != null) {
                ((FrameLayout) fragmentView).addView(mapView.getView(), 0, LayoutHelper.createFrame(LayoutHelper.MATCH_PARENT, LayoutHelper.MATCH_PARENT, Gravity.TOP | Gravity.LEFT));
            }
        }
    }

    private void maybeShowProximityHint() {
        if (proximityButton == null || proximityButton.getVisibility() != View.VISIBLE || proximityAnimationInProgress) {
            return;
        }
        SharedPreferences preferences = MessagesController.getGlobalMainSettings();
        int val = preferences.getInt("proximityhint", 0);
        if (val < 3) {
            preferences.edit().putInt("proximityhint", ++val).commit();
            if (DialogObject.isUserDialog(dialogId)) {
                TLRPC.User user = getMessagesController().getUser(dialogId);
                hintView.setText(LocaleController.formatString("ProximityTooltioUser", R.string.ProximityTooltioUser, UserObject.getFirstName(user)));
            } else {
                hintView.setText(LocaleController.getString("ProximityTooltioGroup", R.string.ProximityTooltioGroup));
            }
            hintView.show();
        }
    }

    private void showResults() {
        if (adapter.getItemCount() == 0) {
            return;
        }
        int position = layoutManager.findFirstVisibleItemPosition();
        if (position != 0) {
            return;
        }
        View child = listView.getChildAt(0);
        int offset = dp(258) + child.getTop();
        if (offset < 0 || offset > dp(258)) {
            return;
        }
        listView.smoothScrollBy(0, offset);
    }

    private void updateClipView(boolean fromLayout) {
        int height = 0;
        int top;
        RecyclerView.ViewHolder holder = listView.findViewHolderForAdapterPosition(0);
        if (holder != null) {
            top = (int) holder.itemView.getY();
            height = overScrollHeight + (Math.min(top, 0));
        } else {
            top = -mapViewClip.getMeasuredHeight();
        }
        FrameLayout.LayoutParams layoutParams = (FrameLayout.LayoutParams) mapViewClip.getLayoutParams();
        if (layoutParams != null) {
            if (height <= 0) {
                if (mapView.getView().getVisibility() == View.VISIBLE) {
                    mapView.getView().setVisibility(View.INVISIBLE);
                    mapViewClip.setVisibility(View.INVISIBLE);
                    if (overlayView != null) {
                        overlayView.setVisibility(View.INVISIBLE);
                    }
                }
            } else {
                if (mapView.getView().getVisibility() == View.INVISIBLE) {
                    mapView.getView().setVisibility(View.VISIBLE);
                    mapViewClip.setVisibility(View.VISIBLE);
                    if (overlayView != null) {
                        overlayView.setVisibility(View.VISIBLE);
                    }
                }
            }

            mapViewClip.setTranslationY(Math.min(0, top));
            mapView.getView().setTranslationY(Math.max(0, -top / 2));
            if (overlayView != null) {
                overlayView.setTranslationY(Math.max(0, -top / 2));
            }
            float translationY = Math.min(overScrollHeight - mapTypeButton.getMeasuredHeight() - dp(64 + (locationType == LOCATION_TYPE_SEND || locationType == LOCATION_TYPE_SEND_WITH_LIVE ? 30 : 10)), -top);
            mapTypeButton.setTranslationY(translationY);
            proximityButton.setTranslationY(translationY);
            if (hintView != null) {
                hintView.setTranslationY(translationY);
            }
            if (searchAreaButton != null) {
                searchAreaButton.setTranslation(translationY);
            }
            if (markerImageView != null) {
                markerImageView.setTranslationY(markerTop = -top - dp(markerImageView.getTag() == null ? 48 : 69) + height / 2);
            }
            if (!fromLayout) {
                layoutParams = (FrameLayout.LayoutParams) mapView.getView().getLayoutParams();
                if (layoutParams != null && layoutParams.height != overScrollHeight + dp(10)) {
                    layoutParams.height = overScrollHeight + dp(10);
                    if (map != null) {
                        map.setPadding(dp(70), 0, dp(70), dp(10));
                    }
                    mapView.getView().setLayoutParams(layoutParams);
                }
                if (overlayView != null) {
                    layoutParams = (FrameLayout.LayoutParams) overlayView.getLayoutParams();
                    if (layoutParams != null && layoutParams.height != overScrollHeight + dp(10)) {
                        layoutParams.height = overScrollHeight + dp(10);
                        overlayView.setLayoutParams(layoutParams);
                    }
                }
            }
        }
    }

    private void fixLayoutInternal(final boolean resume) {
        if (listView != null) {
            int height = (actionBar.getOccupyStatusBar() ? AndroidUtilities.statusBarHeight : 0) + ActionBar.getCurrentActionBarHeight();
            int viewHeight = fragmentView.getMeasuredHeight();
            if (viewHeight == 0) {
                return;
            }
            if (locationType == LOCATION_TYPE_LIVE_VIEW) {
                overScrollHeight = viewHeight - dp(66) - height;
            } else if (locationType == 2) {
                overScrollHeight = viewHeight - dp(66 + 7) - height;
            } else {
                overScrollHeight = viewHeight - dp(66) - height;
            }

            FrameLayout.LayoutParams layoutParams = (FrameLayout.LayoutParams) listView.getLayoutParams();
            layoutParams.topMargin = height;
            listView.setLayoutParams(layoutParams);
            layoutParams = (FrameLayout.LayoutParams) mapViewClip.getLayoutParams();
            layoutParams.topMargin = height;
            layoutParams.height = overScrollHeight;
            mapViewClip.setLayoutParams(layoutParams);
            if (searchListView != null) {
                layoutParams = (FrameLayout.LayoutParams) searchListView.getLayoutParams();
                layoutParams.topMargin = height;
                searchListView.setLayoutParams(layoutParams);
            }

            adapter.setOverScrollHeight(overScrollHeight);
            layoutParams = (FrameLayout.LayoutParams) mapView.getView().getLayoutParams();
            if (layoutParams != null) {
                layoutParams.height = overScrollHeight + dp(10);
                if (map != null) {
                    map.setPadding(dp(70), 0, dp(70), dp(10));
                }
                mapView.getView().setLayoutParams(layoutParams);
            }
            if (overlayView != null) {
                layoutParams = (FrameLayout.LayoutParams) overlayView.getLayoutParams();
                if (layoutParams != null) {
                    layoutParams.height = overScrollHeight + dp(10);
                    overlayView.setLayoutParams(layoutParams);
                }
            }
            adapter.notifyDataSetChanged();

            if (resume) {
                int top;
                if (locationType == 3) {
                    top = 73;
                } else if (locationType == 1 || locationType == 2) {
                    top = 66;
                } else {
                    top = 0;
                }
                layoutManager.scrollToPositionWithOffset(0, -dp(top));
                updateClipView(false);
                listView.post(() -> {
                    layoutManager.scrollToPositionWithOffset(0, -dp(top));
                    updateClipView(false);
                });
            } else {
                updateClipView(false);
            }
        }
    }

    @SuppressLint("MissingPermission")
    private Location getLastLocation() {
        if (Build.VERSION.SDK_INT >= 23 && getParentActivity().checkSelfPermission(Manifest.permission.ACCESS_FINE_LOCATION) != PackageManager.PERMISSION_GRANTED && getParentActivity().checkSelfPermission(Manifest.permission.ACCESS_COARSE_LOCATION) != PackageManager.PERMISSION_GRANTED) {
            return null;
        } else {
            LocationManager lm = (LocationManager) ApplicationLoader.applicationContext.getSystemService(Context.LOCATION_SERVICE);
            List<String> providers = lm.getProviders(true);
            Location l = null;
            for (int i = providers.size() - 1; i >= 0; i--) {
                l = lm.getLastKnownLocation(providers.get(i));
                if (l != null) {
                    if (NekoConfig.fixDriftingForGoogleMaps()) {
                        NekoLocation.transform(l);
                    }
                    break;
                }
            }
            return l;
        }
    }

    private void positionMarker(Location location) {
        if (location == null) {
            return;
        }
        myLocation = new Location(location);
        LiveLocation liveLocation = markersMap.get(getUserConfig().getClientUserId());
        LocationController.SharingLocationInfo myInfo = getLocationController().getSharingLocationInfo(dialogId);
        if (liveLocation != null && myInfo != null && liveLocation.object.id == myInfo.mid) {
            IMapsProvider.LatLng latLng = new IMapsProvider.LatLng(location.getLatitude(), location.getLongitude());
            liveLocation.marker.setPosition(latLng);
            if (liveLocation.directionMarker != null) {
                liveLocation.directionMarker.setPosition(latLng);
            }
            if (selectedMarkerId == liveLocation.id) {
                map.animateCamera(ApplicationLoader.getMapsProvider().newCameraUpdateLatLng(liveLocation.marker.getPosition()));
            }
        }
        if (messageObject == null && chatLocation == null && map != null) {
            IMapsProvider.LatLng latLng = new IMapsProvider.LatLng(location.getLatitude(), location.getLongitude());
            if (adapter != null) {
                if (!searchedForCustomLocations && locationType != LOCATION_TYPE_GROUP && locationType != ChatAttachAlertLocationLayout.LOCATION_TYPE_BIZ) {
                    adapter.searchPlacesWithQuery(null, myLocation, true);
                }
                adapter.setGpsLocation(myLocation);
            }
            if (!userLocationMoved) {
                userLocation = new Location(location);
                if (firstWas) {
                    IMapsProvider.ICameraUpdate position = ApplicationLoader.getMapsProvider().newCameraUpdateLatLng(latLng);
                    map.animateCamera(position);
                } else {
                    firstWas = true;
                    IMapsProvider.ICameraUpdate position = ApplicationLoader.getMapsProvider().newCameraUpdateLatLngZoom(latLng, map.getMaxZoomLevel() - 4);
                    map.moveCamera(position);
                }
            }
        } else {
            adapter.setGpsLocation(myLocation);
        }
        if (proximitySheet != null) {
            proximitySheet.updateText(true, true);
        }
        if (proximityCircle != null) {
            proximityCircle.setCenter(new IMapsProvider.LatLng(myLocation.getLatitude(), myLocation.getLongitude()));
        }
    }

    public void setMessageObject(MessageObject message) {
        messageObject = message;
        dialogId = messageObject.getDialogId();
    }

    public void setChatLocation(long chatId, TLRPC.TL_channelLocation location) {
        dialogId = -chatId;
        chatLocation = location;
    }

    public void setDialogId(long did) {
        dialogId = did;
    }

    public void setInitialLocation(TLRPC.TL_channelLocation location) {
        initialLocation = location;
    }

    private static final double EARTHRADIUS = 6366198;

    private static IMapsProvider.LatLng move(IMapsProvider.LatLng startLL, double toNorth, double toEast) {
        double lonDiff = meterToLongitude(toEast, startLL.latitude);
        double latDiff = meterToLatitude(toNorth);
        return new IMapsProvider.LatLng(startLL.latitude + latDiff, startLL.longitude + lonDiff);
    }

    private static double meterToLongitude(double meterToEast, double latitude) {
        double latArc = Math.toRadians(latitude);
        double radius = Math.cos(latArc) * EARTHRADIUS;
        double rad = meterToEast / radius;
        return Math.toDegrees(rad);
    }


    private static double meterToLatitude(double meterToNorth) {
        double rad = meterToNorth / EARTHRADIUS;
        return Math.toDegrees(rad);
    }

    private void fetchRecentLocations(ArrayList<TLRPC.Message> messages) {
        IMapsProvider.ILatLngBoundsBuilder builder = null;
        if (firstFocus) {
            builder = ApplicationLoader.getMapsProvider().onCreateLatLngBoundsBuilder();
        }
        int date = getConnectionsManager().getCurrentTime();
        for (int a = 0; a < messages.size(); a++) {
            TLRPC.Message message = messages.get(a);
            if (message.date + message.media.period > date) {
                if (builder != null) {
                    IMapsProvider.LatLng latLng = new IMapsProvider.LatLng(message.media.geo.lat, message.media.geo._long);
                    builder.include(latLng);
                }
                addUserMarker(message);
                if (proximityButton.getVisibility() != View.GONE && MessageObject.getFromChatId(message) != getUserConfig().getClientUserId()) {
                    proximityButton.setVisibility(View.VISIBLE);
                    proximityAnimationInProgress = true;
                    proximityButton.animate().alpha(1.0f).scaleX(1.0f).scaleY(1.0f).setDuration(180).setListener(new AnimatorListenerAdapter() {
                        @Override
                        public void onAnimationEnd(Animator animation) {
                            proximityAnimationInProgress = false;
                            maybeShowProximityHint();
                        }
                    }).start();
                }
            }
        }
        if (builder != null) {
            if (firstFocus) {
                listView.smoothScrollBy(0, dp(66 * 1.5f));
            }
            firstFocus = false;
            adapter.setLiveLocations(markers);
            if (messageObject.isLiveLocation()) {
                try {
                    IMapsProvider.ILatLngBounds bounds = builder.build();
                    IMapsProvider.LatLng center = bounds.getCenter();
                    IMapsProvider.LatLng northEast = move(center, 100, 100);
                    IMapsProvider.LatLng southWest = move(center, -100, -100);
                    builder.include(southWest);
                    builder.include(northEast);
                    bounds = builder.build();
                    if (messages.size() > 1) {
                        try {
                            moveToBounds = ApplicationLoader.getMapsProvider().newCameraUpdateLatLngBounds(bounds, dp(80 + 33));
                            map.moveCamera(moveToBounds);
                            moveToBounds = null;
                        } catch (Exception e) {
                            FileLog.e(e);
                        }
                    }
                } catch (Exception ignore) {

                }
            }
        }
    }

    private void moveToBounds(int radius, boolean self, boolean animated) {
        IMapsProvider.ILatLngBoundsBuilder builder = ApplicationLoader.getMapsProvider().onCreateLatLngBoundsBuilder();
        builder.include(new IMapsProvider.LatLng(myLocation.getLatitude(), myLocation.getLongitude()));
        if (self) {
            try {
                radius = Math.max(radius, 250);
                IMapsProvider.ILatLngBounds bounds = builder.build();
                IMapsProvider.LatLng center = bounds.getCenter();
                IMapsProvider.LatLng northEast = move(center, radius, radius);
                IMapsProvider.LatLng southWest = move(center, -radius, -radius);
                builder.include(southWest);
                builder.include(northEast);
                bounds = builder.build();
                try {
                    int height = (int) (proximitySheet.getCustomView().getMeasuredHeight() - dp(40) + mapViewClip.getTranslationY());
                    map.setPadding(dp(70), 0, dp(70), height);
                    if (animated) {
                        map.animateCamera(ApplicationLoader.getMapsProvider().newCameraUpdateLatLngBounds(bounds, 0), 500, null);
                    } else {
                        map.moveCamera(ApplicationLoader.getMapsProvider().newCameraUpdateLatLngBounds(bounds, 0));
                    }
                } catch (Exception e) {
                    FileLog.e(e);
                }
            } catch (Exception ignore) {

            }
        } else {
            int date = getConnectionsManager().getCurrentTime();
            for (int a = 0, N = markers.size(); a < N; a++) {
                TLRPC.Message message = markers.get(a).object;
                if (message.date + message.media.period > date) {
                    IMapsProvider.LatLng latLng = new IMapsProvider.LatLng(message.media.geo.lat, message.media.geo._long);
                    builder.include(latLng);
                }
            }
            try {
                IMapsProvider.ILatLngBounds bounds = builder.build();
                IMapsProvider.LatLng center = bounds.getCenter();
                IMapsProvider.LatLng northEast = move(center, 100, 100);
                IMapsProvider.LatLng southWest = move(center, -100, -100);
                builder.include(southWest);
                builder.include(northEast);
                bounds = builder.build();
                try {
                    int height = proximitySheet.getCustomView().getMeasuredHeight() - dp(100);
                    map.setPadding(dp(70), 0, dp(70), height);
                    map.moveCamera(ApplicationLoader.getMapsProvider().newCameraUpdateLatLngBounds(bounds, 0));
                } catch (Exception e) {
                    FileLog.e(e);
                }
            } catch (Exception ignore) {

            }
        }
    }

    private boolean getRecentLocations() {
        ArrayList<TLRPC.Message> messages = getLocationController().locationsCache.get(messageObject.getDialogId());
        if (messages != null && messages.isEmpty()) {
            fetchRecentLocations(messages);
        } else {
            messages = null;
        }
        if (DialogObject.isChatDialog(dialogId)) {
            TLRPC.Chat chat = getMessagesController().getChat(-dialogId);
            if (ChatObject.isChannel(chat) && !chat.megagroup) {
                return false;
            }
        }
        TLRPC.TL_messages_getRecentLocations req = new TLRPC.TL_messages_getRecentLocations();
        final long dialog_id = messageObject.getDialogId();
        req.peer = getMessagesController().getInputPeer(dialog_id);
        req.limit = 100;
        getConnectionsManager().sendRequest(req, (response, error) -> {
            if (response != null) {
                AndroidUtilities.runOnUIThread(() -> {
                    if (map == null) {
                        return;
                    }
                    TLRPC.messages_Messages res = (TLRPC.messages_Messages) response;
                    for (int a = 0; a < res.messages.size(); a++) {
                        if (!(res.messages.get(a).media instanceof TLRPC.TL_messageMediaGeoLive)) {
                            res.messages.remove(a);
                            a--;
                        }
                    }
                    getMessagesStorage().putUsersAndChats(res.users, res.chats, true, true);
                    getMessagesController().putUsers(res.users, false);
                    getMessagesController().putChats(res.chats, false);
                    getLocationController().locationsCache.put(dialog_id, res.messages);
                    getNotificationCenter().postNotificationName(NotificationCenter.liveLocationsCacheChanged, dialog_id);
                    fetchRecentLocations(res.messages);
                    getLocationController().markLiveLoactionsAsRead(dialogId);
                    if (markAsReadRunnable == null) {
                        markAsReadRunnable = () -> {
                            getLocationController().markLiveLoactionsAsRead(dialogId);
                            if (isPaused || markAsReadRunnable == null) {
                                return;
                            }
                            AndroidUtilities.runOnUIThread(markAsReadRunnable, 5000);
                        };
                        AndroidUtilities.runOnUIThread(markAsReadRunnable, 5000);
                    }
                });
            }
        });
        return messages != null;
    }

    private double bearingBetweenLocations(IMapsProvider.LatLng latLng1, IMapsProvider.LatLng latLng2) {
        double lat1 = latLng1.latitude * Math.PI / 180;
        double long1 = latLng1.longitude * Math.PI / 180;
        double lat2 = latLng2.latitude * Math.PI / 180;
        double long2 = latLng2.longitude * Math.PI / 180;
        double dLon = (long2 - long1);

        double y = Math.sin(dLon) * Math.cos(lat2);
        double x = Math.cos(lat1) * Math.sin(lat2) - Math.sin(lat1) * Math.cos(lat2) * Math.cos(dLon);

        double brng = Math.atan2(y, x);

        brng = Math.toDegrees(brng);
        brng = (brng + 360) % 360;

        return brng;
    }

    @SuppressWarnings("unchecked")
    @Override
    public void didReceivedNotification(int id, int account, Object... args) {
        if (id == NotificationCenter.closeChats) {
            removeSelfFromStack(true);
        } else if (id == NotificationCenter.locationPermissionGranted) {
            locationDenied = false;
            if (adapter != null) {
                adapter.setMyLocationDenied(locationDenied, false);
            }
            if (map != null) {
                try {
                    map.setMyLocationEnabled(true);
                } catch (Exception e) {
                    FileLog.e(e);
                }
            }
        } else if (id == NotificationCenter.locationPermissionDenied) {
            locationDenied = true;
            if (adapter != null) {
                adapter.setMyLocationDenied(locationDenied, false);
            }
        } else if (id == NotificationCenter.liveLocationsChanged) {
            if (adapter != null) {
                adapter.notifyDataSetChanged();
                adapter.updateLiveLocationCell();
            }
        } else if (id == NotificationCenter.didReceiveNewMessages) {
            boolean scheduled = (Boolean) args[2];
            if (scheduled) {
                return;
            }
            long did = (Long) args[0];
            if (did != dialogId || messageObject == null) {
                return;
            }
            ArrayList<MessageObject> arr = (ArrayList<MessageObject>) args[1];
            boolean added = false;
            for (int a = 0; a < arr.size(); a++) {
                MessageObject messageObject = arr.get(a);
                if (messageObject.isLiveLocation()) {
                    addUserMarker(messageObject.messageOwner);
                    added = true;
                } else if (messageObject.messageOwner.action instanceof TLRPC.TL_messageActionGeoProximityReached) {
                    if (DialogObject.isUserDialog(messageObject.getDialogId())) {
                        proximityButton.setImageResource(R.drawable.msg_location_alert);
                        if (proximityCircle != null) {
                            proximityCircle.remove();
                            proximityCircle = null;
                        }
                    }
                }
            }
            if (added && adapter != null) {
                adapter.setLiveLocations(markers);
            }
        } else if (id == NotificationCenter.replaceMessagesObjects) {
            long did = (long) args[0];
            if (did != dialogId || messageObject == null) {
                return;
            }
            boolean updated = false;
            ArrayList<MessageObject> messageObjects = (ArrayList<MessageObject>) args[1];
            for (int a = 0; a < messageObjects.size(); a++) {
                MessageObject messageObject = messageObjects.get(a);
                if (!messageObject.isLiveLocation()) {
                    continue;
                }
                LiveLocation liveLocation = markersMap.get(getMessageId(messageObject.messageOwner));
                if (liveLocation != null) {
                    LocationController.SharingLocationInfo myInfo = getLocationController().getSharingLocationInfo(did);
                    if (myInfo == null || myInfo.mid != messageObject.getId()) {
                        liveLocation.object = messageObject.messageOwner;
                        IMapsProvider.LatLng latLng = new IMapsProvider.LatLng(messageObject.messageOwner.media.geo.lat, messageObject.messageOwner.media.geo._long);
                        liveLocation.marker.setPosition(latLng);
                        if (selectedMarkerId == liveLocation.id) {
                            map.animateCamera(ApplicationLoader.getMapsProvider().newCameraUpdateLatLng(liveLocation.marker.getPosition()));
                        }
                        if (liveLocation.directionMarker != null) {
                            IMapsProvider.LatLng oldLocation = liveLocation.directionMarker.getPosition();
                            liveLocation.directionMarker.setPosition(latLng);
                            if (messageObject.messageOwner.media.heading != 0) {
                                liveLocation.directionMarker.setRotation(messageObject.messageOwner.media.heading);
                                if (!liveLocation.hasRotation) {
                                    liveLocation.directionMarker.setIcon(getParentActivity().getResources(), R.drawable.map_pin_cone2);
                                    liveLocation.hasRotation = true;
                                }
                            } else {
                                if (liveLocation.hasRotation) {
                                    liveLocation.directionMarker.setRotation(0);
                                    liveLocation.directionMarker.setIcon(getParentActivity().getResources(), R.drawable.map_pin_circle);
                                    liveLocation.hasRotation = false;
                                }
                            }
                        }
                    }
                    updated = true;
                }
            }
            if (updated && adapter != null) {
                adapter.updateLiveLocations();
                if (proximitySheet != null) {
                    proximitySheet.updateText(true, true);
                }
            }
        }
    }

    @Override
    public void onPause() {
        super.onPause();
        if (mapView != null && mapsInitialized) {
            try {
                mapView.onPause();
            } catch (Exception e) {
                FileLog.e(e);
            }
        }
        if (undoView[0] != null) {
            undoView[0].hide(true, 0);
        }
        onResumeCalled = false;
    }

    @Override
    public boolean onBackPressed() {
        if (proximitySheet != null) {
            proximitySheet.dismiss();
            return false;
        }
        if (onCheckGlScreenshot()) {
            return false;
        }

        return super.onBackPressed();
    }

    @Override
    public boolean finishFragment(boolean animated) {
        if (onCheckGlScreenshot()) {
            return false;
        }
        return super.finishFragment(animated);
    }

    private boolean onCheckGlScreenshot() {
        if (mapView != null && mapView.getGlSurfaceView() != null && !hasScreenshot) {
            GLSurfaceView glSurfaceView = mapView.getGlSurfaceView();
            glSurfaceView.queueEvent(() -> {
                if (glSurfaceView.getWidth() == 0 || glSurfaceView.getHeight() == 0) {
                    return;
                }
                ByteBuffer buffer = ByteBuffer.allocateDirect(glSurfaceView.getWidth() * glSurfaceView.getHeight() * 4);
                GLES20.glReadPixels(0, 0, glSurfaceView.getWidth(), glSurfaceView.getHeight(), GLES20.GL_RGBA, GLES20.GL_UNSIGNED_BYTE, buffer);
                Bitmap bitmap = Bitmap.createBitmap(glSurfaceView.getWidth(), glSurfaceView.getHeight(), Bitmap.Config.ARGB_8888);
                bitmap.copyPixelsFromBuffer(buffer);

                Matrix flipVertically = new Matrix();
                flipVertically.preScale(1, -1);

                Bitmap flippedBitmap = Bitmap.createBitmap(bitmap, 0, 0, bitmap.getWidth(), bitmap.getHeight(), flipVertically, false);
                bitmap.recycle();

                AndroidUtilities.runOnUIThread(()->{
                    ImageView snapshotView = new ImageView(getContext());
                    snapshotView.setImageBitmap(flippedBitmap);

                    ViewGroup parent = (ViewGroup) glSurfaceView.getParent();
                    try {
                        parent.addView(snapshotView, parent.indexOfChild(glSurfaceView));
                    } catch (Exception e) {
                        FileLog.e(e);
                    }

                    AndroidUtilities.runOnUIThread(()->{
                        try {
                            parent.removeView(glSurfaceView);
                        } catch (Exception e) {
                            FileLog.e(e);
                        }

                        hasScreenshot = true;

                        finishFragment();
                    }, 100);
                });
            });
            return true;
        }
        return false;
    }

    @Override
    public void onBecomeFullyHidden() {
        if (undoView[0] != null) {
            undoView[0].hide(true, 0);
        }
    }

    @Override
    public void onResume() {
        super.onResume();
        AndroidUtilities.requestAdjustResize(getParentActivity(), classGuid);
        AndroidUtilities.removeAdjustResize(getParentActivity(), classGuid);
        if (mapView != null && mapsInitialized) {
            try {
                mapView.onResume();
            } catch (Throwable e) {
                FileLog.e(e);
            }
        }
        onResumeCalled = true;
        if (map != null) {
            try {
                map.setMyLocationEnabled(true);
            } catch (Exception e) {
                FileLog.e(e);
            }
        }
        fixLayoutInternal(true);
        if (disablePermissionCheck()) {
            checkPermission = false;
        } else if (checkPermission && Build.VERSION.SDK_INT >= 23) {
            Activity activity = getParentActivity();
            if (activity != null) {
                checkPermission = false;
                if (activity.checkSelfPermission(Manifest.permission.ACCESS_COARSE_LOCATION) != PackageManager.PERMISSION_GRANTED) {
                    activity.requestPermissions(new String[]{Manifest.permission.ACCESS_COARSE_LOCATION, Manifest.permission.ACCESS_FINE_LOCATION}, 2);
                }
            }
        }
        if (markAsReadRunnable != null) {
            AndroidUtilities.cancelRunOnUIThread(markAsReadRunnable);
            AndroidUtilities.runOnUIThread(markAsReadRunnable, 5000);
        }
    }

    protected boolean disablePermissionCheck() {
        return false;
    }

    @Override
    public void onRequestPermissionsResultFragment(int requestCode, String[] permissions, int[] grantResults) {
        if (requestCode == 30) {
            openShareLiveLocation(false, askWithRadius);
        }
    }

    @Override
    public void onLowMemory() {
        super.onLowMemory();
        if (mapView != null && mapsInitialized) {
            mapView.onLowMemory();
        }
    }

    public void setDelegate(LocationActivityDelegate delegate) {
        this.delegate = delegate;
    }

    public void setChatActivity(ChatActivity chatActivity) {
        parentFragment = chatActivity;
    }

    private void updateSearchInterface() {
        if (adapter != null) {
            adapter.notifyDataSetChanged();
        }
    }

    @Override
    public ArrayList<ThemeDescription> getThemeDescriptions() {
        ArrayList<ThemeDescription> themeDescriptions = new ArrayList<>();

        ThemeDescription.ThemeDescriptionDelegate cellDelegate = () -> {
            mapTypeButton.setIconColor(getThemedColor(Theme.key_location_actionIcon));
            mapTypeButton.redrawPopup(getThemedColor(Theme.key_actionBarDefaultSubmenuBackground));
            mapTypeButton.setPopupItemsColor(getThemedColor(Theme.key_actionBarDefaultSubmenuItemIcon), true);
            mapTypeButton.setPopupItemsColor(getThemedColor(Theme.key_actionBarDefaultSubmenuItem), false);

            shadowDrawable.setColorFilter(new PorterDuffColorFilter(getThemedColor(Theme.key_dialogBackground), PorterDuff.Mode.MULTIPLY));
            shadow.invalidate();

            if (map != null) {
                int themeResId = getMapThemeResId();
                if (themeResId != 0) {
                    if (!currentMapStyleDark) {
                        currentMapStyleDark = true;
                        IMapsProvider.IMapStyleOptions style = ApplicationLoader.getMapsProvider().loadRawResourceStyle(ApplicationLoader.applicationContext, themeResId);
                        map.setMapStyle(style);
                        if (proximityCircle != null) {
                            proximityCircle.setStrokeColor(0xffffffff);
                            proximityCircle.setFillColor(0x20ffffff);
                        }
                    }
                } else {
                    if (currentMapStyleDark) {
                        currentMapStyleDark = false;
                        map.setMapStyle(null);
                        if (proximityCircle != null) {
                            proximityCircle.setStrokeColor(0xff000000);
                            proximityCircle.setFillColor(0x20000000);
                        }
                    }
                }
            }
        };

        for (int a = 0; a < undoView.length; a++) {
            themeDescriptions.add(new ThemeDescription(undoView[a], ThemeDescription.FLAG_BACKGROUNDFILTER, null, null, null, null, Theme.key_undo_background));
            themeDescriptions.add(new ThemeDescription(undoView[a], 0, new Class[]{UndoView.class}, new String[]{"undoImageView"}, null, null, null, Theme.key_undo_cancelColor));
            themeDescriptions.add(new ThemeDescription(undoView[a], 0, new Class[]{UndoView.class}, new String[]{"undoTextView"}, null, null, null, Theme.key_undo_cancelColor));
            themeDescriptions.add(new ThemeDescription(undoView[a], 0, new Class[]{UndoView.class}, new String[]{"infoTextView"}, null, null, null, Theme.key_undo_infoColor));
            themeDescriptions.add(new ThemeDescription(undoView[a], 0, new Class[]{UndoView.class}, new String[]{"subinfoTextView"}, null, null, null, Theme.key_undo_infoColor));
            themeDescriptions.add(new ThemeDescription(undoView[a], 0, new Class[]{UndoView.class}, new String[]{"textPaint"}, null, null, null, Theme.key_undo_infoColor));
            themeDescriptions.add(new ThemeDescription(undoView[a], 0, new Class[]{UndoView.class}, new String[]{"progressPaint"}, null, null, null, Theme.key_undo_infoColor));
            themeDescriptions.add(new ThemeDescription(undoView[a], 0, new Class[]{UndoView.class}, new String[]{"leftImageView"}, "BODY", Theme.key_undo_background));
            themeDescriptions.add(new ThemeDescription(undoView[a], 0, new Class[]{UndoView.class}, new String[]{"leftImageView"}, "Wibe Big", Theme.key_undo_background));
            themeDescriptions.add(new ThemeDescription(undoView[a], 0, new Class[]{UndoView.class}, new String[]{"leftImageView"}, "Wibe Big 3", Theme.key_undo_infoColor));
            themeDescriptions.add(new ThemeDescription(undoView[a], 0, new Class[]{UndoView.class}, new String[]{"leftImageView"}, "Wibe Small", Theme.key_undo_infoColor));
            themeDescriptions.add(new ThemeDescription(undoView[a], 0, new Class[]{UndoView.class}, new String[]{"leftImageView"}, "Body Main.**", Theme.key_undo_infoColor));
            themeDescriptions.add(new ThemeDescription(undoView[a], 0, new Class[]{UndoView.class}, new String[]{"leftImageView"}, "Body Top.**", Theme.key_undo_infoColor));
            themeDescriptions.add(new ThemeDescription(undoView[a], 0, new Class[]{UndoView.class}, new String[]{"leftImageView"}, "Line.**", Theme.key_undo_infoColor));
            themeDescriptions.add(new ThemeDescription(undoView[a], 0, new Class[]{UndoView.class}, new String[]{"leftImageView"}, "Curve Big.**", Theme.key_undo_infoColor));
            themeDescriptions.add(new ThemeDescription(undoView[a], 0, new Class[]{UndoView.class}, new String[]{"leftImageView"}, "Curve Small.**", Theme.key_undo_infoColor));
        }

        themeDescriptions.add(new ThemeDescription(fragmentView, ThemeDescription.FLAG_BACKGROUND, null, null, null, cellDelegate, Theme.key_dialogBackground));

        themeDescriptions.add(new ThemeDescription(actionBar, ThemeDescription.FLAG_BACKGROUND, null, null, null, null, Theme.key_dialogBackground));
        themeDescriptions.add(new ThemeDescription(listView, ThemeDescription.FLAG_LISTGLOWCOLOR, null, null, null, null, Theme.key_dialogBackground));
        themeDescriptions.add(new ThemeDescription(actionBar, ThemeDescription.FLAG_AB_ITEMSCOLOR, null, null, null, null, Theme.key_dialogTextBlack));
        themeDescriptions.add(new ThemeDescription(actionBar, ThemeDescription.FLAG_AB_TITLECOLOR, null, null, null, null, Theme.key_dialogTextBlack));
        themeDescriptions.add(new ThemeDescription(actionBar, ThemeDescription.FLAG_AB_SELECTORCOLOR, null, null, null, null, Theme.key_dialogButtonSelector));
        themeDescriptions.add(new ThemeDescription(actionBar, ThemeDescription.FLAG_AB_SEARCH, null, null, null, null, Theme.key_dialogTextBlack));
        themeDescriptions.add(new ThemeDescription(actionBar, ThemeDescription.FLAG_AB_SEARCHPLACEHOLDER, null, null, null, null, Theme.key_chat_messagePanelHint));
        themeDescriptions.add(new ThemeDescription(searchItem != null ? searchItem.getSearchField() : null, ThemeDescription.FLAG_CURSORCOLOR, null, null, null, null, Theme.key_dialogTextBlack));
        themeDescriptions.add(new ThemeDescription(actionBar, ThemeDescription.FLAG_AB_SUBMENUBACKGROUND, null, null, null, cellDelegate, Theme.key_actionBarDefaultSubmenuBackground));
        themeDescriptions.add(new ThemeDescription(actionBar, ThemeDescription.FLAG_AB_SUBMENUITEM, null, null, null, cellDelegate, Theme.key_actionBarDefaultSubmenuItem));
        themeDescriptions.add(new ThemeDescription(actionBar, ThemeDescription.FLAG_AB_SUBMENUITEM | ThemeDescription.FLAG_IMAGECOLOR, null, null, null, cellDelegate, Theme.key_actionBarDefaultSubmenuItemIcon));

        themeDescriptions.add(new ThemeDescription(listView, ThemeDescription.FLAG_SELECTOR, null, null, null, null, Theme.key_listSelector));

        themeDescriptions.add(new ThemeDescription(listView, 0, new Class[]{View.class}, Theme.dividerPaint, null, null, Theme.key_divider));

        themeDescriptions.add(new ThemeDescription(emptyImageView, ThemeDescription.FLAG_IMAGECOLOR, null, null, null, null, Theme.key_dialogEmptyImage));
        themeDescriptions.add(new ThemeDescription(emptyTitleTextView, ThemeDescription.FLAG_TEXTCOLOR, null, null, null, null, Theme.key_dialogEmptyText));
        themeDescriptions.add(new ThemeDescription(emptySubtitleTextView, ThemeDescription.FLAG_TEXTCOLOR, null, null, null, null, Theme.key_dialogEmptyText));
        themeDescriptions.add(new ThemeDescription(shadow, 0, null, null, null, null, Theme.key_sheet_scrollUp));

        themeDescriptions.add(new ThemeDescription(locationButton, ThemeDescription.FLAG_IMAGECOLOR | ThemeDescription.FLAG_CHECKTAG, null, null, null, null, Theme.key_location_actionIcon));
        themeDescriptions.add(new ThemeDescription(locationButton, ThemeDescription.FLAG_IMAGECOLOR | ThemeDescription.FLAG_CHECKTAG, null, null, null, null, Theme.key_location_actionActiveIcon));
        themeDescriptions.add(new ThemeDescription(locationButton, ThemeDescription.FLAG_BACKGROUNDFILTER, null, null, null, null, Theme.key_location_actionBackground));
        themeDescriptions.add(new ThemeDescription(locationButton, ThemeDescription.FLAG_BACKGROUNDFILTER | ThemeDescription.FLAG_DRAWABLESELECTEDSTATE, null, null, null, null, Theme.key_location_actionPressedBackground));

        themeDescriptions.add(new ThemeDescription(mapTypeButton, 0, null, null, null, cellDelegate, Theme.key_location_actionIcon));
        themeDescriptions.add(new ThemeDescription(mapTypeButton, ThemeDescription.FLAG_BACKGROUNDFILTER, null, null, null, null, Theme.key_location_actionBackground));
        themeDescriptions.add(new ThemeDescription(mapTypeButton, ThemeDescription.FLAG_BACKGROUNDFILTER | ThemeDescription.FLAG_DRAWABLESELECTEDSTATE, null, null, null, null, Theme.key_location_actionPressedBackground));

        themeDescriptions.add(new ThemeDescription(proximityButton, 0, null, null, null, cellDelegate, Theme.key_location_actionIcon));
        themeDescriptions.add(new ThemeDescription(proximityButton, ThemeDescription.FLAG_BACKGROUNDFILTER, null, null, null, null, Theme.key_location_actionBackground));
        themeDescriptions.add(new ThemeDescription(proximityButton, ThemeDescription.FLAG_BACKGROUNDFILTER | ThemeDescription.FLAG_DRAWABLESELECTEDSTATE, null, null, null, null, Theme.key_location_actionPressedBackground));

        themeDescriptions.add(new ThemeDescription(searchAreaButton, ThemeDescription.FLAG_TEXTCOLOR, null, null, null, null, Theme.key_location_actionActiveIcon));
        themeDescriptions.add(new ThemeDescription(searchAreaButton, ThemeDescription.FLAG_BACKGROUNDFILTER, null, null, null, null, Theme.key_location_actionBackground));
        themeDescriptions.add(new ThemeDescription(searchAreaButton, ThemeDescription.FLAG_BACKGROUNDFILTER | ThemeDescription.FLAG_DRAWABLESELECTEDSTATE, null, null, null, null, Theme.key_location_actionPressedBackground));

        themeDescriptions.add(new ThemeDescription(null, 0, null, null, Theme.avatarDrawables, cellDelegate, Theme.key_avatar_text));
        themeDescriptions.add(new ThemeDescription(null, 0, null, null, null, cellDelegate, Theme.key_avatar_backgroundRed));
        themeDescriptions.add(new ThemeDescription(null, 0, null, null, null, cellDelegate, Theme.key_avatar_backgroundOrange));
        themeDescriptions.add(new ThemeDescription(null, 0, null, null, null, cellDelegate, Theme.key_avatar_backgroundViolet));
        themeDescriptions.add(new ThemeDescription(null, 0, null, null, null, cellDelegate, Theme.key_avatar_backgroundGreen));
        themeDescriptions.add(new ThemeDescription(null, 0, null, null, null, cellDelegate, Theme.key_avatar_backgroundCyan));
        themeDescriptions.add(new ThemeDescription(null, 0, null, null, null, cellDelegate, Theme.key_avatar_backgroundBlue));
        themeDescriptions.add(new ThemeDescription(null, 0, null, null, null, cellDelegate, Theme.key_avatar_backgroundPink));

        themeDescriptions.add(new ThemeDescription(null, 0, null, null, null, null, Theme.key_location_liveLocationProgress));
        themeDescriptions.add(new ThemeDescription(null, 0, null, null, null, null, Theme.key_location_placeLocationBackground));
        themeDescriptions.add(new ThemeDescription(null, 0, null, null, null, null, Theme.key_dialog_liveLocationProgress));

        themeDescriptions.add(new ThemeDescription(listView, ThemeDescription.FLAG_USEBACKGROUNDDRAWABLE | ThemeDescription.FLAG_CHECKTAG, new Class[]{SendLocationCell.class}, new String[]{"imageView"}, null, null, null, Theme.key_location_sendLocationIcon));
        themeDescriptions.add(new ThemeDescription(listView, ThemeDescription.FLAG_USEBACKGROUNDDRAWABLE | ThemeDescription.FLAG_CHECKTAG, new Class[]{SendLocationCell.class}, new String[]{"imageView"}, null, null, null, Theme.key_location_sendLiveLocationIcon));
        themeDescriptions.add(new ThemeDescription(listView, ThemeDescription.FLAG_BACKGROUNDFILTER | ThemeDescription.FLAG_USEBACKGROUNDDRAWABLE | ThemeDescription.FLAG_CHECKTAG, new Class[]{SendLocationCell.class}, new String[]{"imageView"}, null, null, null, Theme.key_location_sendLocationBackground));
        themeDescriptions.add(new ThemeDescription(listView, ThemeDescription.FLAG_BACKGROUNDFILTER | ThemeDescription.FLAG_USEBACKGROUNDDRAWABLE | ThemeDescription.FLAG_CHECKTAG, new Class[]{SendLocationCell.class}, new String[]{"imageView"}, null, null, null, Theme.key_location_sendLiveLocationBackground));
        themeDescriptions.add(new ThemeDescription(listView, 0, new Class[]{SendLocationCell.class}, new String[]{"accurateTextView"}, null, null, null, Theme.key_windowBackgroundWhiteGrayText3));
        themeDescriptions.add(new ThemeDescription(listView, ThemeDescription.FLAG_CHECKTAG, new Class[]{SendLocationCell.class}, new String[]{"titleTextView"}, null, null, null, Theme.key_location_sendLiveLocationText));
        themeDescriptions.add(new ThemeDescription(listView, ThemeDescription.FLAG_CHECKTAG, new Class[]{SendLocationCell.class}, new String[]{"titleTextView"}, null, null, null, Theme.key_location_sendLocationText));

        themeDescriptions.add(new ThemeDescription(listView, 0, new Class[]{LocationDirectionCell.class}, new String[]{"buttonTextView"}, null, null, null, Theme.key_featuredStickers_buttonText));
        themeDescriptions.add(new ThemeDescription(listView, ThemeDescription.FLAG_USEBACKGROUNDDRAWABLE, new Class[]{LocationDirectionCell.class}, new String[]{"frameLayout"}, null, null, null, Theme.key_featuredStickers_addButton));
        themeDescriptions.add(new ThemeDescription(listView, ThemeDescription.FLAG_USEBACKGROUNDDRAWABLE | ThemeDescription.FLAG_DRAWABLESELECTEDSTATE, new Class[]{LocationDirectionCell.class}, new String[]{"frameLayout"}, null, null, null, Theme.key_featuredStickers_addButtonPressed));

        themeDescriptions.add(new ThemeDescription(listView, ThemeDescription.FLAG_BACKGROUNDFILTER, new Class[]{ShadowSectionCell.class}, null, null, null, Theme.key_windowBackgroundGrayShadow));
        themeDescriptions.add(new ThemeDescription(listView, ThemeDescription.FLAG_BACKGROUNDFILTER | ThemeDescription.FLAG_CELLBACKGROUNDCOLOR, new Class[]{ShadowSectionCell.class}, null, null, null, Theme.key_windowBackgroundGray));

        themeDescriptions.add(new ThemeDescription(listView, 0, new Class[]{HeaderCell.class}, new String[]{"textView"}, null, null, null, Theme.key_dialogTextBlue2));

        themeDescriptions.add(new ThemeDescription(listView, ThemeDescription.FLAG_BACKGROUNDFILTER, new Class[]{LocationCell.class}, new String[]{"imageView"}, null, null, null, Theme.key_windowBackgroundWhiteGrayText3));
        themeDescriptions.add(new ThemeDescription(listView, 0, new Class[]{LocationCell.class}, new String[]{"nameTextView"}, null, null, null, Theme.key_windowBackgroundWhiteBlackText));
        themeDescriptions.add(new ThemeDescription(listView, 0, new Class[]{LocationCell.class}, new String[]{"addressTextView"}, null, null, null, Theme.key_windowBackgroundWhiteGrayText3));

        themeDescriptions.add(new ThemeDescription(searchListView, ThemeDescription.FLAG_BACKGROUNDFILTER, new Class[]{LocationCell.class}, new String[]{"imageView"}, null, null, null, Theme.key_windowBackgroundWhiteGrayText3));
        themeDescriptions.add(new ThemeDescription(searchListView, 0, new Class[]{LocationCell.class}, new String[]{"nameTextView"}, null, null, null, Theme.key_windowBackgroundWhiteBlackText));
        themeDescriptions.add(new ThemeDescription(searchListView, 0, new Class[]{LocationCell.class}, new String[]{"addressTextView"}, null, null, null, Theme.key_windowBackgroundWhiteGrayText3));

        themeDescriptions.add(new ThemeDescription(listView, 0, new Class[]{SharingLiveLocationCell.class}, new String[]{"nameTextView"}, null, null, null, Theme.key_windowBackgroundWhiteBlackText));
        themeDescriptions.add(new ThemeDescription(listView, 0, new Class[]{SharingLiveLocationCell.class}, new String[]{"distanceTextView"}, null, null, null, Theme.key_windowBackgroundWhiteGrayText3));

        themeDescriptions.add(new ThemeDescription(listView, 0, new Class[]{LocationLoadingCell.class}, new String[]{"progressBar"}, null, null, null, Theme.key_progressCircle));
        themeDescriptions.add(new ThemeDescription(listView, 0, new Class[]{LocationLoadingCell.class}, new String[]{"textView"}, null, null, null, Theme.key_windowBackgroundWhiteGrayText3));
        themeDescriptions.add(new ThemeDescription(listView, 0, new Class[]{LocationLoadingCell.class}, new String[]{"imageView"}, null, null, null, Theme.key_windowBackgroundWhiteGrayText3));

        themeDescriptions.add(new ThemeDescription(listView, 0, new Class[]{LocationPoweredCell.class}, new String[]{"textView"}, null, null, null, Theme.key_windowBackgroundWhiteGrayText3));
        themeDescriptions.add(new ThemeDescription(listView, ThemeDescription.FLAG_IMAGECOLOR, new Class[]{LocationPoweredCell.class}, new String[]{"imageView"}, null, null, null, Theme.key_dialogEmptyImage));
        themeDescriptions.add(new ThemeDescription(listView, 0, new Class[]{LocationPoweredCell.class}, new String[]{"textView2"}, null, null, null, Theme.key_dialogEmptyText));

        return themeDescriptions;
    }

    public String getAddressName() {
        return adapter != null ? adapter.getAddressName() : null;
    }

    @Override
    public boolean isLightStatusBar() {
        return ColorUtils.calculateLuminance(getThemedColor(Theme.key_windowBackgroundWhite)) > 0.7f;
    }
}<|MERGE_RESOLUTION|>--- conflicted
+++ resolved
@@ -789,9 +789,8 @@
         mapTypeButton = new ActionBarMenuItem(context, null, 0, getThemedColor(Theme.key_location_actionIcon), getResourceProvider());
         mapTypeButton.setClickable(true);
         mapTypeButton.setSubMenuOpenSide(2);
-<<<<<<< HEAD
-        mapTypeButton.setAdditionalXOffset(AndroidUtilities.dp(10));
-        mapTypeButton.setAdditionalYOffset(-AndroidUtilities.dp(10));
+        mapTypeButton.setAdditionalXOffset(dp(10));
+        mapTypeButton.setAdditionalYOffset(-dp(10));
         if (ApplicationLoader.getMapsProvider() instanceof OSMDroidMapsProvider) {
             mapTypeButton.addSubItem(map_list_menu_map, R.drawable.msg_map, "Standard OSM", getResourceProvider());
             mapTypeButton.addSubItem(map_list_menu_satellite, R.drawable.msg_map, "Wikimedia", getResourceProvider());
@@ -801,13 +800,6 @@
             mapTypeButton.addSubItem(map_list_menu_satellite, R.drawable.msg_satellite, LocaleController.getString("Satellite", R.string.Satellite), getResourceProvider());
             mapTypeButton.addSubItem(map_list_menu_hybrid, R.drawable.msg_hybrid, LocaleController.getString("Hybrid", R.string.Hybrid), getResourceProvider());
         }
-=======
-        mapTypeButton.setAdditionalXOffset(dp(10));
-        mapTypeButton.setAdditionalYOffset(-dp(10));
-        mapTypeButton.addSubItem(map_list_menu_map, R.drawable.msg_map, LocaleController.getString("Map", R.string.Map), getResourceProvider());
-        mapTypeButton.addSubItem(map_list_menu_satellite, R.drawable.msg_satellite, LocaleController.getString("Satellite", R.string.Satellite), getResourceProvider());
-        mapTypeButton.addSubItem(map_list_menu_hybrid, R.drawable.msg_hybrid, LocaleController.getString("Hybrid", R.string.Hybrid), getResourceProvider());
->>>>>>> d494ea8c
         mapTypeButton.setContentDescription(LocaleController.getString("AccDescrMoreOptions", R.string.AccDescrMoreOptions));
         Drawable drawable = Theme.createSimpleSelectorCircleDrawable(dp(40), getThemedColor(Theme.key_location_actionBackground), getThemedColor(Theme.key_location_actionPressedBackground));
         if (Build.VERSION.SDK_INT < 21) {
