--- conflicted
+++ resolved
@@ -746,18 +746,11 @@
             editText.setCursorColor(Theme.getColor(Theme.key_chat_messagePanelCursor));
         }
         other = menu.addItem(0, R.drawable.ic_ab_other, themeDelegate);
-<<<<<<< HEAD
-        other.addSubItem(toggle_id, R.drawable.baseline_forum_24, LocaleController.getString("TopicViewAsMessages", R.string.TopicViewAsMessages));
-        addMemberSubMenu = other.addSubItem(add_member_id, R.drawable.menu_invite, LocaleController.getString("AddMember", R.string.AddMember));
-        createTopicSubmenu = other.addSubItem(create_topic_id, R.drawable.groups_create, LocaleController.getString("CreateTopic", R.string.CreateTopic));
-        deleteChatSubmenu = other.addSubItem(delete_chat_id, R.drawable.menu_newphone, LocaleController.getString("LeaveMegaMenu", R.string.LeaveMegaMenu), themeDelegate);
-=======
         other.addSubItem(toggle_id, R.drawable.msg_discussion, LocaleController.getString("TopicViewAsMessages", R.string.TopicViewAsMessages));
         addMemberSubMenu = other.addSubItem(add_member_id, R.drawable.msg_addcontact, LocaleController.getString("AddMember", R.string.AddMember));
         boostGroupSubmenu = other.addSubItem(boost_group_id, 0, new RLottieDrawable(R.raw.boosts, "" + R.raw.boosts, AndroidUtilities.dp(24), AndroidUtilities.dp(24)), TextCell.applyNewSpan(LocaleController.getString(R.string.BoostingBoostGroupMenu)), true, false);
         createTopicSubmenu = other.addSubItem(create_topic_id, R.drawable.msg_topic_create, LocaleController.getString("CreateTopic", R.string.CreateTopic));
         deleteChatSubmenu = other.addSubItem(delete_chat_id, R.drawable.msg_leave, LocaleController.getString("LeaveMegaMenu", R.string.LeaveMegaMenu), themeDelegate);
->>>>>>> 4a8efef9
 
         avatarContainer = new ChatAvatarContainer(context, this, false);
         avatarContainer.getAvatarImageView().setRoundRadius(AndroidUtilities.dp(16));
@@ -1382,14 +1375,12 @@
         updateChatInfo();
         updateColors();
 
-<<<<<<< HEAD
         BackButtonMenuRecent.addToRecentDialogs(currentAccount, -chatId);
-=======
+
         if (ChatObject.isBoostSupported(getCurrentChat())) {
             getMessagesController().getBoostsController().getBoostsStats(-chatId, boostsStatus -> this.boostsStatus = boostsStatus);
         }
 
->>>>>>> 4a8efef9
         return fragmentView;
     }
 
