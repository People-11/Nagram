package org.telegram.ui.Stars;

import static org.telegram.messenger.AndroidUtilities.dp;
import static org.telegram.messenger.LocaleController.formatPluralString;
import static org.telegram.messenger.LocaleController.formatString;
import static org.telegram.messenger.LocaleController.getString;

import android.app.Activity;
import android.content.Context;
import android.content.SharedPreferences;
import android.graphics.drawable.Drawable;
<<<<<<< HEAD
import android.util.SparseArray;
=======
import android.view.Gravity;

import androidx.annotation.Nullable;
>>>>>>> 3409cb1c

import com.android.billingclient.api.BillingClient;
import com.android.billingclient.api.BillingFlowParams;
import com.android.billingclient.api.ProductDetails;
import com.android.billingclient.api.QueryProductDetailsParams;

import org.json.JSONObject;
import org.telegram.messenger.AccountInstance;
import org.telegram.messenger.AndroidUtilities;
import org.telegram.messenger.ApplicationLoader;
import org.telegram.messenger.BillingController;
import org.telegram.messenger.BuildVars;
import org.telegram.messenger.DialogObject;
import org.telegram.messenger.FileRefController;
import org.telegram.messenger.LocaleController;
import org.telegram.messenger.MessageObject;
import org.telegram.messenger.MessagesController;
import org.telegram.messenger.NotificationCenter;
import org.telegram.messenger.R;
import org.telegram.messenger.UserConfig;
import org.telegram.messenger.UserObject;
import org.telegram.messenger.Utilities;
import org.telegram.tgnet.ConnectionsManager;
import org.telegram.tgnet.TLRPC;
import org.telegram.ui.ActionBar.AlertDialog;
import org.telegram.ui.ActionBar.BaseFragment;
import org.telegram.ui.ActionBar.Theme;
import org.telegram.ui.ChatActivity;
import org.telegram.ui.Components.Bulletin;
import org.telegram.ui.Components.BulletinFactory;
import org.telegram.ui.Components.LayoutHelper;
import org.telegram.ui.LaunchActivity;
//import org.telegram.ui.PaymentFormActivity;
import org.telegram.ui.bots.BotWebViewSheet;

import java.util.ArrayList;
import java.util.Arrays;
import java.util.Collections;
import java.util.Objects;

public class StarsController {

    public static final String currency = "XTR";

<<<<<<< HEAD
    private static volatile SparseArray<StarsController> Instance = new SparseArray<>();
    private static final Object lockObject = new Object();
=======
    public static final int PERIOD_MONTHLY = 2592000;
    // test backend only:
    public static final int PERIOD_MINUTE = 60;
    public static final int PERIOD_5MINUTES = 300;

    private static volatile StarsController[] Instance = new StarsController[UserConfig.MAX_ACCOUNT_COUNT];
    private static final Object[] lockObjects = new Object[UserConfig.MAX_ACCOUNT_COUNT];
    static {
        for (int i = 0; i < UserConfig.MAX_ACCOUNT_COUNT; i++) {
            lockObjects[i] = new Object();
        }
    }
>>>>>>> 3409cb1c

    public static StarsController getInstance(int num) {
        StarsController localInstance = Instance.get(num);
        if (localInstance == null) {
            synchronized (lockObject) {
                localInstance = Instance.get(num);
                if (localInstance == null) {
                    Instance.set(num, localInstance = new StarsController(num));
                }
            }
        }
        return localInstance;
    }

    public final int currentAccount;

    private StarsController(int account) {
        currentAccount = account;
    }

    private long lastBalanceLoaded;
    private boolean balanceLoading, balanceLoaded;
    public long balance;
    public long getBalance() {
        return getBalance(null);
    }

    public long getBalance(Runnable loaded) {
        if ((!balanceLoaded || System.currentTimeMillis() - lastBalanceLoaded > 1000 * 60) && !balanceLoading) {
            balanceLoading = true;
            TLRPC.TL_payments_getStarsStatus req = new TLRPC.TL_payments_getStarsStatus();
            req.peer = new TLRPC.TL_inputPeerSelf();
            ConnectionsManager.getInstance(currentAccount).sendRequest(req, (res, err) -> AndroidUtilities.runOnUIThread(() -> {
                boolean updatedTransactions = false;
                boolean updatedSubscriptions = false;
                boolean updatedBalance = !balanceLoaded;
                lastBalanceLoaded = System.currentTimeMillis();
                if (res instanceof TLRPC.TL_payments_starsStatus) {
                    TLRPC.TL_payments_starsStatus r = (TLRPC.TL_payments_starsStatus) res;
                    MessagesController.getInstance(currentAccount).putUsers(r.users, false);
                    MessagesController.getInstance(currentAccount).putChats(r.chats, false);

                    if (transactions[ALL_TRANSACTIONS].isEmpty()) {
                        for (TLRPC.StarsTransaction t : r.history) {
                            transactions[ALL_TRANSACTIONS].add(t);
                            transactions[t.stars > 0 ? INCOMING_TRANSACTIONS : OUTGOING_TRANSACTIONS].add(t);
                        }
                        for (int i = 0; i < 3; ++i) {
                            transactionsExist[i] = !transactions[i].isEmpty() || transactionsExist[i];
                            endReached[i] = (r.flags & 1) == 0;
                            if (endReached[i]) {
                                loading[i] = false;
                            }
                            offset[i] = endReached[i] ? null : r.next_offset;
                        }
                        updatedTransactions = true;
                    }

                    if (subscriptions.isEmpty()) {
                        subscriptions.addAll(r.subscriptions);
                        subscriptionsLoading = false;
                        subscriptionsOffset = r.subscriptions_next_offset;
                        subscriptionsEndReached = (r.flags & 4) == 0;
                        updatedSubscriptions = true;
                    }

                    if (this.balance != r.balance) {
                        updatedBalance = true;
                    }
                    this.balance = r.balance;
                }
                balanceLoading = false;
                balanceLoaded = true;
                if (updatedBalance) {
                    NotificationCenter.getInstance(currentAccount).postNotificationName(NotificationCenter.starBalanceUpdated);
                }
                if (updatedTransactions) {
                    NotificationCenter.getInstance(currentAccount).postNotificationName(NotificationCenter.starTransactionsLoaded);
                }
                if (updatedSubscriptions) {
                    NotificationCenter.getInstance(currentAccount).postNotificationName(NotificationCenter.starSubscriptionsLoaded);
                }

                if (loaded != null) {
                    loaded.run();
                }
            }));
        }
        return balance;
    }

    public void invalidateBalance() {
        balanceLoaded = false;
        getBalance();
        balanceLoaded = true;
    }

    public void updateBalance(long balance) {
        if (this.balance != balance) {
            this.balance = balance;
            NotificationCenter.getInstance(currentAccount).postNotificationName(NotificationCenter.starBalanceUpdated);
        }
    }

    public boolean balanceAvailable() {
        return balanceLoaded;
    }

    private boolean optionsLoading, optionsLoaded;
    private ArrayList<TLRPC.TL_starsTopupOption> options;
    public ArrayList<TLRPC.TL_starsTopupOption> getOptionsCached() {
        return options;
    }

    public ArrayList<TLRPC.TL_starsTopupOption> getOptions() {
        if (optionsLoading || optionsLoaded) {
            return options;
        }
        optionsLoading = true;
        ConnectionsManager.getInstance(currentAccount).sendRequest(new TLRPC.TL_payments_getStarsTopupOptions(), (res, err) -> AndroidUtilities.runOnUIThread(() -> {
            ArrayList<TLRPC.TL_starsTopupOption> loadedOptions = new ArrayList<>();
            ArrayList<TLRPC.TL_starsTopupOption> toLoadStorePrice = new ArrayList<>();
            if (res instanceof TLRPC.Vector) {
                TLRPC.Vector vector = (TLRPC.Vector) res;
                for (Object object : vector.objects) {
                    if (object instanceof TLRPC.TL_starsTopupOption) {
                        TLRPC.TL_starsTopupOption option = (TLRPC.TL_starsTopupOption) object;
                        loadedOptions.add(option);
                        if (option.store_product != null && !BuildVars.useInvoiceBilling()) {
                            toLoadStorePrice.add(option);
                            option.loadingStorePrice = true;
                        }
                    }
                }
                optionsLoaded = true;
            }
            options = loadedOptions;
            optionsLoading = false;
            NotificationCenter.getInstance(currentAccount).postNotificationName(NotificationCenter.starOptionsLoaded);
            if (!toLoadStorePrice.isEmpty()) {
                Runnable fetchStorePrices = () -> {
                    ArrayList<QueryProductDetailsParams.Product> productQueries = new ArrayList<>();
                    for (int i = 0; i < toLoadStorePrice.size(); ++i) {
                        productQueries.add(
                            QueryProductDetailsParams.Product.newBuilder()
                                .setProductType(BillingClient.ProductType.INAPP)
                                .setProductId(toLoadStorePrice.get(i).store_product)
                                .build()
                        );
                    }
                    BillingController.getInstance().queryProductDetails(productQueries, (result, list) -> AndroidUtilities.runOnUIThread(() -> {
                        if (result.getResponseCode() != BillingClient.BillingResponseCode.OK) {
                            bulletinError("BILLING_" + BillingController.getResponseCodeString(result.getResponseCode()));
                            return;
                        }
                        if (list != null) {
                            for (int i = 0; i < list.size(); ++i) {
                                ProductDetails productDetails = list.get(i);
                                TLRPC.TL_starsTopupOption option = null;
                                for (int j = 0; j < toLoadStorePrice.size(); ++j) {
                                    if (toLoadStorePrice.get(j).store_product.equals(productDetails.getProductId())) {
                                        option = toLoadStorePrice.get(j);
                                        break;
                                    }
                                }
                                if (option == null) continue;

                                ProductDetails.OneTimePurchaseOfferDetails offerDetails = productDetails.getOneTimePurchaseOfferDetails();
                                if (offerDetails != null) {
                                    option.currency = offerDetails.getPriceCurrencyCode();
                                    option.amount = (long) ((offerDetails.getPriceAmountMicros() / Math.pow(10, 6)) * Math.pow(10, BillingController.getInstance().getCurrencyExp(option.currency)));
                                    option.loadingStorePrice = false;
                                }
                            }
                        }
                        if (options != null) {
                            for (int i = 0; i < options.size(); ++i) {
                                TLRPC.TL_starsTopupOption option = options.get(i);
                                if (option != null && option.loadingStorePrice) {
                                    option.missingStorePrice = true;
                                }
                            }
                        }
                        NotificationCenter.getInstance(currentAccount).postNotificationName(NotificationCenter.starOptionsLoaded);
                    }));
                };
                if (!BillingController.getInstance().isReady()) {
                    BillingController.getInstance().whenSetuped(fetchStorePrices);
                } else {
                    fetchStorePrices.run();
                }
            }
        }));
        return options;
    }

    private boolean giftOptionsLoading, giftOptionsLoaded;
    private ArrayList<TLRPC.TL_starsGiftOption> giftOptions;
    public ArrayList<TLRPC.TL_starsGiftOption> getGiftOptionsCached() {
        return giftOptions;
    }
    public ArrayList<TLRPC.TL_starsGiftOption> getGiftOptions() {
        if (giftOptionsLoading || giftOptionsLoaded) {
            return giftOptions;
        }
        giftOptionsLoading = true;
        TLRPC.TL_payments_getStarsGiftOptions req = new TLRPC.TL_payments_getStarsGiftOptions();
        ConnectionsManager.getInstance(currentAccount).sendRequest(req, (res, err) -> AndroidUtilities.runOnUIThread(() -> {
            ArrayList<TLRPC.TL_starsGiftOption> loadedOptions = new ArrayList<>();
            ArrayList<TLRPC.TL_starsGiftOption> toLoadStorePrice = new ArrayList<>();
            if (res instanceof TLRPC.Vector) {
                TLRPC.Vector vector = (TLRPC.Vector) res;
                for (Object object : vector.objects) {
                    if (object instanceof TLRPC.TL_starsGiftOption) {
                        TLRPC.TL_starsGiftOption option = (TLRPC.TL_starsGiftOption) object;
                        loadedOptions.add(option);
                        if (option.store_product != null && !BuildVars.useInvoiceBilling()) {
                            toLoadStorePrice.add(option);
                            option.loadingStorePrice = true;
                        }
                    }
                }
                giftOptionsLoaded = true;
            }
            giftOptions = loadedOptions;
            giftOptionsLoading = false;
            NotificationCenter.getInstance(currentAccount).postNotificationName(NotificationCenter.starGiftOptionsLoaded);
            if (!toLoadStorePrice.isEmpty()) {
                Runnable fetchStorePrices = () -> {
                    ArrayList<QueryProductDetailsParams.Product> productQueries = new ArrayList<>();
                    for (int i = 0; i < toLoadStorePrice.size(); ++i) {
                        productQueries.add(
                                QueryProductDetailsParams.Product.newBuilder()
                                        .setProductType(BillingClient.ProductType.INAPP)
                                        .setProductId(toLoadStorePrice.get(i).store_product)
                                        .build()
                        );
                    }
                    BillingController.getInstance().queryProductDetails(productQueries, (result, list) -> AndroidUtilities.runOnUIThread(() -> {
                        if (result.getResponseCode() != BillingClient.BillingResponseCode.OK) {
                            bulletinError("BILLING_" + BillingController.getResponseCodeString(result.getResponseCode()));
                            return;
                        }
                        if (list != null) {
                            for (int i = 0; i < list.size(); ++i) {
                                ProductDetails productDetails = list.get(i);
                                TLRPC.TL_starsGiftOption option = null;
                                for (int j = 0; j < toLoadStorePrice.size(); ++j) {
                                    if (toLoadStorePrice.get(j).store_product.equals(productDetails.getProductId())) {
                                        option = toLoadStorePrice.get(j);
                                        break;
                                    }
                                }
                                if (option == null) continue;

                                ProductDetails.OneTimePurchaseOfferDetails offerDetails = productDetails.getOneTimePurchaseOfferDetails();
                                if (offerDetails != null) {
                                    option.currency = offerDetails.getPriceCurrencyCode();
                                    option.amount = (long) ((offerDetails.getPriceAmountMicros() / Math.pow(10, 6)) * Math.pow(10, BillingController.getInstance().getCurrencyExp(option.currency)));
                                    option.loadingStorePrice = false;
                                }
                            }
                        }
                        if (giftOptions != null) {
                            for (int i = 0; i < giftOptions.size(); ++i) {
                                TLRPC.TL_starsGiftOption option = giftOptions.get(i);
                                if (option != null && option.loadingStorePrice) {
                                    option.missingStorePrice = true;
                                }
                            }
                        }
                        NotificationCenter.getInstance(currentAccount).postNotificationName(NotificationCenter.starGiftOptionsLoaded);
                    }));
                };
                if (!BillingController.getInstance().isReady()) {
                    BillingController.getInstance().whenSetuped(fetchStorePrices);
                } else {
                    fetchStorePrices.run();
                }
            }
        }));
        return giftOptions;
    }

    private void bulletinError(TLRPC.TL_error err, String str) {
        bulletinError(err == null ? str : err.text);
    }
    private void bulletinError(String err) {
        BaseFragment fragment = LaunchActivity.getLastFragment();
        BulletinFactory b = fragment != null && fragment.visibleDialog == null ? BulletinFactory.of(fragment) : BulletinFactory.global();
        b.createSimpleBulletin(R.raw.error, formatString(R.string.UnknownErrorCode, err)).show();
    }

    public static final int ALL_TRANSACTIONS = 0;
    public static final int INCOMING_TRANSACTIONS = 1;
    public static final int OUTGOING_TRANSACTIONS = 2;

    public final ArrayList<TLRPC.StarsTransaction>[] transactions = new ArrayList[] { new ArrayList<>(), new ArrayList<>(), new ArrayList<>() };
    public final boolean[] transactionsExist = new boolean[3];
    private final String[] offset = new String[3];
    private final boolean[] loading = new boolean[3];
    private final boolean[] endReached = new boolean[3];

    public void invalidateTransactions(boolean load) {
        for (int i = 0; i < 3; ++i) {
            if (loading[i]) continue;
            transactions[i].clear();
            offset[i] = null;
            loading[i] = false;
            endReached[i] = false;
            if (load)
                loadTransactions(i);
        }
    }

    public void preloadTransactions() {
        for (int i = 0; i < 3; ++i) {
            if (!loading[i] && !endReached[i] && offset[i] == null) {
                loadTransactions(i);
            }
        }
    }

    public void loadTransactions(int type) {
        if (loading[type] || endReached[type]) {
            return;
        }

        loading[type] = true;

        TLRPC.TL_payments_getStarsTransactions req = new TLRPC.TL_payments_getStarsTransactions();
        req.peer = new TLRPC.TL_inputPeerSelf();
        req.inbound = type == INCOMING_TRANSACTIONS;
        req.outbound = type == OUTGOING_TRANSACTIONS;
        req.offset = offset[type];
        if (req.offset == null) {
            req.offset = "";
        }
        ConnectionsManager.getInstance(currentAccount).sendRequest(req, (res, err) -> AndroidUtilities.runOnUIThread(() -> {
            loading[type] = false;
            if (res instanceof TLRPC.TL_payments_starsStatus) {
                TLRPC.TL_payments_starsStatus r = (TLRPC.TL_payments_starsStatus) res;
                MessagesController.getInstance(currentAccount).putUsers(r.users, false);
                MessagesController.getInstance(currentAccount).putChats(r.chats, false);

                transactions[type].addAll(r.history);
                transactionsExist[type] = !transactions[type].isEmpty() || transactionsExist[type];
                endReached[type] = (r.flags & 1) == 0;
                offset[type] = endReached[type] ? null : r.next_offset;

                updateBalance(r.balance);
                NotificationCenter.getInstance(currentAccount).postNotificationName(NotificationCenter.starTransactionsLoaded);
            }
        }));
    }

    public boolean isLoadingTransactions(int type) {
        return loading[type];
    }

    public boolean didFullyLoadTransactions(int type) {
        return endReached[type];
    }

    public boolean hasTransactions() {
        return hasTransactions(ALL_TRANSACTIONS);
    }
    public boolean hasTransactions(int type) {
        return balanceAvailable() && !transactions[type].isEmpty();
    }

    public final ArrayList<TLRPC.StarsSubscription> subscriptions = new ArrayList<>();
    public String subscriptionsOffset;
    public boolean subscriptionsLoading, subscriptionsEndReached;

    public boolean hasSubscriptions() {
        return balanceAvailable() && !subscriptions.isEmpty();
    }

    public void invalidateSubscriptions(boolean load) {
        if (subscriptionsLoading) return;
        subscriptions.clear();
        subscriptionsOffset = null;
        subscriptionsLoading = false;
        subscriptionsEndReached = false;
        if (load) loadSubscriptions();
    }

    public void loadSubscriptions() {
        if (subscriptionsLoading || subscriptionsEndReached) return;
        subscriptionsLoading = true;
        TLRPC.TL_getStarsSubscriptions req = new TLRPC.TL_getStarsSubscriptions();
        req.peer = new TLRPC.TL_inputPeerSelf();
        req.offset = subscriptionsOffset;
        if (req.offset == null) {
            req.offset = "";
        }
        ConnectionsManager.getInstance(currentAccount).sendRequest(req, (res, err) -> AndroidUtilities.runOnUIThread(() -> {
            subscriptionsLoading = false;
            if (res instanceof TLRPC.TL_payments_starsStatus) {
                TLRPC.TL_payments_starsStatus r = (TLRPC.TL_payments_starsStatus) res;
                MessagesController.getInstance(currentAccount).putUsers(r.users, false);
                MessagesController.getInstance(currentAccount).putChats(r.chats, false);

                subscriptions.addAll(r.subscriptions);
                subscriptionsEndReached = (r.flags & 4) == 0;
                subscriptionsOffset = r.subscriptions_next_offset;

                updateBalance(r.balance);
                NotificationCenter.getInstance(currentAccount).postNotificationName(NotificationCenter.starSubscriptionsLoaded);
            }
        }));
    }
    public boolean isLoadingSubscriptions() {
        return subscriptionsLoading;
    }
    public boolean didFullyLoadSubscriptions() {
        return subscriptionsEndReached;
    }


    public final ArrayList<TLRPC.StarsSubscription> insufficientSubscriptions = new ArrayList<>();
    private boolean insufficientSubscriptionsLoading;
    public void loadInsufficientSubscriptions() {
        if (insufficientSubscriptionsLoading) return;
        insufficientSubscriptionsLoading = true;
        TLRPC.TL_getStarsSubscriptions req = new TLRPC.TL_getStarsSubscriptions();
        req.peer = new TLRPC.TL_inputPeerSelf();
        req.missing_balance = true;
        req.offset = "";
        ConnectionsManager.getInstance(currentAccount).sendRequest(req, (res, err) -> AndroidUtilities.runOnUIThread(() -> {
            insufficientSubscriptionsLoading = false;
            if (res instanceof TLRPC.TL_payments_starsStatus) {
                TLRPC.TL_payments_starsStatus r = (TLRPC.TL_payments_starsStatus) res;
                MessagesController.getInstance(currentAccount).putUsers(r.users, false);
                MessagesController.getInstance(currentAccount).putChats(r.chats, false);
                insufficientSubscriptions.addAll(r.subscriptions);
                updateBalance(r.balance);
                NotificationCenter.getInstance(currentAccount).postNotificationName(NotificationCenter.starSubscriptionsLoaded);
            }
        }));
    }
    public void invalidateInsufficientSubscriptions(boolean load) {
        if (insufficientSubscriptionsLoading) return;
        insufficientSubscriptions.clear();
        insufficientSubscriptionsLoading = false;
        if (load) loadInsufficientSubscriptions();
    }
    public boolean hasInsufficientSubscriptions() {
        return !insufficientSubscriptions.isEmpty();
    }

    public Theme.ResourcesProvider getResourceProvider() {
        BaseFragment lastFragment = LaunchActivity.getSafeLastFragment();
        if (lastFragment != null) {
            return lastFragment.getResourceProvider();
        }
        return null;
    }

    public void showStarsTopup(Activity activity, long amount, String purpose) {
        if (!balanceAvailable()) {
            getBalance(() -> {
                showStarsTopupInternal(activity, amount, purpose);
            });
            return;
        }
        showStarsTopupInternal(activity, amount, purpose);
    }

    private void showStarsTopupInternal(Activity activity, long amount, String purpose) {
        if (getBalance() >= amount || amount <= 0) {
            BaseFragment lastFragment = LaunchActivity.getSafeLastFragment();
            if (lastFragment == null) return;
            BulletinFactory.of(lastFragment).createSimpleBulletin(R.raw.stars_topup, getString(R.string.StarsTopupLinkEnough), getString(R.string.StarsTopupLinkTopupAnyway), () -> {
                BaseFragment lastFragment2 = LaunchActivity.getSafeLastFragment();
                if (lastFragment2 == null) return;
                lastFragment2.presentFragment(new StarsIntroActivity());
            }).setDuration(Bulletin.DURATION_PROLONG).show(true);
            return;
        }
        new StarsIntroActivity.StarsNeededSheet(activity, null, amount, StarsIntroActivity.StarsNeededSheet.TYPE_LINK, purpose, () -> {

        }).show();
    }

    public void buy(Activity activity, TLRPC.TL_starsTopupOption option, Utilities.Callback2<Boolean, String> whenDone) {
        if (activity == null) {
            return;
        }

        if (!MessagesController.getInstance(currentAccount).starsPurchaseAvailable()) {
            BaseFragment lastFragment = LaunchActivity.getLastFragment();
            if (lastFragment != null && lastFragment.getContext() != null) {
                showNoSupportDialog(lastFragment.getContext(), lastFragment.getResourceProvider());
            } else {
                showNoSupportDialog(activity, null);
            }
            return;
        }

        if (BuildVars.useInvoiceBilling() || !BillingController.getInstance().isReady()) {
            TLRPC.TL_inputStorePaymentStarsTopup payload = new TLRPC.TL_inputStorePaymentStarsTopup();
            payload.stars = option.stars;
            payload.currency = option.currency;
            payload.amount = option.amount;

            TLRPC.TL_inputStorePaymentStarsTopup purpose = new TLRPC.TL_inputStorePaymentStarsTopup();
            purpose.stars = option.stars;
            purpose.amount = option.amount;
            purpose.currency = option.currency;

            TLRPC.TL_inputInvoiceStars invoice = new TLRPC.TL_inputInvoiceStars();
            invoice.purpose = purpose;

            TLRPC.TL_payments_getPaymentForm req = new TLRPC.TL_payments_getPaymentForm();
            final JSONObject themeParams = BotWebViewSheet.makeThemeParams(getResourceProvider());
            if (themeParams != null) {
                req.theme_params = new TLRPC.TL_dataJSON();
                req.theme_params.data = themeParams.toString();
                req.flags |= 1;
            }
            req.invoice = invoice;

            ConnectionsManager.getInstance(currentAccount).sendRequest(req, (response, error) -> AndroidUtilities.runOnUIThread(() -> {
                if (error != null) {
                    if (whenDone != null) {
                        whenDone.run(false, error.text);
                    }
                    return;
                }
                // nekox: remove payment form
                if (whenDone != null) {
                    whenDone.run(false, "The payment function has been removed.");
                }
                return;
//                PaymentFormActivity paymentFormActivity = null;
//                if (response instanceof TLRPC.PaymentForm) {
//                    TLRPC.PaymentForm form = (TLRPC.PaymentForm) response;
//                    form.invoice.recurring = true;
//                    MessagesController.getInstance(currentAccount).putUsers(form.users, false);
//                    paymentFormActivity = new PaymentFormActivity(form, invoice, null);
//                } else if (response instanceof TLRPC.PaymentReceipt) {
//                    paymentFormActivity = new PaymentFormActivity((TLRPC.PaymentReceipt) response);
//                }
//                if (paymentFormActivity != null) {
//                    paymentFormActivity.setPaymentFormCallback(status -> {
//                        if (status == PaymentFormActivity.InvoiceStatus.PAID) {
//                            if (whenDone != null) {
//                                whenDone.run(true, null);
//                            }
//                        } else if (status != PaymentFormActivity.InvoiceStatus.PENDING) {
//                            if (whenDone != null) {
//                                whenDone.run(false, null);
//                            }
//                        }
//                    });
//                    BaseFragment lastFragment = LaunchActivity.getLastFragment();
//                    if (lastFragment == null) return;
//                    if (AndroidUtilities.hasDialogOnTop(lastFragment)) {
//                        BaseFragment.BottomSheetParams bottomSheetParams = new BaseFragment.BottomSheetParams();
//                        bottomSheetParams.transitionFromLeft = true;
//                        bottomSheetParams.allowNestedScroll = false;
//                        lastFragment.showAsSheet(paymentFormActivity, bottomSheetParams);
//                    } else {
//                        lastFragment.presentFragment(paymentFormActivity);
//                    }
//                } else {
//                    if (whenDone != null) {
//                        whenDone.run(false, "UNKNOWN_RESPONSE");
//                    }
//                }
            }));

            return;
        }

        TLRPC.TL_inputStorePaymentStarsTopup payload = new TLRPC.TL_inputStorePaymentStarsTopup();
        payload.stars = option.stars;
        payload.currency = option.currency;
        payload.amount = option.amount;
        QueryProductDetailsParams.Product product = QueryProductDetailsParams.Product.newBuilder()
                .setProductType(BillingClient.ProductType.INAPP)
                .setProductId(option.store_product)
                .build();
        BillingController.getInstance().queryProductDetails(Arrays.asList(product), (billingResult, list) -> AndroidUtilities.runOnUIThread(() -> {
            if (list.isEmpty()) {
                AndroidUtilities.runOnUIThread(() -> whenDone.run(false, "PRODUCT_NOT_FOUND"));
                return;
            }

            ProductDetails productDetails = list.get(0);
            ProductDetails.OneTimePurchaseOfferDetails offerDetails = productDetails.getOneTimePurchaseOfferDetails();
            if (offerDetails == null) {
                AndroidUtilities.runOnUIThread(() -> whenDone.run(false, "PRODUCT_NO_ONETIME_OFFER_DETAILS"));
                return;
            }

            payload.currency = offerDetails.getPriceCurrencyCode();
            payload.amount = (long) ((offerDetails.getPriceAmountMicros() / Math.pow(10, 6)) * Math.pow(10, BillingController.getInstance().getCurrencyExp(option.currency)));

            BillingController.getInstance().addResultListener(productDetails.getProductId(), billingResult1 -> {
                final boolean success = billingResult.getResponseCode() == BillingClient.BillingResponseCode.OK;
                final String error = success ? null : BillingController.getResponseCodeString(billingResult.getResponseCode());
                AndroidUtilities.runOnUIThread(() -> whenDone.run(success, error));
            });
            BillingController.getInstance().setOnCanceled(() -> {
                AndroidUtilities.runOnUIThread(() -> whenDone.run(false, null));
            });
            BillingController.getInstance().launchBillingFlow(
                    activity, AccountInstance.getInstance(UserConfig.selectedAccount), payload,
                    Collections.singletonList(BillingFlowParams.ProductDetailsParams.newBuilder()
                            .setProductDetails(list.get(0))
                            .build())
            );
        }));
    }

    public void buyGift(Activity activity, TLRPC.TL_starsGiftOption option, long user_id, Utilities.Callback2<Boolean, String> whenDone) {
        if (activity == null) {
            return;
        }

        if (!MessagesController.getInstance(currentAccount).starsPurchaseAvailable()) {
            BaseFragment lastFragment = LaunchActivity.getLastFragment();
            if (lastFragment != null && lastFragment.getContext() != null) {
                showNoSupportDialog(lastFragment.getContext(), lastFragment.getResourceProvider());
            } else {
                showNoSupportDialog(activity, null);
            }
            return;
        }

        if (BuildVars.useInvoiceBilling() || !BillingController.getInstance().isReady()) {
            TLRPC.TL_inputStorePaymentStarsGift purpose = new TLRPC.TL_inputStorePaymentStarsGift();
            purpose.stars = option.stars;
            purpose.amount = option.amount;
            purpose.currency = option.currency;
            purpose.user_id = MessagesController.getInstance(currentAccount).getInputUser(user_id);

            TLRPC.TL_inputInvoiceStars invoice = new TLRPC.TL_inputInvoiceStars();
            invoice.purpose = purpose;

            TLRPC.TL_payments_getPaymentForm req = new TLRPC.TL_payments_getPaymentForm();
            final JSONObject themeParams = BotWebViewSheet.makeThemeParams(getResourceProvider());
            if (themeParams != null) {
                req.theme_params = new TLRPC.TL_dataJSON();
                req.theme_params.data = themeParams.toString();
                req.flags |= 1;
            }
            req.invoice = invoice;

            ConnectionsManager.getInstance(currentAccount).sendRequest(req, (response, error) -> AndroidUtilities.runOnUIThread(() -> {
                if (error != null) {
                    if (whenDone != null) {
                        whenDone.run(false, error.text);
                    }
                    return;
                }
                PaymentFormActivity paymentFormActivity = null;
                if (response instanceof TLRPC.PaymentForm) {
                    TLRPC.PaymentForm form = (TLRPC.PaymentForm) response;
                    form.invoice.recurring = true;
                    MessagesController.getInstance(currentAccount).putUsers(form.users, false);
                    paymentFormActivity = new PaymentFormActivity(form, invoice, null);
                } else if (response instanceof TLRPC.PaymentReceipt) {
                    paymentFormActivity = new PaymentFormActivity((TLRPC.PaymentReceipt) response);
                }
                if (paymentFormActivity != null) {
                    paymentFormActivity.setPaymentFormCallback(status -> {
                        if (status == PaymentFormActivity.InvoiceStatus.PAID) {
                            if (whenDone != null) {
                                whenDone.run(true, null);
                            }
                        } else if (status != PaymentFormActivity.InvoiceStatus.PENDING) {
                            if (whenDone != null) {
                                whenDone.run(false, null);
                            }
                        }
                    });
                    BaseFragment lastFragment = LaunchActivity.getLastFragment();
                    if (lastFragment == null) return;
                    if (AndroidUtilities.hasDialogOnTop(lastFragment)) {
                        BaseFragment.BottomSheetParams bottomSheetParams = new BaseFragment.BottomSheetParams();
                        bottomSheetParams.transitionFromLeft = true;
                        bottomSheetParams.allowNestedScroll = false;
                        lastFragment.showAsSheet(paymentFormActivity, bottomSheetParams);
                    } else {
                        lastFragment.presentFragment(paymentFormActivity);
                    }
                } else {
                    if (whenDone != null) {
                        whenDone.run(false, "UNKNOWN_RESPONSE");
                    }
                }
            }));

            return;
        }

        TLRPC.TL_inputStorePaymentStarsGift payload = new TLRPC.TL_inputStorePaymentStarsGift();
        payload.stars = option.stars;
        payload.currency = option.currency;
        payload.amount = option.amount;
        payload.user_id = MessagesController.getInstance(currentAccount).getInputUser(user_id);

        QueryProductDetailsParams.Product product = QueryProductDetailsParams.Product.newBuilder()
                .setProductType(BillingClient.ProductType.INAPP)
                .setProductId(option.store_product)
                .build();
        BillingController.getInstance().queryProductDetails(Arrays.asList(product), (billingResult, list) -> AndroidUtilities.runOnUIThread(() -> {
            if (list.isEmpty()) {
                AndroidUtilities.runOnUIThread(() -> whenDone.run(false, "PRODUCT_NOT_FOUND"));
                return;
            }

            ProductDetails productDetails = list.get(0);
            ProductDetails.OneTimePurchaseOfferDetails offerDetails = productDetails.getOneTimePurchaseOfferDetails();
            if (offerDetails == null) {
                AndroidUtilities.runOnUIThread(() -> whenDone.run(false, "PRODUCT_NO_ONETIME_OFFER_DETAILS"));
                return;
            }

            payload.currency = offerDetails.getPriceCurrencyCode();
            payload.amount = (long) ((offerDetails.getPriceAmountMicros() / Math.pow(10, 6)) * Math.pow(10, BillingController.getInstance().getCurrencyExp(option.currency)));

            TLRPC.TL_payments_canPurchasePremium checkReq = new TLRPC.TL_payments_canPurchasePremium();
            checkReq.purpose = payload;
            ConnectionsManager.getInstance(currentAccount).sendRequest(checkReq, (res, err) -> AndroidUtilities.runOnUIThread(() -> {
                if (res instanceof TLRPC.TL_boolTrue) {
                    BillingController.getInstance().addResultListener(productDetails.getProductId(), billingResult1 -> {
                        final boolean success = billingResult.getResponseCode() == BillingClient.BillingResponseCode.OK;
                        final String error = success ? null : BillingController.getResponseCodeString(billingResult.getResponseCode());
                        AndroidUtilities.runOnUIThread(() -> whenDone.run(success, error));
                    });
                    BillingController.getInstance().setOnCanceled(() -> {
                        AndroidUtilities.runOnUIThread(() -> whenDone.run(false, null));
                    });
                    BillingController.getInstance().launchBillingFlow(
                            activity, AccountInstance.getInstance(UserConfig.selectedAccount), payload,
                            Collections.singletonList(BillingFlowParams.ProductDetailsParams.newBuilder()
                                    .setProductDetails(list.get(0))
                                    .build())
                    );
                } else if (res instanceof TLRPC.TL_boolFalse) {
                    if (whenDone != null) {
                        whenDone.run(false, "PURCHASE_FORBIDDEN");
                    }
                } else {
                    if (whenDone != null) {
                        whenDone.run(false, err != null ? err.text : "SERVER_ERROR");
                    }
                }
            }));
        }));
    }

    public Runnable pay(MessageObject messageObject, Runnable whenShown) {
        final Context context = LaunchActivity.instance != null ? LaunchActivity.instance : ApplicationLoader.applicationContext;
        final Theme.ResourcesProvider resourcesProvider = getResourceProvider();

        if (messageObject == null || context == null) {
            return null;
        }

//        if (!(MessageObject.getMedia(messageObject) instanceof TLRPC.TL_messageMediaInvoice)) {
//            return;
//        }

        long did = messageObject.getDialogId();
        int msg_id = messageObject.getId();
//        if (messageObject.messageOwner != null && messageObject.messageOwner.fwd_from != null && messageObject.messageOwner.fwd_from.from_id != null) {
//            did = DialogObject.getPeerDialogId(messageObject.messageOwner.fwd_from.from_id);
//        }

        TLRPC.TL_inputInvoiceMessage inputInvoice = new TLRPC.TL_inputInvoiceMessage();
        inputInvoice.peer = MessagesController.getInstance(currentAccount).getInputPeer(did);
        inputInvoice.msg_id = msg_id;

        TLRPC.TL_payments_getPaymentForm req = new TLRPC.TL_payments_getPaymentForm();
        final JSONObject themeParams = BotWebViewSheet.makeThemeParams(resourcesProvider);
        if (themeParams != null) {
            req.theme_params = new TLRPC.TL_dataJSON();
            req.theme_params.data = themeParams.toString();
            req.flags |= 1;
        }
        req.invoice = inputInvoice;

        final int reqId = ConnectionsManager.getInstance(currentAccount).sendRequest(req, (res, err) -> AndroidUtilities.runOnUIThread(() -> {
            if (res instanceof TLRPC.TL_payments_paymentFormStars) {
                openPaymentForm(messageObject, inputInvoice, (TLRPC.TL_payments_paymentFormStars) res, whenShown, null);
            } else {
                bulletinError(err, "NO_PAYMENT_FORM");
            }
            if (whenShown != null) {
                whenShown.run();
            }
        }));

        return () -> ConnectionsManager.getInstance(currentAccount).cancelRequest(reqId, true);
    }

    private boolean paymentFormOpened;

    public void openPaymentForm(MessageObject messageObject, TLRPC.InputInvoice inputInvoice, TLRPC.TL_payments_paymentFormStars form, Runnable whenShown, Utilities.Callback<String> whenAllDone) {
        if (form == null || form.invoice == null || paymentFormOpened) return;

        final Context context = LaunchActivity.instance != null ? LaunchActivity.instance : ApplicationLoader.applicationContext;
        final Theme.ResourcesProvider resourcesProvider = getResourceProvider();

        if (context == null) return;

        if (!balanceAvailable()) {
            getBalance(() -> {
                if (!balanceAvailable()) {
                    bulletinError("NO_BALANCE");
                    if (whenShown != null) {
                        whenShown.run();
                    }
                    return;
                }
                openPaymentForm(messageObject, inputInvoice, form, whenShown, whenAllDone);
            });
            return;
        }

        long _stars = 0;
        for (TLRPC.TL_labeledPrice price : form.invoice.prices) {
            _stars += price.amount;
        }
        final long stars = _stars;
        final long dialogId = messageObject != null && messageObject.type == MessageObject.TYPE_PAID_MEDIA ? (
            (messageObject.messageOwner.fwd_from != null && messageObject.messageOwner.fwd_from.from_id != null) ?
                DialogObject.getPeerDialogId(messageObject.messageOwner.fwd_from.from_id) :
                messageObject.getDialogId()
        ) : form.bot_id;
        final String bot;
        if (dialogId >= 0) {
            bot = UserObject.getUserName(MessagesController.getInstance(currentAccount).getUser(dialogId));
        } else {
            TLRPC.Chat chat = MessagesController.getInstance(currentAccount).getChat(-dialogId);
            bot = chat == null ? "" : chat.title;
        }
        final String product = form.title;

        if (whenShown != null) {
            whenShown.run();
        }

        final boolean[] allDone = new boolean[] { false };
        StarsIntroActivity.openConfirmPurchaseSheet(context, resourcesProvider, currentAccount, messageObject, dialogId, product, stars, form.photo, whenDone -> {
            if (balance < stars) {
                if (!MessagesController.getInstance(currentAccount).starsPurchaseAvailable()) {
                    paymentFormOpened = false;
                    if (whenDone != null) {
                        whenDone.run(false);
                    }
                    if (!allDone[0] && whenAllDone != null) {
                        whenAllDone.run("cancelled");
                        allDone[0] = true;
                    }
                    showNoSupportDialog(context, resourcesProvider);
                    return;
                }
                final boolean[] purchased = new boolean[] { false };
                StarsIntroActivity.StarsNeededSheet sheet = new StarsIntroActivity.StarsNeededSheet(context, resourcesProvider, stars, StarsIntroActivity.StarsNeededSheet.TYPE_BOT, bot, () -> {
                    purchased[0] = true;
                    payAfterConfirmed(messageObject, inputInvoice, form, success -> {
                        allDone[0] = true;
                        if (whenAllDone != null) {
                            whenAllDone.run(success ? "paid" : "failed");
                        }
                        if (whenDone != null) {
                            whenDone.run(true);
                        }
                    });
                });
                sheet.setOnDismissListener(d -> {
                    if (whenDone != null && !purchased[0]) {
                        whenDone.run(false);
                        paymentFormOpened = false;
                        if (!allDone[0] && whenAllDone != null) {
                            whenAllDone.run("cancelled");
                            allDone[0] = true;
                        }
                    }
                });
                sheet.show();
            } else {
                payAfterConfirmed(messageObject, inputInvoice, form, success -> {
                    if (whenDone != null) {
                        whenDone.run(true);
                    }
                    allDone[0] = true;
                    if (whenAllDone != null) {
                        whenAllDone.run(success ? "paid" : "failed");
                    }
                });
            }
        }, () -> {
            paymentFormOpened = false;
            if (!allDone[0] && whenAllDone != null) {
                whenAllDone.run("cancelled");
                allDone[0] = true;
            }
        });
    }

    public void subscribeTo(String hash, TLRPC.ChatInvite chatInvite, Utilities.Callback2<String, Long> whenAllDone) {
        if (chatInvite == null || chatInvite.subscription_pricing == null) return;

        final Context context = LaunchActivity.instance != null ? LaunchActivity.instance : ApplicationLoader.applicationContext;
        final Theme.ResourcesProvider resourcesProvider = getResourceProvider();
        final long stars = chatInvite.subscription_pricing.amount;

        if (context == null) return;

        final int currentAccount = UserConfig.selectedAccount;

        final boolean[] allDone = new boolean[] { false };
        StarsIntroActivity.openStarsChannelInviteSheet(context, resourcesProvider, currentAccount, chatInvite, whenDone -> {
            if (balance < stars) {
                if (!MessagesController.getInstance(currentAccount).starsPurchaseAvailable()) {
                    paymentFormOpened = false;
                    if (whenDone != null) {
                        whenDone.run(false);
                    }
                    if (!allDone[0] && whenAllDone != null) {
                        whenAllDone.run("cancelled", 0L);
                        allDone[0] = true;
                    }
                    showNoSupportDialog(context, resourcesProvider);
                    return;
                }
                final boolean[] purchased = new boolean[] { false };
                StarsIntroActivity.StarsNeededSheet sheet = new StarsIntroActivity.StarsNeededSheet(context, resourcesProvider, stars, StarsIntroActivity.StarsNeededSheet.TYPE_SUBSCRIPTION_BUY, chatInvite.title, () -> {
                    purchased[0] = true;
                    payAfterConfirmed(hash, chatInvite, (did, success) -> {
                        allDone[0] = true;
                        if (whenAllDone != null) {
                            whenAllDone.run(success ? "paid" : "failed", did);
                        }
                        if (whenDone != null) {
                            whenDone.run(true);
                        }
                    });
                });
                sheet.setOnDismissListener(d -> {
                    if (whenDone != null && !purchased[0]) {
                        whenDone.run(false);
                        paymentFormOpened = false;
                        if (!allDone[0] && whenAllDone != null) {
                            whenAllDone.run("cancelled", 0L);
                            allDone[0] = true;
                        }
                    }
                });
                sheet.show();
            } else {
                payAfterConfirmed(hash, chatInvite, (did, success) -> {
                    if (whenDone != null) {
                        whenDone.run(true);
                    }
                    allDone[0] = true;
                    if (whenAllDone != null) {
                        whenAllDone.run(success ? "paid" : "failed", did);
                    }
                });
            }
        }, () -> {
            paymentFormOpened = false;
            if (!allDone[0] && whenAllDone != null) {
                whenAllDone.run("cancelled", 0L);
                allDone[0] = true;
            }
        });
    }

    private void showNoSupportDialog(Context context, Theme.ResourcesProvider resourcesProvider) {
        new AlertDialog.Builder(context, resourcesProvider)
            .setTitle(getString(R.string.StarsNotAvailableTitle))
            .setMessage(getString(R.string.StarsNotAvailableText))
            .setPositiveButton(getString(R.string.OK), null)
            .show();
    }

    private void payAfterConfirmed(MessageObject messageObject, TLRPC.InputInvoice inputInvoice, TLRPC.TL_payments_paymentFormStars form, Utilities.Callback<Boolean> whenDone) {
        if (form == null) {
            return;
        }

        final Context context = ApplicationLoader.applicationContext;
        final Theme.ResourcesProvider resourcesProvider = getResourceProvider();

        if (context == null) {
            return;
        }

        long _stars = 0;
        for (TLRPC.TL_labeledPrice price : form.invoice.prices) {
            _stars += price.amount;
        }
        final long stars = _stars;
        final long dialogId;
        if (messageObject != null) {
            long did;
            if (messageObject.messageOwner != null && messageObject.messageOwner.fwd_from != null && messageObject.messageOwner.fwd_from.from_id != null) {
                did = DialogObject.getPeerDialogId(messageObject.messageOwner.fwd_from.from_id);
            } else {
                did = messageObject.getDialogId();
            }
            if (did < 0 && messageObject.getFromChatId() > 0) {
                final TLRPC.User _user = MessagesController.getInstance(currentAccount).getUser(messageObject.getFromChatId());
                if (_user != null && _user.bot) {
                    did = _user.id;
                }
            }
            dialogId = did;
        } else {
            dialogId = form.bot_id;
        }
        final String bot;
        if (dialogId >= 0) {
            bot = UserObject.getUserName(MessagesController.getInstance(currentAccount).getUser(dialogId));
        } else {
            TLRPC.Chat chat = MessagesController.getInstance(currentAccount).getChat(-dialogId);
            bot = chat == null ? "" : chat.title;
        }
        final String product = form.title;

        TLRPC.TL_payments_sendStarsForm req2 = new TLRPC.TL_payments_sendStarsForm();
        req2.form_id = form.form_id;
        req2.invoice = inputInvoice;
        ConnectionsManager.getInstance(currentAccount).sendRequest(req2, (res2, err2) -> AndroidUtilities.runOnUIThread(() -> {
            paymentFormOpened = false;
            BaseFragment fragment = LaunchActivity.getLastFragment();
            BulletinFactory b = fragment != null && fragment.visibleDialog == null ? BulletinFactory.of(fragment) : BulletinFactory.global();
            if (res2 instanceof TLRPC.TL_payments_paymentResult) {
                if (whenDone != null) {
                    whenDone.run(true);
                }

                TLRPC.TL_payments_paymentResult result = (TLRPC.TL_payments_paymentResult) res2;
                MessagesController.getInstance(currentAccount).processUpdates(result.updates, false);

                final boolean media = messageObject != null && messageObject.messageOwner != null && messageObject.messageOwner.media instanceof TLRPC.TL_messageMediaPaidMedia;
                if (media) {
                    Drawable starDrawable = context.getResources().getDrawable(R.drawable.star_small_inner).mutate();
                    b.createSimpleBulletin(starDrawable, getString(R.string.StarsMediaPurchaseCompleted), AndroidUtilities.replaceTags(formatPluralString("StarsMediaPurchaseCompletedInfo", (int) stars, bot))).show();
                } else {
                    b.createSimpleBulletin(R.raw.stars_send, getString(R.string.StarsPurchaseCompleted), AndroidUtilities.replaceTags(formatPluralString("StarsPurchaseCompletedInfo", (int) stars, product, bot))).show();
                }
                if (LaunchActivity.instance != null && LaunchActivity.instance.getFireworksOverlay() != null) {
                    LaunchActivity.instance.getFireworksOverlay().start(true);
                }

                final boolean isStarsGift = inputInvoice instanceof TLRPC.TL_inputInvoiceStars && ((TLRPC.TL_inputInvoiceStars) inputInvoice).purpose instanceof TLRPC.TL_inputStorePaymentStarsGift;
                if (!isStarsGift) {
                    invalidateTransactions(true);
                }

                if (messageObject != null) {
                    TLRPC.TL_messages_getExtendedMedia req = new TLRPC.TL_messages_getExtendedMedia();
                    req.peer = MessagesController.getInstance(currentAccount).getInputPeer(dialogId);
                    req.id.add(messageObject.getId());
                    ConnectionsManager.getInstance(currentAccount).sendRequest(req, null);
                }
            } else if (err2 != null && "BALANCE_TOO_LOW".equals(err2.text)) {
                if (!MessagesController.getInstance(currentAccount).starsPurchaseAvailable()) {
                    if (whenDone != null) {
                        whenDone.run(false);
                    }
                    showNoSupportDialog(context, resourcesProvider);
                    return;
                }
                final boolean[] purchased = new boolean[] { false };
                StarsIntroActivity.StarsNeededSheet sheet = new StarsIntroActivity.StarsNeededSheet(context, resourcesProvider, stars, StarsIntroActivity.StarsNeededSheet.TYPE_BOT, bot, () -> {
                    purchased[0] = true;
                    payAfterConfirmed(messageObject, inputInvoice, form, success -> {
                        if (whenDone != null) {
                            whenDone.run(success);
                        }
                    });
                });
                sheet.setOnDismissListener(d -> {
                    if (whenDone != null && !purchased[0]) {
                        whenDone.run(false);
                    }
                });
                sheet.show();
            } else if (err2 != null && "FORM_EXPIRED".equals(err2.text)) {
                TLRPC.TL_payments_getPaymentForm req = new TLRPC.TL_payments_getPaymentForm();
                final JSONObject themeParams = BotWebViewSheet.makeThemeParams(resourcesProvider);
                if (themeParams != null) {
                    req.theme_params = new TLRPC.TL_dataJSON();
                    req.theme_params.data = themeParams.toString();
                    req.flags |= 1;
                }
                req.invoice = inputInvoice;
                ConnectionsManager.getInstance(currentAccount).sendRequest(req, (res3, err3) -> AndroidUtilities.runOnUIThread(() -> {
                    if (res3 instanceof TLRPC.TL_payments_paymentFormStars) {
                        payAfterConfirmed(messageObject, inputInvoice, (TLRPC.TL_payments_paymentFormStars) res3, whenDone);
                    } else {
                        if (whenDone != null) {
                            whenDone.run(false);
                        }
                        b.createSimpleBulletin(R.raw.error, formatString(R.string.UnknownErrorCode, err3 != null ? err3.text : "FAILED_GETTING_FORM")).show();
                    }
                }));
            } else {
                if (whenDone != null) {
                    whenDone.run(false);
                }
                b.createSimpleBulletin(R.raw.error, formatString(R.string.UnknownErrorCode, err2 != null ? err2.text : "FAILED_SEND_STARS")).show();

                if (messageObject != null) {
                    TLRPC.TL_messages_getExtendedMedia req = new TLRPC.TL_messages_getExtendedMedia();
                    req.peer = MessagesController.getInstance(currentAccount).getInputPeer(dialogId);
                    req.id.add(messageObject.getId());
                    ConnectionsManager.getInstance(currentAccount).sendRequest(req, null);
                }
            }
        }));
    }

    private void payAfterConfirmed(String hash, TLRPC.ChatInvite chatInvite, Utilities.Callback2<Long, Boolean> whenDone) {
        if (chatInvite == null || chatInvite.subscription_pricing == null) {
            return;
        }

        final Context context = ApplicationLoader.applicationContext;
        final Theme.ResourcesProvider resourcesProvider = getResourceProvider();

        if (context == null) {
            return;
        }

        final long stars = chatInvite.subscription_pricing.amount;
        final String channel = chatInvite.title;

        TLRPC.TL_inputInvoiceChatInviteSubscription inputInvoice = new TLRPC.TL_inputInvoiceChatInviteSubscription();
        inputInvoice.hash = hash;

        TLRPC.TL_payments_sendStarsForm req2 = new TLRPC.TL_payments_sendStarsForm();
        req2.form_id = chatInvite.subscription_form_id;
        req2.invoice = inputInvoice;
        ConnectionsManager.getInstance(currentAccount).sendRequest(req2, (res2, err2) -> AndroidUtilities.runOnUIThread(() -> {
            paymentFormOpened = false;
            BaseFragment fragment = LaunchActivity.getLastFragment();
            BulletinFactory b = !AndroidUtilities.hasDialogOnTop(fragment) ? BulletinFactory.of(fragment) : BulletinFactory.global();
            if (res2 instanceof TLRPC.TL_payments_paymentResult) {
                TLRPC.TL_payments_paymentResult result = (TLRPC.TL_payments_paymentResult) res2;
                MessagesController.getInstance(currentAccount).processUpdates(result.updates, false);

                long dialogId = 0;
                if (result.updates.update instanceof TLRPC.TL_updateChannel) {
                    TLRPC.TL_updateChannel upd = (TLRPC.TL_updateChannel) result.updates.update;
                    dialogId = -upd.channel_id;
                }
                if (result.updates.updates != null) {
                    for (int i = 0; i < result.updates.updates.size(); ++i) {
                        if (result.updates.updates.get(i) instanceof TLRPC.TL_updateChannel) {
                            TLRPC.TL_updateChannel upd = (TLRPC.TL_updateChannel) result.updates.updates.get(i);
                            dialogId = -upd.channel_id;
                        }
                    }
                }

                if (whenDone != null) {
                    whenDone.run(dialogId, true);
                }

                if (dialogId == 0) {
                    b.createSimpleBulletin(R.raw.stars_send, getString(R.string.StarsSubscriptionCompleted), AndroidUtilities.replaceTags(formatPluralString("StarsSubscriptionCompletedText", (int) stars, channel))).show();
                }
                if (LaunchActivity.instance != null && LaunchActivity.instance.getFireworksOverlay() != null) {
                    LaunchActivity.instance.getFireworksOverlay().start(true);
                }

                invalidateTransactions(true);
                invalidateSubscriptions(true);
            } else if (err2 != null && "BALANCE_TOO_LOW".equals(err2.text)) {
                if (!MessagesController.getInstance(currentAccount).starsPurchaseAvailable()) {
                    if (whenDone != null) {
                        whenDone.run(0L, false);
                    }
                    showNoSupportDialog(context, resourcesProvider);
                    return;
                }
                final boolean[] purchased = new boolean[] { false };
                StarsIntroActivity.StarsNeededSheet sheet = new StarsIntroActivity.StarsNeededSheet(context, resourcesProvider, stars, StarsIntroActivity.StarsNeededSheet.TYPE_SUBSCRIPTION_BUY, chatInvite.title, () -> {
                    purchased[0] = true;
                    payAfterConfirmed(hash, chatInvite, (did, success) -> {
                        if (whenDone != null) {
                            whenDone.run(did, success);
                        }
                    });
                });
                sheet.setOnDismissListener(d -> {
                    if (whenDone != null && !purchased[0]) {
                        whenDone.run(0L, false);
                    }
                });
                sheet.show();
            } else {
                if (whenDone != null) {
                    whenDone.run(0L, false);
                }
                b.createSimpleBulletin(R.raw.error, formatString(R.string.UnknownErrorCode, err2 != null ? err2.text : "FAILED_SEND_STARS")).show();
            }
        }));
    }

    public void updateMediaPrice(MessageObject msg, long price, Runnable done) {
        updateMediaPrice(msg, price, done, false);
    }

    private void updateMediaPrice(MessageObject msg, long price, Runnable done, boolean afterFileRef) {
        if (msg == null) {
            done.run();
            return;
        }

        final long dialog_id = msg.getDialogId();
        final int msg_id = msg.getId();

        TLRPC.TL_messageMediaPaidMedia paidMedia = (TLRPC.TL_messageMediaPaidMedia) msg.messageOwner.media;

        TLRPC.TL_messages_editMessage req = new TLRPC.TL_messages_editMessage();
        req.peer = MessagesController.getInstance(currentAccount).getInputPeer(dialog_id);
        req.flags |= 32768;
        req.schedule_date = msg.messageOwner.date;
        req.id = msg_id;
        req.flags |= 16384;

        TLRPC.TL_inputMediaPaidMedia media = new TLRPC.TL_inputMediaPaidMedia();
        media.stars_amount = price;
        for (int i = 0; i < paidMedia.extended_media.size(); ++i) {
            TLRPC.MessageExtendedMedia emedia = paidMedia.extended_media.get(i);
            if (!(emedia instanceof TLRPC.TL_messageExtendedMedia)) {
                done.run();
                return;
            }
            TLRPC.MessageMedia imedia = ((TLRPC.TL_messageExtendedMedia) emedia).media;
            if (imedia instanceof TLRPC.TL_messageMediaPhoto) {
                TLRPC.TL_messageMediaPhoto mediaPhoto = (TLRPC.TL_messageMediaPhoto) imedia;
                TLRPC.TL_inputMediaPhoto inputMedia = new TLRPC.TL_inputMediaPhoto();
                TLRPC.TL_inputPhoto photo = new TLRPC.TL_inputPhoto();
                photo.id = mediaPhoto.photo.id;
                photo.access_hash = mediaPhoto.photo.access_hash;
                photo.file_reference = mediaPhoto.photo.file_reference;
                inputMedia.id = photo;
                media.extended_media.add(inputMedia);
            } else if (imedia instanceof TLRPC.TL_messageMediaDocument) {
                TLRPC.TL_messageMediaDocument mediaDocument = (TLRPC.TL_messageMediaDocument) imedia;
                TLRPC.TL_inputMediaDocument inputMedia = new TLRPC.TL_inputMediaDocument();
                TLRPC.TL_inputDocument doc = new TLRPC.TL_inputDocument();
                doc.id = mediaDocument.document.id;
                doc.access_hash = mediaDocument.document.access_hash;
                doc.file_reference = mediaDocument.document.file_reference;
                inputMedia.id = doc;
                media.extended_media.add(inputMedia);
            }
        }
        req.media = media;

        ConnectionsManager.getInstance(currentAccount).sendRequest(req, (res, err) -> AndroidUtilities.runOnUIThread(() -> {
            if (res instanceof TLRPC.Updates) {
                MessagesController.getInstance(currentAccount).processUpdates((TLRPC.Updates) res, false);
                done.run();
            } else if (err != null && FileRefController.isFileRefError(err.text) && !afterFileRef) {
                TLRPC.TL_messages_getScheduledMessages req2 = new TLRPC.TL_messages_getScheduledMessages();
                req2.peer = MessagesController.getInstance(currentAccount).getInputPeer(dialog_id);
                req2.id.add(msg_id);
                ConnectionsManager.getInstance(currentAccount).sendRequest(req2, (res2, err2) -> AndroidUtilities.runOnUIThread(() -> {
                    if (res2 instanceof TLRPC.TL_messages_messages) {
                        TLRPC.TL_messages_messages m = (TLRPC.TL_messages_messages) res2;
                        MessagesController.getInstance(currentAccount).putUsers(m.users, false);
                        MessagesController.getInstance(currentAccount).putChats(m.chats, false);

                        if (m.messages.size() == 1 && m.messages.get(0) instanceof TLRPC.TL_message && m.messages.get(0).media instanceof TLRPC.TL_messageMediaPaidMedia) {
                            msg.messageOwner = m.messages.get(0);
                            updateMediaPrice(msg, price, done, true);
                        } else {
                            done.run();
                        }
                    } else {
                        done.run();
                    }
                }));
            } else {
                done.run();
            }
        }));
    }

    public static final long REACTIONS_TIMEOUT = 5_000;
    public PendingPaidReactions currentPendingReactions;

    public static class MessageId {
        public long did;
        public int mid;
        private MessageId(long did, int mid) {
            this.did = did;
            this.mid = mid;
        }
        public static MessageId from(long did, int mid) {
            return new MessageId(did, mid);
        }
        public static MessageId from(MessageObject msg) {
            if (msg.messageOwner.isThreadMessage && msg.messageOwner.fwd_from != null) {
                return new MessageId(msg.getFromChatId(), msg.messageOwner.fwd_from.saved_from_msg_id);
            } else {
                return new MessageId(msg.getDialogId(), msg.getId());
            }
        }
        @Override
        public int hashCode() {
            return Objects.hash(did, mid);
        }

        @Override
        public boolean equals(@Nullable Object obj) {
            if (obj instanceof MessageId) {
                MessageId id = (MessageId) obj;
                return id.did == did && id.mid == mid;
            }
            return false;
        }
    }

    public boolean arePaidReactionsAnonymous(MessageObject messageObject) {
        if (currentPendingReactions != null && currentPendingReactions.message.equals(MessageId.from(messageObject)) && currentPendingReactions.anonymous != null) {
            return currentPendingReactions.anonymous;
        }
        Boolean messageSettings = messageObject == null ? null : messageObject.isMyPaidReactionAnonymous();
        if (messageSettings != null) {
            return messageSettings;
        }
        final long did = messageObject == null ? 0 : messageObject.getDialogId();
        final SharedPreferences prefs = MessagesController.getInstance(currentAccount).getMainSettings();
        if (prefs.contains("anon_react_" + did)) {
            return prefs.getBoolean("anon_react_" + did, false);
        }
        if (prefs.contains("anon_react_" + 0)) {
            return prefs.getBoolean("anon_react_" + 0, false);
        }
        return false;
    }

    public boolean arePaidReactionsAnonymous(MessageId id, TLRPC.MessageReactions reactions) {
        if (currentPendingReactions != null && currentPendingReactions.message.equals(id) && currentPendingReactions.anonymous != null) {
            return currentPendingReactions.anonymous;
        }
        Boolean messageSettings = MessageObject.isMyPaidReactionAnonymous(reactions);
        if (messageSettings != null) {
            return messageSettings;
        }
        final SharedPreferences prefs = MessagesController.getInstance(currentAccount).getMainSettings();
        if (prefs.contains("anon_react_" + id.did)) {
            return prefs.getBoolean("anon_react_" + id.did, false);
        }
        if (prefs.contains("anon_react_" + 0)) {
            return prefs.getBoolean("anon_react_" + 0, false);
        }
        return false;
    }

    public void saveAnonymous(MessageObject messageObject, boolean value) {
        final SharedPreferences prefs = MessagesController.getInstance(currentAccount).getMainSettings();
        prefs.edit().putBoolean("anon_react_" + (messageObject == null ? 0 : messageObject.getDialogId()), value).putBoolean("anon_react_0", value).apply();
    }

    public class PendingPaidReactions {

        public MessageId message;
        public MessageObject messageObject;
        public long random_id;
        public ChatActivity chatActivity;
        public Bulletin bulletin;
        public Bulletin.TwoLineAnimatedLottieLayout bulletinLayout;
        public Bulletin.UndoButton bulletinButton;
        public Bulletin.TimerView timerView;

        public boolean wasChosen;

        public long amount;
        public long lastTime;
        public boolean committed = false;
        public boolean cancelled = false;

        public long not_added;
        public boolean applied;

        public Boolean anonymous = null;
        public boolean isAnonymous() {
            if (anonymous != null) return anonymous;
            return arePaidReactionsAnonymous(messageObject);
        }

        private void saveAnonymous() {
            StarsController.this.saveAnonymous(messageObject, isAnonymous());
        }

        public StarReactionsOverlay overlay;
        public void setOverlay(StarReactionsOverlay overlay) {
            this.overlay = overlay;
        }

        public PendingPaidReactions(
            MessageId message,
            MessageObject messageObject,
            ChatActivity chatActivity,
            long currentTime,
            boolean affect
        ) {
            this.message = message;
            this.messageObject = messageObject;
            this.random_id = Utilities.random.nextLong() & 0xFFFFFFFFL | (currentTime << 32);
            this.chatActivity = chatActivity;

            final Context context = getContext(chatActivity);
            bulletinLayout = new Bulletin.TwoLineAnimatedLottieLayout(context, chatActivity.themeDelegate);
            bulletinLayout.setAnimation(R.raw.stars_topup);
            bulletinLayout.titleTextView.setText(LocaleController.getString(R.string.StarsSentTitle));
            bulletinButton = new Bulletin.UndoButton(context, true, false, chatActivity.themeDelegate);
            bulletinButton.setText(LocaleController.getString(R.string.StarsSentUndo));
            bulletinButton.setUndoAction(this::cancel);
            timerView = new Bulletin.TimerView(context, chatActivity.themeDelegate);
            timerView.timeLeft = REACTIONS_TIMEOUT;
            timerView.setColor(Theme.getColor(Theme.key_undo_cancelColor, chatActivity.themeDelegate));
            bulletinButton.addView(timerView, LayoutHelper.createFrame(20, 20, Gravity.RIGHT | Gravity.CENTER_VERTICAL, 0, 0, 12, 0));
            bulletinButton.undoTextView.setPadding(dp(12), dp(8), dp(20 + 10), dp(8));
            bulletinLayout.setButton(bulletinButton);
            bulletin = BulletinFactory.of(chatActivity).create(bulletinLayout, -1);
            bulletin.hideAfterBottomSheet = false;
            if (affect) bulletin.show(true);
            bulletin.setOnHideListener(closeRunnable);

            this.amount = 0;
            this.lastTime = System.currentTimeMillis();

            wasChosen = messageObject.isPaidReactionChosen();
        }

        public void add(long amount, boolean affect) {
            if (committed || cancelled) {
                if (BuildVars.DEBUG_PRIVATE_VERSION) {
                    throw new RuntimeException("adding more amount to committed reactions");
                } else {
                    return;
                }
            }
            this.amount += amount;
            this.lastTime = System.currentTimeMillis();

            bulletinLayout.subtitleTextView.cancelAnimation();
            bulletinLayout.subtitleTextView.setText(AndroidUtilities.replaceTags(LocaleController.formatPluralString("StarsSentText", (int) this.amount)), true);

            timerView.timeLeft = REACTIONS_TIMEOUT;
            AndroidUtilities.cancelRunOnUIThread(closeRunnable);
            AndroidUtilities.runOnUIThread(closeRunnable, REACTIONS_TIMEOUT);

            if (affect) {
                applied = true;
                messageObject.addPaidReactions((int) +amount, true, isAnonymous());
                NotificationCenter.getInstance(currentAccount).postNotificationName(NotificationCenter.didUpdateReactions, messageObject.getDialogId(), messageObject.getId(), messageObject.messageOwner.reactions);
            } else {
                applied = false;
                if (messageObject.ensurePaidReactionsExist(true)) {
                    not_added--;
                }
                NotificationCenter.getInstance(currentAccount).postNotificationName(NotificationCenter.didUpdateReactions, messageObject.getDialogId(), messageObject.getId(), messageObject.messageOwner.reactions);
                not_added += amount;
            }
        }

        public void apply() {
            if (applied) return;
            applied = true;

            timerView.timeLeft = REACTIONS_TIMEOUT;
            AndroidUtilities.cancelRunOnUIThread(closeRunnable);
            AndroidUtilities.runOnUIThread(closeRunnable, REACTIONS_TIMEOUT);

            messageObject.addPaidReactions((int) +not_added, true, isAnonymous());
            not_added = 0;
            NotificationCenter.getInstance(currentAccount).postNotificationName(NotificationCenter.didUpdateReactions, messageObject.getDialogId(), messageObject.getId(), messageObject.messageOwner.reactions);
            bulletin.show(true);
            bulletin.setOnHideListener(closeRunnable);
        }

        public final Runnable closeRunnable = this::close;
        public void close() {
            AndroidUtilities.cancelRunOnUIThread(closeRunnable);

            if (applied) {
                commit();
            } else {
                cancelled = true;
                messageObject.addPaidReactions((int) -amount, wasChosen, isAnonymous());
            }
            bulletin.hide();
            if (overlay != null && overlay.isShowing(messageObject)) {
                overlay.hide();
            }

            if (currentPendingReactions == this) {
                currentPendingReactions = null;
            }
        }

        public final Runnable cancelRunnable = this::cancel;
        public void cancel() {
            AndroidUtilities.cancelRunOnUIThread(closeRunnable);

            cancelled = true;
            bulletin.hide();
            if (overlay != null) {
                overlay.hide();
            }

            messageObject.addPaidReactions((int) -amount, wasChosen, isAnonymous());
            NotificationCenter.getInstance(currentAccount).postNotificationName(NotificationCenter.didUpdateReactions, messageObject.getDialogId(), messageObject.getId(), messageObject.messageOwner.reactions);

            if (currentPendingReactions == this) {
                currentPendingReactions = null;
            }
        }

        public void commit() {
            if (committed || cancelled) {
                return;
            }

            final StarsController starsController = StarsController.getInstance(currentAccount);
            final MessagesController messagesController = MessagesController.getInstance(currentAccount);
            final ConnectionsManager connectionsManager = ConnectionsManager.getInstance(currentAccount);

            final long totalStars = amount;
            if (starsController.balanceAvailable() && starsController.getBalance() < totalStars) {
                cancelled = true;

                messageObject.addPaidReactions((int) -amount, wasChosen, isAnonymous());
                NotificationCenter.getInstance(currentAccount).postNotificationName(NotificationCenter.didUpdateReactions, messageObject.getDialogId(), messageObject.getId(), messageObject.messageOwner.reactions);

                String name;
                if (message.did >= 0) {
                    TLRPC.User user = chatActivity.getMessagesController().getUser(message.did);
                    name = UserObject.getForcedFirstName(user);
                } else {
                    TLRPC.Chat chat = chatActivity.getMessagesController().getChat(-message.did);
                    name = chat == null ? "" : chat.title;
                }
                Context context = chatActivity.getContext();
                if (context == null) context = LaunchActivity.instance;
                if (context == null) context = ApplicationLoader.applicationContext;
                new StarsIntroActivity.StarsNeededSheet(context, chatActivity.getResourceProvider(), totalStars, StarsIntroActivity.StarsNeededSheet.TYPE_REACTIONS, name, () -> {
                    sendPaidReaction(messageObject, chatActivity, totalStars, true, true, anonymous);
                }).show();

                return;
            }

            committed = true;

            TLRPC.TL_messages_sendPaidReaction req = new TLRPC.TL_messages_sendPaidReaction();
            req.peer = messagesController.getInputPeer(message.did);
            req.msg_id = message.mid;
            req.random_id = random_id;
            req.count = (int) amount;
            req.isPrivate = isAnonymous();
            saveAnonymous();

            connectionsManager.sendRequest(req, (response, error) -> AndroidUtilities.runOnUIThread(() -> {
                if (response != null) {
                    messagesController.processUpdates((TLRPC.Updates) response, false);
                } else if (error != null) {
                    messageObject.addPaidReactions((int) -amount, wasChosen, isAnonymous());
                    NotificationCenter.getInstance(currentAccount).postNotificationName(NotificationCenter.didUpdateReactions, messageObject.getDialogId(), messageObject.getId(), messageObject.messageOwner.reactions);

                    if ("BALANCE_TOO_LOW".equals(error.text)) {
                        String name;
                        if (message.did >= 0) {
                            TLRPC.User user = chatActivity.getMessagesController().getUser(message.did);
                            name = UserObject.getForcedFirstName(user);
                        } else {
                            TLRPC.Chat chat = chatActivity.getMessagesController().getChat(-message.did);
                            name = chat == null ? "" : chat.title;
                        }
                        Context context = chatActivity.getContext();
                        if (context == null) context = LaunchActivity.instance;
                        if (context == null) context = ApplicationLoader.applicationContext;
                        new StarsIntroActivity.StarsNeededSheet(context, chatActivity.getResourceProvider(), totalStars, StarsIntroActivity.StarsNeededSheet.TYPE_REACTIONS, name, () -> {
                            sendPaidReaction(messageObject, chatActivity, totalStars, true, true, anonymous);
                        }).show();
                    }

                    invalidateTransactions(false);
                    invalidateBalance();
                }
            }));
        }
    }

    public StarsController.PendingPaidReactions sendPaidReaction(MessageObject messageObject, ChatActivity chatActivity) {
        return sendPaidReaction(messageObject, chatActivity, +1, true, true, null);
    }

    public Context getContext(ChatActivity chatActivity) {
        if (chatActivity != null && chatActivity.getContext() != null)
            return chatActivity.getContext();
        if (LaunchActivity.instance != null && !LaunchActivity.instance.isFinishing())
            return LaunchActivity.instance;
        if (ApplicationLoader.applicationContext != null)
            return ApplicationLoader.applicationContext;
        return null;
    }

    public StarsController.PendingPaidReactions sendPaidReaction(
        MessageObject messageObject,
        ChatActivity chatActivity,
        long amount,
        boolean affect,
        boolean checkBalance,
        Boolean anonymous
    ) {
        final MessageId key = MessageId.from(messageObject);
        final StarsController s = StarsController.getInstance(currentAccount);
        final long totalStars = amount;
        final Context context = getContext(chatActivity);
        if (context == null) return null;
        if (checkBalance && s.balanceAvailable() && s.getBalance() <= 0) {
            final long dialogId = chatActivity.getDialogId();
            String name;
            if (dialogId >= 0) {
                TLRPC.User user = chatActivity.getMessagesController().getUser(dialogId);
                name = UserObject.getForcedFirstName(user);
            } else {
                TLRPC.Chat chat = chatActivity.getMessagesController().getChat(-dialogId);
                name = chat == null ? "" : chat.title;
            }
            new StarsIntroActivity.StarsNeededSheet(chatActivity.getContext(), chatActivity.getResourceProvider(), totalStars, StarsIntroActivity.StarsNeededSheet.TYPE_REACTIONS, name, () -> {
                sendPaidReaction(messageObject, chatActivity, totalStars, true, true, anonymous);
            }).show();
            return null;
        }
        if (messageObject != null && !messageObject.doesPaidReactionExist()) {
            affect = true;
        }
        if (currentPendingReactions == null || !currentPendingReactions.message.equals(key)) {
            if (currentPendingReactions != null) {
                currentPendingReactions.close();
            }
            currentPendingReactions = new PendingPaidReactions(key, messageObject, chatActivity, ConnectionsManager.getInstance(currentAccount).getCurrentTime(), affect);
            currentPendingReactions.anonymous = anonymous;
        }
        if (currentPendingReactions.amount + amount > MessagesController.getInstance(currentAccount).starsPaidReactionAmountMax) {
            currentPendingReactions.close();
            currentPendingReactions = new PendingPaidReactions(key, messageObject, chatActivity, ConnectionsManager.getInstance(currentAccount).getCurrentTime(), affect);
        }
        final long totalStars2 = currentPendingReactions.amount + amount;
        if (checkBalance && s.balanceAvailable() && s.getBalance() < totalStars2) {
            currentPendingReactions.cancel();
            final long dialogId = chatActivity.getDialogId();
            String name;
            if (dialogId >= 0) {
                TLRPC.User user = chatActivity.getMessagesController().getUser(dialogId);
                name = UserObject.getForcedFirstName(user);
            } else {
                TLRPC.Chat chat = chatActivity.getMessagesController().getChat(-dialogId);
                name = chat == null ? "" : chat.title;
            }
            new StarsIntroActivity.StarsNeededSheet(context, chatActivity.getResourceProvider(), totalStars2, StarsIntroActivity.StarsNeededSheet.TYPE_REACTIONS, name, () -> {
                sendPaidReaction(messageObject, chatActivity, totalStars2, true, true, anonymous);
            }).show();
            return null;
        }
        currentPendingReactions.add(amount, affect);
        currentPendingReactions.anonymous = anonymous;
        return currentPendingReactions;
    }

    public void undoPaidReaction() {
        if (currentPendingReactions != null) {
            currentPendingReactions.cancel();
        }
    }

    public void commitPaidReaction() {
        if (currentPendingReactions != null) {
            currentPendingReactions.close();
        }
    }

    public boolean hasPendingPaidReactions(MessageObject messageObject) {
        if (currentPendingReactions == null) return false;
        if (messageObject == null) return false;
        final MessageId key = MessageId.from(messageObject);
        if (currentPendingReactions.message.did != key.did || currentPendingReactions.message.mid != key.mid) return false;
        if (!currentPendingReactions.applied) return false;
        return true;
    }

    public long getPendingPaidReactions(MessageObject messageObject) {
        if (messageObject == null || messageObject.messageOwner == null) return 0;
        if (messageObject.messageOwner.isThreadMessage && messageObject.messageOwner.fwd_from != null) {
            return getPendingPaidReactions(messageObject.getFromChatId(), messageObject.messageOwner.fwd_from.saved_from_msg_id);
        } else {
            return getPendingPaidReactions(messageObject.getDialogId(), messageObject.getId());
        }
    }

    public long getPendingPaidReactions(long dialogId, int messageId) {
        if (currentPendingReactions == null) return 0;
        if (currentPendingReactions.message.did != dialogId || currentPendingReactions.message.mid != messageId) return 0;
        if (!currentPendingReactions.applied) return 0;
        return currentPendingReactions.amount;
    }
}<|MERGE_RESOLUTION|>--- conflicted
+++ resolved
@@ -9,13 +9,10 @@
 import android.content.Context;
 import android.content.SharedPreferences;
 import android.graphics.drawable.Drawable;
-<<<<<<< HEAD
 import android.util.SparseArray;
-=======
 import android.view.Gravity;
 
 import androidx.annotation.Nullable;
->>>>>>> 3409cb1c
 
 import com.android.billingclient.api.BillingClient;
 import com.android.billingclient.api.BillingFlowParams;
@@ -60,23 +57,13 @@
 
     public static final String currency = "XTR";
 
-<<<<<<< HEAD
-    private static volatile SparseArray<StarsController> Instance = new SparseArray<>();
-    private static final Object lockObject = new Object();
-=======
     public static final int PERIOD_MONTHLY = 2592000;
     // test backend only:
     public static final int PERIOD_MINUTE = 60;
     public static final int PERIOD_5MINUTES = 300;
 
-    private static volatile StarsController[] Instance = new StarsController[UserConfig.MAX_ACCOUNT_COUNT];
-    private static final Object[] lockObjects = new Object[UserConfig.MAX_ACCOUNT_COUNT];
-    static {
-        for (int i = 0; i < UserConfig.MAX_ACCOUNT_COUNT; i++) {
-            lockObjects[i] = new Object();
-        }
-    }
->>>>>>> 3409cb1c
+    private static volatile SparseArray<StarsController> Instance = new SparseArray<>();
+    private static final Object lockObject = new Object();
 
     public static StarsController getInstance(int num) {
         StarsController localInstance = Instance.get(num);
@@ -736,42 +723,42 @@
                     }
                     return;
                 }
-                PaymentFormActivity paymentFormActivity = null;
-                if (response instanceof TLRPC.PaymentForm) {
-                    TLRPC.PaymentForm form = (TLRPC.PaymentForm) response;
-                    form.invoice.recurring = true;
-                    MessagesController.getInstance(currentAccount).putUsers(form.users, false);
-                    paymentFormActivity = new PaymentFormActivity(form, invoice, null);
-                } else if (response instanceof TLRPC.PaymentReceipt) {
-                    paymentFormActivity = new PaymentFormActivity((TLRPC.PaymentReceipt) response);
-                }
-                if (paymentFormActivity != null) {
-                    paymentFormActivity.setPaymentFormCallback(status -> {
-                        if (status == PaymentFormActivity.InvoiceStatus.PAID) {
-                            if (whenDone != null) {
-                                whenDone.run(true, null);
-                            }
-                        } else if (status != PaymentFormActivity.InvoiceStatus.PENDING) {
-                            if (whenDone != null) {
-                                whenDone.run(false, null);
-                            }
-                        }
-                    });
-                    BaseFragment lastFragment = LaunchActivity.getLastFragment();
-                    if (lastFragment == null) return;
-                    if (AndroidUtilities.hasDialogOnTop(lastFragment)) {
-                        BaseFragment.BottomSheetParams bottomSheetParams = new BaseFragment.BottomSheetParams();
-                        bottomSheetParams.transitionFromLeft = true;
-                        bottomSheetParams.allowNestedScroll = false;
-                        lastFragment.showAsSheet(paymentFormActivity, bottomSheetParams);
-                    } else {
-                        lastFragment.presentFragment(paymentFormActivity);
-                    }
-                } else {
+//                PaymentFormActivity paymentFormActivity = null;
+//                if (response instanceof TLRPC.PaymentForm) {
+//                    TLRPC.PaymentForm form = (TLRPC.PaymentForm) response;
+//                    form.invoice.recurring = true;
+//                    MessagesController.getInstance(currentAccount).putUsers(form.users, false);
+//                    paymentFormActivity = new PaymentFormActivity(form, invoice, null);
+//                } else if (response instanceof TLRPC.PaymentReceipt) {
+//                    paymentFormActivity = new PaymentFormActivity((TLRPC.PaymentReceipt) response);
+//                }
+//                if (paymentFormActivity != null) {
+//                    paymentFormActivity.setPaymentFormCallback(status -> {
+//                        if (status == PaymentFormActivity.InvoiceStatus.PAID) {
+//                            if (whenDone != null) {
+//                                whenDone.run(true, null);
+//                            }
+//                        } else if (status != PaymentFormActivity.InvoiceStatus.PENDING) {
+//                            if (whenDone != null) {
+//                                whenDone.run(false, null);
+//                            }
+//                        }
+//                    });
+//                    BaseFragment lastFragment = LaunchActivity.getLastFragment();
+//                    if (lastFragment == null) return;
+//                    if (AndroidUtilities.hasDialogOnTop(lastFragment)) {
+//                        BaseFragment.BottomSheetParams bottomSheetParams = new BaseFragment.BottomSheetParams();
+//                        bottomSheetParams.transitionFromLeft = true;
+//                        bottomSheetParams.allowNestedScroll = false;
+//                        lastFragment.showAsSheet(paymentFormActivity, bottomSheetParams);
+//                    } else {
+//                        lastFragment.presentFragment(paymentFormActivity);
+//                    }
+//                } else {
                     if (whenDone != null) {
                         whenDone.run(false, "UNKNOWN_RESPONSE");
                     }
-                }
+//                }
             }));
 
             return;
