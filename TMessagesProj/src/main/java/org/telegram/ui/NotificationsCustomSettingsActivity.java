--- conflicted
+++ resolved
@@ -1925,15 +1925,10 @@
                 }
                 case VIEW_TYPE_BUTTON: {
                     TextCell textCell = (TextCell) holder.itemView;
-<<<<<<< HEAD
-                    if (position == exceptionsAddRow) {
-                        textCell.setTextAndIcon(LocaleController.getString("NotificationsAddAnException", R.string.NotificationsAddAnException), R.drawable.actions_addmember2, exceptionsStartRow != -1);
-=======
                     if (item.resId == 0) {
                         textCell.setColors(-1, Theme.key_text_RedRegular);
                         textCell.setText("" + item.text, divider);
                     } else {
->>>>>>> 0bcf4fe5
                         textCell.setColors(Theme.key_windowBackgroundWhiteBlueIcon, Theme.key_windowBackgroundWhiteBlueButton);
                         textCell.setTextAndIcon("" + item.text, item.resId, divider);
                     }
