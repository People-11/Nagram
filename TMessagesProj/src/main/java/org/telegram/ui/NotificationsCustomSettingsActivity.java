--- conflicted
+++ resolved
@@ -1429,11 +1429,7 @@
                 case 7: {
                     TextCell textCell = (TextCell) holder.itemView;
                     if (position == exceptionsAddRow) {
-<<<<<<< HEAD
                         textCell.setTextAndIcon(LocaleController.getString("NotificationsAddAnException", R.string.NotificationsAddAnException), R.drawable.baseline_person_add_24, exceptionsStartRow != -1);
-=======
-                        textCell.setTextAndIcon(LocaleController.getString("NotificationsAddAnException", R.string.NotificationsAddAnException), R.drawable.msg_contact_add, exceptionsStartRow != -1);
->>>>>>> 4a95c2fc
                         textCell.setColors(Theme.key_windowBackgroundWhiteBlueIcon, Theme.key_windowBackgroundWhiteBlueButton);
                     } else if (position == deleteAllRow) {
                         textCell.setText(LocaleController.getString("NotificationsDeleteAllException", R.string.NotificationsDeleteAllException), false);
