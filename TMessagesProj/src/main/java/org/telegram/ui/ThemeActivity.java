--- conflicted
+++ resolved
@@ -628,14 +628,8 @@
         } else if (currentType == THEME_TYPE_BASIC) {
             textSizeHeaderRow = rowCount++;
             textSizeRow = rowCount++;
-<<<<<<< HEAD
-            if (!"indigo.attheme".equals(Theme.getCurrentTheme().assetName)) {
-                backgroundRow = rowCount++;
-            }
-=======
             backgroundRow = rowCount++;
             changeUserColor = rowCount++;
->>>>>>> b4dbcd16
             newThemeInfoRow = rowCount++;
             themeHeaderRow = rowCount++;
 
