--- conflicted
+++ resolved
@@ -35,6 +35,7 @@
 import android.net.Uri;
 import android.os.Build;
 import android.os.Bundle;
+import android.os.Vibrator;
 import android.telephony.PhoneNumberUtils;
 import android.telephony.TelephonyManager;
 import android.text.Editable;
@@ -3931,24 +3932,11 @@
             ConnectionsManager.getInstance(currentAccount).sendRequest(req, (response, error) -> AndroidUtilities.runOnUIThread(() -> {
                 needHideProgress(false);
                 nextPressed = false;
-<<<<<<< HEAD
-                if (response instanceof TLRPC.TL_auth_authorization) {
-                    AlertDialog.Builder builder = new AlertDialog.Builder(getParentActivity());
-                    builder.setPositiveButton(LocaleController.getString("OK", R.string.OK), (dialogInterface, i) -> onAuthSuccess((TLRPC.TL_auth_authorization) response));
-                    builder.setMessage(LocaleController.getString("PasswordReset", R.string.PasswordReset));
-                    builder.setTitle(LocaleController.getString("NekoX", R.string.NekoX));
-                    Dialog dialog = showDialog(builder.create());
-                    if (dialog != null) {
-                        dialog.setCanceledOnTouchOutside(false);
-                        dialog.setCancelable(false);
-                    }
-=======
                 if (response instanceof TLRPC.TL_boolTrue) {
                     Bundle params = new Bundle();
                     params.putString("emailCode", code);
                     params.putString("password", passwordString);
                     setPage(9, true, params, false);
->>>>>>> 3ac3c37d
                 } else {
                     if (error == null || error.text.startsWith("CODE_INVALID")) {
                         onPasscodeError(true);
