--- conflicted
+++ resolved
@@ -2610,7 +2610,6 @@
             }
             String phone = PhoneFormat.stripExceptNumbers("" + codeField.getText() + phoneField.getText());
             if (activityMode == MODE_LOGIN) {
-<<<<<<< HEAD
                 if (!testBackend && "999".equals(codeField.getText().toString())) {
                     testBackend = true;
                     if (testBackendCheckBox != null) {
@@ -2624,8 +2623,6 @@
                     testBackend = LoginActivity.this.testBackend;
                 }
 
-=======
->>>>>>> 2c71f6c9
                 if (getParentActivity() instanceof LaunchActivity) {
                     for (int a : SharedConfig.activeAccounts) {
                         UserConfig userConfig = UserConfig.getInstance(a);
@@ -3366,33 +3363,6 @@
                     if (nextPressed) {
                         return;
                     }
-<<<<<<< HEAD
-                    resendCode();
-                } else {
-                    new AlertDialog.Builder(context)
-                            .setTitle(LocaleController.getString(R.string.RestorePasswordNoEmailTitle))
-                            .setMessage(AndroidUtilities.replaceTags(LocaleController.formatString("DidNotGetTheCodeInfo", R.string.DidNotGetTheCodeInfo, phone)))
-                            .setNeutralButton(LocaleController.getString(R.string.DidNotGetTheCodeHelpButton), (dialog, which)->{
-                                try {
-                                    PackageInfo pInfo = ApplicationLoader.applicationContext.getPackageManager().getPackageInfo(ApplicationLoader.applicationContext.getPackageName(), 0);
-                                    String version = String.format(Locale.US, "%s (%d)", pInfo.versionName, pInfo.versionCode);
-
-                                    Intent mailer = new Intent(Intent.ACTION_SENDTO);
-                                    mailer.setData(Uri.parse("mailto:"));
-                                    mailer.putExtra(Intent.EXTRA_EMAIL, new String[]{"sms@telegram.org"});
-                                    mailer.putExtra(Intent.EXTRA_SUBJECT, "Android registration/login issue " + version + " " + emailPhone);
-                                    mailer.putExtra(Intent.EXTRA_TEXT, "Phone: " + requestPhone + "\nApp version: " + version + "\nOS version: SDK " + Build.VERSION.SDK_INT + "\nDevice Name: " + Build.MANUFACTURER + Build.MODEL + "\nLocale: " + Locale.getDefault() + "\nError: " + lastError);
-                                    getContext().startActivity(Intent.createChooser(mailer, "Send email..."));
-                                } catch (Exception e) {
-                                    needShowAlert(LocaleController.getString(R.string.NekoX), LocaleController.getString("NoMailInstalled", R.string.NoMailInstalled));
-                                }
-                            })
-                            .setPositiveButton(LocaleController.getString(R.string.Close), null)
-                            .setNegativeButton(LocaleController.getString(R.string.DidNotGetTheCodeEditNumberButton), (dialog, which)-> setPage(VIEW_PHONE_INPUT, true, null, true))
-                            .show();
-                }
-            });
-=======
                     boolean email = nextType == 0;
                     if (!email) {
                         if (radialProgressView.getTag() != null) {
@@ -3415,7 +3385,7 @@
                                         mailer.putExtra(Intent.EXTRA_TEXT, "Phone: " + requestPhone + "\nApp version: " + version + "\nOS version: SDK " + Build.VERSION.SDK_INT + "\nDevice Name: " + Build.MANUFACTURER + Build.MODEL + "\nLocale: " + Locale.getDefault() + "\nError: " + lastError);
                                         getContext().startActivity(Intent.createChooser(mailer, "Send email..."));
                                     } catch (Exception e) {
-                                        needShowAlert(LocaleController.getString(R.string.AppName), LocaleController.getString("NoMailInstalled", R.string.NoMailInstalled));
+                                    needShowAlert(LocaleController.getString(R.string.NekoX), LocaleController.getString("NoMailInstalled", R.string.NoMailInstalled));
                                     }
                                 })
                                 .setPositiveButton(LocaleController.getString(R.string.Close), null)
@@ -3424,7 +3394,6 @@
                     }
                 });
             }
->>>>>>> 2c71f6c9
         }
 
         @Override
