--- conflicted
+++ resolved
@@ -5568,15 +5568,9 @@
             requestPhone = currentParams.getString("phoneFormated");
             phoneHash = currentParams.getString("phoneHash");
 
-<<<<<<< HEAD
-            int v = params.getBoolean("googleSignInAllowed") ? VISIBLE : GONE;
+//            int v = params.getBoolean("googleSignInAllowed") && PushListenerController.GooglePushListenerServiceProvider.INSTANCE.hasServices() ? VISIBLE : GONE;
 //            loginOrView.setVisibility(v);
 //            signInWithGoogleView.setVisibility(v);
-=======
-            int v = params.getBoolean("googleSignInAllowed") && PushListenerController.GooglePushListenerServiceProvider.INSTANCE.hasServices() ? VISIBLE : GONE;
-            loginOrView.setVisibility(v);
-            signInWithGoogleView.setVisibility(v);
->>>>>>> bab9943e
 
             showKeyboard(emailField);
             emailField.requestFocus();
@@ -5931,16 +5925,10 @@
             if (setup) {
                 bottomContainer.addView(errorViewSwitcher, LayoutHelper.createFrame(LayoutHelper.MATCH_PARENT, LayoutHelper.WRAP_CONTENT, Gravity.BOTTOM, 0, 0, 0, 32));
             } else {
-<<<<<<< HEAD
-                bottomContainer.addView(errorViewSwitcher, LayoutHelper.createFrame(LayoutHelper.MATCH_PARENT, LayoutHelper.WRAP_CONTENT, Gravity.TOP, 0, 8, 0, 0));
+                bottomContainer.addView(errorViewSwitcher, LayoutHelper.createFrame(LayoutHelper.MATCH_PARENT, LayoutHelper.WRAP_CONTENT, Gravity.TOP));
+                bottomContainer.addView(cantAccessEmailFrameLayout, LayoutHelper.createFrame(LayoutHelper.MATCH_PARENT, LayoutHelper.WRAP_CONTENT, Gravity.TOP));
 //                bottomContainer.addView(loginOrView, LayoutHelper.createFrame(LayoutHelper.MATCH_PARENT, 16, Gravity.CENTER, 0, 0, 0, 16));
 //                bottomContainer.addView(signInWithGoogleView, LayoutHelper.createFrame(LayoutHelper.MATCH_PARENT, LayoutHelper.WRAP_CONTENT, Gravity.BOTTOM, 0, 0, 0, 16));
-=======
-                bottomContainer.addView(errorViewSwitcher, LayoutHelper.createFrame(LayoutHelper.MATCH_PARENT, LayoutHelper.WRAP_CONTENT, Gravity.TOP));
-                bottomContainer.addView(cantAccessEmailFrameLayout, LayoutHelper.createFrame(LayoutHelper.MATCH_PARENT, LayoutHelper.WRAP_CONTENT, Gravity.TOP));
-                bottomContainer.addView(loginOrView, LayoutHelper.createFrame(LayoutHelper.MATCH_PARENT, 16, Gravity.CENTER, 0, 0, 0, 16));
-                bottomContainer.addView(signInWithGoogleView, LayoutHelper.createFrame(LayoutHelper.MATCH_PARENT, LayoutHelper.WRAP_CONTENT, Gravity.BOTTOM, 0, 0, 0, 16));
->>>>>>> bab9943e
             }
             addView(bottomContainer, LayoutHelper.createLinear(LayoutHelper.MATCH_PARENT, 0, 1f));
         }
@@ -6104,15 +6092,9 @@
                 confirmTextView.setText(AndroidUtilities.formatSpannable(LocaleController.getString(R.string.CheckYourEmailSubtitle), confirmText));
             }
 
-<<<<<<< HEAD
-//            int v = params.getBoolean("googleSignInAllowed") ? VISIBLE : GONE;
+//            int v = params.getBoolean("googleSignInAllowed") && PushListenerController.GooglePushListenerServiceProvider.INSTANCE.hasServices() ? VISIBLE : GONE;
 //            loginOrView.setVisibility(v);
 //            signInWithGoogleView.setVisibility(v);
-=======
-            int v = params.getBoolean("googleSignInAllowed") && PushListenerController.GooglePushListenerServiceProvider.INSTANCE.hasServices() ? VISIBLE : GONE;
-            loginOrView.setVisibility(v);
-            signInWithGoogleView.setVisibility(v);
->>>>>>> bab9943e
 
             showKeyboard(codeFieldContainer.codeField[0]);
             codeFieldContainer.requestFocus();
