/*
 * This is the source code of Telegram for Android v. 5.x.x.
 * It is licensed under GNU GPL v. 2 or later.
 * You should have received a copy of the license in this archive (see LICENSE).
 *
 * Copyright Nikolai Kudashov, 2013-2018.
 */

package org.telegram.ui;

import android.Manifest;
import android.animation.Animator;
import android.animation.AnimatorListenerAdapter;
import android.animation.AnimatorSet;
import android.animation.ObjectAnimator;
import android.animation.StateListAnimator;
import android.animation.ValueAnimator;
import android.annotation.SuppressLint;
import android.app.Activity;
import android.app.Dialog;
import android.content.Context;
import android.content.Intent;
import android.content.SharedPreferences;
import android.content.pm.PackageInfo;
import android.content.pm.PackageManager;
import android.content.res.Configuration;
import android.graphics.Bitmap;
import android.graphics.Canvas;
import android.graphics.Color;
import android.graphics.Outline;
import android.graphics.Paint;
import android.graphics.Path;
import android.graphics.PorterDuff;
import android.graphics.PorterDuffColorFilter;
import android.graphics.Rect;
import android.graphics.RectF;
import android.graphics.Typeface;
import android.graphics.drawable.BitmapDrawable;
import android.graphics.drawable.Drawable;
import android.net.Uri;
import android.os.Build;
import android.os.Bundle;
import android.telephony.PhoneNumberUtils;
<<<<<<< HEAD
=======
//import android.telephony.TelephonyManager;
>>>>>>> c71626f8
import android.text.Editable;
import android.text.InputFilter;
import android.text.InputType;
import android.text.Spannable;
import android.text.SpannableStringBuilder;
import android.text.Spanned;
import android.text.TextPaint;
import android.text.TextUtils;
import android.text.TextWatcher;
import android.text.method.PasswordTransformationMethod;
import android.text.style.ClickableSpan;
import android.text.style.ImageSpan;
import android.text.style.ReplacementSpan;
import android.util.Base64;
import android.util.TypedValue;
import android.view.Gravity;
import android.view.HapticFeedbackConstants;
import android.view.KeyEvent;
import android.view.MotionEvent;
import android.view.View;
import android.view.ViewGroup;
import android.view.ViewOutlineProvider;
import android.view.animation.AccelerateDecelerateInterpolator;
import android.view.animation.Animation;
import android.view.animation.AnimationUtils;
import android.view.animation.Interpolator;
import android.view.inputmethod.EditorInfo;
import android.widget.AdapterView;
import android.widget.EditText;
import android.widget.FrameLayout;
import android.widget.ImageView;
import android.widget.LinearLayout;
import android.widget.ScrollView;
import android.widget.Space;
import android.widget.TextView;
import android.widget.ViewSwitcher;

import androidx.annotation.IntDef;
import androidx.annotation.NonNull;
import androidx.annotation.Nullable;
import androidx.core.content.ContextCompat;
import androidx.core.graphics.ColorUtils;

//import com.google.android.gms.auth.api.signin.GoogleSignIn;
//import com.google.android.gms.auth.api.signin.GoogleSignInAccount;
//import com.google.android.gms.auth.api.signin.GoogleSignInClient;
//import com.google.android.gms.auth.api.signin.GoogleSignInOptions;
//import com.google.android.gms.common.api.ApiException;

import org.telegram.PhoneFormat.PhoneFormat;
import org.telegram.messenger.AccountInstance;
import org.telegram.messenger.AndroidUtilities;
import org.telegram.messenger.ApplicationLoader;
import org.telegram.messenger.BuildVars;
import org.telegram.messenger.ContactsController;
import org.telegram.messenger.Emoji;
import org.telegram.messenger.FileLog;
import org.telegram.messenger.ImageLocation;
import org.telegram.messenger.LocaleController;
import org.telegram.messenger.MediaDataController;
import org.telegram.messenger.MessageObject;
import org.telegram.messenger.MessagesController;
import org.telegram.messenger.MessagesStorage;
import org.telegram.messenger.NotificationCenter;
import org.telegram.messenger.PushListenerController;
import org.telegram.messenger.R;
import org.telegram.messenger.SRPHelper;
import org.telegram.messenger.SharedConfig;
import org.telegram.messenger.UserConfig;
import org.telegram.messenger.Utilities;
import org.telegram.tgnet.ConnectionsManager;
import org.telegram.tgnet.RequestDelegate;
import org.telegram.tgnet.SerializedData;
import org.telegram.tgnet.TLObject;
import org.telegram.tgnet.TLRPC;
import org.telegram.ui.ActionBar.ActionBar;
<<<<<<< HEAD
=======
import org.telegram.ui.ActionBar.ActionBarMenu;
>>>>>>> c71626f8
import org.telegram.ui.ActionBar.ActionBarMenuItem;
import org.telegram.ui.ActionBar.AlertDialog;
import org.telegram.ui.ActionBar.BaseFragment;
import org.telegram.ui.ActionBar.Theme;
import org.telegram.ui.ActionBar.ThemeDescription;
import org.telegram.ui.Cells.CheckBoxCell;
import org.telegram.ui.Components.AlertsCreator;
import org.telegram.ui.Components.AnimatedPhoneNumberEditText;
import org.telegram.ui.Components.AvatarDrawable;
import org.telegram.ui.Components.BackupImageView;
import org.telegram.ui.Components.Bulletin;
import org.telegram.ui.Components.BulletinFactory;
import org.telegram.ui.Components.CombinedDrawable;
import org.telegram.ui.Components.CubicBezierInterpolator;
import org.telegram.ui.Components.CustomPhoneKeyboardView;
import org.telegram.ui.Components.Easings;
import org.telegram.ui.Components.EditTextBoldCursor;
import org.telegram.ui.Components.ImageUpdater;
import org.telegram.ui.Components.LayoutHelper;
import org.telegram.ui.Components.LoginOrView;
import org.telegram.ui.Components.OutlineTextContainerView;
import org.telegram.ui.Components.RLottieDrawable;
import org.telegram.ui.Components.RLottieImageView;
import org.telegram.ui.Components.RadialProgressView;
import org.telegram.ui.Components.SimpleThemeDescription;
import org.telegram.ui.Components.SizeNotifierFrameLayout;
import org.telegram.ui.Components.SlideView;
import org.telegram.ui.Components.TextStyleSpan;
import org.telegram.ui.Components.TextViewSwitcher;
import org.telegram.ui.Components.TransformableLoginButtonView;
import org.telegram.ui.Components.URLSpanNoUnderline;
import org.telegram.ui.Components.VerticalPositionAutoAnimator;
import org.telegram.ui.Components.spoilers.SpoilersTextView;

import java.io.BufferedReader;
import java.io.InputStreamReader;
import java.lang.annotation.Retention;
import java.lang.annotation.RetentionPolicy;
import java.util.ArrayList;
import java.util.Collections;
import java.util.Comparator;
import java.util.HashMap;
import java.util.List;
import java.util.Locale;
import java.util.Map;
import java.util.Objects;
import java.util.Set;
import java.util.Timer;
import java.util.TimerTask;
import java.util.concurrent.atomic.AtomicInteger;
import java.util.concurrent.atomic.AtomicReference;

<<<<<<< HEAD
import cn.hutool.core.util.NumberUtil;
import cn.hutool.core.util.StrUtil;
import kotlin.Unit;
import tw.nekomimi.nekogram.DataCenter;
import tw.nekomimi.nekogram.NekoXConfig;
import tw.nekomimi.nekogram.helpers.PasscodeHelper;
import tw.nekomimi.nekogram.ui.BottomBuilder;
=======
import tw.nekomimi.nekogram.NekoXConfig;
>>>>>>> c71626f8
import tw.nekomimi.nekogram.ui.EditTextAutoFill;
import tw.nekomimi.nekogram.utils.AlertUtil;
import tw.nekomimi.nekogram.utils.ProxyUtil;

@SuppressLint("HardwareIds")
public class LoginActivity extends BaseFragment implements NotificationCenter.NotificationCenterDelegate {
    public final static boolean ENABLE_PASTED_TEXT_PROCESSING = false;
    private final static int SHOW_DELAY = SharedConfig.getDevicePerformanceClass() <= SharedConfig.PERFORMANCE_CLASS_AVERAGE ? 150 : 100;

    public final static int AUTH_TYPE_MESSAGE = 1,
            AUTH_TYPE_SMS = 2,
            AUTH_TYPE_FLASH_CALL = 3,
            AUTH_TYPE_CALL = 4,
            AUTH_TYPE_MISSED_CALL = 11,
            AUTH_TYPE_FRAGMENT_SMS = 15;

    private final static int MODE_LOGIN = 0,
            MODE_CANCEL_ACCOUNT_DELETION = 1,
            MODE_CHANGE_PHONE_NUMBER = 2,
            MODE_CHANGE_LOGIN_EMAIL = 3;

    private final static int VIEW_PHONE_INPUT = 0,
            VIEW_CODE_MESSAGE = 1,
            VIEW_CODE_SMS = 2,
            VIEW_CODE_FLASH_CALL = 3,
            VIEW_CODE_CALL = 4,
            VIEW_REGISTER = 5,
            VIEW_PASSWORD = 6,
            VIEW_RECOVER = 7,
            VIEW_RESET_WAIT = 8,
            VIEW_NEW_PASSWORD_STAGE_1 = 9,
            VIEW_NEW_PASSWORD_STAGE_2 = 10,
            VIEW_CODE_MISSED_CALL = 11,
            VIEW_ADD_EMAIL = 12,
            VIEW_CODE_EMAIL_SETUP = 13,
            VIEW_CODE_EMAIL = 14,
            VIEW_CODE_FRAGMENT_SMS = 15;

    public final static int COUNTRY_STATE_NOT_SET_OR_VALID = 0,
            COUNTRY_STATE_EMPTY = 1,
            COUNTRY_STATE_INVALID = 2;

    @Retention(RetentionPolicy.SOURCE)
    @IntDef({
            AUTH_TYPE_MESSAGE,
            AUTH_TYPE_SMS,
            AUTH_TYPE_FLASH_CALL,
            AUTH_TYPE_CALL,
            AUTH_TYPE_MISSED_CALL,
            AUTH_TYPE_FRAGMENT_SMS
    })
    public @interface AuthType {}

    @Retention(RetentionPolicy.SOURCE)
    @IntDef({
            MODE_LOGIN,
            MODE_CANCEL_ACCOUNT_DELETION,
            MODE_CHANGE_PHONE_NUMBER,
            MODE_CHANGE_LOGIN_EMAIL
    })
    public @interface ActivityMode {}

    @Retention(RetentionPolicy.SOURCE)
    @IntDef({
            VIEW_PHONE_INPUT,
            VIEW_CODE_MESSAGE,
            VIEW_CODE_SMS,
            VIEW_CODE_FLASH_CALL,
            VIEW_CODE_CALL,
            VIEW_REGISTER,
            VIEW_PASSWORD,
            VIEW_RECOVER,
            VIEW_RESET_WAIT,
            VIEW_NEW_PASSWORD_STAGE_1,
            VIEW_NEW_PASSWORD_STAGE_2,
            VIEW_CODE_MISSED_CALL,
            VIEW_ADD_EMAIL,
            VIEW_CODE_EMAIL_SETUP,
            VIEW_CODE_EMAIL,
            VIEW_CODE_FRAGMENT_SMS
    })
    private @interface ViewNumber {}

    @IntDef({
            COUNTRY_STATE_NOT_SET_OR_VALID,
            COUNTRY_STATE_EMPTY,
            COUNTRY_STATE_INVALID
    })
    private @interface CountryState {}

    @ViewNumber
    private int currentViewNum;
    private SlideView[] views = new SlideView[16];
    private CustomPhoneKeyboardView keyboardView;
    private ValueAnimator keyboardAnimator;

    private boolean restoringState;

    private Dialog permissionsDialog;
    private Dialog permissionsShowDialog;
    private ArrayList<String> permissionsItems = new ArrayList<>();
    private ArrayList<String> permissionsShowItems = new ArrayList<>();
    private boolean checkPermissions = true;
    private boolean checkShowPermissions = true;
    private boolean newAccount;
    private boolean syncContacts = false;
    private boolean testBackend = false;

    @ActivityMode
    private int activityMode = MODE_LOGIN;

    private String cancelDeletionPhone;
    private Bundle cancelDeletionParams;
    private TLRPC.TL_auth_sentCode cancelDeletionCode;

    private int currentDoneType;
    private AnimatorSet[] showDoneAnimation = new AnimatorSet[2];
    private AnimatorSet doneItemAnimation;
    private TransformableLoginButtonView floatingButtonIcon;
    private FrameLayout floatingButtonContainer;
    private VerticalPositionAutoAnimator floatingAutoAnimator;
    private RadialProgressView floatingProgressView;
    private int progressRequestId;
    private boolean[] doneButtonVisible = new boolean[]{true, false};

    private AlertDialog cancelDeleteProgressDialog;

    private SizeNotifierFrameLayout sizeNotifierFrameLayout;
    private Runnable keyboardHideCallback;

    private ImageView backButtonView;
    private RadialProgressView radialProgressView;

    // Open animation stuff
    private LinearLayout keyboardLinearLayout;
    private FrameLayout slideViewsContainer;
    private View introView;
    private TextView startMessagingButton;

    private boolean customKeyboardWasVisible = false;

    private boolean isAnimatingIntro;
    private Runnable animationFinishCallback;

    private PhoneNumberConfirmView phoneNumberConfirmView;

    private static final int DONE_TYPE_FLOATING = 0;
    private static final int DONE_TYPE_ACTION = 1;

    private final static int done_button = 1;

    private boolean needRequestPermissions;

    private Runnable emailChangeFinishCallback;

    private boolean[] doneProgressVisible = new boolean[2];
    private Runnable[] editDoneCallback = new Runnable[2];
    private boolean[] postedEditDoneCallback = new boolean[2];

    // NekoX Definitions

    ActionBarMenuItem menu = null;

    private static final int menu_proxy = 2;
    private static final int menu_language = 3;
    private static final int menu_bot_login = 4;
    private static final int menu_other = 5;
<<<<<<< HEAD
    private int menu_custom_api = 6;
=======
    //private int menu_custom_api = 6;
>>>>>>> c71626f8
    private int menu_custom_dc = 7;
    private static final int menu_qr_login = 8;

    TLRPC.TL_auth_exportLoginToken exportLoginTokenRequest = null;
    AlertDialog exportLoginTokenProgress = null;
    android.app.AlertDialog exportLoginTokenDialog = null;

    private static class ProgressView extends View {

        private final Path path = new Path();
        private final RectF rect = new RectF();
        private final RectF boundsRect = new RectF();
        private final Paint paint = new Paint(Paint.ANTI_ALIAS_FLAG);
        private final Paint paint2 = new Paint(Paint.ANTI_ALIAS_FLAG);

        private long startTime;
        private long duration;
        private boolean animating;

        private float radius;

        public ProgressView(Context context) {
            super(context);
            paint.setColor(Theme.getColor(Theme.key_login_progressInner));
            paint2.setColor(Theme.getColor(Theme.key_login_progressOuter));
        }

        public void startProgressAnimation(long duration) {
            this.animating = true;
            this.duration = duration;
            this.startTime = System.currentTimeMillis();
            invalidate();
        }

        public void resetProgressAnimation() {
            duration = 0;
            startTime = 0;
            animating = false;
            invalidate();
        }

        public boolean isProgressAnimationRunning() {
            return animating;
        }

        @Override
        protected void onSizeChanged(int w, int h, int oldw, int oldh) {
            path.rewind();
            radius = h / 2f;
            boundsRect.set(0, 0, w, h);
            rect.set(boundsRect);
            path.addRoundRect(boundsRect, radius, radius, Path.Direction.CW);
        }

        @Override
        protected void onDraw(Canvas canvas) {
            final float progress;
            if (duration > 0) {
                progress = Math.min(1f, (System.currentTimeMillis() - startTime) / (float) duration);
            } else {
                progress = 0f;
            }

            canvas.clipPath(path);
            canvas.drawRoundRect(boundsRect, radius, radius, paint);
            rect.right = boundsRect.right * progress;
            canvas.drawRoundRect(rect, radius, radius, paint2);

            if (animating &= duration > 0 && progress < 1f) {
                postInvalidateOnAnimation();
            }
        }
    }

    public LoginActivity() {
        super();
    }

    public LoginActivity(int account) {
        super();
        currentAccount = account;
        newAccount = true;
    }

    public LoginActivity changeEmail(Runnable onFinishCallback) {
        activityMode = MODE_CHANGE_LOGIN_EMAIL;
        currentViewNum = VIEW_ADD_EMAIL;
        emailChangeFinishCallback = onFinishCallback;
        return this;
    }

    public LoginActivity cancelAccountDeletion(String phone, Bundle params, TLRPC.TL_auth_sentCode sentCode) {
        cancelDeletionPhone = phone;
        cancelDeletionParams = params;
        cancelDeletionCode = sentCode;
        activityMode = MODE_CANCEL_ACCOUNT_DELETION;
        return this;
    }

    public LoginActivity changePhoneNumber() {
        activityMode = MODE_CHANGE_PHONE_NUMBER;
        return this;
    }

    private boolean isInCancelAccountDeletionMode() {
        return activityMode == MODE_CANCEL_ACCOUNT_DELETION;
    }

    @Override
    public void onFragmentDestroy() {
        super.onFragmentDestroy();
        for (int a = 0; a < views.length; a++) {
            if (views[a] != null) {
                views[a].onDestroyActivity();
            }
        }
        if (cancelDeleteProgressDialog != null) {
            cancelDeleteProgressDialog.dismiss();
            cancelDeleteProgressDialog = null;
        }
        for (Runnable callback : editDoneCallback) {
            if (callback != null) {
                AndroidUtilities.cancelRunOnUIThread(callback);
            }
        }

        SharedConfig.loginingAccount = -1;
    }

    @Override
    public View createView(Context context) {
        actionBar.setAddToContainer(false);
        actionBar.setActionBarMenuOnItemClick(new ActionBar.ActionBarMenuOnItemClick() {
            @Override
            public void onItemClick(int id) {
                if (id == done_button) {
                    onDoneButtonPressed();
                } else if (id == -1) {
                    if (onBackPressed()) {
                        finishFragment();
                    }
                }
            }
        });

        currentDoneType = DONE_TYPE_FLOATING;
        doneButtonVisible[DONE_TYPE_FLOATING] = true;
        doneButtonVisible[DONE_TYPE_ACTION] = false;

        sizeNotifierFrameLayout = new SizeNotifierFrameLayout(context) {
            @Override
            protected void onMeasure(int widthMeasureSpec, int heightMeasureSpec) {
                MarginLayoutParams marginLayoutParams = (MarginLayoutParams) floatingButtonContainer.getLayoutParams();
                int keyboardOffset = isCustomKeyboardVisible() ? AndroidUtilities.dp(CustomPhoneKeyboardView.KEYBOARD_HEIGHT_DP) : 0;
                if (isCustomKeyboardVisible() && measureKeyboardHeight() > AndroidUtilities.dp(20)) {
                    keyboardOffset -= measureKeyboardHeight();
                }
                if (Bulletin.getVisibleBulletin() != null && Bulletin.getVisibleBulletin().isShowing()) {
                    super.onMeasure(widthMeasureSpec, heightMeasureSpec);
                    marginLayoutParams.bottomMargin = AndroidUtilities.dp(16) + Bulletin.getVisibleBulletin().getLayout().getMeasuredHeight() - AndroidUtilities.dp(10) + keyboardOffset;
                } else {
                    marginLayoutParams.bottomMargin = AndroidUtilities.dp(16) + keyboardOffset;
                }

                int statusBarHeight = AndroidUtilities.isTablet() ? 0 : AndroidUtilities.statusBarHeight;
                marginLayoutParams = (MarginLayoutParams) backButtonView.getLayoutParams();
                marginLayoutParams.topMargin = AndroidUtilities.dp(16) + statusBarHeight;

                marginLayoutParams = (MarginLayoutParams) radialProgressView.getLayoutParams();
                marginLayoutParams.topMargin = AndroidUtilities.dp(16) + statusBarHeight;

                marginLayoutParams = (MarginLayoutParams) menu.getLayoutParams();
                marginLayoutParams.topMargin = AndroidUtilities.dp(16) + statusBarHeight;

                if (measureKeyboardHeight() > AndroidUtilities.dp(20) && keyboardView.getVisibility() != GONE && !isCustomKeyboardForceDisabled() && !customKeyboardWasVisible) {
                    if (keyboardAnimator != null) {
                        keyboardAnimator.cancel();
                    }
                    keyboardView.setVisibility(View.GONE);
                }

                super.onMeasure(widthMeasureSpec, heightMeasureSpec);
            }
        };
        sizeNotifierFrameLayout.setDelegate((keyboardHeight, isWidthGreater) -> {
            if (keyboardHeight > AndroidUtilities.dp(20) && isCustomKeyboardVisible()) {
                AndroidUtilities.hideKeyboard(fragmentView);
            }
            if (keyboardHeight <= AndroidUtilities.dp(20) && keyboardHideCallback != null) {
                keyboardHideCallback.run();
                keyboardHideCallback = null;
            }
        });
        fragmentView = sizeNotifierFrameLayout;

        ScrollView scrollView = new ScrollView(context) {
            @Override
            public boolean requestChildRectangleOnScreen(View child, Rect rectangle, boolean immediate) {
                if (currentViewNum == VIEW_CODE_MESSAGE || currentViewNum == VIEW_CODE_SMS || currentViewNum == VIEW_CODE_CALL) {
                    rectangle.bottom += AndroidUtilities.dp(40);
                }
                return super.requestChildRectangleOnScreen(child, rectangle, immediate);
            }
        };
        scrollView.setFillViewport(true);
        sizeNotifierFrameLayout.addView(scrollView, LayoutHelper.createFrame(LayoutHelper.MATCH_PARENT, LayoutHelper.MATCH_PARENT));

        keyboardLinearLayout = new LinearLayout(context);
        keyboardLinearLayout.setOrientation(LinearLayout.VERTICAL);
        scrollView.addView(keyboardLinearLayout, LayoutHelper.createScroll(LayoutHelper.MATCH_PARENT, LayoutHelper.WRAP_CONTENT, Gravity.TOP | Gravity.LEFT));

        Space spacer = new Space(context);
        spacer.setMinimumHeight(AndroidUtilities.isTablet() ? 0 : AndroidUtilities.statusBarHeight);
        keyboardLinearLayout.addView(spacer);
        slideViewsContainer = new FrameLayout(context) {
            @Override
            protected void onLayout(boolean changed, int left, int top, int right, int bottom) {
                super.onLayout(changed, left, top, right, bottom);
                for (SlideView slideView : views) {
                    MarginLayoutParams params = (MarginLayoutParams) slideView.getLayoutParams();
                    int childBottom = getHeight() + AndroidUtilities.dp(16);
                    if (!slideView.hasCustomKeyboard() && keyboardView.getVisibility() == VISIBLE) {
                        childBottom += AndroidUtilities.dp(CustomPhoneKeyboardView.KEYBOARD_HEIGHT_DP);
                    }
                    slideView.layout(params.leftMargin, params.topMargin, getWidth() - params.rightMargin, childBottom);
                }
            }

            @Override
            protected void onMeasure(int widthMeasureSpec, int heightMeasureSpec) {
                super.onMeasure(widthMeasureSpec, heightMeasureSpec);
                int width = getMeasuredWidth(), height = getMeasuredHeight();

                for (SlideView slideView : views) {
                    MarginLayoutParams params = (MarginLayoutParams) slideView.getLayoutParams();
                    int childHeight = height - params.topMargin + AndroidUtilities.dp(16);
                    if (!slideView.hasCustomKeyboard() && keyboardView.getVisibility() == VISIBLE) {
                        childHeight += AndroidUtilities.dp(CustomPhoneKeyboardView.KEYBOARD_HEIGHT_DP);
                    }
                    slideView.measure(MeasureSpec.makeMeasureSpec(width - params.rightMargin - params.leftMargin, MeasureSpec.EXACTLY), MeasureSpec.makeMeasureSpec(childHeight, MeasureSpec.EXACTLY));
                }
            }
        };
        keyboardLinearLayout.addView(slideViewsContainer, LayoutHelper.createLinear(LayoutHelper.MATCH_PARENT, 0, 1f));
        keyboardView = new CustomPhoneKeyboardView(context);
        keyboardLinearLayout.addView(keyboardView, LayoutHelper.createLinear(LayoutHelper.MATCH_PARENT, CustomPhoneKeyboardView.KEYBOARD_HEIGHT_DP));

        views[VIEW_PHONE_INPUT] = new PhoneView(context);
        views[VIEW_CODE_MESSAGE] = new LoginActivitySmsView(context, AUTH_TYPE_MESSAGE);
        views[VIEW_CODE_SMS] = new LoginActivitySmsView(context, AUTH_TYPE_SMS);
        views[VIEW_CODE_FLASH_CALL] = new LoginActivitySmsView(context, AUTH_TYPE_FLASH_CALL);
        views[VIEW_CODE_CALL] = new LoginActivitySmsView(context, AUTH_TYPE_CALL);
        views[VIEW_REGISTER] = new LoginActivityRegisterView(context);
        views[VIEW_PASSWORD] = new LoginActivityPasswordView(context);
        views[VIEW_RECOVER] = new LoginActivityRecoverView(context);
        views[VIEW_RESET_WAIT] = new LoginActivityResetWaitView(context);
        views[VIEW_NEW_PASSWORD_STAGE_1] = new LoginActivityNewPasswordView(context, 0);
        views[VIEW_NEW_PASSWORD_STAGE_2] = new LoginActivityNewPasswordView(context, 1);
        views[VIEW_CODE_MISSED_CALL] = new LoginActivitySmsView(context, AUTH_TYPE_MISSED_CALL);
        views[VIEW_ADD_EMAIL] = new LoginActivitySetupEmail(context);
        views[VIEW_CODE_EMAIL_SETUP] = new LoginActivityEmailCodeView(context, true);
        views[VIEW_CODE_EMAIL] = new LoginActivityEmailCodeView(context, false);
        views[VIEW_CODE_FRAGMENT_SMS] = new LoginActivitySmsView(context, AUTH_TYPE_FRAGMENT_SMS);

        for (int a = 0; a < views.length; a++) {
            views[a].setVisibility(a == 0 ? View.VISIBLE : View.GONE);
            slideViewsContainer.addView(views[a], LayoutHelper.createFrame(LayoutHelper.MATCH_PARENT, LayoutHelper.MATCH_PARENT, Gravity.CENTER, AndroidUtilities.isTablet() ? 26 : 18, 30, AndroidUtilities.isTablet() ? 26 : 18, 0));
        }

        Bundle savedInstanceState = activityMode == MODE_LOGIN ? loadCurrentState(newAccount) : null;
        if (savedInstanceState != null) {
            currentViewNum = savedInstanceState.getInt("currentViewNum", 0);
            syncContacts = savedInstanceState.getInt("syncContacts", 0) == 1;
            if (currentViewNum >= VIEW_CODE_MESSAGE && currentViewNum <= VIEW_CODE_CALL) {
                int time = savedInstanceState.getInt("open");
                if (time != 0 && Math.abs(System.currentTimeMillis() / 1000 - time) >= 24 * 60 * 60) {
                    currentViewNum = VIEW_PHONE_INPUT;
                    savedInstanceState = null;
                    clearCurrentState();
                }
            } else if (currentViewNum == VIEW_PASSWORD) {
                LoginActivityPasswordView view = (LoginActivityPasswordView) views[VIEW_PASSWORD];
                if (view.currentPassword == null) {
                    currentViewNum = VIEW_PHONE_INPUT;
                    savedInstanceState = null;
                    clearCurrentState();
                }
            } else if (currentViewNum == VIEW_RECOVER) {
                LoginActivityRecoverView view = (LoginActivityRecoverView) views[VIEW_RECOVER];
                if (view.passwordString == null) {
                    currentViewNum = VIEW_PHONE_INPUT;
                    savedInstanceState = null;
                    clearCurrentState();
                }
            }
        }

        floatingButtonContainer = new FrameLayout(context);
        floatingButtonContainer.setVisibility(doneButtonVisible[DONE_TYPE_FLOATING] ? View.VISIBLE : View.GONE);
        if (Build.VERSION.SDK_INT >= 21) {
            StateListAnimator animator = new StateListAnimator();
            animator.addState(new int[]{android.R.attr.state_pressed}, ObjectAnimator.ofFloat(floatingButtonIcon, "translationZ", AndroidUtilities.dp(2), AndroidUtilities.dp(4)).setDuration(200));
            animator.addState(new int[]{}, ObjectAnimator.ofFloat(floatingButtonIcon, "translationZ", AndroidUtilities.dp(4), AndroidUtilities.dp(2)).setDuration(200));
            floatingButtonContainer.setStateListAnimator(animator);
            floatingButtonContainer.setOutlineProvider(new ViewOutlineProvider() {
                @SuppressLint("NewApi")
                @Override
                public void getOutline(View view, Outline outline) {
                    outline.setOval(0, 0, AndroidUtilities.dp(56), AndroidUtilities.dp(56));
                }
            });
        }
        floatingAutoAnimator = VerticalPositionAutoAnimator.attach(floatingButtonContainer);
        sizeNotifierFrameLayout.addView(floatingButtonContainer, LayoutHelper.createFrame(Build.VERSION.SDK_INT >= 21 ? 56 : 60, Build.VERSION.SDK_INT >= 21 ? 56 : 60, Gravity.RIGHT | Gravity.BOTTOM, 0, 0, 24, 16));
        floatingButtonContainer.setOnClickListener(view -> onDoneButtonPressed());
        floatingAutoAnimator.addUpdateListener((animation, value, velocity) -> {
            if (phoneNumberConfirmView != null) {
                phoneNumberConfirmView.updateFabPosition();
            }
        });

        backButtonView = new ImageView(context);
        backButtonView.setImageResource(R.drawable.ic_ab_back);
        backButtonView.setOnClickListener(v -> {
            if (onBackPressed()) {
                finishFragment();
            }
        });
        backButtonView.setContentDescription(LocaleController.getString(R.string.Back));
        int padding = AndroidUtilities.dp(4);
        backButtonView.setPadding(padding, padding, padding, padding);
        sizeNotifierFrameLayout.addView(backButtonView, LayoutHelper.createFrame(32, 32, Gravity.LEFT | Gravity.TOP, 16, 16, 0, 0));

        menu = new ActionBarMenuItem(context, null, 0, Theme.getColor(Theme.key_windowBackgroundWhiteGrayText6));
        menu.setIcon(R.drawable.ic_ab_other);
        menu.setSubMenuOpenSide(1);
        menu.setBackground(Theme.createSelectorDrawable(Theme.getColor(Theme.key_listSelector)));

        menu.addSubItem(menu_proxy, R.drawable.proxy_on, LocaleController.getString("Proxy", R.string.Proxy))
                .setContentDescription(LocaleController.getString("Proxy", R.string.Proxy));
        menu.addSubItem(menu_language, R.drawable.ic_translate, LocaleController.getString("Language", R.string.Language))
                .setContentDescription(LocaleController.getString("Language", R.string.Language));
        menu.addSubItem(menu_bot_login, R.drawable.list_bot, LocaleController.getString("BotLogin", R.string.BotLogin))
                .setContentDescription(LocaleController.getString("BotLogin", R.string.BotLogin));
<<<<<<< HEAD
        menu.addSubItem(menu_qr_login, R.drawable.msg_qrcode, LocaleController.getString("ImportLogin", R.string.ImportLogin))
                .setContentDescription(LocaleController.getString("ImportLogin", R.string.ImportLogin));
        menu.addSubItem(menu_custom_api, R.drawable.baseline_vpn_key_24, LocaleController.getString("CustomApi", R.string.CustomApi))
                .setContentDescription(LocaleController.getString("CustomApi", R.string.CustomApi));
        menu.addSubItem(menu_custom_dc, R.drawable.msg_retry, LocaleController.getString("CustomBackend",
R.string.CustomBackend))
                .setContentDescription(LocaleController.getString("CustomBackend", R.string.CustomBackend));
=======
        menu.addSubItem(menu_qr_login, R.drawable.wallet_qr, LocaleController.getString("ImportLogin", R.string.ImportLogin))
                .setContentDescription(LocaleController.getString("ImportLogin", R.string.ImportLogin));
        menu.addSubItem(menu_custom_dc, R.drawable.baseline_sync_24, LocaleController.getString("CustomBackend", R.string.CustomBackend))
                .setContentDescription(LocaleController.getString("CustomBackend", R.string.CustomBackend));
//        otherItem.addSubItem(menu_custom_api, R.drawable.baseline_vpn_key_24, LocaleController.getString("CustomApi", R.string.CustomApi));
//        menu.addSubItem(menu_custom_dc, R.drawable.baseline_sync_24, LocaleController.getString("CustomBackend", R.string.CustomBackend));
>>>>>>> c71626f8

        menu.setOnClickListener(v -> {
            menu.toggleSubMenu();
        });
        menu.setDelegate((id) -> {
            if (id == menu_proxy){
                presentFragment(new ProxyListActivity());
            } else if (id == menu_language) {
                presentFragment(new LanguageSelectActivity());
            } else if (id == menu_bot_login) {
                doBotLogin(context);
            } else if (id == menu_qr_login) {
                getConnectionsManager().cleanup(false);
                regenerateLoginToken(false);
            } else if (id == menu_custom_dc) {
                PhoneView phoneView = (PhoneView)views[VIEW_PHONE_INPUT];
                if (phoneView.testBackendCheckBox != null) {
                    if (phoneView.testBackendCheckBox.getVisibility() == View.GONE)
                        phoneView.testBackendCheckBox.setVisibility(View.VISIBLE);
                    else
                        phoneView.testBackendCheckBox.setVisibility(View.GONE);
                }
<<<<<<< HEAD
            } else if (id == menu_custom_api) {
                doCustomApi();
=======
>>>>>>> c71626f8
            }
        });
        menu.setContentDescription(LocaleController.getString(R.string.items_other));
        padding = AndroidUtilities.dp(4);
        menu.setPadding(padding, padding, padding, padding);
        sizeNotifierFrameLayout.addView(menu, LayoutHelper.createFrame(32, 32, Gravity.RIGHT | Gravity.TOP, 0, 16, 16, 0));

        radialProgressView = new RadialProgressView(context);
        radialProgressView.setSize(AndroidUtilities.dp(20));
        radialProgressView.setAlpha(0);
        radialProgressView.setScaleX(0.1f);
        radialProgressView.setScaleY(0.1f);
        sizeNotifierFrameLayout.addView(radialProgressView, LayoutHelper.createFrame(32, 32, Gravity.RIGHT | Gravity.TOP, 0, 16, 16, 0));

        floatingButtonIcon = new TransformableLoginButtonView(context);
        floatingButtonIcon.setTransformType(TransformableLoginButtonView.TRANSFORM_OPEN_ARROW);
        floatingButtonIcon.setProgress(1f);
        floatingButtonIcon.setDrawBackground(false);
        floatingButtonContainer.setContentDescription(LocaleController.getString("Done", R.string.Done));
        floatingButtonContainer.addView(floatingButtonIcon, LayoutHelper.createFrame(Build.VERSION.SDK_INT >= 21 ? 56 : 60, Build.VERSION.SDK_INT >= 21 ? 56 : 60));

        floatingProgressView = new RadialProgressView(context);
        floatingProgressView.setSize(AndroidUtilities.dp(22));
        floatingProgressView.setAlpha(0.0f);
        floatingProgressView.setScaleX(0.1f);
        floatingProgressView.setScaleY(0.1f);
        floatingProgressView.setVisibility(View.INVISIBLE);
        floatingButtonContainer.addView(floatingProgressView, LayoutHelper.createFrame(LayoutHelper.MATCH_PARENT, LayoutHelper.MATCH_PARENT));

        if (savedInstanceState != null) {
            restoringState = true;
        }
        for (int a = 0; a < views.length; a++) {
            SlideView v = views[a];
            if (savedInstanceState != null) {
                if (a >= VIEW_CODE_MESSAGE && a <= VIEW_CODE_CALL) {
                    if (a == currentViewNum) {
                        v.restoreStateParams(savedInstanceState);
                    }
                } else {
                    v.restoreStateParams(savedInstanceState);
                }
            }
            if (currentViewNum == a) {
                backButtonView.setVisibility(v.needBackButton() || newAccount || activityMode == MODE_CHANGE_PHONE_NUMBER ? View.VISIBLE : View.GONE);
                v.setVisibility(View.VISIBLE);
                v.onShow();

                setCustomKeyboardVisible(v.hasCustomKeyboard(), false);

                currentDoneType = DONE_TYPE_FLOATING;
                boolean needFloatingButton = a == VIEW_PHONE_INPUT || a == VIEW_REGISTER ||
                        a == VIEW_PASSWORD || a == VIEW_NEW_PASSWORD_STAGE_1 || a == VIEW_NEW_PASSWORD_STAGE_2 ||
                        a == VIEW_ADD_EMAIL;
                showDoneButton(needFloatingButton, false);
                if (a == VIEW_CODE_MESSAGE || a == VIEW_CODE_SMS || a == VIEW_CODE_FLASH_CALL || a == VIEW_CODE_CALL) {
                    currentDoneType = DONE_TYPE_ACTION;
                }
            } else {
                if (v.getVisibility() != View.GONE) {
                    v.setVisibility(View.GONE);
                    v.onHide();
                }
            }
        }
        restoringState = false;

        updateColors();

        if (isInCancelAccountDeletionMode()) {
            fillNextCodeParams(cancelDeletionParams, cancelDeletionCode, false);
        }

        return fragmentView;
    }

    private boolean isCustomKeyboardForceDisabled() {
        return AndroidUtilities.displaySize.x > AndroidUtilities.displaySize.y || AndroidUtilities.isTablet() || AndroidUtilities.isAccessibilityTouchExplorationEnabled();
    }

    private boolean isCustomKeyboardVisible() {
        return views[currentViewNum].hasCustomKeyboard() && !isCustomKeyboardForceDisabled();
    }

    private void setCustomKeyboardVisible(boolean visible, boolean animate) {
        if (customKeyboardWasVisible == visible && animate) return;
        customKeyboardWasVisible = visible;

        if (isCustomKeyboardForceDisabled()) {
            visible = false;
        }

        if (visible) {
            AndroidUtilities.hideKeyboard(fragmentView);
            AndroidUtilities.requestAltFocusable(getParentActivity(), classGuid);
            if (animate) {
                keyboardAnimator = ValueAnimator.ofFloat(0, 1).setDuration(300);
                keyboardAnimator.setInterpolator(CubicBezierInterpolator.DEFAULT);
                keyboardAnimator.addUpdateListener(animation -> {
                    float val = (float) animation.getAnimatedValue();
                    keyboardView.setAlpha(val);
                    keyboardView.setTranslationY((1f - val) * AndroidUtilities.dp(CustomPhoneKeyboardView.KEYBOARD_HEIGHT_DP));
                });
                keyboardAnimator.addListener(new AnimatorListenerAdapter() {
                    @Override
                    public void onAnimationStart(Animator animation) {
                        keyboardView.setVisibility(View.VISIBLE);
                    }

                    @Override
                    public void onAnimationEnd(Animator animation) {
                        if (keyboardAnimator == animation) {
                            keyboardAnimator = null;
                        }
                    }
                });
                keyboardAnimator.start();
            } else {
                keyboardView.setVisibility(View.VISIBLE);
            }
        } else {
            AndroidUtilities.removeAltFocusable(getParentActivity(), classGuid);
            if (animate) {
                keyboardAnimator = ValueAnimator.ofFloat(1, 0).setDuration(300);
                keyboardAnimator.setInterpolator(Easings.easeInOutQuad);
                keyboardAnimator.addUpdateListener(animation -> {
                    float val = (float) animation.getAnimatedValue();
                    keyboardView.setAlpha(val);
                    keyboardView.setTranslationY((1f - val) * AndroidUtilities.dp(CustomPhoneKeyboardView.KEYBOARD_HEIGHT_DP));
                });
                keyboardAnimator.addListener(new AnimatorListenerAdapter() {
                    @Override
                    public void onAnimationEnd(Animator animation) {
                        keyboardView.setVisibility(View.GONE);

                        if (keyboardAnimator == animation) {
                            keyboardAnimator = null;
                        }
                    }
                });
                keyboardAnimator.start();
            } else {
                keyboardView.setVisibility(View.GONE);
            }
        }
    }

    @Override
    public void onPause() {
        super.onPause();
        if (newAccount) {
            ConnectionsManager.getInstance(currentAccount).setAppPaused(true, false);
        }
        AndroidUtilities.removeAltFocusable(getParentActivity(), classGuid);
    }

    @Override
    public void onResume() {
        super.onResume();
        if (newAccount) {
            ConnectionsManager.getInstance(currentAccount).setAppPaused(false, false);
        }
        AndroidUtilities.requestAdjustResize(getParentActivity(), classGuid);
        fragmentView.requestLayout();
        try {
            if (currentViewNum >= VIEW_CODE_MESSAGE && currentViewNum <= VIEW_CODE_CALL && views[currentViewNum] instanceof LoginActivitySmsView) {
                int time = ((LoginActivitySmsView) views[currentViewNum]).openTime;
                if (time != 0 && Math.abs(System.currentTimeMillis() / 1000 - time) >= 24 * 60 * 60) {
                    views[currentViewNum].onBackPressed(true);
                    setPage(VIEW_PHONE_INPUT, false, null, true);
                }
            }
        } catch (Exception e) {
            FileLog.e(e);
        }
        if (currentViewNum == VIEW_PHONE_INPUT && !needRequestPermissions) {
            SlideView view = views[currentViewNum];
            if (view != null) {
                view.onShow();
            }
        }

        if (isCustomKeyboardVisible()) {
            AndroidUtilities.hideKeyboard(fragmentView);
            AndroidUtilities.requestAltFocusable(getParentActivity(), classGuid);
        }
    }

    @Override
    public void onConfigurationChanged(Configuration newConfig) {
        setCustomKeyboardVisible(views[currentViewNum].hasCustomKeyboard(), false);
        if (phoneNumberConfirmView != null) {
            phoneNumberConfirmView.dismiss();
        }
    }

    @Override
    public void onRequestPermissionsResultFragment(int requestCode, String[] permissions, int[] grantResults) {
        if (permissions.length == 0 || grantResults.length == 0) return;

        boolean granted = grantResults[0] == PackageManager.PERMISSION_GRANTED;
        if (requestCode == 6) {
            checkPermissions = false;
            if (currentViewNum == VIEW_PHONE_INPUT) {
                ((PhoneView)views[currentViewNum]).confirmedNumber = true;
                views[currentViewNum].onNextPressed(null);
            }
        } else if (requestCode == BasePermissionsActivity.REQUEST_CODE_CALLS) {
            checkShowPermissions = false;
            if (currentViewNum == VIEW_PHONE_INPUT) {
                ((PhoneView) views[currentViewNum]).fillNumber();
            }
        } else if (requestCode == BasePermissionsActivity.REQUEST_CODE_OPEN_CAMERA) {
            if (granted) {
                LoginActivityRegisterView registerView = (LoginActivityRegisterView) views[VIEW_REGISTER];
                registerView.imageUpdater.openCamera();
            }
        } else if (requestCode == BasePermissionsActivity.REQUEST_CODE_EXTERNAL_STORAGE_FOR_AVATAR) {
            if (granted) {
                LoginActivityRegisterView registerView = (LoginActivityRegisterView) views[VIEW_REGISTER];
                registerView.post(() -> registerView.imageUpdater.openGallery());
            }
        }
    }

    public static Bundle loadCurrentState(boolean newAccount) {
        if (newAccount) {
            return null;
        }
        try {
            Bundle bundle = new Bundle();
            SharedPreferences preferences = ApplicationLoader.applicationContext.getSharedPreferences("logininfo2", Context.MODE_PRIVATE);
            Map<String, ?> params = preferences.getAll();
            for (Map.Entry<String, ?> entry : params.entrySet()) {
                String key = entry.getKey();
                Object value = entry.getValue();
                String[] args = key.split("_\\|_");
                if (args.length == 1) {
                    if (value instanceof String) {
                        bundle.putString(key, (String) value);
                    } else if (value instanceof Integer) {
                        bundle.putInt(key, (Integer) value);
                    } else if (value instanceof Boolean) {
                        bundle.putBoolean(key, (Boolean) value);
                    }
                } else if (args.length == 2) {
                    Bundle inner = bundle.getBundle(args[0]);
                    if (inner == null) {
                        inner = new Bundle();
                        bundle.putBundle(args[0], inner);
                    }
                    if (value instanceof String) {
                        inner.putString(args[1], (String) value);
                    } else if (value instanceof Integer) {
                        inner.putInt(args[1], (Integer) value);
                    } else if (value instanceof Boolean) {
                        inner.putBoolean(args[1], (Boolean) value);
                    }
                }
            }
            return bundle;
        } catch (Exception e) {
            FileLog.e(e);
        }
        return null;
    }

    private void clearCurrentState() {
        SharedPreferences preferences = ApplicationLoader.applicationContext.getSharedPreferences("logininfo2", Context.MODE_PRIVATE);
        SharedPreferences.Editor editor = preferences.edit();
        editor.clear();
        editor.commit();
    }

    private void putBundleToEditor(Bundle bundle, SharedPreferences.Editor editor, String prefix) {
        Set<String> keys = bundle.keySet();
        for (String key : keys) {
            Object obj = bundle.get(key);
            if (obj instanceof String) {
                if (prefix != null) {
                    editor.putString(prefix + "_|_" + key, (String) obj);
                } else {
                    editor.putString(key, (String) obj);
                }
            } else if (obj instanceof Integer) {
                if (prefix != null) {
                    editor.putInt(prefix + "_|_" + key, (Integer) obj);
                } else {
                    editor.putInt(key, (Integer) obj);
                }
            } else if (obj instanceof Boolean) {
                if (prefix != null) {
                    editor.putBoolean(prefix + "_|_" + key, (Boolean) obj);
                } else {
                    editor.putBoolean(key, (Boolean) obj);
                }
            } else if (obj instanceof Bundle) {
                putBundleToEditor((Bundle) obj, editor, key);
            }
        }
    }

    @Override
    protected void onDialogDismiss(Dialog dialog) {
        if (Build.VERSION.SDK_INT >= 23) {
            if (dialog == permissionsDialog && !permissionsItems.isEmpty() && getParentActivity() != null) {
                try {
                    getParentActivity().requestPermissions(permissionsItems.toArray(new String[0]), 6);
                } catch (Exception ignore) {

                }
            } else if (dialog == permissionsShowDialog && !permissionsShowItems.isEmpty() && getParentActivity() != null) {
                AndroidUtilities.runOnUIThread(() -> needRequestPermissions = false, 200);
                try {
                    getParentActivity().requestPermissions(permissionsShowItems.toArray(new String[0]), 7);
                } catch (Exception ignore) {

                }
            }
        }
    }

    @Override
    public boolean onBackPressed() {
        if (currentViewNum == VIEW_PHONE_INPUT || activityMode == MODE_CHANGE_LOGIN_EMAIL && currentViewNum == VIEW_ADD_EMAIL) {
            for (int a = 0; a < views.length; a++) {
                if (views[a] != null) {
                    views[a].onDestroyActivity();
                }
            }
            clearCurrentState();
            return true;
        } else if (currentViewNum == VIEW_PASSWORD) {
            views[currentViewNum].onBackPressed(true);
            setPage(VIEW_PHONE_INPUT, true, null, true);
        } else if (currentViewNum == VIEW_RECOVER || currentViewNum == VIEW_RESET_WAIT) {
            views[currentViewNum].onBackPressed(true);
            setPage(VIEW_PASSWORD, true, null, true);
        } else if ((currentViewNum >= VIEW_CODE_MESSAGE && currentViewNum <= VIEW_CODE_CALL) || currentViewNum == AUTH_TYPE_MISSED_CALL || currentViewNum == AUTH_TYPE_FRAGMENT_SMS) {
            if (views[currentViewNum].onBackPressed(false)) {
                setPage(VIEW_PHONE_INPUT, true, null, true);
            }
        } else if (currentViewNum == VIEW_REGISTER) {
            ((LoginActivityRegisterView) views[currentViewNum]).wrongNumber.callOnClick();
        } else if (currentViewNum == VIEW_NEW_PASSWORD_STAGE_1) {
            views[currentViewNum].onBackPressed(true);
            setPage(VIEW_RECOVER, true, null, true);
        } else if (currentViewNum == VIEW_NEW_PASSWORD_STAGE_2) {
            views[currentViewNum].onBackPressed(true);
            setPage(VIEW_NEW_PASSWORD_STAGE_1, true, null, true);
        } else if (currentViewNum == VIEW_CODE_EMAIL_SETUP) {
            views[currentViewNum].onBackPressed(true);
            setPage(VIEW_ADD_EMAIL, true, null, true);
        } else {
            if (views[currentViewNum].onBackPressed(true)) {
                setPage(VIEW_PHONE_INPUT, true, null, true);
            }
        }
        return false;
    }

    @Override
    public void onActivityResultFragment(int requestCode, int resultCode, Intent data) {
        LoginActivityRegisterView registerView = (LoginActivityRegisterView) views[VIEW_REGISTER];
        if (registerView != null) {
            registerView.imageUpdater.onActivityResult(requestCode, resultCode, data);
        }
    }

    private void needShowAlert(String title, String text) {
        if (text == null || getParentActivity() == null) {
            return;
        }
        AlertDialog.Builder builder = new AlertDialog.Builder(getParentActivity());
        builder.setTitle(title);
        builder.setMessage(text);
        builder.setPositiveButton(LocaleController.getString("OK", R.string.OK), null);
        showDialog(builder.create());
    }

    private void onFieldError(View view, boolean allowErrorSelection) {
        view.performHapticFeedback(HapticFeedbackConstants.KEYBOARD_TAP, HapticFeedbackConstants.FLAG_IGNORE_GLOBAL_SETTING);
        AndroidUtilities.shakeViewSpring(view, 3.5f);

        if (allowErrorSelection) {
            if (view instanceof OutlineTextContainerView) {
                Runnable callback = (Runnable) view.getTag(R.id.timeout_callback);
                if (callback != null) {
                    view.removeCallbacks(callback);
                }

                OutlineTextContainerView outlineTextContainerView = (OutlineTextContainerView) view;
                AtomicReference<Runnable> timeoutCallbackRef = new AtomicReference<>(); // We can't use timeoutCallback before declaration otherwise
                EditText editText = outlineTextContainerView.getAttachedEditText();
                TextWatcher textWatcher = new TextWatcher() {
                    @Override
                    public void beforeTextChanged(CharSequence s, int start, int count, int after) {
                        editText.post(()-> {
                            editText.removeTextChangedListener(this);
                            editText.removeCallbacks(timeoutCallbackRef.get());
                            timeoutCallbackRef.get().run();
                        });
                    }

                    @Override
                    public void onTextChanged(CharSequence s, int start, int before, int count) {}

                    @Override
                    public void afterTextChanged(Editable s) {}
                };

                outlineTextContainerView.animateError(1f);
                Runnable timeoutCallback = () -> {
                    outlineTextContainerView.animateError(0f);
                    view.setTag(R.id.timeout_callback, null);
                    if (editText != null) {
                        editText.post(()-> editText.removeTextChangedListener(textWatcher));
                    }
                };
                timeoutCallbackRef.set(timeoutCallback);
                view.postDelayed(timeoutCallback, 2000);
                view.setTag(R.id.timeout_callback, timeoutCallback);

                if (editText != null) {
                    editText.addTextChangedListener(textWatcher);
                }
            }
        }
    }

    public static void needShowInvalidAlert(BaseFragment fragment, String phoneNumber, boolean banned) {
        needShowInvalidAlert(fragment, phoneNumber, null, banned);
    }

    public static void needShowInvalidAlert(BaseFragment fragment, String phoneNumber, PhoneInputData inputData, boolean banned) {
        if (fragment == null || fragment.getParentActivity() == null) {
            return;
        }
        AlertDialog.Builder builder = new AlertDialog.Builder(fragment.getParentActivity());
        if (banned) {
            builder.setTitle(LocaleController.getString(R.string.RestorePasswordNoEmailTitle));
            builder.setMessage(LocaleController.getString("BannedPhoneNumber", R.string.BannedPhoneNumber));
        } else {
            if (inputData != null && inputData.patterns != null && !inputData.patterns.isEmpty() && inputData.country != null) {
                int patternLength = Integer.MAX_VALUE;
                for (String pattern : inputData.patterns) {
                    int length = pattern.replace(" ", "").length();
                    if (length < patternLength) {
                        patternLength = length;
                    }
                }
                if (PhoneFormat.stripExceptNumbers(phoneNumber).length() - inputData.country.code.length() < patternLength) {
                    builder.setTitle(LocaleController.getString(R.string.WrongNumberFormat));
                    builder.setMessage(AndroidUtilities.replaceTags(LocaleController.formatString("ShortNumberInfo", R.string.ShortNumberInfo, inputData.country.name, inputData.phoneNumber)));
                } else {
                    builder.setTitle(LocaleController.getString(R.string.RestorePasswordNoEmailTitle));
                    builder.setMessage(LocaleController.getString(R.string.InvalidPhoneNumber));
                }
            } else {
                builder.setTitle(LocaleController.getString(R.string.RestorePasswordNoEmailTitle));
                builder.setMessage(LocaleController.getString(R.string.InvalidPhoneNumber));
            }
        }
        builder.setNeutralButton(LocaleController.getString("BotHelp", R.string.BotHelp), (dialog, which) -> {
            try {
                PackageInfo pInfo = ApplicationLoader.applicationContext.getPackageManager().getPackageInfo(ApplicationLoader.applicationContext.getPackageName(), 0);
                String version = String.format(Locale.US, "%s (%d)", pInfo.versionName, pInfo.versionCode);

                Intent mailer = new Intent(Intent.ACTION_SENDTO);
                mailer.setData(Uri.parse("mailto:"));
                mailer.putExtra(Intent.EXTRA_EMAIL, new String[]{banned ? "recover@telegram.org" : "login@stel.com"});
                if (banned) {
                    mailer.putExtra(Intent.EXTRA_SUBJECT, "Banned phone number: " + phoneNumber);
                    mailer.putExtra(Intent.EXTRA_TEXT, "I'm trying to use my mobile phone number: " + phoneNumber + "\nBut Telegram says it's banned. Please help.\n\nApp version: " + version + "\nOS version: SDK " + Build.VERSION.SDK_INT + "\nDevice Name: " + Build.MANUFACTURER + Build.MODEL + "\nLocale: " + Locale.getDefault());
                } else {
                    mailer.putExtra(Intent.EXTRA_SUBJECT, "Invalid phone number: " + phoneNumber);
                    mailer.putExtra(Intent.EXTRA_TEXT, "I'm trying to use my mobile phone number: " + phoneNumber + "\nBut Telegram says it's invalid. Please help.\n\nApp version: " + version + "\nOS version: SDK " + Build.VERSION.SDK_INT + "\nDevice Name: " + Build.MANUFACTURER + Build.MODEL + "\nLocale: " + Locale.getDefault());
                }
                fragment.getParentActivity().startActivity(Intent.createChooser(mailer, "Send email..."));
            } catch (Exception e) {
                AlertDialog.Builder builder2 = new AlertDialog.Builder(fragment.getParentActivity());
                builder2.setTitle(LocaleController.getString(R.string.RestorePasswordNoEmailTitle));
                builder2.setMessage(LocaleController.getString("NoMailInstalled", R.string.NoMailInstalled));
                builder2.setPositiveButton(LocaleController.getString("OK", R.string.OK), null);
                fragment.showDialog(builder2.create());
            }
        });
        builder.setPositiveButton(LocaleController.getString("OK", R.string.OK), null);
        fragment.showDialog(builder.create());
    }

    private void showDoneButton(boolean show, boolean animated) {
        boolean floating = currentDoneType == 0;
        if (doneButtonVisible[currentDoneType] == show) {
            return;
        }

        if (showDoneAnimation[currentDoneType] != null) {
            if (animated) {
                showDoneAnimation[currentDoneType].removeAllListeners();
            }
            showDoneAnimation[currentDoneType].cancel();
        }
        doneButtonVisible[currentDoneType] = show;
        if (animated) {
            showDoneAnimation[currentDoneType] = new AnimatorSet();
            if (show) {
                if (floating) {
                    if (floatingButtonContainer.getVisibility() != View.VISIBLE) {
                        floatingAutoAnimator.setOffsetY(AndroidUtilities.dpf2(70f));
                        floatingButtonContainer.setVisibility(View.VISIBLE);
                    }
                    ValueAnimator offsetAnimator = ValueAnimator.ofFloat(floatingAutoAnimator.getOffsetY(), 0);
                    offsetAnimator.addUpdateListener(animation -> {
                        float val = (Float) animation.getAnimatedValue();
                        floatingAutoAnimator.setOffsetY(val);
                        floatingButtonContainer.setAlpha(1f - (val / AndroidUtilities.dpf2(70f)));
                    });
                    showDoneAnimation[currentDoneType].play(offsetAnimator);
                }
            } else {
                if (floating) {
                    ValueAnimator offsetAnimator = ValueAnimator.ofFloat(floatingAutoAnimator.getOffsetY(), AndroidUtilities.dpf2(70f));
                    offsetAnimator.addUpdateListener(animation -> {
                        float val = (Float) animation.getAnimatedValue();
                        floatingAutoAnimator.setOffsetY(val);
                        floatingButtonContainer.setAlpha(1f - (val / AndroidUtilities.dpf2(70f)));
                    });
                    showDoneAnimation[currentDoneType].play(offsetAnimator);
                }
            }
            showDoneAnimation[currentDoneType].addListener(new AnimatorListenerAdapter() {
                @Override
                public void onAnimationEnd(Animator animation) {
                    if (showDoneAnimation[floating ? 0 : 1] != null && showDoneAnimation[floating ? 0 : 1].equals(animation)) {
                        if (!show) {
                            if (floating) {
                                floatingButtonContainer.setVisibility(View.GONE);
                            }

                            if (floating && floatingButtonIcon.getAlpha() != 1f) {
                                floatingButtonIcon.setAlpha(1f);
                                floatingButtonIcon.setScaleX(1f);
                                floatingButtonIcon.setScaleY(1f);
                                floatingButtonIcon.setVisibility(View.VISIBLE);
                                floatingButtonContainer.setEnabled(true);
                                floatingProgressView.setAlpha(0f);
                                floatingProgressView.setScaleX(0.1f);
                                floatingProgressView.setScaleY(0.1f);
                                floatingProgressView.setVisibility(View.INVISIBLE);
                            }
                        }
                    }
                }

                @Override
                public void onAnimationCancel(Animator animation) {
                    if (showDoneAnimation[floating ? 0 : 1] != null && showDoneAnimation[floating ? 0 : 1].equals(animation)) {
                        showDoneAnimation[floating ? 0 : 1] = null;
                    }
                }
            });
            final int duration;
            final Interpolator interpolator;
            if (floating) {
                if (show) {
                    duration = 200;
                    interpolator = AndroidUtilities.decelerateInterpolator;
                } else {
                    duration = 150;
                    interpolator = AndroidUtilities.accelerateInterpolator;
                }
            } else {
                duration = 150;
                interpolator = null;
            }
            showDoneAnimation[currentDoneType].setDuration(duration);
            showDoneAnimation[currentDoneType].setInterpolator(interpolator);
            showDoneAnimation[currentDoneType].start();
        } else {
            if (show) {
                if (floating) {
                    floatingButtonContainer.setVisibility(View.VISIBLE);
                    floatingAutoAnimator.setOffsetY(0f);
                }
            } else {
                if (floating) {
                    floatingButtonContainer.setVisibility(View.GONE);
                    floatingAutoAnimator.setOffsetY(AndroidUtilities.dpf2(70f));
                }
            }
        }
    }

    private void onDoneButtonPressed() {
        if (!doneButtonVisible[currentDoneType]) {
            return;
        }
        if (radialProgressView.getTag() != null) {
            if (getParentActivity() == null) {
                return;
            }
            AlertDialog.Builder builder = new AlertDialog.Builder(getParentActivity());
            builder.setTitle(LocaleController.getString(R.string.NekoX));
            builder.setMessage(LocaleController.getString("StopLoading", R.string.StopLoading));
            builder.setPositiveButton(LocaleController.getString("WaitMore", R.string.WaitMore), null);
            builder.setNegativeButton(LocaleController.getString("Stop", R.string.Stop), (dialogInterface, i) -> {
                views[currentViewNum].onCancelPressed();
                needHideProgress(true);
            });
            showDialog(builder.create());
        } else {
            views[currentViewNum].onNextPressed(null);
        }
    }

    private void showEditDoneProgress(boolean show, boolean animated) {
        showEditDoneProgress(show, animated, false);
    }

    private void showEditDoneProgress(boolean show, boolean animated, boolean fromCallback) {
        if (animated && doneProgressVisible[currentDoneType] == show && !fromCallback) {
            return;
        }
        boolean floating = currentDoneType == DONE_TYPE_FLOATING;

        if (!fromCallback && !floating) {
            doneProgressVisible[currentDoneType] = show;
            int doneType = currentDoneType;
            if (animated) {
                if (postedEditDoneCallback[currentDoneType]) {
                    AndroidUtilities.cancelRunOnUIThread(editDoneCallback[currentDoneType]);
                    postedEditDoneCallback[currentDoneType] = false;
                    return;
                } else if (show) {
                    AndroidUtilities.runOnUIThread(editDoneCallback[currentDoneType] = () -> {
                        int type = currentDoneType;
                        currentDoneType = doneType;
                        showEditDoneProgress(show, animated, true);
                        currentDoneType = type;
                    }, 2000);
                    postedEditDoneCallback[currentDoneType] = true;
                    return;
                }
            }
        } else {
            postedEditDoneCallback[currentDoneType] = false;
            doneProgressVisible[currentDoneType] = show;
        }

        if (doneItemAnimation != null) {
            doneItemAnimation.cancel();
        }

        if (animated) {
            doneItemAnimation = new AnimatorSet();
            ValueAnimator animator = ValueAnimator.ofFloat(show ? 0 : 1, show ? 1 : 0);
            animator.addListener(new AnimatorListenerAdapter() {
                @Override
                public void onAnimationStart(Animator animation) {
                    if (show) {
                        if (floating) {
                            floatingButtonIcon.setVisibility(View.VISIBLE);
                            floatingProgressView.setVisibility(View.VISIBLE);
                            floatingButtonContainer.setEnabled(false);
                        } else {
                            radialProgressView.setVisibility(View.VISIBLE);
                        }
                    }
                }

                @Override
                public void onAnimationEnd(Animator animation) {
                    if (floating) {
                        if (!show) {
                            floatingProgressView.setVisibility(View.INVISIBLE);
                            floatingButtonIcon.setVisibility(View.VISIBLE);
                            floatingButtonContainer.setEnabled(true);
                        } else {
                            floatingButtonIcon.setVisibility(View.INVISIBLE);
                            floatingProgressView.setVisibility(View.VISIBLE);
                        }
                    } else if (!show) {
                        radialProgressView.setVisibility(View.INVISIBLE);
                    }

                    if (doneItemAnimation != null && doneItemAnimation.equals(animation)) {
                        doneItemAnimation = null;
                    }
                }
            });
            animator.addUpdateListener(animation -> {
                float val = (float) animation.getAnimatedValue();

                if (floating) {
                    float scale = 0.1f + 0.9f * (1f - val);
                    floatingButtonIcon.setScaleX(scale);
                    floatingButtonIcon.setScaleY(scale);
                    floatingButtonIcon.setAlpha(1f - val);

                    scale = 0.1f + 0.9f * val;
                    floatingProgressView.setScaleX(scale);
                    floatingProgressView.setScaleY(scale);
                    floatingProgressView.setAlpha(val);
                } else {
                    float scale = 0.1f + 0.9f * val;
                    radialProgressView.setScaleX(scale);
                    radialProgressView.setScaleY(scale);
                    radialProgressView.setAlpha(val);
                }
            });
            doneItemAnimation.playTogether(animator);
            doneItemAnimation.setDuration(150);
            doneItemAnimation.start();
        } else {
            if (show) {
                if (floating) {
                    floatingProgressView.setVisibility(View.VISIBLE);
                    floatingButtonIcon.setVisibility(View.INVISIBLE);
                    floatingButtonContainer.setEnabled(false);
                    floatingButtonIcon.setScaleX(0.1f);
                    floatingButtonIcon.setScaleY(0.1f);
                    floatingButtonIcon.setAlpha(0.0f);
                    floatingProgressView.setScaleX(1.0f);
                    floatingProgressView.setScaleY(1.0f);
                    floatingProgressView.setAlpha(1.0f);
                } else {
                    radialProgressView.setVisibility(View.VISIBLE);
                    radialProgressView.setScaleX(1.0f);
                    radialProgressView.setScaleY(1.0f);
                    radialProgressView.setAlpha(1.0f);
                }
            } else {
                radialProgressView.setTag(null);
                if (floating) {
                    floatingProgressView.setVisibility(View.INVISIBLE);
                    floatingButtonIcon.setVisibility(View.VISIBLE);
                    floatingButtonContainer.setEnabled(true);
                    floatingProgressView.setScaleX(0.1f);
                    floatingProgressView.setScaleY(0.1f);
                    floatingProgressView.setAlpha(0.0f);
                    floatingButtonIcon.setScaleX(1.0f);
                    floatingButtonIcon.setScaleY(1.0f);
                    floatingButtonIcon.setAlpha(1.0f);
                } else {
                    radialProgressView.setVisibility(View.INVISIBLE);
                    radialProgressView.setScaleX(0.1f);
                    radialProgressView.setScaleY(0.1f);
                    radialProgressView.setAlpha(0.0f);
                }
            }
        }
    }

    private void needShowProgress(int requestId) {
        needShowProgress(requestId, true);
    }

    private void needShowProgress(int requestId, boolean animated) {
        if (isInCancelAccountDeletionMode() && requestId == 0) {
            if (cancelDeleteProgressDialog != null || getParentActivity() == null || getParentActivity().isFinishing()) {
                return;
            }

            cancelDeleteProgressDialog = new AlertDialog(getParentActivity(), AlertDialog.ALERT_TYPE_SPINNER);
            cancelDeleteProgressDialog.setCanCancel(false);
            cancelDeleteProgressDialog.show();
            return;
        }

        progressRequestId = requestId;
        showEditDoneProgress(true, animated);
    }

    private void needHideProgress(boolean cancel) {
        needHideProgress(cancel, true);
    }

    private void needHideProgress(boolean cancel, boolean animated) {
        if (progressRequestId != 0) {
            if (cancel) {
                ConnectionsManager.getInstance(currentAccount).cancelRequest(progressRequestId, true);
            }
            progressRequestId = 0;
        }

        if (isInCancelAccountDeletionMode() && cancelDeleteProgressDialog != null) {
            cancelDeleteProgressDialog.dismiss();
            cancelDeleteProgressDialog = null;
        }

        showEditDoneProgress(false, animated);
    }

    public void setPage(@ViewNumber int page, boolean animated, Bundle params, boolean back) {
        boolean needFloatingButton = page == VIEW_PHONE_INPUT || page == VIEW_REGISTER || page == VIEW_PASSWORD ||
                page == VIEW_NEW_PASSWORD_STAGE_1 || page == VIEW_NEW_PASSWORD_STAGE_2 || page == VIEW_ADD_EMAIL;
        if (needFloatingButton) {
            if (page == VIEW_PHONE_INPUT) {
                checkPermissions = true;
                checkShowPermissions = true;
            }
            currentDoneType = DONE_TYPE_ACTION;
            showDoneButton(false, animated);
            // Force reset radial progress
            showEditDoneProgress(false, animated);
            currentDoneType = DONE_TYPE_FLOATING;
            showEditDoneProgress(false, animated);
            if (!animated) {
                showDoneButton(true, false);
            }
        } else {
            currentDoneType = DONE_TYPE_FLOATING;
            showDoneButton(false, animated);
            showEditDoneProgress(false, animated);
            if (page != VIEW_RESET_WAIT) {
                currentDoneType = DONE_TYPE_ACTION;
            }
        }
        if (animated) {
            final SlideView outView = views[currentViewNum];
            final SlideView newView = views[page];
            currentViewNum = page;
            backButtonView.setVisibility(newView.needBackButton() || newAccount ? View.VISIBLE : View.GONE);

            newView.setParams(params, false);
            setParentActivityTitle(newView.getHeaderName());
            newView.onShow();
            newView.setX(back ? -AndroidUtilities.displaySize.x : AndroidUtilities.displaySize.x);
            newView.setVisibility(View.VISIBLE);

            AnimatorSet pagesAnimation = new AnimatorSet();
            pagesAnimation.addListener(new AnimatorListenerAdapter() {
                @Override
                public void onAnimationEnd(Animator animation) {
                    if (currentDoneType == DONE_TYPE_FLOATING && needFloatingButton) {
                        showDoneButton(true, true);
                    }
                    outView.setVisibility(View.GONE);
                    outView.setX(0);
                }
            });
            pagesAnimation.playTogether(
                    ObjectAnimator.ofFloat(outView, View.TRANSLATION_X, back ? AndroidUtilities.displaySize.x : -AndroidUtilities.displaySize.x),
                    ObjectAnimator.ofFloat(newView, View.TRANSLATION_X, 0));
            pagesAnimation.setDuration(300);
            pagesAnimation.setInterpolator(new AccelerateDecelerateInterpolator());
            pagesAnimation.start();

            setCustomKeyboardVisible(newView.hasCustomKeyboard(), true);
        } else {
            backButtonView.setVisibility(views[page].needBackButton() || newAccount ? View.VISIBLE : View.GONE);
            views[currentViewNum].setVisibility(View.GONE);
            currentViewNum = page;
            views[page].setParams(params, false);
            views[page].setVisibility(View.VISIBLE);
            setParentActivityTitle(views[page].getHeaderName());
            views[page].onShow();

            setCustomKeyboardVisible(views[page].hasCustomKeyboard(), false);
        }
    }

    @Override
    public void saveSelfArgs(Bundle outState) {
        try {
            Bundle bundle = new Bundle();
            bundle.putInt("currentViewNum", currentViewNum);
            bundle.putInt("syncContacts", syncContacts ? 1 : 0);
            for (int a = 0; a <= currentViewNum; a++) {
                SlideView v = views[a];
                if (v != null) {
                    v.saveStateParams(bundle);
                }
            }
            SharedPreferences preferences = ApplicationLoader.applicationContext.getSharedPreferences("logininfo2", Context.MODE_PRIVATE);
            SharedPreferences.Editor editor = preferences.edit();
            editor.clear();
            putBundleToEditor(bundle, editor, null);
            editor.commit();
        } catch (Exception e) {
            FileLog.e(e);
        }
    }

    private void needFinishActivity(boolean afterSignup, boolean showSetPasswordConfirm, int otherwiseRelogin) {
        SharedConfig.activeAccounts.add(currentAccount);
        SharedConfig.saveAccounts();
        if (getParentActivity() != null) {
            AndroidUtilities.setLightStatusBar(getParentActivity().getWindow(), false);
        }
        clearCurrentState();
        if (getParentActivity() instanceof LaunchActivity) {
            if (newAccount) {
                newAccount = false;
                ((LaunchActivity) getParentActivity()).switchToAccount(currentAccount, false, obj -> {
                    Bundle args = new Bundle();
                    args.putBoolean("afterSignup", afterSignup);
                    return new DialogsActivity(args);
                });
                finishFragment();
            } else {

                if (afterSignup && showSetPasswordConfirm) {
                    TwoStepVerificationSetupActivity twoStepVerification = new TwoStepVerificationSetupActivity(TwoStepVerificationSetupActivity.TYPE_INTRO, null);
                    twoStepVerification.setBlockingAlert(otherwiseRelogin);
                    twoStepVerification.setFromRegistration(true);
                    presentFragment(twoStepVerification, true);
                } else {
                    Bundle args = new Bundle();
                    args.putBoolean("afterSignup", afterSignup);
                    DialogsActivity dialogsActivity = new DialogsActivity(args);
                    presentFragment(dialogsActivity, true);
                }

                NotificationCenter.getInstance(currentAccount).postNotificationName(NotificationCenter.mainUserInfoChanged);
                LocaleController.getInstance().loadRemoteLanguages(currentAccount);
            }
        } else if (getParentActivity() instanceof ExternalActionActivity) {
            ((ExternalActionActivity) getParentActivity()).onFinishLogin();
        }
    }

    private void onAuthSuccess(TLRPC.TL_auth_authorization res) {
        onAuthSuccess(res, false);
    }

    private void onAuthSuccess(TLRPC.TL_auth_authorization res, boolean afterSignup) {
        PasscodeHelper.removePasscodeForAccount(currentAccount);
        MessagesController.getInstance(currentAccount).cleanup();
        ConnectionsManager.getInstance(currentAccount).setUserId(res.user.id);
        UserConfig.getInstance(currentAccount).clearConfig();
        MessagesController.getInstance(currentAccount).cleanup();
        UserConfig.getInstance(currentAccount).syncContacts = syncContacts;
        UserConfig.getInstance(currentAccount).setCurrentUser(res.user);
        UserConfig.getInstance(currentAccount).saveConfig(true);
        MessagesStorage.getInstance(currentAccount).cleanup(true);
        ArrayList<TLRPC.User> users = new ArrayList<>();
        users.add(res.user);
        MessagesStorage.getInstance(currentAccount).putUsersAndChats(users, null, true, true);
        MessagesController.getInstance(currentAccount).putUser(res.user, false);
        ContactsController.getInstance(currentAccount).checkAppAccount();
        MessagesController.getInstance(currentAccount).checkPromoInfo(true);
        ConnectionsManager.getInstance(currentAccount).updateDcSettings();

        if (afterSignup) {
            MessagesController.getInstance(currentAccount).putDialogsEndReachedAfterRegistration();
        }
        MediaDataController.getInstance(currentAccount).loadStickersByEmojiOrName(AndroidUtilities.STICKERS_PLACEHOLDER_PACK_NAME, false, true);

        needFinishActivity(afterSignup, res.setup_password_required, res.otherwise_relogin_days);
    }

    private void fillNextCodeParams(Bundle params, TLRPC.TL_account_sentEmailCode res) {
        params.putString("emailPattern", res.email_pattern);
        params.putInt("length", res.length);
        setPage(VIEW_CODE_EMAIL_SETUP, true, params, false);
    }

    private void fillNextCodeParams(Bundle params, TLRPC.TL_auth_sentCode res) {
        fillNextCodeParams(params, res, true);
    }

    private void fillNextCodeParams(Bundle params, TLRPC.TL_auth_sentCode res, boolean animate) {
        params.putString("phoneHash", res.phone_code_hash);
        if (res.next_type instanceof TLRPC.TL_auth_codeTypeCall) {
            params.putInt("nextType", AUTH_TYPE_CALL);
        } else if (res.next_type instanceof TLRPC.TL_auth_codeTypeFlashCall) {
            params.putInt("nextType", AUTH_TYPE_FLASH_CALL);
        } else if (res.next_type instanceof TLRPC.TL_auth_codeTypeSms) {
            params.putInt("nextType", AUTH_TYPE_SMS);
        } else if (res.next_type instanceof TLRPC.TL_auth_codeTypeMissedCall) {
            params.putInt("nextType", AUTH_TYPE_MISSED_CALL);
        } else if (res.next_type instanceof TLRPC.TL_auth_codeTypeFragmentSms) {
            params.putInt("nextType", AUTH_TYPE_FRAGMENT_SMS);
        }
        if (res.type instanceof TLRPC.TL_auth_sentCodeTypeApp) {
            params.putInt("type", AUTH_TYPE_MESSAGE);
            params.putInt("length", res.type.length);
            setPage(VIEW_CODE_MESSAGE, animate, params, false);
        } else {
            if (res.timeout == 0) {
                res.timeout = 60;
            }
            params.putInt("timeout", res.timeout * 1000);
            if (res.type instanceof TLRPC.TL_auth_sentCodeTypeCall) {
                params.putInt("type", AUTH_TYPE_CALL);
                params.putInt("length", res.type.length);
                setPage(VIEW_CODE_CALL, animate, params, false);
            } else if (res.type instanceof TLRPC.TL_auth_sentCodeTypeFlashCall) {
                params.putInt("type", AUTH_TYPE_FLASH_CALL);
                params.putString("pattern", res.type.pattern);
                setPage(VIEW_CODE_FLASH_CALL, animate, params, false);
            } else if (res.type instanceof TLRPC.TL_auth_sentCodeTypeSms) {
                params.putInt("type", AUTH_TYPE_SMS);
                params.putInt("length", res.type.length);
                setPage(VIEW_CODE_SMS, animate, params, false);
            } else if (res.type instanceof TLRPC.TL_auth_sentCodeTypeFragmentSms) {
                params.putInt("type", AUTH_TYPE_FRAGMENT_SMS);
                params.putString("url", res.type.url);
                params.putInt("length", res.type.length);
                setPage(VIEW_CODE_FRAGMENT_SMS, animate, params, false);
            } else if (res.type instanceof TLRPC.TL_auth_sentCodeTypeMissedCall) {
                params.putInt("type", AUTH_TYPE_MISSED_CALL);
                params.putInt("length", res.type.length);
                params.putString("prefix", res.type.prefix);
                setPage(VIEW_CODE_MISSED_CALL, animate, params, false);
            } else if (res.type instanceof TLRPC.TL_auth_sentCodeTypeSetUpEmailRequired) {
                params.putBoolean("googleSignInAllowed", res.type.google_signin_allowed);
                setPage(VIEW_ADD_EMAIL, animate, params, false);
            } else if (res.type instanceof TLRPC.TL_auth_sentCodeTypeEmailCode) {
                params.putBoolean("googleSignInAllowed", res.type.google_signin_allowed);
                params.putString("emailPattern", res.type.email_pattern);
                params.putInt("length", res.type.length);
                params.putInt("nextPhoneLoginDate", res.type.next_phone_login_date);
                setPage(VIEW_CODE_EMAIL, animate, params, false);
            }
        }
    }

    private TLRPC.TL_help_termsOfService currentTermsOfService;

    public class PhoneView extends SlideView implements AdapterView.OnItemSelectedListener, NotificationCenter.NotificationCenterDelegate {
        private AnimatedPhoneNumberEditText codeField;
        private AnimatedPhoneNumberEditText phoneField;
        private TextView titleView;
        private TextViewSwitcher countryButton;
        private OutlineTextContainerView countryOutlineView;
        private OutlineTextContainerView phoneOutlineView;
        private TextView plusTextView;
        private TextView subtitleView;
        private View codeDividerView;
        private ImageView chevronRight;
        private CheckBoxCell syncContactsBox;
        private CheckBoxCell testBackendCheckBox;

        @CountryState
        private int countryState = COUNTRY_STATE_NOT_SET_OR_VALID;
        private CountrySelectActivity.Country currentCountry;

        private ArrayList<CountrySelectActivity.Country> countriesArray = new ArrayList<>();
        private HashMap<String, List<CountrySelectActivity.Country>> codesMap = new HashMap<>();
        private HashMap<String, List<String>> phoneFormatMap = new HashMap<>();

        private boolean ignoreSelection = false;
        private boolean ignoreOnTextChange = false;
        private boolean ignoreOnPhoneChange = false;
        private boolean ignoreOnPhoneChangePaste = false;
        private boolean nextPressed = false;
        private boolean confirmedNumber = false;

        public PhoneView(Context context) {
            super(context);

            setOrientation(VERTICAL);
            setGravity(Gravity.CENTER);

            titleView = new TextView(context);
            titleView.setTextSize(TypedValue.COMPLEX_UNIT_DIP, 18);
            titleView.setTypeface(AndroidUtilities.getTypeface("fonts/rmedium.ttf"));
            titleView.setText(LocaleController.getString(activityMode == MODE_CHANGE_PHONE_NUMBER ? R.string.ChangePhoneNewNumber : R.string.YourNumber));
            titleView.setGravity(Gravity.CENTER);
            titleView.setLineSpacing(AndroidUtilities.dp(2), 1.0f);
            addView(titleView, LayoutHelper.createFrame(LayoutHelper.MATCH_PARENT, LayoutHelper.WRAP_CONTENT, Gravity.CENTER_HORIZONTAL, 32, 0, 32, 0));

            subtitleView = new TextView(context);
            subtitleView.setText(LocaleController.getString(activityMode == MODE_CHANGE_PHONE_NUMBER ? R.string.ChangePhoneHelp : R.string.StartText));
            subtitleView.setTextSize(TypedValue.COMPLEX_UNIT_DIP, 14);
            subtitleView.setGravity(Gravity.CENTER);
            subtitleView.setLineSpacing(AndroidUtilities.dp(2), 1.0f);
            addView(subtitleView, LayoutHelper.createLinear(LayoutHelper.MATCH_PARENT, LayoutHelper.WRAP_CONTENT, Gravity.CENTER_HORIZONTAL, 32, 8, 32, 0));

            countryButton = new TextViewSwitcher(context);
            countryButton.setFactory(() -> {
                TextView tv = new TextView(context);
                tv.setPadding(AndroidUtilities.dp(16), AndroidUtilities.dp(12), AndroidUtilities.dp(16), AndroidUtilities.dp(12));
                tv.setTextSize(TypedValue.COMPLEX_UNIT_DIP, 16);
                tv.setTextColor(Theme.getColor(Theme.key_windowBackgroundWhiteBlackText));
                tv.setHintTextColor(Theme.getColor(Theme.key_windowBackgroundWhiteHintText));
                tv.setMaxLines(1);
                tv.setSingleLine(true);
                tv.setEllipsize(TextUtils.TruncateAt.END);
                tv.setGravity((LocaleController.isRTL ? Gravity.RIGHT : Gravity.LEFT) | Gravity.CENTER_HORIZONTAL);
                return tv;
            });

            Animation anim = AnimationUtils.loadAnimation(context, R.anim.text_in);
            anim.setInterpolator(Easings.easeInOutQuad);
            countryButton.setInAnimation(anim);

            chevronRight = new ImageView(context);
            chevronRight.setImageResource(R.drawable.msg_inputarrow);

            LinearLayout countryButtonLinearLayout = new LinearLayout(context);
            countryButtonLinearLayout.setOrientation(HORIZONTAL);
            countryButtonLinearLayout.setGravity(Gravity.CENTER_VERTICAL);
            countryButtonLinearLayout.addView(countryButton, LayoutHelper.createLinear(0, LayoutHelper.WRAP_CONTENT, 1f, 0, 0, 0, 0));
            countryButtonLinearLayout.addView(chevronRight, LayoutHelper.createLinearRelatively(24, 24, 0, 0, 0, 14, 0));

            countryOutlineView = new OutlineTextContainerView(context);
            countryOutlineView.setText(LocaleController.getString(R.string.Country));
            countryOutlineView.addView(countryButtonLinearLayout, LayoutHelper.createFrame(LayoutHelper.MATCH_PARENT, LayoutHelper.MATCH_PARENT, Gravity.TOP, 0, 0, 0, 0));
            countryOutlineView.setForceUseCenter(true);
            countryOutlineView.setFocusable(true);
            countryOutlineView.setContentDescription(LocaleController.getString(R.string.Country));
            countryOutlineView.setOnFocusChangeListener((v, hasFocus) -> countryOutlineView.animateSelection(hasFocus ? 1 : 0));
            addView(countryOutlineView, LayoutHelper.createLinear(LayoutHelper.MATCH_PARENT, 58, 16, 24, 16, 14));
            countryOutlineView.setOnClickListener(view -> {
                CountrySelectActivity fragment = new CountrySelectActivity(true, countriesArray);
                fragment.setCountrySelectActivityDelegate((country) -> {
                    selectCountry(country);
                    AndroidUtilities.runOnUIThread(() -> showKeyboard(phoneField), 300);
                    phoneField.requestFocus();
                    phoneField.setSelection(phoneField.length());
                });
                presentFragment(fragment);
            });

            LinearLayout linearLayout = new LinearLayout(context);
            linearLayout.setOrientation(HORIZONTAL);

            phoneOutlineView = new OutlineTextContainerView(context);
            phoneOutlineView.addView(linearLayout, LayoutHelper.createFrame(LayoutHelper.MATCH_PARENT, LayoutHelper.WRAP_CONTENT, Gravity.CENTER_VERTICAL, 16, 8, 16, 8));
            phoneOutlineView.setText(LocaleController.getString(R.string.PhoneNumber));
            addView(phoneOutlineView, LayoutHelper.createLinear(LayoutHelper.MATCH_PARENT, 58, 16, 8, 16, 8));

            plusTextView = new TextView(context);
            plusTextView.setText("+");
            plusTextView.setTextSize(TypedValue.COMPLEX_UNIT_DIP, 16);
            plusTextView.setFocusable(false);
            linearLayout.addView(plusTextView, LayoutHelper.createLinear(LayoutHelper.WRAP_CONTENT, LayoutHelper.WRAP_CONTENT));

            codeField = new AnimatedPhoneNumberEditText(context) {
                @Override
                protected void onFocusChanged(boolean focused, int direction, Rect previouslyFocusedRect) {
                    super.onFocusChanged(focused, direction, previouslyFocusedRect);
                    phoneOutlineView.animateSelection(focused || phoneField.isFocused() ? 1f : 0f);

                    if (focused) {
                        keyboardView.setEditText(this);
                    }
                }
            };
            codeField.setInputType(InputType.TYPE_CLASS_PHONE);
            codeField.setCursorSize(AndroidUtilities.dp(20));
            codeField.setCursorWidth(1.5f);
            codeField.setPadding(AndroidUtilities.dp(10), 0, 0, 0);
            codeField.setTextSize(TypedValue.COMPLEX_UNIT_DIP, 16);
            codeField.setMaxLines(1);
            codeField.setGravity(Gravity.LEFT | Gravity.CENTER_VERTICAL);
            codeField.setImeOptions(EditorInfo.IME_ACTION_NEXT | EditorInfo.IME_FLAG_NO_EXTRACT_UI);
            codeField.setBackground(null);
//            codeField.setLineColors(getThemedColor(Theme.key_windowBackgroundWhiteInputField), getThemedColor(Theme.key_windowBackgroundWhiteInputFieldActivated), getThemedColor(Theme.key_windowBackgroundWhiteRedText3));
            if (Build.VERSION.SDK_INT >= Build.VERSION_CODES.LOLLIPOP) {
                codeField.setShowSoftInputOnFocus(!(hasCustomKeyboard() && !isCustomKeyboardForceDisabled()));
            }
            codeField.setContentDescription(LocaleController.getString(R.string.LoginAccessibilityCountryCode));
            linearLayout.addView(codeField, LayoutHelper.createLinear(55, 36, -9, 0, 0, 0));
            codeField.addTextChangedListener(new TextWatcher() {
                @Override
                public void beforeTextChanged(CharSequence charSequence, int i, int i2, int i3) {

                }

                @Override
                public void onTextChanged(CharSequence charSequence, int i, int i2, int i3) {

                }

                @Override
                public void afterTextChanged(Editable editable) {
                    if (ignoreOnTextChange) {
                        return;
                    }
                    ignoreOnTextChange = true;
                    String text = PhoneFormat.stripExceptNumbers(codeField.getText().toString());
                    codeField.setText(text);
                    if (text.length() == 0) {
                        setCountryButtonText(null);
                        phoneField.setHintText(null);
                        countryState = COUNTRY_STATE_EMPTY;
                    } else {
                        CountrySelectActivity.Country country;
                        boolean ok = false;
                        String textToSet = null;
                        if (text.length() > 4) {
                            for (int a = 4; a >= 1; a--) {
                                String sub = text.substring(0, a);

                                List<CountrySelectActivity.Country> list = codesMap.get(sub);
                                if (list == null) {
                                    country = null;
                                } else if (list.size() > 1) {
                                    SharedPreferences preferences = MessagesController.getGlobalMainSettings();
                                    String lastMatched = preferences.getString("phone_code_last_matched_" + sub, null);

                                    country = list.get(list.size() - 1);
                                    if (lastMatched != null) {
                                        for (CountrySelectActivity.Country c : countriesArray) {
                                            if (Objects.equals(c.shortname, lastMatched)) {
                                                country = c;
                                                break;
                                            }
                                        }
                                    }
                                } else {
                                    country = list.get(0);
                                }

                                if (country != null) {
                                    ok = true;
                                    textToSet = text.substring(a) + phoneField.getText().toString();
                                    codeField.setText(text = sub);
                                    break;
                                }
                            }
                            if (!ok) {
                                textToSet = text.substring(1) + phoneField.getText().toString();
                                codeField.setText(text = text.substring(0, 1));
                            }
                        }

                        CountrySelectActivity.Country lastMatchedCountry = null;
                        int matchedCountries = 0;
                        for (CountrySelectActivity.Country c : countriesArray) {
                            if (c.code.startsWith(text)) {
                                matchedCountries++;
                                if (c.code.equals(text)) {
                                    lastMatchedCountry = c;
                                }
                            }
                        }
                        if (matchedCountries == 1 && lastMatchedCountry != null && textToSet == null) {
                            textToSet = text.substring(lastMatchedCountry.code.length()) + phoneField.getText().toString();
                            codeField.setText(text = lastMatchedCountry.code);
                        }

                        List<CountrySelectActivity.Country> list = codesMap.get(text);
                        if (list == null) {
                            country = null;
                        } else if (list.size() > 1) {
                            SharedPreferences preferences = MessagesController.getGlobalMainSettings();
                            String lastMatched = preferences.getString("phone_code_last_matched_" + text, null);

                            country = list.get(list.size() - 1);
                            if (lastMatched != null) {
                                for (CountrySelectActivity.Country c : countriesArray) {
                                    if (Objects.equals(c.shortname, lastMatched)) {
                                        country = c;
                                        break;
                                    }
                                }
                            }
                        } else {
                            country = list.get(0);
                        }

                        if (country != null) {
                            ignoreSelection = true;
                            currentCountry = country;
                            setCountryHint(text, country);
                            countryState = COUNTRY_STATE_NOT_SET_OR_VALID;
                        } else {
                            setCountryButtonText(null);
                            phoneField.setHintText(null);
                            countryState = COUNTRY_STATE_INVALID;
                        }
                        if (!ok) {
                            codeField.setSelection(codeField.getText().length());
                        }
                        if (textToSet != null) {
                            phoneField.requestFocus();
                            phoneField.setText(textToSet);
                            phoneField.setSelection(phoneField.length());
                        }
                    }
                    ignoreOnTextChange = false;
                }
            });
            codeField.setOnEditorActionListener((textView, i, keyEvent) -> {
                if (i == EditorInfo.IME_ACTION_NEXT) {
                    phoneField.requestFocus();
                    phoneField.setSelection(phoneField.length());
                    return true;
                }
                return false;
            });
            codeDividerView = new View(context);
            LayoutParams params = LayoutHelper.createLinear(0, LayoutHelper.MATCH_PARENT, 4, 8, 12, 8);
            params.width = Math.max(2, AndroidUtilities.dp(0.5f));
            linearLayout.addView(codeDividerView, params);

            phoneField = new AnimatedPhoneNumberEditText(context) {

                @Override
                public boolean onKeyDown(int keyCode, KeyEvent event) {
                    if (keyCode == KeyEvent.KEYCODE_DEL && phoneField.length() == 0) {
                        codeField.requestFocus();
                        codeField.setSelection(codeField.length());
                        codeField.dispatchKeyEvent(event);
                    }
                    return super.onKeyDown(keyCode, event);
                }


                @Override
                public boolean onTouchEvent(MotionEvent event) {
                    if (event.getAction() == MotionEvent.ACTION_DOWN) {
                        if (!showKeyboard(this)) {
                            clearFocus();
                            requestFocus();
                        }
                    }
                    return super.onTouchEvent(event);
                }

                @Override
                protected void onFocusChanged(boolean focused, int direction, Rect previouslyFocusedRect) {
                    super.onFocusChanged(focused, direction, previouslyFocusedRect);
                    phoneOutlineView.animateSelection(focused || codeField.isFocused() ? 1f : 0f);

                    if (focused) {
                        keyboardView.setEditText(this);
                        keyboardView.setDispatchBackWhenEmpty(true);

                        if (countryState == COUNTRY_STATE_INVALID) {
                            setCountryButtonText(LocaleController.getString(R.string.WrongCountry));
                        }
                    } else {
                        if (countryState == COUNTRY_STATE_INVALID) {
                            setCountryButtonText(null);
                        }
                    }
                }
            };
            phoneField.setInputType(InputType.TYPE_CLASS_PHONE);
            phoneField.setPadding(0, 0, 0, 0);
            phoneField.setCursorSize(AndroidUtilities.dp(20));
            phoneField.setCursorWidth(1.5f);
            phoneField.setTextSize(TypedValue.COMPLEX_UNIT_DIP, 16);
            phoneField.setMaxLines(1);
            phoneField.setGravity(Gravity.LEFT | Gravity.CENTER_VERTICAL);
            phoneField.setImeOptions(EditorInfo.IME_ACTION_NEXT | EditorInfo.IME_FLAG_NO_EXTRACT_UI);
            phoneField.setBackground(null);
//            phoneField.setLineColors(getThemedColor(Theme.key_windowBackgroundWhiteInputField), getThemedColor(Theme.key_windowBackgroundWhiteInputFieldActivated), getThemedColor(Theme.key_windowBackgroundWhiteRedText3));
            if (Build.VERSION.SDK_INT >= Build.VERSION_CODES.LOLLIPOP) {
                phoneField.setShowSoftInputOnFocus(!(hasCustomKeyboard() && !isCustomKeyboardForceDisabled()));
            }
            phoneField.setContentDescription(LocaleController.getString(R.string.PhoneNumber));
            linearLayout.addView(phoneField, LayoutHelper.createFrame(LayoutHelper.MATCH_PARENT, 36));
            phoneField.addTextChangedListener(new TextWatcher() {

                private int characterAction = -1;
                private int actionPosition;

                @Override
                public void beforeTextChanged(CharSequence s, int start, int count, int after) {
                    if (count == 0 && after == 1) {
                        characterAction = 1;
                    } else if (count == 1 && after == 0) {
                        if (s.charAt(start) == ' ' && start > 0) {
                            characterAction = 3;
                            actionPosition = start - 1;
                        } else {
                            characterAction = 2;
                        }
                    } else {
                        characterAction = -1;
                    }
                }

                @Override
                public void onTextChanged(CharSequence s, int start, int before, int count) {
                    if (!ENABLE_PASTED_TEXT_PROCESSING || ignoreOnPhoneChange || ignoreOnPhoneChangePaste) {
                        return;
                    }

                    String str = s.toString().substring(start, start + count).replaceAll("[^\\d]+", "");
                    if (str.isEmpty()) {
                        return;
                    }

                    ignoreOnPhoneChangePaste = true;
                    for (int i = Math.min(3, str.length()); i >= 0; i--) {
                        String code = str.substring(0, i);

                        List<CountrySelectActivity.Country> list = codesMap.get(code);
                        if (list != null && !list.isEmpty()) {
                            List<String> patterns = phoneFormatMap.get(code);

                            if (patterns == null || patterns.isEmpty()) {
                                continue;
                            }

                            for (String pattern : patterns) {
                                String pat = pattern.replace(" ", "");
                                if (pat.length() == str.length() - i) {
                                    codeField.setText(code);
                                    ignoreOnTextChange = true;
                                    phoneField.setText(str.substring(i));
                                    ignoreOnTextChange = false;

                                    afterTextChanged(phoneField.getText());
                                    phoneField.setSelection(phoneField.getText().length(), phoneField.getText().length());
                                    break;
                                }
                            }
                        }
                    }
                    ignoreOnPhoneChangePaste = false;
                }

                @Override
                public void afterTextChanged(Editable s) {
                    if (ignoreOnPhoneChange) {
                        return;
                    }
                    int start = phoneField.getSelectionStart();
                    String phoneChars = "0123456789";
                    String str = phoneField.getText().toString();
                    if (characterAction == 3) {
                        str = str.substring(0, actionPosition) + str.substring(actionPosition + 1);
                        start--;
                    }
                    StringBuilder builder = new StringBuilder(str.length());
                    for (int a = 0; a < str.length(); a++) {
                        String ch = str.substring(a, a + 1);
                        if (phoneChars.contains(ch)) {
                            builder.append(ch);
                        }
                    }
                    ignoreOnPhoneChange = true;
                    String hint = phoneField.getHintText();
                    if (hint != null) {
                        for (int a = 0; a < builder.length(); a++) {
                            if (a < hint.length()) {
                                if (hint.charAt(a) == ' ') {
                                    builder.insert(a, ' ');
                                    a++;
                                    if (start == a && characterAction != 2 && characterAction != 3) {
                                        start++;
                                    }
                                }
                            } else {
                                builder.insert(a, ' ');
                                if (start == a + 1 && characterAction != 2 && characterAction != 3) {
                                    start++;
                                }
                                break;
                            }
                        }
                    }
                    s.replace(0, s.length(), builder);
                    if (start >= 0) {
                        phoneField.setSelection(Math.min(start, phoneField.length()));
                    }
                    phoneField.onTextChange();
                    invalidateCountryHint();
                    ignoreOnPhoneChange = false;
                }
            });
            phoneField.setOnEditorActionListener((textView, i, keyEvent) -> {
                if (i == EditorInfo.IME_ACTION_NEXT) {
                    if (phoneNumberConfirmView != null) {
                        phoneNumberConfirmView.popupFabContainer.callOnClick();
                        return true;
                    }
                    onNextPressed(null);
                    return true;
                }
                return false;
            });

            int bottomMargin = 72;
            if (newAccount && activityMode == MODE_LOGIN) {
                syncContactsBox = new CheckBoxCell(context, 2);
                syncContactsBox.setText(LocaleController.getString("SyncContacts", R.string.SyncContacts), "", syncContacts, false);
                addView(syncContactsBox, LayoutHelper.createLinear(LayoutHelper.WRAP_CONTENT, LayoutHelper.MATCH_PARENT, Gravity.LEFT | Gravity.TOP, 16, 0, 16 + (LocaleController.isRTL && AndroidUtilities.isSmallScreen() ? Build.VERSION.SDK_INT >= 21 ? 56 : 60 : 0), 0));
                bottomMargin -= 24;
                syncContactsBox.setOnClickListener(v -> {
                    if (getParentActivity() == null) {
                        return;
                    }
                    CheckBoxCell cell = (CheckBoxCell) v;
                    syncContacts = !syncContacts;
                    cell.setChecked(syncContacts, true);
                    if (syncContacts) {
                        BulletinFactory.of(slideViewsContainer, null).createSimpleBulletin(R.raw.contacts_sync_on, LocaleController.getString("SyncContactsOn", R.string.SyncContactsOn)).show();
                    } else {
                        BulletinFactory.of(slideViewsContainer, null).createSimpleBulletin(R.raw.contacts_sync_off, LocaleController.getString("SyncContactsOff", R.string.SyncContactsOff)).show();
                    }
                });
            }

            if (activityMode == MODE_LOGIN) {
                testBackendCheckBox = new CheckBoxCell(context, 2);
                testBackendCheckBox.setText(LocaleController.getString(R.string.DebugTestBackend), "", testBackend, false);
                addView(testBackendCheckBox, LayoutHelper.createLinear(LayoutHelper.WRAP_CONTENT, LayoutHelper.MATCH_PARENT, Gravity.LEFT | Gravity.TOP, 16, 0, 16 + (LocaleController.isRTL && AndroidUtilities.isSmallScreen() ? Build.VERSION.SDK_INT >= 21 ? 56 : 60 : 0), 0));
                bottomMargin -= 24;
                testBackendCheckBox.setOnClickListener(v -> {
                    if (getParentActivity() == null) {
                        return;
                    }
                    CheckBoxCell cell = (CheckBoxCell) v;
                    testBackend = !testBackend;
                    cell.setChecked(testBackend, true);

                    boolean testBackend = BuildVars.DEBUG_PRIVATE_VERSION && getConnectionsManager().isTestBackend();
                    if (testBackend != LoginActivity.this.testBackend) {
                        getConnectionsManager().switchBackend(false);
                    }
                    loadCountries();
                });
                testBackendCheckBox.setVisibility(GONE);
            }
            if (bottomMargin > 0 && !AndroidUtilities.isSmallScreen()) {
                Space bottomSpacer = new Space(context);
                bottomSpacer.setMinimumHeight(AndroidUtilities.dp(bottomMargin));
                addView(bottomSpacer, LayoutHelper.createLinear(LayoutHelper.WRAP_CONTENT, LayoutHelper.WRAP_CONTENT));
            }

            HashMap<String, String> languageMap = new HashMap<>();

            try {
                BufferedReader reader = new BufferedReader(new InputStreamReader(getResources().getAssets().open("countries.txt")));
                String line;
                while ((line = reader.readLine()) != null) {
                    String[] args = line.split(";");
                    CountrySelectActivity.Country countryWithCode = new CountrySelectActivity.Country();
                    countryWithCode.name = args[2];
                    countryWithCode.code = args[0];
                    countryWithCode.shortname = args[1];
                    countriesArray.add(0, countryWithCode);

                    List<CountrySelectActivity.Country> countryList = codesMap.get(args[0]);
                    if (countryList == null) {
                        codesMap.put(args[0], countryList = new ArrayList<>());
                    }
                    countryList.add(countryWithCode);

                    if (args.length > 3) {
                        phoneFormatMap.put(args[0], Collections.singletonList(args[3]));
                    }
                    languageMap.put(args[1], args[2]);
                }
                reader.close();
            } catch (Exception e) {
                FileLog.e(e);
            }

            Collections.sort(countriesArray, Comparator.comparing(o -> o.name));

            String country = null;

            // NekoX: Remove TelephonyManager
//            try {
//                TelephonyManager telephonyManager = (TelephonyManager) ApplicationLoader.applicationContext.getSystemService(Context.TELEPHONY_SERVICE);
//                if (telephonyManager != null) {
//                    country = null;//telephonyManager.getSimCountryIso().toUpperCase();
//                }
//            } catch (Exception e) {
//                FileLog.e(e);
//            }

            if (country != null) {
                setCountry(languageMap, country.toUpperCase());
            } else {
                TLRPC.TL_help_getNearestDc req = new TLRPC.TL_help_getNearestDc();
                getAccountInstance().getConnectionsManager().sendRequest(req, (response, error) -> AndroidUtilities.runOnUIThread(() -> {
                    if (response == null) {
                        return;
                    }
                    TLRPC.TL_nearestDc res = (TLRPC.TL_nearestDc) response;
                    if (codeField.length() == 0) {
                        setCountry(languageMap, res.country.toUpperCase());
                    }
                }), ConnectionsManager.RequestFlagWithoutLogin | ConnectionsManager.RequestFlagFailOnServerErrors);
            }
            if (codeField.length() == 0) {
                setCountryButtonText(null);
                phoneField.setHintText(null);
                countryState = COUNTRY_STATE_EMPTY;
            }

            if (codeField.length() != 0) {
                phoneField.requestFocus();
                phoneField.setSelection(phoneField.length());
            } else {
                codeField.requestFocus();
            }

            loadCountries();
        }

        private void loadCountries() {
            TLRPC.TL_help_getCountriesList req = new TLRPC.TL_help_getCountriesList();
            req.lang_code = "";
            getConnectionsManager().sendRequest(req, (response, error) -> {
                AndroidUtilities.runOnUIThread(() -> {
                    AndroidUtilities.runOnUIThread(() -> {
                        if (error == null) {
                            countriesArray.clear();
                            codesMap.clear();
                            phoneFormatMap.clear();

                            TLRPC.TL_help_countriesList help_countriesList = (TLRPC.TL_help_countriesList) response;
                            for (int i = 0; i < help_countriesList.countries.size(); i++) {
                                TLRPC.TL_help_country c = help_countriesList.countries.get(i);
                                for (int k = 0; k < c.country_codes.size(); k++) {
                                    TLRPC.TL_help_countryCode countryCode = c.country_codes.get(k);
                                    if (countryCode != null) {
                                        CountrySelectActivity.Country countryWithCode = new CountrySelectActivity.Country();
                                        countryWithCode.name = c.default_name;
                                        countryWithCode.code = countryCode.country_code;
                                        countryWithCode.shortname = c.iso2;

                                        countriesArray.add(countryWithCode);
                                        List<CountrySelectActivity.Country> countryList = codesMap.get(countryCode.country_code);
                                        if (countryList == null) {
                                            codesMap.put(countryCode.country_code, countryList = new ArrayList<>());
                                        }
                                        countryList.add(countryWithCode);
                                        if (countryCode.patterns.size() > 0) {
                                            phoneFormatMap.put(countryCode.country_code, countryCode.patterns);
                                        }
                                    }
                                }
                            }
<<<<<<< HEAD
                        }
                        CountrySelectActivity.Country countryWithCode = new CountrySelectActivity.Country();
                        String test_code = "999";
                        countryWithCode.name = "Test Number";
                        countryWithCode.code = test_code;
                        countryWithCode.shortname = "YL";

                        countriesArray.add(countryWithCode);
                        codesMap.put(test_code, Collections.singletonList(countryWithCode));
                        List<String> testCodeStr = new ArrayList<>();
                        testCodeStr.add("XX X XXXX");
                        phoneFormatMap.put(test_code, testCodeStr);
=======
>>>>>>> c71626f8

                            if (activityMode == MODE_CHANGE_PHONE_NUMBER) {
                                String number = PhoneFormat.stripExceptNumbers(UserConfig.getInstance(currentAccount).getClientPhone());
                                boolean ok = false;
                                if (!TextUtils.isEmpty(number)) {
                                    if (number.length() > 4) {
                                        for (int a = 4; a >= 1; a--) {
                                            String sub = number.substring(0, a);

                                            CountrySelectActivity.Country country2;
                                            List<CountrySelectActivity.Country> list = codesMap.get(sub);
                                            if (list == null) {
                                                country2 = null;
                                            } else if (list.size() > 1) {
                                                SharedPreferences preferences = MessagesController.getGlobalMainSettings();
                                                String lastMatched = preferences.getString("phone_code_last_matched_" + sub, null);

                                                if (lastMatched != null) {
                                                    country2 = list.get(list.size() - 1);
                                                    for (CountrySelectActivity.Country c : countriesArray) {
                                                        if (Objects.equals(c.shortname, lastMatched)) {
                                                            country2 = c;
                                                            break;
                                                        }
                                                    }
                                                } else {
                                                    country2 = list.get(list.size() - 1);
                                                }
                                            } else {
                                                country2 = list.get(0);
                                            }

                                            if (country2 != null) {
                                                ok = true;
                                                codeField.setText(sub);
                                                break;
                                            }
                                        }
                                        if (!ok) {
                                            codeField.setText(number.substring(0, 1));
                                        }
                                    }
                                }
                            }
                            CountrySelectActivity.Country countryWithCode = new CountrySelectActivity.Country();
                            String test_code = "999";
                            countryWithCode.name = "Test Number";
                            countryWithCode.code = test_code;
                            countryWithCode.shortname = "YL";

                            countriesArray.add(countryWithCode);
                            codesMap.put(test_code, new ArrayList<>(Collections.singletonList(countryWithCode)));
                            phoneFormatMap.put(test_code, Collections.singletonList("XX X XXXX"));
                        }
                    });
                });
            }, ConnectionsManager.RequestFlagWithoutLogin | ConnectionsManager.RequestFlagFailOnServerErrors);
        }

        @Override
        public void updateColors() {
            titleView.setTextColor(Theme.getColor(Theme.key_windowBackgroundWhiteBlackText));
            subtitleView.setTextColor(Theme.getColor(Theme.key_windowBackgroundWhiteGrayText6));
            for (int i = 0; i < countryButton.getChildCount(); i++) {
                TextView textView = (TextView) countryButton.getChildAt(i);
                textView.setTextColor(Theme.getColor(Theme.key_windowBackgroundWhiteBlackText));
                textView.setHintTextColor(Theme.getColor(Theme.key_windowBackgroundWhiteHintText));
            }

            chevronRight.setColorFilter(Theme.getColor(Theme.key_windowBackgroundWhiteHintText));
            chevronRight.setBackground(Theme.createSelectorDrawable(getThemedColor(Theme.key_listSelector), 1));

            plusTextView.setTextColor(Theme.getColor(Theme.key_windowBackgroundWhiteBlackText));

            codeField.setTextColor(Theme.getColor(Theme.key_windowBackgroundWhiteBlackText));
            codeField.setCursorColor(Theme.getColor(Theme.key_windowBackgroundWhiteInputFieldActivated));

            codeDividerView.setBackgroundColor(Theme.getColor(Theme.key_windowBackgroundWhiteInputField));

            phoneField.setTextColor(Theme.getColor(Theme.key_windowBackgroundWhiteBlackText));
            phoneField.setHintTextColor(Theme.getColor(Theme.key_windowBackgroundWhiteHintText));
            phoneField.setCursorColor(Theme.getColor(Theme.key_windowBackgroundWhiteInputFieldActivated));

            if (syncContactsBox != null) {
                syncContactsBox.setSquareCheckBoxColor(Theme.key_checkboxSquareUnchecked, Theme.key_checkboxSquareBackground, Theme.key_checkboxSquareCheck);
                syncContactsBox.updateTextColor();
            }
            if (testBackendCheckBox != null) {
                testBackendCheckBox.setSquareCheckBoxColor(Theme.key_checkboxSquareUnchecked, Theme.key_checkboxSquareBackground, Theme.key_checkboxSquareCheck);
                testBackendCheckBox.updateTextColor();
            }

            phoneOutlineView.updateColor();
            countryOutlineView.updateColor();
        }

        @Override
        public boolean hasCustomKeyboard() {
            return true;
        }

        @Override
        protected void onAttachedToWindow() {
            super.onAttachedToWindow();
            NotificationCenter.getGlobalInstance().addObserver(this, NotificationCenter.emojiLoaded);
        }

        @Override
        protected void onDetachedFromWindow() {
            super.onDetachedFromWindow();
            NotificationCenter.getGlobalInstance().removeObserver(this, NotificationCenter.emojiLoaded);
        }

        public void selectCountry(CountrySelectActivity.Country country) {
            ignoreOnTextChange = true;
            String code = country.code;
            codeField.setText(code);
            setCountryHint(code, country);
            currentCountry = country;
            countryState = COUNTRY_STATE_NOT_SET_OR_VALID;
            ignoreOnTextChange = false;

            MessagesController.getGlobalMainSettings().edit().putString("phone_code_last_matched_" + country.code, country.shortname).apply();
        }

        private String countryCodeForHint;
        private void setCountryHint(String code, CountrySelectActivity.Country country) {
            SpannableStringBuilder sb = new SpannableStringBuilder();
            String flag = LocaleController.getLanguageFlag(country.shortname);
            if (flag != null) {
                sb.append(flag).append(" ");
                sb.setSpan(new ReplacementSpan() {
                    @Override
                    public int getSize(@NonNull Paint paint, CharSequence text, int start, int end, @Nullable Paint.FontMetricsInt fm) {
                        return AndroidUtilities.dp(16);
                    }

                    @Override
                    public void draw(@NonNull Canvas canvas, CharSequence text, int start, int end, float x, int top, int y, int bottom, @NonNull Paint paint) {}
                }, flag.length(), flag.length() + 1, 0);
            }
            sb.append(country.name);
            setCountryButtonText(Emoji.replaceEmoji(sb, countryButton.getCurrentView().getPaint().getFontMetricsInt(), AndroidUtilities.dp(20), false));
            countryCodeForHint = code;
            wasCountryHintIndex = -1;
            invalidateCountryHint();
        }

        private int wasCountryHintIndex = -1;
        private void invalidateCountryHint() {
            String code = countryCodeForHint;
            String str = phoneField.getText() != null ? phoneField.getText().toString().replace(" ", "") : "";

            if (phoneFormatMap.get(code) != null && !phoneFormatMap.get(code).isEmpty()) {
                int index = -1;
                List<String> patterns = phoneFormatMap.get(code);
                if (!str.isEmpty()) {
                    for (int i = 0; i < patterns.size(); i++) {
                        String pattern = patterns.get(i);
                        if (str.startsWith(pattern.replace(" ", "").replace("X", "").replace("0", ""))) {
                            index = i;
                            break;
                        }
                    }
                }
                if (index == -1) {
                    for (int i = 0; i < patterns.size(); i++) {
                        String pattern = patterns.get(i);
                        if (pattern.startsWith("X") || pattern.startsWith("0")) {
                            index = i;
                            break;
                        }
                    }
                    if (index == -1) {
                        index = 0;
                    }
                }

                if (wasCountryHintIndex != index) {
                    String hint = phoneFormatMap.get(code).get(index);
                    int ss = phoneField.getSelectionStart(), se = phoneField.getSelectionEnd();
                    phoneField.setHintText(hint != null ? hint.replace('X', '0') : null);
                    phoneField.setSelection(ss, se);
                    wasCountryHintIndex = index;
                }
            } else if (wasCountryHintIndex != -1) {
                int ss = phoneField.getSelectionStart(), se = phoneField.getSelectionEnd();
                phoneField.setHintText(null);
                phoneField.setSelection(ss, se);
                wasCountryHintIndex = -1;
            }
        }

        private void setCountryButtonText(CharSequence cs) {
            Animation anim = AnimationUtils.loadAnimation(ApplicationLoader.applicationContext, countryButton.getCurrentView().getText() != null && cs == null ? R.anim.text_out_down : R.anim.text_out);
            anim.setInterpolator(Easings.easeInOutQuad);
            countryButton.setOutAnimation(anim);

            CharSequence prevText = countryButton.getCurrentView().getText();
            countryButton.setText(cs, !(TextUtils.isEmpty(cs) && TextUtils.isEmpty(prevText)) && !Objects.equals(prevText, cs));
            countryOutlineView.animateSelection(cs != null ? 1f : 0f);
        }

        private void setCountry(HashMap<String, String> languageMap, String country) {
            String name = languageMap.get(country);
            if (name != null && countriesArray != null) {
                CountrySelectActivity.Country countryWithCode = null;
                for (int i = 0; i < countriesArray.size(); i++) {
                    if (countriesArray.get(i) != null && countriesArray.get(i).name.equals(country)) {
                        countryWithCode = countriesArray.get(i);
                        break;
                    }
                }
                if (countryWithCode != null) {
                    codeField.setText(countryWithCode.code);
                    countryState = COUNTRY_STATE_NOT_SET_OR_VALID;
                }
            }
        }

        @Override
        public void onCancelPressed() {
            nextPressed = false;
        }

        @Override
        public void onItemSelected(AdapterView<?> adapterView, View view, int i, long l) {
            if (ignoreSelection) {
                ignoreSelection = false;
                return;
            }
            ignoreOnTextChange = true;
            CountrySelectActivity.Country countryWithCode = countriesArray.get(i);
            codeField.setText(countryWithCode.code);
            ignoreOnTextChange = false;
        }

        @Override
        public void onNothingSelected(AdapterView<?> adapterView) {

        }

        @Override
        public void onNextPressed(String code) {
            if (getParentActivity() == null || nextPressed) {
                return;
            }

//            TelephonyManager tm = (TelephonyManager) ApplicationLoader.applicationContext.getSystemService(Context.TELEPHONY_SERVICE);
//            if (BuildVars.DEBUG_VERSION) {
//                FileLog.d("sim status = " + tm.getSimState());
//            }
            if (codeField.length() == 0 || phoneField.length() == 0) {
                onFieldError(phoneOutlineView, false);
                return;
            }
            String phoneNumber = "+" + codeField.getText() + " " + phoneField.getText();
            if (!confirmedNumber) {
                if (AndroidUtilities.displaySize.x > AndroidUtilities.displaySize.y && !isCustomKeyboardVisible() && sizeNotifierFrameLayout.measureKeyboardHeight() > AndroidUtilities.dp(20)) {
                    keyboardHideCallback = () -> postDelayed(()-> onNextPressed(code), 200);
                    AndroidUtilities.hideKeyboard(fragmentView);
                    return;
                }

                phoneNumberConfirmView = new PhoneNumberConfirmView(fragmentView.getContext(), (ViewGroup) fragmentView, floatingButtonContainer, phoneNumber, new PhoneNumberConfirmView.IConfirmDialogCallback() {
                    @Override
                    public void onFabPressed(PhoneNumberConfirmView confirmView, TransformableLoginButtonView fab) {
                        onConfirm(confirmView);
                    }

                    @Override
                    public void onEditPressed(PhoneNumberConfirmView confirmView, TextView editTextView) {
                        confirmView.dismiss();
                    }

                    @Override
                    public void onConfirmPressed(PhoneNumberConfirmView confirmView, TextView confirmTextView) {
                        onConfirm(confirmView);
                    }

                    @Override
                    public void onDismiss(PhoneNumberConfirmView confirmView) {
                        phoneNumberConfirmView = null;
                    }

                    private void onConfirm(PhoneNumberConfirmView confirmView) {
                        confirmedNumber = true;
                        currentDoneType = DONE_TYPE_FLOATING;
                        needShowProgress(0, false);

                        if (Build.VERSION.SDK_INT >= Build.VERSION_CODES.M && AndroidUtilities.isSimAvailable()) {
                            boolean allowCall = getParentActivity().checkSelfPermission(Manifest.permission.READ_PHONE_STATE) == PackageManager.PERMISSION_GRANTED;
                            boolean allowCancelCall = getParentActivity().checkSelfPermission(Manifest.permission.CALL_PHONE) == PackageManager.PERMISSION_GRANTED;
                            boolean allowReadCallLog = Build.VERSION.SDK_INT < Build.VERSION_CODES.P || getParentActivity().checkSelfPermission(Manifest.permission.READ_CALL_LOG) == PackageManager.PERMISSION_GRANTED;
                            boolean allowReadPhoneNumbers = Build.VERSION.SDK_INT < Build.VERSION_CODES.O || getParentActivity().checkSelfPermission(Manifest.permission.READ_PHONE_NUMBERS) == PackageManager.PERMISSION_GRANTED;;
                            if (checkPermissions) {
                                permissionsItems.clear();
                                if (!allowCall) {
                                    permissionsItems.add(Manifest.permission.READ_PHONE_STATE);
                                }
                                if (!allowCancelCall) {
                                    permissionsItems.add(Manifest.permission.CALL_PHONE);
                                }
                                if (!allowReadCallLog) {
                                    permissionsItems.add(Manifest.permission.READ_CALL_LOG);
                                }
                                if (!allowReadPhoneNumbers && Build.VERSION.SDK_INT >= Build.VERSION_CODES.O) {
                                    permissionsItems.add(Manifest.permission.READ_PHONE_NUMBERS);
                                }
                                if (!permissionsItems.isEmpty()) {
                                    SharedPreferences preferences = MessagesController.getGlobalMainSettings();
                                    if (preferences.getBoolean("firstlogin", true) || getParentActivity().shouldShowRequestPermissionRationale(Manifest.permission.READ_PHONE_STATE) || getParentActivity().shouldShowRequestPermissionRationale(Manifest.permission.READ_CALL_LOG)) {
                                        preferences.edit().putBoolean("firstlogin", false).commit();
                                        AlertDialog.Builder builder = new AlertDialog.Builder(getParentActivity());

                                        builder.setPositiveButton(LocaleController.getString("Continue", R.string.Continue), null);
                                        int resId;
                                        if (!allowCall && (!allowCancelCall || !allowReadCallLog)) {
                                            builder.setMessage(LocaleController.getString("AllowReadCallAndLog", R.string.AllowReadCallAndLog));
                                            resId = R.raw.calls_log;
                                        } else if (!allowCancelCall || !allowReadCallLog) {
                                            builder.setMessage(LocaleController.getString("AllowReadCallLog", R.string.AllowReadCallLog));
                                            resId = R.raw.calls_log;
                                        } else {
                                            builder.setMessage(LocaleController.getString("AllowReadCall", R.string.AllowReadCall));
                                            resId = R.raw.incoming_calls;
                                        }
                                        builder.setTopAnimation(resId, 46, false, Theme.getColor(Theme.key_dialogTopBackground));
                                        permissionsDialog = showDialog(builder.create());
                                        confirmedNumber = true;
                                    } else {
                                        try {
                                            getParentActivity().requestPermissions(permissionsItems.toArray(new String[0]), 6);
                                        } catch (Exception e) {
                                            FileLog.e(e);
                                        }
                                    }
                                    return;
                                }
                            }
                        }

                        confirmView.animateProgress(()->{
                            confirmView.dismiss();
                            AndroidUtilities.runOnUIThread(()-> {
                                onNextPressed(code);
                                floatingProgressView.sync(confirmView.floatingProgressView);
                            }, 150);
                        });
                    }
                });
                phoneNumberConfirmView.show();
                return;
            } else confirmedNumber = false;

            if (phoneNumberConfirmView != null) {
                phoneNumberConfirmView.dismiss();
            }

            boolean simcardAvailable = AndroidUtilities.isSimAvailable();
            boolean allowCall = true;
            boolean allowCancelCall = true;
            boolean allowReadCallLog = true;
            boolean allowReadPhoneNumbers = true;

            if (Build.VERSION.SDK_INT >= Build.VERSION_CODES.M && simcardAvailable) {
                allowCall = getParentActivity().checkSelfPermission(Manifest.permission.READ_PHONE_STATE) == PackageManager.PERMISSION_GRANTED;
                allowCancelCall = getParentActivity().checkSelfPermission(Manifest.permission.CALL_PHONE) == PackageManager.PERMISSION_GRANTED;
                allowReadCallLog = Build.VERSION.SDK_INT < Build.VERSION_CODES.P || getParentActivity().checkSelfPermission(Manifest.permission.READ_CALL_LOG) == PackageManager.PERMISSION_GRANTED;
                if (Build.VERSION.SDK_INT >= Build.VERSION_CODES.O) {
                    allowReadPhoneNumbers = getParentActivity().checkSelfPermission(Manifest.permission.READ_PHONE_NUMBERS) == PackageManager.PERMISSION_GRANTED;
                }
                if (checkPermissions) {
                    permissionsItems.clear();
                    if (!allowCall) {
                        permissionsItems.add(Manifest.permission.READ_PHONE_STATE);
                    }
                    if (!allowCancelCall) {
                        permissionsItems.add(Manifest.permission.CALL_PHONE);
                    }
                    if (!allowReadCallLog) {
                        permissionsItems.add(Manifest.permission.READ_CALL_LOG);
                    }
                    if (!allowReadPhoneNumbers && Build.VERSION.SDK_INT >= Build.VERSION_CODES.O) {
                        permissionsItems.add(Manifest.permission.READ_PHONE_NUMBERS);
                    }
                    if (!permissionsItems.isEmpty()) {
                        SharedPreferences preferences = MessagesController.getGlobalMainSettings();
                        if (preferences.getBoolean("firstlogin", true) || getParentActivity().shouldShowRequestPermissionRationale(Manifest.permission.READ_PHONE_STATE) || getParentActivity().shouldShowRequestPermissionRationale(Manifest.permission.READ_CALL_LOG)) {
                            preferences.edit().putBoolean("firstlogin", false).commit();
                            AlertDialog.Builder builder = new AlertDialog.Builder(getParentActivity());

                            builder.setPositiveButton(LocaleController.getString("Continue", R.string.Continue), null);
                            int resId;
                            if (!allowCall && (!allowCancelCall || !allowReadCallLog)) {
                                builder.setMessage(LocaleController.getString("AllowReadCallAndLog", R.string.AllowReadCallAndLog));
                                resId = R.raw.calls_log;
                            } else if (!allowCancelCall || !allowReadCallLog) {
                                builder.setMessage(LocaleController.getString("AllowReadCallLog", R.string.AllowReadCallLog));
                                resId = R.raw.calls_log;
                            } else {
                                builder.setMessage(LocaleController.getString("AllowReadCall", R.string.AllowReadCall));
                                resId = R.raw.incoming_calls;
                            }
                            builder.setTopAnimation(resId, 46, false, Theme.getColor(Theme.key_dialogTopBackground));
                            permissionsDialog = showDialog(builder.create());
                            confirmedNumber = true;
                        } else {
                            try {
                                getParentActivity().requestPermissions(permissionsItems.toArray(new String[0]), 6);
                            } catch (Exception e) {
                                FileLog.e(e);
                            }
                        }
                        return;
                    }
                }
            }

            if (countryState == COUNTRY_STATE_EMPTY) {
                needShowAlert(LocaleController.getString(R.string.RestorePasswordNoEmailTitle), LocaleController.getString("ChooseCountry", R.string.ChooseCountry));
                needHideProgress(false);
                return;
            } else if (countryState == COUNTRY_STATE_INVALID && !BuildVars.DEBUG_VERSION) {
                needShowAlert(LocaleController.getString(R.string.RestorePasswordNoEmailTitle), LocaleController.getString("WrongCountry", R.string.WrongCountry));
                needHideProgress(false);
                return;
            }
            String phone = PhoneFormat.stripExceptNumbers("" + codeField.getText() + phoneField.getText());
            if (activityMode == MODE_LOGIN) {
                if (!testBackend && "999".equals(codeField.getText().toString())) {
                    testBackend = true;
                    if (testBackendCheckBox != null) {
                        testBackendCheckBox.setChecked(true, true);
                        testBackendCheckBox.setVisibility(VISIBLE);
                    }
                }
                boolean testBackend = BuildVars.DEBUG_PRIVATE_VERSION && getConnectionsManager().isTestBackend();
                if (testBackend != LoginActivity.this.testBackend) {
                    getConnectionsManager().switchBackend(false);
                    testBackend = LoginActivity.this.testBackend;
                }

                if (getParentActivity() instanceof LaunchActivity) {
                    for (int a : SharedConfig.activeAccounts) {
                        UserConfig userConfig = UserConfig.getInstance(a);
                        if (!userConfig.isClientActivated()) {
                            continue;
                        }
                        String userPhone = userConfig.getCurrentUser().phone;
                        if (PhoneNumberUtils.compare(phone, userPhone) && ConnectionsManager.getInstance(a).isTestBackend() == testBackend) {
                            final int num = a;
                            AlertDialog.Builder builder = new AlertDialog.Builder(getParentActivity());
                            builder.setTitle(LocaleController.getString(R.string.AppName));
                            builder.setMessage(LocaleController.getString("AccountAlreadyLoggedIn", R.string.AccountAlreadyLoggedIn));
                            builder.setPositiveButton(LocaleController.getString("AccountSwitch", R.string.AccountSwitch), (dialog, which) -> {
                                if (UserConfig.selectedAccount != num) {
                                    ((LaunchActivity) getParentActivity()).switchToAccount(num, false);
                                }
                                finishFragment();
                            });
                            builder.setNegativeButton(LocaleController.getString("OK", R.string.OK), null);
                            showDialog(builder.create());
                            needHideProgress(false);
                            return;
                        }
                    }
                }
            }

            ConnectionsManager.getInstance(currentAccount).cleanup(false);
            final TLRPC.TL_auth_sendCode req = new TLRPC.TL_auth_sendCode();
            req.api_hash = NekoXConfig.currentAppHash();
            req.api_id = NekoXConfig.currentAppId();
            req.phone_number = phone;
            req.settings = new TLRPC.TL_codeSettings();
            req.settings.allow_flashcall = simcardAvailable && allowCall && allowCancelCall && allowReadCallLog;
            req.settings.allow_missed_call = simcardAvailable && allowCall;
            req.settings.allow_app_hash = PushListenerController.getProvider().hasServices();
            ArrayList<TLRPC.TL_auth_loggedOut> tokens = MessagesController.getSavedLogOutTokens();
            if (tokens != null) {
                for (int i = 0; i < tokens.size(); i++) {
                    if (req.settings.logout_tokens == null) {
                        req.settings.logout_tokens = new ArrayList<>();
                    }
                    req.settings.logout_tokens.add(tokens.get(i).future_auth_token);
                }
                MessagesController.saveLogOutTokens(tokens);
            }
            if (req.settings.logout_tokens != null) {
                req.settings.flags |= 64;
            }
            SharedPreferences preferences = ApplicationLoader.applicationContext.getSharedPreferences("mainconfig", Activity.MODE_PRIVATE);
<<<<<<< HEAD
//            preferences.edit().remove("sms_hash_code").apply();
//            if (settings.allow_app_hash) {
//                preferences.edit().putString("sms_hash", BuildVars.SMS_HASH).apply();
//            } else {
//                preferences.edit().remove("sms_hash").apply();
//            }
=======
            preferences.edit().remove("sms_hash_code").apply();
            req.settings.allow_app_hash = PushListenerController.getProvider().hasServices();
>>>>>>> c71626f8
            if (req.settings.allow_flashcall) {
                try {
                    String number = "";
                    if (!TextUtils.isEmpty(number)) {
                        req.settings.current_number = PhoneNumberUtils.compare(phone, number);
                        if (!req.settings.current_number) {
                            req.settings.allow_flashcall = false;
                        }
                    } else {
                        if (UserConfig.getActivatedAccountsCount() > 0) {
                            req.settings.allow_flashcall = false;
                        } else {
                            req.settings.current_number = false;
                        }
                    }
                } catch (Exception e) {
                    req.settings.allow_flashcall = false;
                    FileLog.e(e);
                }
            }

            TLObject reqFinal;
            if (activityMode == MODE_CHANGE_PHONE_NUMBER) {
                TLRPC.TL_account_sendChangePhoneCode changePhoneCode = new TLRPC.TL_account_sendChangePhoneCode();
                changePhoneCode.phone_number = phone;
                changePhoneCode.settings = req.settings;
                reqFinal = changePhoneCode;
            } else {
                ConnectionsManager.getInstance(currentAccount).cleanup(false);
                reqFinal = req;
            }

            Bundle params = new Bundle();
            params.putString("phone", "+" + codeField.getText() + " " + phoneField.getText());
            try {
                params.putString("ephone", "+" + PhoneFormat.stripExceptNumbers(codeField.getText().toString()) + " " + PhoneFormat.stripExceptNumbers(phoneField.getText().toString()));
            } catch (Exception e) {
                FileLog.e(e);
                params.putString("ephone", "+" + phone);
            }
            params.putString("phoneFormated", phone);
            nextPressed = true;
            PhoneInputData phoneInputData = new PhoneInputData();
            phoneInputData.phoneNumber = "+" + codeField.getText() + " " + phoneField.getText();
            phoneInputData.country = currentCountry;
            phoneInputData.patterns = phoneFormatMap.get(codeField.getText().toString());
            int reqId = ConnectionsManager.getInstance(currentAccount).sendRequest(reqFinal, (response, error) -> AndroidUtilities.runOnUIThread(() -> {
                nextPressed = false;
                if (error == null) {
                    fillNextCodeParams(params, (TLRPC.TL_auth_sentCode) response);
                    if (phone.startsWith("99966")) {
                        fillNextCodeParamsSilent(params, (TLRPC.TL_auth_sentCode) response);
                        String phoneHash = ((TLRPC.TL_auth_sentCode) response).phone_code_hash;
                        String dcId = phone.substring(5, 6);
                        final TLRPC.TL_auth_signIn reqI = new TLRPC.TL_auth_signIn();
                        reqI.phone_number = phone;
                        reqI.phone_code = dcId + dcId + dcId + dcId + dcId;
                        reqI.phone_code_hash = phoneHash;
                        int reqIdI = ConnectionsManager.getInstance(currentAccount).sendRequest(reqI, (responseI, errorI) -> AndroidUtilities.runOnUIThread(() -> {
                            boolean ok = false;
                            if (errorI == null) {
                                nextPressed = false;
                                ok = true;
                                showDoneButton(false, true);
                                if (responseI instanceof TLRPC.TL_auth_authorizationSignUpRequired) {
                                    TLRPC.TL_auth_authorizationSignUpRequired authorization = (TLRPC.TL_auth_authorizationSignUpRequired) responseI;
                                    if (authorization.terms_of_service != null) {
                                        currentTermsOfService = authorization.terms_of_service;
                                    }
                                    Bundle paramsI = new Bundle();
                                    paramsI.putString("phoneFormated", phone);
                                    paramsI.putString("phoneHash", phoneHash);
                                    paramsI.putString("code", reqI.phone_code);
                                    setPage(VIEW_REGISTER, true, params, false);
                                } else {
                                    onAuthSuccess((TLRPC.TL_auth_authorization) responseI);
                                }
                            } else {
                                if (errorI.text.contains("SESSION_PASSWORD_NEEDED")) {
                                    ok = true;
                                    TLRPC.TL_account_getPassword req2 = new TLRPC.TL_account_getPassword();
                                    ConnectionsManager.getInstance(currentAccount).sendRequest(req2, (response1, error1) -> AndroidUtilities.runOnUIThread(() -> {
                                        nextPressed = false;
                                        showDoneButton(false, true);
                                        if (error1 == null) {
                                            TLRPC.TL_account_password password = (TLRPC.TL_account_password) response1;
                                            if (!TwoStepVerificationActivity.canHandleCurrentPassword(password, true)) {
                                                AlertsCreator.showUpdateAppAlert(getParentActivity(), LocaleController.getString("UpdateAppAlert", R.string.UpdateAppAlert), true);
                                                return;
                                            }
                                            Bundle bundle = new Bundle();
                                            SerializedData data = new SerializedData(password.getObjectSize());
                                            password.serializeToStream(data);
                                            bundle.putString("password", Utilities.bytesToHex(data.toByteArray()));
                                            bundle.putString("phoneFormated", phone);
                                            bundle.putString("phoneHash", phoneHash);
                                            bundle.putString("code", reqI.phone_code);
<<<<<<< HEAD

                                            setPage(VIEW_PASSWORD, true, bundle, false);
=======
                                            setPage(LoginActivity.VIEW_PASSWORD, true, bundle, false);
>>>>>>> c71626f8
                                        } else {
                                            needShowAlert(LocaleController.getString("NekoX", R.string.NekoX), error1.text);
                                        }
                                    }), ConnectionsManager.RequestFlagFailOnServerErrors | ConnectionsManager.RequestFlagWithoutLogin);
                                } else {
                                    nextPressed = false;
                                    showDoneButton(false, true);

                                    if (errorI.text.contains("PHONE_NUMBER_INVALID")) {
                                        needShowAlert(LocaleController.getString("NekoX", R.string.NekoX), LocaleController.getString("InvalidPhoneNumber", R.string.InvalidPhoneNumber));
                                    } else if (errorI.text.contains("PHONE_CODE_EMPTY") || errorI.text.contains("PHONE_CODE_INVALID")) {
                                        needShowAlert(LocaleController.getString("NekoX", R.string.NekoX), LocaleController.getString("InvalidCode", R.string.InvalidCode));
                                    } else if (errorI.text.contains("PHONE_CODE_EXPIRED")) {
                                        onBackPressed(true);
                                        setPage(VIEW_PHONE_INPUT, true, null, true);
                                        needShowAlert(LocaleController.getString("NekoX", R.string.NekoX), LocaleController.getString("CodeExpired", R.string.CodeExpired));
                                    } else if (errorI.text.startsWith("FLOOD_WAIT")) {
                                        needShowAlert(LocaleController.getString("NekoX", R.string.NekoX), LocaleController.getString("FloodWait", R.string.FloodWait));
                                    } else {
                                        needShowAlert(LocaleController.getString("NekoX", R.string.NekoX), LocaleController.getString("ErrorOccurred", R.string.ErrorOccurred) + "\n" + errorI.text);
                                    }
                                }
                            }
                        }), ConnectionsManager.RequestFlagFailOnServerErrors | ConnectionsManager.RequestFlagWithoutLogin);
                        needShowProgress(reqIdI, false);
                        showDoneButton(true, true);
                        return;
                    }
                } else {
                    if (error.text != null) {
                        if (error.text.contains("SESSION_PASSWORD_NEEDED")) {
                            TLRPC.TL_account_getPassword req2 = new TLRPC.TL_account_getPassword();
                            ConnectionsManager.getInstance(currentAccount).sendRequest(req2, (response1, error1) -> AndroidUtilities.runOnUIThread(() -> {
                                nextPressed = false;
                                showDoneButton(false, true);
                                if (error1 == null) {
                                    TLRPC.account_Password password = (TLRPC.account_Password) response1;
                                    if (!TwoStepVerificationActivity.canHandleCurrentPassword(password, true)) {
                                        AlertsCreator.showUpdateAppAlert(getParentActivity(), LocaleController.getString("UpdateAppAlert", R.string.UpdateAppAlert), true);
                                        return;
                                    }
                                    Bundle bundle = new Bundle();
                                    SerializedData data = new SerializedData(password.getObjectSize());
                                    password.serializeToStream(data);
                                    bundle.putString("password", Utilities.bytesToHex(data.toByteArray()));
                                    bundle.putString("phoneFormated", phone);
                                    setPage(VIEW_PASSWORD, true, bundle, false);
                                } else {
                                    needShowAlert(LocaleController.getString(R.string.RestorePasswordNoEmailTitle), error1.text);
                                }
                            }), ConnectionsManager.RequestFlagFailOnServerErrors | ConnectionsManager.RequestFlagWithoutLogin);
                        } else if (error.text.contains("PHONE_NUMBER_INVALID")) {
                            needShowInvalidAlert(LoginActivity.this, phone, phoneInputData, false);
                        } else if (error.text.contains("PHONE_PASSWORD_FLOOD")) {
                            needShowAlert(LocaleController.getString(R.string.RestorePasswordNoEmailTitle), LocaleController.getString("FloodWait", R.string.FloodWait));
                        } else if (error.text.contains("PHONE_NUMBER_FLOOD")) {
                            needShowAlert(LocaleController.getString(R.string.RestorePasswordNoEmailTitle), LocaleController.getString("PhoneNumberFlood", R.string.PhoneNumberFlood));
                        } else if (error.text.contains("PHONE_NUMBER_BANNED")) {
                            needShowInvalidAlert(LoginActivity.this, phone, phoneInputData, true);
                        } else if (error.text.contains("PHONE_CODE_EMPTY") || error.text.contains("PHONE_CODE_INVALID")) {
                            needShowAlert(LocaleController.getString(R.string.RestorePasswordNoEmailTitle), LocaleController.getString("InvalidCode", R.string.InvalidCode));
                        } else if (error.text.contains("PHONE_CODE_EXPIRED")) {
                            needShowAlert(LocaleController.getString(R.string.RestorePasswordNoEmailTitle), LocaleController.getString("CodeExpired", R.string.CodeExpired));
                        } else if (error.text.startsWith("FLOOD_WAIT")) {
                            needShowAlert(LocaleController.getString(R.string.RestorePasswordNoEmailTitle), LocaleController.getString("FloodWait", R.string.FloodWait));
                        } else if (error.code != -1000) {
                            AlertsCreator.processError(currentAccount, error, LoginActivity.this, req, phoneInputData.phoneNumber);
                        }
                    }
                }
                needHideProgress(false);
            }), ConnectionsManager.RequestFlagFailOnServerErrors | ConnectionsManager.RequestFlagWithoutLogin | ConnectionsManager.RequestFlagTryDifferentDc | ConnectionsManager.RequestFlagEnableUnauthorized);
            needShowProgress(reqId);
        }

        private boolean numberFilled;
        public void fillNumber() {
            if (numberFilled || activityMode != MODE_LOGIN) {
                return;
            }
            try {
//                TelephonyManager tm = (TelephonyManager) ApplicationLoader.applicationContext.getSystemService(Context.TELEPHONY_SERVICE);
                if (AndroidUtilities.isSimAvailable()) {
                    boolean allowCall = true;
                    boolean allowReadPhoneNumbers = true;
                    if (Build.VERSION.SDK_INT >= 23) {
                        allowCall = getParentActivity().checkSelfPermission(Manifest.permission.READ_PHONE_STATE) == PackageManager.PERMISSION_GRANTED;
                        if (Build.VERSION.SDK_INT >= Build.VERSION_CODES.O) {
                            allowReadPhoneNumbers = getParentActivity().checkSelfPermission(Manifest.permission.READ_PHONE_NUMBERS) == PackageManager.PERMISSION_GRANTED;
                        }
                        if (checkShowPermissions && (!allowCall || !allowReadPhoneNumbers)) {
                            permissionsShowItems.clear();
                            if (!allowCall) {
                                permissionsShowItems.add(Manifest.permission.READ_PHONE_STATE);
                            }
                            if (!allowReadPhoneNumbers && Build.VERSION.SDK_INT >= Build.VERSION_CODES.O) {
                                permissionsShowItems.add(Manifest.permission.READ_PHONE_NUMBERS);
                            }
                            if (!permissionsShowItems.isEmpty()) {
                                List<String> callbackPermissionItems = new ArrayList<>(permissionsShowItems);
                                Runnable r = () -> {
                                    SharedPreferences preferences = MessagesController.getGlobalMainSettings();
                                    if (preferences.getBoolean("firstloginshow", true) || getParentActivity().shouldShowRequestPermissionRationale(Manifest.permission.READ_PHONE_STATE)) {
                                        preferences.edit().putBoolean("firstloginshow", false).commit();
                                        AlertDialog.Builder builder = new AlertDialog.Builder(getParentActivity());

                                        builder.setTopAnimation(R.raw.incoming_calls, 46, false, Theme.getColor(Theme.key_dialogTopBackground));
                                        builder.setPositiveButton(LocaleController.getString("Continue", R.string.Continue), null);
                                        builder.setMessage(LocaleController.getString("AllowFillNumber", R.string.AllowFillNumber));
                                        permissionsShowDialog = showDialog(builder.create(), true, null);
                                        needRequestPermissions = true;
                                    } else {
                                        getParentActivity().requestPermissions(callbackPermissionItems.toArray(new String[0]), BasePermissionsActivity.REQUEST_CODE_CALLS);
                                    }
                                };
                                if (isAnimatingIntro) {
                                    animationFinishCallback = r;
                                } else {
                                    r.run();
                                }
                            }
                            return;
                        }
                    }
                    numberFilled = true;
                    if (!newAccount && allowCall && allowReadPhoneNumbers) {
                        codeField.setAlpha(0);
                        phoneField.setAlpha(0);

                        String number = "";
                        String textToSet = null;
                        boolean ok = false;
                        if (!TextUtils.isEmpty(number)) {
                            if (number.length() > 4) {
                                for (int a = 4; a >= 1; a--) {
                                    String sub = number.substring(0, a);

                                    CountrySelectActivity.Country country;
                                    List<CountrySelectActivity.Country> list = codesMap.get(sub);
                                    if (list == null) {
                                        country = null;
                                    } else if (list.size() > 1) {
                                        SharedPreferences preferences = MessagesController.getGlobalMainSettings();
                                        String lastMatched = preferences.getString("phone_code_last_matched_" + sub, null);

                                        country = list.get(list.size() - 1);
                                        if (lastMatched != null) {
                                            for (CountrySelectActivity.Country c : countriesArray) {
                                                if (Objects.equals(c.shortname, lastMatched)) {
                                                    country = c;
                                                    break;
                                                }
                                            }
                                        }
                                    } else {
                                        country = list.get(0);
                                    }

                                    if (country != null) {
                                        ok = true;
                                        textToSet = number.substring(a);
                                        codeField.setText(sub);
                                        break;
                                    }
                                }
                                if (!ok) {
                                    textToSet = number.substring(1);
                                    codeField.setText(number.substring(0, 1));
                                }
                            }
                            if (textToSet != null) {
                                phoneField.requestFocus();
                                phoneField.setText(textToSet);
                                phoneField.setSelection(phoneField.length());
                            }
                        }

                        if (phoneField.length() > 0) {
                            AnimatorSet set = new AnimatorSet().setDuration(300);
                            set.playTogether(ObjectAnimator.ofFloat(codeField, View.ALPHA, 1f),
                                    ObjectAnimator.ofFloat(phoneField, View.ALPHA, 1f));
                            set.start();

                            confirmedNumber = true;
                        } else {
                            codeField.setAlpha(1);
                            phoneField.setAlpha(1);
                        }
                    }
                }
            } catch (Exception e) {
                FileLog.e(e);
            }
        }

        @Override
        public void onShow() {
            super.onShow();
            fillNumber();
            if (syncContactsBox != null) {
                syncContactsBox.setChecked(syncContacts, false);
            }
            AndroidUtilities.runOnUIThread(() -> {
                if (phoneField != null) {
                    if (needRequestPermissions) {
                        codeField.clearFocus();
                        phoneField.clearFocus();
                    } else {
                        if (codeField.length() != 0) {
                            phoneField.requestFocus();
                            if (!numberFilled) {
                                phoneField.setSelection(phoneField.length());
                            }
                            showKeyboard(phoneField);
                        } else {
                            codeField.requestFocus();
                            showKeyboard(codeField);
                        }
                    }
                }
            }, SHOW_DELAY);
        }

        @Override
        public String getHeaderName() {
            return LocaleController.getString("YourPhone", R.string.YourPhone);
        }

        @Override
        public void saveStateParams(Bundle bundle) {
            String code = codeField.getText().toString();
            if (code.length() != 0) {
                bundle.putString("phoneview_code", code);
            }
            String phone = phoneField.getText().toString();
            if (phone.length() != 0) {
                bundle.putString("phoneview_phone", phone);
            }
        }

        @Override
        public void restoreStateParams(Bundle bundle) {
            String code = bundle.getString("phoneview_code");
            if (code != null) {
                codeField.setText(code);
            }
            String phone = bundle.getString("phoneview_phone");
            if (phone != null) {
                phoneField.setText(phone);
            }
        }

        @Override
        public void didReceivedNotification(int id, int account, Object... args) {
            if (id == NotificationCenter.emojiLoaded) {
                countryButton.getCurrentView().invalidate();
            }
        }
    }

    public class LoginActivitySmsView extends SlideView implements NotificationCenter.NotificationCenterDelegate {
        /* package */ RLottieDrawable hintDrawable;

        private String phone;
        private String phoneHash;
        private String requestPhone;
        private String emailPhone;
        private CodeFieldContainer codeFieldContainer;
        private TextView confirmTextView;
        private TextView titleTextView;
        private ImageView blackImageView;
        private RLottieImageView blueImageView;
        private TextView timeText;

        private FrameLayout bottomContainer;
        private ViewSwitcher errorViewSwitcher;
        private TextView problemText;
        private FrameLayout problemFrame;
        private TextView wrongCode;
        private LinearLayout openFragmentButton;
        private RLottieImageView openFragmentImageView;
        private TextView openFragmentButtonText;

        private Bundle currentParams;
        private ProgressView progressView;
        private TextView prefixTextView;

        private TextView missedCallDescriptionSubtitle;
        private ImageView missedCallArrowIcon, missedCallPhoneIcon;

        private RLottieDrawable starsToDotsDrawable;
        private RLottieDrawable dotsDrawable;
        private RLottieDrawable dotsToStarsDrawable;
        private boolean isDotsAnimationVisible;

        private Timer timeTimer;
        private Timer codeTimer;
        private int openTime;
        private final Object timerSync = new Object();
        private int time = 60000;
        private int codeTime = 15000;
        private double lastCurrentTime;
        private double lastCodeTime;
        private boolean ignoreOnTextChange;
        private boolean waitingForEvent;
        private boolean nextPressed;
        private String lastError = "";

        @AuthType
        private int currentType;
        @AuthType
        private int nextType;

        private String pattern = "*";
        private String prefix = "";
        private String catchedPhone;
        private int length;
        private String url;

        private boolean postedErrorColorTimeout;
        private Runnable errorColorTimeout = () -> {
            postedErrorColorTimeout = false;
            for (int i = 0; i < codeFieldContainer.codeField.length; i++) {
                codeFieldContainer.codeField[i].animateErrorProgress(0);
            }

            View v = currentType == AUTH_TYPE_FRAGMENT_SMS ? openFragmentButton : problemFrame;
            if (errorViewSwitcher.getCurrentView() != v) {
                errorViewSwitcher.showNext();
            }
        };

        public LoginActivitySmsView(Context context, @AuthType int type) {
            super(context);

            currentType = type;
            setOrientation(VERTICAL);

            confirmTextView = new TextView(context);
            confirmTextView.setTextSize(TypedValue.COMPLEX_UNIT_DIP, 14);
            confirmTextView.setLineSpacing(AndroidUtilities.dp(2), 1.0f);

            titleTextView = new TextView(context);
            titleTextView.setTextSize(TypedValue.COMPLEX_UNIT_DIP, 18);
            titleTextView.setTypeface(AndroidUtilities.getTypeface("fonts/rmedium.ttf"));
            titleTextView.setGravity(LocaleController.isRTL ? Gravity.RIGHT : Gravity.LEFT);
            titleTextView.setLineSpacing(AndroidUtilities.dp(2), 1.0f);
            titleTextView.setGravity(Gravity.TOP | Gravity.CENTER_HORIZONTAL);

            String overrideTitle;
            switch (activityMode) {
                default:
                case MODE_LOGIN:
                    overrideTitle = null;
                    break;
                case MODE_CANCEL_ACCOUNT_DELETION:
                    overrideTitle = LocaleController.getString(R.string.CancelAccountReset);
                    break;
            }
            FrameLayout centerContainer = null;
            if (currentType == AUTH_TYPE_MISSED_CALL) {
                titleTextView.setText(overrideTitle != null ? overrideTitle : LocaleController.getString("MissedCallDescriptionTitle", R.string.MissedCallDescriptionTitle));

                FrameLayout frameLayout = new FrameLayout(context);
                missedCallArrowIcon = new ImageView(context);
                missedCallPhoneIcon = new ImageView(context);
                frameLayout.addView(missedCallArrowIcon);
                frameLayout.addView(missedCallPhoneIcon);

                missedCallArrowIcon.setImageResource(R.drawable.login_arrow1);
                missedCallPhoneIcon.setImageResource(R.drawable.login_phone1);

                addView(frameLayout, LayoutHelper.createLinear(64, 64, Gravity.CENTER_HORIZONTAL, 0, 16, 0, 0));
                addView(titleTextView, LayoutHelper.createLinear(LayoutHelper.WRAP_CONTENT, LayoutHelper.WRAP_CONTENT, Gravity.CENTER_HORIZONTAL | Gravity.TOP, 0, 8, 0, 0));

                missedCallDescriptionSubtitle = new TextView(context);
                missedCallDescriptionSubtitle.setTextSize(TypedValue.COMPLEX_UNIT_DIP, 14);
                missedCallDescriptionSubtitle.setGravity(Gravity.CENTER_HORIZONTAL);
                missedCallDescriptionSubtitle.setLineSpacing(AndroidUtilities.dp(2), 1.0f);
                missedCallDescriptionSubtitle.setText(AndroidUtilities.replaceTags(LocaleController.getString("MissedCallDescriptionSubtitle", R.string.MissedCallDescriptionSubtitle)));

                addView(missedCallDescriptionSubtitle, LayoutHelper.createLinear(LayoutHelper.MATCH_PARENT, LayoutHelper.WRAP_CONTENT, Gravity.CENTER_HORIZONTAL | Gravity.TOP, 36, 16, 36, 0));

                codeFieldContainer = new CodeFieldContainer(context) {
                    @Override
                    protected void processNextPressed() {
                        onNextPressed(null);
                    }
                };

                LinearLayout linearLayout = new LinearLayout(context);
                linearLayout.setOrientation(LinearLayout.HORIZONTAL);
                prefixTextView = new TextView(context);
                prefixTextView.setTextSize(TypedValue.COMPLEX_UNIT_DIP, 20);
                prefixTextView.setMaxLines(1);
                prefixTextView.setTypeface(AndroidUtilities.getTypeface("fonts/rmedium.ttf"));
                prefixTextView.setPadding(0, 0, 0, 0);
                prefixTextView.setGravity(Gravity.CENTER_VERTICAL);

                linearLayout.addView(prefixTextView, LayoutHelper.createLinear(LayoutHelper.WRAP_CONTENT, LayoutHelper.MATCH_PARENT, Gravity.CENTER_VERTICAL, 0, 0, 4, 0));
                linearLayout.addView(codeFieldContainer, LayoutHelper.createLinear(LayoutHelper.WRAP_CONTENT, LayoutHelper.MATCH_PARENT));

                addView(linearLayout, LayoutHelper.createLinear(LayoutHelper.WRAP_CONTENT, 34, Gravity.CENTER_HORIZONTAL, 0, 28, 0, 0));

                missedCallDescriptionSubtitle = new TextView(context);
                missedCallDescriptionSubtitle.setTextSize(TypedValue.COMPLEX_UNIT_DIP, 14);
                missedCallDescriptionSubtitle.setGravity(Gravity.CENTER_HORIZONTAL);
                missedCallDescriptionSubtitle.setLineSpacing(AndroidUtilities.dp(2), 1.0f);
                missedCallDescriptionSubtitle.setText(AndroidUtilities.replaceTags(LocaleController.getString("MissedCallDescriptionSubtitle2", R.string.MissedCallDescriptionSubtitle2)));

                addView(missedCallDescriptionSubtitle, LayoutHelper.createLinear(LayoutHelper.MATCH_PARENT, LayoutHelper.WRAP_CONTENT, Gravity.CENTER_HORIZONTAL | Gravity.TOP, 36, 28, 36, 12));
            } else if (currentType == AUTH_TYPE_FLASH_CALL) {
                confirmTextView.setGravity(Gravity.CENTER_HORIZONTAL);
                centerContainer = new FrameLayout(context);
                addView(centerContainer, LayoutHelper.createLinear(LayoutHelper.MATCH_PARENT, 0, 1f));

                LinearLayout innerLinearLayout = new LinearLayout(context);
                innerLinearLayout.setOrientation(VERTICAL);
                innerLinearLayout.setGravity(Gravity.CENTER_HORIZONTAL);
                centerContainer.addView(innerLinearLayout, LayoutHelper.createFrame(LayoutHelper.MATCH_PARENT, LayoutHelper.WRAP_CONTENT, Gravity.CENTER));
                FrameLayout.LayoutParams layoutParams = (FrameLayout.LayoutParams) innerLinearLayout.getLayoutParams();
                layoutParams.bottomMargin = AndroidUtilities.isTablet() ? 0 : AndroidUtilities.statusBarHeight;

                FrameLayout frameLayout = new FrameLayout(context);
                innerLinearLayout.addView(frameLayout, LayoutHelper.createFrame(LayoutHelper.WRAP_CONTENT, LayoutHelper.WRAP_CONTENT, Gravity.CENTER_HORIZONTAL));

                blueImageView = new RLottieImageView(context);
                hintDrawable = new RLottieDrawable(R.raw.phone_flash_call, String.valueOf(R.raw.phone_flash_call), AndroidUtilities.dp(64), AndroidUtilities.dp(64), true, null);
                blueImageView.setAnimation(hintDrawable);
                frameLayout.addView(blueImageView, LayoutHelper.createFrame(64, 64));

                titleTextView.setText(overrideTitle != null ? overrideTitle : LocaleController.getString(R.string.YourCode));
                innerLinearLayout.addView(titleTextView, LayoutHelper.createLinear(LayoutHelper.WRAP_CONTENT, LayoutHelper.WRAP_CONTENT, Gravity.CENTER_HORIZONTAL, 0, 16, 0, 0));
                innerLinearLayout.addView(confirmTextView, LayoutHelper.createLinear(LayoutHelper.WRAP_CONTENT, LayoutHelper.WRAP_CONTENT, Gravity.CENTER_HORIZONTAL, 0, 8, 0, 0));
            } else {
                confirmTextView.setGravity(Gravity.TOP | Gravity.CENTER_HORIZONTAL);

                FrameLayout frameLayout = new FrameLayout(context);
                addView(frameLayout, LayoutHelper.createLinear(LayoutHelper.WRAP_CONTENT, LayoutHelper.WRAP_CONTENT, Gravity.TOP | Gravity.CENTER_HORIZONTAL, 0, 16, 0, 0));

                int size = currentType == AUTH_TYPE_MESSAGE ? 128 : 64;
                if (currentType == AUTH_TYPE_MESSAGE) {
                    hintDrawable = new RLottieDrawable(R.raw.code_laptop, String.valueOf(R.raw.code_laptop), AndroidUtilities.dp(size), AndroidUtilities.dp(size), true, null);
                } else {
                    hintDrawable = new RLottieDrawable(R.raw.sms_incoming_info, String.valueOf(R.raw.sms_incoming_info), AndroidUtilities.dp(size), AndroidUtilities.dp(size), true, null);

                    starsToDotsDrawable = new RLottieDrawable(R.raw.phone_stars_to_dots, String.valueOf(R.raw.phone_stars_to_dots), AndroidUtilities.dp(size), AndroidUtilities.dp(size), true, null);
                    dotsDrawable = new RLottieDrawable(R.raw.phone_dots, String.valueOf(R.raw.phone_dots), AndroidUtilities.dp(size), AndroidUtilities.dp(size), true, null);
                    dotsToStarsDrawable = new RLottieDrawable(R.raw.phone_dots_to_stars, String.valueOf(R.raw.phone_dots_to_stars), AndroidUtilities.dp(size), AndroidUtilities.dp(size), true, null);
                }
                blueImageView = new RLottieImageView(context);
                blueImageView.setAnimation(hintDrawable);
                if (currentType == AUTH_TYPE_MESSAGE && !AndroidUtilities.isSmallScreen()) {
                    blueImageView.setTranslationY(-AndroidUtilities.dp(24));
                }
                frameLayout.addView(blueImageView, LayoutHelper.createFrame(size, size, Gravity.LEFT | Gravity.TOP, 0, 0, 0, currentType == AUTH_TYPE_MESSAGE && !AndroidUtilities.isSmallScreen() ? -AndroidUtilities.dp(16) : 0));
                titleTextView.setText(overrideTitle != null ? overrideTitle : LocaleController.getString(currentType == AUTH_TYPE_MESSAGE ? R.string.SentAppCodeTitle : R.string.SentSmsCodeTitle));
                addView(titleTextView, LayoutHelper.createLinear(LayoutHelper.WRAP_CONTENT, LayoutHelper.WRAP_CONTENT, Gravity.CENTER_HORIZONTAL | Gravity.TOP, 0, 18, 0, 0));
                int sideMargin = currentType == AUTH_TYPE_FRAGMENT_SMS ? 16 : 0;
                addView(confirmTextView, LayoutHelper.createLinear(LayoutHelper.WRAP_CONTENT, LayoutHelper.WRAP_CONTENT, Gravity.CENTER_HORIZONTAL | Gravity.TOP, sideMargin, 17, sideMargin, 0));
            }
            if (currentType != AUTH_TYPE_MISSED_CALL) {
                codeFieldContainer = new CodeFieldContainer(context) {
                    @Override
                    protected void processNextPressed() {
                        onNextPressed(null);
                    }
                };

                addView(codeFieldContainer, LayoutHelper.createLinear(LayoutHelper.WRAP_CONTENT, 42, Gravity.CENTER_HORIZONTAL, 0, 32, 0, 0));
            }
            if (currentType == AUTH_TYPE_FLASH_CALL) {
                codeFieldContainer.setVisibility(GONE);
            }

            problemFrame = new FrameLayout(context);

            timeText = new TextView(context);
            timeText.setLineSpacing(AndroidUtilities.dp(2), 1.0f);
            timeText.setPadding(0, AndroidUtilities.dp(2), 0, AndroidUtilities.dp(10));
            timeText.setTextSize(TypedValue.COMPLEX_UNIT_DIP, 15);
            timeText.setGravity(Gravity.TOP | Gravity.CENTER_HORIZONTAL);
            timeText.setOnClickListener(v-> {
                if (nextType == AUTH_TYPE_CALL || nextType == AUTH_TYPE_SMS || nextType == AUTH_TYPE_MISSED_CALL) {
                    timeText.setTextColor(Theme.getColor(Theme.key_windowBackgroundWhiteGrayText6));
                    if (nextType == AUTH_TYPE_CALL || nextType == AUTH_TYPE_MISSED_CALL) {
                        timeText.setText(LocaleController.getString("Calling", R.string.Calling));
                    } else {
                        timeText.setText(LocaleController.getString("SendingSms", R.string.SendingSms));
                    }
                    Bundle params = new Bundle();
                    params.putString("phone", phone);
                    params.putString("ephone", emailPhone);
                    params.putString("phoneFormated", requestPhone);

                    createCodeTimer();
                    TLRPC.TL_auth_resendCode req = new TLRPC.TL_auth_resendCode();
                    req.phone_number = requestPhone;
                    req.phone_code_hash = phoneHash;
                    ConnectionsManager.getInstance(currentAccount).sendRequest(req, (response, error) -> {
                        if (response != null) {
                            AndroidUtilities.runOnUIThread(() -> fillNextCodeParams(params, (TLRPC.TL_auth_sentCode) response));
                        } else if (error != null && error.text != null) {
                            AndroidUtilities.runOnUIThread(() -> lastError = error.text);
                        }
                    }, ConnectionsManager.RequestFlagFailOnServerErrors | ConnectionsManager.RequestFlagWithoutLogin);
                } else if (nextType == AUTH_TYPE_FLASH_CALL) {
                    AndroidUtilities.setWaitingForSms(false);
                    NotificationCenter.getGlobalInstance().removeObserver(LoginActivitySmsView.this, NotificationCenter.didReceiveSmsCode);
                    waitingForEvent = false;
                    destroyCodeTimer();
                    resendCode();
                }
            });
            problemFrame.addView(timeText, LayoutHelper.createFrame(LayoutHelper.WRAP_CONTENT, LayoutHelper.WRAP_CONTENT, Gravity.TOP | Gravity.CENTER_HORIZONTAL));

            errorViewSwitcher = new ViewSwitcher(context) {
                @Override
                protected void onMeasure(int widthMeasureSpec, int heightMeasureSpec) {
                    super.onMeasure(widthMeasureSpec, MeasureSpec.makeMeasureSpec(AndroidUtilities.dp(100), MeasureSpec.AT_MOST));
                }
            };

            if (currentType != AUTH_TYPE_FRAGMENT_SMS) {
                Animation anim = AnimationUtils.loadAnimation(context, R.anim.text_in);
                anim.setInterpolator(Easings.easeInOutQuad);
                errorViewSwitcher.setInAnimation(anim);

                anim = AnimationUtils.loadAnimation(context, R.anim.text_out);
                anim.setInterpolator(Easings.easeInOutQuad);
                errorViewSwitcher.setOutAnimation(anim);

                problemText = new TextView(context);
                problemText.setLineSpacing(AndroidUtilities.dp(2), 1.0f);
                problemText.setTextSize(TypedValue.COMPLEX_UNIT_DIP, 15);
                problemText.setGravity(Gravity.CENTER_HORIZONTAL | Gravity.TOP);
                problemText.setPadding(0, AndroidUtilities.dp(4), 0, AndroidUtilities.dp(4));
                problemFrame.addView(problemText, LayoutHelper.createFrame(LayoutHelper.MATCH_PARENT, LayoutHelper.WRAP_CONTENT, Gravity.CENTER));
                errorViewSwitcher.addView(problemFrame, LayoutHelper.createFrame(LayoutHelper.WRAP_CONTENT, LayoutHelper.WRAP_CONTENT, Gravity.CENTER));
            } else {
                Animation anim = AnimationUtils.loadAnimation(context, R.anim.scale_in);
                anim.setInterpolator(CubicBezierInterpolator.DEFAULT);
                errorViewSwitcher.setInAnimation(anim);

                anim = AnimationUtils.loadAnimation(context, R.anim.scale_out);
                anim.setInterpolator(CubicBezierInterpolator.DEFAULT);
                errorViewSwitcher.setOutAnimation(anim);

                openFragmentButton = new LinearLayout(context);
                openFragmentButton.setOrientation(HORIZONTAL);
                openFragmentButton.setGravity(Gravity.CENTER);
                openFragmentButton.setPadding(AndroidUtilities.dp(34), 0, AndroidUtilities.dp(34), 0);
                openFragmentButton.setBackground(Theme.createSimpleSelectorRoundRectDrawable(AndroidUtilities.dp(6), Theme.getColor(Theme.key_changephoneinfo_image2), Theme.getColor(Theme.key_chats_actionPressedBackground)));
                openFragmentButton.setOnClickListener(v -> {
                    try {
                        getContext().startActivity(new Intent(Intent.ACTION_VIEW, Uri.parse(url)));
                    } catch (Exception e) {
                        FileLog.e(e);
                    }
                });
                errorViewSwitcher.addView(openFragmentButton, LayoutHelper.createFrame(LayoutHelper.MATCH_PARENT, 52));

                openFragmentImageView = new RLottieImageView(context);
                openFragmentImageView.setAnimation(R.raw.fragment, 36, 36);
                openFragmentButton.addView(openFragmentImageView, LayoutHelper.createLinear(36, 36, Gravity.CENTER_VERTICAL, 0, 0, 2, 0));

                openFragmentButtonText = new TextView(context);
                openFragmentButtonText.setText(LocaleController.getString(R.string.OpenFragment));
                openFragmentButtonText.setTextColor(Color.WHITE);
                openFragmentButtonText.setTextSize(TypedValue.COMPLEX_UNIT_DIP, 15);
                openFragmentButtonText.setGravity(Gravity.CENTER);
                openFragmentButtonText.setTypeface(AndroidUtilities.getTypeface(AndroidUtilities.TYPEFACE_ROBOTO_MEDIUM));
                openFragmentButton.addView(openFragmentButtonText);
            }

            wrongCode = new TextView(context);
            wrongCode.setText(LocaleController.getString("WrongCode", R.string.WrongCode));
            wrongCode.setLineSpacing(AndroidUtilities.dp(2), 1.0f);
            wrongCode.setTextSize(TypedValue.COMPLEX_UNIT_DIP, 15);
            wrongCode.setGravity(Gravity.CENTER_HORIZONTAL | Gravity.TOP);
            wrongCode.setPadding(0, AndroidUtilities.dp(4), 0, AndroidUtilities.dp(4));
            errorViewSwitcher.addView(wrongCode, LayoutHelper.createFrame(LayoutHelper.WRAP_CONTENT, LayoutHelper.WRAP_CONTENT, Gravity.CENTER));

            if (currentType != AUTH_TYPE_FRAGMENT_SMS) {
                if (currentType == AUTH_TYPE_MESSAGE) {
                    if (nextType == AUTH_TYPE_FLASH_CALL || nextType == AUTH_TYPE_CALL || nextType == AUTH_TYPE_MISSED_CALL) {
                        problemText.setText(LocaleController.getString("DidNotGetTheCodePhone", R.string.DidNotGetTheCodePhone));
                    } else {
                        problemText.setText(LocaleController.getString("DidNotGetTheCodeSms", R.string.DidNotGetTheCodeSms));
                    }
                } else {
                    problemText.setText(LocaleController.getString("DidNotGetTheCode", R.string.DidNotGetTheCode));
                }
            }
            if (centerContainer == null) {
                bottomContainer = new FrameLayout(context);
                bottomContainer.addView(errorViewSwitcher, LayoutHelper.createFrame(currentType == VIEW_CODE_FRAGMENT_SMS ? LayoutHelper.MATCH_PARENT : LayoutHelper.WRAP_CONTENT, LayoutHelper.WRAP_CONTENT, Gravity.CENTER_HORIZONTAL | Gravity.BOTTOM, 0, 0, 0, 32));
                addView(bottomContainer, LayoutHelper.createLinear(LayoutHelper.MATCH_PARENT, 0, 1f));
            } else {
                centerContainer.addView(errorViewSwitcher, LayoutHelper.createFrame(LayoutHelper.WRAP_CONTENT, LayoutHelper.WRAP_CONTENT, Gravity.CENTER_HORIZONTAL | Gravity.BOTTOM, 0, 0, 0, 32));
            }
            VerticalPositionAutoAnimator.attach(errorViewSwitcher);

            if (currentType != AUTH_TYPE_FRAGMENT_SMS) {
                problemText.setOnClickListener(v -> {
                    if (nextPressed) {
                        return;
                    }
                    boolean email = nextType == 0;
                    if (!email) {
                        if (radialProgressView.getTag() != null) {
                            return;
                        }
                        resendCode();
                    } else {
                        new AlertDialog.Builder(context)
                                .setTitle(LocaleController.getString(R.string.RestorePasswordNoEmailTitle))
                                .setMessage(AndroidUtilities.replaceTags(LocaleController.formatString("DidNotGetTheCodeInfo", R.string.DidNotGetTheCodeInfo, phone)))
                                .setNeutralButton(LocaleController.getString(R.string.DidNotGetTheCodeHelpButton), (dialog, which) -> {
                                    try {
                                        PackageInfo pInfo = ApplicationLoader.applicationContext.getPackageManager().getPackageInfo(ApplicationLoader.applicationContext.getPackageName(), 0);
                                        String version = String.format(Locale.US, "%s (%d)", pInfo.versionName, pInfo.versionCode);

                                        Intent mailer = new Intent(Intent.ACTION_SENDTO);
                                        mailer.setData(Uri.parse("mailto:"));
                                        mailer.putExtra(Intent.EXTRA_EMAIL, new String[]{"sms@telegram.org"});
                                        mailer.putExtra(Intent.EXTRA_SUBJECT, "Android registration/login issue " + version + " " + emailPhone);
                                        mailer.putExtra(Intent.EXTRA_TEXT, "Phone: " + requestPhone + "\nApp version: " + version + "\nOS version: SDK " + Build.VERSION.SDK_INT + "\nDevice Name: " + Build.MANUFACTURER + Build.MODEL + "\nLocale: " + Locale.getDefault() + "\nError: " + lastError);
                                        getContext().startActivity(Intent.createChooser(mailer, "Send email..."));
                                    } catch (Exception e) {
                                    needShowAlert(LocaleController.getString(R.string.NekoX), LocaleController.getString("NoMailInstalled", R.string.NoMailInstalled));
                                    }
                                })
                                .setPositiveButton(LocaleController.getString(R.string.Close), null)
                                .setNegativeButton(LocaleController.getString(R.string.DidNotGetTheCodeEditNumberButton), (dialog, which) -> setPage(VIEW_PHONE_INPUT, true, null, true))
                                .show();
                    }
                });
            }
        }

        @Override
        public void updateColors() {
            confirmTextView.setTextColor(Theme.getColor(isInCancelAccountDeletionMode() ? Theme.key_windowBackgroundWhiteBlackText : Theme.key_windowBackgroundWhiteGrayText6));
            confirmTextView.setLinkTextColor(Theme.getColor(Theme.key_chats_actionBackground));
            titleTextView.setTextColor(Theme.getColor(Theme.key_windowBackgroundWhiteBlackText));

            if (currentType == AUTH_TYPE_MISSED_CALL) {
                missedCallDescriptionSubtitle.setTextColor(Theme.getColor(Theme.key_windowBackgroundWhiteGrayText));
                missedCallArrowIcon.setColorFilter(new PorterDuffColorFilter(Theme.getColor(Theme.key_windowBackgroundWhiteInputFieldActivated), PorterDuff.Mode.SRC_IN));
                missedCallPhoneIcon.setColorFilter(new PorterDuffColorFilter(Theme.getColor(Theme.key_windowBackgroundWhiteBlackText), PorterDuff.Mode.SRC_IN));
                prefixTextView.setTextColor(Theme.getColor(Theme.key_windowBackgroundWhiteBlackText));
            }

            applyLottieColors(hintDrawable);
            applyLottieColors(starsToDotsDrawable);
            applyLottieColors(dotsDrawable);
            applyLottieColors(dotsToStarsDrawable);

            if (codeFieldContainer != null) {
                codeFieldContainer.invalidate();
            }

            String timeTextColorTag = (String) timeText.getTag();
            if (timeTextColorTag == null) timeTextColorTag = Theme.key_windowBackgroundWhiteGrayText6;
            timeText.setTextColor(Theme.getColor(timeTextColorTag));

            if (currentType != AUTH_TYPE_FRAGMENT_SMS) {
                problemText.setTextColor(Theme.getColor(Theme.key_windowBackgroundWhiteBlueText4));
            }
            wrongCode.setTextColor(Theme.getColor(Theme.key_dialogTextRed));
        }

        private void applyLottieColors(RLottieDrawable drawable) {
            if (drawable != null) {
                drawable.setLayerColor("Bubble.**", Theme.getColor(Theme.key_chats_actionBackground));
                drawable.setLayerColor("Phone.**", Theme.getColor(Theme.key_windowBackgroundWhiteBlackText));
                drawable.setLayerColor("Note.**", Theme.getColor(Theme.key_windowBackgroundWhiteBlackText));
            }
        }

        @Override
        public boolean hasCustomKeyboard() {
            return currentType != AUTH_TYPE_FLASH_CALL;
        }

        @Override
        public void onCancelPressed() {
            nextPressed = false;
        }

        private void resendCode() {
            final Bundle params = new Bundle();
            params.putString("phone", phone);
            params.putString("ephone", emailPhone);
            params.putString("phoneFormated", requestPhone);

            nextPressed = true;

            TLRPC.TL_auth_resendCode req = new TLRPC.TL_auth_resendCode();
            req.phone_number = requestPhone;
            req.phone_code_hash = phoneHash;
            int reqId = ConnectionsManager.getInstance(currentAccount).sendRequest(req, (response, error) -> AndroidUtilities.runOnUIThread(() -> {
                nextPressed = false;
                if (error == null) {
                    fillNextCodeParams(params, (TLRPC.TL_auth_sentCode) response);
                } else {
                    if (error.text != null) {
                        if (error.text.contains("PHONE_NUMBER_INVALID")) {
                            needShowAlert(LocaleController.getString(R.string.RestorePasswordNoEmailTitle), LocaleController.getString("InvalidPhoneNumber", R.string.InvalidPhoneNumber));
                        } else if (error.text.contains("PHONE_CODE_EMPTY") || error.text.contains("PHONE_CODE_INVALID")) {
                            needShowAlert(LocaleController.getString(R.string.RestorePasswordNoEmailTitle), LocaleController.getString("InvalidCode", R.string.InvalidCode));
                        } else if (error.text.contains("PHONE_CODE_EXPIRED")) {
                            onBackPressed(true);
                            setPage(VIEW_PHONE_INPUT, true, null, true);
                            needShowAlert(LocaleController.getString(R.string.RestorePasswordNoEmailTitle), LocaleController.getString("CodeExpired", R.string.CodeExpired));
                        } else if (error.text.startsWith("FLOOD_WAIT")) {
                            needShowAlert(LocaleController.getString(R.string.RestorePasswordNoEmailTitle), LocaleController.getString("FloodWait", R.string.FloodWait));
                        } else if (error.code != -1000) {
                            needShowAlert(LocaleController.getString(R.string.RestorePasswordNoEmailTitle), LocaleController.getString("ErrorOccurred", R.string.ErrorOccurred) + "\n" + error.text);
                        }
                    }
                }
                tryHideProgress(false);
            }), ConnectionsManager.RequestFlagFailOnServerErrors | ConnectionsManager.RequestFlagWithoutLogin);
            tryShowProgress(reqId);
        }

        @Override
        protected void onConfigurationChanged(Configuration newConfig) {
            super.onConfigurationChanged(newConfig);

            if (codeFieldContainer != null && codeFieldContainer.codeField != null) {
                for (CodeNumberField f : codeFieldContainer.codeField) {
                    if (Build.VERSION.SDK_INT >= Build.VERSION_CODES.LOLLIPOP) {
                        f.setShowSoftInputOnFocusCompat(!(hasCustomKeyboard() && !isCustomKeyboardForceDisabled()));
                    }
                }
            }
        }

        private void tryShowProgress(int reqId) {
            tryShowProgress(reqId, true);
        }

        private void tryShowProgress(int reqId, boolean animate) {
            if (starsToDotsDrawable != null) {
                if (isDotsAnimationVisible) {
                    return;
                }
                isDotsAnimationVisible = true;
                if (hintDrawable.getCurrentFrame() != hintDrawable.getFramesCount() - 1) {
                    hintDrawable.setOnAnimationEndListener(()-> AndroidUtilities.runOnUIThread(()-> tryShowProgress(reqId, animate)));
                    return;
                }

                starsToDotsDrawable.setOnAnimationEndListener(()-> AndroidUtilities.runOnUIThread(()->{
                    blueImageView.setAutoRepeat(true);
                    dotsDrawable.setCurrentFrame(0, false);
                    dotsDrawable.setAutoRepeat(1);
                    blueImageView.setAnimation(dotsDrawable);
                    blueImageView.playAnimation();
                }));
                blueImageView.setAutoRepeat(false);
                starsToDotsDrawable.setCurrentFrame(0, false);
                blueImageView.setAnimation(starsToDotsDrawable);
                blueImageView.playAnimation();
                return;
            }
            needShowProgress(reqId, animate);
        }

        private void tryHideProgress(boolean cancel) {
            tryHideProgress(cancel, true);
        }

        private void tryHideProgress(boolean cancel, boolean animate) {
            if (starsToDotsDrawable != null) {
                if (!isDotsAnimationVisible) {
                    return;
                }
                isDotsAnimationVisible = false;
                blueImageView.setAutoRepeat(false);
                dotsDrawable.setAutoRepeat(0);
                dotsDrawable.setOnFinishCallback(()-> AndroidUtilities.runOnUIThread(()->{
                    dotsToStarsDrawable.setOnAnimationEndListener(()-> AndroidUtilities.runOnUIThread(()->{
                        blueImageView.setAutoRepeat(false);
                        blueImageView.setAnimation(hintDrawable);
                    }));

                    blueImageView.setAutoRepeat(false);
                    dotsToStarsDrawable.setCurrentFrame(0, false);
                    blueImageView.setAnimation(dotsToStarsDrawable);
                    blueImageView.playAnimation();
                }), dotsDrawable.getFramesCount() - 1);
                return;
            }
            needHideProgress(cancel, animate);
        }

        @Override
        public String getHeaderName() {
            if (currentType == AUTH_TYPE_FLASH_CALL || currentType == AUTH_TYPE_MISSED_CALL) {
                return phone;
            } else {
                return LocaleController.getString("YourCode", R.string.YourCode);
            }
        }

        @Override
        public boolean needBackButton() {
            return true;
        }

        @Override
        public void setParams(Bundle params, boolean restore) {
            if (params == null) {
                return;
            }
            waitingForEvent = true;
            if (currentType == AUTH_TYPE_FRAGMENT_SMS) {
                NotificationCenter.getGlobalInstance().addObserver(this, NotificationCenter.didReceiveSmsCode);
            } else if (currentType == AUTH_TYPE_SMS) {
                AndroidUtilities.setWaitingForSms(true);
                NotificationCenter.getGlobalInstance().addObserver(this, NotificationCenter.didReceiveSmsCode);
            } else if (currentType == AUTH_TYPE_FLASH_CALL) {
                AndroidUtilities.setWaitingForCall(true);
                NotificationCenter.getGlobalInstance().addObserver(this, NotificationCenter.didReceiveCall);
            }

            currentParams = params;
            phone = params.getString("phone");
            emailPhone = params.getString("ephone");
            requestPhone = params.getString("phoneFormated");
            phoneHash = params.getString("phoneHash");
            time = params.getInt("timeout");
            openTime = (int) (System.currentTimeMillis() / 1000);
            nextType = params.getInt("nextType");
            pattern = params.getString("pattern");
            prefix = params.getString("prefix");
            length = params.getInt("length");
            if (length == 0) {
                length = 5;
            }
            url = params.getString("url");

            codeFieldContainer.setNumbersCount(length, currentType);
            for (CodeNumberField f : codeFieldContainer.codeField) {
                if (Build.VERSION.SDK_INT >= Build.VERSION_CODES.LOLLIPOP) {
                    f.setShowSoftInputOnFocusCompat(!(hasCustomKeyboard() && !isCustomKeyboardForceDisabled()));
                }
                f.addTextChangedListener(new TextWatcher() {
                    @Override
                    public void beforeTextChanged(CharSequence s, int start, int count, int after) {
                        if (postedErrorColorTimeout) {
                            removeCallbacks(errorColorTimeout);
                            errorColorTimeout.run();
                        }
                    }

                    @Override
                    public void onTextChanged(CharSequence s, int start, int before, int count) {}

                    @Override
                    public void afterTextChanged(Editable s) {}
                });

                f.setOnFocusChangeListener((v, hasFocus) -> {
                    if (hasFocus) {
                        keyboardView.setEditText((EditText) v);
                        keyboardView.setDispatchBackWhenEmpty(true);
                    }
                });
            }

            if (progressView != null) {
                progressView.setVisibility(nextType != 0 ? VISIBLE : GONE);
            }

            if (phone == null) {
                return;
            }

            String number = PhoneFormat.getInstance().format(phone);
            CharSequence str = "";
            if (isInCancelAccountDeletionMode()) {
                SpannableStringBuilder spanned = new SpannableStringBuilder(AndroidUtilities.replaceTags(LocaleController.formatString("CancelAccountResetInfo2", R.string.CancelAccountResetInfo2, PhoneFormat.getInstance().format("+" + number))));

                int startIndex = TextUtils.indexOf(spanned, '*');
                int lastIndex = TextUtils.lastIndexOf(spanned, '*');
                if (startIndex != -1 && lastIndex != -1 && startIndex != lastIndex) {
                    confirmTextView.setMovementMethod(new AndroidUtilities.LinkMovementMethodMy());
                    spanned.replace(lastIndex, lastIndex + 1, "");
                    spanned.replace(startIndex, startIndex + 1, "");
                    spanned.setSpan(new URLSpanNoUnderline("tg://settings/change_number"), startIndex, lastIndex - 1, Spanned.SPAN_EXCLUSIVE_EXCLUSIVE);
                }
                str = spanned;
            } else {
                if (currentType == AUTH_TYPE_MESSAGE) {
                    str = AndroidUtilities.replaceTags(LocaleController.formatString("SentAppCodeWithPhone", R.string.SentAppCodeWithPhone, LocaleController.addNbsp(number)));
                } else if (currentType == AUTH_TYPE_SMS) {
                    str = AndroidUtilities.replaceTags(LocaleController.formatString("SentSmsCode", R.string.SentSmsCode, LocaleController.addNbsp(number)));
                } else if (currentType == AUTH_TYPE_FLASH_CALL) {
                    str = AndroidUtilities.replaceTags(LocaleController.formatString("SentCallCode", R.string.SentCallCode, LocaleController.addNbsp(number)));
                } else if (currentType == AUTH_TYPE_CALL) {
                    str = AndroidUtilities.replaceTags(LocaleController.formatString("SentCallOnly", R.string.SentCallOnly, LocaleController.addNbsp(number)));
                } else if (currentType == AUTH_TYPE_FRAGMENT_SMS) {
                    str = AndroidUtilities.replaceTags(LocaleController.formatString("SentFragmentCode", R.string.SentFragmentCode, LocaleController.addNbsp(number)));
                }
            }
            confirmTextView.setText(str);

            if (currentType != AUTH_TYPE_FLASH_CALL) {
                showKeyboard(codeFieldContainer.codeField[0]);
                codeFieldContainer.codeField[0].requestFocus();
            } else {
                AndroidUtilities.hideKeyboard(codeFieldContainer.codeField[0]);
            }

            destroyTimer();
            destroyCodeTimer();

            lastCurrentTime = System.currentTimeMillis();
            if (currentType == AUTH_TYPE_MESSAGE) {
                setProblemTextVisible(true);
                timeText.setVisibility(GONE);
            } else if (currentType == AUTH_TYPE_FLASH_CALL && (nextType == AUTH_TYPE_CALL || nextType == AUTH_TYPE_SMS)) {
                setProblemTextVisible(false);
                timeText.setVisibility(VISIBLE);
                if (nextType == AUTH_TYPE_CALL || nextType == AUTH_TYPE_MISSED_CALL) {
                    timeText.setText(LocaleController.formatString("CallAvailableIn", R.string.CallAvailableIn, 1, 0));
                } else if (nextType == AUTH_TYPE_SMS) {
                    timeText.setText(LocaleController.formatString("SmsAvailableIn", R.string.SmsAvailableIn, 1, 0));
                }
                String callLogNumber = restore ? AndroidUtilities.obtainLoginPhoneCall(pattern) : null;
                if (callLogNumber != null) {
                    onNextPressed(callLogNumber);
                } else if (catchedPhone != null) {
                    onNextPressed(catchedPhone);
                } else {
                    createTimer();
                }
            } else if (currentType == AUTH_TYPE_SMS && (nextType == AUTH_TYPE_CALL || nextType == AUTH_TYPE_FLASH_CALL)) {
                timeText.setText(LocaleController.formatString("CallAvailableIn", R.string.CallAvailableIn, 2, 0));
                setProblemTextVisible(time < 1000);
                timeText.setVisibility(time < 1000 ? GONE : VISIBLE);

                SharedPreferences preferences = ApplicationLoader.applicationContext.getSharedPreferences("mainconfig", Activity.MODE_PRIVATE);
                String hash = preferences.getString("sms_hash", null);
                String savedCode = null;
                if (!TextUtils.isEmpty(hash)) {
                    savedCode = preferences.getString("sms_hash_code", null);
                    if (savedCode != null && savedCode.contains(hash + "|") && !newAccount) {
                        savedCode = savedCode.substring(savedCode.indexOf('|') + 1);
                    } else {
                        savedCode = null;
                    }
                }
                if (savedCode != null) {
                    codeFieldContainer.setCode(savedCode);
                    onNextPressed(null);
                } else {
                    createTimer();
                }
            } else if (currentType == AUTH_TYPE_CALL && nextType == AUTH_TYPE_SMS) {
                timeText.setText(LocaleController.formatString("SmsAvailableIn", R.string.SmsAvailableIn, 2, 0));
                setProblemTextVisible(time < 1000);
                timeText.setVisibility(time < 1000 ? GONE : VISIBLE);
                createTimer();
            } else {
                timeText.setVisibility(GONE);
                setProblemTextVisible(false);
                createCodeTimer();
            }

            if (currentType == AUTH_TYPE_MISSED_CALL) {
                String pref = prefix;
                for  (int i = 0; i < length; i++) {
                    pref += "0";
                }
                pref = PhoneFormat.getInstance().format("+" + pref);
                for  (int i = 0; i < length; i++) {
                    int index = pref.lastIndexOf("0");
                    if (index >= 0) {
                        pref = pref.substring(0,  index);
                    }
                }
                pref = pref.replaceAll("\\)", "");
                pref = pref.replaceAll("\\(", "");
                prefixTextView.setText(pref);
            }
        }

        private void setProblemTextVisible(boolean visible) {
            if (problemText == null) {
                return;
            }
            float newAlpha = visible ? 1f : 0f;
            if (problemText.getAlpha() != newAlpha) {
                problemText.animate().cancel();
                problemText.animate().alpha(newAlpha).setDuration(150).start();
            }
        }

        private void createCodeTimer() {
            if (codeTimer != null) {
                return;
            }
            codeTime = 15000;
            codeTimer = new Timer();
            lastCodeTime = System.currentTimeMillis();
            codeTimer.schedule(new TimerTask() {
                @Override
                public void run() {
                    AndroidUtilities.runOnUIThread(() -> {
                        double currentTime = System.currentTimeMillis();
                        double diff = currentTime - lastCodeTime;
                        lastCodeTime = currentTime;
                        codeTime -= diff;
                        if (codeTime <= 1000) {
                            setProblemTextVisible(true);
                            timeText.setVisibility(GONE);
                            destroyCodeTimer();
                        }
                    });
                }
            }, 0, 1000);
        }

        private void destroyCodeTimer() {
            try {
                synchronized (timerSync) {
                    if (codeTimer != null) {
                        codeTimer.cancel();
                        codeTimer = null;
                    }
                }
            } catch (Exception e) {
                FileLog.e(e);
            }
        }

        private void createTimer() {
            if (timeTimer != null) {
                return;
            }
            timeText.setTextColor(Theme.getColor(Theme.key_windowBackgroundWhiteGrayText6));
            timeText.setTag(R.id.color_key_tag, Theme.key_windowBackgroundWhiteGrayText6);
            if (progressView != null) {
                progressView.resetProgressAnimation();
            }
            timeTimer = new Timer();
            timeTimer.schedule(new TimerTask() {
                @Override
                public void run() {
                    if (timeTimer == null) {
                        return;
                    }
                    AndroidUtilities.runOnUIThread(() -> {
                        double currentTime = System.currentTimeMillis();
                        double diff = currentTime - lastCurrentTime;
                        lastCurrentTime = currentTime;
                        time -= diff;
                        if (time >= 1000) {
                            int minutes = time / 1000 / 60;
                            int seconds = time / 1000 - minutes * 60;
                            if (nextType == AUTH_TYPE_CALL || nextType == AUTH_TYPE_FLASH_CALL || nextType == AUTH_TYPE_MISSED_CALL) {
                                timeText.setText(LocaleController.formatString("CallAvailableIn", R.string.CallAvailableIn, minutes, seconds));
                            } else if (nextType == AUTH_TYPE_SMS) {
                                timeText.setText(LocaleController.formatString("SmsAvailableIn", R.string.SmsAvailableIn, minutes, seconds));
                            }
                            if (progressView != null && !progressView.isProgressAnimationRunning()) {
                                progressView.startProgressAnimation(time - 1000L);
                            }
                        } else {
                            destroyTimer();
                            if (nextType == AUTH_TYPE_FLASH_CALL || nextType == AUTH_TYPE_CALL || nextType == AUTH_TYPE_SMS || nextType == AUTH_TYPE_MISSED_CALL) {
                                if (nextType == AUTH_TYPE_CALL) {
                                    timeText.setText(LocaleController.getString("RequestCallButton", R.string.RequestCallButton));
                                } else if (nextType == AUTH_TYPE_MISSED_CALL || nextType == AUTH_TYPE_FLASH_CALL) {
                                    timeText.setText(LocaleController.getString("RequestMissedCall", R.string.RequestMissedCall));
                                } else {
                                    timeText.setText(LocaleController.getString("RequestSmsButton", R.string.RequestSmsButton));
                                }
                                timeText.setTextColor(Theme.getColor(Theme.key_chats_actionBackground));
                                timeText.setTag(R.id.color_key_tag, Theme.key_chats_actionBackground);
                            }
                        }
                    });
                }
            }, 0, 1000);
        }

        private void destroyTimer() {
            timeText.setTextColor(Theme.getColor(Theme.key_windowBackgroundWhiteGrayText6));
            timeText.setTag(R.id.color_key_tag, Theme.key_windowBackgroundWhiteGrayText6);
            try {
                synchronized (timerSync) {
                    if (timeTimer != null) {
                        timeTimer.cancel();
                        timeTimer = null;
                    }
                }
            } catch (Exception e) {
                FileLog.e(e);
            }
        }


        @Override
        public void onNextPressed(String code) {
            if (currentViewNum == AUTH_TYPE_MISSED_CALL) {
                if (nextPressed) {
                    return;
                }
            } else {
                if (nextPressed || (currentViewNum < VIEW_CODE_MESSAGE || currentViewNum > VIEW_CODE_CALL) && currentViewNum != VIEW_CODE_FRAGMENT_SMS) {
                    return;
                }
            }

            if (code == null) {
                code = codeFieldContainer.getCode();
            }
            if (TextUtils.isEmpty(code)) {
                onFieldError(codeFieldContainer, false);
                return;
            }

            if (currentViewNum >= VIEW_CODE_MESSAGE && currentViewNum <= VIEW_CODE_CALL && codeFieldContainer.isFocusSuppressed) {
                return;
            }

            nextPressed = true;
            if (currentType == AUTH_TYPE_FRAGMENT_SMS) {
                NotificationCenter.getGlobalInstance().removeObserver(this, NotificationCenter.didReceiveSmsCode);
            } else if (currentType == AUTH_TYPE_SMS) {
                AndroidUtilities.setWaitingForSms(false);
                NotificationCenter.getGlobalInstance().removeObserver(this, NotificationCenter.didReceiveSmsCode);
            } else if (currentType == AUTH_TYPE_FLASH_CALL) {
                AndroidUtilities.setWaitingForCall(false);
                NotificationCenter.getGlobalInstance().removeObserver(this, NotificationCenter.didReceiveCall);
            }
            waitingForEvent = false;

            switch (activityMode) {
                case MODE_CHANGE_PHONE_NUMBER: {
                    TLRPC.TL_account_changePhone req = new TLRPC.TL_account_changePhone();
                    req.phone_number = requestPhone;
                    req.phone_code = code;
                    req.phone_code_hash = phoneHash;
                    destroyTimer();

                    codeFieldContainer.isFocusSuppressed = true;
                    for (CodeNumberField f : codeFieldContainer.codeField) {
                        f.animateFocusedProgress(0);
                    }

                    int reqId = ConnectionsManager.getInstance(currentAccount).sendRequest(req, (response, error) -> AndroidUtilities.runOnUIThread(() -> {
                        tryHideProgress(false, true);
                        nextPressed = false;
                        if (error == null) {
                            TLRPC.User user = (TLRPC.User) response;
                            destroyTimer();
                            destroyCodeTimer();
                            UserConfig.getInstance(currentAccount).setCurrentUser(user);
                            UserConfig.getInstance(currentAccount).saveConfig(true);
                            ArrayList<TLRPC.User> users = new ArrayList<>();
                            users.add(user);
                            MessagesStorage.getInstance(currentAccount).putUsersAndChats(users, null, true, true);
                            MessagesController.getInstance(currentAccount).putUser(user, false);
                            NotificationCenter.getInstance(currentAccount).postNotificationName(NotificationCenter.mainUserInfoChanged);
                            getMessagesController().removeSuggestion(0, "VALIDATE_PHONE_NUMBER");

                            if (currentType == AUTH_TYPE_FLASH_CALL) {
                                AndroidUtilities.endIncomingCall();
                            }

                            animateSuccess(()-> {
                                try {
                                    fragmentView.performHapticFeedback(HapticFeedbackConstants.KEYBOARD_TAP, HapticFeedbackConstants.FLAG_IGNORE_GLOBAL_SETTING);
                                } catch (Exception ignored) {}
                                new AlertDialog.Builder(getContext())
                                        .setTitle(LocaleController.getString(R.string.YourPasswordSuccess))
                                        .setMessage(LocaleController.formatString(R.string.ChangePhoneNumberSuccessWithPhone, PhoneFormat.getInstance().format("+" + requestPhone)))
                                        .setPositiveButton(LocaleController.getString(R.string.OK), null)
                                        .setOnDismissListener(dialog -> finishFragment())
                                        .show();
                            });
                        } else {
                            lastError = error.text;
                            nextPressed = false;
                            showDoneButton(false, true);
                            if (currentType == AUTH_TYPE_FLASH_CALL && (nextType == AUTH_TYPE_CALL || nextType == AUTH_TYPE_SMS) || currentType == AUTH_TYPE_SMS && (nextType == AUTH_TYPE_CALL || nextType == AUTH_TYPE_FLASH_CALL) || currentType == AUTH_TYPE_CALL && nextType == AUTH_TYPE_SMS) {
                                createTimer();
                            }
                            if (currentType == AUTH_TYPE_FRAGMENT_SMS) {
                                NotificationCenter.getGlobalInstance().addObserver(LoginActivitySmsView.this, NotificationCenter.didReceiveSmsCode);
                            } else if (currentType == AUTH_TYPE_SMS) {
                                AndroidUtilities.setWaitingForSms(true);
                                NotificationCenter.getGlobalInstance().addObserver(LoginActivitySmsView.this, NotificationCenter.didReceiveSmsCode);
                            } else if (currentType == AUTH_TYPE_FLASH_CALL) {
                                AndroidUtilities.setWaitingForCall(true);
                                NotificationCenter.getGlobalInstance().addObserver(LoginActivitySmsView.this, NotificationCenter.didReceiveCall);
                            }
                            waitingForEvent = true;
                            if (currentType != AUTH_TYPE_FLASH_CALL) {
                                boolean isWrongCode = false;
                                if (error.text.contains("PHONE_NUMBER_INVALID")) {
                                    needShowAlert(LocaleController.getString(R.string.RestorePasswordNoEmailTitle), LocaleController.getString("InvalidPhoneNumber", R.string.InvalidPhoneNumber));
                                } else if (error.text.contains("PHONE_CODE_EMPTY") || error.text.contains("PHONE_CODE_INVALID")) {
                                    shakeWrongCode();
                                    isWrongCode = true;
                                } else if (error.text.contains("PHONE_CODE_EXPIRED")) {
                                    onBackPressed(true);
                                    setPage(VIEW_PHONE_INPUT, true, null, true);
                                    needShowAlert(LocaleController.getString(R.string.RestorePasswordNoEmailTitle), LocaleController.getString("CodeExpired", R.string.CodeExpired));
                                } else if (error.text.startsWith("FLOOD_WAIT")) {
                                    needShowAlert(LocaleController.getString(R.string.RestorePasswordNoEmailTitle), LocaleController.getString("FloodWait", R.string.FloodWait));
                                } else {
                                    needShowAlert(LocaleController.getString(R.string.RestorePasswordNoEmailTitle), LocaleController.getString("ErrorOccurred", R.string.ErrorOccurred) + "\n" + error.text);
                                }

                                if (!isWrongCode) {
                                    for (int a = 0; a < codeFieldContainer.codeField.length; a++) {
                                        codeFieldContainer.codeField[a].setText("");
                                    }

                                    codeFieldContainer.isFocusSuppressed = false;
                                    codeFieldContainer.codeField[0].requestFocus();
                                }
                            }
                        }
                    }), ConnectionsManager.RequestFlagFailOnServerErrors);
                    tryShowProgress(reqId, true);
                    showDoneButton(true, true);
                    break;
                }
                case MODE_CANCEL_ACCOUNT_DELETION: {
                    requestPhone = cancelDeletionPhone;
                    TLRPC.TL_account_confirmPhone req = new TLRPC.TL_account_confirmPhone();
                    req.phone_code = code;
                    req.phone_code_hash = phoneHash;
                    destroyTimer();

                    codeFieldContainer.isFocusSuppressed = true;
                    for (CodeNumberField f : codeFieldContainer.codeField) {
                        f.animateFocusedProgress(0);
                    }

                    int reqId = ConnectionsManager.getInstance(currentAccount).sendRequest(req, (response, error) -> AndroidUtilities.runOnUIThread(() -> {
                        tryHideProgress(false);
                        nextPressed = false;
                        if (error == null) {
                            animateSuccess(() -> new AlertDialog.Builder(getParentActivity())
                                    .setTitle(LocaleController.getString(R.string.CancelLinkSuccessTitle))
                                    .setMessage(LocaleController.formatString("CancelLinkSuccess", R.string.CancelLinkSuccess, PhoneFormat.getInstance().format("+" + phone)))
                                    .setPositiveButton(LocaleController.getString(R.string.Close), null)
                                    .setOnDismissListener(dialog -> finishFragment())
                                    .show());
                        } else {
                            lastError = error.text;
                            if (currentType == AUTH_TYPE_FLASH_CALL && (nextType == AUTH_TYPE_CALL || nextType == AUTH_TYPE_SMS) || currentType == AUTH_TYPE_SMS &&
                                    (nextType == AUTH_TYPE_CALL || nextType == AUTH_TYPE_FLASH_CALL) || currentType == AUTH_TYPE_CALL && nextType == AUTH_TYPE_SMS) {
                                createTimer();
                            }
                            if (currentType == AUTH_TYPE_FRAGMENT_SMS) {
                                NotificationCenter.getGlobalInstance().addObserver(LoginActivitySmsView.this, NotificationCenter.didReceiveSmsCode);
                            } else if (currentType == AUTH_TYPE_SMS) {
                                AndroidUtilities.setWaitingForSms(true);
                                NotificationCenter.getGlobalInstance().addObserver(LoginActivitySmsView.this, NotificationCenter.didReceiveSmsCode);
                            } else if (currentType == AUTH_TYPE_FLASH_CALL) {
                                AndroidUtilities.setWaitingForCall(true);
                                NotificationCenter.getGlobalInstance().addObserver(LoginActivitySmsView.this, NotificationCenter.didReceiveCall);
                            }
                            waitingForEvent = true;
                            if (currentType != AUTH_TYPE_FLASH_CALL) {
                                AlertsCreator.processError(currentAccount, error, LoginActivity.this, req);
                            }
                            if (error.text.contains("PHONE_CODE_EMPTY") || error.text.contains("PHONE_CODE_INVALID")) {
                                shakeWrongCode();
                            } else if (error.text.contains("PHONE_CODE_EXPIRED")) {
                                onBackPressed(true);
                                setPage(VIEW_PHONE_INPUT, true, null, true);
                            }
                        }
                    }), ConnectionsManager.RequestFlagFailOnServerErrors);
                    tryShowProgress(reqId);
                    break;
                }
                default: {
                    TLRPC.TL_auth_signIn req = new TLRPC.TL_auth_signIn();
                    req.phone_number = requestPhone;
                    req.phone_code = code;
                    req.phone_code_hash = phoneHash;
                    req.flags |= 1;
                    destroyTimer();

                    codeFieldContainer.isFocusSuppressed = true;
                    for (CodeNumberField f : codeFieldContainer.codeField) {
                        f.animateFocusedProgress(0);
                    }

                    int reqId = ConnectionsManager.getInstance(currentAccount).sendRequest(req, (response, error) -> AndroidUtilities.runOnUIThread(() -> {
                        tryHideProgress(false, true);

                        boolean ok = false;

                        if (error == null) {
                            nextPressed = false;
                            ok = true;
                            showDoneButton(false, true);
                            destroyTimer();
                            destroyCodeTimer();
                            if (response instanceof TLRPC.TL_auth_authorizationSignUpRequired) {
                                TLRPC.TL_auth_authorizationSignUpRequired authorization = (TLRPC.TL_auth_authorizationSignUpRequired) response;
                                if (authorization.terms_of_service != null) {
                                    currentTermsOfService = authorization.terms_of_service;
                                }
                                Bundle params = new Bundle();
                                params.putString("phoneFormated", requestPhone);
                                params.putString("phoneHash", phoneHash);
                                params.putString("code", req.phone_code);

                                animateSuccess(() -> setPage(VIEW_REGISTER, true, params, false));
                            } else {
                                animateSuccess(() -> onAuthSuccess((TLRPC.TL_auth_authorization) response));
                            }
                        } else {
                            lastError = error.text;
                            if (error.text.contains("SESSION_PASSWORD_NEEDED")) {
                                ok = true;
                                TLRPC.TL_account_getPassword req2 = new TLRPC.TL_account_getPassword();
                                ConnectionsManager.getInstance(currentAccount).sendRequest(req2, (response1, error1) -> AndroidUtilities.runOnUIThread(() -> {
                                    nextPressed = false;
                                    showDoneButton(false, true);
                                    if (error1 == null) {
                                        TLRPC.account_Password password = (TLRPC.account_Password) response1;
                                        if (!TwoStepVerificationActivity.canHandleCurrentPassword(password, true)) {
                                            AlertsCreator.showUpdateAppAlert(getParentActivity(), LocaleController.getString("UpdateAppAlert", R.string.UpdateAppAlert), true);
                                            return;
                                        }
                                        Bundle bundle = new Bundle();
                                        SerializedData data = new SerializedData(password.getObjectSize());
                                        password.serializeToStream(data);
                                        bundle.putString("password", Utilities.bytesToHex(data.toByteArray()));
                                        bundle.putString("phoneFormated", requestPhone);
                                        bundle.putString("phoneHash", phoneHash);
                                        bundle.putString("code", req.phone_code);

                                        animateSuccess(() -> setPage(VIEW_PASSWORD, true, bundle, false));
                                    } else {
                                        needShowAlert(LocaleController.getString(R.string.RestorePasswordNoEmailTitle), error1.text);
                                    }
                                }), ConnectionsManager.RequestFlagFailOnServerErrors | ConnectionsManager.RequestFlagWithoutLogin);
                                destroyTimer();
                                destroyCodeTimer();
                            } else {
                                nextPressed = false;
                                showDoneButton(false, true);
                                if (currentType == AUTH_TYPE_FLASH_CALL && (nextType == AUTH_TYPE_CALL || nextType == AUTH_TYPE_SMS) || currentType == AUTH_TYPE_SMS && (nextType == AUTH_TYPE_CALL || nextType == AUTH_TYPE_FLASH_CALL) || currentType == AUTH_TYPE_CALL && nextType == AUTH_TYPE_SMS) {
                                    createTimer();
                                }
                                if (currentType == AUTH_TYPE_FRAGMENT_SMS) {
                                    NotificationCenter.getGlobalInstance().addObserver(LoginActivitySmsView.this, NotificationCenter.didReceiveSmsCode);
                                } else if (currentType == AUTH_TYPE_SMS) {
                                    AndroidUtilities.setWaitingForSms(true);
                                    NotificationCenter.getGlobalInstance().addObserver(LoginActivitySmsView.this, NotificationCenter.didReceiveSmsCode);
                                } else if (currentType == AUTH_TYPE_FLASH_CALL) {
                                    AndroidUtilities.setWaitingForCall(true);
                                    NotificationCenter.getGlobalInstance().addObserver(LoginActivitySmsView.this, NotificationCenter.didReceiveCall);
                                }
                                waitingForEvent = true;
                                if (currentType != AUTH_TYPE_FLASH_CALL) {
                                    boolean isWrongCode = false;
                                    if (error.text.contains("PHONE_NUMBER_INVALID")) {
                                        needShowAlert(LocaleController.getString(R.string.RestorePasswordNoEmailTitle), LocaleController.getString("InvalidPhoneNumber", R.string.InvalidPhoneNumber));
                                    } else if (error.text.contains("PHONE_CODE_EMPTY") || error.text.contains("PHONE_CODE_INVALID")) {
                                        shakeWrongCode();
                                        isWrongCode = true;
                                    } else if (error.text.contains("PHONE_CODE_EXPIRED")) {
                                        onBackPressed(true);
                                        setPage(VIEW_PHONE_INPUT, true, null, true);
                                        needShowAlert(LocaleController.getString(R.string.RestorePasswordNoEmailTitle), LocaleController.getString("CodeExpired", R.string.CodeExpired));
                                    } else if (error.text.startsWith("FLOOD_WAIT")) {
                                        needShowAlert(LocaleController.getString(R.string.RestorePasswordNoEmailTitle), LocaleController.getString("FloodWait", R.string.FloodWait));
                                    } else {
                                        needShowAlert(LocaleController.getString(R.string.RestorePasswordNoEmailTitle), LocaleController.getString("ErrorOccurred", R.string.ErrorOccurred) + "\n" + error.text);
                                    }

                                    if (!isWrongCode) {
                                        for (int a = 0; a < codeFieldContainer.codeField.length; a++) {
                                            codeFieldContainer.codeField[a].setText("");
                                        }

                                        codeFieldContainer.isFocusSuppressed = false;
                                        codeFieldContainer.codeField[0].requestFocus();
                                    }
                                }
                            }
                        }
                        if (ok) {
                            if (currentType == AUTH_TYPE_FLASH_CALL) {
                                AndroidUtilities.endIncomingCall();
                            }
                        }
                    }), ConnectionsManager.RequestFlagFailOnServerErrors | ConnectionsManager.RequestFlagWithoutLogin);
                    tryShowProgress(reqId, true);
                    showDoneButton(true, true);
                    break;
                }
            }
        }

        private void animateSuccess(Runnable callback) {
            for (int i = 0; i < codeFieldContainer.codeField.length; i++) {
                int finalI = i;
                codeFieldContainer.postDelayed(()-> codeFieldContainer.codeField[finalI].animateSuccessProgress(1f), i * 75L);
            }
            codeFieldContainer.postDelayed(()->{
                for (int i = 0; i < codeFieldContainer.codeField.length; i++) {
                    codeFieldContainer.codeField[i].animateSuccessProgress(0f);
                }
                callback.run();
                codeFieldContainer.isFocusSuppressed = false;
            }, codeFieldContainer.codeField.length * 75L + 400L);
        }

        private void shakeWrongCode() {
            try {
                codeFieldContainer.performHapticFeedback(HapticFeedbackConstants.KEYBOARD_TAP, HapticFeedbackConstants.FLAG_IGNORE_GLOBAL_SETTING);
            } catch (Exception ignore) {}

            for (int a = 0; a < codeFieldContainer.codeField.length; a++) {
                codeFieldContainer.codeField[a].setText("");
                codeFieldContainer.codeField[a].animateErrorProgress(1f);
            }
            if (errorViewSwitcher.getCurrentView() != wrongCode) {
                errorViewSwitcher.showNext();
            }
            codeFieldContainer.codeField[0].requestFocus();
            AndroidUtilities.shakeViewSpring(codeFieldContainer, currentType == AUTH_TYPE_MISSED_CALL ? 3.5f : 10f, () -> {
                postDelayed(()-> {
                    codeFieldContainer.isFocusSuppressed = false;
                    codeFieldContainer.codeField[0].requestFocus();

                    for (int a = 0; a < codeFieldContainer.codeField.length; a++) {
                        codeFieldContainer.codeField[a].animateErrorProgress(0f);
                    }
                }, 150);
            });
            removeCallbacks(errorColorTimeout);
            postDelayed(errorColorTimeout, 5000);
            postedErrorColorTimeout = true;
        }

        @Override
        protected void onDetachedFromWindow() {
            super.onDetachedFromWindow();
            removeCallbacks(errorColorTimeout);
        }

        @Override
        public boolean onBackPressed(boolean force) {
            if (activityMode != MODE_LOGIN) {
                finishFragment();
                return false;
            }

            if (!force) {
                showDialog(new AlertDialog.Builder(getParentActivity())
                        .setTitle(LocaleController.getString(R.string.EditNumber))
                        .setMessage(AndroidUtilities.replaceTags(LocaleController.formatString("EditNumberInfo", R.string.EditNumberInfo, phone)))
                        .setPositiveButton(LocaleController.getString(R.string.Close), null)
                        .setNegativeButton(LocaleController.getString(R.string.Edit), (dialogInterface, i) -> {
                            onBackPressed(true);
                            setPage(VIEW_PHONE_INPUT, true, null, true);
                        })
                        .create());
                return false;
            }
            nextPressed = false;
            tryHideProgress(true);
            TLRPC.TL_auth_cancelCode req = new TLRPC.TL_auth_cancelCode();
            req.phone_number = requestPhone;
            req.phone_code_hash = phoneHash;
            ConnectionsManager.getInstance(currentAccount).sendRequest(req, (response, error) -> {

            }, ConnectionsManager.RequestFlagFailOnServerErrors | ConnectionsManager.RequestFlagWithoutLogin);

            destroyTimer();
            destroyCodeTimer();
            currentParams = null;
            if (currentType == AUTH_TYPE_FRAGMENT_SMS) {
                NotificationCenter.getGlobalInstance().removeObserver(LoginActivitySmsView.this, NotificationCenter.didReceiveSmsCode);
            } else if (currentType == AUTH_TYPE_SMS) {
                AndroidUtilities.setWaitingForSms(false);
                NotificationCenter.getGlobalInstance().removeObserver(this, NotificationCenter.didReceiveSmsCode);
            } else if (currentType == AUTH_TYPE_FLASH_CALL) {
                AndroidUtilities.setWaitingForCall(false);
                NotificationCenter.getGlobalInstance().removeObserver(this, NotificationCenter.didReceiveCall);
            }
            waitingForEvent = false;
            return true;
        }

        @Override
        public void onDestroyActivity() {
            super.onDestroyActivity();
            if (currentType == AUTH_TYPE_FRAGMENT_SMS) {
                NotificationCenter.getGlobalInstance().removeObserver(LoginActivitySmsView.this, NotificationCenter.didReceiveSmsCode);
            } else if (currentType == AUTH_TYPE_SMS) {
                AndroidUtilities.setWaitingForSms(false);
                NotificationCenter.getGlobalInstance().removeObserver(this, NotificationCenter.didReceiveSmsCode);
            } else if (currentType == AUTH_TYPE_FLASH_CALL) {
                AndroidUtilities.setWaitingForCall(false);
                NotificationCenter.getGlobalInstance().removeObserver(this, NotificationCenter.didReceiveCall);
            }
            waitingForEvent = false;
            destroyTimer();
            destroyCodeTimer();
        }

        @Override
        public void onShow() {
            super.onShow();
            if (hintDrawable != null) {
                hintDrawable.setCurrentFrame(0);
            }
            AndroidUtilities.runOnUIThread(() -> {
                if (currentType != AUTH_TYPE_FLASH_CALL && codeFieldContainer.codeField != null) {
                    for (int a = codeFieldContainer.codeField.length - 1; a >= 0; a--) {
                        if (a == 0 || codeFieldContainer.codeField[a].length() != 0) {
                            codeFieldContainer.codeField[a].requestFocus();
                            codeFieldContainer.codeField[a].setSelection(codeFieldContainer.codeField[a].length());
                            showKeyboard(codeFieldContainer.codeField[a]);
                            break;
                        }
                    }
                }
                if (hintDrawable != null) {
                    hintDrawable.start();
                }
                if (currentType == AUTH_TYPE_FRAGMENT_SMS) {
                    openFragmentImageView.getAnimatedDrawable().setCurrentFrame(0, false);
                    openFragmentImageView.getAnimatedDrawable().start();
                }
            }, SHOW_DELAY);
        }

        @Override
        public void didReceivedNotification(int id, int account, Object... args) {
            if (!waitingForEvent || codeFieldContainer.codeField == null) {
                return;
            }
            if (id == NotificationCenter.didReceiveSmsCode) {
                codeFieldContainer.setText("" + args[0]);
                onNextPressed(null);
            } else if (id == NotificationCenter.didReceiveCall) {
                String num = "" + args[0];
                if (!AndroidUtilities.checkPhonePattern(pattern, num)) {
                    return;
                }
                if (!pattern.equals("*")) {
                    catchedPhone = num;
                    AndroidUtilities.endIncomingCall();
                }
                onNextPressed(num);
            }
        }

        @Override
        public void saveStateParams(Bundle bundle) {
            String code = codeFieldContainer.getCode();
            if (code.length() != 0) {
                bundle.putString("smsview_code_" + currentType, code);
            }
            if (catchedPhone != null) {
                bundle.putString("catchedPhone", catchedPhone);
            }
            if (currentParams != null) {
                bundle.putBundle("smsview_params_" + currentType, currentParams);
            }
            if (time != 0) {
                bundle.putInt("time", time);
            }
            if (openTime != 0) {
                bundle.putInt("open", openTime);
            }
        }

        @Override
        public void restoreStateParams(Bundle bundle) {
            currentParams = bundle.getBundle("smsview_params_" + currentType);
            if (currentParams != null) {
                setParams(currentParams, true);
            }
            String catched = bundle.getString("catchedPhone");
            if (catched != null) {
                catchedPhone = catched;
            }
            String code = bundle.getString("smsview_code_" + currentType);
            if (code != null && codeFieldContainer.codeField != null) {
                codeFieldContainer.setText(code);
            }
            int t = bundle.getInt("time");
            if (t != 0) {
                time = t;
            }
            int t2 = bundle.getInt("open");
            if (t2 != 0) {
                openTime = t2;
            }
        }
    }

    public class LoginActivityPasswordView extends SlideView {

        private EditTextBoldCursor codeField;
        private TextView confirmTextView;
        private TextView cancelButton;
        private TextView titleView;
        private RLottieImageView lockImageView;

        private Bundle currentParams;
        private boolean nextPressed;
        private TLRPC.account_Password currentPassword;
        private String passwordString;
        private String requestPhone;
        private String phoneHash;
        private String phoneCode;

        private OutlineTextContainerView outlineCodeField;

        public LoginActivityPasswordView(Context context) {
            super(context);

            setOrientation(VERTICAL);

            FrameLayout lockFrameLayout = new FrameLayout(context);
            lockImageView = new RLottieImageView(context);
            lockImageView.setAnimation(R.raw.tsv_setup_intro, 120, 120);
            lockImageView.setAutoRepeat(false);
            lockFrameLayout.addView(lockImageView, LayoutHelper.createFrame(120, 120, Gravity.CENTER_HORIZONTAL));
            lockFrameLayout.setVisibility(AndroidUtilities.isSmallScreen() || (AndroidUtilities.displaySize.x > AndroidUtilities.displaySize.y && !AndroidUtilities.isTablet()) ? GONE : VISIBLE);
            addView(lockFrameLayout, LayoutHelper.createFrame(LayoutHelper.MATCH_PARENT, LayoutHelper.WRAP_CONTENT, Gravity.CENTER_HORIZONTAL));

            titleView = new TextView(context);
            titleView.setTextSize(TypedValue.COMPLEX_UNIT_DIP, 18);
            titleView.setTypeface(AndroidUtilities.getTypeface("fonts/rmedium.ttf"));
            titleView.setText(LocaleController.getString(R.string.YourPasswordHeader));
            titleView.setGravity(Gravity.CENTER);
            titleView.setLineSpacing(AndroidUtilities.dp(2), 1.0f);
            addView(titleView, LayoutHelper.createFrame(LayoutHelper.MATCH_PARENT, LayoutHelper.WRAP_CONTENT, Gravity.CENTER_HORIZONTAL, 32, 16, 32, 0));

            confirmTextView = new TextView(context);
            confirmTextView.setTextSize(TypedValue.COMPLEX_UNIT_DIP, 14);
            confirmTextView.setGravity(Gravity.CENTER_HORIZONTAL);
            confirmTextView.setLineSpacing(AndroidUtilities.dp(2), 1.0f);
            confirmTextView.setText(LocaleController.getString(R.string.LoginPasswordTextShort));
            addView(confirmTextView, LayoutHelper.createLinear(LayoutHelper.WRAP_CONTENT, LayoutHelper.WRAP_CONTENT, Gravity.CENTER_HORIZONTAL, 12, 8, 12, 0));

            outlineCodeField = new OutlineTextContainerView(context);
            outlineCodeField.setText(LocaleController.getString(R.string.EnterPassword));
            codeField = new EditTextAutoFill(context);
            codeField.setCursorSize(AndroidUtilities.dp(20));
            codeField.setCursorWidth(1.5f);
            codeField.setBackground(null);
            codeField.setImeOptions(EditorInfo.IME_ACTION_NEXT | EditorInfo.IME_FLAG_NO_EXTRACT_UI);
            codeField.setTextSize(TypedValue.COMPLEX_UNIT_DIP, 18);
            codeField.setMaxLines(1);
            int padding = AndroidUtilities.dp(16);
            codeField.setPadding(padding, padding, padding, padding);
            codeField.setInputType(InputType.TYPE_CLASS_TEXT | InputType.TYPE_TEXT_VARIATION_PASSWORD);
            codeField.setTransformationMethod(PasswordTransformationMethod.getInstance());
            codeField.setTypeface(Typeface.DEFAULT);
            codeField.setGravity(LocaleController.isRTL ? Gravity.RIGHT : Gravity.LEFT);
            codeField.setOnFocusChangeListener((v, hasFocus) -> outlineCodeField.animateSelection(hasFocus ? 1f : 0f));
            outlineCodeField.attachEditText(codeField);
            outlineCodeField.addView(codeField, LayoutHelper.createFrame(LayoutHelper.MATCH_PARENT, LayoutHelper.WRAP_CONTENT, Gravity.TOP));
            codeField.setOnEditorActionListener((textView, i, keyEvent) -> {
                if (i == EditorInfo.IME_ACTION_NEXT) {
                    onNextPressed(null);
                    return true;
                }
                return false;
            });
            addView(outlineCodeField, LayoutHelper.createLinear(LayoutHelper.MATCH_PARENT, LayoutHelper.WRAP_CONTENT, Gravity.CENTER_HORIZONTAL, 16, 32, 16, 0));

            cancelButton = new TextView(context);
            cancelButton.setGravity(Gravity.CENTER | Gravity.LEFT);
            cancelButton.setText(LocaleController.getString("ForgotPassword", R.string.ForgotPassword));
            cancelButton.setTextSize(TypedValue.COMPLEX_UNIT_DIP, 15);
            cancelButton.setLineSpacing(AndroidUtilities.dp(2), 1.0f);
            cancelButton.setPadding(AndroidUtilities.dp(16), 0, AndroidUtilities.dp(16), 0);

            FrameLayout bottomContainer = new FrameLayout(context);
            bottomContainer.addView(cancelButton, LayoutHelper.createFrame(LayoutHelper.MATCH_PARENT, (Build.VERSION.SDK_INT >= 21 ? 56 : 60), Gravity.BOTTOM, 0, 0, 0, 32));
            addView(bottomContainer, LayoutHelper.createLinear(LayoutHelper.MATCH_PARENT, LayoutHelper.MATCH_PARENT, Gravity.BOTTOM));
            VerticalPositionAutoAnimator.attach(cancelButton);

            cancelButton.setOnClickListener(view -> {
                if (radialProgressView.getTag() != null) {
                    return;
                }
                if (currentPassword.has_recovery) {
                    needShowProgress(0);
                    TLRPC.TL_auth_requestPasswordRecovery req = new TLRPC.TL_auth_requestPasswordRecovery();
                    ConnectionsManager.getInstance(currentAccount).sendRequest(req, (response, error) -> AndroidUtilities.runOnUIThread(() -> {
                        needHideProgress(false);
                        if (error == null) {
                            final TLRPC.TL_auth_passwordRecovery res = (TLRPC.TL_auth_passwordRecovery) response;
                            AlertDialog.Builder builder = new AlertDialog.Builder(getParentActivity());

                            String rawPattern = res.email_pattern;
                            SpannableStringBuilder emailPattern = SpannableStringBuilder.valueOf(rawPattern);
                            int startIndex = rawPattern.indexOf('*'), endIndex = rawPattern.lastIndexOf('*');
                            if (startIndex != endIndex && startIndex != -1 && endIndex != -1) {
                                TextStyleSpan.TextStyleRun run = new TextStyleSpan.TextStyleRun();
                                run.flags |= TextStyleSpan.FLAG_STYLE_SPOILER;
                                run.start = startIndex;
                                run.end = endIndex + 1;
                                emailPattern.setSpan(new TextStyleSpan(run), startIndex, endIndex + 1, 0);
                            }
                            builder.setMessage(AndroidUtilities.formatSpannable(LocaleController.getString(R.string.RestoreEmailSent), emailPattern));
                            builder.setTitle(LocaleController.getString("RestoreEmailSentTitle", R.string.RestoreEmailSentTitle));
                            builder.setPositiveButton(LocaleController.getString(R.string.Continue), (dialogInterface, i) -> {
                                Bundle bundle = new Bundle();
                                bundle.putString("email_unconfirmed_pattern", res.email_pattern);
                                bundle.putString("password", passwordString);
                                bundle.putString("requestPhone", requestPhone);
                                bundle.putString("phoneHash", phoneHash);
                                bundle.putString("phoneCode", phoneCode);
                                setPage(VIEW_RECOVER, true, bundle, false);
                            });
                            Dialog dialog = showDialog(builder.create());
                            if (dialog != null) {
                                dialog.setCanceledOnTouchOutside(false);
                                dialog.setCancelable(false);
                            }
                        } else {
                            if (error.text.startsWith("FLOOD_WAIT")) {
                                int time = Utilities.parseInt(error.text);
                                String timeString;
                                if (time < 60) {
                                    timeString = LocaleController.formatPluralString("Seconds", time);
                                } else {
                                    timeString = LocaleController.formatPluralString("Minutes", time / 60);
                                }
                                needShowAlert(LocaleController.getString(R.string.WrongCodeTitle), LocaleController.formatString("FloodWaitTime", R.string.FloodWaitTime, timeString));
                            } else {
                                needShowAlert(LocaleController.getString(R.string.RestorePasswordNoEmailTitle), error.text);
                            }
                        }
                    }), ConnectionsManager.RequestFlagFailOnServerErrors | ConnectionsManager.RequestFlagWithoutLogin);
                } else {
                    AndroidUtilities.hideKeyboard(codeField);
                    new AlertDialog.Builder(context)
                            .setTitle(LocaleController.getString(R.string.RestorePasswordNoEmailTitle))
                            .setMessage(LocaleController.getString(R.string.RestorePasswordNoEmailText))
                            .setPositiveButton(LocaleController.getString(R.string.Close), null)
                            .setNegativeButton(LocaleController.getString(R.string.ResetAccount), (dialog, which) -> tryResetAccount(requestPhone, phoneHash, phoneCode))
                            .show();
                }
            });
        }

        @Override
        public void updateColors() {
            titleView.setTextColor(Theme.getColor(Theme.key_windowBackgroundWhiteBlackText));
            confirmTextView.setTextColor(Theme.getColor(Theme.key_windowBackgroundWhiteGrayText6));
            codeField.setTextColor(Theme.getColor(Theme.key_windowBackgroundWhiteBlackText));
            codeField.setCursorColor(Theme.getColor(Theme.key_windowBackgroundWhiteBlackText));
            codeField.setHintTextColor(Theme.getColor(Theme.key_windowBackgroundWhiteHintText));
            cancelButton.setTextColor(Theme.getColor(Theme.key_windowBackgroundWhiteBlueText4));
            outlineCodeField.updateColor();
        }

        @Override
        public String getHeaderName() {
            return LocaleController.getString("LoginPassword", R.string.LoginPassword);
        }

        @Override
        public void onCancelPressed() {
            nextPressed = false;
        }

        @Override
        public void setParams(Bundle params, boolean restore) {
            if (params == null) {
                return;
            }
            if (params.isEmpty()) {
                AndroidUtilities.hideKeyboard(codeField);
                return;
            }
            codeField.setText("");
            currentParams = params;
            passwordString = currentParams.getString("password");
            if (passwordString != null) {
                SerializedData data = new SerializedData(Utilities.hexToBytes(passwordString));
                currentPassword = TLRPC.account_Password.TLdeserialize(data, data.readInt32(false), false);
            }

            requestPhone = params.getString("phoneFormated");
            phoneHash = params.getString("phoneHash");
            phoneCode = params.getString("code");

            if (currentPassword != null && !TextUtils.isEmpty(currentPassword.hint)) {
                codeField.setHint(currentPassword.hint);
            } else {
                codeField.setHint(null);
            }
        }

        private void onPasscodeError(boolean clear) {
            if (getParentActivity() == null) {
                return;
            }
            if (clear) {
                codeField.setText("");
            }
            onFieldError(outlineCodeField, true);
        }

        @Override
        public void onNextPressed(String code) {
            if (nextPressed) {
                return;
            }

            String oldPassword = codeField.getText().toString();
            if (oldPassword.length() == 0) {
                onPasscodeError(false);
                return;
            }
            nextPressed = true;
            needShowProgress(0);

            Utilities.globalQueue.postRunnable(() -> {
                final byte[] x_bytes;

                TLRPC.PasswordKdfAlgo current_algo = currentPassword.current_algo;
                if (current_algo instanceof TLRPC.TL_passwordKdfAlgoSHA256SHA256PBKDF2HMACSHA512iter100000SHA256ModPow) {
                    byte[] passwordBytes = AndroidUtilities.getStringBytes(oldPassword);
                    TLRPC.TL_passwordKdfAlgoSHA256SHA256PBKDF2HMACSHA512iter100000SHA256ModPow algo = (TLRPC.TL_passwordKdfAlgoSHA256SHA256PBKDF2HMACSHA512iter100000SHA256ModPow) current_algo;
                    x_bytes = SRPHelper.getX(passwordBytes, algo);
                } else {
                    x_bytes = null;
                }


                final TLRPC.TL_auth_checkPassword req = new TLRPC.TL_auth_checkPassword();

                RequestDelegate requestDelegate = (response, error) -> AndroidUtilities.runOnUIThread(() -> {
                    nextPressed = false;
                    if (error != null && "SRP_ID_INVALID".equals(error.text)) {
                        TLRPC.TL_account_getPassword getPasswordReq = new TLRPC.TL_account_getPassword();
                        ConnectionsManager.getInstance(currentAccount).sendRequest(getPasswordReq, (response2, error2) -> AndroidUtilities.runOnUIThread(() -> {
                            if (error2 == null) {
                                currentPassword = (TLRPC.account_Password) response2;
                                onNextPressed(null);
                            }
                        }), ConnectionsManager.RequestFlagWithoutLogin);
                        return;
                    }

                    if (response instanceof TLRPC.TL_auth_authorization) {
                        showDoneButton(false, true);
                        postDelayed(() -> {
                            needHideProgress(false, false);
                            AndroidUtilities.hideKeyboard(codeField);
                            onAuthSuccess((TLRPC.TL_auth_authorization) response);
                        }, 150);
                    } else {
                        needHideProgress(false);
                        if (error.text.equals("PASSWORD_HASH_INVALID")) {
                            onPasscodeError(true);
                        } else if (error.text.startsWith("FLOOD_WAIT")) {
                            int time = Utilities.parseInt(error.text);
                            String timeString;
                            if (time < 60) {
                                timeString = LocaleController.formatPluralString("Seconds", time);
                            } else {
                                timeString = LocaleController.formatPluralString("Minutes", time / 60);
                            }
                            needShowAlert(LocaleController.getString(R.string.RestorePasswordNoEmailTitle), LocaleController.formatString("FloodWaitTime", R.string.FloodWaitTime, timeString));
                        } else {
                            needShowAlert(LocaleController.getString(R.string.RestorePasswordNoEmailTitle), error.text);
                        }
                    }
                });

                if (current_algo instanceof TLRPC.TL_passwordKdfAlgoSHA256SHA256PBKDF2HMACSHA512iter100000SHA256ModPow) {
                    req.password = SRPHelper.startCheck(x_bytes, currentPassword.srp_id, currentPassword.srp_B, (TLRPC.TL_passwordKdfAlgoSHA256SHA256PBKDF2HMACSHA512iter100000SHA256ModPow) current_algo);
                    if (req.password == null) {
                        TLRPC.TL_error error = new TLRPC.TL_error();
                        error.text = "PASSWORD_HASH_INVALID";
                        requestDelegate.run(null, error);
                        return;
                    }
                    ConnectionsManager.getInstance(currentAccount).sendRequest(req, requestDelegate, ConnectionsManager.RequestFlagFailOnServerErrors | ConnectionsManager.RequestFlagWithoutLogin);
                }
            });
        }

        @Override
        public boolean needBackButton() {
            return true;
        }

        @Override
        public boolean onBackPressed(boolean force) {
            nextPressed = false;
            needHideProgress(true);
            currentParams = null;
            return true;
        }

        @Override
        public void onShow() {
            super.onShow();
            AndroidUtilities.runOnUIThread(() -> {
                if (codeField != null) {
                    codeField.requestFocus();
                    codeField.setSelection(codeField.length());
                    showKeyboard(codeField);
                    lockImageView.getAnimatedDrawable().setCurrentFrame(0, false);
                    lockImageView.playAnimation();
                }
            }, SHOW_DELAY);
        }

        @Override
        public void saveStateParams(Bundle bundle) {
            String code = codeField.getText().toString();
            if (code.length() != 0) {
                bundle.putString("passview_code", code);
            }
            if (currentParams != null) {
                bundle.putBundle("passview_params", currentParams);
            }
        }

        @Override
        public void restoreStateParams(Bundle bundle) {
            currentParams = bundle.getBundle("passview_params");
            if (currentParams != null) {
                setParams(currentParams, true);
            }
            String code = bundle.getString("passview_code");
            if (code != null) {
                codeField.setText(code);
            }
        }
    }

    public class LoginActivityResetWaitView extends SlideView {

        private RLottieImageView waitImageView;
        private TextView titleView;
        private TextView confirmTextView;
        private TextView resetAccountButton;
        private TextView resetAccountTime;
        private TextView resetAccountText;
        private Runnable timeRunnable;

        private Bundle currentParams;
        private String requestPhone;
        private String phoneHash;
        private String phoneCode;
        private int startTime;
        private int waitTime;

        private Boolean wasResetButtonActive;

        public LoginActivityResetWaitView(Context context) {
            super(context);

            setOrientation(VERTICAL);

            LinearLayout innerLinearLayout = new LinearLayout(context);
            innerLinearLayout.setOrientation(VERTICAL);
            innerLinearLayout.setGravity(Gravity.CENTER);

            FrameLayout waitFrameLayout = new FrameLayout(context);
            waitImageView = new RLottieImageView(context);
            waitImageView.setAutoRepeat(true);
            waitImageView.setAnimation(R.raw.sandclock, 120, 120);
            waitFrameLayout.addView(waitImageView, LayoutHelper.createFrame(120, 120, Gravity.CENTER_HORIZONTAL));
            waitFrameLayout.setVisibility(AndroidUtilities.displaySize.x > AndroidUtilities.displaySize.y && !AndroidUtilities.isTablet() ? GONE : VISIBLE);
            innerLinearLayout.addView(waitFrameLayout, LayoutHelper.createFrame(LayoutHelper.MATCH_PARENT, LayoutHelper.WRAP_CONTENT, Gravity.CENTER_HORIZONTAL));

            titleView = new TextView(context);
            titleView.setTextSize(TypedValue.COMPLEX_UNIT_DIP, 18);
            titleView.setTypeface(AndroidUtilities.getTypeface("fonts/rmedium.ttf"));
            titleView.setText(LocaleController.getString(R.string.ResetAccount));
            titleView.setGravity(Gravity.CENTER);
            titleView.setLineSpacing(AndroidUtilities.dp(2), 1.0f);
            innerLinearLayout.addView(titleView, LayoutHelper.createFrame(LayoutHelper.MATCH_PARENT, LayoutHelper.WRAP_CONTENT, Gravity.CENTER_HORIZONTAL, 32, 16, 32, 0));

            confirmTextView = new TextView(context);
            confirmTextView.setTextSize(TypedValue.COMPLEX_UNIT_DIP, 14);
            confirmTextView.setGravity(Gravity.CENTER_HORIZONTAL);
            confirmTextView.setLineSpacing(AndroidUtilities.dp(2), 1.0f);
            innerLinearLayout.addView(confirmTextView, LayoutHelper.createLinear(LayoutHelper.WRAP_CONTENT, LayoutHelper.WRAP_CONTENT, Gravity.CENTER_HORIZONTAL, 12, 8, 12, 0));

            addView(innerLinearLayout, LayoutHelper.createLinear(LayoutHelper.MATCH_PARENT, 0, 1f));

            resetAccountText = new TextView(context);
            resetAccountText.setGravity(Gravity.CENTER_HORIZONTAL);
            resetAccountText.setText(LocaleController.getString("ResetAccountStatus", R.string.ResetAccountStatus));
            resetAccountText.setTextSize(TypedValue.COMPLEX_UNIT_DIP, 14);
            resetAccountText.setLineSpacing(AndroidUtilities.dp(2), 1.0f);
            addView(resetAccountText, LayoutHelper.createLinear(LayoutHelper.WRAP_CONTENT, LayoutHelper.WRAP_CONTENT, Gravity.TOP | Gravity.CENTER_HORIZONTAL, 0, 24, 0, 0));

            resetAccountTime = new TextView(context);
            resetAccountTime.setGravity(Gravity.CENTER_HORIZONTAL);
            resetAccountTime.setTextSize(TypedValue.COMPLEX_UNIT_DIP, 20);
            resetAccountTime.setTypeface(AndroidUtilities.getTypeface("fonts/rmedium.ttf"));
            resetAccountTime.setLineSpacing(AndroidUtilities.dp(2), 1.0f);
            addView(resetAccountTime, LayoutHelper.createLinear(LayoutHelper.WRAP_CONTENT, LayoutHelper.WRAP_CONTENT, Gravity.CENTER_HORIZONTAL, 0, 8, 0, 0));

            resetAccountButton = new TextView(context);
            resetAccountButton.setGravity(Gravity.CENTER);
            resetAccountButton.setText(LocaleController.getString(R.string.ResetAccount));
            resetAccountButton.setTypeface(AndroidUtilities.getTypeface("fonts/rmedium.ttf"));
            resetAccountButton.setTextSize(TypedValue.COMPLEX_UNIT_DIP, 15);
            resetAccountButton.setLineSpacing(AndroidUtilities.dp(2), 1.0f);
            resetAccountButton.setPadding(AndroidUtilities.dp(34), 0, AndroidUtilities.dp(34), 0);
            resetAccountButton.setTextColor(Color.WHITE);
            addView(resetAccountButton, LayoutHelper.createLinear(LayoutHelper.MATCH_PARENT, 50, Gravity.CENTER_HORIZONTAL, 16, 32, 16, 48));
            resetAccountButton.setOnClickListener(view -> {
                if (radialProgressView.getTag() != null) {
                    return;
                }
                showDialog(new AlertDialog.Builder(getParentActivity())
                        .setTitle(LocaleController.getString("ResetMyAccountWarning", R.string.ResetMyAccountWarning))
                        .setMessage(LocaleController.getString("ResetMyAccountWarningText", R.string.ResetMyAccountWarningText))
                        .setPositiveButton(LocaleController.getString("ResetMyAccountWarningReset", R.string.ResetMyAccountWarningReset), (dialogInterface, i) -> {
                            needShowProgress(0);
                            TLRPC.TL_account_deleteAccount req = new TLRPC.TL_account_deleteAccount();
                            req.reason = "Forgot password";
                            ConnectionsManager.getInstance(currentAccount).sendRequest(req, (response, error) -> AndroidUtilities.runOnUIThread(() -> {
                                needHideProgress(false);
                                if (error == null) {
                                    if (requestPhone == null || phoneHash == null || phoneCode == null) {
                                        setPage(VIEW_PHONE_INPUT, true, null, true);
                                        return;
                                    }

                                    Bundle params = new Bundle();
                                    params.putString("phoneFormated", requestPhone);
                                    params.putString("phoneHash", phoneHash);
                                    params.putString("code", phoneCode);
                                    setPage(VIEW_REGISTER, true, params, false);
                                } else {
                                    if (error.text.equals("2FA_RECENT_CONFIRM")) {
                                        needShowAlert(LocaleController.getString(R.string.RestorePasswordNoEmailTitle), LocaleController.getString("ResetAccountCancelledAlert", R.string.ResetAccountCancelledAlert));
                                    } else {
                                        needShowAlert(LocaleController.getString(R.string.RestorePasswordNoEmailTitle), error.text);
                                    }
                                }
                            }), ConnectionsManager.RequestFlagWithoutLogin | ConnectionsManager.RequestFlagFailOnServerErrors);
                        })
                        .setNegativeButton(LocaleController.getString("Cancel", R.string.Cancel), null).create());
            });
        }

        @Override
        public void updateColors() {
            titleView.setTextColor(Theme.getColor(Theme.key_windowBackgroundWhiteBlackText));
            confirmTextView.setTextColor(Theme.getColor(Theme.key_windowBackgroundWhiteBlackText));
            resetAccountText.setTextColor(Theme.getColor(Theme.key_windowBackgroundWhiteBlackText));
            resetAccountTime.setTextColor(Theme.getColor(Theme.key_windowBackgroundWhiteBlackText));
            resetAccountButton.setBackground(Theme.createSimpleSelectorRoundRectDrawable(AndroidUtilities.dp(6), Theme.getColor(Theme.key_changephoneinfo_image2), Theme.getColor(Theme.key_chats_actionPressedBackground)));
        }

        @Override
        public String getHeaderName() {
            return LocaleController.getString("ResetAccount", R.string.ResetAccount);
        }

        private void updateTimeText() {
            int timeLeft = Math.max(0, waitTime - (ConnectionsManager.getInstance(currentAccount).getCurrentTime() - startTime));
            int days = timeLeft / 86400;
            int daysRounded = (int) Math.round(timeLeft / (float) 86400);
            int hours = timeLeft / 3600;
            int minutes = (timeLeft / 60) % 60;
            int seconds = timeLeft % 60;
            if (days >= 2) {
                resetAccountTime.setText(LocaleController.formatPluralString("Days", daysRounded));
            } else {
                resetAccountTime.setText(String.format(Locale.getDefault(), "%02d:%02d:%02d", hours, minutes, seconds));
            }

            boolean isResetButtonActive = timeLeft == 0;
            if (wasResetButtonActive == null || wasResetButtonActive != isResetButtonActive) {
                if (!isResetButtonActive) {
                    waitImageView.setAutoRepeat(true);
                    if (!waitImageView.isPlaying()) {
                        waitImageView.playAnimation();
                    }
                } else {
                    waitImageView.getAnimatedDrawable().setAutoRepeat(0);
                }

                resetAccountTime.setVisibility(isResetButtonActive ? INVISIBLE : VISIBLE);
                resetAccountText.setVisibility(isResetButtonActive ? INVISIBLE : VISIBLE);
                resetAccountButton.setVisibility(isResetButtonActive ? VISIBLE : INVISIBLE);

                wasResetButtonActive = isResetButtonActive;
            }
        }

        @Override
        public void setParams(Bundle params, boolean restore) {
            if (params == null) {
                return;
            }
            currentParams = params;
            requestPhone = params.getString("phoneFormated");
            phoneHash = params.getString("phoneHash");
            phoneCode = params.getString("code");
            startTime = params.getInt("startTime");
            waitTime = params.getInt("waitTime");
            confirmTextView.setText(AndroidUtilities.replaceTags(LocaleController.formatString("ResetAccountInfo", R.string.ResetAccountInfo, LocaleController.addNbsp(PhoneFormat.getInstance().format("+" + requestPhone)))));
            updateTimeText();
            timeRunnable = new Runnable() {
                @Override
                public void run() {
                    if (timeRunnable != this) {
                        return;
                    }
                    updateTimeText();
                    AndroidUtilities.runOnUIThread(timeRunnable, 1000);
                }
            };
            AndroidUtilities.runOnUIThread(timeRunnable, 1000);
        }

        @Override
        public boolean needBackButton() {
            return true;
        }

        @Override
        public boolean onBackPressed(boolean force) {
            needHideProgress(true);
            AndroidUtilities.cancelRunOnUIThread(timeRunnable);
            timeRunnable = null;
            currentParams = null;
            return true;
        }

        @Override
        public void saveStateParams(Bundle bundle) {
            if (currentParams != null) {
                bundle.putBundle("resetview_params", currentParams);
            }
        }

        @Override
        public void restoreStateParams(Bundle bundle) {
            currentParams = bundle.getBundle("resetview_params");
            if (currentParams != null) {
                setParams(currentParams, true);
            }
        }
    }

    public class LoginActivitySetupEmail extends SlideView {
        private OutlineTextContainerView emailOutlineView;
        private EditTextBoldCursor emailField;

        private TextView titleView;
        private TextView subtitleView;
//        private TextView signInWithGoogleView;
//        private LoginOrView loginOrView;
        private RLottieImageView inboxImageView;

        private Bundle currentParams;
        private boolean nextPressed;

        private String phone, emailPhone;
        private String requestPhone, phoneHash;

//        private GoogleSignInAccount googleAccount;

        public LoginActivitySetupEmail(Context context) {
            super(context);

            setOrientation(VERTICAL);

            FrameLayout inboxFrameLayout = new FrameLayout(context);
            inboxImageView = new RLottieImageView(context);
            inboxImageView.setAnimation(R.raw.tsv_setup_mail, 120, 120);
            inboxImageView.setAutoRepeat(false);
            inboxFrameLayout.addView(inboxImageView, LayoutHelper.createFrame(120, 120, Gravity.CENTER_HORIZONTAL));
            inboxFrameLayout.setVisibility(AndroidUtilities.isSmallScreen() || (AndroidUtilities.displaySize.x > AndroidUtilities.displaySize.y && !AndroidUtilities.isTablet()) ? GONE : VISIBLE);
            addView(inboxFrameLayout, LayoutHelper.createFrame(LayoutHelper.MATCH_PARENT, LayoutHelper.WRAP_CONTENT, Gravity.CENTER_HORIZONTAL));

            titleView = new TextView(context);
            titleView.setTextSize(TypedValue.COMPLEX_UNIT_DIP, 18);
            titleView.setTypeface(AndroidUtilities.getTypeface(AndroidUtilities.TYPEFACE_ROBOTO_MEDIUM));
            titleView.setText(LocaleController.getString(activityMode == MODE_CHANGE_LOGIN_EMAIL ? R.string.EnterNewEmail : R.string.AddEmailTitle));
            titleView.setGravity(Gravity.CENTER);
            titleView.setLineSpacing(AndroidUtilities.dp(2), 1.0f);
            addView(titleView, LayoutHelper.createFrame(LayoutHelper.MATCH_PARENT, LayoutHelper.WRAP_CONTENT, Gravity.CENTER_HORIZONTAL, 32, 16, 32, 0));

            subtitleView = new TextView(context);
            subtitleView.setTextSize(TypedValue.COMPLEX_UNIT_DIP, 14);
            subtitleView.setGravity(Gravity.CENTER);
            subtitleView.setLineSpacing(AndroidUtilities.dp(2), 1.0f);
            subtitleView.setText(LocaleController.getString(R.string.AddEmailSubtitle));
            addView(subtitleView, LayoutHelper.createLinear(LayoutHelper.WRAP_CONTENT, LayoutHelper.WRAP_CONTENT, Gravity.CENTER_HORIZONTAL, 32, 8, 32, 0));

            emailOutlineView = new OutlineTextContainerView(context);
            emailOutlineView.setText(LocaleController.getString(activityMode == MODE_CHANGE_LOGIN_EMAIL ? R.string.YourNewEmail : R.string.YourEmail));

            emailField = new EditTextBoldCursor(context);
            emailField.setCursorSize(AndroidUtilities.dp(20));
            emailField.setCursorWidth(1.5f);
            emailField.setImeOptions(EditorInfo.IME_ACTION_NEXT | EditorInfo.IME_FLAG_NO_EXTRACT_UI);
            emailField.setTextSize(TypedValue.COMPLEX_UNIT_DIP, 17);
            emailField.setMaxLines(1);
            emailField.setInputType(EditorInfo.TYPE_CLASS_TEXT | EditorInfo.TYPE_TEXT_VARIATION_EMAIL_ADDRESS);
            emailField.setOnFocusChangeListener((v, hasFocus) -> emailOutlineView.animateSelection(hasFocus ? 1f : 0f));
            emailField.setBackground(null);
            emailField.setPadding(AndroidUtilities.dp(16), AndroidUtilities.dp(16), AndroidUtilities.dp(16), AndroidUtilities.dp(16));

            emailOutlineView.attachEditText(emailField);
            emailOutlineView.addView(emailField, LayoutHelper.createFrame(LayoutHelper.MATCH_PARENT, LayoutHelper.WRAP_CONTENT, Gravity.TOP));

            emailField.setOnEditorActionListener((textView, i, keyEvent) -> {
                if (i == EditorInfo.IME_ACTION_NEXT) {
                    onNextPressed(null);
                    return true;
                }
                return false;
            });

            addView(emailOutlineView, LayoutHelper.createLinear(LayoutHelper.MATCH_PARENT, 58, 16, 24, 16, 0));

            // NekoX: Remove signInWithGoogleView.

        }

        @Override
        public void updateColors() {
            titleView.setTextColor(Theme.getColor(Theme.key_windowBackgroundWhiteBlackText));
            subtitleView.setTextColor(Theme.getColor(Theme.key_windowBackgroundWhiteGrayText6));
            emailField.setTextColor(Theme.getColor(Theme.key_windowBackgroundWhiteBlackText));
//            signInWithGoogleView.setTextColor(Theme.getColor(Theme.key_windowBackgroundWhiteBlueText4));
//            loginOrView.updateColors();

            emailOutlineView.invalidate();
        }

        @Override
        public boolean needBackButton() {
            return true;
        }

        @Override
        public String getHeaderName() {
            return LocaleController.getString("AddEmailTitle", R.string.AddEmailTitle);
        }

        @Override
        public void setParams(Bundle params, boolean restore) {
            if (params == null) {
                return;
            }
            emailField.setText("");
            currentParams = params;
            phone = currentParams.getString("phone");
            emailPhone = currentParams.getString("ephone");
            requestPhone = currentParams.getString("phoneFormated");
            phoneHash = currentParams.getString("phoneHash");

            int v = params.getBoolean("googleSignInAllowed") ? VISIBLE : GONE;
//            loginOrView.setVisibility(v);
//            signInWithGoogleView.setVisibility(v);

            showKeyboard(emailField);
            emailField.requestFocus();
        }

        private void onPasscodeError(boolean clear) {
            if (getParentActivity() == null) {
                return;
            }
            try {
                emailOutlineView.performHapticFeedback(HapticFeedbackConstants.KEYBOARD_TAP, HapticFeedbackConstants.FLAG_IGNORE_GLOBAL_SETTING);
            } catch (Exception ignore) {}
            if (clear) {
                emailField.setText("");
            }
            emailField.requestFocus();

            onFieldError(emailOutlineView, true);
            postDelayed(()-> emailField.requestFocus(), 300);
        }

        @Override
        public void onNextPressed(String code) {
            if (nextPressed) {
                return;
            }

//            String email = googleAccount != null ? googleAccount.getEmail() : emailField.getText().toString();
            String email = emailField.getText().toString();
            Bundle params = new Bundle();
            params.putString("phone", phone);
            params.putString("ephone", emailPhone);
            params.putString("phoneFormated", requestPhone);
            params.putString("phoneHash", phoneHash);
            params.putString("email", email);
            params.putBoolean("setup", true);

            // NekoX: remove google account login

            if (TextUtils.isEmpty(email)) {
                onPasscodeError(false);
                return;
            }
            nextPressed = true;
            needShowProgress(0);
            TLRPC.TL_account_sendVerifyEmailCode req = new TLRPC.TL_account_sendVerifyEmailCode();
            if (activityMode == MODE_CHANGE_LOGIN_EMAIL) {
                req.purpose = new TLRPC.TL_emailVerifyPurposeLoginChange();
            } else {
                TLRPC.TL_emailVerifyPurposeLoginSetup purpose = new TLRPC.TL_emailVerifyPurposeLoginSetup();
                purpose.phone_number = requestPhone;
                purpose.phone_code_hash = phoneHash;
                req.purpose = purpose;
            }
            req.email = email;
            ConnectionsManager.getInstance(currentAccount).sendRequest(req, (response, error) -> AndroidUtilities.runOnUIThread(() -> {
                needHideProgress(false);
                nextPressed = false;

                if (response instanceof TLRPC.TL_account_sentEmailCode) {
                    TLRPC.TL_account_sentEmailCode emailCode = (TLRPC.TL_account_sentEmailCode) response;
                    fillNextCodeParams(params, emailCode);
                } else if (error.text != null) {
                    if (error.text.contains("EMAIL_INVALID")) {
                        onPasscodeError(false);
                    } else if (error.text.contains("EMAIL_NOT_ALLOWED")) {
                        needShowAlert(LocaleController.getString(R.string.RestorePasswordNoEmailTitle), LocaleController.getString(R.string.EmailNotAllowed));
                    } else if (error.text.contains("PHONE_PASSWORD_FLOOD")) {
                        needShowAlert(LocaleController.getString(R.string.RestorePasswordNoEmailTitle), LocaleController.getString("FloodWait", R.string.FloodWait));
                    } else if (error.text.contains("PHONE_NUMBER_FLOOD")) {
                        needShowAlert(LocaleController.getString(R.string.RestorePasswordNoEmailTitle), LocaleController.getString("PhoneNumberFlood", R.string.PhoneNumberFlood));
                    } else if (error.text.contains("PHONE_CODE_EMPTY") || error.text.contains("PHONE_CODE_INVALID")) {
                        needShowAlert(LocaleController.getString(R.string.RestorePasswordNoEmailTitle), LocaleController.getString("InvalidCode", R.string.InvalidCode));
                    } else if (error.text.contains("PHONE_CODE_EXPIRED")) {
                        needShowAlert(LocaleController.getString(R.string.RestorePasswordNoEmailTitle), LocaleController.getString("CodeExpired", R.string.CodeExpired));
                    } else if (error.text.startsWith("FLOOD_WAIT")) {
                        needShowAlert(LocaleController.getString(R.string.RestorePasswordNoEmailTitle), LocaleController.getString("FloodWait", R.string.FloodWait));
                    } else if (error.code != -1000) {
                        AlertsCreator.processError(currentAccount, error, LoginActivity.this, req, requestPhone);
                    }
                }
            }), ConnectionsManager.RequestFlagFailOnServerErrors | ConnectionsManager.RequestFlagWithoutLogin);
        }

        @Override
        public void onShow() {
            super.onShow();
            AndroidUtilities.runOnUIThread(() -> {
                inboxImageView.getAnimatedDrawable().setCurrentFrame(0, false);
                inboxImageView.playAnimation();
                emailField.requestFocus();
                AndroidUtilities.showKeyboard(emailField);
            }, SHOW_DELAY);
        }

        @Override
        public void saveStateParams(Bundle bundle) {
            String email = emailField.getText().toString();
            if (email != null && email.length() != 0) {
                bundle.putString("emailsetup_email", email);
            }
            if (currentParams != null) {
                bundle.putBundle("emailsetup_params", currentParams);
            }
        }

        @Override
        public void restoreStateParams(Bundle bundle) {
            currentParams = bundle.getBundle("emailsetup_params");
            if (currentParams != null) {
                setParams(currentParams, true);
            }
            String email = bundle.getString("emailsetup_email");
            if (email != null) {
                emailField.setText(email);
            }
        }
    }

    public class LoginActivityEmailCodeView extends SlideView {

        private CodeFieldContainer codeFieldContainer;
        private TextView titleView;
        private TextView confirmTextView;
//        private TextView signInWithGoogleView;
        private FrameLayout resendFrameLayout;
        private TextView resendCodeView;
        private TextView wrongCodeView;
//        private LoginOrView loginOrView;
        private RLottieImageView inboxImageView;

        private Bundle currentParams;
        private boolean nextPressed;
//        private GoogleSignInAccount googleAccount;

        private String phone, emailPhone, email;
        private String requestPhone, phoneHash;
        private boolean isFromSetup;
        private int length;
        private boolean isSetup;

        private ViewSwitcher errorViewSwitcher;

        private boolean postedErrorColorTimeout;
        private Runnable errorColorTimeout = () -> {
            postedErrorColorTimeout = false;
            for (int i = 0; i < codeFieldContainer.codeField.length; i++) {
                codeFieldContainer.codeField[i].animateErrorProgress(0);
            }

            if (errorViewSwitcher.getCurrentView() != resendFrameLayout) {
                errorViewSwitcher.showNext();
            }
        };
        private Runnable resendCodeTimeout = () -> showResendCodeView(true);

        public LoginActivityEmailCodeView(Context context, boolean setup) {
            super(context);
            isSetup = setup;

            setOrientation(VERTICAL);

            FrameLayout inboxFrameLayout = new FrameLayout(context);
            inboxImageView = new RLottieImageView(context);
            if (!setup || activityMode == MODE_CHANGE_LOGIN_EMAIL) {
                inboxImageView.setAnimation(R.raw.email_check_inbox, 120, 120);
            } else {
                inboxImageView.setAnimation(R.raw.email_setup_heart, 120, 120);
            }
            inboxImageView.setAutoRepeat(false);
            inboxFrameLayout.addView(inboxImageView, LayoutHelper.createFrame(120, 120, Gravity.CENTER_HORIZONTAL));
            inboxFrameLayout.setVisibility(AndroidUtilities.isSmallScreen() || (AndroidUtilities.displaySize.x > AndroidUtilities.displaySize.y && !AndroidUtilities.isTablet()) ? GONE : VISIBLE);
            addView(inboxFrameLayout, LayoutHelper.createFrame(LayoutHelper.MATCH_PARENT, LayoutHelper.WRAP_CONTENT, Gravity.CENTER_HORIZONTAL));

            titleView = new TextView(context);
            titleView.setTextSize(TypedValue.COMPLEX_UNIT_DIP, 18);
            titleView.setTypeface(AndroidUtilities.getTypeface(AndroidUtilities.TYPEFACE_ROBOTO_MEDIUM));
            titleView.setText(LocaleController.getString(activityMode == MODE_CHANGE_LOGIN_EMAIL ? R.string.CheckYourNewEmail : setup ? R.string.VerificationCode : R.string.CheckYourEmail));
            titleView.setGravity(Gravity.CENTER);
            titleView.setLineSpacing(AndroidUtilities.dp(2), 1.0f);
            addView(titleView, LayoutHelper.createFrame(LayoutHelper.MATCH_PARENT, LayoutHelper.WRAP_CONTENT, Gravity.CENTER_HORIZONTAL, 32, 16, 32, 0));

            confirmTextView = new SpoilersTextView(context, false);
            confirmTextView.setTextSize(TypedValue.COMPLEX_UNIT_DIP, 14);
            confirmTextView.setGravity(Gravity.CENTER);
            confirmTextView.setLineSpacing(AndroidUtilities.dp(2), 1.0f);
            addView(confirmTextView, LayoutHelper.createLinear(LayoutHelper.WRAP_CONTENT, LayoutHelper.WRAP_CONTENT, Gravity.CENTER_HORIZONTAL, 24, 8, 24, 0));

            codeFieldContainer = new CodeFieldContainer(context) {
                @Override
                protected void processNextPressed() {
                    onNextPressed(null);
                }
            };

            addView(codeFieldContainer, LayoutHelper.createLinear(LayoutHelper.WRAP_CONTENT, 42, Gravity.CENTER_HORIZONTAL, 0, setup ? 48 : 32, 0, 0));

            // NekoX: Remove signinWithGoogle

            resendCodeView = new TextView(context);
            resendCodeView.setGravity(Gravity.CENTER);
            resendCodeView.setTextSize(TypedValue.COMPLEX_UNIT_DIP, 14);
            resendCodeView.setLineSpacing(AndroidUtilities.dp(2), 1.0f);
            resendCodeView.setPadding(AndroidUtilities.dp(16), AndroidUtilities.dp(16), AndroidUtilities.dp(16), AndroidUtilities.dp(16));
            resendCodeView.setMaxLines(2);
            resendCodeView.setText(LocaleController.getString(R.string.ResendCode));
            resendCodeView.setOnClickListener(v -> {
                showResendCodeView(false);

                TLRPC.TL_auth_resendCode req = new TLRPC.TL_auth_resendCode();
                req.phone_number = requestPhone;
                req.phone_code_hash = phoneHash;

                Bundle params = new Bundle();
                params.putString("phone", phone);
                params.putString("ephone", emailPhone);
                params.putString("phoneFormated", requestPhone);

                ConnectionsManager.getInstance(currentAccount).sendRequest(req, (response, error) -> {
                    AndroidUtilities.runOnUIThread(() -> {
                        if (response instanceof TLRPC.TL_auth_sentCode) {
                            TLRPC.TL_auth_sentCode sentCode = (TLRPC.TL_auth_sentCode) response;
                            fillNextCodeParams(params, sentCode);
                        } else if (error != null && error.text != null) {
                            AlertsCreator.processError(currentAccount, error, LoginActivity.this, req);
                        }
                    });
                }, ConnectionsManager.RequestFlagFailOnServerErrors | ConnectionsManager.RequestFlagWithoutLogin);
            });
            AndroidUtilities.updateViewVisibilityAnimated(resendCodeView, false, 1f, false);

//            loginOrView = new LoginOrView(context);
//            VerticalPositionAutoAnimator.attach(loginOrView);

            errorViewSwitcher = new ViewSwitcher(context) {
                @Override
                protected void onMeasure(int widthMeasureSpec, int heightMeasureSpec) {
                    super.onMeasure(widthMeasureSpec, MeasureSpec.makeMeasureSpec(AndroidUtilities.dp(100), MeasureSpec.AT_MOST));
                }
            };
            Animation anim = AnimationUtils.loadAnimation(context, R.anim.text_in);
            anim.setInterpolator(Easings.easeInOutQuad);
            errorViewSwitcher.setInAnimation(anim);

            anim = AnimationUtils.loadAnimation(context, R.anim.text_out);
            anim.setInterpolator(Easings.easeInOutQuad);
            errorViewSwitcher.setOutAnimation(anim);

            resendFrameLayout = new FrameLayout(context);
            resendFrameLayout.addView(resendCodeView, LayoutHelper.createFrame(LayoutHelper.WRAP_CONTENT, LayoutHelper.WRAP_CONTENT, Gravity.CENTER));
            errorViewSwitcher.addView(resendFrameLayout);

            wrongCodeView = new TextView(context);
            wrongCodeView.setText(LocaleController.getString("WrongCode", R.string.WrongCode));
            wrongCodeView.setLineSpacing(AndroidUtilities.dp(2), 1.0f);
            wrongCodeView.setTextSize(TypedValue.COMPLEX_UNIT_DIP, 15);
            wrongCodeView.setGravity(Gravity.CENTER_HORIZONTAL | Gravity.TOP);
            wrongCodeView.setPadding(0, AndroidUtilities.dp(4), 0, AndroidUtilities.dp(4));
            errorViewSwitcher.addView(wrongCodeView);

            FrameLayout bottomContainer = new FrameLayout(context);
            if (setup) {
                bottomContainer.addView(errorViewSwitcher, LayoutHelper.createFrame(LayoutHelper.MATCH_PARENT, LayoutHelper.WRAP_CONTENT, Gravity.BOTTOM, 0, 0, 0, 32));
            } else {
                bottomContainer.addView(errorViewSwitcher, LayoutHelper.createFrame(LayoutHelper.MATCH_PARENT, LayoutHelper.WRAP_CONTENT, Gravity.TOP, 0, 8, 0, 0));
//                bottomContainer.addView(loginOrView, LayoutHelper.createFrame(LayoutHelper.MATCH_PARENT, 16, Gravity.CENTER, 0, 0, 0, 16));
//                bottomContainer.addView(signInWithGoogleView, LayoutHelper.createFrame(LayoutHelper.MATCH_PARENT, LayoutHelper.WRAP_CONTENT, Gravity.BOTTOM, 0, 0, 0, 16));
            }
            addView(bottomContainer, LayoutHelper.createLinear(LayoutHelper.MATCH_PARENT, 0, 1f));
        }

        @Override
        public void updateColors() {
            titleView.setTextColor(Theme.getColor(Theme.key_windowBackgroundWhiteBlackText));
            confirmTextView.setTextColor(Theme.getColor(Theme.key_windowBackgroundWhiteGrayText6));
//            signInWithGoogleView.setTextColor(Theme.getColor(Theme.key_windowBackgroundWhiteBlueText4));
//            loginOrView.updateColors();
            resendCodeView.setTextColor(Theme.getColor(Theme.key_windowBackgroundWhiteBlueText4));
            wrongCodeView.setTextColor(Theme.getColor(Theme.key_dialogTextRed));

            codeFieldContainer.invalidate();
        }

        @Override
        protected void onDetachedFromWindow() {
            super.onDetachedFromWindow();
            removeCallbacks(errorColorTimeout);
            removeCallbacks(resendCodeTimeout);
        }

        private void showResendCodeView(boolean show) {
            AndroidUtilities.updateViewVisibilityAnimated(resendCodeView, show);

//            if (loginOrView.getVisibility() != GONE) {
//                loginOrView.setLayoutParams(LayoutHelper.createFrame(LayoutHelper.MATCH_PARENT, 16, Gravity.CENTER, 0, 0, 0, show ? 8 : 16));
//                loginOrView.requestLayout();
//            }
        }

        @Override
        public boolean hasCustomKeyboard() {
            return true;
        }

        @Override
        public boolean needBackButton() {
            return true;
        }

        @Override
        public String getHeaderName() {
            return LocaleController.getString(R.string.VerificationCode);
        }

        @Override
        public void setParams(Bundle params, boolean restore) {
            if (params == null) {
                return;
            }

            currentParams = params;
            requestPhone = currentParams.getString("phoneFormated");
            phoneHash = currentParams.getString("phoneHash");
            phone = currentParams.getString("phone");
            emailPhone = currentParams.getString("ephone");
            isFromSetup = currentParams.getBoolean("setup");
            length = currentParams.getInt("length");
            email = currentParams.getString("email");

            if (activityMode == MODE_CHANGE_LOGIN_EMAIL) {
                confirmTextView.setText(LocaleController.formatString(R.string.CheckYourNewEmailSubtitle, email));
            } else if (isSetup) {
                confirmTextView.setText(LocaleController.formatString(R.string.VerificationCodeSubtitle, email));
            }

            codeFieldContainer.setNumbersCount(length, AUTH_TYPE_MESSAGE);
            for (CodeNumberField f : codeFieldContainer.codeField) {
                f.setShowSoftInputOnFocusCompat(!(hasCustomKeyboard() && !isCustomKeyboardForceDisabled()));
                f.addTextChangedListener(new TextWatcher() {
                    @Override
                    public void beforeTextChanged(CharSequence s, int start, int count, int after) {
                        if (postedErrorColorTimeout) {
                            removeCallbacks(errorColorTimeout);
                            errorColorTimeout.run();
                        }
                    }

                    @Override
                    public void onTextChanged(CharSequence s, int start, int before, int count) {}

                    @Override
                    public void afterTextChanged(Editable s) {}
                });
                f.setOnFocusChangeListener((v, hasFocus) -> {
                    if (hasFocus) {
                        keyboardView.setEditText((EditText) v);
                        keyboardView.setDispatchBackWhenEmpty(true);
                    }
                });
            }
            codeFieldContainer.setText("");

            if (!isFromSetup && activityMode != MODE_CHANGE_LOGIN_EMAIL) {
                String rawPattern = currentParams.getString("emailPattern");
                SpannableStringBuilder confirmText = new SpannableStringBuilder(rawPattern);
                int startIndex = rawPattern.indexOf('*'), endIndex = rawPattern.lastIndexOf('*');
                if (startIndex != endIndex && startIndex != -1 && endIndex != -1) {
                    TextStyleSpan.TextStyleRun run = new TextStyleSpan.TextStyleRun();
                    run.flags |= TextStyleSpan.FLAG_STYLE_SPOILER;
                    run.start = startIndex;
                    run.end = endIndex + 1;
                    confirmText.setSpan(new TextStyleSpan(run), startIndex, endIndex + 1, 0);
                }

                confirmTextView.setText(AndroidUtilities.formatSpannable(LocaleController.getString(R.string.CheckYourEmailSubtitle), confirmText));
            }

//            int v = params.getBoolean("googleSignInAllowed") ? VISIBLE : GONE;
//            loginOrView.setVisibility(v);
//            signInWithGoogleView.setVisibility(v);

            showKeyboard(codeFieldContainer.codeField[0]);
            codeFieldContainer.requestFocus();
        }

        private void onPasscodeError(boolean clear) {
            if (getParentActivity() == null) {
                return;
            }
            try {
                codeFieldContainer.performHapticFeedback(HapticFeedbackConstants.KEYBOARD_TAP, HapticFeedbackConstants.FLAG_IGNORE_GLOBAL_SETTING);
            } catch (Exception ignore) {}
            if (clear) {
                for (CodeNumberField f : codeFieldContainer.codeField) {
                    f.setText("");
                }
            }
            for (CodeNumberField f : codeFieldContainer.codeField) {
                f.animateErrorProgress(1f);
            }
            codeFieldContainer.codeField[0].requestFocus();
            AndroidUtilities.shakeViewSpring(codeFieldContainer, () -> {
                postDelayed(()-> {
                    codeFieldContainer.isFocusSuppressed = false;
                    codeFieldContainer.codeField[0].requestFocus();

                    for (int a = 0; a < codeFieldContainer.codeField.length; a++) {
                        codeFieldContainer.codeField[a].animateErrorProgress(0f);
                    }
                }, 150);

                removeCallbacks(errorColorTimeout);
                postDelayed(errorColorTimeout, 3000);
                postedErrorColorTimeout = true;
            });
        }

        @Override
        public void onNextPressed(String code) {
            if (nextPressed) {
                return;
            }
            AndroidUtilities.cancelRunOnUIThread(resendCodeTimeout);

            codeFieldContainer.isFocusSuppressed = true;
            for (CodeNumberField f : codeFieldContainer.codeField) {
                f.animateFocusedProgress(0);
            }

            code = codeFieldContainer.getCode();
            if (code.length() == 0 && true) {
                onPasscodeError(false);
                return;
            }
            nextPressed = true;
            needShowProgress(0);

            TLObject req;
            if (activityMode == MODE_CHANGE_LOGIN_EMAIL) {
                TLRPC.TL_account_verifyEmail request = new TLRPC.TL_account_verifyEmail();
                request.purpose = new TLRPC.TL_emailVerifyPurposeLoginChange();
                TLRPC.TL_emailVerificationCode verification = new TLRPC.TL_emailVerificationCode();
                verification.code = code;
                request.verification = verification;
                req = request;
            } else if (isFromSetup) {
                TLRPC.TL_account_verifyEmail request = new TLRPC.TL_account_verifyEmail();
                TLRPC.TL_emailVerifyPurposeLoginSetup setup = new TLRPC.TL_emailVerifyPurposeLoginSetup();
                setup.phone_number = requestPhone;
                setup.phone_code_hash = phoneHash;
                request.purpose = setup;
                TLRPC.TL_emailVerificationCode verificationCode = new TLRPC.TL_emailVerificationCode();
                verificationCode.code = code;
                request.verification = verificationCode;
                req = request;
            } else {
                TLRPC.TL_auth_signIn request = new TLRPC.TL_auth_signIn();
                request.phone_number = requestPhone;
                request.phone_code_hash = phoneHash;
//                if (googleAccount != null) {
                if (false) {
//                    TLRPC.TL_emailVerificationGoogle verification = new TLRPC.TL_emailVerificationGoogle();
//                    verification.token = googleAccount.getIdToken();
//                    request.email_verification = verification;
                } else {
                    TLRPC.TL_emailVerificationCode verification = new TLRPC.TL_emailVerificationCode();
                    verification.code = code;
                    request.email_verification = verification;
                }
                request.flags |= 2;
                req = request;
            }

            codeFieldContainer.isFocusSuppressed = true;
            for (CodeNumberField f : codeFieldContainer.codeField) {
                f.animateFocusedProgress(0);
            }

            String finalCode = code;
            ConnectionsManager.getInstance(currentAccount).sendRequest(req, (response, error) -> AndroidUtilities.runOnUIThread(() -> {
                needHideProgress(false);
                if (error == null) {
                    nextPressed = false;
                    showDoneButton(false, true);

                    Bundle params = new Bundle();
                    params.putString("phone", phone);
                    params.putString("ephone", emailPhone);
                    params.putString("phoneFormated", requestPhone);
                    params.putString("phoneHash", phoneHash);
                    params.putString("code", finalCode);


                    if (response instanceof TLRPC.TL_auth_authorizationSignUpRequired) {
                        TLRPC.TL_auth_authorizationSignUpRequired authorization = (TLRPC.TL_auth_authorizationSignUpRequired) response;
                        if (authorization.terms_of_service != null) {
                            currentTermsOfService = authorization.terms_of_service;
                        }
                        animateSuccess(() -> setPage(VIEW_REGISTER, true, params, false));
                    } else {
                        animateSuccess(() -> {
                            if (response instanceof TLRPC.TL_account_emailVerified && activityMode == MODE_CHANGE_LOGIN_EMAIL) {
                                finishFragment();
                                emailChangeFinishCallback.run();
                            } else if (response instanceof TLRPC.TL_account_emailVerifiedLogin) {
                                fillNextCodeParams(params, ((TLRPC.TL_account_emailVerifiedLogin) response).sent_code);
                            } else if (response instanceof TLRPC.TL_auth_authorization) {
                                onAuthSuccess((TLRPC.TL_auth_authorization) response);
                            }
                        });
                    }
                } else {
                    if (error.text.contains("SESSION_PASSWORD_NEEDED")) {
                        TLRPC.TL_account_getPassword req2 = new TLRPC.TL_account_getPassword();
                        ConnectionsManager.getInstance(currentAccount).sendRequest(req2, (response1, error1) -> AndroidUtilities.runOnUIThread(() -> {
                            nextPressed = false;
                            showDoneButton(false, true);
                            if (error1 == null) {
                                TLRPC.account_Password password = (TLRPC.account_Password) response1;
                                if (!TwoStepVerificationActivity.canHandleCurrentPassword(password, true)) {
                                    AlertsCreator.showUpdateAppAlert(getParentActivity(), LocaleController.getString("UpdateAppAlert", R.string.UpdateAppAlert), true);
                                    return;
                                }
                                Bundle bundle = new Bundle();
                                SerializedData data = new SerializedData(password.getObjectSize());
                                password.serializeToStream(data);
                                bundle.putString("password", Utilities.bytesToHex(data.toByteArray()));
                                bundle.putString("phoneFormated", requestPhone);
                                bundle.putString("phoneHash", phoneHash);
                                bundle.putString("code", finalCode);

                                animateSuccess(() -> setPage(VIEW_PASSWORD, true, bundle, false));
                            } else {
                                needShowAlert(LocaleController.getString(R.string.RestorePasswordNoEmailTitle), error1.text);
                            }
                        }), ConnectionsManager.RequestFlagFailOnServerErrors | ConnectionsManager.RequestFlagWithoutLogin);
                    } else {
                        nextPressed = false;
                        showDoneButton(false, true);
                        boolean isWrongCode = false;
                        if (error.text.contains("EMAIL_ADDRESS_INVALID")) {
                            needShowAlert(LocaleController.getString(R.string.RestorePasswordNoEmailTitle), LocaleController.getString(R.string.EmailAddressInvalid));
                        } else if (error.text.contains("PHONE_NUMBER_INVALID")) {
                            needShowAlert(LocaleController.getString(R.string.RestorePasswordNoEmailTitle), LocaleController.getString("InvalidPhoneNumber", R.string.InvalidPhoneNumber));
                        } else if (error.text.contains("CODE_EMPTY") || error.text.contains("CODE_INVALID") || error.text.contains("EMAIL_CODE_INVALID") || error.text.contains("PHONE_CODE_INVALID")) {
                            shakeWrongCode();
                            isWrongCode = true;
                        } else if (error.text.contains("EMAIL_TOKEN_INVALID")) {
                            needShowAlert(LocaleController.getString(R.string.RestorePasswordNoEmailTitle), LocaleController.getString(R.string.EmailTokenInvalid));
                        } else if (error.text.contains("EMAIL_VERIFY_EXPIRED")) {
                            onBackPressed(true);
                            setPage(VIEW_PHONE_INPUT, true, null, true);
                            needShowAlert(LocaleController.getString(R.string.RestorePasswordNoEmailTitle), LocaleController.getString("CodeExpired", R.string.CodeExpired));
                        } else if (error.text.startsWith("FLOOD_WAIT")) {
                            needShowAlert(LocaleController.getString(R.string.RestorePasswordNoEmailTitle), LocaleController.getString("FloodWait", R.string.FloodWait));
                        } else {
                            needShowAlert(LocaleController.getString(R.string.RestorePasswordNoEmailTitle), LocaleController.getString("ErrorOccurred", R.string.ErrorOccurred) + "\n" + error.text);
                        }

                        if (!isWrongCode) {
                            for (int a = 0; a < codeFieldContainer.codeField.length; a++) {
                                codeFieldContainer.codeField[a].setText("");
                            }

                            codeFieldContainer.isFocusSuppressed = false;
                            codeFieldContainer.codeField[0].requestFocus();
                        }
                    }
                }
//                googleAccount = null;
            }), ConnectionsManager.RequestFlagFailOnServerErrors | ConnectionsManager.RequestFlagWithoutLogin);
        }

        private void animateSuccess(Runnable callback) {
//            if (googleAccount != null) {
            if (false) {
                callback.run();
                return;
            }
            for (int i = 0; i < codeFieldContainer.codeField.length; i++) {
                int finalI = i;
                codeFieldContainer.postDelayed(()-> codeFieldContainer.codeField[finalI].animateSuccessProgress(1f), i * 75L);
            }
            codeFieldContainer.postDelayed(()->{
                for (int i = 0; i < codeFieldContainer.codeField.length; i++) {
                    codeFieldContainer.codeField[i].animateSuccessProgress(0f);
                }
                callback.run();
                codeFieldContainer.isFocusSuppressed = false;
            }, codeFieldContainer.codeField.length * 75L + 400L);
        }

        private void shakeWrongCode() {
            try {
                codeFieldContainer.performHapticFeedback(HapticFeedbackConstants.KEYBOARD_TAP, HapticFeedbackConstants.FLAG_IGNORE_GLOBAL_SETTING);
            } catch (Exception ignore) {}

            for (int a = 0; a < codeFieldContainer.codeField.length; a++) {
                codeFieldContainer.codeField[a].setText("");
                codeFieldContainer.codeField[a].animateErrorProgress(1f);
            }
            if (errorViewSwitcher.getCurrentView() == resendFrameLayout) {
                errorViewSwitcher.showNext();
            }
            codeFieldContainer.codeField[0].requestFocus();
            AndroidUtilities.shakeViewSpring(codeFieldContainer, 10f, () -> {
                postDelayed(()-> {
                    codeFieldContainer.isFocusSuppressed = false;
                    codeFieldContainer.codeField[0].requestFocus();

                    for (int a = 0; a < codeFieldContainer.codeField.length; a++) {
                        codeFieldContainer.codeField[a].animateErrorProgress(0f);
                    }
                }, 150);
            });
            removeCallbacks(errorColorTimeout);
            postDelayed(errorColorTimeout, 5000);
            postedErrorColorTimeout = true;
        }

        @Override
        public void onShow() {
            super.onShow();
            AndroidUtilities.runOnUIThread(() -> {
                inboxImageView.getAnimatedDrawable().setCurrentFrame(0, false);
                inboxImageView.playAnimation();

                if (codeFieldContainer != null) {
                    codeFieldContainer.setText("");
                    codeFieldContainer.codeField[0].requestFocus();
                }

                AndroidUtilities.runOnUIThread(resendCodeTimeout, 60000);
            }, SHOW_DELAY);
        }

        @Override
        public void saveStateParams(Bundle bundle) {
            String code = codeFieldContainer.getCode();
            if (code != null && code.length() != 0) {
                bundle.putString("emailcode_code", code);
            }
            if (currentParams != null) {
                bundle.putBundle("emailcode_params", currentParams);
            }
        }

        @Override
        public void restoreStateParams(Bundle bundle) {
            currentParams = bundle.getBundle("emailcode_params");
            if (currentParams != null) {
                setParams(currentParams, true);
            }
            String code = bundle.getString("emailcode_code");
            if (code != null) {
                codeFieldContainer.setText(code);
            }
        }
    }

    public class LoginActivityRecoverView extends SlideView {

        private CodeFieldContainer codeFieldContainer;
        private TextView titleView;
        private TextView confirmTextView;
        private TextView troubleButton;
        private RLottieImageView inboxImageView;

        private Bundle currentParams;
        private String passwordString;
        private boolean nextPressed;

        private String requestPhone, phoneHash, phoneCode;

        private boolean postedErrorColorTimeout;
        private Runnable errorColorTimeout = () -> {
            postedErrorColorTimeout = false;
            for (int i = 0; i < codeFieldContainer.codeField.length; i++) {
                codeFieldContainer.codeField[i].animateErrorProgress(0);
            }
        };

        public LoginActivityRecoverView(Context context) {
            super(context);

            setOrientation(VERTICAL);

            FrameLayout inboxFrameLayout = new FrameLayout(context);
            inboxImageView = new RLottieImageView(context);
            inboxImageView.setAnimation(R.raw.tsv_setup_mail, 120, 120);
            inboxImageView.setAutoRepeat(false);
            inboxFrameLayout.addView(inboxImageView, LayoutHelper.createFrame(120, 120, Gravity.CENTER_HORIZONTAL));
            inboxFrameLayout.setVisibility(AndroidUtilities.isSmallScreen() || (AndroidUtilities.displaySize.x > AndroidUtilities.displaySize.y && !AndroidUtilities.isTablet()) ? GONE : VISIBLE);
            addView(inboxFrameLayout, LayoutHelper.createFrame(LayoutHelper.MATCH_PARENT, LayoutHelper.WRAP_CONTENT, Gravity.CENTER_HORIZONTAL));

            titleView = new TextView(context);
            titleView.setTextSize(TypedValue.COMPLEX_UNIT_DIP, 18);
            titleView.setTypeface(AndroidUtilities.getTypeface("fonts/rmedium.ttf"));
            titleView.setText(LocaleController.getString(R.string.EnterCode));
            titleView.setGravity(Gravity.CENTER);
            titleView.setLineSpacing(AndroidUtilities.dp(2), 1.0f);
            addView(titleView, LayoutHelper.createFrame(LayoutHelper.MATCH_PARENT, LayoutHelper.WRAP_CONTENT, Gravity.CENTER_HORIZONTAL, 32, 16, 32, 0));

            confirmTextView = new TextView(context);
            confirmTextView.setTextSize(TypedValue.COMPLEX_UNIT_DIP, 14);
            confirmTextView.setGravity(Gravity.CENTER);
            confirmTextView.setLineSpacing(AndroidUtilities.dp(2), 1.0f);
            confirmTextView.setText(LocaleController.getString(R.string.RestoreEmailSentInfo));
            addView(confirmTextView, LayoutHelper.createLinear(LayoutHelper.WRAP_CONTENT, LayoutHelper.WRAP_CONTENT, Gravity.CENTER_HORIZONTAL, 12, 8, 12, 0));

            codeFieldContainer = new CodeFieldContainer(context) {
                @Override
                protected void processNextPressed() {
                    onNextPressed(null);
                }
            };
            codeFieldContainer.setNumbersCount(6, AUTH_TYPE_MESSAGE);
            for (CodeNumberField f : codeFieldContainer.codeField) {
                f.setShowSoftInputOnFocusCompat(!(hasCustomKeyboard() && !isCustomKeyboardForceDisabled()));
                f.addTextChangedListener(new TextWatcher() {
                    @Override
                    public void beforeTextChanged(CharSequence s, int start, int count, int after) {
                        if (postedErrorColorTimeout) {
                            removeCallbacks(errorColorTimeout);
                            errorColorTimeout.run();
                        }
                    }

                    @Override
                    public void onTextChanged(CharSequence s, int start, int before, int count) {}

                    @Override
                    public void afterTextChanged(Editable s) {}
                });
                f.setOnFocusChangeListener((v, hasFocus) -> {
                    if (hasFocus) {
                        keyboardView.setEditText((EditText) v);
                        keyboardView.setDispatchBackWhenEmpty(true);
                    }
                });
            }

            addView(codeFieldContainer, LayoutHelper.createLinear(LayoutHelper.WRAP_CONTENT, 42, Gravity.CENTER_HORIZONTAL, 0, 32, 0, 0));

            troubleButton = new SpoilersTextView(context, false);
            troubleButton.setGravity(Gravity.CENTER);
            troubleButton.setTextSize(TypedValue.COMPLEX_UNIT_DIP, 14);
            troubleButton.setLineSpacing(AndroidUtilities.dp(2), 1.0f);
            troubleButton.setPadding(AndroidUtilities.dp(16), AndroidUtilities.dp(16), AndroidUtilities.dp(16), AndroidUtilities.dp(16));
            troubleButton.setMaxLines(2);

            troubleButton.setOnClickListener(view -> {
                AlertDialog.Builder builder = new AlertDialog.Builder(getParentActivity())
                        .setTitle(LocaleController.getString("RestorePasswordNoEmailTitle", R.string.RestorePasswordNoEmailTitle))
                        .setMessage(LocaleController.getString("RestoreEmailTroubleText", R.string.RestoreEmailTroubleText))
                        .setPositiveButton(LocaleController.getString(R.string.OK), (dialogInterface, i) -> setPage(VIEW_PASSWORD, true, new Bundle(), true))
                        .setNegativeButton(LocaleController.getString(R.string.ResetAccount), (dialog, which) -> tryResetAccount(requestPhone, phoneHash, phoneCode));
                Dialog dialog = showDialog(builder.create());
                if (dialog != null) {
                    dialog.setCanceledOnTouchOutside(false);
                    dialog.setCancelable(false);
                }
            });

            FrameLayout bottomContainer = new FrameLayout(context);
            bottomContainer.addView(troubleButton, LayoutHelper.createFrame(LayoutHelper.MATCH_PARENT, LayoutHelper.WRAP_CONTENT, Gravity.BOTTOM, 0, 0, 0, 32));
            addView(bottomContainer, LayoutHelper.createLinear(LayoutHelper.MATCH_PARENT, 0, 1f));
            VerticalPositionAutoAnimator.attach(troubleButton);
        }

        @Override
        public void updateColors() {
            titleView.setTextColor(Theme.getColor(Theme.key_windowBackgroundWhiteBlackText));
            confirmTextView.setTextColor(Theme.getColor(Theme.key_windowBackgroundWhiteGrayText6));
            troubleButton.setTextColor(Theme.getColor(Theme.key_windowBackgroundWhiteBlueText4));

            codeFieldContainer.invalidate();
        }

        @Override
        protected void onDetachedFromWindow() {
            super.onDetachedFromWindow();
            removeCallbacks(errorColorTimeout);
        }

        @Override
        public boolean hasCustomKeyboard() {
            return true;
        }

        @Override
        public boolean needBackButton() {
            return true;
        }

        @Override
        public void onCancelPressed() {
            nextPressed = false;
        }

        @Override
        public String getHeaderName() {
            return LocaleController.getString("LoginPassword", R.string.LoginPassword);
        }

        @Override
        public void setParams(Bundle params, boolean restore) {
            if (params == null) {
                return;
            }
            codeFieldContainer.setText("");
            currentParams = params;
            passwordString = currentParams.getString("password");
            requestPhone = currentParams.getString("requestPhone");
            phoneHash = currentParams.getString("phoneHash");
            phoneCode = currentParams.getString("phoneCode");
            String rawPattern = currentParams.getString("email_unconfirmed_pattern");
            SpannableStringBuilder unconfirmedPattern = SpannableStringBuilder.valueOf(rawPattern);
            int startIndex = rawPattern.indexOf('*'), endIndex = rawPattern.lastIndexOf('*');
            if (startIndex != endIndex && startIndex != -1 && endIndex != -1) {
                TextStyleSpan.TextStyleRun run = new TextStyleSpan.TextStyleRun();
                run.flags |= TextStyleSpan.FLAG_STYLE_SPOILER;
                run.start = startIndex;
                run.end = endIndex + 1;
                unconfirmedPattern.setSpan(new TextStyleSpan(run), startIndex, endIndex + 1, 0);
            }
            troubleButton.setText(AndroidUtilities.formatSpannable(LocaleController.getString(R.string.RestoreEmailNoAccess), unconfirmedPattern));

            showKeyboard(codeFieldContainer);
            codeFieldContainer.requestFocus();
        }

        private void onPasscodeError(boolean clear) {
            if (getParentActivity() == null) {
                return;
            }
            try {
                codeFieldContainer.performHapticFeedback(HapticFeedbackConstants.KEYBOARD_TAP, HapticFeedbackConstants.FLAG_IGNORE_GLOBAL_SETTING);
            } catch (Exception ignore) {}
            if (clear) {
                for (CodeNumberField f : codeFieldContainer.codeField) {
                    f.setText("");
                }
            }
            for (CodeNumberField f : codeFieldContainer.codeField) {
                f.animateErrorProgress(1f);
            }
            codeFieldContainer.codeField[0].requestFocus();
            AndroidUtilities.shakeViewSpring(codeFieldContainer, () -> {
                postDelayed(()-> {
                    codeFieldContainer.isFocusSuppressed = false;
                    codeFieldContainer.codeField[0].requestFocus();

                    for (int a = 0; a < codeFieldContainer.codeField.length; a++) {
                        codeFieldContainer.codeField[a].animateErrorProgress(0f);
                    }
                }, 150);

                removeCallbacks(errorColorTimeout);
                postDelayed(errorColorTimeout, 3000);
                postedErrorColorTimeout = true;
            });
        }

        @Override
        public void onNextPressed(String code) {
            if (nextPressed) {
                return;
            }

            codeFieldContainer.isFocusSuppressed = true;
            for (CodeNumberField f : codeFieldContainer.codeField) {
                f.animateFocusedProgress(0);
            }

            code = codeFieldContainer.getCode();
            if (code.length() == 0) {
                onPasscodeError(false);
                return;
            }
            nextPressed = true;
            needShowProgress(0);
            TLRPC.TL_auth_checkRecoveryPassword req = new TLRPC.TL_auth_checkRecoveryPassword();
            req.code = code;
            String finalCode = code;
            ConnectionsManager.getInstance(currentAccount).sendRequest(req, (response, error) -> AndroidUtilities.runOnUIThread(() -> {
                needHideProgress(false);
                nextPressed = false;
                if (response instanceof TLRPC.TL_boolTrue) {
                    Bundle params = new Bundle();
                    params.putString("emailCode", finalCode);
                    params.putString("password", passwordString);
                    setPage(VIEW_NEW_PASSWORD_STAGE_1, true, params, false);
                } else {
                    if (error == null || error.text.startsWith("CODE_INVALID")) {
                        onPasscodeError(true);
                    } else if (error.text.startsWith("FLOOD_WAIT")) {
                        int time = Utilities.parseInt(error.text);
                        String timeString;
                        if (time < 60) {
                            timeString = LocaleController.formatPluralString("Seconds", time);
                        } else {
                            timeString = LocaleController.formatPluralString("Minutes", time / 60);
                        }
                        needShowAlert(LocaleController.getString(R.string.RestorePasswordNoEmailTitle), LocaleController.formatString("FloodWaitTime", R.string.FloodWaitTime, timeString));
                    } else {
                        needShowAlert(LocaleController.getString(R.string.RestorePasswordNoEmailTitle), error.text);
                    }
                }
            }), ConnectionsManager.RequestFlagFailOnServerErrors | ConnectionsManager.RequestFlagWithoutLogin);
        }

        @Override
        public boolean onBackPressed(boolean force) {
            needHideProgress(true);
            currentParams = null;
            nextPressed = false;
            return true;
        }

        @Override
        public void onShow() {
            super.onShow();
            AndroidUtilities.runOnUIThread(() -> {
                inboxImageView.getAnimatedDrawable().setCurrentFrame(0, false);
                inboxImageView.playAnimation();
                if (codeFieldContainer != null) {
                    codeFieldContainer.codeField[0].requestFocus();
                }
            }, SHOW_DELAY);
        }

        @Override
        public void saveStateParams(Bundle bundle) {
            String code = codeFieldContainer.getCode();
            if (code != null && code.length() != 0) {
                bundle.putString("recoveryview_code", code);
            }
            if (currentParams != null) {
                bundle.putBundle("recoveryview_params", currentParams);
            }
        }

        @Override
        public void restoreStateParams(Bundle bundle) {
            currentParams = bundle.getBundle("recoveryview_params");
            if (currentParams != null) {
                setParams(currentParams, true);
            }
            String code = bundle.getString("recoveryview_code");
            if (code != null) {
                codeFieldContainer.setText(code);
            }
        }
    }

    public class LoginActivityNewPasswordView extends SlideView {

        private OutlineTextContainerView[] outlineFields;
        private EditTextBoldCursor[] codeField;
        private TextView titleTextView;
        private TextView confirmTextView;
        private TextView cancelButton;
        private ImageView passwordButton;

        private String emailCode;
        private String newPassword;
        private String passwordString;
        private TLRPC.account_Password currentPassword;
        private Bundle currentParams;
        private boolean nextPressed;
        private int currentStage;

        private boolean isPasswordVisible;

        public LoginActivityNewPasswordView(Context context, int stage) {
            super(context);
            currentStage = stage;

            setOrientation(VERTICAL);

            codeField = new EditTextBoldCursor[stage == 1 ? 1 : 2];
            outlineFields = new OutlineTextContainerView[codeField.length];

            titleTextView = new TextView(context);
            titleTextView.setTextSize(TypedValue.COMPLEX_UNIT_DIP, 18);
            titleTextView.setTypeface(AndroidUtilities.getTypeface("fonts/rmedium.ttf"));
            titleTextView.setLineSpacing(AndroidUtilities.dp(2), 1.0f);
            titleTextView.setGravity(Gravity.TOP | Gravity.CENTER_HORIZONTAL);
            titleTextView.setText(LocaleController.getString(R.string.SetNewPassword));
            addView(titleTextView, LayoutHelper.createLinear(LayoutHelper.WRAP_CONTENT, LayoutHelper.WRAP_CONTENT, Gravity.CENTER_HORIZONTAL, 8, AndroidUtilities.isSmallScreen() ? 16 : 72, 8, 0));

            confirmTextView = new TextView(context);
            confirmTextView.setTextSize(TypedValue.COMPLEX_UNIT_DIP, 16);
            confirmTextView.setGravity(Gravity.CENTER_HORIZONTAL);
            confirmTextView.setLineSpacing(AndroidUtilities.dp(2), 1.0f);
            addView(confirmTextView, LayoutHelper.createLinear(LayoutHelper.WRAP_CONTENT, LayoutHelper.WRAP_CONTENT, Gravity.CENTER_HORIZONTAL, 8, 6, 8, 16));

            for (int a = 0; a < codeField.length; a++) {
                OutlineTextContainerView outlineField = new OutlineTextContainerView(context);
                outlineFields[a] = outlineField;
                outlineField.setText(LocaleController.getString(stage == 0 ? a == 0 ? R.string.PleaseEnterNewFirstPasswordHint : R.string.PleaseEnterNewSecondPasswordHint : R.string.PasswordHintPlaceholder));

                codeField[a] = new EditTextBoldCursor(context);
                codeField[a].setCursorSize(AndroidUtilities.dp(20));
                codeField[a].setCursorWidth(1.5f);
                codeField[a].setImeOptions(EditorInfo.IME_ACTION_NEXT | EditorInfo.IME_FLAG_NO_EXTRACT_UI);
                codeField[a].setTextSize(TypedValue.COMPLEX_UNIT_DIP, 18);
                codeField[a].setMaxLines(1);
                codeField[a].setBackground(null);

                int padding = AndroidUtilities.dp(16);
                codeField[a].setPadding(padding, padding, padding, padding);
                if (stage == 0) {
                    codeField[a].setInputType(InputType.TYPE_CLASS_TEXT | InputType.TYPE_TEXT_VARIATION_PASSWORD);
                    codeField[a].setTransformationMethod(PasswordTransformationMethod.getInstance());
                }
                codeField[a].setTypeface(Typeface.DEFAULT);
                codeField[a].setGravity(LocaleController.isRTL ? Gravity.RIGHT : Gravity.LEFT);

                EditText field = codeField[a];
                boolean showPasswordButton = a == 0 && stage == 0;
                field.addTextChangedListener(new TextWatcher() {
                    @Override
                    public void beforeTextChanged(CharSequence s, int start, int count, int after) {}

                    @Override
                    public void onTextChanged(CharSequence s, int start, int before, int count) {}

                    @Override
                    public void afterTextChanged(Editable s) {
                        if (showPasswordButton) {
                            if (passwordButton.getVisibility() != VISIBLE && !TextUtils.isEmpty(s)) {
                                if (isPasswordVisible) {
                                    passwordButton.callOnClick();
                                }
                                AndroidUtilities.updateViewVisibilityAnimated(passwordButton, true, 0.1f, true);
                            } else if (passwordButton.getVisibility() != GONE && TextUtils.isEmpty(s)) {
                                AndroidUtilities.updateViewVisibilityAnimated(passwordButton, false, 0.1f, true);
                            }
                        }
                    }
                });
                codeField[a].setOnFocusChangeListener((v, hasFocus) -> outlineField.animateSelection(hasFocus ? 1f : 0f));

                if (showPasswordButton) {
                    LinearLayout linearLayout = new LinearLayout(context);
                    linearLayout.setOrientation(HORIZONTAL);
                    linearLayout.setGravity(Gravity.CENTER_VERTICAL);
                    linearLayout.addView(codeField[a], LayoutHelper.createLinear(0, LayoutHelper.WRAP_CONTENT, 1f));

                    passwordButton = new ImageView(context);
                    passwordButton.setImageResource(R.drawable.msg_message);
                    AndroidUtilities.updateViewVisibilityAnimated(passwordButton, true, 0.1f, false);
                    passwordButton.setOnClickListener(v -> {
                        isPasswordVisible = !isPasswordVisible;

                        for (int i = 0; i < codeField.length; i++) {
                            int selectionStart = codeField[i].getSelectionStart(), selectionEnd = codeField[i].getSelectionEnd();
                            codeField[i].setInputType(InputType.TYPE_CLASS_TEXT | (isPasswordVisible ? InputType.TYPE_TEXT_VARIATION_VISIBLE_PASSWORD : InputType.TYPE_TEXT_VARIATION_PASSWORD));
                            codeField[i].setSelection(selectionStart, selectionEnd);
                        }

                        passwordButton.setTag(isPasswordVisible);
                        passwordButton.setColorFilter(Theme.getColor(isPasswordVisible ? Theme.key_windowBackgroundWhiteInputFieldActivated : Theme.key_windowBackgroundWhiteHintText));
                    });
                    linearLayout.addView(passwordButton, LayoutHelper.createLinearRelatively(24, 24, 0, 0, 0, 14, 0));

                    outlineField.addView(linearLayout, LayoutHelper.createFrame(LayoutHelper.MATCH_PARENT, LayoutHelper.WRAP_CONTENT));
                } else {
                    outlineField.addView(codeField[a], LayoutHelper.createFrame(LayoutHelper.MATCH_PARENT, LayoutHelper.WRAP_CONTENT));
                }
                outlineField.attachEditText(codeField[a]);
                addView(outlineField, LayoutHelper.createLinear(LayoutHelper.MATCH_PARENT, LayoutHelper.WRAP_CONTENT, Gravity.CENTER_HORIZONTAL, 16, 16, 16, 0));
                int num = a;
                codeField[a].setOnEditorActionListener((textView, i, keyEvent) -> {
                    if (num == 0 && codeField.length == 2) {
                        codeField[1].requestFocus();
                        return true;
                    } else if (i == EditorInfo.IME_ACTION_NEXT) {
                        onNextPressed(null);
                        return true;
                    }
                    return false;
                });
            }

            if (stage == 0) {
                confirmTextView.setText(LocaleController.getString("PleaseEnterNewFirstPasswordLogin", R.string.PleaseEnterNewFirstPasswordLogin));
            } else {
                confirmTextView.setText(LocaleController.getString("PasswordHintTextLogin", R.string.PasswordHintTextLogin));
            }

            cancelButton = new TextView(context);
            cancelButton.setGravity(Gravity.CENTER | Gravity.LEFT);
            cancelButton.setTextSize(TypedValue.COMPLEX_UNIT_DIP, 15);
            cancelButton.setLineSpacing(AndroidUtilities.dp(2), 1.0f);
            cancelButton.setPadding(AndroidUtilities.dp(16), 0, AndroidUtilities.dp(16), 0);
            cancelButton.setText(LocaleController.getString(R.string.YourEmailSkip));

            FrameLayout bottomContainer = new FrameLayout(context);
            bottomContainer.addView(cancelButton, LayoutHelper.createFrame(LayoutHelper.MATCH_PARENT, (Build.VERSION.SDK_INT >= 21 ? 56 : 60), Gravity.BOTTOM, 0, 0, 0, 32));
            addView(bottomContainer, LayoutHelper.createLinear(LayoutHelper.MATCH_PARENT, LayoutHelper.MATCH_PARENT, Gravity.BOTTOM));
            VerticalPositionAutoAnimator.attach(cancelButton);

            cancelButton.setOnClickListener(view -> {
                if (currentStage == 0) {
                    recoverPassword(null, null);
                } else {
                    recoverPassword(newPassword, null);
                }
            });
        }

        @Override
        public void updateColors() {
            titleTextView.setTextColor(Theme.getColor(Theme.key_windowBackgroundWhiteBlackText));
            confirmTextView.setTextColor(Theme.getColor(Theme.key_windowBackgroundWhiteGrayText6));
            for (EditTextBoldCursor editText : codeField) {
                editText.setTextColor(Theme.getColor(Theme.key_windowBackgroundWhiteBlackText));
                editText.setCursorColor(Theme.getColor(Theme.key_windowBackgroundWhiteInputFieldActivated));
            }
            for (OutlineTextContainerView outlineField : outlineFields) {
                outlineField.updateColor();
            }
            cancelButton.setTextColor(Theme.getColor(Theme.key_windowBackgroundWhiteBlueText4));
            if (passwordButton != null) {
                passwordButton.setColorFilter(Theme.getColor(isPasswordVisible ? Theme.key_windowBackgroundWhiteInputFieldActivated : Theme.key_windowBackgroundWhiteHintText));
                passwordButton.setBackground(Theme.createSelectorDrawable(getThemedColor(Theme.key_listSelector), 1));
            }
        }

        @Override
        public boolean needBackButton() {
            return true;
        }

        @Override
        public void onCancelPressed() {
            nextPressed = false;
        }

        @Override
        public String getHeaderName() {
            return LocaleController.getString("NewPassword", R.string.NewPassword);
        }

        @Override
        public void setParams(Bundle params, boolean restore) {
            if (params == null) {
                return;
            }
            for (int a = 0; a < codeField.length; a++) {
                codeField[a].setText("");
            }
            currentParams = params;
            emailCode = currentParams.getString("emailCode");
            passwordString = currentParams.getString("password");
            if (passwordString != null) {
                SerializedData data = new SerializedData(Utilities.hexToBytes(passwordString));
                currentPassword = TLRPC.account_Password.TLdeserialize(data, data.readInt32(false), false);
                TwoStepVerificationActivity.initPasswordNewAlgo(currentPassword);
            }
            newPassword = currentParams.getString("new_password");

            showKeyboard(codeField[0]);
            codeField[0].requestFocus();
        }

        private void onPasscodeError(boolean clear, int num) {
            if (getParentActivity() == null) {
                return;
            }
            try {
                codeField[num].performHapticFeedback(HapticFeedbackConstants.KEYBOARD_TAP, HapticFeedbackConstants.FLAG_IGNORE_GLOBAL_SETTING);
            } catch (Exception ignore) {}
            AndroidUtilities.shakeView(codeField[num]);
        }

        @Override
        public void onNextPressed(String code) {
            if (nextPressed) {
                return;
            }

            code = codeField[0].getText().toString();
            if (code.length() == 0) {
                onPasscodeError(false, 0);
                return;
            }
            if (currentStage == 0) {
                if (!code.equals(codeField[1].getText().toString())) {
                    onPasscodeError(false, 1);
                    return;
                }
                Bundle params = new Bundle();
                params.putString("emailCode", emailCode);
                params.putString("new_password", code);
                params.putString("password", passwordString);
                setPage(VIEW_NEW_PASSWORD_STAGE_2, true, params, false);
            } else {
                nextPressed = true;
                needShowProgress(0);
                recoverPassword(newPassword, code);
            }
        }

        private void recoverPassword(String password, String hint) {
            TLRPC.TL_auth_recoverPassword req = new TLRPC.TL_auth_recoverPassword();
            req.code = emailCode;
            if (!TextUtils.isEmpty(password)) {
                req.flags |= 1;
                req.new_settings = new TLRPC.TL_account_passwordInputSettings();
                req.new_settings.flags |= 1;
                req.new_settings.hint = hint != null ? hint : "";
                req.new_settings.new_algo = currentPassword.new_algo;
            }
            Utilities.globalQueue.postRunnable(() -> {
                byte[] newPasswordBytes;
                if (password != null) {
                    newPasswordBytes = AndroidUtilities.getStringBytes(password);
                } else {
                    newPasswordBytes = null;
                }

                RequestDelegate requestDelegate = (response, error) -> AndroidUtilities.runOnUIThread(() -> {
                    if (error != null && ("SRP_ID_INVALID".equals(error.text) || "NEW_SALT_INVALID".equals(error.text))) {
                        TLRPC.TL_account_getPassword getPasswordReq = new TLRPC.TL_account_getPassword();
                        ConnectionsManager.getInstance(currentAccount).sendRequest(getPasswordReq, (response2, error2) -> AndroidUtilities.runOnUIThread(() -> {
                            if (error2 == null) {
                                currentPassword = (TLRPC.account_Password) response2;
                                TwoStepVerificationActivity.initPasswordNewAlgo(currentPassword);
                                recoverPassword(password, hint);
                            }
                        }), ConnectionsManager.RequestFlagWithoutLogin);
                        return;
                    }
                    needHideProgress(false);
                    if (response instanceof TLRPC.auth_Authorization) {
                        AlertDialog.Builder builder = new AlertDialog.Builder(getParentActivity());
                        builder.setPositiveButton(LocaleController.getString(R.string.Continue), (dialogInterface, i) -> onAuthSuccess((TLRPC.TL_auth_authorization) response));
                        if (TextUtils.isEmpty(password)) {
                            builder.setMessage(LocaleController.getString(R.string.YourPasswordReset));
                        } else {
                            builder.setMessage(LocaleController.getString(R.string.YourPasswordChangedSuccessText));
                        }
                        builder.setTitle(LocaleController.getString(R.string.TwoStepVerificationTitle));
                        Dialog dialog = showDialog(builder.create());
                        if (dialog != null) {
                            dialog.setCanceledOnTouchOutside(false);
                            dialog.setCancelable(false);
                        }
                    } else if (error != null) {
                        nextPressed = false;
                        if (error.text.startsWith("FLOOD_WAIT")) {
                            int time = Utilities.parseInt(error.text);
                            String timeString;
                            if (time < 60) {
                                timeString = LocaleController.formatPluralString("Seconds", time);
                            } else {
                                timeString = LocaleController.formatPluralString("Minutes", time / 60);
                            }
                            needShowAlert(LocaleController.getString(R.string.RestorePasswordNoEmailTitle), LocaleController.formatString("FloodWaitTime", R.string.FloodWaitTime, timeString));
                        } else {
                            needShowAlert(LocaleController.getString(R.string.RestorePasswordNoEmailTitle), error.text);
                        }
                    }
                });

                if (currentPassword.new_algo instanceof TLRPC.TL_passwordKdfAlgoSHA256SHA256PBKDF2HMACSHA512iter100000SHA256ModPow) {
                    if (password != null) {
                        TLRPC.TL_passwordKdfAlgoSHA256SHA256PBKDF2HMACSHA512iter100000SHA256ModPow algo = (TLRPC.TL_passwordKdfAlgoSHA256SHA256PBKDF2HMACSHA512iter100000SHA256ModPow) currentPassword.new_algo;
                        req.new_settings.new_password_hash = SRPHelper.getVBytes(newPasswordBytes, algo);
                        if (req.new_settings.new_password_hash == null) {
                            TLRPC.TL_error error = new TLRPC.TL_error();
                            error.text = "ALGO_INVALID";
                            requestDelegate.run(null, error);
                        }
                    }
                    ConnectionsManager.getInstance(currentAccount).sendRequest(req, requestDelegate, ConnectionsManager.RequestFlagFailOnServerErrors | ConnectionsManager.RequestFlagWithoutLogin);
                } else {
                    TLRPC.TL_error error = new TLRPC.TL_error();
                    error.text = "PASSWORD_HASH_INVALID";
                    requestDelegate.run(null, error);
                }
            });
        }

        @Override
        public boolean onBackPressed(boolean force) {
            needHideProgress(true);
            currentParams = null;
            nextPressed = false;
            return true;
        }

        @Override
        public void onShow() {
            super.onShow();
            AndroidUtilities.runOnUIThread(() -> {
                if (codeField != null) {
                    codeField[0].requestFocus();
                    codeField[0].setSelection(codeField[0].length());
                    AndroidUtilities.showKeyboard(codeField[0]);
                }
            }, SHOW_DELAY);
        }

        @Override
        public void saveStateParams(Bundle bundle) {
            if (currentParams != null) {
                bundle.putBundle("recoveryview_params" + currentStage, currentParams);
            }
        }

        @Override
        public void restoreStateParams(Bundle bundle) {
            currentParams = bundle.getBundle("recoveryview_params" + currentStage);
            if (currentParams != null) {
                setParams(currentParams, true);
            }
        }
    }

    public class LoginActivityRegisterView extends SlideView implements ImageUpdater.ImageUpdaterDelegate {
        private OutlineTextContainerView firstNameOutlineView, lastNameOutlineView;

        private EditTextBoldCursor firstNameField;
        private EditTextBoldCursor lastNameField;
        private BackupImageView avatarImage;
        private AvatarDrawable avatarDrawable;
        private View avatarOverlay;
        private RLottieImageView avatarEditor;
        private RadialProgressView avatarProgressView;
        private AnimatorSet avatarAnimation;
        private TextView descriptionTextView;
        private TextView wrongNumber;
        private TextView privacyView;
        private TextView titleTextView;
        private FrameLayout editTextContainer;
        private String requestPhone;
        private String phoneHash;
        private Bundle currentParams;
        private boolean nextPressed = false;

        private RLottieDrawable cameraDrawable;
        private RLottieDrawable cameraWaitDrawable;
        private boolean isCameraWaitAnimationAllowed = true;

        private ImageUpdater imageUpdater;

        private TLRPC.FileLocation avatar;
        private TLRPC.FileLocation avatarBig;

        private boolean createAfterUpload;

        public class LinkSpan extends ClickableSpan {
            @Override
            public void updateDrawState(TextPaint ds) {
                super.updateDrawState(ds);
                ds.setUnderlineText(false);
            }

            @Override
            public void onClick(View widget) {
                showTermsOfService(false);
            }
        }

        private void showTermsOfService(boolean needAccept) {
            if (currentTermsOfService == null) {
                return;
            }
            AlertDialog.Builder builder = new AlertDialog.Builder(getParentActivity());
            builder.setTitle(LocaleController.getString("TermsOfService", R.string.TermsOfService));

            if (needAccept) {
                builder.setPositiveButton(LocaleController.getString("Accept", R.string.Accept), (dialog, which) -> {
                    currentTermsOfService.popup = false;
                    onNextPressed(null);
                });
                builder.setNegativeButton(LocaleController.getString("Decline", R.string.Decline), (dialog, which) -> {
                    AlertDialog.Builder builder1 = new AlertDialog.Builder(getParentActivity());
                    builder1.setTitle(LocaleController.getString("TermsOfService", R.string.TermsOfService));
                    builder1.setMessage(LocaleController.getString("TosDecline", R.string.TosDecline));
                    builder1.setPositiveButton(LocaleController.getString("SignUp", R.string.SignUp), (dialog1, which1) -> {
                        currentTermsOfService.popup = false;
                        onNextPressed(null);
                    });
                    builder1.setNegativeButton(LocaleController.getString("Decline", R.string.Decline), (dialog12, which12) -> {
                        onBackPressed(true);
                        setPage(VIEW_PHONE_INPUT, true, null, true);
                    });
                    showDialog(builder1.create());
                });
            } else {
                builder.setPositiveButton(LocaleController.getString("OK", R.string.OK), null);
            }

            SpannableStringBuilder text = new SpannableStringBuilder(currentTermsOfService.text);
            MessageObject.addEntitiesToText(text, currentTermsOfService.entities, false, false, false, false);
            builder.setMessage(text);

            showDialog(builder.create());
        }

        public LoginActivityRegisterView(Context context) {
            super(context);

            setOrientation(VERTICAL);

            imageUpdater = new ImageUpdater(false);
            imageUpdater.setOpenWithFrontfaceCamera(true);
            imageUpdater.setSearchAvailable(false);
            imageUpdater.setUploadAfterSelect(false);
            imageUpdater.parentFragment = LoginActivity.this;
            imageUpdater.setDelegate(this);

            FrameLayout avatarContainer = new FrameLayout(context);
            addView(avatarContainer, LayoutHelper.createLinear(78, 78, Gravity.CENTER_HORIZONTAL));

            avatarDrawable = new AvatarDrawable();

            avatarImage = new BackupImageView(context) {
                @Override
                public void invalidate() {
                    if (avatarOverlay != null) {
                        avatarOverlay.invalidate();
                    }
                    super.invalidate();
                }

                @Override
                public void invalidate(int l, int t, int r, int b) {
                    if (avatarOverlay != null) {
                        avatarOverlay.invalidate();
                    }
                    super.invalidate(l, t, r, b);
                }
            };
            avatarImage.setRoundRadius(AndroidUtilities.dp(64));
            avatarDrawable.setAvatarType(AvatarDrawable.AVATAR_TYPE_REGISTER);
            avatarDrawable.setInfo(5, null, null);
            avatarImage.setImageDrawable(avatarDrawable);
            avatarContainer.addView(avatarImage, LayoutHelper.createFrame(LayoutHelper.MATCH_PARENT, LayoutHelper.MATCH_PARENT));

            Paint paint = new Paint(Paint.ANTI_ALIAS_FLAG);
            paint.setColor(0x55000000);

            avatarOverlay = new View(context) {
                @Override
                protected void onDraw(Canvas canvas) {
                    if (avatarImage != null && avatarProgressView.getVisibility() == VISIBLE) {
                        paint.setAlpha((int) (0x55 * avatarImage.getImageReceiver().getCurrentAlpha() * avatarProgressView.getAlpha()));
                        canvas.drawCircle(getMeasuredWidth() / 2.0f, getMeasuredHeight() / 2.0f, getMeasuredWidth() / 2.0f, paint);
                    }
                }
            };
            avatarContainer.addView(avatarOverlay, LayoutHelper.createFrame(LayoutHelper.MATCH_PARENT, LayoutHelper.MATCH_PARENT));
            avatarOverlay.setOnClickListener(view -> {
                imageUpdater.openMenu(avatar != null, () -> {
                    avatar = null;
                    avatarBig = null;
                    showAvatarProgress(false, true);
                    avatarImage.setImage(null, null, avatarDrawable, null);
                    avatarEditor.setAnimation(cameraDrawable);
                    cameraDrawable.setCurrentFrame(0);
                    isCameraWaitAnimationAllowed = true;
                }, dialog -> {
                    if (!imageUpdater.isUploadingImage()) {
                        avatarEditor.setAnimation(cameraDrawable);
                        cameraDrawable.setCustomEndFrame(86);
                        avatarEditor.setOnAnimationEndListener(() -> isCameraWaitAnimationAllowed = true);
                        avatarEditor.playAnimation();
                    } else {
                        avatarEditor.setAnimation(cameraDrawable);
                        cameraDrawable.setCurrentFrame(0, false);
                        isCameraWaitAnimationAllowed = true;
                    }
                }, 0);
                isCameraWaitAnimationAllowed = false;
                avatarEditor.setAnimation(cameraDrawable);
                cameraDrawable.setCurrentFrame(0);
                cameraDrawable.setCustomEndFrame(43);
                avatarEditor.playAnimation();
            });

            cameraDrawable = new RLottieDrawable(R.raw.camera, String.valueOf(R.raw.camera), AndroidUtilities.dp(70), AndroidUtilities.dp(70), false, null);
            cameraWaitDrawable = new RLottieDrawable(R.raw.camera_wait, String.valueOf(R.raw.camera_wait), AndroidUtilities.dp(70), AndroidUtilities.dp(70), false, null);

            avatarEditor = new RLottieImageView(context) {
                @Override
                public void invalidate(int l, int t, int r, int b) {
                    super.invalidate(l, t, r, b);
                    avatarOverlay.invalidate();
                }

                @Override
                public void invalidate() {
                    super.invalidate();
                    avatarOverlay.invalidate();
                }
            };
            avatarEditor.setScaleType(ImageView.ScaleType.CENTER);
            avatarEditor.setAnimation(cameraDrawable);
            avatarEditor.setEnabled(false);
            avatarEditor.setClickable(false);
            avatarContainer.addView(avatarEditor, LayoutHelper.createFrame(LayoutHelper.MATCH_PARENT, LayoutHelper.MATCH_PARENT));

            avatarEditor.addOnAttachStateChangeListener(new OnAttachStateChangeListener() {
                private long lastRun = System.currentTimeMillis();
                private boolean isAttached;
                private Runnable cameraWaitCallback = () -> {
                    if (isAttached) {
                        if (isCameraWaitAnimationAllowed && System.currentTimeMillis() - lastRun >= 10000) {
                            avatarEditor.setAnimation(cameraWaitDrawable);
                            cameraWaitDrawable.setCurrentFrame(0, false);
                            cameraWaitDrawable.setOnAnimationEndListener(() -> AndroidUtilities.runOnUIThread(()->{
                                cameraDrawable.setCurrentFrame(0, false);
                                avatarEditor.setAnimation(cameraDrawable);
                            }));
                            avatarEditor.playAnimation();
                            lastRun = System.currentTimeMillis();
                        }

                        avatarEditor.postDelayed(this.cameraWaitCallback, 1000);
                    }
                };

                @Override
                public void onViewAttachedToWindow(View v) {
                    isAttached = true;
                    v.post(cameraWaitCallback);
                }

                @Override
                public void onViewDetachedFromWindow(View v) {
                    isAttached = false;
                    v.removeCallbacks(cameraWaitCallback);
                }
            });

            avatarProgressView = new RadialProgressView(context) {
                @Override
                public void setAlpha(float alpha) {
                    super.setAlpha(alpha);
                    avatarOverlay.invalidate();
                }
            };
            avatarProgressView.setSize(AndroidUtilities.dp(30));
            avatarProgressView.setProgressColor(0xffffffff);
            avatarContainer.addView(avatarProgressView, LayoutHelper.createFrame(LayoutHelper.MATCH_PARENT, LayoutHelper.MATCH_PARENT));

            showAvatarProgress(false, false);

            titleTextView = new TextView(context);
            titleTextView.setText(LocaleController.getString(R.string.RegistrationProfileInfo));
            titleTextView.setTextSize(TypedValue.COMPLEX_UNIT_DIP, 18);
            titleTextView.setTypeface(AndroidUtilities.getTypeface("fonts/rmedium.ttf"));
            titleTextView.setLineSpacing(AndroidUtilities.dp(2), 1.0f);
            titleTextView.setGravity(Gravity.CENTER_HORIZONTAL);
            addView(titleTextView, LayoutHelper.createLinear(LayoutHelper.WRAP_CONTENT, LayoutHelper.WRAP_CONTENT, Gravity.CENTER_HORIZONTAL, 8, 12, 8, 0));

            descriptionTextView = new TextView(context);
            descriptionTextView.setText(LocaleController.getString("RegisterText2", R.string.RegisterText2));
            descriptionTextView.setGravity(Gravity.CENTER_HORIZONTAL);
            descriptionTextView.setTextSize(TypedValue.COMPLEX_UNIT_DIP, 14);
            descriptionTextView.setLineSpacing(AndroidUtilities.dp(2), 1.0f);
            addView(descriptionTextView, LayoutHelper.createLinear(LayoutHelper.WRAP_CONTENT, LayoutHelper.WRAP_CONTENT, Gravity.CENTER_HORIZONTAL, 8, 6, 8, 0));

            editTextContainer = new FrameLayout(context);
            addView(editTextContainer, LayoutHelper.createLinear(LayoutHelper.MATCH_PARENT, LayoutHelper.WRAP_CONTENT, 8, 21, 8, 0));

            firstNameOutlineView = new OutlineTextContainerView(context);
            firstNameOutlineView.setText(LocaleController.getString(R.string.FirstName));

            firstNameField = new EditTextBoldCursor(context);
            firstNameField.setCursorSize(AndroidUtilities.dp(20));
            firstNameField.setCursorWidth(1.5f);
            firstNameField.setImeOptions(EditorInfo.IME_ACTION_NEXT | EditorInfo.IME_FLAG_NO_EXTRACT_UI);
            firstNameField.setTextSize(TypedValue.COMPLEX_UNIT_DIP, 17);
            firstNameField.setMaxLines(1);
            firstNameField.setInputType(InputType.TYPE_TEXT_FLAG_CAP_WORDS);
            firstNameField.setOnFocusChangeListener((v, hasFocus) -> firstNameOutlineView.animateSelection(hasFocus ? 1f : 0f));
            firstNameField.setBackground(null);
            firstNameField.setPadding(AndroidUtilities.dp(16), AndroidUtilities.dp(16), AndroidUtilities.dp(16), AndroidUtilities.dp(16));

            firstNameOutlineView.attachEditText(firstNameField);
            firstNameOutlineView.addView(firstNameField, LayoutHelper.createFrame(LayoutHelper.MATCH_PARENT, LayoutHelper.WRAP_CONTENT, Gravity.TOP));

            firstNameField.setOnEditorActionListener((textView, i, keyEvent) -> {
                if (i == EditorInfo.IME_ACTION_NEXT) {
                    lastNameField.requestFocus();
                    return true;
                }
                return false;
            });

            lastNameOutlineView = new OutlineTextContainerView(context);
            lastNameOutlineView.setText(LocaleController.getString(R.string.LastName));

            lastNameField = new EditTextBoldCursor(context);
            lastNameField.setCursorSize(AndroidUtilities.dp(20));
            lastNameField.setCursorWidth(1.5f);
            lastNameField.setImeOptions(EditorInfo.IME_ACTION_DONE | EditorInfo.IME_FLAG_NO_EXTRACT_UI);
            lastNameField.setTextSize(TypedValue.COMPLEX_UNIT_DIP, 17);
            lastNameField.setMaxLines(1);
            lastNameField.setInputType(InputType.TYPE_TEXT_FLAG_CAP_WORDS);
            lastNameField.setOnFocusChangeListener((v, hasFocus) -> lastNameOutlineView.animateSelection(hasFocus ? 1f : 0f));
            lastNameField.setBackground(null);
            lastNameField.setPadding(AndroidUtilities.dp(16), AndroidUtilities.dp(16), AndroidUtilities.dp(16), AndroidUtilities.dp(16));

            lastNameOutlineView.attachEditText(lastNameField);
            lastNameOutlineView.addView(lastNameField, LayoutHelper.createFrame(LayoutHelper.MATCH_PARENT, LayoutHelper.WRAP_CONTENT, Gravity.TOP));

            lastNameField.setOnEditorActionListener((textView, i, keyEvent) -> {
                if (i == EditorInfo.IME_ACTION_DONE || i == EditorInfo.IME_ACTION_NEXT) {
                    onNextPressed(null);
                    return true;
                }
                return false;
            });
            buildEditTextLayout(AndroidUtilities.isSmallScreen());

            wrongNumber = new TextView(context);
            wrongNumber.setText(LocaleController.getString("CancelRegistration", R.string.CancelRegistration));
            wrongNumber.setGravity((LocaleController.isRTL ? Gravity.RIGHT : Gravity.LEFT) | Gravity.CENTER_HORIZONTAL);
            wrongNumber.setTextSize(TypedValue.COMPLEX_UNIT_DIP, 14);
            wrongNumber.setLineSpacing(AndroidUtilities.dp(2), 1.0f);
            wrongNumber.setPadding(0, AndroidUtilities.dp(24), 0, 0);
            wrongNumber.setVisibility(GONE);
            addView(wrongNumber, LayoutHelper.createLinear(LayoutHelper.WRAP_CONTENT, LayoutHelper.WRAP_CONTENT, Gravity.TOP | (LocaleController.isRTL ? Gravity.RIGHT : Gravity.LEFT), 0, 20, 0, 0));
            wrongNumber.setOnClickListener(view -> {
                if (radialProgressView.getTag() != null) {
                    return;
                }
                onBackPressed(false);
            });

            FrameLayout privacyLayout = new FrameLayout(context);
            addView(privacyLayout, LayoutHelper.createLinear(LayoutHelper.MATCH_PARENT, LayoutHelper.MATCH_PARENT, Gravity.LEFT | Gravity.BOTTOM));

            privacyView = new TextView(context);
            privacyView.setMovementMethod(new AndroidUtilities.LinkMovementMethodMy());
            privacyView.setTextSize(TypedValue.COMPLEX_UNIT_DIP, AndroidUtilities.isSmallScreen() ? 13 : 14);
            privacyView.setLineSpacing(AndroidUtilities.dp(2), 1.0f);
            privacyView.setGravity(Gravity.CENTER_VERTICAL);
            privacyLayout.addView(privacyView, LayoutHelper.createFrame(LayoutHelper.WRAP_CONTENT, Build.VERSION.SDK_INT >= Build.VERSION_CODES.LOLLIPOP ? 56 : 60, Gravity.LEFT | Gravity.BOTTOM, 14, 0, 70, 32));
            VerticalPositionAutoAnimator.attach(privacyView);

            String str = LocaleController.getString("TermsOfServiceLogin", R.string.TermsOfServiceLogin);
            SpannableStringBuilder text = new SpannableStringBuilder(str);
            int index1 = str.indexOf('*');
            int index2 = str.lastIndexOf('*');
            if (index1 != -1 && index2 != -1 && index1 != index2) {
                text.replace(index2, index2 + 1, "");
                text.replace(index1, index1 + 1, "");
                text.setSpan(new LinkSpan(), index1, index2 - 1, Spanned.SPAN_EXCLUSIVE_EXCLUSIVE);
            }
            privacyView.setText(text);
        }

        @Override
        public void updateColors() {
            avatarDrawable.invalidateSelf();
            titleTextView.setTextColor(Theme.getColor(Theme.key_windowBackgroundWhiteBlackText));
            descriptionTextView.setTextColor(Theme.getColor(Theme.key_windowBackgroundWhiteGrayText6));
            firstNameField.setTextColor(Theme.getColor(Theme.key_windowBackgroundWhiteBlackText));
            firstNameField.setCursorColor(Theme.getColor(Theme.key_windowBackgroundWhiteInputFieldActivated));
            lastNameField.setTextColor(Theme.getColor(Theme.key_windowBackgroundWhiteBlackText));
            lastNameField.setCursorColor(Theme.getColor(Theme.key_windowBackgroundWhiteInputFieldActivated));
            wrongNumber.setTextColor(Theme.getColor(Theme.key_windowBackgroundWhiteBlueText4));
            privacyView.setTextColor(Theme.getColor(Theme.key_windowBackgroundWhiteGrayText6));
            privacyView.setLinkTextColor(Theme.getColor(Theme.key_windowBackgroundWhiteLinkText));

            firstNameOutlineView.updateColor();
            lastNameOutlineView.updateColor();
        }

        private void buildEditTextLayout(boolean small) {
            boolean firstHasFocus = firstNameField.hasFocus(), lastHasFocus = lastNameField.hasFocus();
            editTextContainer.removeAllViews();

            if (small) {
                LinearLayout linearLayout = new LinearLayout(getParentActivity());
                linearLayout.setOrientation(HORIZONTAL);

                firstNameOutlineView.setText(LocaleController.getString(R.string.FirstNameSmall));
                lastNameOutlineView.setText(LocaleController.getString(R.string.LastNameSmall));

                linearLayout.addView(firstNameOutlineView, LayoutHelper.createLinear(0, LayoutHelper.WRAP_CONTENT, 1f, 0, 0, 8, 0));
                linearLayout.addView(lastNameOutlineView, LayoutHelper.createLinear(0, LayoutHelper.WRAP_CONTENT, 1f, 8, 0, 0, 0));

                editTextContainer.addView(linearLayout);

                if (firstHasFocus) {
                    firstNameField.requestFocus();
                    AndroidUtilities.showKeyboard(firstNameField);
                } else if (lastHasFocus) {
                    lastNameField.requestFocus();
                    AndroidUtilities.showKeyboard(lastNameField);
                }
            } else {
                firstNameOutlineView.setText(LocaleController.getString(R.string.FirstName));
                lastNameOutlineView.setText(LocaleController.getString(R.string.LastName));

                editTextContainer.addView(firstNameOutlineView, LayoutHelper.createFrame(LayoutHelper.MATCH_PARENT, LayoutHelper.WRAP_CONTENT, Gravity.TOP, 8, 0, 8, 0));
                editTextContainer.addView(lastNameOutlineView, LayoutHelper.createFrame(LayoutHelper.MATCH_PARENT, LayoutHelper.WRAP_CONTENT, Gravity.TOP, 8, 82, 8, 0));
            }
        }

        @Override
        public void didUploadPhoto(final TLRPC.InputFile photo, final TLRPC.InputFile video, double videoStartTimestamp, String videoPath, final TLRPC.PhotoSize bigSize, final TLRPC.PhotoSize smallSize, boolean isVideo) {
            AndroidUtilities.runOnUIThread(() -> {
                avatar = smallSize.location;
                avatarBig = bigSize.location;
                avatarImage.setImage(ImageLocation.getForLocal(avatar), "50_50", avatarDrawable, null);
            });
        }

        private void showAvatarProgress(boolean show, boolean animated) {
            if (avatarEditor == null) {
                return;
            }
            if (avatarAnimation != null) {
                avatarAnimation.cancel();
                avatarAnimation = null;
            }
            if (animated) {
                avatarAnimation = new AnimatorSet();
                if (show) {
                    avatarProgressView.setVisibility(View.VISIBLE);

                    avatarAnimation.playTogether(ObjectAnimator.ofFloat(avatarEditor, View.ALPHA, 0.0f),
                            ObjectAnimator.ofFloat(avatarProgressView, View.ALPHA, 1.0f));
                } else {
                    avatarEditor.setVisibility(View.VISIBLE);

                    avatarAnimation.playTogether(ObjectAnimator.ofFloat(avatarEditor, View.ALPHA, 1.0f),
                            ObjectAnimator.ofFloat(avatarProgressView, View.ALPHA, 0.0f));
                }
                avatarAnimation.setDuration(180);
                avatarAnimation.addListener(new AnimatorListenerAdapter() {
                    @Override
                    public void onAnimationEnd(Animator animation) {
                        if (avatarAnimation == null || avatarEditor == null) {
                            return;
                        }
                        if (show) {
                            avatarEditor.setVisibility(View.INVISIBLE);
                        } else {
                            avatarProgressView.setVisibility(View.INVISIBLE);
                        }
                        avatarAnimation = null;
                    }

                    @Override
                    public void onAnimationCancel(Animator animation) {
                        avatarAnimation = null;
                    }
                });
                avatarAnimation.start();
            } else {
                if (show) {
                    avatarEditor.setAlpha(1.0f);
                    avatarEditor.setVisibility(View.INVISIBLE);
                    avatarProgressView.setAlpha(1.0f);
                    avatarProgressView.setVisibility(View.VISIBLE);
                } else {
                    avatarEditor.setAlpha(1.0f);
                    avatarEditor.setVisibility(View.VISIBLE);
                    avatarProgressView.setAlpha(0.0f);
                    avatarProgressView.setVisibility(View.INVISIBLE);
                }
            }
        }

        @Override
        public boolean onBackPressed(boolean force) {
            if (!force) {
                AlertDialog.Builder builder = new AlertDialog.Builder(getParentActivity());
                builder.setTitle(LocaleController.getString(R.string.Warning));
                builder.setMessage(LocaleController.getString("AreYouSureRegistration", R.string.AreYouSureRegistration));
                builder.setNegativeButton(LocaleController.getString("Stop", R.string.Stop), (dialogInterface, i) -> {
                    onBackPressed(true);
                    setPage(VIEW_PHONE_INPUT, true, null, true);
                    hidePrivacyView();
                });
                builder.setPositiveButton(LocaleController.getString("Continue", R.string.Continue), null);
                showDialog(builder.create());
                return false;
            }
            needHideProgress(true);
            nextPressed = false;
            currentParams = null;
            return true;
        }

        @Override
        public String getHeaderName() {
            return LocaleController.getString("YourName", R.string.YourName);
        }

        @Override
        public void onCancelPressed() {
            nextPressed = false;
        }

        @Override
        public boolean needBackButton() {
            return true;
        }

        @Override
        public void onShow() {
            super.onShow();
            if (privacyView != null) {
                if (restoringState) {
                    privacyView.setAlpha(1f);
                } else {
                    privacyView.setAlpha(0f);
                    privacyView.animate().alpha(1f).setDuration(200).setStartDelay(300).setInterpolator(AndroidUtilities.decelerateInterpolator).start();
                }
            }
            if (firstNameField != null) {
                firstNameField.requestFocus();
                firstNameField.setSelection(firstNameField.length());
                AndroidUtilities.showKeyboard(firstNameField);
            }
            AndroidUtilities.runOnUIThread(() -> {
                if (firstNameField != null) {
                    firstNameField.requestFocus();
                    firstNameField.setSelection(firstNameField.length());
                    AndroidUtilities.showKeyboard(firstNameField);
                }
            }, SHOW_DELAY);
        }

        @Override
        public void setParams(Bundle params, boolean restore) {
            if (params == null) {
                return;
            }
            firstNameField.setText("");
            lastNameField.setText("");
            requestPhone = params.getString("phoneFormated");
            phoneHash = params.getString("phoneHash");
            currentParams = params;
        }

        @Override
        public void onNextPressed(String code) {
            if (nextPressed) {
                return;
            }
            if (currentTermsOfService != null && currentTermsOfService.popup) {
                showTermsOfService(true);
                return;
            }
            if (firstNameField.length() == 0) {
                onFieldError(firstNameOutlineView, true);
                return;
            }
            nextPressed = true;
            TLRPC.TL_auth_signUp req = new TLRPC.TL_auth_signUp();
            req.phone_code_hash = phoneHash;
            req.phone_number = requestPhone;
            req.first_name = firstNameField.getText().toString();
            req.last_name = lastNameField.getText().toString();
            needShowProgress(0);
            ConnectionsManager.getInstance(currentAccount).sendRequest(req, (response, error) -> AndroidUtilities.runOnUIThread(() -> {
                nextPressed = false;
                if (response instanceof TLRPC.TL_auth_authorization) {
                    hidePrivacyView();
                    showDoneButton(false, true);
                    postDelayed(() -> {
                        needHideProgress(false, false);
                        AndroidUtilities.hideKeyboard(fragmentView.findFocus());
                        onAuthSuccess((TLRPC.TL_auth_authorization) response, true);
                        if (avatarBig != null) {
                            TLRPC.FileLocation avatar = avatarBig;
                            Utilities.cacheClearQueue.postRunnable(()-> MessagesController.getInstance(currentAccount).uploadAndApplyUserAvatar(avatar));
                        }
                    }, 150);
                } else {
                    needHideProgress(false);
                    if (error.text.contains("PHONE_NUMBER_INVALID")) {
                        needShowAlert(LocaleController.getString(R.string.RestorePasswordNoEmailTitle), LocaleController.getString("InvalidPhoneNumber", R.string.InvalidPhoneNumber));
                    } else if (error.text.contains("PHONE_CODE_EMPTY") || error.text.contains("PHONE_CODE_INVALID")) {
                        needShowAlert(LocaleController.getString(R.string.RestorePasswordNoEmailTitle), LocaleController.getString("InvalidCode", R.string.InvalidCode));
                    } else if (error.text.contains("PHONE_CODE_EXPIRED")) {
                        needShowAlert(LocaleController.getString(R.string.RestorePasswordNoEmailTitle), LocaleController.getString("CodeExpired", R.string.CodeExpired));
                    } else if (error.text.contains("FIRSTNAME_INVALID")) {
                        needShowAlert(LocaleController.getString(R.string.RestorePasswordNoEmailTitle), LocaleController.getString("InvalidFirstName", R.string.InvalidFirstName));
                    } else if (error.text.contains("LASTNAME_INVALID")) {
                        needShowAlert(LocaleController.getString(R.string.RestorePasswordNoEmailTitle), LocaleController.getString("InvalidLastName", R.string.InvalidLastName));
                    } else {
                        needShowAlert(LocaleController.getString(R.string.RestorePasswordNoEmailTitle), error.text);
                    }
                }
            }), ConnectionsManager.RequestFlagWithoutLogin | ConnectionsManager.RequestFlagFailOnServerErrors);
        }

        @Override
        public void saveStateParams(Bundle bundle) {
            String first = firstNameField.getText().toString();
            if (first.length() != 0) {
                bundle.putString("registerview_first", first);
            }
            String last = lastNameField.getText().toString();
            if (last.length() != 0) {
                bundle.putString("registerview_last", last);
            }
            if (currentTermsOfService != null) {
                SerializedData data = new SerializedData(currentTermsOfService.getObjectSize());
                currentTermsOfService.serializeToStream(data);
                String str = Base64.encodeToString(data.toByteArray(), Base64.DEFAULT);
                bundle.putString("terms", str);
                data.cleanup();
            }
            if (currentParams != null) {
                bundle.putBundle("registerview_params", currentParams);
            }
        }

        @Override
        public void restoreStateParams(Bundle bundle) {
            currentParams = bundle.getBundle("registerview_params");
            if (currentParams != null) {
                setParams(currentParams, true);
            }

            try {
                String terms = bundle.getString("terms");
                if (terms != null) {
                    byte[] arr = Base64.decode(terms, Base64.DEFAULT);
                    if (arr != null) {
                        SerializedData data = new SerializedData(arr);
                        currentTermsOfService = TLRPC.TL_help_termsOfService.TLdeserialize(data, data.readInt32(false), false);
                        data.cleanup();
                    }
                }
            } catch (Exception e) {
                FileLog.e(e);
            }

            String first = bundle.getString("registerview_first");
            if (first != null) {
                firstNameField.setText(first);
            }
            String last = bundle.getString("registerview_last");
            if (last != null) {
                lastNameField.setText(last);
            }
        }

        private void hidePrivacyView() {
            privacyView.animate().alpha(0f).setDuration(150).setStartDelay(0).setInterpolator(AndroidUtilities.accelerateInterpolator).start();
        }
    }

    private boolean showKeyboard(View editText) {
        if (!isCustomKeyboardVisible()) {
            return AndroidUtilities.showKeyboard(editText);
        }
        return true;
    }

    public LoginActivity setIntroView(View intro, TextView startButton) {
        introView = intro;
        startMessagingButton = startButton;
        isAnimatingIntro = true;
        return this;
    }

    @Override
    public AnimatorSet onCustomTransitionAnimation(boolean isOpen, Runnable callback) {
        if (isOpen && introView != null) {
            if (fragmentView.getParent() instanceof View) {
                ((View) fragmentView.getParent()).setTranslationX(0);
            }

            TransformableLoginButtonView transformButton = new TransformableLoginButtonView(fragmentView.getContext());
            transformButton.setButtonText(startMessagingButton.getPaint(), startMessagingButton.getText().toString());

            int oldTransformWidth = startMessagingButton.getWidth(), oldTransformHeight = startMessagingButton.getHeight();
            int newTransformSize = floatingButtonIcon.getLayoutParams().width;
            ViewGroup.MarginLayoutParams transformParams = new FrameLayout.LayoutParams(oldTransformWidth, oldTransformHeight);
            transformButton.setLayoutParams(transformParams);

            int[] loc = new int[2];
            fragmentView.getLocationInWindow(loc);
            int fragmentX = loc[0], fragmentY = loc[1];

            startMessagingButton.getLocationInWindow(loc);
            float fromX = loc[0] - fragmentX, fromY = loc[1] - fragmentY;
            transformButton.setTranslationX(fromX);
            transformButton.setTranslationY(fromY);

            int toX = getParentLayout().getView().getWidth() - floatingButtonIcon.getLayoutParams().width - ((ViewGroup.MarginLayoutParams)floatingButtonContainer.getLayoutParams()).rightMargin - getParentLayout().getView().getPaddingLeft() - getParentLayout().getView().getPaddingRight(),
                    toY = getParentLayout().getView().getHeight() - floatingButtonIcon.getLayoutParams().height - ((ViewGroup.MarginLayoutParams)floatingButtonContainer.getLayoutParams()).bottomMargin -
                            (isCustomKeyboardVisible() ? AndroidUtilities.dp(CustomPhoneKeyboardView.KEYBOARD_HEIGHT_DP) : 0) - getParentLayout().getView().getPaddingTop() - getParentLayout().getView().getPaddingBottom();

            ValueAnimator animator = ValueAnimator.ofFloat(0, 1);
            animator.addListener(new AnimatorListenerAdapter() {
                @Override
                public void onAnimationStart(Animator animation) {
                    floatingButtonContainer.setVisibility(View.INVISIBLE);
                    keyboardLinearLayout.setAlpha(0);
                    fragmentView.setBackgroundColor(Color.TRANSPARENT);
                    startMessagingButton.setVisibility(View.INVISIBLE);

                    FrameLayout frameLayout = (FrameLayout) fragmentView;
                    frameLayout.addView(transformButton);
                }

                @Override
                public void onAnimationEnd(Animator animation) {
                    keyboardLinearLayout.setAlpha(1);
                    startMessagingButton.setVisibility(View.VISIBLE);
                    fragmentView.setBackgroundColor(Theme.getColor(Theme.key_windowBackgroundWhite));
                    floatingButtonContainer.setVisibility(View.VISIBLE);

                    FrameLayout frameLayout = (FrameLayout) fragmentView;
                    frameLayout.removeView(transformButton);

                    if (animationFinishCallback != null) {
                        AndroidUtilities.runOnUIThread(animationFinishCallback);
                        animationFinishCallback = null;
                    }
                    isAnimatingIntro = false;

                    callback.run();
                }
            });
            int bgColor = Theme.getColor(Theme.key_windowBackgroundWhite);
            int initialAlpha = Color.alpha(bgColor);
            animator.addUpdateListener(animation -> {
                float val = (float) animation.getAnimatedValue();
                keyboardLinearLayout.setAlpha(val);
                fragmentView.setBackgroundColor(ColorUtils.setAlphaComponent(bgColor, (int) (initialAlpha * val)));

                float inverted = 1f - val;
                slideViewsContainer.setTranslationY(AndroidUtilities.dp(20) * inverted);
                if (!isCustomKeyboardForceDisabled()) {
                    keyboardView.setTranslationY(keyboardView.getLayoutParams().height * inverted);
                    floatingButtonContainer.setTranslationY(keyboardView.getLayoutParams().height * inverted);
                }

                introView.setTranslationY(-AndroidUtilities.dp(20) * val);
                float sc = 0.95f + 0.05f * inverted;
                introView.setScaleX(sc);
                introView.setScaleY(sc);

                transformParams.width = (int) (oldTransformWidth + (newTransformSize - oldTransformWidth) * val);
                transformParams.height = (int) (oldTransformHeight + (newTransformSize - oldTransformHeight) * val);
                transformButton.requestLayout();

                transformButton.setProgress(val);
                transformButton.setTranslationX(fromX + (toX - fromX) * val);
                transformButton.setTranslationY(fromY + (toY - fromY) * val);
            });
            animator.setInterpolator(CubicBezierInterpolator.DEFAULT);

            AnimatorSet set = new AnimatorSet();
            set.setDuration(300);
            set.playTogether(animator);
            set.start();
            return set;
        }
        return null;
    }

    private void updateColors() {
        fragmentView.setBackgroundColor(Theme.getColor(Theme.key_windowBackgroundWhite));

        Context context = getParentActivity();
        Drawable drawable = Theme.createSimpleSelectorCircleDrawable(AndroidUtilities.dp(56), Theme.getColor(Theme.key_chats_actionBackground), Theme.getColor(Theme.key_chats_actionPressedBackground));
        if (Build.VERSION.SDK_INT < 21) {
            Drawable shadowDrawable = context.getResources().getDrawable(R.drawable.floating_shadow).mutate();
            shadowDrawable.setColorFilter(new PorterDuffColorFilter(0xff000000, PorterDuff.Mode.MULTIPLY));
            CombinedDrawable combinedDrawable = new CombinedDrawable(shadowDrawable, drawable, 0, 0);
            combinedDrawable.setIconSize(AndroidUtilities.dp(56), AndroidUtilities.dp(56));
            drawable = combinedDrawable;
        }
        floatingButtonContainer.setBackground(drawable);

        backButtonView.setColorFilter(Theme.getColor(Theme.key_windowBackgroundWhiteBlackText));
        backButtonView.setBackground(Theme.createSelectorDrawable(Theme.getColor(Theme.key_listSelector)));

        radialProgressView.setProgressColor(Theme.getColor(Theme.key_chats_actionBackground));

        floatingButtonIcon.setColor(Theme.getColor(Theme.key_chats_actionIcon));
        floatingButtonIcon.setBackgroundColor(Theme.getColor(Theme.key_chats_actionBackground));

        floatingProgressView.setProgressColor(Theme.getColor(Theme.key_chats_actionIcon));

        for (SlideView slideView : views) {
            slideView.updateColors();
        }

        keyboardView.updateColors();
        if (phoneNumberConfirmView != null) {
            phoneNumberConfirmView.updateColors();
        }
    }

    @Override
    public ArrayList<ThemeDescription> getThemeDescriptions() {
        return SimpleThemeDescription.createThemeDescriptions(this::updateColors, Theme.key_windowBackgroundWhiteBlackText, Theme.key_windowBackgroundWhiteGrayText6,
                Theme.key_windowBackgroundWhiteHintText, Theme.key_listSelector, Theme.key_chats_actionBackground, Theme.key_chats_actionIcon,
                Theme.key_windowBackgroundWhiteInputField, Theme.key_windowBackgroundWhiteInputFieldActivated, Theme.key_windowBackgroundWhiteValueText,
                Theme.key_dialogTextRed, Theme.key_windowBackgroundWhiteGrayText, Theme.key_checkbox, Theme.key_windowBackgroundWhiteBlueText4,
                Theme.key_changephoneinfo_image2, Theme.key_chats_actionPressedBackground, Theme.key_windowBackgroundWhiteRedText2, Theme.key_windowBackgroundWhiteLinkText,
                Theme.key_checkboxSquareUnchecked, Theme.key_checkboxSquareBackground, Theme.key_checkboxSquareCheck, Theme.key_dialogBackground, Theme.key_dialogTextGray2,
                Theme.key_dialogTextBlack);
    }

    private void tryResetAccount(String requestPhone, String phoneHash, String phoneCode) {
        if (radialProgressView.getTag() != null) {
            return;
        }
        AlertDialog.Builder builder = new AlertDialog.Builder(getParentActivity());
        builder.setMessage(LocaleController.getString("ResetMyAccountWarningText", R.string.ResetMyAccountWarningText));
        builder.setTitle(LocaleController.getString("ResetMyAccountWarning", R.string.ResetMyAccountWarning));
        builder.setPositiveButton(LocaleController.getString("ResetMyAccountWarningReset", R.string.ResetMyAccountWarningReset), (dialogInterface, i) -> {
            needShowProgress(0);
            TLRPC.TL_account_deleteAccount req = new TLRPC.TL_account_deleteAccount();
            req.reason = "Forgot password";
            ConnectionsManager.getInstance(currentAccount).sendRequest(req, (response, error) -> AndroidUtilities.runOnUIThread(() -> {
                needHideProgress(false);
                if (error == null) {
                    if (requestPhone == null || phoneHash == null || phoneCode == null) {
                        setPage(VIEW_PHONE_INPUT, true, null, true);
                        return;
                    }
                    Bundle params = new Bundle();
                    params.putString("phoneFormated", requestPhone);
                    params.putString("phoneHash", phoneHash);
                    params.putString("code", phoneCode);
                    setPage(VIEW_REGISTER, true, params, false);
                } else {
                    if (error.text.equals("2FA_RECENT_CONFIRM")) {
                        needShowAlert(LocaleController.getString(R.string.RestorePasswordNoEmailTitle), LocaleController.getString("ResetAccountCancelledAlert", R.string.ResetAccountCancelledAlert));
                    } else if (error.text.startsWith("2FA_CONFIRM_WAIT_")) {
                        Bundle params = new Bundle();
                        params.putString("phoneFormated", requestPhone);
                        params.putString("phoneHash", phoneHash);
                        params.putString("code", phoneCode);
                        params.putInt("startTime", ConnectionsManager.getInstance(currentAccount).getCurrentTime());
                        params.putInt("waitTime", Utilities.parseInt(error.text.replace("2FA_CONFIRM_WAIT_", "")));
                        setPage(VIEW_RESET_WAIT, true, params, false);
                    } else {
                        needShowAlert(LocaleController.getString(R.string.RestorePasswordNoEmailTitle), error.text);
                    }
                }
            }), ConnectionsManager.RequestFlagWithoutLogin | ConnectionsManager.RequestFlagFailOnServerErrors);
        });
        builder.setNegativeButton(LocaleController.getString("Cancel", R.string.Cancel), null);
        showDialog(builder.create());
    }

    private final static class PhoneNumberConfirmView extends FrameLayout {
        private IConfirmDialogCallback callback;
        private ViewGroup fragmentView;
        private View fabContainer;

        private View blurredView;
        private View dimmView;
        private TransformableLoginButtonView fabTransform;
        private RadialProgressView floatingProgressView;
        private FrameLayout popupFabContainer;

        private TextView confirmMessageView;
        private TextView numberView;
        private TextView editTextView;
        private TextView confirmTextView;

        private FrameLayout popupLayout;

        private boolean dismissed;

        private PhoneNumberConfirmView(@NonNull Context context, ViewGroup fragmentView, View fabContainer, String numberText, IConfirmDialogCallback callback) {
            super(context);

            this.fragmentView = fragmentView;
            this.fabContainer = fabContainer;
            this.callback = callback;

            blurredView = new View(getContext());
            blurredView.setOnClickListener(v -> dismiss());
            addView(blurredView, LayoutHelper.createFrame(LayoutHelper.MATCH_PARENT, LayoutHelper.MATCH_PARENT));

            dimmView = new View(getContext());
            dimmView.setBackgroundColor(0x40000000);
            dimmView.setAlpha(0);
            addView(dimmView, LayoutHelper.createFrame(LayoutHelper.MATCH_PARENT, LayoutHelper.MATCH_PARENT));

            fabTransform = new TransformableLoginButtonView(getContext());
            fabTransform.setTransformType(TransformableLoginButtonView.TRANSFORM_ARROW_CHECK);
            fabTransform.setDrawBackground(false);

            popupFabContainer = new FrameLayout(context);
            popupFabContainer.addView(fabTransform, LayoutHelper.createFrame(LayoutHelper.MATCH_PARENT, LayoutHelper.MATCH_PARENT));
            popupFabContainer.setOnClickListener(v -> callback.onFabPressed(this, fabTransform));

            floatingProgressView = new RadialProgressView(context);
            floatingProgressView.setSize(AndroidUtilities.dp(22));
            floatingProgressView.setAlpha(0.0f);
            floatingProgressView.setScaleX(0.1f);
            floatingProgressView.setScaleY(0.1f);
            popupFabContainer.addView(floatingProgressView, LayoutHelper.createFrame(LayoutHelper.MATCH_PARENT, LayoutHelper.MATCH_PARENT));

            popupFabContainer.setContentDescription(LocaleController.getString(R.string.Done));
            addView(popupFabContainer, LayoutHelper.createFrame(Build.VERSION.SDK_INT >= 21 ? 56 : 60, Build.VERSION.SDK_INT >= 21 ? 56 : 60));

            popupLayout = new FrameLayout(context);

            addView(popupLayout, LayoutHelper.createFrame(LayoutHelper.MATCH_PARENT, 140, Gravity.TOP | Gravity.CENTER_HORIZONTAL, 24, 0, 24, 0));

            confirmMessageView = new TextView(context);
            confirmMessageView.setText(LocaleController.getString(R.string.ConfirmCorrectNumber));
            confirmMessageView.setTextSize(TypedValue.COMPLEX_UNIT_DIP, 14);
            confirmMessageView.setSingleLine();
            popupLayout.addView(confirmMessageView, LayoutHelper.createFrame(LayoutHelper.MATCH_PARENT, LayoutHelper.WRAP_CONTENT, LocaleController.isRTL ? Gravity.RIGHT : Gravity.LEFT, 24, 20, 24, 0));

            numberView = new TextView(context);
            numberView.setText(numberText);
            numberView.setTextSize(TypedValue.COMPLEX_UNIT_DIP, 18);
            numberView.setTypeface(AndroidUtilities.getTypeface("fonts/rmedium.ttf"));
            numberView.setSingleLine();
            popupLayout.addView(numberView, LayoutHelper.createFrame(LayoutHelper.MATCH_PARENT, LayoutHelper.WRAP_CONTENT, LocaleController.isRTL ? Gravity.RIGHT : Gravity.LEFT, 24, 48, 24, 0));

            int buttonPadding = AndroidUtilities.dp(16);
            int buttonMargin = 8;

            editTextView = new TextView(context);
            editTextView.setText(LocaleController.getString(R.string.Edit));
            editTextView.setSingleLine();
            editTextView.setTextSize(TypedValue.COMPLEX_UNIT_DIP, 16);
            editTextView.setBackground(Theme.getRoundRectSelectorDrawable(AndroidUtilities.dp(6), Theme.getColor(Theme.key_changephoneinfo_image2)));
            editTextView.setOnClickListener(v -> callback.onEditPressed(this, editTextView));
            editTextView.setTypeface(Typeface.DEFAULT_BOLD);
            editTextView.setPadding(buttonPadding, buttonPadding / 2, buttonPadding, buttonPadding / 2);
            popupLayout.addView(editTextView, LayoutHelper.createFrame(LayoutHelper.WRAP_CONTENT, LayoutHelper.WRAP_CONTENT, Gravity.BOTTOM | (LocaleController.isRTL ? Gravity.RIGHT : Gravity.LEFT), buttonMargin, buttonMargin, buttonMargin, buttonMargin));

            confirmTextView = new TextView(context);
            confirmTextView.setText(LocaleController.getString(R.string.CheckPhoneNumberYes));
            confirmTextView.setSingleLine();
            confirmTextView.setTextSize(TypedValue.COMPLEX_UNIT_DIP, 16);
            confirmTextView.setBackground(Theme.getRoundRectSelectorDrawable(AndroidUtilities.dp(6), Theme.getColor(Theme.key_changephoneinfo_image2)));
            confirmTextView.setOnClickListener(v -> callback.onConfirmPressed(this, confirmTextView));
            confirmTextView.setTypeface(Typeface.DEFAULT_BOLD);
            confirmTextView.setPadding(buttonPadding, buttonPadding / 2, buttonPadding, buttonPadding / 2);
            popupLayout.addView(confirmTextView, LayoutHelper.createFrame(LayoutHelper.WRAP_CONTENT, LayoutHelper.WRAP_CONTENT, Gravity.BOTTOM | (LocaleController.isRTL ? Gravity.LEFT : Gravity.RIGHT), buttonMargin, buttonMargin, buttonMargin, buttonMargin));

            updateFabPosition();
            updateColors();
        }

        private void updateFabPosition() {
            int[] loc = new int[2];
            fragmentView.getLocationInWindow(loc);
            int fragmentX = loc[0], fragmentY = loc[1];

            fabContainer.getLocationInWindow(loc);
            popupFabContainer.setTranslationX(loc[0] - fragmentX);
            popupFabContainer.setTranslationY(loc[1] - fragmentY);
            requestLayout();
        }

        private void updateColors() {
            fabTransform.setColor(Theme.getColor(Theme.key_chats_actionIcon));
            fabTransform.setBackgroundColor(Theme.getColor(Theme.key_chats_actionBackground));
            popupLayout.setBackground(Theme.createRoundRectDrawable(AndroidUtilities.dp(12), Theme.getColor(Theme.key_dialogBackground)));
            confirmMessageView.setTextColor(Theme.getColor(Theme.key_dialogTextGray2));
            numberView.setTextColor(Theme.getColor(Theme.key_dialogTextBlack));
            editTextView.setTextColor(Theme.getColor(Theme.key_changephoneinfo_image2));
            confirmTextView.setTextColor(Theme.getColor(Theme.key_changephoneinfo_image2));
            popupFabContainer.setBackground(Theme.createSimpleSelectorCircleDrawable(AndroidUtilities.dp(56), Theme.getColor(Theme.key_chats_actionBackground), Theme.getColor(Theme.key_chats_actionPressedBackground)));
            floatingProgressView.setProgressColor(Theme.getColor(Theme.key_chats_actionIcon));
        }

        @Override
        protected void onLayout(boolean changed, int left, int top, int right, int bottom) {
            super.onLayout(changed, left, top, right, bottom);

            int height = popupLayout.getMeasuredHeight();
            int popupBottom = (int) (popupFabContainer.getTranslationY() - AndroidUtilities.dp(32));
            popupLayout.layout(popupLayout.getLeft(), popupBottom - height, popupLayout.getRight(), popupBottom);
        }

        private void show() {
            if (Build.VERSION.SDK_INT >= Build.VERSION_CODES.LOLLIPOP) {
                ObjectAnimator.ofFloat(fabContainer, View.TRANSLATION_Z, fabContainer.getTranslationZ(), 0).setDuration(150).start();
            }

            ValueAnimator anim = ValueAnimator.ofFloat(0, 1).setDuration(250);
            anim.addListener(new AnimatorListenerAdapter() {
                @Override
                public void onAnimationStart(Animator animation) {
                    fabContainer.setVisibility(GONE);

                    // TODO: Generify this code, currently it's a clone
                    float scaleFactor = 10;
                    int w = (int) (fragmentView.getMeasuredWidth() / scaleFactor);
                    int h = (int) (fragmentView.getMeasuredHeight() / scaleFactor);
                    Bitmap bitmap = Bitmap.createBitmap(w, h, Bitmap.Config.ARGB_8888);
                    Canvas canvas = new Canvas(bitmap);
                    canvas.scale(1.0f / scaleFactor, 1.0f / scaleFactor);
                    canvas.drawColor(Theme.getColor(Theme.key_windowBackgroundWhite));
                    fragmentView.draw(canvas);
                    Utilities.stackBlurBitmap(bitmap, Math.max(8, Math.max(w, h) / 150));
                    blurredView.setBackground(new BitmapDrawable(getContext().getResources(), bitmap));
                    blurredView.setAlpha(0.0f);
                    blurredView.setVisibility(View.VISIBLE);

                    fragmentView.addView(PhoneNumberConfirmView.this);
                }

                @Override
                public void onAnimationEnd(Animator animation) {
                    if (AndroidUtilities.isAccessibilityTouchExplorationEnabled()) {
                        popupFabContainer.requestFocus();
                    }
                }
            });
            anim.addUpdateListener(animation -> {
                float val = (float) animation.getAnimatedValue();
                fabTransform.setProgress(val);
                blurredView.setAlpha(val);
                dimmView.setAlpha(val);

                popupLayout.setAlpha(val);
                float scale = 0.5f + val * 0.5f;
                popupLayout.setScaleX(scale);
                popupLayout.setScaleY(scale);
            });
            anim.setInterpolator(CubicBezierInterpolator.DEFAULT);
            anim.start();
        }

        private void animateProgress(Runnable callback) {
            ValueAnimator animator = ValueAnimator.ofFloat(0, 1);
            animator.addListener(new AnimatorListenerAdapter() {
                @Override
                public void onAnimationEnd(Animator animation) {
                    callback.run();
                }
            });
            animator.addUpdateListener(animation -> {
                float val = (float) animation.getAnimatedValue();

                float scale = 0.1f + 0.9f * (1f - val);
                fabTransform.setScaleX(scale);
                fabTransform.setScaleY(scale);
                fabTransform.setAlpha(1f - val);

                scale = 0.1f + 0.9f * val;
                floatingProgressView.setScaleX(scale);
                floatingProgressView.setScaleY(scale);
                floatingProgressView.setAlpha(val);
            });
            animator.setDuration(150);
            animator.start();
        }

        private void dismiss() {
            if (dismissed) return;
            dismissed = true;

            callback.onDismiss(this);

            ValueAnimator anim = ValueAnimator.ofFloat(1, 0).setDuration(250);
            anim.addListener(new AnimatorListenerAdapter() {
                @Override
                public void onAnimationEnd(Animator animation) {
                    if (getParent() instanceof ViewGroup) {
                        ((ViewGroup) getParent()).removeView(PhoneNumberConfirmView.this);
                    }

                    if (Build.VERSION.SDK_INT >= Build.VERSION_CODES.LOLLIPOP) {
                        ObjectAnimator.ofFloat(fabContainer, View.TRANSLATION_Z, 0, AndroidUtilities.dp(2)).setDuration(150).start();
                    }
                    fabContainer.setVisibility(VISIBLE);
                }
            });
            anim.addUpdateListener(animation -> {
                float val = (float) animation.getAnimatedValue();
                blurredView.setAlpha(val);
                dimmView.setAlpha(val);
                fabTransform.setProgress(val);
                popupLayout.setAlpha(val);

                float scale = 0.5f + val * 0.5f;
                popupLayout.setScaleX(scale);
                popupLayout.setScaleY(scale);
            });
            anim.setInterpolator(CubicBezierInterpolator.DEFAULT);
            anim.start();
        }

        private interface IConfirmDialogCallback {
            void onFabPressed(PhoneNumberConfirmView confirmView, TransformableLoginButtonView fab);
            void onEditPressed(PhoneNumberConfirmView confirmView, TextView editTextView);
            void onConfirmPressed(PhoneNumberConfirmView confirmView, TextView confirmTextView);
            void onDismiss(PhoneNumberConfirmView confirmView);
        }
    }

    private final static class PhoneInputData {
        private CountrySelectActivity.Country country;
        private List<String> patterns;
        private String phoneNumber;
    }

    @Override
    public boolean isLightStatusBar() {
        int color = Theme.getColor(Theme.key_windowBackgroundWhite, null, true);
        return ColorUtils.calculateLuminance(color) > 0.7f;
    }


    // NekoX Changes

    @Override
    public void didReceivedNotification(int id, int account, Object... args) {
        if (id == NotificationCenter.updateLoginToken) {
            regenerateLoginToken(false);
        }
    }

    @Override
    public boolean onFragmentCreate() {
        SharedConfig.loginingAccount = currentAccount;
        ApplicationLoader.loadAccount(currentAccount);
        return true;
    }

    private void fillNextCodeParamsSilent(Bundle params, TLRPC.TL_auth_sentCode res) {
        params.putString("phoneHash", res.phone_code_hash);
        if (res.next_type instanceof TLRPC.TL_auth_codeTypeCall) {
            params.putInt("nextType", 4);
        } else if (res.next_type instanceof TLRPC.TL_auth_codeTypeFlashCall) {
            params.putInt("nextType", 3);
        } else if (res.next_type instanceof TLRPC.TL_auth_codeTypeSms) {
            params.putInt("nextType", 2);
        }
        if (res.type instanceof TLRPC.TL_auth_sentCodeTypeApp) {
            params.putInt("type", 1);
            params.putInt("length", res.type.length);
        } else {
            if (res.timeout == 0) {
                res.timeout = 60;
            }
            params.putInt("timeout", res.timeout * 1000);
            if (res.type instanceof TLRPC.TL_auth_sentCodeTypeCall) {
                params.putInt("type", 4);
                params.putInt("length", res.type.length);
            } else if (res.type instanceof TLRPC.TL_auth_sentCodeTypeFlashCall) {
                params.putInt("type", 3);
                params.putString("pattern", res.type.pattern);
            } else if (res.type instanceof TLRPC.TL_auth_sentCodeTypeSms) {
                params.putInt("type", 2);
                params.putInt("length", res.type.length);
            }
        }
    }

    private void doBotLogin(Context context) {
        AlertDialog.Builder builder = new AlertDialog.Builder(context);
        builder.setTitle(LocaleController.getString("BotLogin", R.string.BotLogin));

        final EditTextBoldCursor editText = new EditTextBoldCursor(context) {
            @Override
            protected void onMeasure(int widthMeasureSpec, int heightMeasureSpec) {
                super.onMeasure(widthMeasureSpec, MeasureSpec.makeMeasureSpec(AndroidUtilities.dp(64), MeasureSpec.EXACTLY));
            }
        };
        editText.setTextSize(TypedValue.COMPLEX_UNIT_DIP, 18);
        editText.setTextColor(Theme.getColor(Theme.key_dialogTextBlack));
        editText.setHintText(LocaleController.getString("BotToken", R.string.BotToken));
        editText.setHeaderHintColor(Theme.getColor(Theme.key_windowBackgroundWhiteBlueHeader));
        editText.setSingleLine(true);
        editText.setFocusable(true);
        editText.setTransformHintToHeader(true);
        editText.setLineColors(Theme.getColor(Theme.key_windowBackgroundWhiteInputField), Theme.getColor(Theme.key_windowBackgroundWhiteInputFieldActivated), Theme.getColor(Theme.key_windowBackgroundWhiteRedText3));
        editText.setImeOptions(EditorInfo.IME_ACTION_DONE);
        editText.setBackgroundDrawable(null);
        editText.requestFocus();
        editText.setPadding(0, 0, 0, 0);
        FrameLayout layout = new FrameLayout(context);
        layout.addView(editText);
        ViewGroup.MarginLayoutParams layoutParams = (ViewGroup.MarginLayoutParams) editText.getLayoutParams();
        if (layoutParams != null) {
            if (layoutParams instanceof FrameLayout.LayoutParams) {
                ((FrameLayout.LayoutParams) layoutParams).gravity = Gravity.CENTER_HORIZONTAL;
            }
            layoutParams.rightMargin = layoutParams.leftMargin = AndroidUtilities.dp(24);
            layoutParams.height = AndroidUtilities.dp(36);
            editText.setLayoutParams(layoutParams);
        }
        builder.setView(layout);

        builder.setPositiveButton(LocaleController.getString("OK", R.string.OK), (dialogInterface, i) -> {
            if (getParentActivity() == null) {
                return;
            }
            String token = editText.getText().toString();

            if (token.length() == 0) {
                needShowAlert(LocaleController.getString("NekoX", R.string.NekoX), LocaleController.getString("InvalidAccessToken", R.string.InvalidAccessToken));
                return;
            }

            ConnectionsManager.getInstance(currentAccount).cleanup(false);
            final TLRPC.TL_auth_importBotAuthorization req = new TLRPC.TL_auth_importBotAuthorization();

            req.api_hash = NekoXConfig.currentAppHash();
            req.api_id = NekoXConfig.currentAppId();
            req.bot_auth_token = token;
            req.flags = 0;
            int reqId = ConnectionsManager.getInstance(currentAccount).sendRequest(req, (response, error) -> AndroidUtilities.runOnUIThread(() -> {
                if (error == null) {
                    TLRPC.TL_auth_authorization res = (TLRPC.TL_auth_authorization) response;
<<<<<<< HEAD
                    onAuthSuccess(res);
=======
                    ConnectionsManager.getInstance(currentAccount).setUserId(res.user.id);
                    UserConfig.getInstance(currentAccount).clearConfig();
                    MessagesController.getInstance(currentAccount).cleanup();
                    UserConfig.getInstance(currentAccount).syncContacts = syncContacts;
                    UserConfig.getInstance(currentAccount).setCurrentUser(res.user);
                    UserConfig.getInstance(currentAccount).saveConfig(true);
                    MessagesStorage.getInstance(currentAccount).cleanup(true);
                    ArrayList<TLRPC.User> users = new ArrayList<>();
                    users.add(res.user);
                    MessagesStorage.getInstance(currentAccount).putUsersAndChats(users, null, true, true);
                    MessagesController.getInstance(currentAccount).putUser(res.user, false);
                    ConnectionsManager.getInstance(currentAccount).updateDcSettings();
                    needFinishActivity(false, res.setup_password_required, res.otherwise_relogin_days);
>>>>>>> c71626f8
                } else {
                    if (error.code == 401) {
                        ConnectionsManager.native_cleanUp(currentAccount, true);
                    }
                    if (error.text != null) {
                        if (error.text.contains("ACCESS_TOKEN_INVALID")) {
                            needShowAlert(LocaleController.getString("NekoX", R.string.NekoX), LocaleController.getString("InvalidAccessToken", R.string.InvalidAccessToken));
                        } else if (error.text.startsWith("FLOOD_WAIT")) {
                            needShowAlert(LocaleController.getString("NekoX", R.string.NekoX), LocaleController.getString("FloodWait", R.string.FloodWait));
                        } else if (error.code != -1000) {
                            needShowAlert(LocaleController.getString("NekoX", R.string.NekoX), error.code + ": " + error.text);
                        }
                    }
                }
                needHideProgress(false);
            }), ConnectionsManager.RequestFlagFailOnServerErrors | ConnectionsManager.RequestFlagWithoutLogin | ConnectionsManager.RequestFlagTryDifferentDc | ConnectionsManager.RequestFlagEnableUnauthorized);
            needShowProgress(reqId);
        });
        builder.setNegativeButton(LocaleController.getString("Cancel", R.string.Cancel), null);
        builder.show().setOnShowListener(dialog -> {
            editText.requestFocus();
            AndroidUtilities.showKeyboard(editText);
        });

    }

    private void regenerateLoginToken(Boolean refresh) {
        getNotificationCenter().removeObserver(this, NotificationCenter.updateLoginToken);
        if (getParentActivity() == null || isFinished) return;
        if (exportLoginTokenDialog != null && exportLoginTokenDialog.isShowing()) {
            exportLoginTokenDialog.dismiss();
        } else if (refresh) return;
        exportLoginTokenProgress = new AlertDialog(getParentActivity(), 3);
        exportLoginTokenProgress.setCanCancel(false);
        exportLoginTokenProgress.show();
        if (exportLoginTokenRequest == null) {
            exportLoginTokenRequest = new TLRPC.TL_auth_exportLoginToken();
            exportLoginTokenRequest.api_id = NekoXConfig.currentAppId();
            exportLoginTokenRequest.api_hash = NekoXConfig.currentAppHash();
            exportLoginTokenRequest.except_ids = new ArrayList<>();
            for (int a : SharedConfig.activeAccounts) {
                UserConfig userConfig = UserConfig.getInstance(a);
                if (!userConfig.isClientActivated()) {
                    continue;
                }
                exportLoginTokenRequest.except_ids.add(userConfig.clientUserId);
            }
        }
        getNotificationCenter().addObserver(this, NotificationCenter.updateLoginToken);
        getConnectionsManager().sendRequest(exportLoginTokenRequest, (response, error) -> AndroidUtilities.runOnUIThread(() -> {
            if (getParentActivity() == null) return;
            try {
                exportLoginTokenProgress.dismiss();
            } catch (Exception ignore) {
            }
            if (response instanceof TLRPC.TL_auth_loginToken) {
                exportLoginTokenDialog = ProxyUtil.showQrDialog(getParentActivity(), "tg://login?token=" + cn.hutool.core.codec.Base64.encodeUrlSafe(((TLRPC.TL_auth_loginToken) response).token));
                int delay = (int) (((TLRPC.TL_auth_loginToken) response).expires - System.currentTimeMillis() / 1000);
                if (delay < 0 || delay > 20) delay = 20;
                if (BuildVars.DEBUG_VERSION) {
                    AlertUtil.showToast("Refresh after " + delay + "s");
                }
                AndroidUtilities.runOnUIThread(() -> regenerateLoginToken(true), delay * 1000L);
            } else if (response instanceof TLRPC.TL_auth_loginTokenMigrateTo) {
                checkMigrateTo((TLRPC.TL_auth_loginTokenMigrateTo) response);
            } else if (response instanceof TLRPC.TL_auth_loginTokenSuccess) {
                processLoginByTokenFinish((TLRPC.TL_auth_loginTokenSuccess) response);
            } else {
                processError(error);
            }
        }), ConnectionsManager.RequestFlagFailOnServerErrors | ConnectionsManager.RequestFlagWithoutLogin | ConnectionsManager.RequestFlagTryDifferentDc | ConnectionsManager.RequestFlagEnableUnauthorized);
    }

    private void checkMigrateTo(TLRPC.TL_auth_loginTokenMigrateTo response) {
        getNotificationCenter().removeObserver(this, NotificationCenter.updateLoginToken);
        ConnectionsManager.native_moveToDatacenter(currentAccount, response.dc_id);
        exportLoginTokenProgress.show();
        TLRPC.TL_auth_importLoginToken request = new TLRPC.TL_auth_importLoginToken();
        request.token = response.token;
        getConnectionsManager().sendRequest(request, (response1, error1) -> AndroidUtilities.runOnUIThread(() -> {
            exportLoginTokenProgress.dismiss();
            if (error1 != null) {
                processError(error1);
            } else if (response1 instanceof TLRPC.TL_auth_loginTokenSuccess) {
                processLoginByTokenFinish((TLRPC.TL_auth_loginTokenSuccess) response1);
            }
        }), ConnectionsManager.RequestFlagFailOnServerErrors | ConnectionsManager.RequestFlagWithoutLogin | ConnectionsManager.RequestFlagTryDifferentDc | ConnectionsManager.RequestFlagEnableUnauthorized);
    }

    private void processError(TLRPC.TL_error error) {
        if (error.text.contains("SESSION_PASSWORD_NEEDED")) {
            exportLoginTokenProgress.show();
            TLRPC.TL_account_getPassword req2 = new TLRPC.TL_account_getPassword();
            ConnectionsManager.getInstance(currentAccount).sendRequest(req2, (response1, error1) -> AndroidUtilities.runOnUIThread(() -> {
                exportLoginTokenProgress.dismiss();
                showDoneButton(false, true);
                if (error1 == null) {
                    TLRPC.TL_account_password password = (TLRPC.TL_account_password) response1;
                    if (!TwoStepVerificationActivity.canHandleCurrentPassword(password, true)) {
                        AlertsCreator.showUpdateAppAlert(getParentActivity(), LocaleController.getString("UpdateAppAlert", R.string.UpdateAppAlert), true);
                        return;
                    }
                    Bundle bundle = new Bundle();
                    SerializedData data = new SerializedData(password.getObjectSize());
                    password.serializeToStream(data);
                    bundle.putString("password", Utilities.bytesToHex(data.toByteArray()));
                    setPage(LoginActivity.VIEW_PASSWORD, true, bundle, false);
                } else {
                    needShowAlert(LocaleController.getString("NekoX", R.string.NekoX), error1.text);
                }
            }), ConnectionsManager.RequestFlagFailOnServerErrors | ConnectionsManager.RequestFlagWithoutLogin);
        } else {
            AlertUtil.showToast(error);
            exportLoginTokenRequest = null;
            if (!error.text.contains("CONNECTION_NOT_INITED"))
                regenerateLoginToken(false);
        }
    }

    private void processLoginByTokenFinish(TLRPC.TL_auth_loginTokenSuccess authLoginTokenSuccess) {
        getNotificationCenter().removeObserver(this, NotificationCenter.updateLoginToken);
        TLRPC.auth_Authorization authorization = authLoginTokenSuccess.authorization;
        if (authorization instanceof TLRPC.TL_auth_authorizationSignUpRequired) {
            TLRPC.TL_auth_authorizationSignUpRequired authorizationI = (TLRPC.TL_auth_authorizationSignUpRequired) authorization;
            if (authorizationI.terms_of_service != null) {
                currentTermsOfService = authorizationI.terms_of_service;
            }
            setPage(VIEW_REGISTER, true, new Bundle(), false);
        } else {
            onAuthSuccess((TLRPC.TL_auth_authorization) authorization);
        }
    }

<<<<<<< HEAD
    public void doCustomApi() {
        AtomicInteger targetApi = new AtomicInteger(-1);
        BottomBuilder builder = new BottomBuilder(getParentActivity());
        EditText[] inputs = new EditText[2];
        builder.addTitle(LocaleController.getString("CustomApi", R.string.CustomApi),
                true,
                LocaleController.getString("UseCustomApiNotice", R.string.UseCustomApiNotice));
        builder.addRadioItem(LocaleController.getString("CustomApiNo", R.string.CustomApiNo), NekoXConfig.customApi == 0, (cell) -> {
            targetApi.set(0);
            builder.doRadioCheck(cell);
            for (EditText input : inputs) {
                input.setVisibility(View.GONE);
            }
            return Unit.INSTANCE;
        });
        builder.addRadioItem(LocaleController.getString("CustomApiOfficial", R.string.CustomApiOfficial), NekoXConfig.customApi == 1, (cell) -> {
            targetApi.set(1);
            builder.doRadioCheck(cell);
            for (EditText input : inputs) {
                input.setVisibility(View.GONE);
            }
            return Unit.INSTANCE;
        });
        builder.addRadioItem(LocaleController.getString("CustomApiTGX", R.string.CustomApiTGX), NekoXConfig.customApi == 2, (cell) -> {
            targetApi.set(2);
            builder.doRadioCheck(cell);
            for (EditText input : inputs) {
                input.setVisibility(View.GONE);
            }
            return Unit.INSTANCE;
        });
        builder.addRadioItem(LocaleController.getString("CustomApiInput", R.string.CustomApiInput), NekoXConfig.customApi > 2, (cell) -> {
            targetApi.set(3);
            builder.doRadioCheck(cell);
            for (EditText input : inputs) {
                input.setVisibility(View.VISIBLE);
            }
            return Unit.INSTANCE;
        });
        inputs[0] = builder.addEditText("App Id");
        inputs[0].setInputType(InputType.TYPE_CLASS_NUMBER);
        if (NekoXConfig.customAppId != 0) {
            inputs[0].setText(NekoXConfig.customAppId + "");
        }
        inputs[0].addTextChangedListener(new TextWatcher() {
            @Override
            public void beforeTextChanged(CharSequence s, int start, int count, int after) {
            }

            @Override
            public void onTextChanged(CharSequence s, int start, int before, int count) {
                if (StrUtil.isBlank(s.toString())) {
                    NekoXConfig.customAppId = 0;
                } else if (!NumberUtil.isInteger(s.toString())) {
                    inputs[0].setText("0");
                } else {
                    NekoXConfig.customAppId = NumberUtil.parseInt(s.toString());
                }
            }

            @Override
            public void afterTextChanged(Editable s) {
            }
        });
        inputs[1] = builder.addEditText("App Hash");
        inputs[1].setFilters(new InputFilter[]{new InputFilter.LengthFilter(BuildVars.OFFICAL_APP_HASH.length())});
        if (StrUtil.isNotBlank(NekoXConfig.customAppHash)) {
            inputs[1].setText(NekoXConfig.customAppHash);
        }
        inputs[1].addTextChangedListener(new TextWatcher() {
            @Override
            public void beforeTextChanged(CharSequence s, int start, int count, int after) {
            }

            @Override
            public void onTextChanged(CharSequence s, int start, int before, int count) {
                NekoXConfig.customAppHash = s.toString();
            }

            @Override
            public void afterTextChanged(Editable s) {
            }
        });
        if (NekoXConfig.customApi <= 2) {
            for (EditText input : inputs) {
                input.setVisibility(View.GONE);
            }
        }
        builder.addCancelButton();
        builder.addButton(LocaleController.getString("Set", R.string.Set), (it) -> {
            int target = targetApi.get();
            if (target > 2) {
                if (NekoXConfig.customAppId == 0) {
                    inputs[0].requestFocus();
                    AndroidUtilities.showKeyboard(inputs[0]);
                    return Unit.INSTANCE;
                } else if (StrUtil.isBlank(NekoXConfig.customAppHash)) {
                    inputs[1].requestFocus();
                    AndroidUtilities.showKeyboard(inputs[1]);
                    return Unit.INSTANCE;
                }
            }
            NekoXConfig.customApi = target;
            NekoXConfig.saveCustomApi();
            return Unit.INSTANCE;
        });
        builder.show();
    }
=======
>>>>>>> c71626f8
}<|MERGE_RESOLUTION|>--- conflicted
+++ resolved
@@ -41,10 +41,6 @@
 import android.os.Build;
 import android.os.Bundle;
 import android.telephony.PhoneNumberUtils;
-<<<<<<< HEAD
-=======
-//import android.telephony.TelephonyManager;
->>>>>>> c71626f8
 import android.text.Editable;
 import android.text.InputFilter;
 import android.text.InputType;
@@ -95,7 +91,6 @@
 //import com.google.android.gms.common.api.ApiException;
 
 import org.telegram.PhoneFormat.PhoneFormat;
-import org.telegram.messenger.AccountInstance;
 import org.telegram.messenger.AndroidUtilities;
 import org.telegram.messenger.ApplicationLoader;
 import org.telegram.messenger.BuildVars;
@@ -121,10 +116,6 @@
 import org.telegram.tgnet.TLObject;
 import org.telegram.tgnet.TLRPC;
 import org.telegram.ui.ActionBar.ActionBar;
-<<<<<<< HEAD
-=======
-import org.telegram.ui.ActionBar.ActionBarMenu;
->>>>>>> c71626f8
 import org.telegram.ui.ActionBar.ActionBarMenuItem;
 import org.telegram.ui.ActionBar.AlertDialog;
 import org.telegram.ui.ActionBar.BaseFragment;
@@ -177,7 +168,6 @@
 import java.util.concurrent.atomic.AtomicInteger;
 import java.util.concurrent.atomic.AtomicReference;
 
-<<<<<<< HEAD
 import cn.hutool.core.util.NumberUtil;
 import cn.hutool.core.util.StrUtil;
 import kotlin.Unit;
@@ -185,9 +175,6 @@
 import tw.nekomimi.nekogram.NekoXConfig;
 import tw.nekomimi.nekogram.helpers.PasscodeHelper;
 import tw.nekomimi.nekogram.ui.BottomBuilder;
-=======
-import tw.nekomimi.nekogram.NekoXConfig;
->>>>>>> c71626f8
 import tw.nekomimi.nekogram.ui.EditTextAutoFill;
 import tw.nekomimi.nekogram.utils.AlertUtil;
 import tw.nekomimi.nekogram.utils.ProxyUtil;
@@ -355,11 +342,7 @@
     private static final int menu_language = 3;
     private static final int menu_bot_login = 4;
     private static final int menu_other = 5;
-<<<<<<< HEAD
     private int menu_custom_api = 6;
-=======
-    //private int menu_custom_api = 6;
->>>>>>> c71626f8
     private int menu_custom_dc = 7;
     private static final int menu_qr_login = 8;
 
@@ -704,7 +687,6 @@
                 .setContentDescription(LocaleController.getString("Language", R.string.Language));
         menu.addSubItem(menu_bot_login, R.drawable.list_bot, LocaleController.getString("BotLogin", R.string.BotLogin))
                 .setContentDescription(LocaleController.getString("BotLogin", R.string.BotLogin));
-<<<<<<< HEAD
         menu.addSubItem(menu_qr_login, R.drawable.msg_qrcode, LocaleController.getString("ImportLogin", R.string.ImportLogin))
                 .setContentDescription(LocaleController.getString("ImportLogin", R.string.ImportLogin));
         menu.addSubItem(menu_custom_api, R.drawable.baseline_vpn_key_24, LocaleController.getString("CustomApi", R.string.CustomApi))
@@ -712,14 +694,6 @@
         menu.addSubItem(menu_custom_dc, R.drawable.msg_retry, LocaleController.getString("CustomBackend",
 R.string.CustomBackend))
                 .setContentDescription(LocaleController.getString("CustomBackend", R.string.CustomBackend));
-=======
-        menu.addSubItem(menu_qr_login, R.drawable.wallet_qr, LocaleController.getString("ImportLogin", R.string.ImportLogin))
-                .setContentDescription(LocaleController.getString("ImportLogin", R.string.ImportLogin));
-        menu.addSubItem(menu_custom_dc, R.drawable.baseline_sync_24, LocaleController.getString("CustomBackend", R.string.CustomBackend))
-                .setContentDescription(LocaleController.getString("CustomBackend", R.string.CustomBackend));
-//        otherItem.addSubItem(menu_custom_api, R.drawable.baseline_vpn_key_24, LocaleController.getString("CustomApi", R.string.CustomApi));
-//        menu.addSubItem(menu_custom_dc, R.drawable.baseline_sync_24, LocaleController.getString("CustomBackend", R.string.CustomBackend));
->>>>>>> c71626f8
 
         menu.setOnClickListener(v -> {
             menu.toggleSubMenu();
@@ -742,11 +716,8 @@
                     else
                         phoneView.testBackendCheckBox.setVisibility(View.GONE);
                 }
-<<<<<<< HEAD
             } else if (id == menu_custom_api) {
                 doCustomApi();
-=======
->>>>>>> c71626f8
             }
         });
         menu.setContentDescription(LocaleController.getString(R.string.items_other));
@@ -1350,7 +1321,7 @@
                 return;
             }
             AlertDialog.Builder builder = new AlertDialog.Builder(getParentActivity());
-            builder.setTitle(LocaleController.getString(R.string.NekoX));
+            builder.setTitle(LocaleController.getString("StopLoadingTitle", R.string.StopLoadingTitle));
             builder.setMessage(LocaleController.getString("StopLoading", R.string.StopLoading));
             builder.setPositiveButton(LocaleController.getString("WaitMore", R.string.WaitMore), null);
             builder.setNegativeButton(LocaleController.getString("Stop", R.string.Stop), (dialogInterface, i) -> {
@@ -2375,21 +2346,6 @@
                                     }
                                 }
                             }
-<<<<<<< HEAD
-                        }
-                        CountrySelectActivity.Country countryWithCode = new CountrySelectActivity.Country();
-                        String test_code = "999";
-                        countryWithCode.name = "Test Number";
-                        countryWithCode.code = test_code;
-                        countryWithCode.shortname = "YL";
-
-                        countriesArray.add(countryWithCode);
-                        codesMap.put(test_code, Collections.singletonList(countryWithCode));
-                        List<String> testCodeStr = new ArrayList<>();
-                        testCodeStr.add("XX X XXXX");
-                        phoneFormatMap.put(test_code, testCodeStr);
-=======
->>>>>>> c71626f8
 
                             if (activityMode == MODE_CHANGE_PHONE_NUMBER) {
                                 String number = PhoneFormat.stripExceptNumbers(UserConfig.getInstance(currentAccount).getClientPhone());
@@ -2883,17 +2839,8 @@
                 req.settings.flags |= 64;
             }
             SharedPreferences preferences = ApplicationLoader.applicationContext.getSharedPreferences("mainconfig", Activity.MODE_PRIVATE);
-<<<<<<< HEAD
-//            preferences.edit().remove("sms_hash_code").apply();
-//            if (settings.allow_app_hash) {
-//                preferences.edit().putString("sms_hash", BuildVars.SMS_HASH).apply();
-//            } else {
-//                preferences.edit().remove("sms_hash").apply();
-//            }
-=======
             preferences.edit().remove("sms_hash_code").apply();
             req.settings.allow_app_hash = PushListenerController.getProvider().hasServices();
->>>>>>> c71626f8
             if (req.settings.allow_flashcall) {
                 try {
                     String number = "";
@@ -2991,12 +2938,8 @@
                                             bundle.putString("phoneFormated", phone);
                                             bundle.putString("phoneHash", phoneHash);
                                             bundle.putString("code", reqI.phone_code);
-<<<<<<< HEAD
 
                                             setPage(VIEW_PASSWORD, true, bundle, false);
-=======
-                                            setPage(LoginActivity.VIEW_PASSWORD, true, bundle, false);
->>>>>>> c71626f8
                                         } else {
                                             needShowAlert(LocaleController.getString("NekoX", R.string.NekoX), error1.text);
                                         }
@@ -7807,23 +7750,7 @@
             int reqId = ConnectionsManager.getInstance(currentAccount).sendRequest(req, (response, error) -> AndroidUtilities.runOnUIThread(() -> {
                 if (error == null) {
                     TLRPC.TL_auth_authorization res = (TLRPC.TL_auth_authorization) response;
-<<<<<<< HEAD
                     onAuthSuccess(res);
-=======
-                    ConnectionsManager.getInstance(currentAccount).setUserId(res.user.id);
-                    UserConfig.getInstance(currentAccount).clearConfig();
-                    MessagesController.getInstance(currentAccount).cleanup();
-                    UserConfig.getInstance(currentAccount).syncContacts = syncContacts;
-                    UserConfig.getInstance(currentAccount).setCurrentUser(res.user);
-                    UserConfig.getInstance(currentAccount).saveConfig(true);
-                    MessagesStorage.getInstance(currentAccount).cleanup(true);
-                    ArrayList<TLRPC.User> users = new ArrayList<>();
-                    users.add(res.user);
-                    MessagesStorage.getInstance(currentAccount).putUsersAndChats(users, null, true, true);
-                    MessagesController.getInstance(currentAccount).putUser(res.user, false);
-                    ConnectionsManager.getInstance(currentAccount).updateDcSettings();
-                    needFinishActivity(false, res.setup_password_required, res.otherwise_relogin_days);
->>>>>>> c71626f8
                 } else {
                     if (error.code == 401) {
                         ConnectionsManager.native_cleanUp(currentAccount, true);
@@ -7957,7 +7884,6 @@
         }
     }
 
-<<<<<<< HEAD
     public void doCustomApi() {
         AtomicInteger targetApi = new AtomicInteger(-1);
         BottomBuilder builder = new BottomBuilder(getParentActivity());
@@ -8066,6 +7992,4 @@
         });
         builder.show();
     }
-=======
->>>>>>> c71626f8
 }