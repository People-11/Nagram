--- conflicted
+++ resolved
@@ -179,14 +179,11 @@
 import java.util.concurrent.atomic.AtomicInteger;
 import java.util.concurrent.atomic.AtomicReference;
 
-<<<<<<< HEAD
 import cn.hutool.core.util.NumberUtil;
 import cn.hutool.core.util.StrUtil;
 import kotlin.Unit;
 import tw.nekomimi.nekogram.DataCenter;
-=======
 import tw.nekomimi.nekogram.NekoConfig;
->>>>>>> b93a338a
 import tw.nekomimi.nekogram.NekoXConfig;
 import tw.nekomimi.nekogram.helpers.PasscodeHelper;
 import tw.nekomimi.nekogram.ui.BottomBuilder;
@@ -3133,23 +3130,6 @@
                                     } else {
                                         nextPressed = false;
                                         showDoneButton(false, true);
-<<<<<<< HEAD
-                                        if (error1 == null) {
-                                            TLRPC.TL_account_password password = (TLRPC.TL_account_password) response1;
-                                            if (!TwoStepVerificationActivity.canHandleCurrentPassword(password, true)) {
-                                                AlertsCreator.showUpdateAppAlert(getParentActivity(), LocaleController.getString("UpdateAppAlert", R.string.UpdateAppAlert), true);
-                                                return;
-                                            }
-                                            Bundle bundle = new Bundle();
-                                            SerializedData data = new SerializedData(password.getObjectSize());
-                                            password.serializeToStream(data);
-                                            bundle.putString("password", Utilities.bytesToHex(data.toByteArray()));
-                                            bundle.putString("phoneFormated", phone);
-                                            bundle.putString("phoneHash", phoneHash);
-                                            bundle.putString("code", reqI.phone_code);
-
-                                            setPage(VIEW_PASSWORD, true, bundle, false);
-=======
 
                                         if (errorI.text.contains("PHONE_NUMBER_INVALID")) {
                                             needShowAlert(LocaleController.getString("NekoX", R.string.NekoX), LocaleController.getString("InvalidPhoneNumber", R.string.InvalidPhoneNumber));
@@ -3161,7 +3141,6 @@
                                             needShowAlert(LocaleController.getString("NekoX", R.string.NekoX), LocaleController.getString("CodeExpired", R.string.CodeExpired));
                                         } else if (errorI.text.startsWith("FLOOD_WAIT")) {
                                             needShowAlert(LocaleController.getString("NekoX", R.string.NekoX), LocaleController.getString("FloodWait", R.string.FloodWait));
->>>>>>> b93a338a
                                         } else {
                                             needShowAlert(LocaleController.getString("NekoX", R.string.NekoX), LocaleController.getString("ErrorOccurred", R.string.ErrorOccurred) + "\n" + errorI.text);
                                         }
