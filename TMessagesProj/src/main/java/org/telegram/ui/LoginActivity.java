/*
 * This is the source code of Telegram for Android v. 5.x.x.
 * It is licensed under GNU GPL v. 2 or later.
 * You should have received a copy of the license in this archive (see LICENSE).
 *
 * Copyright Nikolai Kudashov, 2013-2018.
 */

package org.telegram.ui;

import android.Manifest;
import android.animation.Animator;
import android.animation.AnimatorListenerAdapter;
import android.animation.AnimatorSet;
import android.animation.ObjectAnimator;
import android.animation.StateListAnimator;
import android.annotation.SuppressLint;
import android.app.Activity;
import android.app.Dialog;
import android.content.Context;
import android.content.Intent;
import android.content.SharedPreferences;
import android.content.pm.PackageInfo;
import android.content.pm.PackageManager;
import android.graphics.Canvas;
import android.graphics.Outline;
import android.graphics.Paint;
import android.graphics.Path;
import android.graphics.PorterDuff;
import android.graphics.PorterDuffColorFilter;
import android.graphics.Rect;
import android.graphics.RectF;
import android.graphics.Typeface;
import android.graphics.drawable.Drawable;
import android.net.Uri;
import android.os.Build;
import android.os.Bundle;
import android.os.Vibrator;
import android.telephony.PhoneNumberUtils;
import android.telephony.TelephonyManager;
import android.text.Editable;
import android.text.InputFilter;
import android.text.InputType;
import android.text.SpannableStringBuilder;
import android.text.Spanned;
import android.text.TextPaint;
import android.text.TextUtils;
import android.text.TextWatcher;
import android.text.method.PasswordTransformationMethod;
import android.text.style.ClickableSpan;
import android.util.TypedValue;
import android.view.Gravity;
import android.view.KeyEvent;
import android.view.MotionEvent;
import android.view.View;
import android.view.ViewGroup;
import android.view.ViewOutlineProvider;
import android.view.animation.AccelerateDecelerateInterpolator;
import android.view.animation.Interpolator;
import android.view.inputmethod.EditorInfo;
import android.widget.AdapterView;
import android.widget.EditText;
import android.widget.FrameLayout;
import android.widget.ImageView;
import android.widget.LinearLayout;
import android.widget.ScrollView;
import android.widget.TextView;
import android.widget.Toast;

import androidx.core.os.ConfigurationCompat;

import org.telegram.PhoneFormat.PhoneFormat;
import org.telegram.messenger.AccountInstance;
import org.telegram.messenger.AndroidUtilities;
import org.telegram.messenger.ApplicationLoader;
import org.telegram.messenger.BuildVars;
import org.telegram.messenger.ContactsController;
import org.telegram.messenger.FileLog;
import org.telegram.messenger.ImageLocation;
import org.telegram.messenger.LocaleController;
import org.telegram.messenger.MessageObject;
import org.telegram.messenger.MessagesController;
import org.telegram.messenger.MessagesStorage;
import org.telegram.messenger.NotificationCenter;
import org.telegram.messenger.R;
import org.telegram.messenger.SRPHelper;
import org.telegram.messenger.SharedConfig;
import org.telegram.messenger.UserConfig;
import org.telegram.messenger.Utilities;
import org.telegram.tgnet.ConnectionsManager;
import org.telegram.tgnet.RequestDelegate;
import org.telegram.tgnet.SerializedData;
import org.telegram.tgnet.TLRPC;
import org.telegram.ui.ActionBar.ActionBar;
import org.telegram.ui.ActionBar.ActionBarMenu;
import org.telegram.ui.ActionBar.ActionBarMenuItem;
import org.telegram.ui.ActionBar.AlertDialog;
import org.telegram.ui.ActionBar.BaseFragment;
import org.telegram.ui.ActionBar.Theme;
import org.telegram.ui.ActionBar.ThemeDescription;
import org.telegram.ui.Cells.CheckBoxCell;
import org.telegram.ui.Components.AlertsCreator;
import org.telegram.ui.Components.AvatarDrawable;
import org.telegram.ui.Components.BackupImageView;
import org.telegram.ui.Components.Bulletin;
import org.telegram.ui.Components.BulletinFactory;
import org.telegram.ui.Components.CombinedDrawable;
import org.telegram.ui.Components.ContextProgressView;
import org.telegram.ui.Components.EditTextBoldCursor;
import org.telegram.ui.Components.HintEditText;
import org.telegram.ui.Components.ImageUpdater;
import org.telegram.ui.Components.LayoutHelper;
import org.telegram.ui.Components.ProxyDrawable;
import org.telegram.ui.Components.RLottieDrawable;
import org.telegram.ui.Components.RLottieImageView;
import org.telegram.ui.Components.RadialProgressView;
import org.telegram.ui.Components.SlideView;
import org.telegram.ui.Components.VerticalPositionAutoAnimator;

import java.io.BufferedReader;
import java.io.InputStreamReader;
import java.util.ArrayList;
import java.util.Collections;
import java.util.HashMap;
import java.util.Locale;
import java.util.Map;
import java.util.Set;
import java.util.Timer;
import java.util.TimerTask;
import java.util.concurrent.atomic.AtomicInteger;

import cn.hutool.core.codec.Base64;
import cn.hutool.core.util.NumberUtil;
import cn.hutool.core.util.StrUtil;
import kotlin.Unit;
import tw.nekomimi.nekogram.BottomBuilder;
import tw.nekomimi.nekogram.DataCenter;
import tw.nekomimi.nekogram.EditTextAutoFill;
import tw.nekomimi.nekogram.NekoXConfig;
import tw.nekomimi.nekogram.utils.AlertUtil;
import tw.nekomimi.nekogram.utils.ProxyUtil;
import tw.nekomimi.nekogram.utils.VibrateUtil;

@SuppressLint("HardwareIds")
public class LoginActivity extends BaseFragment implements NotificationCenter.NotificationCenterDelegate {

    private int currentViewNum;
    private SlideView[] views = new SlideView[11];

    private boolean restoringState;

    private Dialog permissionsDialog;
    private Dialog permissionsShowDialog;
    private ArrayList<String> permissionsItems = new ArrayList<>();
    private ArrayList<String> permissionsShowItems = new ArrayList<>();
    private boolean checkPermissions = true;
    private boolean checkShowPermissions = true;
    private boolean newAccount;
<<<<<<< HEAD
    private boolean syncContacts;
=======
    private boolean syncContacts = true;
    private boolean testBackend = false;
>>>>>>> 24c6968b

    private int scrollHeight;

    private int currentDoneType;
    private AnimatorSet[] showDoneAnimation = new AnimatorSet[2];
    private ActionBarMenuItem doneItem;
    private AnimatorSet doneItemAnimation;
    private ContextProgressView doneProgressView;
    private ImageView floatingButtonIcon;
    private FrameLayout floatingButtonContainer;
    private RadialProgressView floatingProgressView;
    private int progressRequestId;
    private boolean[] doneButtonVisible = new boolean[]{true, false};

    private static final int DONE_TYPE_FLOATING = 0;
    private static final int DONE_TYPE_ACTION = 1;

    private final static int done_button = 1;

    private ActionBarMenuItem proxyItem;
    private ProxyDrawable proxyDrawable;

    private boolean needRequestPermissions;

    private static class ProgressView extends View {

        private final Path path = new Path();
        private final RectF rect = new RectF();
        private final RectF boundsRect = new RectF();
        private final Paint paint = new Paint(Paint.ANTI_ALIAS_FLAG);
        private final Paint paint2 = new Paint(Paint.ANTI_ALIAS_FLAG);

        private long startTime;
        private long duration;
        private boolean animating;

        private float radius;

        public ProgressView(Context context) {
            super(context);
            paint.setColor(Theme.getColor(Theme.key_login_progressInner));
            paint2.setColor(Theme.getColor(Theme.key_login_progressOuter));
        }

        public void startProgressAnimation(long duration) {
            this.animating = true;
            this.duration = duration;
            this.startTime = System.currentTimeMillis();
            invalidate();
        }

        public void resetProgressAnimation() {
            duration = 0;
            startTime = 0;
            animating = false;
            invalidate();
        }

        public boolean isProgressAnimationRunning() {
            return animating;
        }

        @Override
        protected void onSizeChanged(int w, int h, int oldw, int oldh) {
            path.rewind();
            radius = h / 2f;
            boundsRect.set(0, 0, w, h);
            rect.set(boundsRect);
            path.addRoundRect(boundsRect, radius, radius, Path.Direction.CW);
        }

        @Override
        protected void onDraw(Canvas canvas) {
            final float progress;
            if (duration > 0) {
                progress = Math.min(1f, (System.currentTimeMillis() - startTime) / (float) duration);
            } else {
                progress = 0f;
            }

            canvas.clipPath(path);
            canvas.drawRoundRect(boundsRect, radius, radius, paint);
            rect.right = boundsRect.right * progress;
            canvas.drawRoundRect(rect, radius, radius, paint2);

            if (animating &= duration > 0 && progress < 1f) {
                postInvalidateOnAnimation();
            }
        }
    }

    public LoginActivity() {
        super();
    }

    public LoginActivity(int account) {
        super();
        currentAccount = account;
        newAccount = true;
    }

    @Override
    public void onFragmentDestroy() {
        super.onFragmentDestroy();
        for (int a = 0; a < views.length; a++) {
            if (views[a] != null) {
                views[a].onDestroyActivity();
            }
        }

        SharedConfig.loginingAccount = -1;
    }

    @Override
    public boolean onFragmentCreate() {

        SharedConfig.loginingAccount = currentAccount;

        ApplicationLoader.loadAccount(currentAccount);

        currentConnectionState = getConnectionsManager().getConnectionState();

        getNotificationCenter().addObserver(this, NotificationCenter.didUpdateConnectionState);

        return true;

    }

    private int menu_other = 5;
    private int menu_custom_api = 6;
    private int menu_custom_dc = 7;
    private int menu_qr_login = 8;

    TLRPC.TL_auth_exportLoginToken exportLoginTokenRequest = null;
    AlertDialog exportLoginTokenProgress = null;
    android.app.AlertDialog exportLoginTokenDialog = null;

    @Override
    public View createView(Context context) {
        actionBar.setTitle(LocaleController.getString("NekogramWithEmoji", R.string.NekoX));
        actionBar.setActionBarMenuOnItemClick(new ActionBar.ActionBarMenuOnItemClick() {
            @Override
            public void onItemClick(int id) {
                if (id == done_button) {
                    onDoneButtonPressed();
                } else if (id == -1) {
                    if (onBackPressed()) {
                        finishFragment();
                    }
                } else if (id == 2) {
                    presentFragment(new ProxyListActivity());
                } else if (id == 3) {
                    presentFragment(new LanguageSelectActivity());
                } else if (id == 4) {
                    AlertDialog.Builder builder = new AlertDialog.Builder(context);
                    builder.setTitle(LocaleController.getString("BotLogin", R.string.BotLogin));

                    final EditTextBoldCursor editText = new EditTextBoldCursor(context) {
                        @Override
                        protected void onMeasure(int widthMeasureSpec, int heightMeasureSpec) {
                            super.onMeasure(widthMeasureSpec, MeasureSpec.makeMeasureSpec(AndroidUtilities.dp(64), MeasureSpec.EXACTLY));
                        }
                    };
                    editText.setTextSize(TypedValue.COMPLEX_UNIT_DIP, 18);
                    editText.setTextColor(Theme.getColor(Theme.key_dialogTextBlack));
                    editText.setHintText(LocaleController.getString("BotToken", R.string.BotToken));
                    editText.setHeaderHintColor(Theme.getColor(Theme.key_windowBackgroundWhiteBlueHeader));
                    editText.setSingleLine(true);
                    editText.setFocusable(true);
                    editText.setTransformHintToHeader(true);
                    editText.setLineColors(Theme.getColor(Theme.key_windowBackgroundWhiteInputField), Theme.getColor(Theme.key_windowBackgroundWhiteInputFieldActivated), Theme.getColor(Theme.key_windowBackgroundWhiteRedText3));
                    editText.setImeOptions(EditorInfo.IME_ACTION_DONE);
                    editText.setBackgroundDrawable(null);
                    editText.requestFocus();
                    editText.setPadding(0, 0, 0, 0);
                    builder.setView(editText);

                    builder.setPositiveButton(LocaleController.getString("OK", R.string.OK), (dialogInterface, i) -> {
                        if (getParentActivity() == null) {
                            return;
                        }
                        String token = editText.getText().toString();

                        if (token.length() == 0) {
                            needShowAlert(LocaleController.getString("NekoX", R.string.NekoX), LocaleController.getString("InvalidAccessToken", R.string.InvalidAccessToken));
                            return;
                        }

                        ConnectionsManager.getInstance(currentAccount).cleanup(false);
                        final TLRPC.TL_auth_importBotAuthorization req = new TLRPC.TL_auth_importBotAuthorization();

                        req.api_hash = NekoXConfig.currentAppHash();
                        req.api_id = NekoXConfig.currentAppId();
                        req.bot_auth_token = token;
                        req.flags = 0;
                        int reqId = ConnectionsManager.getInstance(currentAccount).sendRequest(req, (response, error) -> AndroidUtilities.runOnUIThread(() -> {
                            if (error == null) {
                                TLRPC.TL_auth_authorization res = (TLRPC.TL_auth_authorization) response;
                                ConnectionsManager.getInstance(currentAccount).setUserId(res.user.id);
                                UserConfig.getInstance(currentAccount).clearConfig();
                                MessagesController.getInstance(currentAccount).cleanup();
                                UserConfig.getInstance(currentAccount).syncContacts = syncContacts;
                                UserConfig.getInstance(currentAccount).setCurrentUser(res.user);
                                UserConfig.getInstance(currentAccount).saveConfig(true);
                                MessagesStorage.getInstance(currentAccount).cleanup(true);
                                ArrayList<TLRPC.User> users = new ArrayList<>();
                                users.add(res.user);
                                MessagesStorage.getInstance(currentAccount).putUsersAndChats(users, null, true, true);
                                MessagesController.getInstance(currentAccount).putUser(res.user, false);
                                ConnectionsManager.getInstance(currentAccount).updateDcSettings();
                                needFinishActivity(false);
                            } else {
                                if (error.code == 401) {
                                    ConnectionsManager.native_cleanUp(currentAccount, true);
                                }
                                if (error.text != null) {
                                    if (error.text.contains("ACCESS_TOKEN_INVALID")) {
                                        needShowAlert(LocaleController.getString("NekoX", R.string.NekoX), LocaleController.getString("InvalidAccessToken", R.string.InvalidAccessToken));
                                    } else if (error.text.startsWith("FLOOD_WAIT")) {
                                        needShowAlert(LocaleController.getString("NekoX", R.string.NekoX), LocaleController.getString("FloodWait", R.string.FloodWait));
                                    } else if (error.code != -1000) {
                                        needShowAlert(LocaleController.getString("NekoX", R.string.NekoX), error.code + ": " + error.text);
                                    }
                                }
                            }
                            needHideProgress(false);
                        }), ConnectionsManager.RequestFlagFailOnServerErrors | ConnectionsManager.RequestFlagWithoutLogin | ConnectionsManager.RequestFlagTryDifferentDc | ConnectionsManager.RequestFlagEnableUnauthorized);
                        needShowProgress(reqId);
                    });
                    builder.setNegativeButton(LocaleController.getString("Cancel", R.string.Cancel), null);
                    builder.show().setOnShowListener(dialog -> {
                        editText.requestFocus();
                        AndroidUtilities.showKeyboard(editText);
                    });
                    if (editText != null) {
                        ViewGroup.MarginLayoutParams layoutParams = (ViewGroup.MarginLayoutParams) editText.getLayoutParams();
                        if (layoutParams != null) {
                            if (layoutParams instanceof FrameLayout.LayoutParams) {
                                ((FrameLayout.LayoutParams) layoutParams).gravity = Gravity.CENTER_HORIZONTAL;
                            }
                            layoutParams.rightMargin = layoutParams.leftMargin = AndroidUtilities.dp(24);
                            layoutParams.height = AndroidUtilities.dp(36);
                            editText.setLayoutParams(layoutParams);
                        }
                    }
                } else if (id == menu_custom_api) {

                    AtomicInteger targetApi = new AtomicInteger(-1);

                    BottomBuilder builder = new BottomBuilder(getParentActivity());

                    EditText[] inputs = new EditText[2];

                    builder.addTitle(LocaleController.getString("CustomApi", R.string.CustomApi),
                            true,
                            LocaleController.getString("UseCustomApiNotice", R.string.UseCustomApiNotice));

                    builder.addRadioItem(LocaleController.getString("CustomApiNo", R.string.CustomApiNo), NekoXConfig.customApi == 0, (cell) -> {

                        targetApi.set(0);

                        builder.doRadioCheck(cell);

                        for (EditText input : inputs) input.setVisibility(View.GONE);

                        return Unit.INSTANCE;

                    });

                    builder.addRadioItem(LocaleController.getString("CustomApiOfficial", R.string.CustomApiOfficial), NekoXConfig.customApi == 1, (cell) -> {

                        targetApi.set(1);

                        builder.doRadioCheck(cell);

                        for (EditText input : inputs) input.setVisibility(View.GONE);

                        return Unit.INSTANCE;

                    });

                    builder.addRadioItem(LocaleController.getString("CustomApiTGX", R.string.CustomApiTGX), NekoXConfig.customApi == 2, (cell) -> {

                        targetApi.set(2);

                        builder.doRadioCheck(cell);

                        for (EditText input : inputs) input.setVisibility(View.GONE);

                        return Unit.INSTANCE;

                    });

                    builder.addRadioItem(LocaleController.getString("CustomApiInput", R.string.CustomApiInput), NekoXConfig.customApi > 2, (cell) -> {

                        targetApi.set(3);

                        builder.doRadioCheck(cell);

                        for (EditText input : inputs) input.setVisibility(View.VISIBLE);

                        return Unit.INSTANCE;

                    });

                    inputs[0] = builder.addEditText("App Id");
                    inputs[0].setInputType(InputType.TYPE_CLASS_NUMBER);
                    if (NekoXConfig.customAppId != 0) {
                        inputs[0].setText(NekoXConfig.customAppId + "");
                    }
                    inputs[0].addTextChangedListener(new TextWatcher() {
                        @Override
                        public void beforeTextChanged(CharSequence s, int start, int count, int after) {
                        }

                        @Override
                        public void onTextChanged(CharSequence s, int start, int before, int count) {
                            if (StrUtil.isBlank(s.toString())) {
                                NekoXConfig.customAppId = 0;
                            } else if (!NumberUtil.isInteger(s.toString())) {
                                inputs[0].setText("0");
                            } else {
                                NekoXConfig.customAppId = NumberUtil.parseInt(s.toString());
                            }
                        }

                        @Override
                        public void afterTextChanged(Editable s) {
                        }
                    });

                    inputs[1] = builder.addEditText("App Hash");
                    inputs[1].setFilters(new InputFilter[]{new InputFilter.LengthFilter(BuildVars.OFFICAL_APP_HASH.length())});
                    if (StrUtil.isNotBlank(NekoXConfig.customAppHash)) {
                        inputs[1].setText(NekoXConfig.customAppHash);
                    }
                    inputs[1].addTextChangedListener(new TextWatcher() {
                        @Override
                        public void beforeTextChanged(CharSequence s, int start, int count, int after) {
                        }

                        @Override
                        public void onTextChanged(CharSequence s, int start, int before, int count) {
                            NekoXConfig.customAppHash = s.toString();
                        }

                        @Override
                        public void afterTextChanged(Editable s) {
                        }
                    });

                    if (NekoXConfig.customApi <= 2) {

                        for (EditText input : inputs) input.setVisibility(View.GONE);

                    }

                    builder.addCancelButton();

                    builder.addButton(LocaleController.getString("Set", R.string.Set), (it) -> {

                        int target = targetApi.get();

                        if (target > 2) {

                            if (NekoXConfig.customAppId == 0) {

                                inputs[0].requestFocus();
                                AndroidUtilities.showKeyboard(inputs[0]);

                                return Unit.INSTANCE;

                            } else if (StrUtil.isBlank(NekoXConfig.customAppHash)) {

                                inputs[1].requestFocus();
                                AndroidUtilities.showKeyboard(inputs[1]);

                                return Unit.INSTANCE;

                            }

                        }

                        NekoXConfig.customApi = target;
                        NekoXConfig.saveCustomApi();

                        return Unit.INSTANCE;

                    });

                    builder.show();

                } else if (id == menu_custom_dc) {

                    AtomicInteger targetDc = new AtomicInteger(-1);

                    BottomBuilder builder = new BottomBuilder(getParentActivity());

                    builder.addTitle(LocaleController.getString("CustomBackend", R.string.CustomBackend),
                            true,
                            LocaleController.getString("CustomBackendNotice", R.string.CustomBackendNotice));

                    int dcType;

                    if (ConnectionsManager.native_isTestBackend(currentAccount) != 0) {
                        dcType = 1;
                    } else {
                        dcType = 0;
                    }

                    builder.addRadioItem(LocaleController.getString("CustomBackendProduction", R.string.CustomBackendProduction), dcType == 0, (cell) -> {

                        targetDc.set(0);

                        builder.doRadioCheck(cell);

                        return Unit.INSTANCE;

                    });

                    builder.addRadioItem(LocaleController.getString("CustomBackendTestDC", R.string.CustomBackendTestDC), dcType == 1, (cell) -> {

                        targetDc.set(1);

                        builder.doRadioCheck(cell);

                        return Unit.INSTANCE;

                    });

                    builder.addCancelButton();

                    builder.addButton(LocaleController.getString("Set", R.string.Set), (it) -> {

                        int target = targetDc.get();

                        if (target == dcType) {

                            // do nothing

                        } else if (target == 0) {

                            DataCenter.applyOfficalDataCanter(currentAccount);

                        } else if (target == 1) {

                            DataCenter.applyTestDataCenter(currentAccount);

                        }

                        return Unit.INSTANCE;

                    });

                    builder.show();
                } else if (id == menu_qr_login) {
                    regenerateLoginToken(false);
                }

            }
        });

        currentDoneType = DONE_TYPE_FLOATING;
        doneButtonVisible[DONE_TYPE_FLOATING] = true;
        doneButtonVisible[DONE_TYPE_ACTION] = false;

        ActionBarMenu menu = actionBar.createMenu();

        proxyDrawable = new ProxyDrawable(context);
        proxyItem = menu.addItem(2, proxyDrawable);
        proxyItem.setContentDescription(LocaleController.getString("ProxySettings", R.string.ProxySettings));
        updateProxyButton(false);

        menu.addItem(3, R.drawable.ic_translate);

        ActionBarMenuItem otherItem = menu.addItem(menu_other, R.drawable.ic_ab_other);

        Locale current = ConfigurationCompat.getLocales(getParentActivity().getResources().getConfiguration()).get(0);

        otherItem.addSubItem(4, R.drawable.list_bot, LocaleController.getString("BotLogin", R.string.BotLogin));
        otherItem.addSubItem(menu_qr_login, R.drawable.wallet_qr, LocaleController.getString("ImportLogin", R.string.ImportLogin));
        otherItem.addSubItem(menu_custom_api, R.drawable.baseline_vpn_key_24, LocaleController.getString("CustomApi", R.string.CustomApi));
        otherItem.addSubItem(menu_custom_dc, R.drawable.baseline_sync_24, LocaleController.getString("CustomBackend", R.string.CustomBackend));

        actionBar.setAllowOverlayTitle(true);
        doneItem = menu.addItemWithWidth(done_button, R.drawable.ic_done, AndroidUtilities.dp(56));
        doneProgressView = new ContextProgressView(context, 1);
        doneProgressView.setAlpha(0.0f);
        doneProgressView.setScaleX(0.1f);
        doneProgressView.setScaleY(0.1f);
        doneProgressView.setVisibility(View.INVISIBLE);
        doneItem.setAlpha(0.0f);
        doneItem.setScaleX(0.1f);
        doneItem.setScaleY(0.1f);
        doneItem.addView(doneProgressView, LayoutHelper.createFrame(LayoutHelper.MATCH_PARENT, LayoutHelper.MATCH_PARENT));
        doneItem.setContentDescription(LocaleController.getString("Done", R.string.Done));
        doneItem.setVisibility(doneButtonVisible[DONE_TYPE_ACTION] ? View.VISIBLE : View.GONE);

        FrameLayout container = new FrameLayout(context) {
            @Override
            protected void onMeasure(int widthMeasureSpec, int heightMeasureSpec) {
                MarginLayoutParams marginLayoutParams = (MarginLayoutParams) floatingButtonContainer.getLayoutParams();
                if (Bulletin.getVisibleBulletin() != null && Bulletin.getVisibleBulletin().isShowing()) {
                    super.onMeasure(widthMeasureSpec, heightMeasureSpec);
                    marginLayoutParams.bottomMargin = AndroidUtilities.dp(14) + Bulletin.getVisibleBulletin().getLayout().getMeasuredHeight() - AndroidUtilities.dp(10);
                } else {
                    marginLayoutParams.bottomMargin = AndroidUtilities.dp(14);
                }

                super.onMeasure(widthMeasureSpec, heightMeasureSpec);
            }
        };
        fragmentView = container;

        ScrollView scrollView = new ScrollView(context) {
            @Override
            public boolean requestChildRectangleOnScreen(View child, Rect rectangle, boolean immediate) {
                if (currentViewNum == 1 || currentViewNum == 2 || currentViewNum == 4) {
                    rectangle.bottom += AndroidUtilities.dp(40);
                }
                return super.requestChildRectangleOnScreen(child, rectangle, immediate);
            }

            @Override
            protected void onMeasure(int widthMeasureSpec, int heightMeasureSpec) {
                scrollHeight = MeasureSpec.getSize(heightMeasureSpec) - AndroidUtilities.dp(30);
                super.onMeasure(widthMeasureSpec, heightMeasureSpec);
            }
        };
        scrollView.setFillViewport(true);
        container.addView(scrollView, LayoutHelper.createFrame(LayoutHelper.MATCH_PARENT, LayoutHelper.MATCH_PARENT));

        FrameLayout frameLayout = new FrameLayout(context);
        scrollView.addView(frameLayout, LayoutHelper.createScroll(LayoutHelper.MATCH_PARENT, LayoutHelper.WRAP_CONTENT, Gravity.TOP | Gravity.LEFT));

        views[0] = new PhoneView(context);
        views[1] = new LoginActivitySmsView(context, 1);
        views[2] = new LoginActivitySmsView(context, 2);
        views[3] = new LoginActivitySmsView(context, 3);
        views[4] = new LoginActivitySmsView(context, 4);
        views[5] = new LoginActivityRegisterView(context);
        views[6] = new LoginActivityPasswordView(context);
        views[7] = new LoginActivityRecoverView(context);
        views[8] = new LoginActivityResetWaitView(context);
        views[9] = new LoginActivityNewPasswordView(context, 0);
        views[10] = new LoginActivityNewPasswordView(context, 1);

        for (int a = 0; a < views.length; a++) {
            views[a].setVisibility(a == 0 ? View.VISIBLE : View.GONE);
            frameLayout.addView(views[a], LayoutHelper.createFrame(LayoutHelper.MATCH_PARENT, LayoutHelper.MATCH_PARENT, Gravity.TOP | Gravity.LEFT, AndroidUtilities.isTablet() ? 26 : 18, 30, AndroidUtilities.isTablet() ? 26 : 18, 0));
        }

        Bundle savedInstanceState = loadCurrentState();
        if (savedInstanceState != null) {
            currentViewNum = savedInstanceState.getInt("currentViewNum", 0);
            syncContacts = savedInstanceState.getInt("syncContacts", 0) == 1;
            if (currentViewNum >= 1 && currentViewNum <= 4) {
                int time = savedInstanceState.getInt("open");
                if (time != 0 && Math.abs(System.currentTimeMillis() / 1000 - time) >= 24 * 60 * 60) {
                    currentViewNum = 0;
                    savedInstanceState = null;
                    clearCurrentState();
                }
            } else if (currentViewNum == 6) {
                LoginActivityPasswordView view = (LoginActivityPasswordView) views[6];
                if (view.currentPassword == null) {
                    currentViewNum = 0;
                    savedInstanceState = null;
                    clearCurrentState();
                }
            } else if (currentViewNum == 7) {
                LoginActivityRecoverView view = (LoginActivityRecoverView) views[7];
                if (view.passwordString == null) {
                    currentViewNum = 0;
                    savedInstanceState = null;
                    clearCurrentState();
                }
            }
        }

        floatingButtonContainer = new FrameLayout(context);
        floatingButtonContainer.setVisibility(doneButtonVisible[DONE_TYPE_FLOATING] ? View.VISIBLE : View.GONE);
        Drawable drawable = Theme.createSimpleSelectorCircleDrawable(AndroidUtilities.dp(56), Theme.getColor(Theme.key_chats_actionBackground), Theme.getColor(Theme.key_chats_actionPressedBackground));
        if (Build.VERSION.SDK_INT < 21) {
            Drawable shadowDrawable = context.getResources().getDrawable(R.drawable.floating_shadow).mutate();
            shadowDrawable.setColorFilter(new PorterDuffColorFilter(0xff000000, PorterDuff.Mode.SRC_IN));
            CombinedDrawable combinedDrawable = new CombinedDrawable(shadowDrawable, drawable, 0, 0);
            combinedDrawable.setIconSize(AndroidUtilities.dp(56), AndroidUtilities.dp(56));
            drawable = combinedDrawable;
        }
        floatingButtonContainer.setBackgroundDrawable(drawable);
        if (Build.VERSION.SDK_INT >= 21) {
            StateListAnimator animator = new StateListAnimator();
            animator.addState(new int[]{android.R.attr.state_pressed}, ObjectAnimator.ofFloat(floatingButtonIcon, "translationZ", AndroidUtilities.dp(2), AndroidUtilities.dp(4)).setDuration(200));
            animator.addState(new int[]{}, ObjectAnimator.ofFloat(floatingButtonIcon, "translationZ", AndroidUtilities.dp(4), AndroidUtilities.dp(2)).setDuration(200));
            floatingButtonContainer.setStateListAnimator(animator);
            floatingButtonContainer.setOutlineProvider(new ViewOutlineProvider() {
                @SuppressLint("NewApi")
                @Override
                public void getOutline(View view, Outline outline) {
                    outline.setOval(0, 0, AndroidUtilities.dp(56), AndroidUtilities.dp(56));
                }
            });
        }
        VerticalPositionAutoAnimator.attach(floatingButtonContainer);
        container.addView(floatingButtonContainer, LayoutHelper.createFrame(Build.VERSION.SDK_INT >= 21 ? 56 : 60, Build.VERSION.SDK_INT >= 21 ? 56 : 60, Gravity.RIGHT | Gravity.BOTTOM, 0, 0, 14, 14));
        floatingButtonContainer.setOnClickListener(view -> onDoneButtonPressed());

        floatingButtonIcon = new ImageView(context);
        floatingButtonIcon.setScaleType(ImageView.ScaleType.CENTER);
        floatingButtonIcon.setColorFilter(new PorterDuffColorFilter(Theme.getColor(Theme.key_chats_actionIcon), PorterDuff.Mode.SRC_IN));
        floatingButtonIcon.setImageResource(R.drawable.actionbtn_next);
        floatingButtonContainer.setContentDescription(LocaleController.getString("Done", R.string.Done));
        floatingButtonContainer.addView(floatingButtonIcon, LayoutHelper.createFrame(Build.VERSION.SDK_INT >= 21 ? 56 : 60, Build.VERSION.SDK_INT >= 21 ? 56 : 60));

        floatingProgressView = new RadialProgressView(context);
        floatingProgressView.setSize(AndroidUtilities.dp(22));
        floatingProgressView.setProgressColor(Theme.getColor(Theme.key_chats_actionIcon));
        floatingProgressView.setAlpha(0.0f);
        floatingProgressView.setScaleX(0.1f);
        floatingProgressView.setScaleY(0.1f);
        floatingProgressView.setVisibility(View.INVISIBLE);
        floatingButtonContainer.addView(floatingProgressView, LayoutHelper.createFrame(LayoutHelper.MATCH_PARENT, LayoutHelper.MATCH_PARENT));

        if (savedInstanceState != null) {
            restoringState = true;
        }
        for (int a = 0; a < views.length; a++) {
            if (savedInstanceState != null) {
                if (a >= 1 && a <= 4) {
                    if (a == currentViewNum) {
                        views[a].restoreStateParams(savedInstanceState);
                    }
                } else {
                    views[a].restoreStateParams(savedInstanceState);
                }
            }
            if (currentViewNum == a) {
                actionBar.setBackButtonImage(views[a].needBackButton() || newAccount ? R.drawable.ic_ab_back : 0);
                views[a].setVisibility(View.VISIBLE);
                views[a].onShow();
                currentDoneType = DONE_TYPE_FLOATING;
                if (a == 1 || a == 2 || a == 3 || a == 4 || a == 8) {
                    showDoneButton(false, false);
                } else {
                    showDoneButton(true, false);
                }
                if (a == 1 || a == 2 || a == 3 || a == 4) {
                    currentDoneType = DONE_TYPE_ACTION;
                }
            } else {
                views[a].setVisibility(View.GONE);
            }
        }
        restoringState = false;

        actionBar.setTitle(views[currentViewNum].getHeaderName());

        return fragmentView;
    }

    private void regenerateLoginToken(Boolean refresh) {

        getNotificationCenter().removeObserver(this, NotificationCenter.updateLoginToken);

        if (getParentActivity() == null || isFinished) return;

        if (exportLoginTokenDialog != null && exportLoginTokenDialog.isShowing()) {
            exportLoginTokenDialog.dismiss();
        } else if (refresh) return;

        exportLoginTokenProgress = new AlertDialog(getParentActivity(), 3);
        exportLoginTokenProgress.setCanCacnel(false);
        exportLoginTokenProgress.show();

        if (exportLoginTokenRequest == null) {
            exportLoginTokenRequest = new TLRPC.TL_auth_exportLoginToken();
            exportLoginTokenRequest.api_id = NekoXConfig.currentAppId();
            exportLoginTokenRequest.api_hash = NekoXConfig.currentAppHash();
            exportLoginTokenRequest.except_ids = new ArrayList<>();
            if (NekoXConfig.customApi == 0) {
                for (int a : SharedConfig.activeAccounts) {
                    UserConfig userConfig = UserConfig.getInstance(a);
                    if (!userConfig.isClientActivated()) {
                        continue;
                    }
                    exportLoginTokenRequest.except_ids.add(a);
                }
            }
        }

        getNotificationCenter().addObserver(this, NotificationCenter.updateLoginToken);

        getConnectionsManager().sendRequest(exportLoginTokenRequest, (response, error) -> AndroidUtilities.runOnUIThread(() -> {
            if (getParentActivity() == null) return;

            try {
                exportLoginTokenProgress.dismiss();
            } catch (Exception ignore) {
            }
            if (response instanceof TLRPC.TL_auth_loginToken) {
                exportLoginTokenDialog = ProxyUtil.showQrDialog(getParentActivity(), "tg://login?token=" + Base64.encodeUrlSafe(((TLRPC.TL_auth_loginToken) response).token));
                int delay = (int) (((TLRPC.TL_auth_loginToken) response).expires - System.currentTimeMillis() / 1000);
                if (delay < 0 || delay > 20) delay = 20;
                if (BuildVars.DEBUG_VERSION) {
                    AlertUtil.showToast("Refresh after " + delay + "s");
                }
                AndroidUtilities.runOnUIThread(() -> regenerateLoginToken(true), delay * 1000L);
            } else if (response instanceof TLRPC.TL_auth_loginTokenMigrateTo) {
                checkMigrateTo((TLRPC.TL_auth_loginTokenMigrateTo) response);
            } else if (response instanceof TLRPC.TL_auth_loginTokenSuccess) {
                processLoginByTokenFinish((TLRPC.TL_auth_loginTokenSuccess) response);
            } else {
                processError(error);
            }
        }), ConnectionsManager.RequestFlagFailOnServerErrors | ConnectionsManager.RequestFlagWithoutLogin | ConnectionsManager.RequestFlagTryDifferentDc | ConnectionsManager.RequestFlagEnableUnauthorized);

    }

    private void checkMigrateTo(TLRPC.TL_auth_loginTokenMigrateTo response) {
        getNotificationCenter().removeObserver(this, NotificationCenter.updateLoginToken);
        ConnectionsManager.native_moveToDatacenter(currentAccount, response.dc_id);
        exportLoginTokenProgress.show();

        TLRPC.TL_auth_importLoginToken request = new TLRPC.TL_auth_importLoginToken();
        request.token = response.token;
        getConnectionsManager().sendRequest(request, (response1, error1) -> AndroidUtilities.runOnUIThread(() -> {
            exportLoginTokenProgress.dismiss();
            if (error1 != null) {
                processError(error1);
            } else if (response1 instanceof TLRPC.TL_auth_loginTokenSuccess) {
                processLoginByTokenFinish((TLRPC.TL_auth_loginTokenSuccess) response1);
            }
        }), ConnectionsManager.RequestFlagFailOnServerErrors | ConnectionsManager.RequestFlagWithoutLogin | ConnectionsManager.RequestFlagTryDifferentDc | ConnectionsManager.RequestFlagEnableUnauthorized);

    }

    private void processError(TLRPC.TL_error error) {
        if (error.text.contains("SESSION_PASSWORD_NEEDED")) {
            exportLoginTokenProgress.show();
            TLRPC.TL_account_getPassword req2 = new TLRPC.TL_account_getPassword();
            ConnectionsManager.getInstance(currentAccount).sendRequest(req2, (response1, error1) -> AndroidUtilities.runOnUIThread(() -> {
                exportLoginTokenProgress.dismiss();
                showDoneButton(false, true);
                if (error1 == null) {
                    TLRPC.TL_account_password password = (TLRPC.TL_account_password) response1;
                    if (!TwoStepVerificationActivity.canHandleCurrentPassword(password, true)) {
                        AlertsCreator.showUpdateAppAlert(getParentActivity(), LocaleController.getString("UpdateAppAlert", R.string.UpdateAppAlert), true);
                        return;
                    }
                    Bundle bundle = new Bundle();
                    if (password.current_algo instanceof TLRPC.TL_passwordKdfAlgoSHA256SHA256PBKDF2HMACSHA512iter100000SHA256ModPow) {
                        TLRPC.TL_passwordKdfAlgoSHA256SHA256PBKDF2HMACSHA512iter100000SHA256ModPow algo = (TLRPC.TL_passwordKdfAlgoSHA256SHA256PBKDF2HMACSHA512iter100000SHA256ModPow) password.current_algo;
                        bundle.putString("current_salt1", Utilities.bytesToHex(algo.salt1));
                        bundle.putString("current_salt2", Utilities.bytesToHex(algo.salt2));
                        bundle.putString("current_p", Utilities.bytesToHex(algo.p));
                        bundle.putInt("current_g", algo.g);
                        bundle.putString("current_srp_B", Utilities.bytesToHex(password.srp_B));
                        bundle.putLong("current_srp_id", password.srp_id);
                        bundle.putInt("passwordType", 1);
                    }
                    bundle.putString("hint", password.hint != null ? password.hint : "");
                    bundle.putString("email_unconfirmed_pattern", password.email_unconfirmed_pattern != null ? password.email_unconfirmed_pattern : "");
                    bundle.putInt("has_recovery", password.has_recovery ? 1 : 0);
                    setPage(6, true, bundle, false);
                } else {
                    needShowAlert(LocaleController.getString("NekoX", R.string.NekoX), error1.text);
                }
            }), ConnectionsManager.RequestFlagFailOnServerErrors | ConnectionsManager.RequestFlagWithoutLogin);
        } else {
            AlertUtil.showToast(error);
            exportLoginTokenRequest = null;
            regenerateLoginToken(false);
        }
    }


    private void processLoginByTokenFinish(TLRPC.TL_auth_loginTokenSuccess authLoginTokenSuccess) {
        getNotificationCenter().removeObserver(this, NotificationCenter.updateLoginToken);

        TLRPC.auth_Authorization authorization = authLoginTokenSuccess.authorization;
        if (authorization instanceof TLRPC.TL_auth_authorizationSignUpRequired) {
            TLRPC.TL_auth_authorizationSignUpRequired authorizationI = (TLRPC.TL_auth_authorizationSignUpRequired) authorization;
            if (authorizationI.terms_of_service != null) {
                currentTermsOfService = authorizationI.terms_of_service;
            }
            setPage(5, true, new Bundle(), false);
        } else {
            onAuthSuccess((TLRPC.TL_auth_authorization) authorization);
        }
    }

    private int currentConnectionState;

    @Override
    public void didReceivedNotification(int id, int account, Object... args) {
        if (id == NotificationCenter.didUpdateConnectionState) {
            int state = AccountInstance.getInstance(account).getConnectionsManager().getConnectionState();
            if (currentConnectionState != state) {
                currentConnectionState = state;
                updateProxyButton(true);
            }
        } else if (id == NotificationCenter.updateLoginToken) {
            regenerateLoginToken(false);
        }
    }

    private void updateProxyButton(boolean animated) {
        if (proxyDrawable == null) {
            return;
        }
        SharedPreferences preferences = ApplicationLoader.applicationContext.getSharedPreferences("mainconfig", Activity.MODE_PRIVATE);
        String proxyAddress = preferences.getString("proxy_ip", "");
        boolean proxyEnabled;
        if (!actionBar.isSearchFieldVisible() && (doneItem == null || doneItem.getVisibility() != View.VISIBLE)) {
            proxyItem.setVisibility(View.VISIBLE);
        }
        proxyDrawable.setConnected(true, currentConnectionState == ConnectionsManager.ConnectionStateConnected || currentConnectionState == ConnectionsManager.ConnectionStateUpdating, animated);
    }

    @Override
    public void onPause() {
        super.onPause();
        if (newAccount) {
            ConnectionsManager.getInstance(currentAccount).setAppPaused(true, false);
        }
    }

    @Override
    public void onResume() {
        super.onResume();
        if (newAccount) {
            ConnectionsManager.getInstance(currentAccount).setAppPaused(false, false);
        }
        AndroidUtilities.requestAdjustResize(getParentActivity(), classGuid);
        fragmentView.requestLayout();
        try {
            if (currentViewNum >= 1 && currentViewNum <= 4 && views[currentViewNum] instanceof LoginActivitySmsView) {
                int time = ((LoginActivitySmsView) views[currentViewNum]).openTime;
                if (time != 0 && Math.abs(System.currentTimeMillis() / 1000 - time) >= 24 * 60 * 60) {
                    views[currentViewNum].onBackPressed(true);
                    setPage(0, false, null, true);
                }
            }
        } catch (Exception e) {
            FileLog.e(e);
        }
        if (currentViewNum == 0 && !needRequestPermissions) {
            SlideView view = views[currentViewNum];
            if (view != null) {
                view.onShow();
            }
        }
    }

    @Override
    public void onRequestPermissionsResultFragment(int requestCode, String[] permissions, int[] grantResults) {
        if (requestCode == 6) {
            checkPermissions = false;
            if (currentViewNum == 0) {
                views[currentViewNum].onNextPressed();
            }
        } else if (requestCode == 7) {
            checkShowPermissions = false;
            if (currentViewNum == 0) {
                ((PhoneView) views[currentViewNum]).fillNumber();
            }
        }
    }

    private Bundle loadCurrentState() {
        if (newAccount) {
            return null;
        }
        try {
            Bundle bundle = new Bundle();
            SharedPreferences preferences = ApplicationLoader.applicationContext.getSharedPreferences("logininfo2", Context.MODE_PRIVATE);
            Map<String, ?> params = preferences.getAll();
            for (Map.Entry<String, ?> entry : params.entrySet()) {
                String key = entry.getKey();
                Object value = entry.getValue();
                String[] args = key.split("_\\|_");
                if (args.length == 1) {
                    if (value instanceof String) {
                        bundle.putString(key, (String) value);
                    } else if (value instanceof Integer) {
                        bundle.putInt(key, (Integer) value);
                    }
                } else if (args.length == 2) {
                    Bundle inner = bundle.getBundle(args[0]);
                    if (inner == null) {
                        inner = new Bundle();
                        bundle.putBundle(args[0], inner);
                    }
                    if (value instanceof String) {
                        inner.putString(args[1], (String) value);
                    } else if (value instanceof Integer) {
                        inner.putInt(args[1], (Integer) value);
                    }
                }
            }
            return bundle;
        } catch (Exception e) {
            FileLog.e(e);
        }
        return null;
    }

    private void clearCurrentState() {
        SharedPreferences preferences = ApplicationLoader.applicationContext.getSharedPreferences("logininfo2", Context.MODE_PRIVATE);
        SharedPreferences.Editor editor = preferences.edit();
        editor.clear();
        editor.apply();
    }

    private void putBundleToEditor(Bundle bundle, SharedPreferences.Editor editor, String prefix) {
        Set<String> keys = bundle.keySet();
        for (String key : keys) {
            Object obj = bundle.get(key);
            if (obj instanceof String) {
                if (prefix != null) {
                    editor.putString(prefix + "_|_" + key, (String) obj);
                } else {
                    editor.putString(key, (String) obj);
                }
            } else if (obj instanceof Integer) {
                if (prefix != null) {
                    editor.putInt(prefix + "_|_" + key, (Integer) obj);
                } else {
                    editor.putInt(key, (Integer) obj);
                }
            } else if (obj instanceof Bundle) {
                putBundleToEditor((Bundle) obj, editor, key);
            }
        }
    }

    @Override
    protected void onDialogDismiss(Dialog dialog) {
        /*if (Build.VERSION.SDK_INT >= 23) {
            if (dialog == permissionsDialog && !permissionsItems.isEmpty() && getParentActivity() != null) {
                try {
                    getParentActivity().requestPermissions(permissionsItems.toArray(new String[0]), 6);
                } catch (Exception ignore) {

                }
            } else if (dialog == permissionsShowDialog && !permissionsShowItems.isEmpty() && getParentActivity() != null) {
                AndroidUtilities.runOnUIThread(() -> needRequestPermissions = false, 200);
                try {
                    getParentActivity().requestPermissions(permissionsShowItems.toArray(new String[0]), 7);
                } catch (Exception ignore) {

                }
            }
        }*/
    }

    @Override
    public boolean onBackPressed() {
        if (currentViewNum == 0) {
            for (int a = 0; a < views.length; a++) {
                if (views[a] != null) {
                    views[a].onDestroyActivity();
                }
            }
            clearCurrentState();
            return true;
        } else if (currentViewNum == 6) {
            views[currentViewNum].onBackPressed(true);
            setPage(0, true, null, true);
        } else if (currentViewNum == 7 || currentViewNum == 8) {
            views[currentViewNum].onBackPressed(true);
            setPage(6, true, null, true);
        } else if (currentViewNum >= 1 && currentViewNum <= 4) {
            if (views[currentViewNum].onBackPressed(false)) {
                setPage(0, true, null, true);
            }
        } else if (currentViewNum == 5) {
            ((LoginActivityRegisterView) views[currentViewNum]).wrongNumber.callOnClick();
        } else if (currentViewNum == 9) {
            views[currentViewNum].onBackPressed(true);
            setPage(7, true, null, true);
        } else if (currentViewNum == 10 || currentViewNum == 11) {
            views[currentViewNum].onBackPressed(true);
            setPage(9, true, null, true);
        }
        return false;
    }

    @Override
    public void onActivityResultFragment(int requestCode, int resultCode, Intent data) {
        LoginActivityRegisterView registerView = (LoginActivityRegisterView) views[5];
        if (registerView != null) {
            registerView.imageUpdater.onActivityResult(requestCode, resultCode, data);
        }
    }

    private void needShowAlert(String title, String text) {
        if (text == null || getParentActivity() == null) {
            return;
        }
        AlertDialog.Builder builder = new AlertDialog.Builder(getParentActivity());
        builder.setTitle(title);
        builder.setMessage(text);
        builder.setPositiveButton(LocaleController.getString("OK", R.string.OK), null);
        showDialog(builder.create());
    }

    private void onFieldError(View view) {
        VibrateUtil.vibrate();
        AndroidUtilities.shakeView(view, 2, 0);
    }

    public static void needShowInvalidAlert(BaseFragment fragment, final String phoneNumber, final boolean banned) {
        if (fragment == null || fragment.getParentActivity() == null) {
            return;
        }
        AlertDialog.Builder builder = new AlertDialog.Builder(fragment.getParentActivity());
        builder.setTitle(LocaleController.getString("NekoX", R.string.NekoX));
        if (banned) {
            builder.setMessage(LocaleController.getString("BannedPhoneNumber", R.string.BannedPhoneNumber));
        } else {
            builder.setMessage(LocaleController.getString("InvalidPhoneNumber", R.string.InvalidPhoneNumber));
        }
        builder.setNeutralButton(LocaleController.getString("BotHelp", R.string.BotHelp), (dialog, which) -> {
            try {
                PackageInfo pInfo = ApplicationLoader.applicationContext.getPackageManager().getPackageInfo(ApplicationLoader.applicationContext.getPackageName(), 0);
                String version = String.format(Locale.US, "%s (%d)", pInfo.versionName, pInfo.versionCode);

                Intent mailer = new Intent(Intent.ACTION_SENDTO);
                mailer.setData(Uri.parse("mailto:"));
                mailer.putExtra(Intent.EXTRA_EMAIL, new String[]{"login@stel.com"});
                if (banned) {
                    mailer.putExtra(Intent.EXTRA_SUBJECT, "Banned phone number: " + phoneNumber);
                    mailer.putExtra(Intent.EXTRA_TEXT, "I'm trying to use my mobile phone number: " + phoneNumber + "\nBut Telegram says it's banned. Please help.\n\nApp version: " + version + "\nOS version: SDK " + Build.VERSION.SDK_INT + "\nDevice Name: " + Build.MANUFACTURER + Build.MODEL + "\nLocale: " + Locale.getDefault());
                } else {
                    mailer.putExtra(Intent.EXTRA_SUBJECT, "Invalid phone number: " + phoneNumber);
                    mailer.putExtra(Intent.EXTRA_TEXT, "I'm trying to use my mobile phone number: " + phoneNumber + "\nBut Telegram says it's invalid. Please help.\n\nApp version: " + version + "\nOS version: SDK " + Build.VERSION.SDK_INT + "\nDevice Name: " + Build.MANUFACTURER + Build.MODEL + "\nLocale: " + Locale.getDefault());
                }
                fragment.getParentActivity().startActivity(Intent.createChooser(mailer, "Send email..."));
            } catch (Exception e) {
                AlertDialog.Builder builder2 = new AlertDialog.Builder(fragment.getParentActivity());
                builder2.setTitle(LocaleController.getString("NekoX", R.string.NekoX));
                builder2.setMessage(LocaleController.getString("NoMailInstalled", R.string.NoMailInstalled));
                builder2.setPositiveButton(LocaleController.getString("OK", R.string.OK), null);
                fragment.showDialog(builder2.create());
            }
        });
        builder.setPositiveButton(LocaleController.getString("OK", R.string.OK), null);
        fragment.showDialog(builder.create());
    }

    private void showDoneButton(boolean show, boolean animated) {
        final boolean floating = currentDoneType == 0;
        if (doneButtonVisible[currentDoneType] == show) {
            return;
        }
        if (showDoneAnimation[currentDoneType] != null) {
            showDoneAnimation[currentDoneType].cancel();
        }
        doneButtonVisible[currentDoneType] = show;
        if (animated) {
            showDoneAnimation[currentDoneType] = new AnimatorSet();
            if (show) {
                if (floating) {
                    floatingButtonContainer.setVisibility(View.VISIBLE);
                    showDoneAnimation[currentDoneType].play(ObjectAnimator.ofFloat(floatingButtonContainer, View.TRANSLATION_Y, 0f));
                } else {
                    doneItem.setVisibility(View.VISIBLE);
                    showDoneAnimation[currentDoneType].playTogether(
                            ObjectAnimator.ofFloat(doneItem, View.SCALE_X, 1.0f),
                            ObjectAnimator.ofFloat(doneItem, View.SCALE_Y, 1.0f),
                            ObjectAnimator.ofFloat(doneItem, View.ALPHA, 1.0f));
                }
            } else {
                if (floating) {
                    showDoneAnimation[currentDoneType].play(ObjectAnimator.ofFloat(floatingButtonContainer, View.TRANSLATION_Y, AndroidUtilities.dpf2(70f)));
                } else {
                    showDoneAnimation[currentDoneType].playTogether(
                            ObjectAnimator.ofFloat(doneItem, View.SCALE_X, 0.1f),
                            ObjectAnimator.ofFloat(doneItem, View.SCALE_Y, 0.1f),
                            ObjectAnimator.ofFloat(doneItem, View.ALPHA, 0.0f));
                }
            }
            showDoneAnimation[currentDoneType].addListener(new AnimatorListenerAdapter() {
                @Override
                public void onAnimationEnd(Animator animation) {
                    if (showDoneAnimation[floating ? 0 : 1] != null && showDoneAnimation[floating ? 0 : 1].equals(animation)) {
                        if (!show) {
                            if (floating) {
                                floatingButtonContainer.setVisibility(View.GONE);
                            } else {
                                doneItem.setVisibility(View.GONE);
                            }
                        }
                    }
                }

                @Override
                public void onAnimationCancel(Animator animation) {
                    if (showDoneAnimation[floating ? 0 : 1] != null && showDoneAnimation[floating ? 0 : 1].equals(animation)) {
                        showDoneAnimation[floating ? 0 : 1] = null;
                    }
                }
            });
            final int duration;
            final Interpolator interpolator;
            if (floating) {
                if (show) {
                    duration = 200;
                    interpolator = AndroidUtilities.decelerateInterpolator;
                } else {
                    duration = 150;
                    interpolator = AndroidUtilities.accelerateInterpolator;
                }
            } else {
                duration = 150;
                interpolator = null;
            }
            showDoneAnimation[currentDoneType].setDuration(duration);
            showDoneAnimation[currentDoneType].setInterpolator(interpolator);
            showDoneAnimation[currentDoneType].start();
        } else {
            if (show) {
                if (floating) {
                    floatingButtonContainer.setVisibility(View.VISIBLE);
                    floatingButtonContainer.setTranslationY(0f);
                } else {
                    doneItem.setVisibility(View.VISIBLE);
                    doneItem.setScaleX(1.0f);
                    doneItem.setScaleY(1.0f);
                    doneItem.setAlpha(1.0f);
                }
            } else {
                if (floating) {
                    floatingButtonContainer.setVisibility(View.GONE);
                    floatingButtonContainer.setTranslationY(AndroidUtilities.dpf2(70f));
                } else {
                    doneItem.setVisibility(View.GONE);
                    doneItem.setScaleX(0.1f);
                    doneItem.setScaleY(0.1f);
                    doneItem.setAlpha(0.0f);
                }
            }
        }
    }

    private void onDoneButtonPressed() {
        if (!doneButtonVisible[currentDoneType]) {
            return;
        }
        if (doneProgressView.getTag() != null) {
            if (getParentActivity() == null) {
                return;
            }
            AlertDialog.Builder builder = new AlertDialog.Builder(getParentActivity());
            builder.setTitle(LocaleController.getString("NekogramWithEmoji", R.string.NekoX));
            builder.setMessage(LocaleController.getString("StopLoading", R.string.StopLoading));
            builder.setPositiveButton(LocaleController.getString("WaitMore", R.string.WaitMore), null);
            builder.setNegativeButton(LocaleController.getString("Stop", R.string.Stop), (dialogInterface, i) -> {
                views[currentViewNum].onCancelPressed();
                needHideProgress(true);
            });
            showDialog(builder.create());
        } else {
            views[currentViewNum].onNextPressed();
        }
    }

    private void showEditDoneProgress(final boolean show, boolean animated) {
        if (doneItemAnimation != null) {
            doneItemAnimation.cancel();
        }
        final boolean floating = currentDoneType == 0;
        if (animated) {
            doneItemAnimation = new AnimatorSet();
            if (show) {
                doneProgressView.setTag(1);
                if (floating) {
                    floatingProgressView.setVisibility(View.VISIBLE);
                    floatingButtonContainer.setEnabled(false);
                    doneItemAnimation.playTogether(
                            ObjectAnimator.ofFloat(floatingButtonIcon, View.SCALE_X, 0.1f),
                            ObjectAnimator.ofFloat(floatingButtonIcon, View.SCALE_Y, 0.1f),
                            ObjectAnimator.ofFloat(floatingButtonIcon, View.ALPHA, 0.0f),
                            ObjectAnimator.ofFloat(floatingProgressView, View.SCALE_X, 1.0f),
                            ObjectAnimator.ofFloat(floatingProgressView, View.SCALE_Y, 1.0f),
                            ObjectAnimator.ofFloat(floatingProgressView, View.ALPHA, 1.0f));
                } else {
                    doneProgressView.setVisibility(View.VISIBLE);
                    doneItemAnimation.playTogether(
                            ObjectAnimator.ofFloat(doneItem.getContentView(), View.SCALE_X, 0.1f),
                            ObjectAnimator.ofFloat(doneItem.getContentView(), View.SCALE_Y, 0.1f),
                            ObjectAnimator.ofFloat(doneItem.getContentView(), View.ALPHA, 0.0f),
                            ObjectAnimator.ofFloat(doneProgressView, View.SCALE_X, 1.0f),
                            ObjectAnimator.ofFloat(doneProgressView, View.SCALE_Y, 1.0f),
                            ObjectAnimator.ofFloat(doneProgressView, View.ALPHA, 1.0f));
                }
            } else {
                doneProgressView.setTag(null);
                if (floating) {
                    floatingButtonIcon.setVisibility(View.VISIBLE);
                    floatingButtonContainer.setEnabled(true);
                    doneItemAnimation.playTogether(
                            ObjectAnimator.ofFloat(floatingProgressView, View.SCALE_X, 0.1f),
                            ObjectAnimator.ofFloat(floatingProgressView, View.SCALE_Y, 0.1f),
                            ObjectAnimator.ofFloat(floatingProgressView, View.ALPHA, 0.0f),
                            ObjectAnimator.ofFloat(floatingButtonIcon, View.SCALE_X, 1.0f),
                            ObjectAnimator.ofFloat(floatingButtonIcon, View.SCALE_Y, 1.0f),
                            ObjectAnimator.ofFloat(floatingButtonIcon, View.ALPHA, 1.0f));
                } else {
                    doneItem.getContentView().setVisibility(View.VISIBLE);
                    doneItemAnimation.playTogether(
                            ObjectAnimator.ofFloat(doneProgressView, View.SCALE_X, 0.1f),
                            ObjectAnimator.ofFloat(doneProgressView, View.SCALE_Y, 0.1f),
                            ObjectAnimator.ofFloat(doneProgressView, View.ALPHA, 0.0f),
                            ObjectAnimator.ofFloat(doneItem.getContentView(), View.SCALE_X, 1.0f),
                            ObjectAnimator.ofFloat(doneItem.getContentView(), View.SCALE_Y, 1.0f),
                            ObjectAnimator.ofFloat(doneItem.getContentView(), View.ALPHA, 1.0f));
                }
            }
            doneItemAnimation.addListener(new AnimatorListenerAdapter() {
                @Override
                public void onAnimationEnd(Animator animation) {
                    if (doneItemAnimation != null && doneItemAnimation.equals(animation)) {
                        if (floating) {
                            if (!show) {
                                floatingProgressView.setVisibility(View.INVISIBLE);
                            } else {
                                floatingButtonIcon.setVisibility(View.INVISIBLE);
                            }
                        } else {
                            if (!show) {
                                doneProgressView.setVisibility(View.INVISIBLE);
                            } else {
                                doneItem.getContentView().setVisibility(View.INVISIBLE);
                            }
                        }
                    }
                }

                @Override
                public void onAnimationCancel(Animator animation) {
                    if (doneItemAnimation != null && doneItemAnimation.equals(animation)) {
                        doneItemAnimation = null;
                    }
                }
            });
            doneItemAnimation.setDuration(150);
            doneItemAnimation.start();
        } else {
            if (show) {
                if (floating) {
                    floatingProgressView.setVisibility(View.VISIBLE);
                    floatingButtonIcon.setVisibility(View.INVISIBLE);
                    floatingButtonContainer.setEnabled(false);
                    floatingButtonIcon.setScaleX(0.1f);
                    floatingButtonIcon.setScaleY(0.1f);
                    floatingButtonIcon.setAlpha(0.0f);
                    floatingProgressView.setScaleX(1.0f);
                    floatingProgressView.setScaleY(1.0f);
                    floatingProgressView.setAlpha(1.0f);
                } else {
                    doneProgressView.setVisibility(View.VISIBLE);
                    doneItem.getContentView().setVisibility(View.INVISIBLE);
                    doneItem.getContentView().setScaleX(0.1f);
                    doneItem.getContentView().setScaleY(0.1f);
                    doneItem.getContentView().setAlpha(0.0f);
                    doneProgressView.setScaleX(1.0f);
                    doneProgressView.setScaleY(1.0f);
                    doneProgressView.setAlpha(1.0f);
                }
            } else {
                doneProgressView.setTag(null);
                if (floating) {
                    floatingProgressView.setVisibility(View.INVISIBLE);
                    floatingButtonIcon.setVisibility(View.VISIBLE);
                    floatingButtonContainer.setEnabled(true);
                    floatingProgressView.setScaleX(0.1f);
                    floatingProgressView.setScaleY(0.1f);
                    floatingProgressView.setAlpha(0.0f);
                    floatingButtonIcon.setScaleX(1.0f);
                    floatingButtonIcon.setScaleY(1.0f);
                    floatingButtonIcon.setAlpha(1.0f);
                } else {
                    doneItem.getContentView().setVisibility(View.VISIBLE);
                    doneProgressView.setVisibility(View.INVISIBLE);
                    doneProgressView.setScaleX(0.1f);
                    doneProgressView.setScaleY(0.1f);
                    doneProgressView.setAlpha(0.0f);
                    doneItem.getContentView().setScaleX(1.0f);
                    doneItem.getContentView().setScaleY(1.0f);
                    doneItem.getContentView().setAlpha(1.0f);
                }
            }
        }
    }

    private void needShowProgress(final int reqiestId) {
        needShowProgress(reqiestId, true);
    }

    private void needShowProgress(final int reqiestId, boolean animated) {
        progressRequestId = reqiestId;
        showEditDoneProgress(true, animated);
    }

    private void needHideProgress(boolean cancel) {
        needHideProgress(cancel, true);
    }

    private void needHideProgress(boolean cancel, boolean animated) {
        if (progressRequestId != 0) {
            if (cancel) {
                ConnectionsManager.getInstance(currentAccount).cancelRequest(progressRequestId, true);
            }
            progressRequestId = 0;
        }
        showEditDoneProgress(false, animated);
    }

    public void setPage(int page, boolean animated, Bundle params, boolean back) {
        final boolean needFloatingButton = page == 0 || page == 5 || page == 6 || page == 7 || page == 9 || page == 10 || page == 11;
        if (needFloatingButton) {
            if (page == 0) {
                checkPermissions = true;
                checkShowPermissions = true;
            }
            currentDoneType = DONE_TYPE_ACTION;
            showDoneButton(false, animated);
            currentDoneType = DONE_TYPE_FLOATING;
            showEditDoneProgress(false, false);
            if (!animated) {
                showDoneButton(true, false);
            }
        } else {
            currentDoneType = DONE_TYPE_FLOATING;
            showDoneButton(false, animated);
            if (page != 8) {
                currentDoneType = DONE_TYPE_ACTION;
            }
        }
        if (animated) {
            final SlideView outView = views[currentViewNum];
            final SlideView newView = views[page];
            currentViewNum = page;
            actionBar.setBackButtonImage(newView.needBackButton() || newAccount ? R.drawable.ic_ab_back : 0);

            newView.setParams(params, false);
            actionBar.setTitle(newView.getHeaderName());
            setParentActivityTitle(newView.getHeaderName());
            newView.onShow();
            newView.setX(back ? -AndroidUtilities.displaySize.x : AndroidUtilities.displaySize.x);
            newView.setVisibility(View.VISIBLE);

            AnimatorSet pagesAnimation = new AnimatorSet();
            pagesAnimation.addListener(new AnimatorListenerAdapter() {
                @Override
                public void onAnimationEnd(Animator animation) {
                    if (currentDoneType == DONE_TYPE_FLOATING && needFloatingButton) {
                        showDoneButton(true, true);
                    }
                    outView.setVisibility(View.GONE);
                    outView.setX(0);
                }
            });
            pagesAnimation.playTogether(
                    ObjectAnimator.ofFloat(outView, View.TRANSLATION_X, back ? AndroidUtilities.displaySize.x : -AndroidUtilities.displaySize.x),
                    ObjectAnimator.ofFloat(newView, View.TRANSLATION_X, 0));
            pagesAnimation.setDuration(300);
            pagesAnimation.setInterpolator(new AccelerateDecelerateInterpolator());
            pagesAnimation.start();
        } else {
            actionBar.setBackButtonImage(views[page].needBackButton() || newAccount ? R.drawable.ic_ab_back : 0);
            views[currentViewNum].setVisibility(View.GONE);
            currentViewNum = page;
            views[page].setParams(params, false);
            views[page].setVisibility(View.VISIBLE);
            actionBar.setTitle(views[page].getHeaderName());
            setParentActivityTitle(views[page].getHeaderName());
            views[page].onShow();
        }
    }

    @Override
    public void saveSelfArgs(Bundle outState) {
        try {
            Bundle bundle = new Bundle();
            bundle.putInt("currentViewNum", currentViewNum);
            bundle.putInt("syncContacts", syncContacts ? 1 : 0);
            for (int a = 0; a <= currentViewNum; a++) {
                SlideView v = views[a];
                if (v != null) {
                    v.saveStateParams(bundle);
                }
            }
            SharedPreferences preferences = ApplicationLoader.applicationContext.getSharedPreferences("logininfo2", Context.MODE_PRIVATE);
            SharedPreferences.Editor editor = preferences.edit();
            editor.clear();
            putBundleToEditor(bundle, editor, null);
            editor.apply();
        } catch (Exception e) {
            FileLog.e(e);
        }
    }

    private void needFinishActivity(boolean afterSignup) {
        clearCurrentState();
        SharedConfig.activeAccounts.add(currentAccount);
        SharedConfig.saveAccounts();
        if (getParentActivity() instanceof LaunchActivity) {
            if (newAccount) {
                newAccount = false;
                ((LaunchActivity) getParentActivity()).switchToAccount(currentAccount, false, true);
                finishFragment();
            } else {
                final Bundle args = new Bundle();
                args.putBoolean("afterSignup", afterSignup);
                presentFragment(new DialogsActivity(args), true);
                NotificationCenter.getInstance(currentAccount).postNotificationName(NotificationCenter.mainUserInfoChanged);
            }
        } else if (getParentActivity() instanceof ExternalActionActivity) {
            ((ExternalActionActivity) getParentActivity()).onFinishLogin();
        }
    }

    private void onAuthSuccess(TLRPC.TL_auth_authorization res) {
        onAuthSuccess(res, false);
    }

    private void onAuthSuccess(TLRPC.TL_auth_authorization res, boolean afterSignup) {
        ConnectionsManager.getInstance(currentAccount).setUserId(res.user.id);
        UserConfig.getInstance(currentAccount).clearConfig();
        MessagesController.getInstance(currentAccount).cleanup();
        UserConfig.getInstance(currentAccount).official = NekoXConfig.currentAppId() == BuildVars.OFFICAL_APP_ID;
        UserConfig.getInstance(currentAccount).syncContacts = syncContacts;
        UserConfig.getInstance(currentAccount).setCurrentUser(res.user);
        UserConfig.getInstance(currentAccount).saveConfig(true);
        MessagesStorage.getInstance(currentAccount).cleanup(true);
        ArrayList<TLRPC.User> users = new ArrayList<>();
        users.add(res.user);
        MessagesStorage.getInstance(currentAccount).putUsersAndChats(users, null, true, true);
        MessagesController.getInstance(currentAccount).putUser(res.user, false);
        ContactsController.getInstance(currentAccount).checkAppAccount();
        MessagesController.getInstance(currentAccount).checkPromoInfo(true);
        ConnectionsManager.getInstance(currentAccount).updateDcSettings();
        NotificationCenter.getGlobalInstance().postNotificationName(NotificationCenter.accountLogin, currentAccount);
        needFinishActivity(afterSignup);
    }

    private void fillNextCodeParamsSilent(Bundle params, TLRPC.TL_auth_sentCode res) {
        params.putString("phoneHash", res.phone_code_hash);
        if (res.next_type instanceof TLRPC.TL_auth_codeTypeCall) {
            params.putInt("nextType", 4);
        } else if (res.next_type instanceof TLRPC.TL_auth_codeTypeFlashCall) {
            params.putInt("nextType", 3);
        } else if (res.next_type instanceof TLRPC.TL_auth_codeTypeSms) {
            params.putInt("nextType", 2);
        }
        if (res.type instanceof TLRPC.TL_auth_sentCodeTypeApp) {
            params.putInt("type", 1);
            params.putInt("length", res.type.length);
        } else {
            if (res.timeout == 0) {
                res.timeout = 60;
            }
            params.putInt("timeout", res.timeout * 1000);
            if (res.type instanceof TLRPC.TL_auth_sentCodeTypeCall) {
                params.putInt("type", 4);
                params.putInt("length", res.type.length);
            } else if (res.type instanceof TLRPC.TL_auth_sentCodeTypeFlashCall) {
                params.putInt("type", 3);
                params.putString("pattern", res.type.pattern);
            } else if (res.type instanceof TLRPC.TL_auth_sentCodeTypeSms) {
                params.putInt("type", 2);
                params.putInt("length", res.type.length);
            }
        }
    }

    private void fillNextCodeParams(Bundle params, TLRPC.TL_auth_sentCode res) {
        params.putString("phoneHash", res.phone_code_hash);
        if (res.next_type instanceof TLRPC.TL_auth_codeTypeCall) {
            params.putInt("nextType", 4);
        } else if (res.next_type instanceof TLRPC.TL_auth_codeTypeFlashCall) {
            params.putInt("nextType", 3);
        } else if (res.next_type instanceof TLRPC.TL_auth_codeTypeSms) {
            params.putInt("nextType", 2);
        }
        if (res.type instanceof TLRPC.TL_auth_sentCodeTypeApp) {
            params.putInt("type", 1);
            params.putInt("length", res.type.length);
            setPage(1, true, params, false);
        } else {
            if (res.timeout == 0) {
                res.timeout = 60;
            }
            params.putInt("timeout", res.timeout * 1000);
            if (res.type instanceof TLRPC.TL_auth_sentCodeTypeCall) {
                params.putInt("type", 4);
                params.putInt("length", res.type.length);
                setPage(4, true, params, false);
            } else if (res.type instanceof TLRPC.TL_auth_sentCodeTypeFlashCall) {
                params.putInt("type", 3);
                params.putString("pattern", res.type.pattern);
                setPage(3, true, params, false);
            } else if (res.type instanceof TLRPC.TL_auth_sentCodeTypeSms) {
                params.putInt("type", 2);
                params.putInt("length", res.type.length);
                setPage(2, true, params, false);
            }
        }
    }

    private TLRPC.TL_help_termsOfService currentTermsOfService;

    private boolean allowFlashCall = false;

    public class PhoneView extends SlideView implements AdapterView.OnItemSelectedListener {

        private EditTextBoldCursor codeField;
        private HintEditText phoneField;
        private TextView countryButton;
        private View view;
        private TextView textView;
        private TextView textView2;
<<<<<<< HEAD

        private CheckBoxCell syncCell;
        private CheckBoxCell infoCell;
=======
        private CheckBoxCell checkBoxCell;
        private CheckBoxCell testBackendCheckBox;
>>>>>>> 24c6968b

        private int countryState = 0;

        private ArrayList<String> countriesArray = new ArrayList<>();
        private HashMap<String, String> countriesMap = new HashMap<>();
        private HashMap<String, String> codesMap = new HashMap<>();
        private HashMap<String, String> phoneFormatMap = new HashMap<>();

        private boolean ignoreSelection = false;
        private boolean ignoreOnTextChange = false;
        private boolean ignoreOnPhoneChange = false;
        private boolean nextPressed = false;

        public PhoneView(Context context) {
            super(context);

            setOrientation(VERTICAL);

            countryButton = new TextView(context);
            countryButton.setTextSize(TypedValue.COMPLEX_UNIT_DIP, 18);
            countryButton.setPadding(AndroidUtilities.dp(4), AndroidUtilities.dp(4), AndroidUtilities.dp(4), AndroidUtilities.dp(4));
            countryButton.setTextColor(Theme.getColor(Theme.key_windowBackgroundWhiteBlackText));
            countryButton.setMaxLines(1);
            countryButton.setSingleLine(true);
            countryButton.setEllipsize(TextUtils.TruncateAt.END);
            countryButton.setGravity((LocaleController.isRTL ? Gravity.RIGHT : Gravity.LEFT) | Gravity.CENTER_HORIZONTAL);
            countryButton.setBackground(Theme.createSelectorDrawable(Theme.getColor(Theme.key_listSelector), 7));
            addView(countryButton, LayoutHelper.createLinear(LayoutHelper.MATCH_PARENT, 36, 0, 0, 0, 14));
            countryButton.setOnClickListener(view -> {
                CountrySelectActivity fragment = new CountrySelectActivity(true);
                fragment.setCountrySelectActivityDelegate((name, shortName) -> {
                    selectCountry(name, shortName);
                    AndroidUtilities.runOnUIThread(() -> AndroidUtilities.showKeyboard(phoneField), 300);
                    phoneField.requestFocus();
                    phoneField.setSelection(phoneField.length());
                });
                presentFragment(fragment);
            });

            view = new View(context);
            view.setPadding(AndroidUtilities.dp(12), 0, AndroidUtilities.dp(12), 0);
            view.setBackgroundColor(Theme.getColor(Theme.key_windowBackgroundWhiteGrayLine));
            addView(view, LayoutHelper.createLinear(LayoutHelper.MATCH_PARENT, 1, 4, -17.5f, 4, 0));

            LinearLayout linearLayout = new LinearLayout(context);
            linearLayout.setOrientation(HORIZONTAL);
            addView(linearLayout, LayoutHelper.createLinear(LayoutHelper.MATCH_PARENT, LayoutHelper.WRAP_CONTENT, 0, 20, 0, 0));

            textView = new TextView(context);
            textView.setText("+");
            textView.setTextColor(Theme.getColor(Theme.key_windowBackgroundWhiteBlackText));
            textView.setTextSize(TypedValue.COMPLEX_UNIT_DIP, 18);
            linearLayout.addView(textView, LayoutHelper.createLinear(LayoutHelper.WRAP_CONTENT, LayoutHelper.WRAP_CONTENT));

            codeField = new EditTextBoldCursor(context);
            codeField.setInputType(InputType.TYPE_CLASS_PHONE);
            codeField.setTextColor(Theme.getColor(Theme.key_windowBackgroundWhiteBlackText));
            codeField.setBackgroundDrawable(Theme.createEditTextDrawable(context, false));
            codeField.setCursorColor(Theme.getColor(Theme.key_windowBackgroundWhiteBlackText));
            codeField.setCursorSize(AndroidUtilities.dp(20));
            codeField.setCursorWidth(1.5f);
            codeField.setPadding(AndroidUtilities.dp(10), 0, 0, 0);
            codeField.setTextSize(TypedValue.COMPLEX_UNIT_DIP, 18);
            codeField.setMaxLines(1);
            codeField.setGravity(Gravity.LEFT | Gravity.CENTER_VERTICAL);
            codeField.setImeOptions(EditorInfo.IME_ACTION_NEXT | EditorInfo.IME_FLAG_NO_EXTRACT_UI);
            InputFilter[] inputFilters = new InputFilter[1];
            inputFilters[0] = new InputFilter.LengthFilter(5);
            codeField.setFilters(inputFilters);
            linearLayout.addView(codeField, LayoutHelper.createLinear(55, 36, -9, 0, 16, 0));
            codeField.addTextChangedListener(new TextWatcher() {
                @Override
                public void beforeTextChanged(CharSequence charSequence, int i, int i2, int i3) {

                }

                @Override
                public void onTextChanged(CharSequence charSequence, int i, int i2, int i3) {

                }

                @Override
                public void afterTextChanged(Editable editable) {
                    if (ignoreOnTextChange) {
                        return;
                    }
                    ignoreOnTextChange = true;
                    String text = PhoneFormat.stripExceptNumbers(codeField.getText().toString());
                    codeField.setText(text);
                    if (text.length() == 0) {
                        countryButton.setText(LocaleController.getString("ChooseCountry", R.string.ChooseCountry));
                        phoneField.setHintText(null);
                        countryState = 1;
                    } else {
                        String country;
                        boolean ok = false;
                        String textToSet = null;
                        if (text.length() > 4) {
                            for (int a = 4; a >= 1; a--) {
                                String sub = text.substring(0, a);
                                country = codesMap.get(sub);
                                if (country != null) {
                                    ok = true;
                                    textToSet = text.substring(a) + phoneField.getText().toString();
                                    codeField.setText(text = sub);
                                    break;
                                }
                            }
                            if (!ok) {
                                textToSet = text.substring(1) + phoneField.getText().toString();
                                codeField.setText(text = text.substring(0, 1));
                            }
                        }
                        country = codesMap.get(text);
                        if (country != null) {
                            int index = countriesArray.indexOf(country);
                            if (index != -1) {
                                ignoreSelection = true;
                                countryButton.setText(countriesArray.get(index));
                                String hint = phoneFormatMap.get(text);
                                phoneField.setHintText(hint != null ? hint.replace('X', '–') : null);
                                countryState = 0;
                            } else {
                                countryButton.setText(LocaleController.getString("WrongCountry", R.string.WrongCountry));
                                phoneField.setHintText(null);
                                countryState = 2;
                            }
                        } else {
                            countryButton.setText(LocaleController.getString("WrongCountry", R.string.WrongCountry));
                            phoneField.setHintText(null);
                            countryState = 2;
                        }
                        if (!ok) {
                            codeField.setSelection(codeField.getText().length());
                        }
                        if (textToSet != null) {
                            phoneField.requestFocus();
                            phoneField.setText(textToSet);
                            phoneField.setSelection(phoneField.length());
                        }
                    }
                    ignoreOnTextChange = false;
                }
            });
            codeField.setOnEditorActionListener((textView, i, keyEvent) -> {
                if (i == EditorInfo.IME_ACTION_NEXT) {
                    phoneField.requestFocus();
                    phoneField.setSelection(phoneField.length());
                    return true;
                }
                return false;
            });

            phoneField = new HintEditText(context) {
                @Override
                public boolean onTouchEvent(MotionEvent event) {
                    if (event.getAction() == MotionEvent.ACTION_DOWN) {
                        if (!AndroidUtilities.showKeyboard(this)) {
                            clearFocus();
                            requestFocus();
                        }
                    }
                    return super.onTouchEvent(event);
                }
            };
            phoneField.setInputType(InputType.TYPE_CLASS_PHONE);
            phoneField.setTextColor(Theme.getColor(Theme.key_windowBackgroundWhiteBlackText));
            phoneField.setHintTextColor(Theme.getColor(Theme.key_windowBackgroundWhiteHintText));
            phoneField.setBackgroundDrawable(Theme.createEditTextDrawable(context, false));
            phoneField.setPadding(0, 0, 0, 0);
            phoneField.setCursorColor(Theme.getColor(Theme.key_windowBackgroundWhiteBlackText));
            phoneField.setCursorSize(AndroidUtilities.dp(20));
            phoneField.setCursorWidth(1.5f);
            phoneField.setTextSize(TypedValue.COMPLEX_UNIT_DIP, 18);
            phoneField.setMaxLines(1);
            phoneField.setGravity(Gravity.LEFT | Gravity.CENTER_VERTICAL);
            phoneField.setImeOptions(EditorInfo.IME_ACTION_NEXT | EditorInfo.IME_FLAG_NO_EXTRACT_UI);
            linearLayout.addView(phoneField, LayoutHelper.createFrame(LayoutHelper.MATCH_PARENT, 36));
            phoneField.addTextChangedListener(new TextWatcher() {

                private int characterAction = -1;
                private int actionPosition;

                @Override
                public void beforeTextChanged(CharSequence s, int start, int count, int after) {
                    if (count == 0 && after == 1) {
                        characterAction = 1;
                    } else if (count == 1 && after == 0) {
                        if (s.charAt(start) == ' ' && start > 0) {
                            characterAction = 3;
                            actionPosition = start - 1;
                        } else {
                            characterAction = 2;
                        }
                    } else {
                        characterAction = -1;
                    }
                }

                @Override
                public void onTextChanged(CharSequence s, int start, int before, int count) {

                }

                @Override
                public void afterTextChanged(Editable s) {
                    if (ignoreOnPhoneChange) {
                        return;
                    }
                    int start = phoneField.getSelectionStart();
                    String phoneChars = "0123456789";
                    String str = phoneField.getText().toString();
                    if (characterAction == 3) {
                        str = str.substring(0, actionPosition) + str.substring(actionPosition + 1);
                        start--;
                    }
                    StringBuilder builder = new StringBuilder(str.length());
                    for (int a = 0; a < str.length(); a++) {
                        String ch = str.substring(a, a + 1);
                        if (phoneChars.contains(ch)) {
                            builder.append(ch);
                        }
                    }
                    ignoreOnPhoneChange = true;
                    String hint = phoneField.getHintText();
                    if (hint != null) {
                        for (int a = 0; a < builder.length(); a++) {
                            if (a < hint.length()) {
                                if (hint.charAt(a) == ' ') {
                                    builder.insert(a, ' ');
                                    a++;
                                    if (start == a && characterAction != 2 && characterAction != 3) {
                                        start++;
                                    }
                                }
                            } else {
                                builder.insert(a, ' ');
                                if (start == a + 1 && characterAction != 2 && characterAction != 3) {
                                    start++;
                                }
                                break;
                            }
                        }
                    }
                    s.replace(0, s.length(), builder);
                    if (start >= 0) {
                        phoneField.setSelection(Math.min(start, phoneField.length()));
                    }
                    phoneField.onTextChange();
                    ignoreOnPhoneChange = false;
                }
            });
            phoneField.setOnEditorActionListener((textView, i, keyEvent) -> {
                if (i == EditorInfo.IME_ACTION_NEXT) {
                    onNextPressed();
                    return true;
                }
                return false;
            });
            phoneField.setOnKeyListener((v, keyCode, event) -> {
                if (keyCode == KeyEvent.KEYCODE_DEL && phoneField.length() == 0) {
                    codeField.requestFocus();
                    codeField.setSelection(codeField.length());
                    codeField.dispatchKeyEvent(event);
                    return true;
                }
                return false;
            });

            textView2 = new TextView(context);
            textView2.setText(LocaleController.getString("StartText", R.string.StartText));
            textView2.setTextColor(Theme.getColor(Theme.key_windowBackgroundWhiteGrayText6));
            textView2.setTextSize(TypedValue.COMPLEX_UNIT_DIP, 14);
            textView2.setGravity(LocaleController.isRTL ? Gravity.RIGHT : Gravity.LEFT);
            textView2.setLineSpacing(AndroidUtilities.dp(2), 1.0f);
            addView(textView2, LayoutHelper.createLinear(LayoutHelper.WRAP_CONTENT, LayoutHelper.WRAP_CONTENT, LocaleController.isRTL ? Gravity.RIGHT : Gravity.LEFT, 0, 28, 0, 10));

            syncCell = new CheckBoxCell(context, 2);
            syncCell.setText(LocaleController.getString("SyncContacts", R.string.SyncContacts), "", syncContacts, false);
            addView(syncCell, LayoutHelper.createLinear(LayoutHelper.WRAP_CONTENT, LayoutHelper.MATCH_PARENT, Gravity.LEFT | Gravity.TOP));
            syncCell.setOnClickListener(new OnClickListener() {

                private Toast visibleToast;

                @Override
                public void onClick(View v) {
                    if (getParentActivity() == null) {
                        return;
                    }
                    CheckBoxCell cell = (CheckBoxCell) v;
                    syncContacts = !syncContacts;
                    cell.setChecked(syncContacts, true);
                    try {
                        if (visibleToast != null) {
                            visibleToast.cancel();
                        }
                    } catch (Exception e) {
                        FileLog.e(e);
                    }
                    if (syncContacts) {
                        BulletinFactory.of((FrameLayout) fragmentView).createSimpleBulletin(R.raw.contacts_sync_on, LocaleController.getString("SyncContactsOn", R.string.SyncContactsOn)).show();
                    } else {
                        BulletinFactory.of((FrameLayout) fragmentView).createSimpleBulletin(R.raw.contacts_sync_off, LocaleController.getString("SyncContactsOff", R.string.SyncContactsOff)).show();
                    }
                }
            });

            TelephonyManager tm = (TelephonyManager) ApplicationLoader.applicationContext.getSystemService(Context.TELEPHONY_SERVICE);
            if (BuildVars.DEBUG_VERSION) {
                FileLog.d("sim status = " + tm.getSimState());
            }
            int state = tm.getSimState();
            boolean simcardAvailable = state != TelephonyManager.SIM_STATE_ABSENT && state != TelephonyManager.SIM_STATE_UNKNOWN && tm.getPhoneType() != TelephonyManager.PHONE_TYPE_NONE && !AndroidUtilities.isAirplaneModeOn();
            boolean allowCall = true;
            boolean allowCancelCall = true;
            boolean allowReadCallLog = true;
            if (Build.VERSION.SDK_INT >= 23 && simcardAvailable) {

                allowCall = getParentActivity().checkSelfPermission(Manifest.permission.READ_PHONE_STATE) == PackageManager.PERMISSION_GRANTED;
                allowCancelCall = getParentActivity().checkSelfPermission(Manifest.permission.CALL_PHONE) == PackageManager.PERMISSION_GRANTED;
                allowReadCallLog = Build.VERSION.SDK_INT < 28 || getParentActivity().checkSelfPermission(Manifest.permission.READ_CALL_LOG) == PackageManager.PERMISSION_GRANTED;
            }
            allowFlashCall = simcardAvailable && allowCall && allowCancelCall && allowReadCallLog;

            if (BuildVars.DEBUG_PRIVATE_VERSION) {
                testBackendCheckBox = new CheckBoxCell(context, 2);
                testBackendCheckBox.setText("Test Backend", "", testBackend, false);
                addView(testBackendCheckBox, LayoutHelper.createLinear(LayoutHelper.WRAP_CONTENT, LayoutHelper.MATCH_PARENT, Gravity.LEFT | Gravity.TOP, 0, 0, 0, 0));
                testBackendCheckBox.setOnClickListener(v -> {
                    if (getParentActivity() == null) {
                        return;
                    }
                    CheckBoxCell cell = (CheckBoxCell) v;
                    testBackend = !testBackend;
                    cell.setChecked(testBackend, true);
                });
            }

            HashMap<String, String> languageMap = new HashMap<>();
            try {
                BufferedReader reader = new BufferedReader(new InputStreamReader(getResources().getAssets().open("countries.txt")));
                String line;
                while ((line = reader.readLine()) != null) {
                    String[] args = line.split(";");
                    countriesArray.add(0, args[2]);
                    countriesMap.put(args[2], args[0]);
                    codesMap.put(args[0], args[2]);
                    if (args.length > 3) {
                        phoneFormatMap.put(args[0], args[3]);
                    }
                    languageMap.put(args[1], args[2]);
                }
                reader.close();
            } catch (Exception e) {
                FileLog.e(e);
            }

            Collections.sort(countriesArray, String::compareTo);

            String country = null;

            try {
                TelephonyManager telephonyManager = (TelephonyManager) ApplicationLoader.applicationContext.getSystemService(Context.TELEPHONY_SERVICE);
                if (telephonyManager != null) {
                    country = null;//telephonyManager.getSimCountryIso().toUpperCase();
                }
            } catch (Exception e) {
                FileLog.e(e);
            }

            if (country != null) {
                setCountry(languageMap, country.toUpperCase());
            } else {
                TLRPC.TL_help_getNearestDc req = new TLRPC.TL_help_getNearestDc();
                getAccountInstance().getConnectionsManager().sendRequest(req, (response, error) -> AndroidUtilities.runOnUIThread(() -> {
                    if (response == null) {
                        return;
                    }
                    TLRPC.TL_nearestDc res = (TLRPC.TL_nearestDc) response;
                    if (codeField.length() == 0) {
                        setCountry(languageMap, res.country.toUpperCase());
                    }
                }), ConnectionsManager.RequestFlagWithoutLogin | ConnectionsManager.RequestFlagFailOnServerErrors);
            }
            if (codeField.length() == 0) {
                countryButton.setText(LocaleController.getString("ChooseCountry", R.string.ChooseCountry));
                phoneField.setHintText(null);
                countryState = 1;
            }

            if (codeField.length() != 0) {
                phoneField.requestFocus();
                phoneField.setSelection(phoneField.length());
            } else {
                codeField.requestFocus();
            }
        }

        public void selectCountry(String name, String iso) {
            int index = countriesArray.indexOf(name);
            if (index != -1) {
                ignoreOnTextChange = true;
                String code = countriesMap.get(name);
                codeField.setText(code);
                countryButton.setText(name);
                String hint = phoneFormatMap.get(code);
                phoneField.setHintText(hint != null ? hint.replace('X', '–') : null);
                countryState = 0;
                ignoreOnTextChange = false;
            }
        }

        private void setCountry(HashMap<String, String> languageMap, String country) {
            String countryName = languageMap.get(country);
            if (countryName != null) {
                int index = countriesArray.indexOf(countryName);
                if (index != -1) {
                    codeField.setText(countriesMap.get(countryName));
                    countryState = 0;
                }
            }
        }

        @Override
        public void onCancelPressed() {
            nextPressed = false;
        }

        @Override
        public void onItemSelected(AdapterView<?> adapterView, View view, int i, long l) {
            if (ignoreSelection) {
                ignoreSelection = false;
                return;
            }
            ignoreOnTextChange = true;
            String str = countriesArray.get(i);
            codeField.setText(countriesMap.get(str));
            ignoreOnTextChange = false;
        }

        @Override
        public void onNothingSelected(AdapterView<?> adapterView) {

        }

        @Override
        public void onNextPressed() {
            if (getParentActivity() == null || nextPressed) {
                return;
            }
            if (countryState == 1) {
                needShowAlert(LocaleController.getString("NekogramWithEmoji", R.string.NekoX), LocaleController.getString("ChooseCountry", R.string.ChooseCountry));
                return;
            } else if (countryState == 2 && !BuildVars.DEBUG_VERSION) {
                needShowAlert(LocaleController.getString("NekogramWithEmoji", R.string.NekoX), LocaleController.getString("WrongCountry", R.string.WrongCountry));
                return;
            }
            if (codeField.length() == 0) {
                needShowAlert(LocaleController.getString("NekoX", R.string.NekoX), LocaleController.getString("InvalidPhoneNumber", R.string.InvalidPhoneNumber));
                return;
            }
            if (phoneField.length() == 0) {
                onFieldError(phoneField);
                return;
            }
            String phone = PhoneFormat.stripExceptNumbers("" + codeField.getText() + phoneField.getText());
            boolean isTestBakcend = BuildVars.DEBUG_PRIVATE_VERSION && getConnectionsManager().isTestBackend();
            if (isTestBakcend != testBackend) {
                getConnectionsManager().switchBackend(false);
                isTestBakcend = testBackend;
            }
            if (getParentActivity() instanceof LaunchActivity) {
                for (int a : SharedConfig.activeAccounts) {
                    UserConfig userConfig = UserConfig.getInstance(a);
                    if (!userConfig.isClientActivated()) {
                        continue;
                    }
                    String userPhone = userConfig.getCurrentUser().phone;
<<<<<<< HEAD
                    if (PhoneNumberUtils.compare(phone, userPhone) && ConnectionsManager.native_isTestBackend(currentAccount) == ConnectionsManager.native_isTestBackend(a)) {
=======
                    if (PhoneNumberUtils.compare(phone, userPhone) && ConnectionsManager.getInstance(a).isTestBackend() == isTestBakcend) {
>>>>>>> 24c6968b
                        final int num = a;
                        AlertDialog.Builder builder = new AlertDialog.Builder(getParentActivity());
                        builder.setTitle(LocaleController.getString("NekogramWithEmoji", R.string.NekoX));
                        builder.setMessage(LocaleController.getString("AccountAlreadyLoggedIn", R.string.AccountAlreadyLoggedIn));
                        builder.setPositiveButton(LocaleController.getString("AccountSwitch", R.string.AccountSwitch), (dialog, which) -> {
                            if (UserConfig.selectedAccount != num) {
                                ((LaunchActivity) getParentActivity()).switchToAccount(num, false);
                            }
                            finishFragment();
                        });
                        builder.setNegativeButton(LocaleController.getString("OK", R.string.OK), null);
                        showDialog(builder.create());
                        return;
                    }
                }
            }

            ConnectionsManager.getInstance(currentAccount).cleanup(false);
            final TLRPC.TL_auth_sendCode req = new TLRPC.TL_auth_sendCode();
            req.api_hash = NekoXConfig.currentAppHash();
            req.api_id = NekoXConfig.currentAppId();
            req.phone_number = phone;
            req.settings = new TLRPC.TL_codeSettings();
            req.settings.allow_flashcall = allowFlashCall;
            req.settings.allow_app_hash = false;
            final Bundle params = new Bundle();
            params.putString("phone", "+" + codeField.getText() + " " + phoneField.getText());
            try {
                params.putString("ephone", "+" + PhoneFormat.stripExceptNumbers(codeField.getText().toString()) + " " + PhoneFormat.stripExceptNumbers(phoneField.getText().toString()));
            } catch (Exception e) {
                FileLog.e(e);
                params.putString("ephone", "+" + phone);
            }
            params.putString("phoneFormated", phone);
            nextPressed = true;
            int reqId = ConnectionsManager.getInstance(currentAccount).sendRequest(req, (response, error) -> AndroidUtilities.runOnUIThread(() -> {
                nextPressed = false;
                if (error == null) {
                    if (phone.startsWith("99966")) {
                        fillNextCodeParamsSilent(params, (TLRPC.TL_auth_sentCode) response);
                        String phoneHash = ((TLRPC.TL_auth_sentCode) response).phone_code_hash;
                        String dcId = phone.substring(5, 6);
                        final TLRPC.TL_auth_signIn reqI = new TLRPC.TL_auth_signIn();
                        reqI.phone_number = phone;
                        reqI.phone_code = dcId + dcId + dcId + dcId + dcId + dcId;
                        reqI.phone_code_hash = phoneHash;
                        int reqIdI = ConnectionsManager.getInstance(currentAccount).sendRequest(reqI, (responseI, errorI) -> AndroidUtilities.runOnUIThread(() -> {
                            boolean ok = false;
                            if (errorI == null) {
                                nextPressed = false;
                                ok = true;
                                showDoneButton(false, true);
                                if (responseI instanceof TLRPC.TL_auth_authorizationSignUpRequired) {
                                    TLRPC.TL_auth_authorizationSignUpRequired authorization = (TLRPC.TL_auth_authorizationSignUpRequired) responseI;
                                    if (authorization.terms_of_service != null) {
                                        currentTermsOfService = authorization.terms_of_service;
                                    }
                                    Bundle paramsI = new Bundle();
                                    paramsI.putString("phoneFormated", phone);
                                    paramsI.putString("phoneHash", phoneHash);
                                    paramsI.putString("code", reqI.phone_code);
                                    setPage(5, true, params, false);
                                } else {
                                    onAuthSuccess((TLRPC.TL_auth_authorization) responseI);
                                }
                            } else {
                                if (errorI.text.contains("SESSION_PASSWORD_NEEDED")) {
                                    ok = true;
                                    TLRPC.TL_account_getPassword req2 = new TLRPC.TL_account_getPassword();
                                    ConnectionsManager.getInstance(currentAccount).sendRequest(req2, (response1, error1) -> AndroidUtilities.runOnUIThread(() -> {
                                        nextPressed = false;
                                        showDoneButton(false, true);
                                        if (error1 == null) {
                                            TLRPC.TL_account_password password = (TLRPC.TL_account_password) response1;
                                            if (!TwoStepVerificationActivity.canHandleCurrentPassword(password, true)) {
                                                AlertsCreator.showUpdateAppAlert(getParentActivity(), LocaleController.getString("UpdateAppAlert", R.string.UpdateAppAlert), true);
                                                return;
                                            }
                                            Bundle bundle = new Bundle();
                                            if (password.current_algo instanceof TLRPC.TL_passwordKdfAlgoSHA256SHA256PBKDF2HMACSHA512iter100000SHA256ModPow) {
                                                TLRPC.TL_passwordKdfAlgoSHA256SHA256PBKDF2HMACSHA512iter100000SHA256ModPow algo = (TLRPC.TL_passwordKdfAlgoSHA256SHA256PBKDF2HMACSHA512iter100000SHA256ModPow) password.current_algo;
                                                bundle.putString("current_salt1", Utilities.bytesToHex(algo.salt1));
                                                bundle.putString("current_salt2", Utilities.bytesToHex(algo.salt2));
                                                bundle.putString("current_p", Utilities.bytesToHex(algo.p));
                                                bundle.putInt("current_g", algo.g);
                                                bundle.putString("current_srp_B", Utilities.bytesToHex(password.srp_B));
                                                bundle.putLong("current_srp_id", password.srp_id);
                                                bundle.putInt("passwordType", 1);
                                            }
                                            bundle.putString("hint", password.hint != null ? password.hint : "");
                                            bundle.putString("email_unconfirmed_pattern", password.email_unconfirmed_pattern != null ? password.email_unconfirmed_pattern : "");
                                            bundle.putString("phoneFormated", phone);
                                            bundle.putString("phoneHash", phoneHash);
                                            bundle.putString("code", reqI.phone_code);
                                            bundle.putInt("has_recovery", password.has_recovery ? 1 : 0);
                                            setPage(6, true, bundle, false);
                                        } else {
                                            needShowAlert(LocaleController.getString("NekoX", R.string.NekoX), error1.text);
                                        }
                                    }), ConnectionsManager.RequestFlagFailOnServerErrors | ConnectionsManager.RequestFlagWithoutLogin);
                                } else {
                                    nextPressed = false;
                                    showDoneButton(false, true);

                                    if (errorI.text.contains("PHONE_NUMBER_INVALID")) {
                                        needShowAlert(LocaleController.getString("NekoX", R.string.NekoX), LocaleController.getString("InvalidPhoneNumber", R.string.InvalidPhoneNumber));
                                    } else if (errorI.text.contains("PHONE_CODE_EMPTY") || errorI.text.contains("PHONE_CODE_INVALID")) {
                                        needShowAlert(LocaleController.getString("NekoX", R.string.NekoX), LocaleController.getString("InvalidCode", R.string.InvalidCode));
                                    } else if (errorI.text.contains("PHONE_CODE_EXPIRED")) {
                                        onBackPressed(true);
                                        setPage(0, true, null, true);
                                        needShowAlert(LocaleController.getString("NekoX", R.string.NekoX), LocaleController.getString("CodeExpired", R.string.CodeExpired));
                                    } else if (errorI.text.startsWith("FLOOD_WAIT")) {
                                        needShowAlert(LocaleController.getString("NekoX", R.string.NekoX), LocaleController.getString("FloodWait", R.string.FloodWait));
                                    } else {
                                        needShowAlert(LocaleController.getString("NekoX", R.string.NekoX), LocaleController.getString("ErrorOccurred", R.string.ErrorOccurred) + "\n" + errorI.text);
                                    }
                                }
                            }
                        }), ConnectionsManager.RequestFlagFailOnServerErrors | ConnectionsManager.RequestFlagWithoutLogin);
                        needShowProgress(reqIdI, false);
                        showDoneButton(true, true);
                        return;
                    }
                    fillNextCodeParams(params, (TLRPC.TL_auth_sentCode) response);
                } else {
                    if (error.text != null) {
                        if (error.text.contains("PHONE_NUMBER_INVALID")) {
                            needShowInvalidAlert(LoginActivity.this, req.phone_number, false);
                        } else if (error.text.contains("PHONE_PASSWORD_FLOOD")) {
                            needShowAlert(LocaleController.getString("NekoX", R.string.NekoX), LocaleController.getString("FloodWait", R.string.FloodWait));
                        } else if (error.text.contains("PHONE_NUMBER_FLOOD")) {
                            needShowAlert(LocaleController.getString("NekoX", R.string.NekoX), LocaleController.getString("PhoneNumberFlood", R.string.PhoneNumberFlood));
                        } else if (error.text.contains("PHONE_NUMBER_BANNED")) {
                            needShowInvalidAlert(LoginActivity.this, req.phone_number, true);
                        } else if (error.text.contains("PHONE_CODE_EMPTY") || error.text.contains("PHONE_CODE_INVALID")) {
                            needShowAlert(LocaleController.getString("NekoX", R.string.NekoX), LocaleController.getString("InvalidCode", R.string.InvalidCode));
                        } else if (error.text.contains("PHONE_CODE_EXPIRED")) {
                            needShowAlert(LocaleController.getString("NekoX", R.string.NekoX), LocaleController.getString("CodeExpired", R.string.CodeExpired));
                        } else if (error.text.startsWith("FLOOD_WAIT")) {
                            needShowAlert(LocaleController.getString("NekoX", R.string.NekoX), LocaleController.getString("FloodWait", R.string.FloodWait));
                        } else if (error.code != -1000) {
                            needShowAlert(LocaleController.getString("NekoX", R.string.NekoX), error.text);
                        }
                    }
                }
                needHideProgress(false);
            }), ConnectionsManager.RequestFlagFailOnServerErrors | ConnectionsManager.RequestFlagWithoutLogin | ConnectionsManager.RequestFlagTryDifferentDc | ConnectionsManager.RequestFlagEnableUnauthorized);
            needShowProgress(reqId);
        }

        private boolean numberFilled;
        public void fillNumber() {
            if (numberFilled) {
                return;
            }
            try {
                TelephonyManager tm = (TelephonyManager) ApplicationLoader.applicationContext.getSystemService(Context.TELEPHONY_SERVICE);
                if (tm.getSimState() != TelephonyManager.SIM_STATE_ABSENT && tm.getPhoneType() != TelephonyManager.PHONE_TYPE_NONE) {
                    boolean allowCall = true;
                    if (Build.VERSION.SDK_INT >= 23) {
                        allowCall = getParentActivity().checkSelfPermission(Manifest.permission.READ_PHONE_STATE) == PackageManager.PERMISSION_GRANTED;
                        /*if (checkShowPermissions && !allowCall) {
                            permissionsShowItems.clear();
                            if (!allowCall) {
                                permissionsShowItems.add(Manifest.permission.READ_PHONE_STATE);
                            }
                            if (!permissionsShowItems.isEmpty()) {
                                SharedPreferences preferences = MessagesController.getGlobalMainSettings();
                                if (preferences.getBoolean("firstloginshow", true) || getParentActivity().shouldShowRequestPermissionRationale(Manifest.permission.READ_PHONE_STATE)) {
                                    preferences.edit().putBoolean("firstloginshow", false).commit();
                                    AlertDialog.Builder builder = new AlertDialog.Builder(getParentActivity());
                                    builder.setTitle(LocaleController.getString("NekoX", R.string.NekoX));
                                    builder.setPositiveButton(LocaleController.getString("OK", R.string.OK), null);
                                    builder.setMessage(LocaleController.getString("AllowFillNumber", R.string.AllowFillNumber));
                                    permissionsShowDialog = showDialog(builder.create());
                                    needRequestPermissions = true;
                                } else {
                                    getParentActivity().requestPermissions(permissionsShowItems.toArray(new String[0]), 7);
                                }
                            }
                            return;
                        }*/
                    }
                    numberFilled = true;
                    if (!newAccount && allowCall) {
                        String number = PhoneFormat.stripExceptNumbers(tm.getLine1Number());
                        String textToSet = null;
                        boolean ok = false;
                        if (!TextUtils.isEmpty(number)) {
                            if (number.length() > 4) {
                                for (int a = 4; a >= 1; a--) {
                                    String sub = number.substring(0, a);
                                    String country = codesMap.get(sub);
                                    if (country != null) {
                                        ok = true;
                                        textToSet = number.substring(a);
                                        codeField.setText(sub);
                                        break;
                                    }
                                }
                                if (!ok) {
                                    textToSet = number.substring(1);
                                    codeField.setText(number.substring(0, 1));
                                }
                            }
                            if (textToSet != null) {
                                phoneField.requestFocus();
                                phoneField.setText(textToSet);
                                phoneField.setSelection(phoneField.length());
                            }
                        }
                    }
                }
            } catch (Exception e) {
                FileLog.e(e);
            }
        }

        @Override
        public void onShow() {
            super.onShow();
            fillNumber();
            if (syncCell != null) {
                syncCell.setChecked(syncContacts, false);
            }
            AndroidUtilities.runOnUIThread(() -> {
                if (phoneField != null) {
                    if (needRequestPermissions) {
                        codeField.clearFocus();
                        phoneField.clearFocus();
                    } else {
                        if (codeField.length() != 0) {
                            phoneField.requestFocus();
                            phoneField.setSelection(phoneField.length());
                            AndroidUtilities.showKeyboard(phoneField);
                        } else {
                            codeField.requestFocus();
                            AndroidUtilities.showKeyboard(codeField);
                        }
                    }
                }
            }, 100);
        }

        @Override
        public String getHeaderName() {
            return LocaleController.getString("YourPhone", R.string.YourPhone);
        }

        @Override
        public void saveStateParams(Bundle bundle) {
            String code = codeField.getText().toString();
            if (code.length() != 0) {
                bundle.putString("phoneview_code", code);
            }
            String phone = phoneField.getText().toString();
            if (phone.length() != 0) {
                bundle.putString("phoneview_phone", phone);
            }
        }

        @Override
        public void restoreStateParams(Bundle bundle) {
            String code = bundle.getString("phoneview_code");
            if (code != null) {
                codeField.setText(code);
            }
            String phone = bundle.getString("phoneview_phone");
            if (phone != null) {
                phoneField.setText(phone);
            }
        }
    }

    public class LoginActivitySmsView extends SlideView implements NotificationCenter.NotificationCenterDelegate {

        private String phone;
        private String phoneHash;
        private String requestPhone;
        private String emailPhone;
        private LinearLayout codeFieldContainer;
        private EditTextBoldCursor[] codeField;
        private TextView confirmTextView;
        private TextView titleTextView;
        private ImageView blackImageView;
        private RLottieImageView blueImageView;
        private TextView timeText;
        private TextView problemText;
        private Bundle currentParams;
        private ProgressView progressView;

        RLottieDrawable hintDrawable;

        private Timer timeTimer;
        private Timer codeTimer;
        private int openTime;
        private final Object timerSync = new Object();
        private int time = 60000;
        private int codeTime = 15000;
        private double lastCurrentTime;
        private double lastCodeTime;
        private boolean ignoreOnTextChange;
        private boolean waitingForEvent;
        private boolean nextPressed;
        private String lastError = "";
        private int currentType;
        private int nextType;
        private String pattern = "*";
        private String catchedPhone;
        private int length;

        public LoginActivitySmsView(Context context, final int type) {
            super(context);

            currentType = type;
            setOrientation(VERTICAL);

            confirmTextView = new TextView(context);
            confirmTextView.setTextColor(Theme.getColor(Theme.key_windowBackgroundWhiteGrayText6));
            confirmTextView.setTextSize(TypedValue.COMPLEX_UNIT_DIP, 14);
            confirmTextView.setLineSpacing(AndroidUtilities.dp(2), 1.0f);

            titleTextView = new TextView(context);
            titleTextView.setTextColor(Theme.getColor(Theme.key_windowBackgroundWhiteBlackText));
            titleTextView.setTextSize(TypedValue.COMPLEX_UNIT_DIP, 18);
            titleTextView.setTypeface(AndroidUtilities.getTypeface("fonts/rmedium.ttf"));
            titleTextView.setGravity(LocaleController.isRTL ? Gravity.RIGHT : Gravity.LEFT);
            titleTextView.setLineSpacing(AndroidUtilities.dp(2), 1.0f);
            titleTextView.setGravity(Gravity.TOP | Gravity.CENTER_HORIZONTAL);

            if (currentType == 3) {
                confirmTextView.setGravity(Gravity.TOP | (LocaleController.isRTL ? Gravity.RIGHT : Gravity.LEFT));
                FrameLayout frameLayout = new FrameLayout(context);
                addView(frameLayout, LayoutHelper.createLinear(LayoutHelper.WRAP_CONTENT, LayoutHelper.WRAP_CONTENT, LocaleController.isRTL ? Gravity.RIGHT : Gravity.LEFT));

                ImageView imageView = new ImageView(context);
                imageView.setImageResource(R.drawable.phone_activate);
                if (LocaleController.isRTL) {
                    frameLayout.addView(imageView, LayoutHelper.createFrame(64, 76, Gravity.LEFT | Gravity.CENTER_VERTICAL, 2, 2, 0, 0));
                    frameLayout.addView(confirmTextView, LayoutHelper.createFrame(LayoutHelper.MATCH_PARENT, LayoutHelper.WRAP_CONTENT, LocaleController.isRTL ? Gravity.RIGHT : Gravity.LEFT, 64 + 18, 0, 0, 0));
                } else {
                    frameLayout.addView(confirmTextView, LayoutHelper.createFrame(LayoutHelper.MATCH_PARENT, LayoutHelper.WRAP_CONTENT, LocaleController.isRTL ? Gravity.RIGHT : Gravity.LEFT, 0, 0, 64 + 18, 0));
                    frameLayout.addView(imageView, LayoutHelper.createFrame(64, 76, Gravity.RIGHT | Gravity.CENTER_VERTICAL, 0, 2, 0, 2));
                }
            } else {
                confirmTextView.setGravity(Gravity.TOP | Gravity.CENTER_HORIZONTAL);

                FrameLayout frameLayout = new FrameLayout(context);
                addView(frameLayout, LayoutHelper.createLinear(LayoutHelper.WRAP_CONTENT, LayoutHelper.WRAP_CONTENT, Gravity.TOP | Gravity.CENTER_HORIZONTAL));

                if (currentType == 1) {
                    blackImageView = new ImageView(context);
                    blackImageView.setImageResource(R.drawable.sms_devices);
                    blackImageView.setColorFilter(new PorterDuffColorFilter(Theme.getColor(Theme.key_windowBackgroundWhiteBlackText), PorterDuff.Mode.SRC_IN));
                    frameLayout.addView(blackImageView, LayoutHelper.createFrame(LayoutHelper.WRAP_CONTENT, LayoutHelper.WRAP_CONTENT, Gravity.LEFT | Gravity.TOP, 0, 0, 0, 0));

                    blueImageView = new RLottieImageView(context);
                    blueImageView.setImageResource(R.drawable.sms_bubble);
                    blueImageView.setColorFilter(new PorterDuffColorFilter(Theme.getColor(Theme.key_chats_actionBackground), PorterDuff.Mode.SRC_IN));
                    frameLayout.addView(blueImageView, LayoutHelper.createFrame(LayoutHelper.WRAP_CONTENT, LayoutHelper.WRAP_CONTENT, Gravity.LEFT | Gravity.TOP, 0, 0, 0, 0));

                    titleTextView.setText(LocaleController.getString("SentAppCodeTitle", R.string.SentAppCodeTitle));
                } else {
                    blueImageView = new RLottieImageView(context);
                    hintDrawable = new RLottieDrawable(R.raw.sms_incoming_info, "" + R.raw.sms_incoming_info, AndroidUtilities.dp(64), AndroidUtilities.dp(64), true, null);
                    hintDrawable.setLayerColor("Bubble.**", Theme.getColor(Theme.key_chats_actionBackground));
                    hintDrawable.setLayerColor("Phone.**", Theme.getColor(Theme.key_chats_actionBackground));
                    blueImageView.setAnimation(hintDrawable);
                    frameLayout.addView(blueImageView, LayoutHelper.createFrame(64, 64, Gravity.LEFT | Gravity.TOP, 0, 0, 0, 0));
                    titleTextView.setText(LocaleController.getString("SentSmsCodeTitle", R.string.SentSmsCodeTitle));
                }
                addView(titleTextView, LayoutHelper.createLinear(LayoutHelper.WRAP_CONTENT, LayoutHelper.WRAP_CONTENT, Gravity.CENTER_HORIZONTAL | Gravity.TOP, 0, 18, 0, 0));
                addView(confirmTextView, LayoutHelper.createLinear(LayoutHelper.WRAP_CONTENT, LayoutHelper.WRAP_CONTENT, Gravity.CENTER_HORIZONTAL | Gravity.TOP, 0, 17, 0, 0));
            }

            codeFieldContainer = new LinearLayout(context);
            codeFieldContainer.setOrientation(HORIZONTAL);
            addView(codeFieldContainer, LayoutHelper.createLinear(LayoutHelper.WRAP_CONTENT, 36, Gravity.CENTER_HORIZONTAL));
            if (currentType == 3) {
                codeFieldContainer.setVisibility(GONE);
            }

            timeText = new TextView(context) {
                @Override
                protected void onMeasure(int widthMeasureSpec, int heightMeasureSpec) {
                    super.onMeasure(widthMeasureSpec, MeasureSpec.makeMeasureSpec(AndroidUtilities.dp(100), MeasureSpec.AT_MOST));
                }
            };
            timeText.setTextColor(Theme.getColor(Theme.key_windowBackgroundWhiteGrayText6));
            timeText.setLineSpacing(AndroidUtilities.dp(2), 1.0f);
            if (currentType == 3) {
                timeText.setTextSize(TypedValue.COMPLEX_UNIT_DIP, 14);
                addView(timeText, LayoutHelper.createLinear(LayoutHelper.WRAP_CONTENT, LayoutHelper.WRAP_CONTENT, LocaleController.isRTL ? Gravity.RIGHT : Gravity.LEFT));

                progressView = new ProgressView(context);
                timeText.setGravity(LocaleController.isRTL ? Gravity.RIGHT : Gravity.LEFT);
                addView(progressView, LayoutHelper.createLinear(LayoutHelper.MATCH_PARENT, 3, 0, 12, 0, 0));
            } else {
                timeText.setPadding(0, AndroidUtilities.dp(2), 0, AndroidUtilities.dp(10));
                timeText.setTextSize(TypedValue.COMPLEX_UNIT_DIP, 15);
                timeText.setGravity(Gravity.TOP | Gravity.CENTER_HORIZONTAL);
                addView(timeText, LayoutHelper.createLinear(LayoutHelper.WRAP_CONTENT, LayoutHelper.WRAP_CONTENT, Gravity.TOP | Gravity.CENTER_HORIZONTAL));
            }

            problemText = new TextView(context) {
                @Override
                protected void onMeasure(int widthMeasureSpec, int heightMeasureSpec) {
                    super.onMeasure(widthMeasureSpec, MeasureSpec.makeMeasureSpec(AndroidUtilities.dp(100), MeasureSpec.AT_MOST));
                }
            };
            problemText.setTextColor(Theme.getColor(Theme.key_windowBackgroundWhiteBlueText4));
            problemText.setLineSpacing(AndroidUtilities.dp(2), 1.0f);
            problemText.setPadding(0, AndroidUtilities.dp(2), 0, AndroidUtilities.dp(10));
            problemText.setTextSize(TypedValue.COMPLEX_UNIT_DIP, 15);
            problemText.setGravity(Gravity.CENTER_HORIZONTAL | Gravity.TOP);
            if (currentType == 1) {
                problemText.setText(LocaleController.getString("DidNotGetTheCodeSms", R.string.DidNotGetTheCodeSms));
            } else {
                problemText.setText(LocaleController.getString("DidNotGetTheCode", R.string.DidNotGetTheCode));
            }
            addView(problemText, LayoutHelper.createLinear(LayoutHelper.WRAP_CONTENT, LayoutHelper.WRAP_CONTENT, Gravity.CENTER_HORIZONTAL | Gravity.TOP));
            problemText.setOnClickListener(v -> {
                if (nextPressed) {
                    return;
                }
                boolean email = nextType == 4 && currentType == 2 || nextType == 0;
                if (!email) {
                    if (doneProgressView.getTag() != null) {
                        return;
                    }
                    resendCode();
                } else {
                    try {
                        PackageInfo pInfo = ApplicationLoader.applicationContext.getPackageManager().getPackageInfo(ApplicationLoader.applicationContext.getPackageName(), 0);
                        String version = String.format(Locale.US, "%s (%d)", pInfo.versionName, pInfo.versionCode);

                        Intent mailer = new Intent(Intent.ACTION_SENDTO);
                        mailer.setData(Uri.parse("mailto:"));
                        mailer.putExtra(Intent.EXTRA_EMAIL, new String[]{"sms@stel.com"});
                        mailer.putExtra(Intent.EXTRA_SUBJECT, "Android registration/login issue " + version + " " + emailPhone);
                        mailer.putExtra(Intent.EXTRA_TEXT, "Phone: " + requestPhone + "\nApp version: " + version + "\nOS version: SDK " + Build.VERSION.SDK_INT + "\nDevice Name: " + Build.MANUFACTURER + Build.MODEL + "\nLocale: " + Locale.getDefault() + "\nError: " + lastError);
                        getContext().startActivity(Intent.createChooser(mailer, "Send email..."));
                    } catch (Exception e) {
                        needShowAlert(LocaleController.getString("NekoX", R.string.NekoX), LocaleController.getString("NoMailInstalled", R.string.NoMailInstalled));
                    }
                }
            });
        }

        @Override
        protected void onMeasure(int widthMeasureSpec, int heightMeasureSpec) {
            super.onMeasure(widthMeasureSpec, heightMeasureSpec);
            if (currentType != 3 && blueImageView != null) {
                int innerHeight = blueImageView.getMeasuredHeight() + titleTextView.getMeasuredHeight() + confirmTextView.getMeasuredHeight() + AndroidUtilities.dp(18 + 17);
                int requiredHeight = AndroidUtilities.dp(80);
                int maxHeight = AndroidUtilities.dp(291);
                if (scrollHeight - innerHeight < requiredHeight) {
                    setMeasuredDimension(getMeasuredWidth(), innerHeight + requiredHeight);
                } else {
                    setMeasuredDimension(getMeasuredWidth(), Math.min(scrollHeight, maxHeight));
                }
            }
        }

        @Override
        protected void onLayout(boolean changed, int l, int t, int r, int b) {
            super.onLayout(changed, l, t, r, b);
            if (currentType != 3 && blueImageView != null) {
                int bottom = confirmTextView.getBottom();
                int height = getMeasuredHeight() - bottom;

                int h;
                if (problemText.getVisibility() == VISIBLE) {
                    h = problemText.getMeasuredHeight();
                    t = bottom + height - h;
                    problemText.layout(problemText.getLeft(), t, problemText.getRight(), t + h);
                } else if (timeText.getVisibility() == VISIBLE) {
                    h = timeText.getMeasuredHeight();
                    t = bottom + height - h;
                    timeText.layout(timeText.getLeft(), t, timeText.getRight(), t + h);
                } else {
                    t = bottom + height;
                }

                height = t - bottom;
                h = codeFieldContainer.getMeasuredHeight();
                t = (height - h) / 2 + bottom;
                codeFieldContainer.layout(codeFieldContainer.getLeft(), t, codeFieldContainer.getRight(), t + h);
            }
        }

        @Override
        public void onCancelPressed() {
            nextPressed = false;
        }

        private void resendCode() {
            final Bundle params = new Bundle();
            params.putString("phone", phone);
            params.putString("ephone", emailPhone);
            params.putString("phoneFormated", requestPhone);

            nextPressed = true;

            TLRPC.TL_auth_resendCode req = new TLRPC.TL_auth_resendCode();
            req.phone_number = requestPhone;
            req.phone_code_hash = phoneHash;
            int reqId = ConnectionsManager.getInstance(currentAccount).sendRequest(req, (response, error) -> AndroidUtilities.runOnUIThread(() -> {
                nextPressed = false;
                if (error == null) {
                    fillNextCodeParams(params, (TLRPC.TL_auth_sentCode) response);
                } else {
                    if (error.text != null) {
                        if (error.text.contains("PHONE_NUMBER_INVALID")) {
                            needShowAlert(LocaleController.getString("NekoX", R.string.NekoX), LocaleController.getString("InvalidPhoneNumber", R.string.InvalidPhoneNumber));
                        } else if (error.text.contains("PHONE_CODE_EMPTY") || error.text.contains("PHONE_CODE_INVALID")) {
                            needShowAlert(LocaleController.getString("NekoX", R.string.NekoX), LocaleController.getString("InvalidCode", R.string.InvalidCode));
                        } else if (error.text.contains("PHONE_CODE_EXPIRED")) {
                            onBackPressed(true);
                            setPage(0, true, null, true);
                            needShowAlert(LocaleController.getString("NekoX", R.string.NekoX), LocaleController.getString("CodeExpired", R.string.CodeExpired));
                        } else if (error.text.startsWith("FLOOD_WAIT")) {
                            needShowAlert(LocaleController.getString("NekoX", R.string.NekoX), LocaleController.getString("FloodWait", R.string.FloodWait));
                        } else if (error.code != -1000) {
                            needShowAlert(LocaleController.getString("NekoX", R.string.NekoX), LocaleController.getString("ErrorOccurred", R.string.ErrorOccurred) + "\n" + error.text);
                        }
                    }
                }
                needHideProgress(false);
            }), ConnectionsManager.RequestFlagFailOnServerErrors | ConnectionsManager.RequestFlagWithoutLogin);
            needShowProgress(0);
        }

        @Override
        public String getHeaderName() {
            if (currentType == 1) {
                return phone;
            } else {
                return LocaleController.getString("YourCode", R.string.YourCode);
            }
        }

        @Override
        public boolean needBackButton() {
            return true;
        }

        @Override
        public void setParams(Bundle params, boolean restore) {
            if (params == null) {
                return;
            }
            waitingForEvent = true;
            if (currentType == 2) {
                AndroidUtilities.setWaitingForSms(true);
                NotificationCenter.getGlobalInstance().addObserver(this, NotificationCenter.didReceiveSmsCode);
            } else if (currentType == 3) {
                AndroidUtilities.setWaitingForCall(true);
                NotificationCenter.getGlobalInstance().addObserver(this, NotificationCenter.didReceiveCall);
            }

            currentParams = params;
            phone = params.getString("phone");
            emailPhone = params.getString("ephone");
            requestPhone = params.getString("phoneFormated");
            phoneHash = params.getString("phoneHash");
            time = params.getInt("timeout");
            openTime = (int) (System.currentTimeMillis() / 1000);
            nextType = params.getInt("nextType");
            pattern = params.getString("pattern");
            length = params.getInt("length");
            if (length == 0) {
                length = 5;
            }

            if (codeField == null || codeField.length != length) {
                codeField = new EditTextBoldCursor[length];
                for (int a = 0; a < length; a++) {
                    final int num = a;
                    codeField[a] = new EditTextBoldCursor(getContext());
                    codeField[a].setTextColor(Theme.getColor(Theme.key_windowBackgroundWhiteBlackText));
                    codeField[a].setCursorColor(Theme.getColor(Theme.key_windowBackgroundWhiteBlackText));
                    codeField[a].setCursorSize(AndroidUtilities.dp(20));
                    codeField[a].setCursorWidth(1.5f);

                    Drawable pressedDrawable = getResources().getDrawable(R.drawable.search_dark_activated).mutate();
                    pressedDrawable.setColorFilter(new PorterDuffColorFilter(Theme.getColor(Theme.key_windowBackgroundWhiteInputFieldActivated), PorterDuff.Mode.SRC_IN));

                    codeField[a].setBackgroundDrawable(pressedDrawable);
                    codeField[a].setImeOptions(EditorInfo.IME_ACTION_NEXT | EditorInfo.IME_FLAG_NO_EXTRACT_UI);
                    codeField[a].setTextSize(TypedValue.COMPLEX_UNIT_DIP, 20);
                    codeField[a].setMaxLines(1);
                    codeField[a].setTypeface(AndroidUtilities.getTypeface("fonts/rmedium.ttf"));
                    codeField[a].setPadding(0, 0, 0, 0);
                    codeField[a].setGravity(Gravity.CENTER_HORIZONTAL | Gravity.TOP);
                    if (currentType == 3) {
                        codeField[a].setEnabled(false);
                        codeField[a].setInputType(InputType.TYPE_NULL);
                        codeField[a].setVisibility(GONE);
                    } else {
                        codeField[a].setInputType(InputType.TYPE_CLASS_PHONE);
                    }
                    codeFieldContainer.addView(codeField[a], LayoutHelper.createLinear(34, 36, Gravity.CENTER_HORIZONTAL, 0, 0, a != length - 1 ? 7 : 0, 0));
                    codeField[a].addTextChangedListener(new TextWatcher() {

                        @Override
                        public void beforeTextChanged(CharSequence s, int start, int count, int after) {

                        }

                        @Override
                        public void onTextChanged(CharSequence s, int start, int before, int count) {

                        }

                        @Override
                        public void afterTextChanged(Editable s) {
                            if (ignoreOnTextChange) {
                                return;
                            }
                            int len = s.length();
                            if (len >= 1) {
                                if (len > 1) {
                                    String text = s.toString();
                                    ignoreOnTextChange = true;
                                    for (int a = 0; a < Math.min(length - num, len); a++) {
                                        if (a == 0) {
                                            s.replace(0, len, text.substring(a, a + 1));
                                        } else {
                                            codeField[num + a].setText(text.substring(a, a + 1));
                                        }
                                    }
                                    ignoreOnTextChange = false;
                                }

                                if (num != length - 1) {
                                    codeField[num + 1].setSelection(codeField[num + 1].length());
                                    codeField[num + 1].requestFocus();
                                }
                                if ((num == length - 1 || num == length - 2 && len >= 2) && getCode().length() == length) {
                                    onNextPressed();
                                }
                            }
                        }
                    });
                    codeField[a].setOnKeyListener((v, keyCode, event) -> {
                        if (keyCode == KeyEvent.KEYCODE_DEL && codeField[num].length() == 0 && num > 0) {
                            codeField[num - 1].setSelection(codeField[num - 1].length());
                            codeField[num - 1].requestFocus();
                            codeField[num - 1].dispatchKeyEvent(event);
                            return true;
                        }
                        return false;
                    });
                    codeField[a].setOnEditorActionListener((textView, i, keyEvent) -> {
                        if (i == EditorInfo.IME_ACTION_NEXT) {
                            onNextPressed();
                            return true;
                        }
                        return false;
                    });
                }
            } else {
                for (int a = 0; a < codeField.length; a++) {
                    codeField[a].setText("");
                }
            }

            if (progressView != null) {
                progressView.setVisibility(nextType != 0 ? VISIBLE : GONE);
            }

            if (phone == null) {
                return;
            }

            String number = PhoneFormat.getInstance().format(phone);
            CharSequence str = "";
            if (currentType == 1) {
                str = AndroidUtilities.replaceTags(LocaleController.getString("SentAppCode", R.string.SentAppCode));
            } else if (currentType == 2) {
                str = AndroidUtilities.replaceTags(LocaleController.formatString("SentSmsCode", R.string.SentSmsCode, LocaleController.addNbsp(number)));
            } else if (currentType == 3) {
                str = AndroidUtilities.replaceTags(LocaleController.formatString("SentCallCode", R.string.SentCallCode, LocaleController.addNbsp(number)));
            } else if (currentType == 4) {
                str = AndroidUtilities.replaceTags(LocaleController.formatString("SentCallOnly", R.string.SentCallOnly, LocaleController.addNbsp(number)));
            }
            confirmTextView.setText(str);

            if (currentType != 3) {
                AndroidUtilities.showKeyboard(codeField[0]);
                codeField[0].requestFocus();
            } else {
                AndroidUtilities.hideKeyboard(codeField[0]);
            }

            destroyTimer();
            destroyCodeTimer();

            lastCurrentTime = System.currentTimeMillis();
            if (currentType == 1) {
                problemText.setVisibility(VISIBLE);
                timeText.setVisibility(GONE);
            } else if (currentType == 3 && (nextType == 4 || nextType == 2)) {
                problemText.setVisibility(GONE);
                timeText.setVisibility(VISIBLE);
                if (nextType == 4) {
                    timeText.setText(LocaleController.formatString("CallText", R.string.CallText, 1, 0));
                } else if (nextType == 2) {
                    timeText.setText(LocaleController.formatString("SmsText", R.string.SmsText, 1, 0));
                }
                String callLogNumber = restore ? AndroidUtilities.obtainLoginPhoneCall(pattern) : null;
                if (callLogNumber != null) {
                    ignoreOnTextChange = true;
                    codeField[0].setText(callLogNumber);
                    ignoreOnTextChange = false;
                    onNextPressed();
                } else if (catchedPhone != null) {
                    ignoreOnTextChange = true;
                    codeField[0].setText(catchedPhone);
                    ignoreOnTextChange = false;
                    onNextPressed();
                } else {
                    createTimer();
                }
            } else if (currentType == 2 && (nextType == 4 || nextType == 3)) {
                timeText.setText(LocaleController.formatString("CallText", R.string.CallText, 2, 0));
                problemText.setVisibility(time < 1000 ? VISIBLE : GONE);
                timeText.setVisibility(time < 1000 ? GONE : VISIBLE);

                createTimer();
            } else if (currentType == 4 && nextType == 2) {
                timeText.setText(LocaleController.formatString("SmsText", R.string.SmsText, 2, 0));
                problemText.setVisibility(time < 1000 ? VISIBLE : GONE);
                timeText.setVisibility(time < 1000 ? GONE : VISIBLE);
                createTimer();
            } else {
                timeText.setVisibility(GONE);
                problemText.setVisibility(GONE);
                createCodeTimer();
            }
        }

        private void createCodeTimer() {
            if (codeTimer != null) {
                return;
            }
            codeTime = 15000;
            codeTimer = new Timer();
            lastCodeTime = System.currentTimeMillis();
            codeTimer.schedule(new TimerTask() {
                @Override
                public void run() {
                    AndroidUtilities.runOnUIThread(() -> {
                        double currentTime = System.currentTimeMillis();
                        double diff = currentTime - lastCodeTime;
                        lastCodeTime = currentTime;
                        codeTime -= diff;
                        if (codeTime <= 1000) {
                            problemText.setVisibility(VISIBLE);
                            timeText.setVisibility(GONE);
                            destroyCodeTimer();
                        }
                    });
                }
            }, 0, 1000);
        }

        private void destroyCodeTimer() {
            try {
                synchronized (timerSync) {
                    if (codeTimer != null) {
                        codeTimer.cancel();
                        codeTimer = null;
                    }
                }
            } catch (Exception e) {
                FileLog.e(e);
            }
        }

        private void createTimer() {
            if (timeTimer != null) {
                return;
            }
            if (progressView != null) {
                progressView.resetProgressAnimation();
            }
            timeTimer = new Timer();
            timeTimer.schedule(new TimerTask() {
                @Override
                public void run() {
                    if (timeTimer == null) {
                        return;
                    }
                    AndroidUtilities.runOnUIThread(() -> {
                        final double currentTime = System.currentTimeMillis();
                        double diff = currentTime - lastCurrentTime;
                        lastCurrentTime = currentTime;
                        time -= diff;
                        if (time >= 1000) {
                            int minutes = time / 1000 / 60;
                            int seconds = time / 1000 - minutes * 60;
                            if (nextType == 4 || nextType == 3) {
                                timeText.setText(LocaleController.formatString("CallText", R.string.CallText, minutes, seconds));
                            } else if (nextType == 2) {
                                timeText.setText(LocaleController.formatString("SmsText", R.string.SmsText, minutes, seconds));
                            }
                            if (progressView != null && !progressView.isProgressAnimationRunning()) {
                                progressView.startProgressAnimation(time - 1000L);
                            }
                        } else {
                            destroyTimer();
                            if (currentType == 3) {
                                AndroidUtilities.setWaitingForCall(false);
                                NotificationCenter.getGlobalInstance().removeObserver(LoginActivitySmsView.this, NotificationCenter.didReceiveCall);
                                waitingForEvent = false;
                                destroyCodeTimer();
                                resendCode();
                            } else if (currentType == 2 || currentType == 4) {
                                if (nextType == 4 || nextType == 2) {
                                    if (nextType == 4) {
                                        timeText.setText(LocaleController.getString("Calling", R.string.Calling));
                                    } else {
                                        timeText.setText(LocaleController.getString("SendingSms", R.string.SendingSms));
                                    }
                                    createCodeTimer();
                                    TLRPC.TL_auth_resendCode req = new TLRPC.TL_auth_resendCode();
                                    req.phone_number = requestPhone;
                                    req.phone_code_hash = phoneHash;
                                    ConnectionsManager.getInstance(currentAccount).sendRequest(req, (response, error) -> {
                                        if (error != null && error.text != null) {
                                            AndroidUtilities.runOnUIThread(() -> lastError = error.text);
                                        }
                                    }, ConnectionsManager.RequestFlagFailOnServerErrors | ConnectionsManager.RequestFlagWithoutLogin);
                                } else if (nextType == 3) {
                                    AndroidUtilities.setWaitingForSms(false);
                                    NotificationCenter.getGlobalInstance().removeObserver(LoginActivitySmsView.this, NotificationCenter.didReceiveSmsCode);
                                    waitingForEvent = false;
                                    destroyCodeTimer();
                                    resendCode();
                                }
                            }
                        }
                    });
                }
            }, 0, 1000);
        }

        private void destroyTimer() {
            try {
                synchronized (timerSync) {
                    if (timeTimer != null) {
                        timeTimer.cancel();
                        timeTimer = null;
                    }
                }
            } catch (Exception e) {
                FileLog.e(e);
            }
        }

        private String getCode() {
            if (codeField == null) {
                return "";
            }
            StringBuilder codeBuilder = new StringBuilder();
            for (int a = 0; a < codeField.length; a++) {
                codeBuilder.append(PhoneFormat.stripExceptNumbers(codeField[a].getText().toString()));
            }
            return codeBuilder.toString();
        }

        @Override
        public void onNextPressed() {
            if (nextPressed || currentViewNum < 1 || currentViewNum > 4) {
                return;
            }

            String code = getCode();
            if (TextUtils.isEmpty(code)) {
                onFieldError(codeFieldContainer);
                return;
            }
            nextPressed = true;
            if (currentType == 2) {
                AndroidUtilities.setWaitingForSms(false);
                NotificationCenter.getGlobalInstance().removeObserver(this, NotificationCenter.didReceiveSmsCode);
            } else if (currentType == 3) {
                AndroidUtilities.setWaitingForCall(false);
                NotificationCenter.getGlobalInstance().removeObserver(this, NotificationCenter.didReceiveCall);
            }
            waitingForEvent = false;
            final TLRPC.TL_auth_signIn req = new TLRPC.TL_auth_signIn();
            req.phone_number = requestPhone;
            req.phone_code = code;
            req.phone_code_hash = phoneHash;
            destroyTimer();
            int reqId = ConnectionsManager.getInstance(currentAccount).sendRequest(req, (response, error) -> AndroidUtilities.runOnUIThread(() -> {
                boolean ok = false;
                if (error == null) {
                    nextPressed = false;
                    ok = true;
                    showDoneButton(false, true);
                    destroyTimer();
                    destroyCodeTimer();
                    if (response instanceof TLRPC.TL_auth_authorizationSignUpRequired) {
                        TLRPC.TL_auth_authorizationSignUpRequired authorization = (TLRPC.TL_auth_authorizationSignUpRequired) response;
                        if (authorization.terms_of_service != null) {
                            currentTermsOfService = authorization.terms_of_service;
                        }
                        Bundle params = new Bundle();
                        params.putString("phoneFormated", requestPhone);
                        params.putString("phoneHash", phoneHash);
                        params.putString("code", req.phone_code);
                        setPage(5, true, params, false);
                    } else {
                        onAuthSuccess((TLRPC.TL_auth_authorization) response);
                    }
                } else {
                    lastError = error.text;
                    if (error.text.contains("SESSION_PASSWORD_NEEDED")) {
                        ok = true;
                        TLRPC.TL_account_getPassword req2 = new TLRPC.TL_account_getPassword();
                        ConnectionsManager.getInstance(currentAccount).sendRequest(req2, (response1, error1) -> AndroidUtilities.runOnUIThread(() -> {
                            nextPressed = false;
                            showDoneButton(false, true);
                            if (error1 == null) {
                                TLRPC.TL_account_password password = (TLRPC.TL_account_password) response1;
                                if (!TwoStepVerificationActivity.canHandleCurrentPassword(password, true)) {
                                    AlertsCreator.showUpdateAppAlert(getParentActivity(), LocaleController.getString("UpdateAppAlert", R.string.UpdateAppAlert), true);
                                    return;
                                }
                                Bundle bundle = new Bundle();
                                SerializedData data = new SerializedData(password.getObjectSize());
                                password.serializeToStream(data);
                                bundle.putString("password", Utilities.bytesToHex(data.toByteArray()));
                                bundle.putString("phoneFormated", requestPhone);
                                bundle.putString("phoneHash", phoneHash);
                                bundle.putString("code", req.phone_code);
                                setPage(6, true, bundle, false);
                            } else {
                                needShowAlert(LocaleController.getString("NekoX", R.string.NekoX), error1.text);
                            }
                        }), ConnectionsManager.RequestFlagFailOnServerErrors | ConnectionsManager.RequestFlagWithoutLogin);
                        destroyTimer();
                        destroyCodeTimer();
                    } else {
                        nextPressed = false;
                        showDoneButton(false, true);
                        if (currentType == 3 && (nextType == 4 || nextType == 2) || currentType == 2 && (nextType == 4 || nextType == 3) || currentType == 4 && nextType == 2) {
                            createTimer();
                        }
                        if (currentType == 2) {
                            AndroidUtilities.setWaitingForSms(true);
                            NotificationCenter.getGlobalInstance().addObserver(LoginActivitySmsView.this, NotificationCenter.didReceiveSmsCode);
                        } else if (currentType == 3) {
                            AndroidUtilities.setWaitingForCall(true);
                            NotificationCenter.getGlobalInstance().addObserver(LoginActivitySmsView.this, NotificationCenter.didReceiveCall);
                        }
                        waitingForEvent = true;
                        if (currentType != 3) {
                            if (error.text.contains("PHONE_NUMBER_INVALID")) {
                                needShowAlert(LocaleController.getString("NekoX", R.string.NekoX), LocaleController.getString("InvalidPhoneNumber", R.string.InvalidPhoneNumber));
                            } else if (error.text.contains("PHONE_CODE_EMPTY") || error.text.contains("PHONE_CODE_INVALID")) {
                                needShowAlert(LocaleController.getString("NekoX", R.string.NekoX), LocaleController.getString("InvalidCode", R.string.InvalidCode));
                                for (int a = 0; a < codeField.length; a++) {
                                    codeField[a].setText("");
                                }
                                codeField[0].requestFocus();
                            } else if (error.text.contains("PHONE_CODE_EXPIRED")) {
                                onBackPressed(true);
                                setPage(0, true, null, true);
                                needShowAlert(LocaleController.getString("NekoX", R.string.NekoX), LocaleController.getString("CodeExpired", R.string.CodeExpired));
                            } else if (error.text.startsWith("FLOOD_WAIT")) {
                                needShowAlert(LocaleController.getString("NekoX", R.string.NekoX), LocaleController.getString("FloodWait", R.string.FloodWait));
                            } else {
                                needShowAlert(LocaleController.getString("NekoX", R.string.NekoX), LocaleController.getString("ErrorOccurred", R.string.ErrorOccurred) + "\n" + error.text);
                            }
                        }
                    }
                }
                if (ok) {
                    if (currentType == 3) {
                        AndroidUtilities.endIncomingCall();
                    }
                }
            }), ConnectionsManager.RequestFlagFailOnServerErrors | ConnectionsManager.RequestFlagWithoutLogin);
            needShowProgress(reqId, false);
            showDoneButton(true, true);
        }

        @Override
        public boolean onBackPressed(boolean force) {
            if (!force) {
                AlertDialog.Builder builder = new AlertDialog.Builder(getParentActivity());
                builder.setTitle(LocaleController.getString("NekogramWithEmoji", R.string.NekoX));
                builder.setMessage(LocaleController.getString("StopVerification", R.string.StopVerification));
                builder.setPositiveButton(LocaleController.getString("Continue", R.string.Continue), null);
                builder.setNegativeButton(LocaleController.getString("Stop", R.string.Stop), (dialogInterface, i) -> {
                    onBackPressed(true);
                    setPage(0, true, null, true);
                });
                showDialog(builder.create());
                return false;
            }
            nextPressed = false;
            needHideProgress(true);
            TLRPC.TL_auth_cancelCode req = new TLRPC.TL_auth_cancelCode();
            req.phone_number = requestPhone;
            req.phone_code_hash = phoneHash;
            ConnectionsManager.getInstance(currentAccount).sendRequest(req, (response, error) -> {

            }, ConnectionsManager.RequestFlagFailOnServerErrors | ConnectionsManager.RequestFlagWithoutLogin);

            destroyTimer();
            destroyCodeTimer();
            currentParams = null;
            if (currentType == 2) {
                AndroidUtilities.setWaitingForSms(false);
                NotificationCenter.getGlobalInstance().removeObserver(this, NotificationCenter.didReceiveSmsCode);
            } else if (currentType == 3) {
                AndroidUtilities.setWaitingForCall(false);
                NotificationCenter.getGlobalInstance().removeObserver(this, NotificationCenter.didReceiveCall);
            }
            waitingForEvent = false;
            return true;
        }

        @Override
        public void onDestroyActivity() {
            super.onDestroyActivity();
            if (currentType == 2) {
                AndroidUtilities.setWaitingForSms(false);
                NotificationCenter.getGlobalInstance().removeObserver(this, NotificationCenter.didReceiveSmsCode);
            } else if (currentType == 3) {
                AndroidUtilities.setWaitingForCall(false);
                NotificationCenter.getGlobalInstance().removeObserver(this, NotificationCenter.didReceiveCall);
            }
            waitingForEvent = false;
            destroyTimer();
            destroyCodeTimer();
        }

        @Override
        public void onShow() {
            super.onShow();
            if (currentType == 3) {
                return;
            }
            if (hintDrawable != null) {
                hintDrawable.setCurrentFrame(0);
            }
            AndroidUtilities.runOnUIThread(() -> {
                if (codeField != null) {
                    for (int a = codeField.length - 1; a >= 0; a--) {
                        if (a == 0 || codeField[a].length() != 0) {
                            codeField[a].requestFocus();
                            codeField[a].setSelection(codeField[a].length());
                            AndroidUtilities.showKeyboard(codeField[a]);
                            break;
                        }
                    }
                }
                if (hintDrawable != null) {
                    hintDrawable.start();
                }
            }, 100);
        }

        @Override
        public void didReceivedNotification(int id, int account, Object... args) {
            if (!waitingForEvent || codeField == null) {
                return;
            }
            if (id == NotificationCenter.didReceiveSmsCode) {
                codeField[0].setText("" + args[0]);
                onNextPressed();
            } else if (id == NotificationCenter.didReceiveCall) {
                String num = "" + args[0];
                if (!AndroidUtilities.checkPhonePattern(pattern, num)) {
                    return;
                }
                if (!pattern.equals("*")) {
                    catchedPhone = num;
                    AndroidUtilities.endIncomingCall();
                }
                ignoreOnTextChange = true;
                codeField[0].setText(num);
                ignoreOnTextChange = false;
                onNextPressed();
            }
        }

        @Override
        public void saveStateParams(Bundle bundle) {
            String code = getCode();
            if (code.length() != 0) {
                bundle.putString("smsview_code_" + currentType, code);
            }
            if (catchedPhone != null) {
                bundle.putString("catchedPhone", catchedPhone);
            }
            if (currentParams != null) {
                bundle.putBundle("smsview_params_" + currentType, currentParams);
            }
            if (time != 0) {
                bundle.putInt("time", time);
            }
            if (openTime != 0) {
                bundle.putInt("open", openTime);
            }
        }

        @Override
        public void restoreStateParams(Bundle bundle) {
            currentParams = bundle.getBundle("smsview_params_" + currentType);
            if (currentParams != null) {
                setParams(currentParams, true);
            }
            String catched = bundle.getString("catchedPhone");
            if (catched != null) {
                catchedPhone = catched;
            }
            String code = bundle.getString("smsview_code_" + currentType);
            if (code != null && codeField != null) {
                codeField[0].setText(code);
            }
            int t = bundle.getInt("time");
            if (t != 0) {
                time = t;
            }
            int t2 = bundle.getInt("open");
            if (t2 != 0) {
                openTime = t2;
            }
        }
    }

    public class LoginActivityPasswordView extends SlideView {

        private EditTextBoldCursor codeField;
        private TextView confirmTextView;
        private TextView resetAccountButton;
        private TextView resetAccountText;
        private TextView cancelButton;

        private Bundle currentParams;
        private boolean nextPressed;
        private TLRPC.TL_account_password currentPassword;
        private String passwordString;
        private String requestPhone;
        private String phoneHash;
        private String phoneCode;

        public LoginActivityPasswordView(Context context) {
            super(context);

            setOrientation(VERTICAL);

            confirmTextView = new TextView(context);
            confirmTextView.setTextColor(Theme.getColor(Theme.key_windowBackgroundWhiteGrayText6));
            confirmTextView.setTextSize(TypedValue.COMPLEX_UNIT_DIP, 14);
            confirmTextView.setGravity(LocaleController.isRTL ? Gravity.RIGHT : Gravity.LEFT);
            confirmTextView.setLineSpacing(AndroidUtilities.dp(2), 1.0f);
            confirmTextView.setText(LocaleController.getString("LoginPasswordText", R.string.LoginPasswordText));
            addView(confirmTextView, LayoutHelper.createLinear(LayoutHelper.WRAP_CONTENT, LayoutHelper.WRAP_CONTENT, LocaleController.isRTL ? Gravity.RIGHT : Gravity.LEFT));

            codeField = new EditTextAutoFill(context);
            codeField.setTextColor(Theme.getColor(Theme.key_windowBackgroundWhiteBlackText));
            codeField.setCursorColor(Theme.getColor(Theme.key_windowBackgroundWhiteBlackText));
            codeField.setCursorSize(AndroidUtilities.dp(20));
            codeField.setCursorWidth(1.5f);
            codeField.setHintTextColor(Theme.getColor(Theme.key_windowBackgroundWhiteHintText));
            codeField.setBackgroundDrawable(Theme.createEditTextDrawable(context, false));
            codeField.setHint(LocaleController.getString("LoginPassword", R.string.LoginPassword));
            codeField.setImeOptions(EditorInfo.IME_ACTION_NEXT | EditorInfo.IME_FLAG_NO_EXTRACT_UI);
            codeField.setTextSize(TypedValue.COMPLEX_UNIT_DIP, 18);
            codeField.setMaxLines(1);
            codeField.setPadding(0, 0, 0, 0);
            codeField.setInputType(InputType.TYPE_CLASS_TEXT | InputType.TYPE_TEXT_VARIATION_PASSWORD);
            codeField.setTransformationMethod(PasswordTransformationMethod.getInstance());
            codeField.setTypeface(Typeface.DEFAULT);
            codeField.setGravity(LocaleController.isRTL ? Gravity.RIGHT : Gravity.LEFT);
            addView(codeField, LayoutHelper.createLinear(LayoutHelper.MATCH_PARENT, 36, Gravity.CENTER_HORIZONTAL, 0, 20, 0, 0));
            codeField.setOnEditorActionListener((textView, i, keyEvent) -> {
                if (i == EditorInfo.IME_ACTION_NEXT) {
                    onNextPressed();
                    return true;
                }
                return false;
            });

            cancelButton = new TextView(context);
            cancelButton.setGravity((LocaleController.isRTL ? Gravity.RIGHT : Gravity.LEFT) | Gravity.TOP);
            cancelButton.setTextColor(Theme.getColor(Theme.key_windowBackgroundWhiteBlueText4));
            cancelButton.setText(LocaleController.getString("ForgotPassword", R.string.ForgotPassword));
            cancelButton.setTextSize(TypedValue.COMPLEX_UNIT_DIP, 14);
            cancelButton.setLineSpacing(AndroidUtilities.dp(2), 1.0f);
            cancelButton.setPadding(0, AndroidUtilities.dp(14), 0, 0);
            addView(cancelButton, LayoutHelper.createLinear(LayoutHelper.MATCH_PARENT, LayoutHelper.WRAP_CONTENT, Gravity.TOP | (LocaleController.isRTL ? Gravity.RIGHT : Gravity.LEFT)));
            cancelButton.setOnClickListener(view -> {
                if (doneProgressView.getTag() != null) {
                    return;
                }
                if (currentPassword.has_recovery) {
                    needShowProgress(0);
                    TLRPC.TL_auth_requestPasswordRecovery req = new TLRPC.TL_auth_requestPasswordRecovery();
                    ConnectionsManager.getInstance(currentAccount).sendRequest(req, (response, error) -> AndroidUtilities.runOnUIThread(() -> {
                        needHideProgress(false);
                        if (error == null) {
                            final TLRPC.TL_auth_passwordRecovery res = (TLRPC.TL_auth_passwordRecovery) response;
                            AlertDialog.Builder builder = new AlertDialog.Builder(getParentActivity());
                            builder.setMessage(LocaleController.formatString("RestoreEmailSent", R.string.RestoreEmailSent, res.email_pattern));
                            builder.setTitle(LocaleController.getString("RestoreEmailSentTitle", R.string.RestoreEmailSentTitle));
                            builder.setPositiveButton(LocaleController.getString("OK", R.string.OK), (dialogInterface, i) -> {
                                Bundle bundle = new Bundle();
                                bundle.putString("email_unconfirmed_pattern", res.email_pattern);
                                bundle.putString("password", passwordString);
                                setPage(7, true, bundle, false);
                            });
                            Dialog dialog = showDialog(builder.create());
                            if (dialog != null) {
                                dialog.setCanceledOnTouchOutside(false);
                                dialog.setCancelable(false);
                            }
                        } else {
                            if (error.text.startsWith("FLOOD_WAIT")) {
                                int time = Utilities.parseInt(error.text);
                                String timeString;
                                if (time < 60) {
                                    timeString = LocaleController.formatPluralString("Seconds", time);
                                } else {
                                    timeString = LocaleController.formatPluralString("Minutes", time / 60);
                                }
                                needShowAlert(LocaleController.getString("NekoX", R.string.NekoX), LocaleController.formatString("FloodWaitTime", R.string.FloodWaitTime, timeString));
                            } else {
                                needShowAlert(LocaleController.getString("NekoX", R.string.NekoX), error.text);
                            }
                        }
                    }), ConnectionsManager.RequestFlagFailOnServerErrors | ConnectionsManager.RequestFlagWithoutLogin);
                } else {
                    resetAccountText.setVisibility(VISIBLE);
                    resetAccountButton.setVisibility(VISIBLE);
                    AndroidUtilities.hideKeyboard(codeField);
                    needShowAlert(LocaleController.getString("RestorePasswordNoEitle", R.string.RestorePasswordNoEmailTitle), LocaleController.getString("RestorePasswordNoEmailText", R.string.RestorePasswordNoEmailText));
                }
            });

            resetAccountButton = new TextView(context);
            resetAccountButton.setGravity((LocaleController.isRTL ? Gravity.RIGHT : Gravity.LEFT) | Gravity.TOP);
            resetAccountButton.setTextColor(Theme.getColor(Theme.key_windowBackgroundWhiteRedText6));
            resetAccountButton.setVisibility(GONE);
            resetAccountButton.setText(LocaleController.getString("ResetMyAccount", R.string.ResetMyAccount));
            resetAccountButton.setTypeface(AndroidUtilities.getTypeface("fonts/rmedium.ttf"));
            resetAccountButton.setTextSize(TypedValue.COMPLEX_UNIT_DIP, 14);
            resetAccountButton.setLineSpacing(AndroidUtilities.dp(2), 1.0f);
            resetAccountButton.setPadding(0, AndroidUtilities.dp(14), 0, 0);
            addView(resetAccountButton, LayoutHelper.createLinear(LayoutHelper.WRAP_CONTENT, LayoutHelper.WRAP_CONTENT, Gravity.TOP | (LocaleController.isRTL ? Gravity.RIGHT : Gravity.LEFT), 0, 34, 0, 0));
            resetAccountButton.setOnClickListener(view -> {
                if (doneProgressView.getTag() != null) {
                    return;
                }
                AlertDialog.Builder builder = new AlertDialog.Builder(getParentActivity());
                builder.setMessage(LocaleController.getString("ResetMyAccountWarningText", R.string.ResetMyAccountWarningText));
                builder.setTitle(LocaleController.getString("ResetMyAccountWarning", R.string.ResetMyAccountWarning));
                builder.setPositiveButton(LocaleController.getString("ResetMyAccountWarningReset", R.string.ResetMyAccountWarningReset), (dialogInterface, i) -> {
                    needShowProgress(0);
                    TLRPC.TL_account_deleteAccount req = new TLRPC.TL_account_deleteAccount();
                    req.reason = "Forgot password";
                    ConnectionsManager.getInstance(currentAccount).sendRequest(req, (response, error) -> AndroidUtilities.runOnUIThread(() -> {
                        needHideProgress(false);
                        if (error == null) {
                            Bundle params = new Bundle();
                            params.putString("phoneFormated", requestPhone);
                            params.putString("phoneHash", phoneHash);
                            params.putString("code", phoneCode);
                            setPage(5, true, params, false);
                        } else {
                            if (error.text.equals("2FA_RECENT_CONFIRM")) {
                                needShowAlert(LocaleController.getString("NekoX", R.string.NekoX), LocaleController.getString("ResetAccountCancelledAlert", R.string.ResetAccountCancelledAlert));
                            } else if (error.text.startsWith("2FA_CONFIRM_WAIT_")) {
                                Bundle params = new Bundle();
                                params.putString("phoneFormated", requestPhone);
                                params.putString("phoneHash", phoneHash);
                                params.putString("code", phoneCode);
                                params.putInt("startTime", ConnectionsManager.getInstance(currentAccount).getCurrentTime());
                                params.putInt("waitTime", Utilities.parseInt(error.text.replace("2FA_CONFIRM_WAIT_", "")));
                                setPage(8, true, params, false);
                            } else {
                                needShowAlert(LocaleController.getString("NekoX", R.string.NekoX), error.text);
                            }
                        }
                    }), ConnectionsManager.RequestFlagWithoutLogin | ConnectionsManager.RequestFlagFailOnServerErrors);
                });
                builder.setNegativeButton(LocaleController.getString("Cancel", R.string.Cancel), null);
                showDialog(builder.create());
            });

            resetAccountText = new TextView(context);
            resetAccountText.setGravity((LocaleController.isRTL ? Gravity.RIGHT : Gravity.LEFT) | Gravity.TOP);
            resetAccountText.setVisibility(GONE);
            resetAccountText.setTextColor(Theme.getColor(Theme.key_windowBackgroundWhiteGrayText6));
            resetAccountText.setText(LocaleController.getString("ResetMyAccountText", R.string.ResetMyAccountText));
            resetAccountText.setTextSize(TypedValue.COMPLEX_UNIT_DIP, 14);
            resetAccountText.setLineSpacing(AndroidUtilities.dp(2), 1.0f);
            addView(resetAccountText, LayoutHelper.createLinear(LayoutHelper.WRAP_CONTENT, LayoutHelper.WRAP_CONTENT, Gravity.TOP | (LocaleController.isRTL ? Gravity.RIGHT : Gravity.LEFT), 0, 7, 0, 14));
        }

        @Override
        public String getHeaderName() {
            return LocaleController.getString("LoginPassword", R.string.LoginPassword);
        }

        @Override
        public void onCancelPressed() {
            nextPressed = false;
        }

        @Override
        public void setParams(Bundle params, boolean restore) {
            if (params == null) {
                return;
            }
            if (params.isEmpty()) {
                resetAccountButton.setVisibility(VISIBLE);
                resetAccountText.setVisibility(VISIBLE);
                AndroidUtilities.hideKeyboard(codeField);
                return;
            }
            resetAccountButton.setVisibility(GONE);
            resetAccountText.setVisibility(GONE);
            codeField.setText("");
            currentParams = params;
            passwordString = currentParams.getString("password");
            if (passwordString != null) {
                SerializedData data = new SerializedData(Utilities.hexToBytes(passwordString));
                currentPassword = TLRPC.TL_account_password.TLdeserialize(data, data.readInt32(false), false);
            }

            requestPhone = params.getString("phoneFormated");
            phoneHash = params.getString("phoneHash");
            phoneCode = params.getString("code");

            if (currentPassword != null && !TextUtils.isEmpty(currentPassword.hint)) {
                codeField.setHint(currentPassword.hint);
            } else {
                codeField.setHint(LocaleController.getString("LoginPassword", R.string.LoginPassword));
            }
        }

        private void onPasscodeError(boolean clear) {
            if (getParentActivity() == null) {
                return;
            }
            if (clear) {
                codeField.setText("");
            }
            onFieldError(confirmTextView);
        }

        @Override
        public void onNextPressed() {
            if (nextPressed) {
                return;
            }

            String oldPassword = codeField.getText().toString();
            if (oldPassword.length() == 0) {
                onPasscodeError(false);
                return;
            }
            nextPressed = true;
            needShowProgress(0);

            Utilities.globalQueue.postRunnable(() -> {
                final byte[] x_bytes;

                TLRPC.PasswordKdfAlgo current_algo = currentPassword.current_algo;
                if (current_algo instanceof TLRPC.TL_passwordKdfAlgoSHA256SHA256PBKDF2HMACSHA512iter100000SHA256ModPow) {
                    byte[] passwordBytes = AndroidUtilities.getStringBytes(oldPassword);
                    TLRPC.TL_passwordKdfAlgoSHA256SHA256PBKDF2HMACSHA512iter100000SHA256ModPow algo = (TLRPC.TL_passwordKdfAlgoSHA256SHA256PBKDF2HMACSHA512iter100000SHA256ModPow) current_algo;
                    x_bytes = SRPHelper.getX(passwordBytes, algo);
                } else {
                    x_bytes = null;
                }


                final TLRPC.TL_auth_checkPassword req = new TLRPC.TL_auth_checkPassword();

                RequestDelegate requestDelegate = (response, error) -> AndroidUtilities.runOnUIThread(() -> {
                    nextPressed = false;
                    if (error != null && "SRP_ID_INVALID".equals(error.text)) {
                        TLRPC.TL_account_getPassword getPasswordReq = new TLRPC.TL_account_getPassword();
                        ConnectionsManager.getInstance(currentAccount).sendRequest(getPasswordReq, (response2, error2) -> AndroidUtilities.runOnUIThread(() -> {
                            if (error2 == null) {
                                currentPassword = (TLRPC.TL_account_password) response2;
                                onNextPressed();
                            }
                        }), ConnectionsManager.RequestFlagWithoutLogin);
                        return;
                    }

                    if (response instanceof TLRPC.TL_auth_authorization) {
                        showDoneButton(false, true);
                        postDelayed(() -> {
                            needHideProgress(false, false);
                            AndroidUtilities.hideKeyboard(codeField);
                            onAuthSuccess((TLRPC.TL_auth_authorization) response);
                        }, 150);
                    } else {
                        needHideProgress(false);
                        if (error.text.equals("PASSWORD_HASH_INVALID")) {
                            onPasscodeError(true);
                        } else if (error.text.startsWith("FLOOD_WAIT")) {
                            int time = Utilities.parseInt(error.text);
                            String timeString;
                            if (time < 60) {
                                timeString = LocaleController.formatPluralString("Seconds", time);
                            } else {
                                timeString = LocaleController.formatPluralString("Minutes", time / 60);
                            }
                            needShowAlert(LocaleController.getString("NekoX", R.string.NekoX), LocaleController.formatString("FloodWaitTime", R.string.FloodWaitTime, timeString));
                        } else {
                            needShowAlert(LocaleController.getString("NekoX", R.string.NekoX), error.text);
                        }
                    }
                });

                if (current_algo instanceof TLRPC.TL_passwordKdfAlgoSHA256SHA256PBKDF2HMACSHA512iter100000SHA256ModPow) {
                    req.password = SRPHelper.startCheck(x_bytes, currentPassword.srp_id, currentPassword.srp_B, (TLRPC.TL_passwordKdfAlgoSHA256SHA256PBKDF2HMACSHA512iter100000SHA256ModPow) current_algo);
                    if (req.password == null) {
                        TLRPC.TL_error error = new TLRPC.TL_error();
                        error.text = "PASSWORD_HASH_INVALID";
                        requestDelegate.run(null, error);
                        return;
                    }
                    ConnectionsManager.getInstance(currentAccount).sendRequest(req, requestDelegate, ConnectionsManager.RequestFlagFailOnServerErrors | ConnectionsManager.RequestFlagWithoutLogin);
                }
            });
        }

        @Override
        public boolean needBackButton() {
            return true;
        }

        @Override
        public boolean onBackPressed(boolean force) {
            nextPressed = false;
            needHideProgress(true);
            currentParams = null;
            return true;
        }

        @Override
        public void onShow() {
            super.onShow();
            AndroidUtilities.runOnUIThread(() -> {
                if (codeField != null) {
                    codeField.requestFocus();
                    codeField.setSelection(codeField.length());
                    AndroidUtilities.showKeyboard(codeField);
                }
            }, 100);
        }

        @Override
        public void saveStateParams(Bundle bundle) {
            String code = codeField.getText().toString();
            if (code.length() != 0) {
                bundle.putString("passview_code", code);
            }
            if (currentParams != null) {
                bundle.putBundle("passview_params", currentParams);
            }
        }

        @Override
        public void restoreStateParams(Bundle bundle) {
            currentParams = bundle.getBundle("passview_params");
            if (currentParams != null) {
                setParams(currentParams, true);
            }
            String code = bundle.getString("passview_code");
            if (code != null) {
                codeField.setText(code);
            }
        }
    }

    public class LoginActivityResetWaitView extends SlideView {

        private TextView confirmTextView;
        private TextView resetAccountButton;
        private TextView resetAccountTime;
        private TextView resetAccountText;
        private Runnable timeRunnable;

        private Bundle currentParams;
        private String requestPhone;
        private String phoneHash;
        private String phoneCode;
        private int startTime;
        private int waitTime;

        public LoginActivityResetWaitView(Context context) {
            super(context);

            setOrientation(VERTICAL);

            confirmTextView = new TextView(context);
            confirmTextView.setTextColor(Theme.getColor(Theme.key_windowBackgroundWhiteGrayText6));
            confirmTextView.setTextSize(TypedValue.COMPLEX_UNIT_DIP, 14);
            confirmTextView.setGravity(LocaleController.isRTL ? Gravity.RIGHT : Gravity.LEFT);
            confirmTextView.setLineSpacing(AndroidUtilities.dp(2), 1.0f);
            addView(confirmTextView, LayoutHelper.createLinear(LayoutHelper.WRAP_CONTENT, LayoutHelper.WRAP_CONTENT, LocaleController.isRTL ? Gravity.RIGHT : Gravity.LEFT));

            resetAccountText = new TextView(context);
            resetAccountText.setGravity((LocaleController.isRTL ? Gravity.RIGHT : Gravity.LEFT) | Gravity.TOP);
            resetAccountText.setTextColor(Theme.getColor(Theme.key_windowBackgroundWhiteGrayText6));
            resetAccountText.setText(LocaleController.getString("ResetAccountStatus", R.string.ResetAccountStatus));
            resetAccountText.setTextSize(TypedValue.COMPLEX_UNIT_DIP, 14);
            resetAccountText.setLineSpacing(AndroidUtilities.dp(2), 1.0f);
            addView(resetAccountText, LayoutHelper.createLinear(LayoutHelper.WRAP_CONTENT, LayoutHelper.WRAP_CONTENT, Gravity.TOP | (LocaleController.isRTL ? Gravity.RIGHT : Gravity.LEFT), 0, 24, 0, 0));

            resetAccountTime = new TextView(context);
            resetAccountTime.setGravity((LocaleController.isRTL ? Gravity.RIGHT : Gravity.LEFT) | Gravity.TOP);
            resetAccountTime.setTextColor(Theme.getColor(Theme.key_windowBackgroundWhiteGrayText6));
            resetAccountTime.setTextSize(TypedValue.COMPLEX_UNIT_DIP, 14);
            resetAccountTime.setLineSpacing(AndroidUtilities.dp(2), 1.0f);
            addView(resetAccountTime, LayoutHelper.createLinear(LayoutHelper.WRAP_CONTENT, LayoutHelper.WRAP_CONTENT, Gravity.TOP | (LocaleController.isRTL ? Gravity.RIGHT : Gravity.LEFT), 0, 2, 0, 0));

            resetAccountButton = new TextView(context);
            resetAccountButton.setGravity((LocaleController.isRTL ? Gravity.RIGHT : Gravity.LEFT) | Gravity.TOP);
            resetAccountButton.setText(LocaleController.getString("ResetAccountButton", R.string.ResetAccountButton));
            resetAccountButton.setTypeface(AndroidUtilities.getTypeface("fonts/rmedium.ttf"));
            resetAccountButton.setTextSize(TypedValue.COMPLEX_UNIT_DIP, 14);
            resetAccountButton.setLineSpacing(AndroidUtilities.dp(2), 1.0f);
            resetAccountButton.setPadding(0, AndroidUtilities.dp(14), 0, 0);
            addView(resetAccountButton, LayoutHelper.createLinear(LayoutHelper.WRAP_CONTENT, LayoutHelper.WRAP_CONTENT, Gravity.TOP | (LocaleController.isRTL ? Gravity.RIGHT : Gravity.LEFT), 0, 7, 0, 0));
            resetAccountButton.setOnClickListener(view -> {
                if (doneProgressView.getTag() != null) {
                    return;
                }
                if (Math.abs(ConnectionsManager.getInstance(currentAccount).getCurrentTime() - startTime) < waitTime) {
                    return;
                }
                AlertDialog.Builder builder = new AlertDialog.Builder(getParentActivity());
                builder.setMessage(LocaleController.getString("ResetMyAccountWarningText", R.string.ResetMyAccountWarningText));
                builder.setTitle(LocaleController.getString("ResetMyAccountWarning", R.string.ResetMyAccountWarning));
                builder.setPositiveButton(LocaleController.getString("ResetMyAccountWarningReset", R.string.ResetMyAccountWarningReset), (dialogInterface, i) -> {
                    needShowProgress(0);
                    TLRPC.TL_account_deleteAccount req = new TLRPC.TL_account_deleteAccount();
                    req.reason = "Forgot password";
                    ConnectionsManager.getInstance(currentAccount).sendRequest(req, (response, error) -> AndroidUtilities.runOnUIThread(() -> {
                        needHideProgress(false);
                        if (error == null) {
                            Bundle params = new Bundle();
                            params.putString("phoneFormated", requestPhone);
                            params.putString("phoneHash", phoneHash);
                            params.putString("code", phoneCode);
                            setPage(5, true, params, false);
                        } else {
                            if (error.text.equals("2FA_RECENT_CONFIRM")) {
                                needShowAlert(LocaleController.getString("NekoX", R.string.NekoX), LocaleController.getString("ResetAccountCancelledAlert", R.string.ResetAccountCancelledAlert));
                            } else {
                                needShowAlert(LocaleController.getString("NekoX", R.string.NekoX), error.text);
                            }
                        }
                    }), ConnectionsManager.RequestFlagWithoutLogin | ConnectionsManager.RequestFlagFailOnServerErrors);
                });
                builder.setNegativeButton(LocaleController.getString("Cancel", R.string.Cancel), null);
                showDialog(builder.create());
            });
        }

        @Override
        public String getHeaderName() {
            return LocaleController.getString("ResetAccount", R.string.ResetAccount);
        }

        private void updateTimeText() {
            int timeLeft = Math.max(0, waitTime - (ConnectionsManager.getInstance(currentAccount).getCurrentTime() - startTime));
            int days = timeLeft / 86400;
            int hours = (timeLeft - days * 86400) / 3600;
            int minutes = (timeLeft - days * 86400 - hours * 3600) / 60;
            int seconds = timeLeft % 60;
            if (days != 0) {
                resetAccountTime.setText(AndroidUtilities.replaceTags(LocaleController.formatPluralString("DaysBold", days) + " " + LocaleController.formatPluralString("HoursBold", hours) + " " + LocaleController.formatPluralString("MinutesBold", minutes)));
            } else {
                resetAccountTime.setText(AndroidUtilities.replaceTags(LocaleController.formatPluralString("HoursBold", hours) + " " + LocaleController.formatPluralString("MinutesBold", minutes) + " " + LocaleController.formatPluralString("SecondsBold", seconds)));
            }
            if (timeLeft > 0) {
                resetAccountButton.setTag(Theme.key_windowBackgroundWhiteGrayText6);
                resetAccountButton.setTextColor(Theme.getColor(Theme.key_windowBackgroundWhiteGrayText6));
            } else {
                resetAccountButton.setTag(Theme.key_windowBackgroundWhiteRedText6);
                resetAccountButton.setTextColor(Theme.getColor(Theme.key_windowBackgroundWhiteRedText6));
            }
        }

        @Override
        public void setParams(Bundle params, boolean restore) {
            if (params == null) {
                return;
            }
            currentParams = params;
            requestPhone = params.getString("phoneFormated");
            phoneHash = params.getString("phoneHash");
            phoneCode = params.getString("code");
            startTime = params.getInt("startTime");
            waitTime = params.getInt("waitTime");
            confirmTextView.setText(AndroidUtilities.replaceTags(LocaleController.formatString("ResetAccountInfo", R.string.ResetAccountInfo, LocaleController.addNbsp(PhoneFormat.getInstance().format("+" + requestPhone)))));
            updateTimeText();
            timeRunnable = new Runnable() {
                @Override
                public void run() {
                    if (timeRunnable != this) {
                        return;
                    }
                    updateTimeText();
                    AndroidUtilities.runOnUIThread(timeRunnable, 1000);
                }
            };
            AndroidUtilities.runOnUIThread(timeRunnable, 1000);
        }

        @Override
        public boolean needBackButton() {
            return true;
        }

        @Override
        public boolean onBackPressed(boolean force) {
            needHideProgress(true);
            AndroidUtilities.cancelRunOnUIThread(timeRunnable);
            timeRunnable = null;
            currentParams = null;
            return true;
        }

        @Override
        public void saveStateParams(Bundle bundle) {
            if (currentParams != null) {
                bundle.putBundle("resetview_params", currentParams);
            }
        }

        @Override
        public void restoreStateParams(Bundle bundle) {
            currentParams = bundle.getBundle("resetview_params");
            if (currentParams != null) {
                setParams(currentParams, true);
            }
        }
    }

    public class LoginActivityRecoverView extends SlideView {

        private EditTextBoldCursor codeField;
        private TextView confirmTextView;
        private TextView cancelButton;

        private Bundle currentParams;
        private String passwordString;
        private boolean nextPressed;

        public LoginActivityRecoverView(Context context) {
            super(context);

            setOrientation(VERTICAL);

            confirmTextView = new TextView(context);
            confirmTextView.setTextColor(Theme.getColor(Theme.key_windowBackgroundWhiteGrayText6));
            confirmTextView.setTextSize(TypedValue.COMPLEX_UNIT_DIP, 14);
            confirmTextView.setGravity((LocaleController.isRTL ? Gravity.RIGHT : Gravity.LEFT));
            confirmTextView.setLineSpacing(AndroidUtilities.dp(2), 1.0f);
            confirmTextView.setText(LocaleController.getString("RestoreEmailSentInfo", R.string.RestoreEmailSentInfo));
            addView(confirmTextView, LayoutHelper.createLinear(LayoutHelper.WRAP_CONTENT, LayoutHelper.WRAP_CONTENT, (LocaleController.isRTL ? Gravity.RIGHT : Gravity.LEFT)));

            codeField = new EditTextBoldCursor(context);
            codeField.setTextColor(Theme.getColor(Theme.key_windowBackgroundWhiteBlackText));
            codeField.setCursorColor(Theme.getColor(Theme.key_windowBackgroundWhiteBlackText));
            codeField.setCursorSize(AndroidUtilities.dp(20));
            codeField.setCursorWidth(1.5f);
            codeField.setHintTextColor(Theme.getColor(Theme.key_windowBackgroundWhiteHintText));
            codeField.setBackgroundDrawable(Theme.createEditTextDrawable(context, false));
            codeField.setHint(LocaleController.getString("PasswordCode", R.string.PasswordCode));
            codeField.setImeOptions(EditorInfo.IME_ACTION_NEXT | EditorInfo.IME_FLAG_NO_EXTRACT_UI);
            codeField.setTextSize(TypedValue.COMPLEX_UNIT_DIP, 18);
            codeField.setMaxLines(1);
            codeField.setPadding(0, 0, 0, 0);
            codeField.setInputType(InputType.TYPE_CLASS_PHONE);
            codeField.setTransformationMethod(PasswordTransformationMethod.getInstance());
            codeField.setTypeface(Typeface.DEFAULT);
            codeField.setGravity(LocaleController.isRTL ? Gravity.RIGHT : Gravity.LEFT);
            addView(codeField, LayoutHelper.createLinear(LayoutHelper.MATCH_PARENT, 36, Gravity.CENTER_HORIZONTAL, 0, 20, 0, 0));
            codeField.setOnEditorActionListener((textView, i, keyEvent) -> {
                if (i == EditorInfo.IME_ACTION_NEXT) {
                    onNextPressed();
                    return true;
                }
                return false;
            });

            cancelButton = new TextView(context);
            cancelButton.setGravity((LocaleController.isRTL ? Gravity.RIGHT : Gravity.LEFT) | Gravity.BOTTOM);
            cancelButton.setTextColor(Theme.getColor(Theme.key_windowBackgroundWhiteBlueText4));
            cancelButton.setTextSize(TypedValue.COMPLEX_UNIT_DIP, 14);
            cancelButton.setLineSpacing(AndroidUtilities.dp(2), 1.0f);
            cancelButton.setPadding(0, AndroidUtilities.dp(14), 0, 0);
            addView(cancelButton, LayoutHelper.createLinear(LayoutHelper.WRAP_CONTENT, LayoutHelper.WRAP_CONTENT, Gravity.BOTTOM | (LocaleController.isRTL ? Gravity.RIGHT : Gravity.LEFT), 0, 0, 0, 14));
            cancelButton.setOnClickListener(view -> {
                AlertDialog.Builder builder = new AlertDialog.Builder(getParentActivity());
                builder.setMessage(LocaleController.getString("RestoreEmailTroubleText", R.string.RestoreEmailTroubleText));
                builder.setTitle(LocaleController.getString("RestorePasswordNoEmailTitle", R.string.RestorePasswordNoEmailTitle));
                builder.setPositiveButton(LocaleController.getString("OK", R.string.OK), (dialogInterface, i) -> setPage(6, true, new Bundle(), true));
                Dialog dialog = showDialog(builder.create());
                if (dialog != null) {
                    dialog.setCanceledOnTouchOutside(false);
                    dialog.setCancelable(false);
                }
            });
        }

        @Override
        public boolean needBackButton() {
            return true;
        }

        @Override
        public void onCancelPressed() {
            nextPressed = false;
        }

        @Override
        public String getHeaderName() {
            return LocaleController.getString("LoginPassword", R.string.LoginPassword);
        }

        @Override
        public void setParams(Bundle params, boolean restore) {
            if (params == null) {
                return;
            }
            codeField.setText("");
            currentParams = params;
            passwordString = currentParams.getString("password");
            String email_unconfirmed_pattern = currentParams.getString("email_unconfirmed_pattern");
            cancelButton.setText(LocaleController.formatString("RestoreEmailTrouble", R.string.RestoreEmailTrouble, email_unconfirmed_pattern));

            AndroidUtilities.showKeyboard(codeField);
            codeField.requestFocus();
        }

        private void onPasscodeError(boolean clear) {
            if (getParentActivity() == null) {
                return;
            }
            VibrateUtil.vibrate();
            if (clear) {
                codeField.setText("");
            }
            AndroidUtilities.shakeView(confirmTextView, 2, 0);
        }

        @Override
        public void onNextPressed() {
            if (nextPressed) {
                return;
            }

            String code = codeField.getText().toString();
            if (code.length() == 0) {
                onPasscodeError(false);
                return;
            }
            nextPressed = true;
            needShowProgress(0);
            TLRPC.TL_auth_checkRecoveryPassword req = new TLRPC.TL_auth_checkRecoveryPassword();
            req.code = code;
            ConnectionsManager.getInstance(currentAccount).sendRequest(req, (response, error) -> AndroidUtilities.runOnUIThread(() -> {
                needHideProgress(false);
                nextPressed = false;
                if (response instanceof TLRPC.TL_boolTrue) {
                    Bundle params = new Bundle();
                    params.putString("emailCode", code);
                    params.putString("password", passwordString);
                    setPage(9, true, params, false);
                } else {
                    if (error == null || error.text.startsWith("CODE_INVALID")) {
                        onPasscodeError(true);
                    } else if (error.text.startsWith("FLOOD_WAIT")) {
                        int time = Utilities.parseInt(error.text);
                        String timeString;
                        if (time < 60) {
                            timeString = LocaleController.formatPluralString("Seconds", time);
                        } else {
                            timeString = LocaleController.formatPluralString("Minutes", time / 60);
                        }
                        needShowAlert(LocaleController.getString("NekoX", R.string.NekoX), LocaleController.formatString("FloodWaitTime", R.string.FloodWaitTime, timeString));
                    } else {
                        needShowAlert(LocaleController.getString("NekoX", R.string.NekoX), error.text);
                    }
                }
            }), ConnectionsManager.RequestFlagFailOnServerErrors | ConnectionsManager.RequestFlagWithoutLogin);
        }

        @Override
        public boolean onBackPressed(boolean force) {
            needHideProgress(true);
            currentParams = null;
            nextPressed = false;
            return true;
        }

        @Override
        public void onShow() {
            super.onShow();
            AndroidUtilities.runOnUIThread(() -> {
                if (codeField != null) {
                    codeField.requestFocus();
                    codeField.setSelection(codeField.length());
                }
            }, 100);
        }

        @Override
        public void saveStateParams(Bundle bundle) {
            String code = codeField.getText().toString();
            if (code != null && code.length() != 0) {
                bundle.putString("recoveryview_code", code);
            }
            if (currentParams != null) {
                bundle.putBundle("recoveryview_params", currentParams);
            }
        }

        @Override
        public void restoreStateParams(Bundle bundle) {
            currentParams = bundle.getBundle("recoveryview_params");
            if (currentParams != null) {
                setParams(currentParams, true);
            }
            String code = bundle.getString("recoveryview_code");
            if (code != null) {
                codeField.setText(code);
            }
        }
    }

    public class LoginActivityNewPasswordView extends SlideView {

        private EditTextBoldCursor[] codeField;
        private TextView confirmTextView;
        private TextView cancelButton;

        private String emailCode;
        private String newPassword;
        private String passwordString;
        private TLRPC.TL_account_password currentPassword;
        private Bundle currentParams;
        private boolean nextPressed;
        private int currentStage;

        public LoginActivityNewPasswordView(Context context, int stage) {
            super(context);
            currentStage = stage;

            setOrientation(VERTICAL);

            codeField = new EditTextBoldCursor[stage == 1 ? 1 : 2];

            confirmTextView = new TextView(context);
            confirmTextView.setTextColor(Theme.getColor(Theme.key_windowBackgroundWhiteGrayText6));
            confirmTextView.setTextSize(TypedValue.COMPLEX_UNIT_DIP, 14);
            confirmTextView.setGravity((LocaleController.isRTL ? Gravity.RIGHT : Gravity.LEFT));
            confirmTextView.setLineSpacing(AndroidUtilities.dp(2), 1.0f);
            addView(confirmTextView, LayoutHelper.createLinear(LayoutHelper.WRAP_CONTENT, LayoutHelper.WRAP_CONTENT, (LocaleController.isRTL ? Gravity.RIGHT : Gravity.LEFT)));

            for (int a = 0; a < codeField.length; a++) {
                codeField[a] = new EditTextBoldCursor(context);
                codeField[a].setTextColor(Theme.getColor(Theme.key_windowBackgroundWhiteBlackText));
                codeField[a].setCursorColor(Theme.getColor(Theme.key_windowBackgroundWhiteBlackText));
                codeField[a].setCursorSize(AndroidUtilities.dp(20));
                codeField[a].setCursorWidth(1.5f);
                codeField[a].setHintTextColor(Theme.getColor(Theme.key_windowBackgroundWhiteHintText));
                codeField[a].setBackgroundDrawable(Theme.createEditTextDrawable(context, false));
                codeField[a].setImeOptions(EditorInfo.IME_ACTION_NEXT | EditorInfo.IME_FLAG_NO_EXTRACT_UI);
                codeField[a].setTextSize(TypedValue.COMPLEX_UNIT_DIP, 18);
                codeField[a].setMaxLines(1);
                codeField[a].setPadding(0, 0, 0, 0);
                if (stage == 0) {
                    codeField[a].setInputType(InputType.TYPE_CLASS_TEXT | InputType.TYPE_TEXT_VARIATION_PASSWORD);
                }
                codeField[a].setTransformationMethod(PasswordTransformationMethod.getInstance());
                codeField[a].setTypeface(Typeface.DEFAULT);
                codeField[a].setGravity(LocaleController.isRTL ? Gravity.RIGHT : Gravity.LEFT);
                addView(codeField[a], LayoutHelper.createLinear(LayoutHelper.MATCH_PARENT, 36, Gravity.CENTER_HORIZONTAL, 0, a == 0 ? 20 : 30, 0, 0));
                int num = a;
                codeField[a].setOnEditorActionListener((textView, i, keyEvent) -> {
                    if (num == 0 && codeField.length == 2) {
                        codeField[1].requestFocus();
                        return true;
                    } else if (i == EditorInfo.IME_ACTION_NEXT) {
                        onNextPressed();
                        return true;
                    }
                    return false;
                });

                if (stage == 0) {
                    if (a == 0) {
                        codeField[a].setHint(LocaleController.getString("PleaseEnterNewFirstPasswordHint", R.string.PleaseEnterNewFirstPasswordHint));
                    } else {
                        codeField[a].setHint(LocaleController.getString("PleaseEnterNewSecondPasswordHint", R.string.PleaseEnterNewSecondPasswordHint));
                    }
                } else {
                    codeField[a].setHint(LocaleController.getString("PasswordHintPlaceholder", R.string.PasswordHintPlaceholder));
                }
            }

            if (stage == 0) {
                confirmTextView.setText(LocaleController.getString("PleaseEnterNewFirstPasswordLogin", R.string.PleaseEnterNewFirstPasswordLogin));
            } else {
                confirmTextView.setText(LocaleController.getString("PasswordHintTextLogin", R.string.PasswordHintTextLogin));
            }

            cancelButton = new TextView(context);
            cancelButton.setGravity((LocaleController.isRTL ? Gravity.RIGHT : Gravity.LEFT) | Gravity.BOTTOM);
            cancelButton.setTextColor(Theme.getColor(Theme.key_windowBackgroundWhiteBlueText4));
            cancelButton.setTextSize(TypedValue.COMPLEX_UNIT_DIP, 14);
            cancelButton.setLineSpacing(AndroidUtilities.dp(2), 1.0f);
            cancelButton.setPadding(0, AndroidUtilities.dp(14), 0, 0);
            cancelButton.setText(LocaleController.getString("YourEmailSkip", R.string.YourEmailSkip));
            addView(cancelButton, LayoutHelper.createLinear(LayoutHelper.WRAP_CONTENT, LayoutHelper.WRAP_CONTENT, Gravity.BOTTOM | (LocaleController.isRTL ? Gravity.RIGHT : Gravity.LEFT), 0, 6, 0, 14));
            cancelButton.setOnClickListener(view -> {
                if (currentStage == 0) {
                    recoverPassword(null, null);
                } else {
                    recoverPassword(newPassword, null);
                }
            });
        }

        @Override
        public boolean needBackButton() {
            return true;
        }

        @Override
        public void onCancelPressed() {
            nextPressed = false;
        }

        @Override
        public String getHeaderName() {
            return LocaleController.getString("NewPassword", R.string.NewPassword);
        }

        @Override
        public void setParams(Bundle params, boolean restore) {
            if (params == null) {
                return;
            }
            for (int a = 0; a < codeField.length; a++) {
                codeField[a].setText("");
            }
            currentParams = params;
            emailCode = currentParams.getString("emailCode");
            passwordString = currentParams.getString("password");
            if (passwordString != null) {
                SerializedData data = new SerializedData(Utilities.hexToBytes(passwordString));
                currentPassword = TLRPC.TL_account_password.TLdeserialize(data, data.readInt32(false), false);
                TwoStepVerificationActivity.initPasswordNewAlgo(currentPassword);
            }
            newPassword = currentParams.getString("new_password");

            AndroidUtilities.showKeyboard(codeField[0]);
            codeField[0].requestFocus();
        }

        private void onPasscodeError(boolean clear, int num) {
            if (getParentActivity() == null) {
                return;
            }
            Vibrator v = (Vibrator) getParentActivity().getSystemService(Context.VIBRATOR_SERVICE);
            if (v != null) {
                v.vibrate(200);
            }
            AndroidUtilities.shakeView(codeField[num], 2, 0);
        }

        @Override
        public void onNextPressed() {
            if (nextPressed) {
                return;
            }

            String code = codeField[0].getText().toString();
            if (code.length() == 0) {
                onPasscodeError(false, 0);
                return;
            }
            if (currentStage == 0) {
                if (!code.equals(codeField[1].getText().toString())) {
                    onPasscodeError(false, 1);
                    return;
                }
                Bundle params = new Bundle();
                params.putString("emailCode", emailCode);
                params.putString("new_password", code);
                params.putString("password", passwordString);
                setPage(10, true, params, false);
            } else {
                nextPressed = true;
                needShowProgress(0);
                recoverPassword(newPassword, code);
            }
        }

        private void recoverPassword(String password, String hint) {
            TLRPC.TL_auth_recoverPassword req = new TLRPC.TL_auth_recoverPassword();
            req.code = emailCode;
            if (!TextUtils.isEmpty(password)) {
                req.flags |= 1;
                req.new_settings = new TLRPC.TL_account_passwordInputSettings();
                req.new_settings.flags |= 1;
                req.new_settings.hint = hint != null ? hint : "";
                req.new_settings.new_algo = currentPassword.new_algo;
            }
            Utilities.globalQueue.postRunnable(() -> {
                byte[] newPasswordBytes;
                if (password != null) {
                    newPasswordBytes = AndroidUtilities.getStringBytes(password);
                } else {
                    newPasswordBytes = null;
                }

                RequestDelegate requestDelegate = (response, error) -> AndroidUtilities.runOnUIThread(() -> {
                    if (error != null && ("SRP_ID_INVALID".equals(error.text) || "NEW_SALT_INVALID".equals(error.text))) {
                        TLRPC.TL_account_getPassword getPasswordReq = new TLRPC.TL_account_getPassword();
                        ConnectionsManager.getInstance(currentAccount).sendRequest(getPasswordReq, (response2, error2) -> AndroidUtilities.runOnUIThread(() -> {
                            if (error2 == null) {
                                currentPassword = (TLRPC.TL_account_password) response2;
                                TwoStepVerificationActivity.initPasswordNewAlgo(currentPassword);
                                recoverPassword(password, hint);
                            }
                        }), ConnectionsManager.RequestFlagWithoutLogin);
                        return;
                    }
                    needHideProgress(false);
                    if (response instanceof TLRPC.auth_Authorization) {
                        AlertDialog.Builder builder = new AlertDialog.Builder(getParentActivity());
                        builder.setPositiveButton(LocaleController.getString("OK", R.string.OK), (dialogInterface, i) -> onAuthSuccess((TLRPC.TL_auth_authorization) response));
                        if (TextUtils.isEmpty(password)) {
                            builder.setMessage(LocaleController.getString("PasswordReset", R.string.PasswordReset));
                        } else {
                            builder.setMessage(LocaleController.getString("YourPasswordChangedSuccessText", R.string.YourPasswordChangedSuccessText));
                        }
                        builder.setTitle(LocaleController.getString("TwoStepVerificationTitle", R.string.TwoStepVerificationTitle));
                        Dialog dialog = showDialog(builder.create());
                        if (dialog != null) {
                            dialog.setCanceledOnTouchOutside(false);
                            dialog.setCancelable(false);
                        }
                    } else if (error != null) {
                        nextPressed = false;
                        if (error.text.startsWith("FLOOD_WAIT")) {
                            int time = Utilities.parseInt(error.text);
                            String timeString;
                            if (time < 60) {
                                timeString = LocaleController.formatPluralString("Seconds", time);
                            } else {
                                timeString = LocaleController.formatPluralString("Minutes", time / 60);
                            }
                            needShowAlert(LocaleController.getString("AppName", R.string.AppName), LocaleController.formatString("FloodWaitTime", R.string.FloodWaitTime, timeString));
                        } else {
                            needShowAlert(LocaleController.getString("AppName", R.string.AppName), error.text);
                        }
                    }
                });

                if (currentPassword.new_algo instanceof TLRPC.TL_passwordKdfAlgoSHA256SHA256PBKDF2HMACSHA512iter100000SHA256ModPow) {
                    if (password != null) {
                        TLRPC.TL_passwordKdfAlgoSHA256SHA256PBKDF2HMACSHA512iter100000SHA256ModPow algo = (TLRPC.TL_passwordKdfAlgoSHA256SHA256PBKDF2HMACSHA512iter100000SHA256ModPow) currentPassword.new_algo;
                        req.new_settings.new_password_hash = SRPHelper.getVBytes(newPasswordBytes, algo);
                        if (req.new_settings.new_password_hash == null) {
                            TLRPC.TL_error error = new TLRPC.TL_error();
                            error.text = "ALGO_INVALID";
                            requestDelegate.run(null, error);
                        }
                    }
                    ConnectionsManager.getInstance(currentAccount).sendRequest(req, requestDelegate, ConnectionsManager.RequestFlagFailOnServerErrors | ConnectionsManager.RequestFlagWithoutLogin);
                } else {
                    TLRPC.TL_error error = new TLRPC.TL_error();
                    error.text = "PASSWORD_HASH_INVALID";
                    requestDelegate.run(null, error);
                }
            });
        }

        @Override
        public boolean onBackPressed(boolean force) {
            needHideProgress(true);
            currentParams = null;
            nextPressed = false;
            return true;
        }

        @Override
        public void onShow() {
            super.onShow();
            AndroidUtilities.runOnUIThread(() -> {
                if (codeField != null) {
                    codeField[0].requestFocus();
                    codeField[0].setSelection(codeField[0].length());
                }
            }, 100);
        }

        @Override
        public void saveStateParams(Bundle bundle) {
            if (currentParams != null) {
                bundle.putBundle("recoveryview_params" + currentStage, currentParams);
            }
        }

        @Override
        public void restoreStateParams(Bundle bundle) {
            currentParams = bundle.getBundle("recoveryview_params" + currentStage);
            if (currentParams != null) {
                setParams(currentParams, true);
            }
        }
    }

    public class LoginActivityRegisterView extends SlideView implements ImageUpdater.ImageUpdaterDelegate {

        private EditTextBoldCursor firstNameField;
        private EditTextBoldCursor lastNameField;
        private BackupImageView avatarImage;
        private AvatarDrawable avatarDrawable;
        private View avatarOverlay;
        private RLottieImageView avatarEditor;
        private RadialProgressView avatarProgressView;
        private AnimatorSet avatarAnimation;
        private TextView textView;
        private TextView wrongNumber;
        private TextView privacyView;
        private String requestPhone;
        private String phoneHash;
        private Bundle currentParams;
        private boolean nextPressed = false;

        private RLottieDrawable cameraDrawable;

        private ImageUpdater imageUpdater;

        private TLRPC.FileLocation avatar;
        private TLRPC.FileLocation avatarBig;

        private boolean createAfterUpload;

        public class LinkSpan extends ClickableSpan {
            @Override
            public void updateDrawState(TextPaint ds) {
                super.updateDrawState(ds);
                ds.setUnderlineText(false);
            }

            @Override
            public void onClick(View widget) {
                showTermsOfService(false);
            }
        }

        private void showTermsOfService(boolean needAccept) {
            if (currentTermsOfService == null) {
                return;
            }
            AlertDialog.Builder builder = new AlertDialog.Builder(getParentActivity());
            builder.setTitle(LocaleController.getString("TermsOfService", R.string.TermsOfService));

            if (needAccept) {
                builder.setPositiveButton(LocaleController.getString("Accept", R.string.Accept), (dialog, which) -> {
                    currentTermsOfService.popup = false;
                    onNextPressed();
                });
                builder.setNegativeButton(LocaleController.getString("Decline", R.string.Decline), (dialog, which) -> {
                    AlertDialog.Builder builder1 = new AlertDialog.Builder(getParentActivity());
                    builder1.setTitle(LocaleController.getString("TermsOfService", R.string.TermsOfService));
                    builder1.setMessage(LocaleController.getString("TosDecline", R.string.TosDecline));
                    builder1.setPositiveButton(LocaleController.getString("SignUp", R.string.SignUp), (dialog1, which1) -> {
                        currentTermsOfService.popup = false;
                        onNextPressed();
                    });
                    builder1.setNegativeButton(LocaleController.getString("Decline", R.string.Decline), (dialog12, which12) -> {
                        onBackPressed(true);
                        setPage(0, true, null, true);
                    });
                    showDialog(builder1.create());
                });
            } else {
                builder.setPositiveButton(LocaleController.getString("OK", R.string.OK), null);
            }

            SpannableStringBuilder text = new SpannableStringBuilder(currentTermsOfService.text);
            MessageObject.addEntitiesToText(text, currentTermsOfService.entities, false, false, false, false);
            builder.setMessage(text);

            showDialog(builder.create());
        }

        public LoginActivityRegisterView(Context context) {
            super(context);

            setOrientation(VERTICAL);

            imageUpdater = new ImageUpdater(false);
            imageUpdater.setOpenWithFrontfaceCamera(true);
            imageUpdater.setSearchAvailable(false);
            imageUpdater.setUploadAfterSelect(false);
            imageUpdater.parentFragment = LoginActivity.this;
            imageUpdater.setDelegate(this);

            textView = new TextView(context);
            textView.setText(LocaleController.getString("RegisterText2", R.string.RegisterText2));
            textView.setTextColor(Theme.getColor(Theme.key_windowBackgroundWhiteGrayText6));
            textView.setGravity(LocaleController.isRTL ? Gravity.RIGHT : Gravity.LEFT);
            textView.setTextSize(TypedValue.COMPLEX_UNIT_DIP, 14);
            addView(textView, LayoutHelper.createLinear(LayoutHelper.WRAP_CONTENT, LayoutHelper.WRAP_CONTENT, LocaleController.isRTL ? Gravity.RIGHT : Gravity.LEFT, 0, 0, 0, 0));

            FrameLayout editTextContainer = new FrameLayout(context);
            addView(editTextContainer, LayoutHelper.createLinear(LayoutHelper.MATCH_PARENT, LayoutHelper.WRAP_CONTENT, 0, 21, 0, 0));

            avatarDrawable = new AvatarDrawable();

            avatarImage = new BackupImageView(context) {
                @Override
                public void invalidate() {
                    if (avatarOverlay != null) {
                        avatarOverlay.invalidate();
                    }
                    super.invalidate();
                }

                @Override
                public void invalidate(int l, int t, int r, int b) {
                    if (avatarOverlay != null) {
                        avatarOverlay.invalidate();
                    }
                    super.invalidate(l, t, r, b);
                }
            };
            avatarImage.setRoundRadius(AndroidUtilities.dp(32));
            avatarDrawable.setInfo(5, null, null);
            avatarImage.setImageDrawable(avatarDrawable);
            editTextContainer.addView(avatarImage, LayoutHelper.createFrame(64, 64, Gravity.TOP | (LocaleController.isRTL ? Gravity.RIGHT : Gravity.LEFT), 0, 16, 0, 0));

            Paint paint = new Paint(Paint.ANTI_ALIAS_FLAG);
            paint.setColor(0x55000000);

            avatarOverlay = new View(context) {
                @Override
                protected void onDraw(Canvas canvas) {
                    if (avatarImage != null && avatarProgressView.getVisibility() == VISIBLE) {
                        paint.setAlpha((int) (0x55 * avatarImage.getImageReceiver().getCurrentAlpha() * avatarProgressView.getAlpha()));
                        canvas.drawCircle(getMeasuredWidth() / 2.0f, getMeasuredHeight() / 2.0f, getMeasuredWidth() / 2.0f, paint);
                    }
                }
            };
            editTextContainer.addView(avatarOverlay, LayoutHelper.createFrame(64, 64, Gravity.TOP | (LocaleController.isRTL ? Gravity.RIGHT : Gravity.LEFT), 0, 16, 0, 0));
            avatarOverlay.setOnClickListener(view -> {
                imageUpdater.openMenu(avatar != null, () -> {
                    avatar = null;
                    avatarBig = null;
                    showAvatarProgress(false, true);
                    avatarImage.setImage(null, null, avatarDrawable, null);
                    avatarEditor.setImageResource(R.drawable.actions_setphoto);
                    avatarEditor.setAnimation(cameraDrawable);
                    cameraDrawable.setCurrentFrame(0);
                }, dialog -> {
                    cameraDrawable.setCustomEndFrame(86);
                    avatarEditor.playAnimation();
                });
                cameraDrawable.setCurrentFrame(0);
                cameraDrawable.setCustomEndFrame(43);
                avatarEditor.playAnimation();
            });

            cameraDrawable = new RLottieDrawable(R.raw.camera, "" + R.raw.camera, AndroidUtilities.dp(60), AndroidUtilities.dp(60), false, null);

            avatarEditor = new RLottieImageView(context) {
                @Override
                public void invalidate(int l, int t, int r, int b) {
                    super.invalidate(l, t, r, b);
                    avatarOverlay.invalidate();
                }

                @Override
                public void invalidate() {
                    super.invalidate();
                    avatarOverlay.invalidate();
                }
            };
            avatarEditor.setScaleType(ImageView.ScaleType.CENTER);
            avatarEditor.setAnimation(cameraDrawable);
            avatarEditor.setEnabled(false);
            avatarEditor.setClickable(false);
            avatarEditor.setPadding(AndroidUtilities.dp(2), 0, 0, AndroidUtilities.dp(1));
            editTextContainer.addView(avatarEditor, LayoutHelper.createFrame(64, 64, Gravity.TOP | (LocaleController.isRTL ? Gravity.RIGHT : Gravity.LEFT), 0, 16, 0, 0));

            avatarProgressView = new RadialProgressView(context) {
                @Override
                public void setAlpha(float alpha) {
                    super.setAlpha(alpha);
                    avatarOverlay.invalidate();
                }
            };
            avatarProgressView.setSize(AndroidUtilities.dp(30));
            avatarProgressView.setProgressColor(0xffffffff);
            editTextContainer.addView(avatarProgressView, LayoutHelper.createFrame(64, 64, Gravity.TOP | (LocaleController.isRTL ? Gravity.RIGHT : Gravity.LEFT), 0, 16, 0, 0));

            showAvatarProgress(false, false);

            firstNameField = new EditTextBoldCursor(context);
            firstNameField.setHintTextColor(Theme.getColor(Theme.key_windowBackgroundWhiteHintText));
            firstNameField.setTextColor(Theme.getColor(Theme.key_windowBackgroundWhiteBlackText));
            firstNameField.setBackgroundDrawable(Theme.createEditTextDrawable(context, false));
            firstNameField.setCursorColor(Theme.getColor(Theme.key_windowBackgroundWhiteBlackText));
            firstNameField.setCursorSize(AndroidUtilities.dp(20));
            firstNameField.setCursorWidth(1.5f);
            firstNameField.setHint(LocaleController.getString("FirstName", R.string.FirstName));
            firstNameField.setImeOptions(EditorInfo.IME_ACTION_NEXT | EditorInfo.IME_FLAG_NO_EXTRACT_UI);
            firstNameField.setTextSize(TypedValue.COMPLEX_UNIT_DIP, 17);
            firstNameField.setMaxLines(1);
            firstNameField.setInputType(InputType.TYPE_TEXT_FLAG_CAP_WORDS);
            editTextContainer.addView(firstNameField, LayoutHelper.createFrame(LayoutHelper.MATCH_PARENT, 36, Gravity.TOP | (LocaleController.isRTL ? Gravity.RIGHT : Gravity.LEFT), LocaleController.isRTL ? 0 : 85, 0, LocaleController.isRTL ? 85 : 0, 0));
            firstNameField.setOnEditorActionListener((textView, i, keyEvent) -> {
                if (i == EditorInfo.IME_ACTION_NEXT) {
                    lastNameField.requestFocus();
                    return true;
                }
                return false;
            });

            lastNameField = new EditTextBoldCursor(context);
            lastNameField.setHint(LocaleController.getString("LastName", R.string.LastName));
            lastNameField.setHintTextColor(Theme.getColor(Theme.key_windowBackgroundWhiteHintText));
            lastNameField.setTextColor(Theme.getColor(Theme.key_windowBackgroundWhiteBlackText));
            lastNameField.setBackgroundDrawable(Theme.createEditTextDrawable(context, false));
            lastNameField.setCursorColor(Theme.getColor(Theme.key_windowBackgroundWhiteBlackText));
            lastNameField.setCursorSize(AndroidUtilities.dp(20));
            lastNameField.setCursorWidth(1.5f);
            lastNameField.setImeOptions(EditorInfo.IME_ACTION_DONE | EditorInfo.IME_FLAG_NO_EXTRACT_UI);
            lastNameField.setTextSize(TypedValue.COMPLEX_UNIT_DIP, 17);
            lastNameField.setMaxLines(1);
            lastNameField.setInputType(InputType.TYPE_TEXT_FLAG_CAP_WORDS);
            editTextContainer.addView(lastNameField, LayoutHelper.createFrame(LayoutHelper.MATCH_PARENT, 36, Gravity.TOP | (LocaleController.isRTL ? Gravity.RIGHT : Gravity.LEFT), LocaleController.isRTL ? 0 : 85, 51, LocaleController.isRTL ? 85 : 0, 0));
            lastNameField.setOnEditorActionListener((textView, i, keyEvent) -> {
                if (i == EditorInfo.IME_ACTION_DONE || i == EditorInfo.IME_ACTION_NEXT) {
                    onNextPressed();
                    return true;
                }
                return false;
            });

            wrongNumber = new TextView(context);
            wrongNumber.setText(LocaleController.getString("CancelRegistration", R.string.CancelRegistration));
            wrongNumber.setGravity((LocaleController.isRTL ? Gravity.RIGHT : Gravity.LEFT) | Gravity.CENTER_HORIZONTAL);
            wrongNumber.setTextColor(Theme.getColor(Theme.key_windowBackgroundWhiteBlueText4));
            wrongNumber.setTextSize(TypedValue.COMPLEX_UNIT_DIP, 14);
            wrongNumber.setLineSpacing(AndroidUtilities.dp(2), 1.0f);
            wrongNumber.setPadding(0, AndroidUtilities.dp(24), 0, 0);
            wrongNumber.setVisibility(GONE);
            addView(wrongNumber, LayoutHelper.createLinear(LayoutHelper.WRAP_CONTENT, LayoutHelper.WRAP_CONTENT, Gravity.TOP | (LocaleController.isRTL ? Gravity.RIGHT : Gravity.LEFT), 0, 20, 0, 0));
            wrongNumber.setOnClickListener(view -> {
                if (doneProgressView.getTag() != null) {
                    return;
                }
                onBackPressed(false);
            });

            final FrameLayout privacyLayout = new FrameLayout(context);
            privacyLayout.setClipToPadding(false);
            privacyLayout.setPadding(0, AndroidUtilities.dp(28f), AndroidUtilities.dp(100f), AndroidUtilities.dp(16f));
            addView(privacyLayout, LayoutHelper.createLinear(LayoutHelper.MATCH_PARENT, LayoutHelper.MATCH_PARENT, Gravity.LEFT | Gravity.BOTTOM));

            privacyView = new TextView(context);
            privacyView.setTextColor(Theme.getColor(Theme.key_windowBackgroundWhiteGrayText6));
            privacyView.setMovementMethod(new AndroidUtilities.LinkMovementMethodMy());
            privacyView.setLinkTextColor(Theme.getColor(Theme.key_windowBackgroundWhiteLinkText));
            privacyView.setTextSize(TypedValue.COMPLEX_UNIT_DIP, 14);
            privacyView.setLineSpacing(AndroidUtilities.dp(2), 1.0f);
            VerticalPositionAutoAnimator.attach(privacyView);
            privacyLayout.addView(privacyView, LayoutHelper.createFrame(LayoutHelper.WRAP_CONTENT, LayoutHelper.WRAP_CONTENT, Gravity.LEFT | Gravity.BOTTOM));

            String str = LocaleController.getString("TermsOfServiceLogin", R.string.TermsOfServiceLogin);
            SpannableStringBuilder text = new SpannableStringBuilder(str);
            int index1 = str.indexOf('*');
            int index2 = str.lastIndexOf('*');
            if (index1 != -1 && index2 != -1 && index1 != index2) {
                text.replace(index2, index2 + 1, "");
                text.replace(index1, index1 + 1, "");
                text.setSpan(new LinkSpan(), index1, index2 - 1, Spanned.SPAN_EXCLUSIVE_EXCLUSIVE);
            }
            privacyView.setText(text);
        }

        @Override
        public void didUploadPhoto(final TLRPC.InputFile photo, final TLRPC.InputFile video, double videoStartTimestamp, String videoPath, final TLRPC.PhotoSize bigSize, final TLRPC.PhotoSize smallSize) {
            AndroidUtilities.runOnUIThread(() -> {
                avatar = smallSize.location;
                avatarBig = bigSize.location;
                avatarImage.setImage(ImageLocation.getForLocal(avatar), "50_50", avatarDrawable, null);
            });
        }

        private void showAvatarProgress(boolean show, boolean animated) {
            if (avatarEditor == null) {
                return;
            }
            if (avatarAnimation != null) {
                avatarAnimation.cancel();
                avatarAnimation = null;
            }
            if (animated) {
                avatarAnimation = new AnimatorSet();
                if (show) {
                    avatarProgressView.setVisibility(View.VISIBLE);

                    avatarAnimation.playTogether(ObjectAnimator.ofFloat(avatarEditor, View.ALPHA, 0.0f),
                            ObjectAnimator.ofFloat(avatarProgressView, View.ALPHA, 1.0f));
                } else {
                    avatarEditor.setVisibility(View.VISIBLE);

                    avatarAnimation.playTogether(ObjectAnimator.ofFloat(avatarEditor, View.ALPHA, 1.0f),
                            ObjectAnimator.ofFloat(avatarProgressView, View.ALPHA, 0.0f));
                }
                avatarAnimation.setDuration(180);
                avatarAnimation.addListener(new AnimatorListenerAdapter() {
                    @Override
                    public void onAnimationEnd(Animator animation) {
                        if (avatarAnimation == null || avatarEditor == null) {
                            return;
                        }
                        if (show) {
                            avatarEditor.setVisibility(View.INVISIBLE);
                        } else {
                            avatarProgressView.setVisibility(View.INVISIBLE);
                        }
                        avatarAnimation = null;
                    }

                    @Override
                    public void onAnimationCancel(Animator animation) {
                        avatarAnimation = null;
                    }
                });
                avatarAnimation.start();
            } else {
                if (show) {
                    avatarEditor.setAlpha(1.0f);
                    avatarEditor.setVisibility(View.INVISIBLE);
                    avatarProgressView.setAlpha(1.0f);
                    avatarProgressView.setVisibility(View.VISIBLE);
                } else {
                    avatarEditor.setAlpha(1.0f);
                    avatarEditor.setVisibility(View.VISIBLE);
                    avatarProgressView.setAlpha(0.0f);
                    avatarProgressView.setVisibility(View.INVISIBLE);
                }
            }
        }

        @Override
        public boolean onBackPressed(boolean force) {
            if (!force) {
                AlertDialog.Builder builder = new AlertDialog.Builder(getParentActivity());
                builder.setTitle(LocaleController.getString("NekogramWithEmoji", R.string.NekoX));
                builder.setMessage(LocaleController.getString("AreYouSureRegistration", R.string.AreYouSureRegistration));
                builder.setNegativeButton(LocaleController.getString("Stop", R.string.Stop), (dialogInterface, i) -> {
                    onBackPressed(true);
                    setPage(0, true, null, true);
                    hidePrivacyView();
                });
                builder.setPositiveButton(LocaleController.getString("Continue", R.string.Continue), null);
                showDialog(builder.create());
                return false;
            }
            needHideProgress(true);
            nextPressed = false;
            currentParams = null;
            return true;
        }

        @Override
        public String getHeaderName() {
            return LocaleController.getString("YourName", R.string.YourName);
        }

        @Override
        public void onCancelPressed() {
            nextPressed = false;
        }

        @Override
        public boolean needBackButton() {
            return true;
        }

        @Override
        public void onShow() {
            super.onShow();
            if (privacyView != null) {
                if (restoringState) {
                    privacyView.setAlpha(1f);
                } else {
                    privacyView.setAlpha(0f);
                    privacyView.animate().alpha(1f).setDuration(200).setStartDelay(300).setInterpolator(AndroidUtilities.decelerateInterpolator).start();
                }
            }
            if (firstNameField != null) {
                firstNameField.requestFocus();
                firstNameField.setSelection(firstNameField.length());
            }
            AndroidUtilities.runOnUIThread(() -> {
                if (firstNameField != null) {
                    firstNameField.requestFocus();
                    firstNameField.setSelection(firstNameField.length());
                }
            }, 100);
        }

        @Override
        public void setParams(Bundle params, boolean restore) {
            if (params == null) {
                return;
            }
            firstNameField.setText("");
            lastNameField.setText("");
            requestPhone = params.getString("phoneFormated");
            phoneHash = params.getString("phoneHash");
            currentParams = params;
        }

        @Override
        public void onNextPressed() {
            if (nextPressed) {
                return;
            }
            if (currentTermsOfService != null && currentTermsOfService.popup) {
                showTermsOfService(true);
                return;
            }
            if (firstNameField.length() == 0) {
                onFieldError(firstNameField);
                return;
            }
            nextPressed = true;
            TLRPC.TL_auth_signUp req = new TLRPC.TL_auth_signUp();
            req.phone_code_hash = phoneHash;
            req.phone_number = requestPhone;
            req.first_name = firstNameField.getText().toString();
            req.last_name = lastNameField.getText().toString();
            needShowProgress(0);
            ConnectionsManager.getInstance(currentAccount).sendRequest(req, (response, error) -> AndroidUtilities.runOnUIThread(() -> {
                nextPressed = false;
                if (response instanceof TLRPC.TL_auth_authorization) {
                    hidePrivacyView();
                    showDoneButton(false, true);
                    postDelayed(() -> {
                        needHideProgress(false, false);
                        AndroidUtilities.hideKeyboard(fragmentView.findFocus());
                        onAuthSuccess((TLRPC.TL_auth_authorization) response, true);
                        if (avatarBig != null) {
                            MessagesController.getInstance(currentAccount).uploadAndApplyUserAvatar(avatarBig);
                        }
                    }, 150);
                } else {
                    needHideProgress(false);
                    if (error.text.contains("PHONE_NUMBER_INVALID")) {
                        needShowAlert(LocaleController.getString("NekoX", R.string.NekoX), LocaleController.getString("InvalidPhoneNumber", R.string.InvalidPhoneNumber));
                    } else if (error.text.contains("PHONE_CODE_EMPTY") || error.text.contains("PHONE_CODE_INVALID")) {
                        needShowAlert(LocaleController.getString("NekoX", R.string.NekoX), LocaleController.getString("InvalidCode", R.string.InvalidCode));
                    } else if (error.text.contains("PHONE_CODE_EXPIRED")) {
                        needShowAlert(LocaleController.getString("NekoX", R.string.NekoX), LocaleController.getString("CodeExpired", R.string.CodeExpired));
                    } else if (error.text.contains("FIRSTNAME_INVALID")) {
                        needShowAlert(LocaleController.getString("NekoX", R.string.NekoX), LocaleController.getString("InvalidFirstName", R.string.InvalidFirstName));
                    } else if (error.text.contains("LASTNAME_INVALID")) {
                        needShowAlert(LocaleController.getString("NekoX", R.string.NekoX), LocaleController.getString("InvalidLastName", R.string.InvalidLastName));
                    } else {
                        needShowAlert(LocaleController.getString("NekoX", R.string.NekoX), error.text);
                    }
                }
            }), ConnectionsManager.RequestFlagWithoutLogin | ConnectionsManager.RequestFlagFailOnServerErrors);
        }

        @Override
        public void saveStateParams(Bundle bundle) {
            String first = firstNameField.getText().toString();
            if (first.length() != 0) {
                bundle.putString("registerview_first", first);
            }
            String last = lastNameField.getText().toString();
            if (last.length() != 0) {
                bundle.putString("registerview_last", last);
            }
            if (currentTermsOfService != null) {
                SerializedData data = new SerializedData(currentTermsOfService.getObjectSize());
                currentTermsOfService.serializeToStream(data);
                String str = Base64.encode(data.toByteArray());
                bundle.putString("terms", str);
                data.cleanup();
            }
            if (currentParams != null) {
                bundle.putBundle("registerview_params", currentParams);
            }
        }

        @Override
        public void restoreStateParams(Bundle bundle) {
            currentParams = bundle.getBundle("registerview_params");
            if (currentParams != null) {
                setParams(currentParams, true);
            }

            try {
                String terms = bundle.getString("terms");
                if (terms != null) {
                    byte[] arr = Base64.decode(terms);
                    if (arr != null) {
                        SerializedData data = new SerializedData(arr);
                        currentTermsOfService = TLRPC.TL_help_termsOfService.TLdeserialize(data, data.readInt32(false), false);
                        data.cleanup();
                    }
                }
            } catch (Exception e) {
                FileLog.e(e);
            }

            String first = bundle.getString("registerview_first");
            if (first != null) {
                firstNameField.setText(first);
            }
            String last = bundle.getString("registerview_last");
            if (last != null) {
                lastNameField.setText(last);
            }
        }

        private void hidePrivacyView() {
            privacyView.animate().alpha(0f).setDuration(150).setStartDelay(0).setInterpolator(AndroidUtilities.accelerateInterpolator).start();
        }
    }


    @Override
    public ArrayList<ThemeDescription> getThemeDescriptions() {
        for (int a = 0; a < views.length; a++) {
            if (views[a] == null) {
                return new ArrayList<>();
            }
        }
        PhoneView phoneView = (PhoneView) views[0];
        LoginActivitySmsView smsView1 = (LoginActivitySmsView) views[1];
        LoginActivitySmsView smsView2 = (LoginActivitySmsView) views[2];
        LoginActivitySmsView smsView3 = (LoginActivitySmsView) views[3];
        LoginActivitySmsView smsView4 = (LoginActivitySmsView) views[4];
        LoginActivityRegisterView registerView = (LoginActivityRegisterView) views[5];
        LoginActivityPasswordView passwordView = (LoginActivityPasswordView) views[6];
        LoginActivityRecoverView recoverView = (LoginActivityRecoverView) views[7];
        LoginActivityResetWaitView waitView = (LoginActivityResetWaitView) views[8];

        ArrayList<ThemeDescription> arrayList = new ArrayList<>();

        ThemeDescription.ThemeDescriptionDelegate descriptionDelegate = () -> {
            for (int i = 0; i < views.length; i++) {
                if (views[i] instanceof LoginActivitySmsView) {
                    LoginActivitySmsView smsView = (LoginActivitySmsView) views[i];
                    if (smsView.hintDrawable != null) {
                        smsView.hintDrawable.setLayerColor("Bubble.**", Theme.getColor(Theme.key_chats_actionBackground));
                        smsView.hintDrawable.setLayerColor("Phone.**", Theme.getColor(Theme.key_chats_actionBackground));
                    }
                }
            }
        };

        arrayList.add(new ThemeDescription(fragmentView, ThemeDescription.FLAG_BACKGROUND, null, null, null, null, Theme.key_windowBackgroundWhite));

        arrayList.add(new ThemeDescription(floatingButtonIcon, ThemeDescription.FLAG_IMAGECOLOR, null, null, null, null, Theme.key_chats_actionIcon));
        arrayList.add(new ThemeDescription(floatingButtonIcon, ThemeDescription.FLAG_BACKGROUNDFILTER, null, null, null, null, Theme.key_chats_actionBackground));
        arrayList.add(new ThemeDescription(floatingButtonIcon, ThemeDescription.FLAG_BACKGROUNDFILTER | ThemeDescription.FLAG_DRAWABLESELECTEDSTATE, null, null, null, null, Theme.key_chats_actionPressedBackground));
        arrayList.add(new ThemeDescription(floatingProgressView, ThemeDescription.FLAG_PROGRESSBAR, null, null, null, null, Theme.key_chats_actionIcon));

        arrayList.add(new ThemeDescription(actionBar, ThemeDescription.FLAG_BACKGROUND, null, null, null, null, Theme.key_actionBarDefault));
        arrayList.add(new ThemeDescription(fragmentView, ThemeDescription.FLAG_LISTGLOWCOLOR, null, null, null, null, Theme.key_actionBarDefault));
        arrayList.add(new ThemeDescription(actionBar, ThemeDescription.FLAG_AB_ITEMSCOLOR, null, null, null, null, Theme.key_actionBarDefaultIcon));
        arrayList.add(new ThemeDescription(actionBar, ThemeDescription.FLAG_AB_TITLECOLOR, null, null, null, null, Theme.key_actionBarDefaultTitle));
        arrayList.add(new ThemeDescription(actionBar, ThemeDescription.FLAG_AB_SELECTORCOLOR, null, null, null, null, Theme.key_actionBarDefaultSelector));

        arrayList.add(new ThemeDescription(phoneView.countryButton, ThemeDescription.FLAG_TEXTCOLOR, null, null, null, null, Theme.key_windowBackgroundWhiteBlackText));
        arrayList.add(new ThemeDescription(phoneView.countryButton, ThemeDescription.FLAG_BACKGROUNDFILTER | ThemeDescription.FLAG_DRAWABLESELECTEDSTATE, null, null, null, null, Theme.key_listSelector));
        arrayList.add(new ThemeDescription(phoneView.view, ThemeDescription.FLAG_BACKGROUND, null, null, null, null, Theme.key_windowBackgroundWhiteGrayLine));
        arrayList.add(new ThemeDescription(phoneView.textView, ThemeDescription.FLAG_TEXTCOLOR, null, null, null, null, Theme.key_windowBackgroundWhiteBlackText));
        arrayList.add(new ThemeDescription(phoneView.codeField, ThemeDescription.FLAG_TEXTCOLOR, null, null, null, null, Theme.key_windowBackgroundWhiteBlackText));
        arrayList.add(new ThemeDescription(phoneView.codeField, ThemeDescription.FLAG_BACKGROUNDFILTER, null, null, null, null, Theme.key_windowBackgroundWhiteInputField));
        arrayList.add(new ThemeDescription(phoneView.codeField, ThemeDescription.FLAG_BACKGROUNDFILTER | ThemeDescription.FLAG_DRAWABLESELECTEDSTATE, null, null, null, null, Theme.key_windowBackgroundWhiteInputFieldActivated));
        arrayList.add(new ThemeDescription(phoneView.phoneField, ThemeDescription.FLAG_TEXTCOLOR, null, null, null, null, Theme.key_windowBackgroundWhiteBlackText));
        arrayList.add(new ThemeDescription(phoneView.phoneField, ThemeDescription.FLAG_HINTTEXTCOLOR, null, null, null, null, Theme.key_windowBackgroundWhiteHintText));
        arrayList.add(new ThemeDescription(phoneView.phoneField, ThemeDescription.FLAG_BACKGROUNDFILTER, null, null, null, null, Theme.key_windowBackgroundWhiteInputField));
        arrayList.add(new ThemeDescription(phoneView.phoneField, ThemeDescription.FLAG_BACKGROUNDFILTER | ThemeDescription.FLAG_DRAWABLESELECTEDSTATE, null, null, null, null, Theme.key_windowBackgroundWhiteInputFieldActivated));
        arrayList.add(new ThemeDescription(phoneView.textView2, ThemeDescription.FLAG_TEXTCOLOR, null, null, null, null, Theme.key_windowBackgroundWhiteGrayText6));

        arrayList.add(new ThemeDescription(passwordView.confirmTextView, ThemeDescription.FLAG_TEXTCOLOR, null, null, null, null, Theme.key_windowBackgroundWhiteGrayText6));
        arrayList.add(new ThemeDescription(passwordView.codeField, ThemeDescription.FLAG_TEXTCOLOR, null, null, null, null, Theme.key_windowBackgroundWhiteBlackText));
        arrayList.add(new ThemeDescription(passwordView.codeField, ThemeDescription.FLAG_HINTTEXTCOLOR, null, null, null, null, Theme.key_windowBackgroundWhiteHintText));
        arrayList.add(new ThemeDescription(passwordView.codeField, ThemeDescription.FLAG_BACKGROUNDFILTER, null, null, null, null, Theme.key_windowBackgroundWhiteInputField));
        arrayList.add(new ThemeDescription(passwordView.codeField, ThemeDescription.FLAG_BACKGROUNDFILTER | ThemeDescription.FLAG_DRAWABLESELECTEDSTATE, null, null, null, null, Theme.key_windowBackgroundWhiteInputFieldActivated));
        arrayList.add(new ThemeDescription(passwordView.cancelButton, ThemeDescription.FLAG_TEXTCOLOR, null, null, null, null, Theme.key_windowBackgroundWhiteBlueText4));
        arrayList.add(new ThemeDescription(passwordView.resetAccountButton, ThemeDescription.FLAG_TEXTCOLOR, null, null, null, null, Theme.key_windowBackgroundWhiteRedText6));
        arrayList.add(new ThemeDescription(passwordView.resetAccountText, ThemeDescription.FLAG_TEXTCOLOR, null, null, null, null, Theme.key_windowBackgroundWhiteGrayText6));

        arrayList.add(new ThemeDescription(registerView.textView, ThemeDescription.FLAG_TEXTCOLOR, null, null, null, null, Theme.key_windowBackgroundWhiteGrayText6));
        arrayList.add(new ThemeDescription(registerView.firstNameField, ThemeDescription.FLAG_HINTTEXTCOLOR, null, null, null, null, Theme.key_windowBackgroundWhiteHintText));
        arrayList.add(new ThemeDescription(registerView.firstNameField, ThemeDescription.FLAG_TEXTCOLOR, null, null, null, null, Theme.key_windowBackgroundWhiteBlackText));
        arrayList.add(new ThemeDescription(registerView.firstNameField, ThemeDescription.FLAG_BACKGROUNDFILTER, null, null, null, null, Theme.key_windowBackgroundWhiteInputField));
        arrayList.add(new ThemeDescription(registerView.firstNameField, ThemeDescription.FLAG_BACKGROUNDFILTER | ThemeDescription.FLAG_DRAWABLESELECTEDSTATE, null, null, null, null, Theme.key_windowBackgroundWhiteInputFieldActivated));
        arrayList.add(new ThemeDescription(registerView.lastNameField, ThemeDescription.FLAG_HINTTEXTCOLOR, null, null, null, null, Theme.key_windowBackgroundWhiteHintText));
        arrayList.add(new ThemeDescription(registerView.lastNameField, ThemeDescription.FLAG_TEXTCOLOR, null, null, null, null, Theme.key_windowBackgroundWhiteBlackText));
        arrayList.add(new ThemeDescription(registerView.lastNameField, ThemeDescription.FLAG_BACKGROUNDFILTER, null, null, null, null, Theme.key_windowBackgroundWhiteInputField));
        arrayList.add(new ThemeDescription(registerView.lastNameField, ThemeDescription.FLAG_BACKGROUNDFILTER | ThemeDescription.FLAG_DRAWABLESELECTEDSTATE, null, null, null, null, Theme.key_windowBackgroundWhiteInputFieldActivated));
        arrayList.add(new ThemeDescription(registerView.wrongNumber, ThemeDescription.FLAG_TEXTCOLOR, null, null, null, null, Theme.key_windowBackgroundWhiteBlueText4));
        arrayList.add(new ThemeDescription(registerView.privacyView, ThemeDescription.FLAG_TEXTCOLOR, null, null, null, null, Theme.key_windowBackgroundWhiteGrayText6));
        arrayList.add(new ThemeDescription(registerView.privacyView, ThemeDescription.FLAG_LINKCOLOR, null, null, null, null, Theme.key_windowBackgroundWhiteLinkText));

        arrayList.add(new ThemeDescription(recoverView.confirmTextView, ThemeDescription.FLAG_TEXTCOLOR, null, null, null, null, Theme.key_windowBackgroundWhiteGrayText6));
        arrayList.add(new ThemeDescription(recoverView.codeField, ThemeDescription.FLAG_TEXTCOLOR, null, null, null, null, Theme.key_windowBackgroundWhiteBlackText));
        arrayList.add(new ThemeDescription(recoverView.codeField, ThemeDescription.FLAG_HINTTEXTCOLOR, null, null, null, null, Theme.key_windowBackgroundWhiteHintText));
        arrayList.add(new ThemeDescription(recoverView.codeField, ThemeDescription.FLAG_BACKGROUNDFILTER, null, null, null, null, Theme.key_windowBackgroundWhiteInputField));
        arrayList.add(new ThemeDescription(recoverView.codeField, ThemeDescription.FLAG_BACKGROUNDFILTER | ThemeDescription.FLAG_DRAWABLESELECTEDSTATE, null, null, null, null, Theme.key_windowBackgroundWhiteInputFieldActivated));
        arrayList.add(new ThemeDescription(recoverView.cancelButton, ThemeDescription.FLAG_TEXTCOLOR, null, null, null, null, Theme.key_windowBackgroundWhiteBlueText4));

        arrayList.add(new ThemeDescription(waitView.confirmTextView, ThemeDescription.FLAG_TEXTCOLOR, null, null, null, null, Theme.key_windowBackgroundWhiteGrayText6));
        arrayList.add(new ThemeDescription(waitView.resetAccountText, ThemeDescription.FLAG_TEXTCOLOR, null, null, null, null, Theme.key_windowBackgroundWhiteGrayText6));
        arrayList.add(new ThemeDescription(waitView.resetAccountTime, ThemeDescription.FLAG_TEXTCOLOR, null, null, null, null, Theme.key_windowBackgroundWhiteGrayText6));
        arrayList.add(new ThemeDescription(waitView.resetAccountButton, ThemeDescription.FLAG_TEXTCOLOR | ThemeDescription.FLAG_CHECKTAG, null, null, null, null, Theme.key_windowBackgroundWhiteGrayText6));
        arrayList.add(new ThemeDescription(waitView.resetAccountButton, ThemeDescription.FLAG_TEXTCOLOR | ThemeDescription.FLAG_CHECKTAG, null, null, null, null, Theme.key_windowBackgroundWhiteRedText6));

        arrayList.add(new ThemeDescription(smsView1.confirmTextView, ThemeDescription.FLAG_TEXTCOLOR, null, null, null, null, Theme.key_windowBackgroundWhiteGrayText6));
        arrayList.add(new ThemeDescription(smsView1.titleTextView, ThemeDescription.FLAG_TEXTCOLOR, null, null, null, null, Theme.key_windowBackgroundWhiteBlackText));
        if (smsView1.codeField != null) {
            for (int a = 0; a < smsView1.codeField.length; a++) {
                arrayList.add(new ThemeDescription(smsView1.codeField[a], ThemeDescription.FLAG_TEXTCOLOR, null, null, null, null, Theme.key_windowBackgroundWhiteBlackText));
                arrayList.add(new ThemeDescription(smsView1.codeField[a], ThemeDescription.FLAG_BACKGROUNDFILTER, null, null, null, null, Theme.key_windowBackgroundWhiteInputFieldActivated));
            }
        }
        arrayList.add(new ThemeDescription(smsView1.timeText, ThemeDescription.FLAG_TEXTCOLOR, null, null, null, null, Theme.key_windowBackgroundWhiteGrayText6));
        arrayList.add(new ThemeDescription(smsView1.problemText, ThemeDescription.FLAG_TEXTCOLOR, null, null, null, null, Theme.key_windowBackgroundWhiteBlueText4));
        arrayList.add(new ThemeDescription(smsView1.progressView, 0, new Class[]{ProgressView.class}, new String[]{"paint"}, null, null, null, Theme.key_login_progressInner));
        arrayList.add(new ThemeDescription(smsView1.progressView, 0, new Class[]{ProgressView.class}, new String[]{"paint"}, null, null, null, Theme.key_login_progressOuter));
        arrayList.add(new ThemeDescription(smsView1.blackImageView, ThemeDescription.FLAG_IMAGECOLOR, null, null, null, null, Theme.key_windowBackgroundWhiteBlackText));
        arrayList.add(new ThemeDescription(smsView1.blueImageView, ThemeDescription.FLAG_IMAGECOLOR, null, null, null, null, Theme.key_chats_actionBackground));

        arrayList.add(new ThemeDescription(smsView2.confirmTextView, ThemeDescription.FLAG_TEXTCOLOR, null, null, null, null, Theme.key_windowBackgroundWhiteGrayText6));
        arrayList.add(new ThemeDescription(smsView2.titleTextView, ThemeDescription.FLAG_TEXTCOLOR, null, null, null, null, Theme.key_windowBackgroundWhiteBlackText));
        if (smsView2.codeField != null) {
            for (int a = 0; a < smsView2.codeField.length; a++) {
                arrayList.add(new ThemeDescription(smsView2.codeField[a], ThemeDescription.FLAG_TEXTCOLOR, null, null, null, null, Theme.key_windowBackgroundWhiteBlackText));
                arrayList.add(new ThemeDescription(smsView2.codeField[a], ThemeDescription.FLAG_BACKGROUNDFILTER, null, null, null, null, Theme.key_windowBackgroundWhiteInputFieldActivated));
            }
        }
        arrayList.add(new ThemeDescription(smsView2.timeText, ThemeDescription.FLAG_TEXTCOLOR, null, null, null, null, Theme.key_windowBackgroundWhiteGrayText6));
        arrayList.add(new ThemeDescription(smsView2.problemText, ThemeDescription.FLAG_TEXTCOLOR, null, null, null, null, Theme.key_windowBackgroundWhiteBlueText4));
        arrayList.add(new ThemeDescription(smsView2.progressView, 0, new Class[]{ProgressView.class}, new String[]{"paint"}, null, null, null, Theme.key_login_progressInner));
        arrayList.add(new ThemeDescription(smsView2.progressView, 0, new Class[]{ProgressView.class}, new String[]{"paint"}, null, null, null, Theme.key_login_progressOuter));
        arrayList.add(new ThemeDescription(smsView2.blackImageView, ThemeDescription.FLAG_IMAGECOLOR, null, null, null, null, Theme.key_windowBackgroundWhiteBlackText));
        arrayList.add(new ThemeDescription(smsView2.blueImageView, ThemeDescription.FLAG_IMAGECOLOR, null, null, null, null, Theme.key_chats_actionBackground));

        arrayList.add(new ThemeDescription(smsView3.confirmTextView, ThemeDescription.FLAG_TEXTCOLOR, null, null, null, null, Theme.key_windowBackgroundWhiteGrayText6));
        arrayList.add(new ThemeDescription(smsView3.titleTextView, ThemeDescription.FLAG_TEXTCOLOR, null, null, null, null, Theme.key_windowBackgroundWhiteBlackText));
        if (smsView3.codeField != null) {
            for (int a = 0; a < smsView3.codeField.length; a++) {
                arrayList.add(new ThemeDescription(smsView3.codeField[a], ThemeDescription.FLAG_TEXTCOLOR, null, null, null, null, Theme.key_windowBackgroundWhiteBlackText));
                arrayList.add(new ThemeDescription(smsView3.codeField[a], ThemeDescription.FLAG_BACKGROUNDFILTER, null, null, null, null, Theme.key_windowBackgroundWhiteInputFieldActivated));
            }
        }
        arrayList.add(new ThemeDescription(smsView3.timeText, ThemeDescription.FLAG_TEXTCOLOR, null, null, null, null, Theme.key_windowBackgroundWhiteGrayText6));
        arrayList.add(new ThemeDescription(smsView3.problemText, ThemeDescription.FLAG_TEXTCOLOR, null, null, null, null, Theme.key_windowBackgroundWhiteBlueText4));
        arrayList.add(new ThemeDescription(smsView3.progressView, 0, new Class[]{ProgressView.class}, new String[]{"paint"}, null, null, null, Theme.key_login_progressInner));
        arrayList.add(new ThemeDescription(smsView3.progressView, 0, new Class[]{ProgressView.class}, new String[]{"paint"}, null, null, null, Theme.key_login_progressOuter));
        arrayList.add(new ThemeDescription(smsView3.blackImageView, ThemeDescription.FLAG_IMAGECOLOR, null, null, null, null, Theme.key_windowBackgroundWhiteBlackText));
        arrayList.add(new ThemeDescription(smsView3.blueImageView, ThemeDescription.FLAG_IMAGECOLOR, null, null, null, null, Theme.key_chats_actionBackground));

        arrayList.add(new ThemeDescription(smsView4.confirmTextView, ThemeDescription.FLAG_TEXTCOLOR, null, null, null, null, Theme.key_windowBackgroundWhiteGrayText6));
        arrayList.add(new ThemeDescription(smsView4.titleTextView, ThemeDescription.FLAG_TEXTCOLOR, null, null, null, null, Theme.key_windowBackgroundWhiteBlackText));
        if (smsView4.codeField != null) {
            for (int a = 0; a < smsView4.codeField.length; a++) {
                arrayList.add(new ThemeDescription(smsView4.codeField[a], ThemeDescription.FLAG_TEXTCOLOR, null, null, null, null, Theme.key_windowBackgroundWhiteBlackText));
                arrayList.add(new ThemeDescription(smsView4.codeField[a], ThemeDescription.FLAG_BACKGROUNDFILTER, null, null, null, null, Theme.key_windowBackgroundWhiteInputFieldActivated));
            }
        }
        arrayList.add(new ThemeDescription(smsView4.timeText, ThemeDescription.FLAG_TEXTCOLOR, null, null, null, null, Theme.key_windowBackgroundWhiteGrayText6));
        arrayList.add(new ThemeDescription(smsView4.problemText, ThemeDescription.FLAG_TEXTCOLOR, null, null, null, null, Theme.key_windowBackgroundWhiteBlueText4));
        arrayList.add(new ThemeDescription(smsView4.progressView, 0, new Class[]{ProgressView.class}, new String[]{"paint"}, null, null, null, Theme.key_login_progressInner));
        arrayList.add(new ThemeDescription(smsView4.progressView, 0, new Class[]{ProgressView.class}, new String[]{"paint"}, null, null, null, Theme.key_login_progressOuter));
        arrayList.add(new ThemeDescription(smsView4.blackImageView, ThemeDescription.FLAG_IMAGECOLOR, null, null, null, null, Theme.key_windowBackgroundWhiteBlackText));
        arrayList.add(new ThemeDescription(smsView4.blueImageView, ThemeDescription.FLAG_IMAGECOLOR, null, null, null, null, Theme.key_chats_actionBackground));

        arrayList.add(new ThemeDescription(smsView4.blueImageView, 0, null, null, null, descriptionDelegate, Theme.key_chats_actionBackground));

        for (int a = 0; a < 2; a++) {
            if (views[9 + a] == null) {
                continue;
            }
            LoginActivityNewPasswordView view = (LoginActivityNewPasswordView) views[9 + a];
            arrayList.add(new ThemeDescription(view.confirmTextView, ThemeDescription.FLAG_TEXTCOLOR, null, null, null, null, Theme.key_windowBackgroundWhiteGrayText6));
            for (int b = 0; b < view.codeField.length; b++) {
                arrayList.add(new ThemeDescription(view.codeField[b], ThemeDescription.FLAG_TEXTCOLOR, null, null, null, null, Theme.key_windowBackgroundWhiteBlackText));
                arrayList.add(new ThemeDescription(view.codeField[b], ThemeDescription.FLAG_HINTTEXTCOLOR, null, null, null, null, Theme.key_windowBackgroundWhiteHintText));
                arrayList.add(new ThemeDescription(view.codeField[b], ThemeDescription.FLAG_BACKGROUNDFILTER, null, null, null, null, Theme.key_windowBackgroundWhiteInputField));
                arrayList.add(new ThemeDescription(view.codeField[b], ThemeDescription.FLAG_BACKGROUNDFILTER | ThemeDescription.FLAG_DRAWABLESELECTEDSTATE, null, null, null, null, Theme.key_windowBackgroundWhiteInputFieldActivated));
            }
            arrayList.add(new ThemeDescription(view.cancelButton, ThemeDescription.FLAG_TEXTCOLOR, null, null, null, null, Theme.key_windowBackgroundWhiteBlueText4));
        }

        return arrayList;
    }

}<|MERGE_RESOLUTION|>--- conflicted
+++ resolved
@@ -156,12 +156,8 @@
     private boolean checkPermissions = true;
     private boolean checkShowPermissions = true;
     private boolean newAccount;
-<<<<<<< HEAD
     private boolean syncContacts;
-=======
-    private boolean syncContacts = true;
     private boolean testBackend = false;
->>>>>>> 24c6968b
 
     private int scrollHeight;
 
@@ -1688,14 +1684,10 @@
         private View view;
         private TextView textView;
         private TextView textView2;
-<<<<<<< HEAD
 
         private CheckBoxCell syncCell;
         private CheckBoxCell infoCell;
-=======
-        private CheckBoxCell checkBoxCell;
         private CheckBoxCell testBackendCheckBox;
->>>>>>> 24c6968b
 
         private int countryState = 0;
 
@@ -2174,11 +2166,7 @@
                         continue;
                     }
                     String userPhone = userConfig.getCurrentUser().phone;
-<<<<<<< HEAD
-                    if (PhoneNumberUtils.compare(phone, userPhone) && ConnectionsManager.native_isTestBackend(currentAccount) == ConnectionsManager.native_isTestBackend(a)) {
-=======
                     if (PhoneNumberUtils.compare(phone, userPhone) && ConnectionsManager.getInstance(a).isTestBackend() == isTestBakcend) {
->>>>>>> 24c6968b
                         final int num = a;
                         AlertDialog.Builder builder = new AlertDialog.Builder(getParentActivity());
                         builder.setTitle(LocaleController.getString("NekogramWithEmoji", R.string.NekoX));
