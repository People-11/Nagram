--- conflicted
+++ resolved
@@ -2498,20 +2498,12 @@
 
                     titleTextView.setText(LocaleController.getString("SentAppCodeTitle", R.string.SentAppCodeTitle));
                 } else {
-<<<<<<< HEAD
-                    blueImageView = new ImageView(context);
-                    blueImageView.setImageResource(R.drawable.sms_code);
-                    blueImageView.setColorFilter(new PorterDuffColorFilter(Theme.getColor(Theme.key_chats_actionBackground), PorterDuff.Mode.SRC_IN));
-                    frameLayout.addView(blueImageView, LayoutHelper.createFrame(LayoutHelper.WRAP_CONTENT, LayoutHelper.WRAP_CONTENT, Gravity.LEFT | Gravity.TOP, 0, 0, 0, 0));
-
-=======
                     blueImageView = new RLottieImageView(context);
                     hintDrawable = new RLottieDrawable(R.raw.sms_incoming_info, "" + R.raw.sms_incoming_info, AndroidUtilities.dp(64), AndroidUtilities.dp(64), true, null);
                     hintDrawable.setLayerColor("Bubble.**", Theme.getColor(Theme.key_chats_actionBackground));
                     hintDrawable.setLayerColor("Phone.**", Theme.getColor(Theme.key_chats_actionBackground));
                     blueImageView.setAnimation(hintDrawable);
                     frameLayout.addView(blueImageView, LayoutHelper.createFrame(64, 64, Gravity.LEFT | Gravity.TOP, 0, 0, 0, 0));
->>>>>>> 31b58013
                     titleTextView.setText(LocaleController.getString("SentSmsCodeTitle", R.string.SentSmsCodeTitle));
                 }
                 addView(titleTextView, LayoutHelper.createLinear(LayoutHelper.WRAP_CONTENT, LayoutHelper.WRAP_CONTENT, Gravity.CENTER_HORIZONTAL | Gravity.TOP, 0, 18, 0, 0));
