--- conflicted
+++ resolved
@@ -87,22 +87,13 @@
 import androidx.core.content.ContextCompat;
 import androidx.core.graphics.ColorUtils;
 
-<<<<<<< HEAD
 //import com.google.android.gms.auth.api.signin.GoogleSignIn;
 //import com.google.android.gms.auth.api.signin.GoogleSignInAccount;
 //import com.google.android.gms.auth.api.signin.GoogleSignInClient;
 //import com.google.android.gms.auth.api.signin.GoogleSignInOptions;
 //import com.google.android.gms.common.api.ApiException;
 //import com.google.android.gms.safetynet.SafetyNet;
-=======
-import com.google.android.gms.auth.api.signin.GoogleSignIn;
-import com.google.android.gms.auth.api.signin.GoogleSignInAccount;
-import com.google.android.gms.auth.api.signin.GoogleSignInClient;
-import com.google.android.gms.auth.api.signin.GoogleSignInOptions;
-import com.google.android.gms.common.api.ApiException;
-import com.google.android.gms.safetynet.SafetyNet;
-import com.google.zxing.common.detector.MathUtils;
->>>>>>> 0bcf4fe5
+//import com.google.zxing.common.detector.MathUtils;
 
 import org.json.JSONException;
 import org.json.JSONObject;
@@ -497,18 +488,9 @@
                 AndroidUtilities.cancelRunOnUIThread(callback);
             }
         }
-<<<<<<< HEAD
 
         SharedConfig.loginingAccount = -1;
-=======
         getNotificationCenter().removeObserver(this, NotificationCenter.didUpdateConnectionState);
-    }
-
-    @Override
-    public boolean onFragmentCreate() {
-        getNotificationCenter().addObserver(this, NotificationCenter.didUpdateConnectionState);
-        return super.onFragmentCreate();
->>>>>>> 0bcf4fe5
     }
 
     @Override
@@ -719,13 +701,12 @@
         backButtonView.setPadding(padding, padding, padding, padding);
         sizeNotifierFrameLayout.addView(backButtonView, LayoutHelper.createFrame(32, 32, Gravity.LEFT | Gravity.TOP, 16, 16, 0, 0));
 
-<<<<<<< HEAD
         menu = new ActionBarMenuItem(context, null, 0, Theme.getColor(Theme.key_windowBackgroundWhiteGrayText6));
         menu.setIcon(R.drawable.ic_ab_other);
         menu.setSubMenuOpenSide(1);
         menu.setBackground(Theme.createSelectorDrawable(Theme.getColor(Theme.key_listSelector)));
 
-        menu.addSubItem(menu_proxy, R.drawable.proxy_on, LocaleController.getString("Proxy", R.string.Proxy))
+        menu.addSubItem(menu_proxy, R.drawable.msg2_proxy_on, LocaleController.getString("Proxy", R.string.Proxy))
                 .setContentDescription(LocaleController.getString("Proxy", R.string.Proxy));
         menu.addSubItem(menu_language, R.drawable.ic_translate, LocaleController.getString("Language", R.string.Language))
                 .setContentDescription(LocaleController.getString("Language", R.string.Language));
@@ -768,15 +749,6 @@
         padding = AndroidUtilities.dp(4);
         menu.setPadding(padding, padding, padding, padding);
         sizeNotifierFrameLayout.addView(menu, LayoutHelper.createFrame(32, 32, Gravity.RIGHT | Gravity.TOP, 0, 16, 16, 0));
-=======
-        proxyButtonView = new ImageView(context);
-        proxyButtonView.setImageDrawable(proxyDrawable = new ProxyDrawable(context));
-        proxyButtonView.setOnClickListener(v -> presentFragment(new ProxyListActivity()));
-        proxyButtonView.setAlpha(0f);
-        proxyButtonView.setVisibility(View.GONE);
-        sizeNotifierFrameLayout.addView(proxyButtonView, LayoutHelper.createFrame(32, 32, Gravity.RIGHT | Gravity.TOP, 16, 16, 16, 16));
-        updateProxyButton(false, true);
->>>>>>> 0bcf4fe5
 
         radialProgressView = new RadialProgressView(context);
         radialProgressView.setSize(AndroidUtilities.dp(20));
@@ -8313,7 +8285,6 @@
         return ColorUtils.calculateLuminance(color) > 0.7f;
     }
 
-<<<<<<< HEAD
 
     // NekoX Changes
 
@@ -8328,6 +8299,7 @@
     public boolean onFragmentCreate() {
         SharedConfig.loginingAccount = currentAccount;
         ApplicationLoader.loadAccount(currentAccount);
+        getNotificationCenter().addObserver(this, NotificationCenter.didUpdateConnectionState);
         return true;
     }
 
@@ -8658,78 +8630,5 @@
             return Unit.INSTANCE;
         });
         builder.show();
-=======
-    private int currentConnectionState;
-
-    private void updateProxyButton(boolean animated, boolean force) {
-        if (proxyDrawable == null) {
-            return;
-        }
-        int state = getConnectionsManager().getConnectionState();
-        if (currentConnectionState == state && !force) {
-            return;
-        }
-        currentConnectionState = state;
-        SharedPreferences preferences = ApplicationLoader.applicationContext.getSharedPreferences("mainconfig", Activity.MODE_PRIVATE);
-        String proxyAddress = preferences.getString("proxy_ip", "");
-        final boolean proxyEnabled = preferences.getBoolean("proxy_enabled", false);
-        final boolean connected = currentConnectionState == ConnectionsManager.ConnectionStateConnected || currentConnectionState == ConnectionsManager.ConnectionStateUpdating;
-        final boolean connecting = currentConnectionState == ConnectionsManager.ConnectionStateConnecting || currentConnectionState == ConnectionsManager.ConnectionStateWaitingForNetwork || currentConnectionState == ConnectionsManager.ConnectionStateConnectingToProxy;
-        final boolean show = (proxyEnabled && !TextUtils.isEmpty(proxyAddress)) || getMessagesController().blockedCountry && !SharedConfig.proxyList.isEmpty() || connecting;
-        if (show) {
-            showProxyButtonDelayed();
-        } else {
-            showProxyButton(show, animated);
-        }
-        if (show) {
-            proxyDrawable.setConnected(true, connected, animated);
-        }
-    }
-    
-    private boolean proxyButtonVisible;
-    private Runnable showProxyButtonDelayed;
-    private void showProxyButtonDelayed() {
-        if (proxyButtonVisible) {
-            return;
-        }
-        if (showProxyButtonDelayed != null) {
-            AndroidUtilities.cancelRunOnUIThread(showProxyButtonDelayed);
-        }
-        proxyButtonVisible = true;
-        AndroidUtilities.runOnUIThread(showProxyButtonDelayed = () -> {
-            proxyButtonVisible = false;
-            showProxyButton(true, true);
-        }, 5000);
-    }
-
-    private void showProxyButton(boolean show, boolean animated) {
-        if (show == proxyButtonVisible) {
-            return;
-        }
-        if (showProxyButtonDelayed != null) {
-            AndroidUtilities.cancelRunOnUIThread(showProxyButtonDelayed);
-            showProxyButtonDelayed = null;
-        }
-        proxyButtonVisible = show;
-        proxyButtonView.clearAnimation();
-        if (animated) {
-            proxyButtonView.setVisibility(View.VISIBLE);
-            proxyButtonView.animate().alpha(show ? 1 : 0).withEndAction(() -> {
-                if (!show) {
-                    proxyButtonView.setVisibility(View.GONE);
-                }
-            }).start();
-        } else {
-            proxyButtonView.setVisibility(show ? View.VISIBLE : View.GONE);
-            proxyButtonView.setAlpha(show ? 1f : 0f);
-        }
-    }
-
-    @Override
-    public void didReceivedNotification(int id, int account, Object... args) {
-        if (id == NotificationCenter.didUpdateConnectionState) {
-            updateProxyButton(true, false);
-        }
->>>>>>> 0bcf4fe5
     }
 }