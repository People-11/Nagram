--- conflicted
+++ resolved
@@ -1159,13 +1159,8 @@
         if (fragment == null || fragment.getParentActivity() == null) {
             return;
         }
-<<<<<<< HEAD
-        AlertDialog.Builder builder = new AlertDialog.Builder(getParentActivity());
+        AlertDialog.Builder builder = new AlertDialog.Builder(fragment.getParentActivity());
         builder.setTitle(LocaleController.getString("NekoX", R.string.NekoX));
-=======
-        AlertDialog.Builder builder = new AlertDialog.Builder(fragment.getParentActivity());
-        builder.setTitle(LocaleController.getString("AppName", R.string.AppName));
->>>>>>> 8bf056e2
         if (banned) {
             builder.setMessage(LocaleController.getString("BannedPhoneNumber", R.string.BannedPhoneNumber));
         } else {
@@ -1188,15 +1183,11 @@
                 }
                 fragment.getParentActivity().startActivity(Intent.createChooser(mailer, "Send email..."));
             } catch (Exception e) {
-<<<<<<< HEAD
-                needShowAlert(LocaleController.getString("NekoX", R.string.NekoX), LocaleController.getString("NoMailInstalled", R.string.NoMailInstalled));
-=======
                 AlertDialog.Builder builder2 = new AlertDialog.Builder(fragment.getParentActivity());
-                builder2.setTitle(LocaleController.getString("AppName", R.string.AppName));
+                builder2.setTitle(LocaleController.getString("NekoX", R.string.NekoX));
                 builder2.setMessage(LocaleController.getString("NoMailInstalled", R.string.NoMailInstalled));
                 builder2.setPositiveButton(LocaleController.getString("OK", R.string.OK), null);
                 fragment.showDialog(builder2.create());
->>>>>>> 8bf056e2
             }
         });
         builder.setPositiveButton(LocaleController.getString("OK", R.string.OK), null);
@@ -1964,7 +1955,6 @@
 
                 private Toast visibleToast;
 
-<<<<<<< HEAD
                 @Override
                 public void onClick(View v) {
                     if (getParentActivity() == null) {
@@ -1976,37 +1966,14 @@
                     try {
                         if (visibleToast != null) {
                             visibleToast.cancel();
-=======
-                    @Override
-                    public void onClick(View v) {
-                        if (getParentActivity() == null) {
-                            return;
-                        }
-                        CheckBoxCell cell = (CheckBoxCell) v;
-                        syncContacts = !syncContacts;
-                        cell.setChecked(syncContacts, true);
-                        try {
-                            if (visibleToast != null) {
-                                visibleToast.cancel();
-                            }
-                        } catch (Exception e) {
-                            FileLog.e(e);
-                        }
-                        if (syncContacts) {
-                            BulletinFactory.of((FrameLayout) fragmentView).createSimpleBulletin(R.raw.contacts_sync_on, LocaleController.getString("SyncContactsOn", R.string.SyncContactsOn)).show();
-                        } else {
-                            BulletinFactory.of((FrameLayout) fragmentView).createSimpleBulletin(R.raw.contacts_sync_off, LocaleController.getString("SyncContactsOff", R.string.SyncContactsOff)).show();
->>>>>>> 8bf056e2
                         }
                     } catch (Exception e) {
                         FileLog.e(e);
                     }
                     if (syncContacts) {
-                        visibleToast = Toast.makeText(getParentActivity(), LocaleController.getString("SyncContactsOn", R.string.SyncContactsOn), Toast.LENGTH_SHORT);
-                        visibleToast.show();
+                            BulletinFactory.of((FrameLayout) fragmentView).createSimpleBulletin(R.raw.contacts_sync_on, LocaleController.getString("SyncContactsOn", R.string.SyncContactsOn)).show();
                     } else {
-                        visibleToast = Toast.makeText(getParentActivity(), LocaleController.getString("SyncContactsOff", R.string.SyncContactsOff), Toast.LENGTH_SHORT);
-                        visibleToast.show();
+                            BulletinFactory.of((FrameLayout) fragmentView).createSimpleBulletin(R.raw.contacts_sync_off, LocaleController.getString("SyncContactsOff", R.string.SyncContactsOff)).show();
                     }
                 }
             });
