--- conflicted
+++ resolved
@@ -465,15 +465,12 @@
                                 if (message != null) {
                                     SendMessagesHelper.getInstance(currentAccount).sendMessage(message.toString(), did, null, null, null, true, null, null, null, true, 0, null);
                                 }
-<<<<<<< HEAD
                                 if (id == forward_noquote) {
-                                    getMessageHelper().processForwardFromMyName(fmessages, did, true, 0);
+                                    //getMessageHelper().processForwardFromMyName(fmessages, did, true, 0);
+                                    SendMessagesHelper.getInstance(currentAccount).sendMessage(fmessages, did, true, false, true, 0);
                                 } else {
-                                    SendMessagesHelper.getInstance(currentAccount).sendMessage(fmessages, did, true, 0);
+                                    SendMessagesHelper.getInstance(currentAccount).sendMessage(fmessages, did, false, false, true, 0);
                                 }
-=======
-                                SendMessagesHelper.getInstance(currentAccount).sendMessage(fmessages, did, false, false, true, 0);
->>>>>>> 368822d2
                             }
                             fragment1.finishFragment();
                         } else {
