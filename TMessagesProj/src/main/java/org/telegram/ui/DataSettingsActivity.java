/*
 * This is the source code of Telegram for Android v. 5.x.x.
 * It is licensed under GNU GPL v. 2 or later.
 * You should have received a copy of the license in this archive (see LICENSE).
 *
 * Copyright Nikolai Kudashov, 2013-2018.
 */

package org.telegram.ui;

import android.app.Dialog;
import android.content.Context;
import android.content.DialogInterface;
import android.content.SharedPreferences;
import android.view.Gravity;
import android.view.View;
import android.view.ViewGroup;
import android.widget.FrameLayout;
import android.widget.TextView;

import androidx.recyclerview.widget.LinearLayoutManager;
import androidx.recyclerview.widget.RecyclerView;

import org.telegram.messenger.AndroidUtilities;
import org.telegram.messenger.BuildVars;
import org.telegram.messenger.DownloadController;
import org.telegram.messenger.ImageLoader;
import org.telegram.messenger.LocaleController;
import org.telegram.messenger.MessagesController;
import org.telegram.messenger.R;
import org.telegram.messenger.SharedConfig;
import org.telegram.messenger.voip.Instance;
import org.telegram.tgnet.TLRPC;
import org.telegram.ui.ActionBar.ActionBar;
import org.telegram.ui.ActionBar.AlertDialog;
import org.telegram.ui.ActionBar.BaseFragment;
import org.telegram.ui.ActionBar.Theme;
import org.telegram.ui.ActionBar.ThemeDescription;
import org.telegram.ui.Cells.HeaderCell;
import org.telegram.ui.Cells.NotificationsCheckCell;
import org.telegram.ui.Cells.ShadowSectionCell;
import org.telegram.ui.Cells.TextCheckCell;
import org.telegram.ui.Cells.TextInfoPrivacyCell;
import org.telegram.ui.Cells.TextSettingsCell;
import org.telegram.ui.Components.AlertsCreator;
import org.telegram.ui.Components.LayoutHelper;
import org.telegram.ui.Components.RecyclerListView;
import org.telegram.ui.Components.voip.VoIPHelper;

import java.io.File;
import java.util.ArrayList;
import java.util.concurrent.atomic.AtomicReference;

import kotlin.Unit;
import tw.nekomimi.nekogram.ui.BottomBuilder;
import tw.nekomimi.nekogram.NekoConfig;
import tw.nekomimi.nekogram.utils.EnvUtil;

public class DataSettingsActivity extends BaseFragment {

    private ListAdapter listAdapter;
    private RecyclerListView listView;
    @SuppressWarnings("FieldCanBeLocal")
    private LinearLayoutManager layoutManager;

    private ArrayList<File> storageDirs;

    private int mediaDownloadSectionRow;
    private int mobileRow;
    private int roamingRow;
    private int wifiRow;
    private int storageNumRow;
    private int resetDownloadRow;
    private int mediaDownloadSection2Row;
    private int usageSectionRow;
    private int storageUsageRow;
    private int dataUsageRow;
    private int usageSection2Row;
    private int streamSectionRow;
    private int enableStreamRow;
    private int enableCacheStreamRow;
    private int enableAllStreamRow;
    private int enableMkvRow;
    private int enableAllStreamInfoRow;
    private int autoplayHeaderRow;
    private int autoplayGifsRow;
    private int autoplayVideoRow;
    private int autoplaySectionRow;
    private int callsSectionRow;
    private int useLessDataForCallsRow;
    private int quickRepliesRow;
    private int callsSection2Row;
    private int proxySectionRow;
    private int proxyRow;
    private int proxySection2Row;
    private int clearDraftsRow;
    private int clearDraftsSectionRow;
    private int saveToGallerySectionRow;
    private int saveToGalleryPeerRow;
    private int saveToGalleryChannelsRow;
    private int saveToGalleryGroupsRow;
    private int saveToGalleryDividerRow;

    private int rowCount;

    private boolean updateVoipUseLessData;

    @Override
    public boolean onFragmentCreate() {
        super.onFragmentCreate();

        DownloadController.getInstance(currentAccount).loadAutoDownloadConfig(true);

        rowCount = 0;
        usageSectionRow = rowCount++;
        storageUsageRow = rowCount++;
        dataUsageRow = rowCount++;
        storageNumRow = rowCount++;
        usageSection2Row = rowCount++;
        mediaDownloadSectionRow = rowCount++;
        mobileRow = rowCount++;
        wifiRow = rowCount++;
        roamingRow = rowCount++;
        resetDownloadRow = rowCount++;
        mediaDownloadSection2Row = rowCount++;

        saveToGallerySectionRow = rowCount++;
        saveToGalleryPeerRow = rowCount++;
        saveToGalleryGroupsRow = rowCount++;
        saveToGalleryChannelsRow = rowCount++;
        saveToGalleryDividerRow = rowCount++;

        autoplayHeaderRow = rowCount++;
        autoplayGifsRow = rowCount++;
        autoplayVideoRow = rowCount++;
        autoplaySectionRow = rowCount++;
        streamSectionRow = rowCount++;
        enableStreamRow = rowCount++;
        if (BuildVars.DEBUG_VERSION) {
            enableMkvRow = rowCount++;
            enableAllStreamRow = rowCount++;
        } else {
            enableAllStreamRow = -1;
            enableMkvRow = -1;
        }
        enableAllStreamInfoRow = rowCount++;

        enableCacheStreamRow = -1;//rowCount++;
        callsSectionRow = rowCount++;
        useLessDataForCallsRow = rowCount++;
        quickRepliesRow = rowCount++;
        callsSection2Row = rowCount++;
        proxySectionRow = rowCount++;
        proxyRow = rowCount++;
        proxySection2Row = rowCount++;
        clearDraftsRow = rowCount++;
        clearDraftsSectionRow = rowCount++;

        return true;
    }

    @Override
    public View createView(Context context) {
        actionBar.setBackButtonImage(R.drawable.ic_ab_back);
        actionBar.setTitle(LocaleController.getString("DataSettings", R.string.DataSettings));
        if (AndroidUtilities.isTablet()) {
            actionBar.setOccupyStatusBar(false);
        }
        actionBar.setAllowOverlayTitle(true);
        actionBar.setActionBarMenuOnItemClick(new ActionBar.ActionBarMenuOnItemClick() {
            @Override
            public void onItemClick(int id) {
                if (id == -1) {
                    finishFragment();
                }
            }
        });

        listAdapter = new ListAdapter(context);

        fragmentView = new FrameLayout(context);
        fragmentView.setBackgroundColor(Theme.getColor(Theme.key_windowBackgroundGray));
        FrameLayout frameLayout = (FrameLayout) fragmentView;

        listView = new RecyclerListView(context);
        listView.setVerticalScrollBarEnabled(false);
        listView.setLayoutManager(layoutManager = new LinearLayoutManager(context, LinearLayoutManager.VERTICAL, false));
        frameLayout.addView(listView, LayoutHelper.createFrame(LayoutHelper.MATCH_PARENT, LayoutHelper.MATCH_PARENT, Gravity.TOP | Gravity.LEFT));
        listView.setAdapter(listAdapter);
        listView.setOnItemClickListener((view, position, x, y) -> {
            if (position == saveToGalleryGroupsRow || position == saveToGalleryChannelsRow || position == saveToGalleryPeerRow) {
                int flag;
                if (position == saveToGalleryGroupsRow) {
                    flag = SharedConfig.SAVE_TO_GALLERY_FLAG_GROUP;
                } else if (position == saveToGalleryChannelsRow) {
                    flag = SharedConfig.SAVE_TO_GALLERY_FLAG_CHANNELS;
                } else {
                    flag = SharedConfig.SAVE_TO_GALLERY_FLAG_PEER;
                }
                SharedConfig.toggleSaveToGalleryFlag(flag);
                TextCheckCell textCheckCell = (TextCheckCell) view;
                textCheckCell.setChecked((SharedConfig.saveToGalleryFlags & flag) != 0);
            } else if (position == mobileRow || position == roamingRow || position == wifiRow) {
                if (LocaleController.isRTL && x <= AndroidUtilities.dp(76) || !LocaleController.isRTL && x >= view.getMeasuredWidth() - AndroidUtilities.dp(76)) {
                    boolean wasEnabled = listAdapter.isRowEnabled(resetDownloadRow);

                    NotificationsCheckCell cell = (NotificationsCheckCell) view;
                    boolean checked = cell.isChecked();

                    DownloadController.Preset preset;
                    DownloadController.Preset defaultPreset;
                    String key;
                    String key2;
                    int num;
                    if (position == mobileRow) {
                        preset = DownloadController.getInstance(currentAccount).mobilePreset;
                        defaultPreset = DownloadController.getInstance(currentAccount).mediumPreset;
                        key = "mobilePreset";
                        key2 = "currentMobilePreset";
                        num = 0;
                    } else if (position == wifiRow) {
                        preset = DownloadController.getInstance(currentAccount).wifiPreset;
                        defaultPreset = DownloadController.getInstance(currentAccount).highPreset;
                        key = "wifiPreset";
                        key2 = "currentWifiPreset";
                        num = 1;
                    } else {
                        preset = DownloadController.getInstance(currentAccount).roamingPreset;
                        defaultPreset = DownloadController.getInstance(currentAccount).lowPreset;
                        key = "roamingPreset";
                        key2 = "currentRoamingPreset";
                        num = 2;
                    }
                    if (!checked && preset.enabled) {
                        preset.set(defaultPreset);
                    } else {
                        preset.enabled = !preset.enabled;
                    }
                    SharedPreferences.Editor editor = MessagesController.getMainSettings(currentAccount).edit();
                    editor.putString(key, preset.toString());
                    editor.putInt(key2, 3);
                    editor.commit();

                    cell.setChecked(!checked);
                    RecyclerView.ViewHolder holder = listView.findContainingViewHolder(view);
                    if (holder != null) {
                        listAdapter.onBindViewHolder(holder, position);
                    }
                    DownloadController.getInstance(currentAccount).checkAutodownloadSettings();
                    DownloadController.getInstance(currentAccount).savePresetToServer(num);
                    if (wasEnabled != listAdapter.isRowEnabled(resetDownloadRow)) {
                        listAdapter.notifyItemChanged(resetDownloadRow);
                    }
                } else {
                    int type;
                    if (position == mobileRow) {
                        type = 0;
                    } else if (position == wifiRow) {
                        type = 1;
                    } else {
                        type = 2;
                    }
                    presentFragment(new DataAutoDownloadActivity(type));
                }
            } else if (position == resetDownloadRow) {
                if (getParentActivity() == null || !view.isEnabled()) {
                    return;
                }
                AlertDialog.Builder builder = new AlertDialog.Builder(getParentActivity());
                builder.setTitle(LocaleController.getString("ResetAutomaticMediaDownloadAlertTitle", R.string.ResetAutomaticMediaDownloadAlertTitle));
                builder.setMessage(LocaleController.getString("ResetAutomaticMediaDownloadAlert", R.string.ResetAutomaticMediaDownloadAlert));
                builder.setPositiveButton(LocaleController.getString("Reset", R.string.Reset), (dialogInterface, i) -> {
                    DownloadController.Preset preset;
                    DownloadController.Preset defaultPreset;
                    String key;

                    SharedPreferences.Editor editor = MessagesController.getMainSettings(currentAccount).edit();
                    for (int a = 0; a < 3; a++) {
                        if (a == 0) {
                            preset = DownloadController.getInstance(currentAccount).mobilePreset;
                            defaultPreset = DownloadController.getInstance(currentAccount).mediumPreset;
                            key = "mobilePreset";
                        } else if (a == 1) {
                            preset = DownloadController.getInstance(currentAccount).wifiPreset;
                            defaultPreset = DownloadController.getInstance(currentAccount).highPreset;
                            key = "wifiPreset";
                        } else {
                            preset = DownloadController.getInstance(currentAccount).roamingPreset;
                            defaultPreset = DownloadController.getInstance(currentAccount).lowPreset;
                            key = "roamingPreset";
                        }
                        preset.set(defaultPreset);
                        preset.enabled = defaultPreset.isEnabled();
                        editor.putInt("currentMobilePreset", DownloadController.getInstance(currentAccount).currentMobilePreset = 3);
                        editor.putInt("currentWifiPreset", DownloadController.getInstance(currentAccount).currentWifiPreset = 3);
                        editor.putInt("currentRoamingPreset", DownloadController.getInstance(currentAccount).currentRoamingPreset = 3);
                        editor.putString(key, preset.toString());
                    }
                    editor.commit();
                    DownloadController.getInstance(currentAccount).checkAutodownloadSettings();
                    for (int a = 0; a < 3; a++) {
                        DownloadController.getInstance(currentAccount).savePresetToServer(a);
                    }
                    listAdapter.notifyItemRangeChanged(mobileRow, 4);
                });
                builder.setNegativeButton(LocaleController.getString("Cancel", R.string.Cancel), null);
                AlertDialog dialog = builder.create();
                showDialog(dialog);
                TextView button = (TextView) dialog.getButton(DialogInterface.BUTTON_POSITIVE);
                if (button != null) {
                    button.setTextColor(Theme.getColor(Theme.key_dialogTextRed2));
                }
            } else if (position == storageUsageRow) {
                presentFragment(new CacheControlActivity());
            } else if (position == useLessDataForCallsRow) {
                final SharedPreferences preferences = MessagesController.getGlobalMainSettings();
                int selected = 0;
                switch (preferences.getInt("VoipDataSaving", VoIPHelper.getDataSavingDefault())) {
                    case Instance.DATA_SAVING_NEVER:
                        selected = 0;
                        break;
                    case Instance.DATA_SAVING_ROAMING:
                        selected = 1;
                        break;
                    case Instance.DATA_SAVING_MOBILE:
                        selected = 2;
                        break;
                    case Instance.DATA_SAVING_ALWAYS:
                        selected = 3;
                        break;
                }
                Dialog dlg = AlertsCreator.createSingleChoiceDialog(getParentActivity(), new String[]{
                                LocaleController.getString("UseLessDataNever", R.string.UseLessDataNever),
                                LocaleController.getString("UseLessDataOnRoaming", R.string.UseLessDataOnRoaming),
                                LocaleController.getString("UseLessDataOnMobile", R.string.UseLessDataOnMobile),
                                LocaleController.getString("UseLessDataAlways", R.string.UseLessDataAlways)},
                        LocaleController.getString("VoipUseLessData", R.string.VoipUseLessData), selected, (dialog, which) -> {
                            int val = -1;
                            switch (which) {
                                case 0:
                                    val = Instance.DATA_SAVING_NEVER;
                                    break;
                                case 1:
                                    val = Instance.DATA_SAVING_ROAMING;
                                    break;
                                case 2:
                                    val = Instance.DATA_SAVING_MOBILE;
                                    break;
                                case 3:
                                    val = Instance.DATA_SAVING_ALWAYS;
                                    break;
                            }
                            if (val != -1) {
                                preferences.edit().putInt("VoipDataSaving", val).commit();
                                updateVoipUseLessData = true;
                            }
                            if (listAdapter != null) {
                                listAdapter.notifyItemChanged(position);
                            }
                        });
                setVisibleDialog(dlg);
                dlg.show();
            } else if (position == dataUsageRow) {
                presentFragment(new DataUsageActivity());
            } else if (position == storageNumRow) {
                BottomBuilder builder = new BottomBuilder(getParentActivity());

                builder.addTitle(LocaleController.getString("StoragePath", R.string.StoragePath));

                AtomicReference<String> target = new AtomicReference<>();

                builder.addRadioItems(EnvUtil.getAvailableDirectories(),
                        (index, path) -> path.equals(NekoConfig.cachePath.String()), (__, path, cell) -> {

                            target.set(path);
                            builder.doRadioCheck(cell);

                            return null;

                        });

                builder.addCancelButton();
                builder.addOkButton((it) -> {

                    if (target.get() != null) {

                        NekoConfig.cachePath.setConfigString(target.get());
                        ImageLoader.getInstance().checkMediaPaths();
                        listAdapter.notifyItemChanged(position);

                    }

                    return Unit.INSTANCE;

                });

                builder.show();
            } else if (position == proxyRow) {
                presentFragment(new ProxyListActivity());
            } else if (position == enableStreamRow) {
                SharedConfig.toggleStreamMedia();
                TextCheckCell textCheckCell = (TextCheckCell) view;
                textCheckCell.setChecked(SharedConfig.streamMedia);
            } else if (position == enableAllStreamRow) {
                SharedConfig.toggleStreamAllVideo();
                TextCheckCell textCheckCell = (TextCheckCell) view;
                textCheckCell.setChecked(SharedConfig.streamAllVideo);
            } else if (position == enableMkvRow) {
                SharedConfig.toggleStreamMkv();
                TextCheckCell textCheckCell = (TextCheckCell) view;
                textCheckCell.setChecked(SharedConfig.streamMkv);
            } else if (position == enableCacheStreamRow) {
                SharedConfig.toggleSaveStreamMedia();
                TextCheckCell textCheckCell = (TextCheckCell) view;
                textCheckCell.setChecked(SharedConfig.saveStreamMedia);
            } else if (position == quickRepliesRow) {
                presentFragment(new QuickRepliesSettingsActivity());
            } else if (position == autoplayGifsRow) {
                SharedConfig.toggleAutoplayGifs();
                if (view instanceof TextCheckCell) {
                    ((TextCheckCell) view).setChecked(SharedConfig.autoplayGifs);
                }
            } else if (position == autoplayVideoRow) {
                SharedConfig.toggleAutoplayVideo();
                if (view instanceof TextCheckCell) {
                    ((TextCheckCell) view).setChecked(SharedConfig.autoplayVideo);
                }
            } else if (position == clearDraftsRow) {
                AlertDialog.Builder builder = new AlertDialog.Builder(getParentActivity());
                builder.setTitle(LocaleController.getString("AreYouSureClearDraftsTitle", R.string.AreYouSureClearDraftsTitle));
                builder.setMessage(LocaleController.getString("AreYouSureClearDrafts", R.string.AreYouSureClearDrafts));
                builder.setPositiveButton(LocaleController.getString("Delete", R.string.Delete), (dialogInterface, i) -> {
                    TLRPC.TL_messages_clearAllDrafts req = new TLRPC.TL_messages_clearAllDrafts();
                    getConnectionsManager().sendRequest(req, (response, error) -> AndroidUtilities.runOnUIThread(() -> getMediaDataController().clearAllDrafts(true)));
                });
                builder.setNegativeButton(LocaleController.getString("Cancel", R.string.Cancel), null);
                AlertDialog alertDialog = builder.create();
                showDialog(alertDialog);
                TextView button = (TextView) alertDialog.getButton(DialogInterface.BUTTON_POSITIVE);
                if (button != null) {
                    button.setTextColor(Theme.getColor(Theme.key_dialogTextRed2));
                }
            }
        });

        return fragmentView;
    }

    @Override
    protected void onDialogDismiss(Dialog dialog) {
        DownloadController.getInstance(currentAccount).checkAutodownloadSettings();
    }

    @Override
    public void onResume() {
        super.onResume();
        if (listAdapter != null) {
            listAdapter.notifyDataSetChanged();
        }
    }

    private class ListAdapter extends RecyclerListView.SelectionAdapter {

        private Context mContext;

        public ListAdapter(Context context) {
            mContext = context;
        }

        @Override
        public int getItemCount() {
            return rowCount;
        }

        @Override
        public void onBindViewHolder(RecyclerView.ViewHolder holder, int position) {
            switch (holder.getItemViewType()) {
                case 0: {
                    if (position == clearDraftsSectionRow) {
                        holder.itemView.setBackgroundDrawable(Theme.getThemedDrawable(mContext, R.drawable.greydivider_bottom, Theme.key_windowBackgroundGrayShadow));
                    } else {
                        holder.itemView.setBackgroundDrawable(Theme.getThemedDrawable(mContext, R.drawable.greydivider, Theme.key_windowBackgroundGrayShadow));
                    }
                    break;
                }
                case 1: {
                    TextSettingsCell textCell = (TextSettingsCell) holder.itemView;
                    textCell.setCanDisable(false);
                    textCell.setTextColor(Theme.getColor(Theme.key_windowBackgroundWhiteBlackText));
                    if (position == storageUsageRow) {
                        textCell.setIcon(R.drawable.msg_storage_usage);
                        textCell.setText(LocaleController.getString("StorageUsage", R.string.StorageUsage), true);
                    } else if (position == useLessDataForCallsRow) {
                        textCell.setIcon(0);
                        SharedPreferences preferences = MessagesController.getGlobalMainSettings();
                        String value = null;
                        switch (preferences.getInt("VoipDataSaving", VoIPHelper.getDataSavingDefault())) {
                            case Instance.DATA_SAVING_NEVER:
                                value = LocaleController.getString("UseLessDataNever", R.string.UseLessDataNever);
                                break;
                            case Instance.DATA_SAVING_MOBILE:
                                value = LocaleController.getString("UseLessDataOnMobile", R.string.UseLessDataOnMobile);
                                break;
                            case Instance.DATA_SAVING_ROAMING:
                                value = LocaleController.getString("UseLessDataOnRoaming", R.string.UseLessDataOnRoaming);
                                break;
                            case Instance.DATA_SAVING_ALWAYS:
                                value = LocaleController.getString("UseLessDataAlways", R.string.UseLessDataAlways);
                                break;
                        }
                        textCell.setTextAndValue(LocaleController.getString("VoipUseLessData", R.string.VoipUseLessData), value, updateVoipUseLessData, true);
                        updateVoipUseLessData = false;
                    } else if (position == dataUsageRow) {
<<<<<<< HEAD
                        textCell.setText(LocaleController.getString("NetworkUsage", R.string.NetworkUsage), true);
                    } else if (position == storageNumRow) {
                        textCell.setTextAndValue(LocaleController.getString("StoragePath", R.string.StoragePath), NekoConfig.cachePath.String(), false);
=======
                        textCell.setIcon(R.drawable.msg_data_usage);
                        textCell.setText(LocaleController.getString("NetworkUsage", R.string.NetworkUsage), storageNumRow != -1);
                    } else if (position == storageNumRow) {
                        textCell.setIcon(0);
                        String dir = storageDirs.get(0).getAbsolutePath();
                        if (!TextUtils.isEmpty(SharedConfig.storageCacheDir)) {
                            for (int a = 0, N = storageDirs.size(); a < N; a++) {
                                String path = storageDirs.get(a).getAbsolutePath();
                                if (path.startsWith(SharedConfig.storageCacheDir)) {
                                    dir = path;
                                    break;
                                }
                            }
                        }
                        textCell.setTextAndValue(LocaleController.getString("StoragePath", R.string.StoragePath), dir, false);
>>>>>>> 2c71f6c9
                    } else if (position == proxyRow) {
                        textCell.setIcon(0);
                        textCell.setText(LocaleController.getString("ProxySettings", R.string.ProxySettings), false);
                    } else if (position == resetDownloadRow) {
                        textCell.setIcon(0);
                        textCell.setCanDisable(true);
                        textCell.setTextColor(Theme.getColor(Theme.key_windowBackgroundWhiteRedText));
                        textCell.setText(LocaleController.getString("ResetAutomaticMediaDownload", R.string.ResetAutomaticMediaDownload), false);
<<<<<<< HEAD
                    } else if (position == quickRepliesRow) {
=======
                    } else if (position == quickRepliesRow){
                        textCell.setIcon(0);
>>>>>>> 2c71f6c9
                        textCell.setText(LocaleController.getString("VoipQuickReplies", R.string.VoipQuickReplies), false);
                    } else if (position == clearDraftsRow) {
                        textCell.setIcon(0);
                        textCell.setText(LocaleController.getString("PrivacyDeleteCloudDrafts", R.string.PrivacyDeleteCloudDrafts), false);
                    }
                    break;
                }
                case 2: {
                    HeaderCell headerCell = (HeaderCell) holder.itemView;
                    if (position == mediaDownloadSectionRow) {
                        headerCell.setText(LocaleController.getString("AutomaticMediaDownload", R.string.AutomaticMediaDownload));
                    } else if (position == usageSectionRow) {
                        headerCell.setText(LocaleController.getString("DataUsage", R.string.DataUsage));
                    } else if (position == callsSectionRow) {
                        headerCell.setText(LocaleController.getString("Calls", R.string.Calls));
                    } else if (position == proxySectionRow) {
                        headerCell.setText(LocaleController.getString("Proxy", R.string.Proxy));
                    } else if (position == streamSectionRow) {
                        headerCell.setText(LocaleController.getString("Streaming", R.string.Streaming));
                    } else if (position == autoplayHeaderRow) {
                        headerCell.setText(LocaleController.getString("AutoplayMedia", R.string.AutoplayMedia));
                    } else if (position == saveToGallerySectionRow) {
                        headerCell.setText(LocaleController.getString("SaveToGallery", R.string.SaveToGallery));
                    }
                    break;
                }
                case 3: {
                    TextCheckCell checkCell = (TextCheckCell) holder.itemView;
                    if (position == enableStreamRow) {
                        checkCell.setTextAndCheck(LocaleController.getString("EnableStreaming", R.string.EnableStreaming), SharedConfig.streamMedia, enableAllStreamRow != -1);
                    } else if (position == enableCacheStreamRow) {
                        //checkCell.setTextAndCheck(LocaleController.getString("CacheStreamFile", R.string.CacheStreamFile), SharedConfig.saveStreamMedia, true);
                    } else if (position == enableMkvRow) {
                        checkCell.setTextAndCheck("(beta only) Show MKV as Video", SharedConfig.streamMkv, true);
                    } else if (position == enableAllStreamRow) {
                        checkCell.setTextAndCheck("(beta only) Stream All Videos", SharedConfig.streamAllVideo, false);
                    } else if (position == autoplayGifsRow) {
                        checkCell.setTextAndCheck(LocaleController.getString("AutoplayGIF", R.string.AutoplayGIF), SharedConfig.autoplayGifs, true);
                    } else if (position == autoplayVideoRow) {
                        checkCell.setTextAndCheck(LocaleController.getString("AutoplayVideo", R.string.AutoplayVideo), SharedConfig.autoplayVideo, false);
                    } else if (position == saveToGalleryPeerRow) {
                        checkCell.setTextAndCheck(LocaleController.getString("SaveToGalleryPrivate", R.string.SaveToGalleryPrivate), (SharedConfig.saveToGalleryFlags & SharedConfig.SAVE_TO_GALLERY_FLAG_PEER) != 0, true);
                    } else if (position == saveToGalleryGroupsRow) {
                        checkCell.setTextAndCheck(LocaleController.getString("SaveToGalleryGroups", R.string.SaveToGalleryGroups), (SharedConfig.saveToGalleryFlags & SharedConfig.SAVE_TO_GALLERY_FLAG_GROUP) != 0, true);
                    } else if (position == saveToGalleryChannelsRow) {
                        checkCell.setTextAndCheck(LocaleController.getString("SaveToGalleryChannels", R.string.SaveToGalleryChannels), (SharedConfig.saveToGalleryFlags & SharedConfig.SAVE_TO_GALLERY_FLAG_CHANNELS) != 0, false);
                    }
                    break;
                }
                case 4: {
                    TextInfoPrivacyCell cell = (TextInfoPrivacyCell) holder.itemView;
                    if (position == enableAllStreamInfoRow) {
                        cell.setText(LocaleController.getString("EnableAllStreamingInfo", R.string.EnableAllStreamingInfo));
                    }
                    break;
                }
                case 5: {
                    NotificationsCheckCell checkCell = (NotificationsCheckCell) holder.itemView;

                    String text;
                    StringBuilder builder = new StringBuilder();
                    DownloadController.Preset preset;
                    boolean enabled;
                    if (position == mobileRow) {
                        text = LocaleController.getString("WhenUsingMobileData", R.string.WhenUsingMobileData);
                        enabled = DownloadController.getInstance(currentAccount).mobilePreset.enabled;
                        preset = DownloadController.getInstance(currentAccount).getCurrentMobilePreset();
                    } else if (position == wifiRow) {
                        text = LocaleController.getString("WhenConnectedOnWiFi", R.string.WhenConnectedOnWiFi);
                        enabled = DownloadController.getInstance(currentAccount).wifiPreset.enabled;
                        preset = DownloadController.getInstance(currentAccount).getCurrentWiFiPreset();
                    } else {
                        text = LocaleController.getString("WhenRoaming", R.string.WhenRoaming);
                        enabled = DownloadController.getInstance(currentAccount).roamingPreset.enabled;
                        preset = DownloadController.getInstance(currentAccount).getCurrentRoamingPreset();
                    }

                    boolean photos = false;
                    boolean videos = false;
                    boolean files = false;
                    int count = 0;
                    for (int a = 0; a < preset.mask.length; a++) {
                        if (!photos && (preset.mask[a] & DownloadController.AUTODOWNLOAD_TYPE_PHOTO) != 0) {
                            photos = true;
                            count++;
                        }
                        if (!videos && (preset.mask[a] & DownloadController.AUTODOWNLOAD_TYPE_VIDEO) != 0) {
                            videos = true;
                            count++;
                        }
                        if (!files && (preset.mask[a] & DownloadController.AUTODOWNLOAD_TYPE_DOCUMENT) != 0) {
                            files = true;
                            count++;
                        }
                    }
                    if (preset.enabled && count != 0) {
                        if (photos) {
                            builder.append(LocaleController.getString("AutoDownloadPhotosOn", R.string.AutoDownloadPhotosOn));
                        }
                        if (videos) {
                            if (builder.length() > 0) {
                                builder.append(", ");
                            }
                            builder.append(LocaleController.getString("AutoDownloadVideosOn", R.string.AutoDownloadVideosOn));
                            builder.append(String.format(" (%1$s)", AndroidUtilities.formatFileSize(preset.sizes[DownloadController.typeToIndex(DownloadController.AUTODOWNLOAD_TYPE_VIDEO)], true)));
                        }
                        if (files) {
                            if (builder.length() > 0) {
                                builder.append(", ");
                            }
                            builder.append(LocaleController.getString("AutoDownloadFilesOn", R.string.AutoDownloadFilesOn));
                            builder.append(String.format(" (%1$s)", AndroidUtilities.formatFileSize(preset.sizes[DownloadController.typeToIndex(DownloadController.AUTODOWNLOAD_TYPE_DOCUMENT)], true)));
                        }
                    } else {
                        builder.append(LocaleController.getString("NoMediaAutoDownload", R.string.NoMediaAutoDownload));
                    }
                    checkCell.setTextAndValueAndCheck(text, builder, (photos || videos || files) && enabled, 0, true, true);
                    break;
                }
            }
        }

        @Override
        public void onViewAttachedToWindow(RecyclerView.ViewHolder holder) {
            int viewType = holder.getItemViewType();
            if (viewType == 3) {
                TextCheckCell checkCell = (TextCheckCell) holder.itemView;
                int position = holder.getAdapterPosition();
                if (position == enableCacheStreamRow) {
                    checkCell.setChecked(SharedConfig.saveStreamMedia);
                } else if (position == enableStreamRow) {
                    checkCell.setChecked(SharedConfig.streamMedia);
                } else if (position == enableAllStreamRow) {
                    checkCell.setChecked(SharedConfig.streamAllVideo);
                } else if (position == enableMkvRow) {
                    checkCell.setChecked(SharedConfig.streamMkv);
                } else if (position == autoplayGifsRow) {
                    checkCell.setChecked(SharedConfig.autoplayGifs);
                } else if (position == autoplayVideoRow) {
                    checkCell.setChecked(SharedConfig.autoplayVideo);
                }
            }
        }

        public boolean isRowEnabled(int position) {
            if (position == resetDownloadRow) {
                DownloadController controller = DownloadController.getInstance(currentAccount);
                return !controller.lowPreset.equals(controller.getCurrentRoamingPreset()) || controller.lowPreset.isEnabled() != controller.roamingPreset.enabled ||
                        !controller.mediumPreset.equals(controller.getCurrentMobilePreset()) || controller.mediumPreset.isEnabled() != controller.mobilePreset.enabled ||
                        !controller.highPreset.equals(controller.getCurrentWiFiPreset()) || controller.highPreset.isEnabled() != controller.wifiPreset.enabled;
            }
            return position == mobileRow || position == roamingRow || position == wifiRow || position == storageUsageRow || position == useLessDataForCallsRow || position == dataUsageRow || position == proxyRow || position == clearDraftsRow ||
                    position == enableCacheStreamRow || position == enableStreamRow || position == enableAllStreamRow || position == enableMkvRow || position == quickRepliesRow || position == autoplayVideoRow || position == autoplayGifsRow ||
                    position == storageNumRow || position == saveToGalleryGroupsRow || position == saveToGalleryPeerRow || position == saveToGalleryChannelsRow;
        }

        @Override
        public boolean isEnabled(RecyclerView.ViewHolder holder) {
            return isRowEnabled(holder.getAdapterPosition());
        }

        @Override
        public RecyclerView.ViewHolder onCreateViewHolder(ViewGroup parent, int viewType) {
            View view;
            switch (viewType) {
                case 0:
                    view = new ShadowSectionCell(mContext);
                    break;
                case 1:
                    view = new TextSettingsCell(mContext);
                    view.setBackgroundColor(Theme.getColor(Theme.key_windowBackgroundWhite));
                    break;
                case 2:
                    view = new HeaderCell(mContext);
                    view.setBackgroundColor(Theme.getColor(Theme.key_windowBackgroundWhite));
                    break;
                case 3:
                    view = new TextCheckCell(mContext);
                    view.setBackgroundColor(Theme.getColor(Theme.key_windowBackgroundWhite));
                    break;
                case 4:
                    view = new TextInfoPrivacyCell(mContext);
                    view.setBackgroundDrawable(Theme.getThemedDrawable(mContext, R.drawable.greydivider, Theme.key_windowBackgroundGrayShadow));
                    break;
                case 5:
                default:
                    view = new NotificationsCheckCell(mContext);
                    view.setBackgroundColor(Theme.getColor(Theme.key_windowBackgroundWhite));
                    break;
            }
            view.setLayoutParams(new RecyclerView.LayoutParams(RecyclerView.LayoutParams.MATCH_PARENT, RecyclerView.LayoutParams.WRAP_CONTENT));
            return new RecyclerListView.Holder(view);
        }

        @Override
        public int getItemViewType(int position) {
            if (position == mediaDownloadSection2Row || position == usageSection2Row || position == callsSection2Row || position == proxySection2Row || position == autoplaySectionRow || position == clearDraftsSectionRow || position == saveToGalleryDividerRow) {
                return 0;
            } else if (position == mediaDownloadSectionRow || position == streamSectionRow || position == callsSectionRow || position == usageSectionRow || position == proxySectionRow || position == autoplayHeaderRow || position == saveToGallerySectionRow) {
                return 2;
            } else if (position == enableCacheStreamRow || position == enableStreamRow || position == enableAllStreamRow || position == enableMkvRow || position == autoplayGifsRow || position == autoplayVideoRow || position == saveToGalleryGroupsRow || position == saveToGalleryPeerRow || position == saveToGalleryChannelsRow) {
                return 3;
            } else if (position == enableAllStreamInfoRow) {
                return 4;
            } else if (position == mobileRow || position == wifiRow || position == roamingRow) {
                return 5;
            } else {
                return 1;
            }
        }
    }

    @Override
    public ArrayList<ThemeDescription> getThemeDescriptions() {
        ArrayList<ThemeDescription> themeDescriptions = new ArrayList<>();

        themeDescriptions.add(new ThemeDescription(listView, ThemeDescription.FLAG_CELLBACKGROUNDCOLOR, new Class[]{TextSettingsCell.class, TextCheckCell.class, HeaderCell.class, NotificationsCheckCell.class}, null, null, null, Theme.key_windowBackgroundWhite));
        themeDescriptions.add(new ThemeDescription(fragmentView, ThemeDescription.FLAG_BACKGROUND, null, null, null, null, Theme.key_windowBackgroundGray));

        themeDescriptions.add(new ThemeDescription(actionBar, ThemeDescription.FLAG_BACKGROUND, null, null, null, null, Theme.key_actionBarDefault));
        themeDescriptions.add(new ThemeDescription(listView, ThemeDescription.FLAG_LISTGLOWCOLOR, null, null, null, null, Theme.key_actionBarDefault));
        themeDescriptions.add(new ThemeDescription(actionBar, ThemeDescription.FLAG_AB_ITEMSCOLOR, null, null, null, null, Theme.key_actionBarDefaultIcon));
        themeDescriptions.add(new ThemeDescription(actionBar, ThemeDescription.FLAG_AB_TITLECOLOR, null, null, null, null, Theme.key_actionBarDefaultTitle));
        themeDescriptions.add(new ThemeDescription(actionBar, ThemeDescription.FLAG_AB_SELECTORCOLOR, null, null, null, null, Theme.key_actionBarDefaultSelector));

        themeDescriptions.add(new ThemeDescription(listView, 0, new Class[]{NotificationsCheckCell.class}, new String[]{"textView"}, null, null, null, Theme.key_windowBackgroundWhiteBlackText));
        themeDescriptions.add(new ThemeDescription(listView, 0, new Class[]{NotificationsCheckCell.class}, new String[]{"valueTextView"}, null, null, null, Theme.key_windowBackgroundWhiteGrayText2));
        themeDescriptions.add(new ThemeDescription(listView, 0, new Class[]{NotificationsCheckCell.class}, new String[]{"checkBox"}, null, null, null, Theme.key_switchTrack));
        themeDescriptions.add(new ThemeDescription(listView, 0, new Class[]{NotificationsCheckCell.class}, new String[]{"checkBox"}, null, null, null, Theme.key_switchTrackChecked));

        themeDescriptions.add(new ThemeDescription(listView, ThemeDescription.FLAG_SELECTOR, null, null, null, null, Theme.key_listSelector));

        themeDescriptions.add(new ThemeDescription(listView, 0, new Class[]{View.class}, Theme.dividerPaint, null, null, Theme.key_divider));

        themeDescriptions.add(new ThemeDescription(listView, ThemeDescription.FLAG_BACKGROUNDFILTER, new Class[]{ShadowSectionCell.class}, null, null, null, Theme.key_windowBackgroundGrayShadow));

        themeDescriptions.add(new ThemeDescription(listView, 0, new Class[]{TextSettingsCell.class}, new String[]{"textView"}, null, null, null, Theme.key_windowBackgroundWhiteBlackText));
        themeDescriptions.add(new ThemeDescription(listView, 0, new Class[]{TextSettingsCell.class}, new String[]{"valueTextView"}, null, null, null, Theme.key_windowBackgroundWhiteValueText));

        themeDescriptions.add(new ThemeDescription(listView, 0, new Class[]{HeaderCell.class}, new String[]{"textView"}, null, null, null, Theme.key_windowBackgroundWhiteBlueHeader));

        themeDescriptions.add(new ThemeDescription(listView, 0, new Class[]{TextCheckCell.class}, new String[]{"textView"}, null, null, null, Theme.key_windowBackgroundWhiteBlackText));
        themeDescriptions.add(new ThemeDescription(listView, 0, new Class[]{TextCheckCell.class}, new String[]{"valueTextView"}, null, null, null, Theme.key_windowBackgroundWhiteGrayText2));
        themeDescriptions.add(new ThemeDescription(listView, 0, new Class[]{TextCheckCell.class}, new String[]{"checkBox"}, null, null, null, Theme.key_switchTrack));
        themeDescriptions.add(new ThemeDescription(listView, 0, new Class[]{TextCheckCell.class}, new String[]{"checkBox"}, null, null, null, Theme.key_switchTrackChecked));

        themeDescriptions.add(new ThemeDescription(listView, ThemeDescription.FLAG_BACKGROUNDFILTER, new Class[]{TextInfoPrivacyCell.class}, null, null, null, Theme.key_windowBackgroundGrayShadow));
        themeDescriptions.add(new ThemeDescription(listView, 0, new Class[]{TextInfoPrivacyCell.class}, new String[]{"textView"}, null, null, null, Theme.key_windowBackgroundWhiteGrayText4));

        return themeDescriptions;
    }
}<|MERGE_RESOLUTION|>--- conflicted
+++ resolved
@@ -511,27 +511,10 @@
                         textCell.setTextAndValue(LocaleController.getString("VoipUseLessData", R.string.VoipUseLessData), value, updateVoipUseLessData, true);
                         updateVoipUseLessData = false;
                     } else if (position == dataUsageRow) {
-<<<<<<< HEAD
-                        textCell.setText(LocaleController.getString("NetworkUsage", R.string.NetworkUsage), true);
-                    } else if (position == storageNumRow) {
-                        textCell.setTextAndValue(LocaleController.getString("StoragePath", R.string.StoragePath), NekoConfig.cachePath.String(), false);
-=======
                         textCell.setIcon(R.drawable.msg_data_usage);
                         textCell.setText(LocaleController.getString("NetworkUsage", R.string.NetworkUsage), storageNumRow != -1);
                     } else if (position == storageNumRow) {
-                        textCell.setIcon(0);
-                        String dir = storageDirs.get(0).getAbsolutePath();
-                        if (!TextUtils.isEmpty(SharedConfig.storageCacheDir)) {
-                            for (int a = 0, N = storageDirs.size(); a < N; a++) {
-                                String path = storageDirs.get(a).getAbsolutePath();
-                                if (path.startsWith(SharedConfig.storageCacheDir)) {
-                                    dir = path;
-                                    break;
-                                }
-                            }
-                        }
-                        textCell.setTextAndValue(LocaleController.getString("StoragePath", R.string.StoragePath), dir, false);
->>>>>>> 2c71f6c9
+                        textCell.setTextAndValue(LocaleController.getString("StoragePath", R.string.StoragePath), NekoConfig.cachePath.String(), false);
                     } else if (position == proxyRow) {
                         textCell.setIcon(0);
                         textCell.setText(LocaleController.getString("ProxySettings", R.string.ProxySettings), false);
@@ -540,12 +523,8 @@
                         textCell.setCanDisable(true);
                         textCell.setTextColor(Theme.getColor(Theme.key_windowBackgroundWhiteRedText));
                         textCell.setText(LocaleController.getString("ResetAutomaticMediaDownload", R.string.ResetAutomaticMediaDownload), false);
-<<<<<<< HEAD
                     } else if (position == quickRepliesRow) {
-=======
-                    } else if (position == quickRepliesRow){
                         textCell.setIcon(0);
->>>>>>> 2c71f6c9
                         textCell.setText(LocaleController.getString("VoipQuickReplies", R.string.VoipQuickReplies), false);
                     } else if (position == clearDraftsRow) {
                         textCell.setIcon(0);
