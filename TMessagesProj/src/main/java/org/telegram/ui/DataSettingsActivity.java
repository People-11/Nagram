/*
 * This is the source code of Telegram for Android v. 5.x.x.
 * It is licensed under GNU GPL v. 2 or later.
 * You should have received a copy of the license in this archive (see LICENSE).
 *
 * Copyright Nikolai Kudashov, 2013-2018.
 */

package org.telegram.ui;

import android.app.Dialog;
import android.content.Context;
import android.content.DialogInterface;
import android.content.SharedPreferences;
import android.os.Build;
import android.os.Bundle;
import android.text.TextUtils;
import android.view.Gravity;
import android.view.View;
import android.view.ViewGroup;
import android.widget.FrameLayout;
import android.widget.TextView;

import androidx.recyclerview.widget.DefaultItemAnimator;
import androidx.recyclerview.widget.LinearLayoutManager;
import androidx.recyclerview.widget.RecyclerView;

import org.telegram.messenger.AndroidUtilities;
import org.telegram.messenger.BuildVars;
import org.telegram.messenger.DownloadController;
import org.telegram.messenger.ImageLoader;
import org.telegram.messenger.LocaleController;
import org.telegram.messenger.MessagesController;
import org.telegram.messenger.R;
import org.telegram.messenger.SaveToGallerySettingsHelper;
import org.telegram.messenger.SharedConfig;
import org.telegram.messenger.StatsController;
import org.telegram.messenger.voip.Instance;
import org.telegram.tgnet.TLRPC;
import org.telegram.ui.ActionBar.ActionBar;
import org.telegram.ui.ActionBar.AlertDialog;
import org.telegram.ui.ActionBar.BaseFragment;
import org.telegram.ui.ActionBar.Theme;
import org.telegram.ui.ActionBar.ThemeDescription;
import org.telegram.ui.Cells.HeaderCell;
import org.telegram.ui.Cells.LanguageCell;
import org.telegram.ui.Cells.NotificationsCheckCell;
import org.telegram.ui.Cells.ShadowSectionCell;
import org.telegram.ui.Cells.TextCell;
import org.telegram.ui.Cells.TextCheckCell;
import org.telegram.ui.Cells.TextInfoPrivacyCell;
import org.telegram.ui.Cells.TextSettingsCell;
import org.telegram.ui.Components.AlertsCreator;
import org.telegram.ui.Components.CubicBezierInterpolator;
import org.telegram.ui.Components.LayoutHelper;
import org.telegram.ui.Components.RecyclerListView;
import org.telegram.ui.Components.voip.VoIPHelper;

import java.io.File;
import java.util.ArrayList;
import java.util.concurrent.atomic.AtomicReference;

import kotlin.Unit;
import tw.nekomimi.nekogram.ui.BottomBuilder;
import tw.nekomimi.nekogram.NekoConfig;
import tw.nekomimi.nekogram.utils.EnvUtil;

public class DataSettingsActivity extends BaseFragment {

    private ListAdapter listAdapter;
    private RecyclerListView listView;
    @SuppressWarnings("FieldCanBeLocal")
    private LinearLayoutManager layoutManager;

//    private ArrayList<File> storageDirs;

    private int mediaDownloadSectionRow;
    private int mobileRow;
    private int roamingRow;
    private int wifiRow;
    private int storageNumRow;
    private int resetDownloadRow = -1;
    private int mediaDownloadSection2Row;
    private int usageSectionRow;
    private int storageUsageRow;
    private int dataUsageRow;
    private int usageSection2Row;
    private int streamSectionRow;
    private int enableStreamRow;
    private int enableCacheStreamRow;
    private int enableAllStreamRow;
    private int enableMkvRow;
    private int enableAllStreamInfoRow;
    private int autoplayHeaderRow = -1;
    private int autoplayGifsRow = -1;
    private int autoplayVideoRow = -1;
    private int autoplaySectionRow = -1;
    private int callsSectionRow;
    private int useLessDataForCallsRow;
    private int quickRepliesRow = -1;
    private int callsSection2Row;
    private int proxySectionRow;
    private int proxyRow;
    private int proxySection2Row;
    private int clearDraftsRow;
    private int clearDraftsSectionRow;
    private int saveToGallerySectionRow;
    private int saveToGalleryPeerRow;
    private int saveToGalleryChannelsRow;
    private int saveToGalleryGroupsRow;
    private int saveToGalleryDividerRow;

    private int rowCount;

    private boolean updateVoipUseLessData;

    private boolean updateStorageUsageAnimated;
    private boolean storageUsageLoading;
    private long storageUsageSize;

    @Override
    public boolean onFragmentCreate() {
        super.onFragmentCreate();

        DownloadController.getInstance(currentAccount).loadAutoDownloadConfig(true);
        updateRows(true);

        return true;
    }

    private void updateRows(boolean fullNotify) {

        rowCount = 0;
        usageSectionRow = rowCount++;
        storageUsageRow = rowCount++;
        dataUsageRow = rowCount++;
        storageNumRow = rowCount++;
        usageSection2Row = rowCount++;
        mediaDownloadSectionRow = rowCount++;
        mobileRow = rowCount++;
        wifiRow = rowCount++;
        roamingRow = rowCount++;
        DownloadController dc = getDownloadController();
        boolean isDefault = !(
            !dc.lowPreset.equals(dc.getCurrentRoamingPreset()) || dc.lowPreset.isEnabled() != dc.roamingPreset.enabled ||
            !dc.mediumPreset.equals(dc.getCurrentMobilePreset()) || dc.mediumPreset.isEnabled() != dc.mobilePreset.enabled ||
            !dc.highPreset.equals(dc.getCurrentWiFiPreset()) || dc.highPreset.isEnabled() != dc.wifiPreset.enabled
        );
        int wasResetDownloadRow = resetDownloadRow;
        resetDownloadRow = isDefault ? -1 : rowCount++;
        if (listAdapter != null && !fullNotify) {
            if (wasResetDownloadRow < 0 && resetDownloadRow >= 0) {
                listAdapter.notifyItemChanged(roamingRow);
                listAdapter.notifyItemInserted(resetDownloadRow);
            } else if (wasResetDownloadRow >= 0 && resetDownloadRow < 0) {
                listAdapter.notifyItemChanged(roamingRow);
                listAdapter.notifyItemRemoved(wasResetDownloadRow);
            } else {
                fullNotify = true;
            }
        }
        mediaDownloadSection2Row = rowCount++;

        saveToGallerySectionRow = rowCount++;
        saveToGalleryPeerRow = rowCount++;
        saveToGalleryGroupsRow = rowCount++;
        saveToGalleryChannelsRow = rowCount++;
        saveToGalleryDividerRow = rowCount++;

//        autoplayHeaderRow = rowCount++;
//        autoplayGifsRow = rowCount++;
//        autoplayVideoRow = rowCount++;
//        autoplaySectionRow = rowCount++;
        streamSectionRow = rowCount++;
        enableStreamRow = rowCount++;
        if (BuildVars.DEBUG_VERSION) {
            enableMkvRow = rowCount++;
            enableAllStreamRow = rowCount++;
        } else {
            enableAllStreamRow = -1;
            enableMkvRow = -1;
        }
        enableAllStreamInfoRow = rowCount++;

        enableCacheStreamRow = -1;//rowCount++;
        callsSectionRow = rowCount++;
        useLessDataForCallsRow = rowCount++;
//        quickRepliesRow = rowCount++;
        callsSection2Row = rowCount++;
        proxySectionRow = rowCount++;
        proxyRow = rowCount++;
        proxySection2Row = rowCount++;
        clearDraftsRow = rowCount++;
        clearDraftsSectionRow = rowCount++;

        if (listAdapter != null && fullNotify) {
            listAdapter.notifyDataSetChanged();
        }
    }

    private void loadCacheSize() {
        final Runnable fireLoading = () -> {
            storageUsageLoading = true;
            if (listAdapter != null && storageUsageRow >= 0) {
                rebind(storageUsageRow);
            }
        };
        AndroidUtilities.runOnUIThread(fireLoading, 100);

        final long start = System.currentTimeMillis();
        CacheControlActivity.calculateTotalSize(size -> {
            AndroidUtilities.cancelRunOnUIThread(fireLoading);
            updateStorageUsageAnimated = updateStorageUsageAnimated || (System.currentTimeMillis() - start) > 120;
            storageUsageSize = size;
            storageUsageLoading = false;
            if (listAdapter != null && storageUsageRow >= 0) {
                rebind(storageUsageRow);
            }
        });

    }

    private void rebind(int position) {
        if (listView == null || listAdapter == null) {
            return;
        }
        for (int i = 0; i < listView.getChildCount(); ++i) {
            View child = listView.getChildAt(i);
            RecyclerView.ViewHolder holder = listView.getChildViewHolder(child);
            if (holder != null && holder.getAdapterPosition() == position) {
                listAdapter.onBindViewHolder(holder, position);
                return;
            }
        }
    }

    private void rebindAll() {
        if (listView == null || listAdapter == null) {
            return;
        }
        for (int i = 0; i < listView.getChildCount(); ++i) {
            View child = listView.getChildAt(i);
            RecyclerView.ViewHolder holder = listView.getChildViewHolder(child);
            if (holder != null) {
                listAdapter.onBindViewHolder(holder, listView.getChildAdapterPosition(child));
            }
        }
    }

    @Override
    public void onFragmentDestroy() {
        super.onFragmentDestroy();
        CacheControlActivity.canceled = true;
    }

    @Override
    public View createView(Context context) {
        actionBar.setBackButtonImage(R.drawable.ic_ab_back);
        actionBar.setTitle(LocaleController.getString(R.string.DataSettings));
        if (AndroidUtilities.isTablet()) {
            actionBar.setOccupyStatusBar(false);
        }
        actionBar.setAllowOverlayTitle(true);
        actionBar.setActionBarMenuOnItemClick(new ActionBar.ActionBarMenuOnItemClick() {
            @Override
            public void onItemClick(int id) {
                if (id == -1) {
                    finishFragment();
                }
            }
        });

        listAdapter = new ListAdapter(context);

        fragmentView = new FrameLayout(context);
        fragmentView.setBackgroundColor(Theme.getColor(Theme.key_windowBackgroundGray));
        FrameLayout frameLayout = (FrameLayout) fragmentView;

        listView = new RecyclerListView(context) {
            @Override
            public Integer getSelectorColor(int position) {
                if (position == resetDownloadRow) {
                    return Theme.multAlpha(getThemedColor(Theme.key_text_RedRegular), .1f);
                }
                return getThemedColor(Theme.key_listSelector);
            }
        };
        listView.setVerticalScrollBarEnabled(false);
        listView.setLayoutManager(layoutManager = new LinearLayoutManager(context, LinearLayoutManager.VERTICAL, false));
        frameLayout.addView(listView, LayoutHelper.createFrame(LayoutHelper.MATCH_PARENT, LayoutHelper.MATCH_PARENT, Gravity.TOP | Gravity.LEFT));
        listView.setAdapter(listAdapter);
        listView.setOnItemClickListener((view, position, x, y) -> {
            if (position == saveToGalleryGroupsRow || position == saveToGalleryChannelsRow || position == saveToGalleryPeerRow) {
                int flag;
                if (position == saveToGalleryGroupsRow) {
                    flag = SharedConfig.SAVE_TO_GALLERY_FLAG_GROUP;
                } else if (position == saveToGalleryChannelsRow) {
                    flag = SharedConfig.SAVE_TO_GALLERY_FLAG_CHANNELS;
                } else {
                    flag = SharedConfig.SAVE_TO_GALLERY_FLAG_PEER;
                }
                if (LocaleController.isRTL && x <= AndroidUtilities.dp(76) || !LocaleController.isRTL && x >= view.getMeasuredWidth() - AndroidUtilities.dp(76)) {
                    SaveToGallerySettingsHelper.getSettings(flag).toggle();
                    AndroidUtilities.updateVisibleRows(listView);
                } else {
                    Bundle bundle = new Bundle();
                    bundle.putInt("type", flag);
                    presentFragment(new SaveToGallerySettingsActivity(bundle));
                }

            } else if (position == mobileRow || position == roamingRow || position == wifiRow) {
                if (LocaleController.isRTL && x <= AndroidUtilities.dp(76) || !LocaleController.isRTL && x >= view.getMeasuredWidth() - AndroidUtilities.dp(76)) {
                    boolean wasEnabled = listAdapter.isRowEnabled(resetDownloadRow);

                    NotificationsCheckCell cell = (NotificationsCheckCell) view;
                    boolean checked = cell.isChecked();

                    DownloadController.Preset preset;
                    DownloadController.Preset defaultPreset;
                    String key;
                    String key2;
                    int num;
                    if (position == mobileRow) {
                        preset = DownloadController.getInstance(currentAccount).mobilePreset;
                        defaultPreset = DownloadController.getInstance(currentAccount).mediumPreset;
                        key = "mobilePreset";
                        key2 = "currentMobilePreset";
                        num = 0;
                    } else if (position == wifiRow) {
                        preset = DownloadController.getInstance(currentAccount).wifiPreset;
                        defaultPreset = DownloadController.getInstance(currentAccount).highPreset;
                        key = "wifiPreset";
                        key2 = "currentWifiPreset";
                        num = 1;
                    } else {
                        preset = DownloadController.getInstance(currentAccount).roamingPreset;
                        defaultPreset = DownloadController.getInstance(currentAccount).lowPreset;
                        key = "roamingPreset";
                        key2 = "currentRoamingPreset";
                        num = 2;
                    }
                    if (!checked && preset.enabled) {
                        preset.set(defaultPreset);
                    } else {
                        preset.enabled = !preset.enabled;
                    }
                    SharedPreferences.Editor editor = MessagesController.getMainSettings(currentAccount).edit();
                    editor.putString(key, preset.toString());
                    editor.putInt(key2, 3);
                    editor.commit();

                    cell.setChecked(!checked);
                    RecyclerView.ViewHolder holder = listView.findContainingViewHolder(view);
                    if (holder != null) {
                        listAdapter.onBindViewHolder(holder, position);
                    }
                    DownloadController.getInstance(currentAccount).checkAutodownloadSettings();
                    DownloadController.getInstance(currentAccount).savePresetToServer(num);
                    updateRows(false);
                } else {
                    int type;
                    if (position == mobileRow) {
                        type = 0;
                    } else if (position == wifiRow) {
                        type = 1;
                    } else {
                        type = 2;
                    }
                    presentFragment(new DataAutoDownloadActivity(type));
                }
            } else if (position == resetDownloadRow) {
                if (getParentActivity() == null || !view.isEnabled()) {
                    return;
                }
                AlertDialog.Builder builder = new AlertDialog.Builder(getParentActivity());
                builder.setTitle(LocaleController.getString(R.string.ResetAutomaticMediaDownloadAlertTitle));
                builder.setMessage(LocaleController.getString(R.string.ResetAutomaticMediaDownloadAlert));
                builder.setPositiveButton(LocaleController.getString(R.string.Reset), (dialogInterface, i) -> {
                    DownloadController.Preset preset;
                    DownloadController.Preset defaultPreset;
                    String key;

                    SharedPreferences.Editor editor = MessagesController.getMainSettings(currentAccount).edit();
                    for (int a = 0; a < 3; a++) {
                        if (a == 0) {
                            preset = DownloadController.getInstance(currentAccount).mobilePreset;
                            defaultPreset = DownloadController.getInstance(currentAccount).mediumPreset;
                            key = "mobilePreset";
                        } else if (a == 1) {
                            preset = DownloadController.getInstance(currentAccount).wifiPreset;
                            defaultPreset = DownloadController.getInstance(currentAccount).highPreset;
                            key = "wifiPreset";
                        } else {
                            preset = DownloadController.getInstance(currentAccount).roamingPreset;
                            defaultPreset = DownloadController.getInstance(currentAccount).lowPreset;
                            key = "roamingPreset";
                        }
                        preset.set(defaultPreset);
                        preset.enabled = defaultPreset.isEnabled();
                        editor.putInt("currentMobilePreset", DownloadController.getInstance(currentAccount).currentMobilePreset = 3);
                        editor.putInt("currentWifiPreset", DownloadController.getInstance(currentAccount).currentWifiPreset = 3);
                        editor.putInt("currentRoamingPreset", DownloadController.getInstance(currentAccount).currentRoamingPreset = 3);
                        editor.putString(key, preset.toString());
                    }
                    editor.commit();
                    DownloadController.getInstance(currentAccount).checkAutodownloadSettings();
                    for (int a = 0; a < 3; a++) {
                        DownloadController.getInstance(currentAccount).savePresetToServer(a);
                    }
                    listAdapter.notifyItemRangeChanged(mobileRow, 4);
                    updateRows(false);
                });
                builder.setNegativeButton(LocaleController.getString(R.string.Cancel), null);
                AlertDialog dialog = builder.create();
                showDialog(dialog);
                TextView button = (TextView) dialog.getButton(DialogInterface.BUTTON_POSITIVE);
                if (button != null) {
                    button.setTextColor(Theme.getColor(Theme.key_text_RedBold));
                }
            } else if (position == storageUsageRow) {
                presentFragment(new CacheControlActivity());
            } else if (position == useLessDataForCallsRow) {
                final SharedPreferences preferences = MessagesController.getGlobalMainSettings();
                int selected = 0;
                switch (preferences.getInt("VoipDataSaving", VoIPHelper.getDataSavingDefault())) {
                    case Instance.DATA_SAVING_NEVER:
                        selected = 0;
                        break;
                    case Instance.DATA_SAVING_ROAMING:
                        selected = 1;
                        break;
                    case Instance.DATA_SAVING_MOBILE:
                        selected = 2;
                        break;
                    case Instance.DATA_SAVING_ALWAYS:
                        selected = 3;
                        break;
                }
                Dialog dlg = AlertsCreator.createSingleChoiceDialog(getParentActivity(), new String[]{
                                LocaleController.getString(R.string.UseLessDataNever),
                                LocaleController.getString(R.string.UseLessDataOnRoaming),
                                LocaleController.getString(R.string.UseLessDataOnMobile),
                                LocaleController.getString(R.string.UseLessDataAlways)},
                        LocaleController.getString(R.string.VoipUseLessData), selected, (dialog, which) -> {
                            int val = -1;
                            switch (which) {
                                case 0:
                                    val = Instance.DATA_SAVING_NEVER;
                                    break;
                                case 1:
                                    val = Instance.DATA_SAVING_ROAMING;
                                    break;
                                case 2:
                                    val = Instance.DATA_SAVING_MOBILE;
                                    break;
                                case 3:
                                    val = Instance.DATA_SAVING_ALWAYS;
                                    break;
                            }
                            if (val != -1) {
                                preferences.edit().putInt("VoipDataSaving", val).commit();
                                updateVoipUseLessData = true;
                            }
                            if (listAdapter != null) {
                                listAdapter.notifyItemChanged(position);
                            }
                        });
                setVisibleDialog(dlg);
                dlg.show();
            } else if (position == dataUsageRow) {
                presentFragment(new DataUsage2Activity());
            } else if (position == storageNumRow) {
<<<<<<< HEAD
                BottomBuilder builder = new BottomBuilder(getParentActivity());

                builder.addTitle(LocaleController.getString("StoragePath", R.string.StoragePath));

                AtomicReference<String> target = new AtomicReference<>();

                builder.addRadioItems(EnvUtil.getAvailableDirectories(),
                        (index, path) -> path.equals(NekoConfig.cachePath.String()), (__, path, cell) -> {

                            target.set(path);
                            builder.doRadioCheck(cell);

                            return null;

                        });

                builder.addCancelButton();
                builder.addOkButton((it) -> {

                    if (target.get() != null) {

                        NekoConfig.cachePath.setConfigString(target.get());
                        ImageLoader.getInstance().checkMediaPaths();
                        listAdapter.notifyItemChanged(position);
=======
                AlertDialog.Builder builder = new AlertDialog.Builder(getParentActivity());
                builder.setTitle(LocaleController.getString(R.string.StoragePath));
                final LinearLayout linearLayout = new LinearLayout(getParentActivity());
                linearLayout.setOrientation(LinearLayout.VERTICAL);
                builder.setView(linearLayout);

                String dir = storageDirs.get(0).getAbsolutePath();
                if (!TextUtils.isEmpty(SharedConfig.storageCacheDir)) {
                    for (int a = 0, N = storageDirs.size(); a < N; a++) {
                        String path = storageDirs.get(a).getAbsolutePath();
                        if (path.startsWith(SharedConfig.storageCacheDir)) {
                            dir = path;
                            break;
                        }
                    }
                }
>>>>>>> 1e891826

                    }

<<<<<<< HEAD
                    return Unit.INSTANCE;

                });

                builder.show();
=======
                    cell.setValue(
                            isInternal ? LocaleController.getString(R.string.InternalStorage) : LocaleController.getString(R.string.SdCard),
                            description
                    );
                    cell.setLanguageSelected(storageDir.startsWith(dir), false);
                    cell.setBackground(Theme.createSelectorDrawable(Theme.getColor(Theme.key_dialogButtonSelector), 2));
                    linearLayout.addView(cell);
                    cell.setOnClickListener(v -> {
                        if (!TextUtils.equals(SharedConfig.storageCacheDir, storageDir)) {
                            if (!isInternal) {
                                AlertDialog.Builder confirAlert = new AlertDialog.Builder(getContext());
                                confirAlert.setTitle(LocaleController.getString(R.string.DecreaseSpeed));
                                confirAlert.setMessage(LocaleController.getString(R.string.SdCardAlert));
                                confirAlert.setPositiveButton(LocaleController.getString(R.string.Proceed), new DialogInterface.OnClickListener() {
                                    @Override
                                    public void onClick(DialogInterface dialog, int which) {
                                       setStorageDirectory(storageDir);
                                       builder.getDismissRunnable().run();
                                    }
                                });
                                confirAlert.setNegativeButton(LocaleController.getString(R.string.Back), null);
                                confirAlert.show();
                            } else {
                                setStorageDirectory(storageDir);
                                builder.getDismissRunnable().run();
                            }

                        }
                    });
                }
                builder.setNegativeButton(LocaleController.getString(R.string.Cancel), null);
                showDialog(builder.create());
>>>>>>> 1e891826
            } else if (position == proxyRow) {
                presentFragment(new ProxyListActivity());
            } else if (position == enableStreamRow) {
                SharedConfig.toggleStreamMedia();
                TextCheckCell textCheckCell = (TextCheckCell) view;
                textCheckCell.setChecked(SharedConfig.streamMedia);
            } else if (position == enableAllStreamRow) {
                SharedConfig.toggleStreamAllVideo();
                TextCheckCell textCheckCell = (TextCheckCell) view;
                textCheckCell.setChecked(SharedConfig.streamAllVideo);
            } else if (position == enableMkvRow) {
                SharedConfig.toggleStreamMkv();
                TextCheckCell textCheckCell = (TextCheckCell) view;
                textCheckCell.setChecked(SharedConfig.streamMkv);
            } else if (position == enableCacheStreamRow) {
                SharedConfig.toggleSaveStreamMedia();
                TextCheckCell textCheckCell = (TextCheckCell) view;
                textCheckCell.setChecked(SharedConfig.saveStreamMedia);
            } else if (position == quickRepliesRow) {
                presentFragment(new QuickRepliesSettingsActivity());
            } else if (position == autoplayGifsRow) {
                SharedConfig.toggleAutoplayGifs();
                if (view instanceof TextCheckCell) {
                    ((TextCheckCell) view).setChecked(SharedConfig.isAutoplayGifs());
                }
            } else if (position == autoplayVideoRow) {
                SharedConfig.toggleAutoplayVideo();
                if (view instanceof TextCheckCell) {
                    ((TextCheckCell) view).setChecked(SharedConfig.isAutoplayVideo());
                }
            } else if (position == clearDraftsRow) {
                AlertDialog.Builder builder = new AlertDialog.Builder(getParentActivity());
                builder.setTitle(LocaleController.getString(R.string.AreYouSureClearDraftsTitle));
                builder.setMessage(LocaleController.getString(R.string.AreYouSureClearDrafts));
                builder.setPositiveButton(LocaleController.getString(R.string.Delete), (dialogInterface, i) -> {
                    TLRPC.TL_messages_clearAllDrafts req = new TLRPC.TL_messages_clearAllDrafts();
                    getConnectionsManager().sendRequest(req, (response, error) -> AndroidUtilities.runOnUIThread(() -> getMediaDataController().clearAllDrafts(true)));
                });
                builder.setNegativeButton(LocaleController.getString(R.string.Cancel), null);
                AlertDialog alertDialog = builder.create();
                showDialog(alertDialog);
                TextView button = (TextView) alertDialog.getButton(DialogInterface.BUTTON_POSITIVE);
                if (button != null) {
                    button.setTextColor(Theme.getColor(Theme.key_text_RedBold));
                }
            }
        });
        DefaultItemAnimator itemAnimator = new DefaultItemAnimator();
        itemAnimator.setDurations(350);
        itemAnimator.setInterpolator(CubicBezierInterpolator.EASE_OUT_QUINT);
        itemAnimator.setDelayAnimations(false);
        itemAnimator.setSupportsChangeAnimations(false);
        listView.setItemAnimator(itemAnimator);

        return fragmentView;
    }

    private void setStorageDirectory(String storageDir) {
        SharedConfig.storageCacheDir = storageDir;
        SharedConfig.saveConfig();
        if (storageDir != null) {
            SharedConfig.readOnlyStorageDirAlertShowed = false;
        }
        rebind(storageNumRow);
        ImageLoader.getInstance().checkMediaPaths(() -> {
            CacheControlActivity.resetCalculatedTotalSIze();
            loadCacheSize();
        });
    }

    @Override
    protected void onDialogDismiss(Dialog dialog) {
        DownloadController.getInstance(currentAccount).checkAutodownloadSettings();
    }

    @Override
    public void onResume() {
        super.onResume();
        loadCacheSize();
        rebindAll();
        updateRows(false);
    }

    private class ListAdapter extends RecyclerListView.SelectionAdapter {

        private Context mContext;

        public ListAdapter(Context context) {
            mContext = context;
        }

        @Override
        public int getItemCount() {
            return rowCount;
        }

        @Override
        public void onBindViewHolder(RecyclerView.ViewHolder holder, int position) {
            switch (holder.getItemViewType()) {
                case 0: {
                    if (position == clearDraftsSectionRow) {
                        holder.itemView.setBackgroundDrawable(Theme.getThemedDrawableByKey(mContext, R.drawable.greydivider_bottom, Theme.key_windowBackgroundGrayShadow));
                    } else {
                        holder.itemView.setBackgroundDrawable(Theme.getThemedDrawableByKey(mContext, R.drawable.greydivider, Theme.key_windowBackgroundGrayShadow));
                    }
                    break;
                }
                case 6: {
                    TextCell textCell = (TextCell) holder.itemView;
                    if (position == storageUsageRow) {
                        if (storageUsageLoading) {
                            textCell.setTextAndValueAndColorfulIcon(LocaleController.getString(R.string.StorageUsage), "", false, R.drawable.msg_filled_storageusage, getThemedColor(Theme.key_color_lightblue), true);
                            textCell.setDrawLoading(true, 45, updateStorageUsageAnimated);
                        } else {
                            textCell.setTextAndValueAndColorfulIcon(LocaleController.getString(R.string.StorageUsage), storageUsageSize <= 0 ? "" : AndroidUtilities.formatFileSize(storageUsageSize), true, R.drawable.msg_filled_storageusage, getThemedColor(Theme.key_color_lightblue), true);
                            textCell.setDrawLoading(false, 45, updateStorageUsageAnimated);
                        }
                        updateStorageUsageAnimated = false;
                    } else if (position == dataUsageRow) {
                        StatsController statsController = StatsController.getInstance(currentAccount);
                        long size = (
                            statsController.getReceivedBytesCount(0, StatsController.TYPE_TOTAL) +
                            statsController.getReceivedBytesCount(1, StatsController.TYPE_TOTAL) +
                            statsController.getReceivedBytesCount(2, StatsController.TYPE_TOTAL) +
                            statsController.getSentBytesCount(0, StatsController.TYPE_TOTAL) +
                            statsController.getSentBytesCount(1, StatsController.TYPE_TOTAL) +
                            statsController.getSentBytesCount(2, StatsController.TYPE_TOTAL)
                        );
                        textCell.setTextAndValueAndColorfulIcon(LocaleController.getString(R.string.NetworkUsage), AndroidUtilities.formatFileSize(size), true, R.drawable.msg_filled_datausage, getThemedColor(Theme.key_color_green), storageNumRow != -1);
                    } else if (position == storageNumRow) {
<<<<<<< HEAD
                        String value = NekoConfig.cachePath.String();
                        textCell.setTextAndValueAndColorfulIcon(LocaleController.getString("StoragePath", R.string.StoragePath), value, true, R.drawable.msg_filled_sdcard, getThemedColor(Theme.key_color_yellow), false);
=======
                        String dir = storageDirs.get(0).getAbsolutePath();
                        if (!TextUtils.isEmpty(SharedConfig.storageCacheDir)) {
                            for (int a = 0, N = storageDirs.size(); a < N; a++) {
                                String path = storageDirs.get(a).getAbsolutePath();
                                if (path.startsWith(SharedConfig.storageCacheDir)) {
                                    dir = path;
                                    break;
                                }
                            }
                        }
                        final String value = dir == null || dir.contains("/storage/emulated/") ? LocaleController.getString(R.string.InternalStorage) : LocaleController.getString(R.string.SdCard);
                        textCell.setTextAndValueAndColorfulIcon(LocaleController.getString(R.string.StoragePath), value, true, R.drawable.msg_filled_sdcard, getThemedColor(Theme.key_color_yellow), false);
>>>>>>> 1e891826
                    }
                    break;
                }
                case 1: {
                    TextSettingsCell textCell = (TextSettingsCell) holder.itemView;
                    textCell.setCanDisable(false);
                    textCell.setTextColor(Theme.getColor(Theme.key_windowBackgroundWhiteBlackText));
                    if (position == useLessDataForCallsRow) {
                        textCell.setIcon(0);
                        SharedPreferences preferences = MessagesController.getGlobalMainSettings();
                        String value = null;
                        switch (preferences.getInt("VoipDataSaving", VoIPHelper.getDataSavingDefault())) {
                            case Instance.DATA_SAVING_NEVER:
                                value = LocaleController.getString(R.string.UseLessDataNever);
                                break;
                            case Instance.DATA_SAVING_MOBILE:
                                value = LocaleController.getString(R.string.UseLessDataOnMobile);
                                break;
                            case Instance.DATA_SAVING_ROAMING:
                                value = LocaleController.getString(R.string.UseLessDataOnRoaming);
                                break;
                            case Instance.DATA_SAVING_ALWAYS:
                                value = LocaleController.getString(R.string.UseLessDataAlways);
                                break;
                        }
                        textCell.setTextAndValue(LocaleController.getString(R.string.VoipUseLessData), value, updateVoipUseLessData, true);
                        updateVoipUseLessData = false;
                    } else if (position == proxyRow) {
                        textCell.setIcon(0);
                        textCell.setText(LocaleController.getString(R.string.ProxySettings), false);
                    } else if (position == resetDownloadRow) {
                        textCell.setIcon(0);
                        textCell.setCanDisable(true);
                        textCell.setTextColor(Theme.getColor(Theme.key_text_RedRegular));
<<<<<<< HEAD
                        textCell.setText(LocaleController.getString("ResetAutomaticMediaDownload", R.string.ResetAutomaticMediaDownload), false);
                    } else if (position == quickRepliesRow) {
=======
                        textCell.setText(LocaleController.getString(R.string.ResetAutomaticMediaDownload), false);
                    } else if (position == quickRepliesRow){
>>>>>>> 1e891826
                        textCell.setIcon(0);
                        textCell.setText(LocaleController.getString(R.string.VoipQuickReplies), false);
                    } else if (position == clearDraftsRow) {
                        textCell.setIcon(0);
                        textCell.setText(LocaleController.getString(R.string.PrivacyDeleteCloudDrafts), false);
                    }
                    break;
                }
                case 2: {
                    HeaderCell headerCell = (HeaderCell) holder.itemView;
                    if (position == mediaDownloadSectionRow) {
                        headerCell.setText(LocaleController.getString(R.string.AutomaticMediaDownload));
                    } else if (position == usageSectionRow) {
                        headerCell.setText(LocaleController.getString(R.string.DataUsage));
                    } else if (position == callsSectionRow) {
                        headerCell.setText(LocaleController.getString(R.string.Calls));
                    } else if (position == proxySectionRow) {
                        headerCell.setText(LocaleController.getString(R.string.Proxy));
                    } else if (position == streamSectionRow) {
                        headerCell.setText(LocaleController.getString(R.string.Streaming));
                    } else if (position == autoplayHeaderRow) {
                        headerCell.setText(LocaleController.getString(R.string.AutoplayMedia));
                    } else if (position == saveToGallerySectionRow) {
                        headerCell.setText(LocaleController.getString(R.string.SaveToGallerySettings));
                    }
                    break;
                }
                case 3: {
                    TextCheckCell checkCell = (TextCheckCell) holder.itemView;
                    if (position == enableStreamRow) {
                        checkCell.setTextAndCheck(LocaleController.getString(R.string.EnableStreaming), SharedConfig.streamMedia, enableAllStreamRow != -1);
                    } else if (position == enableCacheStreamRow) {
                        //checkCell.setTextAndCheck(LocaleController.getString(R.string.CacheStreamFile), SharedConfig.saveStreamMedia, true);
                    } else if (position == enableMkvRow) {
                        checkCell.setTextAndCheck("(beta only) Show MKV as Video", SharedConfig.streamMkv, true);
                    } else if (position == enableAllStreamRow) {
                        checkCell.setTextAndCheck("(beta only) Stream All Videos", SharedConfig.streamAllVideo, false);
                    } else if (position == autoplayGifsRow) {
                        checkCell.setTextAndCheck(LocaleController.getString(R.string.AutoplayGIF), SharedConfig.isAutoplayGifs(), true);
                    } else if (position == autoplayVideoRow) {
                        checkCell.setTextAndCheck(LocaleController.getString(R.string.AutoplayVideo), SharedConfig.isAutoplayVideo(), false);
                    }
                    break;
                }
                case 4: {
                    TextInfoPrivacyCell cell = (TextInfoPrivacyCell) holder.itemView;
                    if (position == enableAllStreamInfoRow) {
                        cell.setText(LocaleController.getString(R.string.EnableAllStreamingInfo));
                    }
                    break;
                }
                case 5: {
                    NotificationsCheckCell checkCell = (NotificationsCheckCell) holder.itemView;

                    String text;
                    CharSequence description = null;
                    DownloadController.Preset preset = null;
                    boolean enabled, divider = true;
                    if (position == saveToGalleryPeerRow) {
                        text = LocaleController.getString(R.string.SaveToGalleryPrivate);
                        description = SaveToGallerySettingsHelper.user.createDescription(currentAccount);
                        enabled = SaveToGallerySettingsHelper.user.enabled();
                    } else if (position == saveToGalleryGroupsRow) {
                        text = LocaleController.getString(R.string.SaveToGalleryGroups);
                        description = SaveToGallerySettingsHelper.groups.createDescription(currentAccount);
                        enabled = SaveToGallerySettingsHelper.groups.enabled();
                    } else if (position == saveToGalleryChannelsRow) {
                        text = LocaleController.getString(R.string.SaveToGalleryChannels);
                        description = SaveToGallerySettingsHelper.channels.createDescription(currentAccount);
                        enabled = SaveToGallerySettingsHelper.channels.enabled();
                        divider = false;
                    } else if (position == mobileRow) {
                        text = LocaleController.getString(R.string.WhenUsingMobileData);
                        enabled = DownloadController.getInstance(currentAccount).mobilePreset.enabled;
                        preset = DownloadController.getInstance(currentAccount).getCurrentMobilePreset();
                    } else if (position == wifiRow) {
                        text = LocaleController.getString(R.string.WhenConnectedOnWiFi);
                        enabled = DownloadController.getInstance(currentAccount).wifiPreset.enabled;
                        preset = DownloadController.getInstance(currentAccount).getCurrentWiFiPreset();
                    } else {
                        text = LocaleController.getString(R.string.WhenRoaming);
                        enabled = DownloadController.getInstance(currentAccount).roamingPreset.enabled;
                        preset = DownloadController.getInstance(currentAccount).getCurrentRoamingPreset();
                        divider = resetDownloadRow >= 0;
                    }
                    boolean checked;
                    if (preset != null) {
                        StringBuilder builder = new StringBuilder();
                        boolean photos = false;
                        boolean videos = false;
                        boolean files = false;
                        int count = 0;
                        for (int a = 0; a < preset.mask.length; a++) {
                            if (!photos && (preset.mask[a] & DownloadController.AUTODOWNLOAD_TYPE_PHOTO) != 0) {
                                photos = true;
                                count++;
                            }
                            if (!videos && (preset.mask[a] & DownloadController.AUTODOWNLOAD_TYPE_VIDEO) != 0) {
                                videos = true;
                                count++;
                            }
                            if (!files && (preset.mask[a] & DownloadController.AUTODOWNLOAD_TYPE_DOCUMENT) != 0) {
                                files = true;
                                count++;
                            }
                        }
                        if (preset.enabled && count != 0) {
                            if (photos) {
                                builder.append(LocaleController.getString(R.string.AutoDownloadPhotosOn));
                            }
                            if (videos) {
                                if (builder.length() > 0) {
                                    builder.append(", ");
                                }
                                builder.append(LocaleController.getString(R.string.AutoDownloadVideosOn));
                                builder.append(String.format(" (%1$s)", AndroidUtilities.formatFileSize(preset.sizes[DownloadController.typeToIndex(DownloadController.AUTODOWNLOAD_TYPE_VIDEO)], true, false)));
                            }
                            if (files) {
                                if (builder.length() > 0) {
                                    builder.append(", ");
                                }
                                builder.append(LocaleController.getString(R.string.AutoDownloadFilesOn));
                                builder.append(String.format(" (%1$s)", AndroidUtilities.formatFileSize(preset.sizes[DownloadController.typeToIndex(DownloadController.AUTODOWNLOAD_TYPE_DOCUMENT)], true, false)));
                            }
                        } else {
                            builder.append(LocaleController.getString(R.string.NoMediaAutoDownload));
                        }
                        checked = (photos || videos || files) && enabled;
                        description = builder;
                    } else {
                        checked = enabled;
                    }
                    checkCell.setAnimationsEnabled(true);
                    checkCell.setTextAndValueAndCheck(text, description, checked, 0, true, divider);
                    break;
                }
            }
        }

        @Override
        public void onViewAttachedToWindow(RecyclerView.ViewHolder holder) {
            int viewType = holder.getItemViewType();
            if (viewType == 3) {
                TextCheckCell checkCell = (TextCheckCell) holder.itemView;
                int position = holder.getAdapterPosition();
                if (position == enableCacheStreamRow) {
                    checkCell.setChecked(SharedConfig.saveStreamMedia);
                } else if (position == enableStreamRow) {
                    checkCell.setChecked(SharedConfig.streamMedia);
                } else if (position == enableAllStreamRow) {
                    checkCell.setChecked(SharedConfig.streamAllVideo);
                } else if (position == enableMkvRow) {
                    checkCell.setChecked(SharedConfig.streamMkv);
                } else if (position == autoplayGifsRow) {
                    checkCell.setChecked(SharedConfig.isAutoplayGifs());
                } else if (position == autoplayVideoRow) {
                    checkCell.setChecked(SharedConfig.isAutoplayVideo());
                }
            }
        }

        public boolean isRowEnabled(int position) {
            return position == mobileRow || position == roamingRow || position == wifiRow || position == storageUsageRow || position == useLessDataForCallsRow || position == dataUsageRow || position == proxyRow || position == clearDraftsRow ||
                    position == enableCacheStreamRow || position == enableStreamRow || position == enableAllStreamRow || position == enableMkvRow || position == quickRepliesRow || position == autoplayVideoRow || position == autoplayGifsRow ||
                    position == storageNumRow || position == saveToGalleryGroupsRow || position == saveToGalleryPeerRow || position == saveToGalleryChannelsRow || position == resetDownloadRow;
        }

        @Override
        public boolean isEnabled(RecyclerView.ViewHolder holder) {
            return isRowEnabled(holder.getAdapterPosition());
        }

        @Override
        public RecyclerView.ViewHolder onCreateViewHolder(ViewGroup parent, int viewType) {
            View view;
            switch (viewType) {
                case 0:
                    view = new ShadowSectionCell(mContext);
                    break;
                case 1:
                    view = new TextSettingsCell(mContext);
                    view.setBackgroundColor(Theme.getColor(Theme.key_windowBackgroundWhite));
                    break;
                case 2:
                    view = new HeaderCell(mContext, 22);
                    view.setBackgroundColor(Theme.getColor(Theme.key_windowBackgroundWhite));
                    break;
                case 3:
                    view = new TextCheckCell(mContext);
                    view.setBackgroundColor(Theme.getColor(Theme.key_windowBackgroundWhite));
                    break;
                case 4:
                    view = new TextInfoPrivacyCell(mContext);
                    view.setBackgroundDrawable(Theme.getThemedDrawableByKey(mContext, R.drawable.greydivider, Theme.key_windowBackgroundGrayShadow));
                    break;
                case 5:
                    view = new NotificationsCheckCell(mContext);
                    view.setBackgroundColor(Theme.getColor(Theme.key_windowBackgroundWhite));
                    break;
                case 6:
                default:
                    view = new TextCell(mContext);
                    view.setBackgroundColor(Theme.getColor(Theme.key_windowBackgroundWhite));
                    break;
            }
            view.setLayoutParams(new RecyclerView.LayoutParams(RecyclerView.LayoutParams.MATCH_PARENT, RecyclerView.LayoutParams.WRAP_CONTENT));
            return new RecyclerListView.Holder(view);
        }

        @Override
        public int getItemViewType(int position) {
            if (position == mediaDownloadSection2Row || position == usageSection2Row || position == callsSection2Row || position == proxySection2Row || position == autoplaySectionRow || position == clearDraftsSectionRow || position == saveToGalleryDividerRow) {
                return 0;
            } else if (position == mediaDownloadSectionRow || position == streamSectionRow || position == callsSectionRow || position == usageSectionRow || position == proxySectionRow || position == autoplayHeaderRow || position == saveToGallerySectionRow) {
                return 2;
            } else if (position == enableCacheStreamRow || position == enableStreamRow || position == enableAllStreamRow || position == enableMkvRow || position == autoplayGifsRow || position == autoplayVideoRow) {
                return 3;
            } else if (position == enableAllStreamInfoRow) {
                return 4;
            } else if (position == mobileRow || position == wifiRow || position == roamingRow || position == saveToGalleryGroupsRow || position == saveToGalleryPeerRow || position == saveToGalleryChannelsRow) {
                return 5;
            } else if (position == storageUsageRow || position == dataUsageRow || position == storageNumRow) {
                return 6;
            } else {
                return 1;
            }
        }
    }

    @Override
    public ArrayList<ThemeDescription> getThemeDescriptions() {
        ArrayList<ThemeDescription> themeDescriptions = new ArrayList<>();

        themeDescriptions.add(new ThemeDescription(listView, ThemeDescription.FLAG_CELLBACKGROUNDCOLOR, new Class[]{TextSettingsCell.class, TextCheckCell.class, HeaderCell.class, NotificationsCheckCell.class}, null, null, null, Theme.key_windowBackgroundWhite));
        themeDescriptions.add(new ThemeDescription(fragmentView, ThemeDescription.FLAG_BACKGROUND, null, null, null, null, Theme.key_windowBackgroundGray));

        themeDescriptions.add(new ThemeDescription(actionBar, ThemeDescription.FLAG_BACKGROUND, null, null, null, null, Theme.key_actionBarDefault));
        themeDescriptions.add(new ThemeDescription(listView, ThemeDescription.FLAG_LISTGLOWCOLOR, null, null, null, null, Theme.key_actionBarDefault));
        themeDescriptions.add(new ThemeDescription(actionBar, ThemeDescription.FLAG_AB_ITEMSCOLOR, null, null, null, null, Theme.key_actionBarDefaultIcon));
        themeDescriptions.add(new ThemeDescription(actionBar, ThemeDescription.FLAG_AB_TITLECOLOR, null, null, null, null, Theme.key_actionBarDefaultTitle));
        themeDescriptions.add(new ThemeDescription(actionBar, ThemeDescription.FLAG_AB_SELECTORCOLOR, null, null, null, null, Theme.key_actionBarDefaultSelector));

        themeDescriptions.add(new ThemeDescription(listView, 0, new Class[]{NotificationsCheckCell.class}, new String[]{"textView"}, null, null, null, Theme.key_windowBackgroundWhiteBlackText));
        themeDescriptions.add(new ThemeDescription(listView, 0, new Class[]{NotificationsCheckCell.class}, new String[]{"valueTextView"}, null, null, null, Theme.key_windowBackgroundWhiteGrayText2));
        themeDescriptions.add(new ThemeDescription(listView, 0, new Class[]{NotificationsCheckCell.class}, new String[]{"checkBox"}, null, null, null, Theme.key_switchTrack));
        themeDescriptions.add(new ThemeDescription(listView, 0, new Class[]{NotificationsCheckCell.class}, new String[]{"checkBox"}, null, null, null, Theme.key_switchTrackChecked));

        themeDescriptions.add(new ThemeDescription(listView, ThemeDescription.FLAG_SELECTOR, null, null, null, null, Theme.key_listSelector));

        themeDescriptions.add(new ThemeDescription(listView, 0, new Class[]{View.class}, Theme.dividerPaint, null, null, Theme.key_divider));

        themeDescriptions.add(new ThemeDescription(listView, ThemeDescription.FLAG_BACKGROUNDFILTER, new Class[]{ShadowSectionCell.class}, null, null, null, Theme.key_windowBackgroundGrayShadow));

        themeDescriptions.add(new ThemeDescription(listView, 0, new Class[]{TextSettingsCell.class}, new String[]{"textView"}, null, null, null, Theme.key_windowBackgroundWhiteBlackText));
        themeDescriptions.add(new ThemeDescription(listView, 0, new Class[]{TextSettingsCell.class}, new String[]{"valueTextView"}, null, null, null, Theme.key_windowBackgroundWhiteValueText));

        themeDescriptions.add(new ThemeDescription(listView, 0, new Class[]{HeaderCell.class}, new String[]{"textView"}, null, null, null, Theme.key_windowBackgroundWhiteBlueHeader));

        themeDescriptions.add(new ThemeDescription(listView, 0, new Class[]{TextCheckCell.class}, new String[]{"textView"}, null, null, null, Theme.key_windowBackgroundWhiteBlackText));
        themeDescriptions.add(new ThemeDescription(listView, 0, new Class[]{TextCheckCell.class}, new String[]{"valueTextView"}, null, null, null, Theme.key_windowBackgroundWhiteGrayText2));
        themeDescriptions.add(new ThemeDescription(listView, 0, new Class[]{TextCheckCell.class}, new String[]{"checkBox"}, null, null, null, Theme.key_switchTrack));
        themeDescriptions.add(new ThemeDescription(listView, 0, new Class[]{TextCheckCell.class}, new String[]{"checkBox"}, null, null, null, Theme.key_switchTrackChecked));

        themeDescriptions.add(new ThemeDescription(listView, ThemeDescription.FLAG_BACKGROUNDFILTER, new Class[]{TextInfoPrivacyCell.class}, null, null, null, Theme.key_windowBackgroundGrayShadow));
        themeDescriptions.add(new ThemeDescription(listView, 0, new Class[]{TextInfoPrivacyCell.class}, new String[]{"textView"}, null, null, null, Theme.key_windowBackgroundWhiteGrayText4));

        return themeDescriptions;
    }
}<|MERGE_RESOLUTION|>--- conflicted
+++ resolved
@@ -470,10 +470,9 @@
             } else if (position == dataUsageRow) {
                 presentFragment(new DataUsage2Activity());
             } else if (position == storageNumRow) {
-<<<<<<< HEAD
                 BottomBuilder builder = new BottomBuilder(getParentActivity());
 
-                builder.addTitle(LocaleController.getString("StoragePath", R.string.StoragePath));
+                builder.addTitle(LocaleController.getString(R.string.StoragePath));
 
                 AtomicReference<String> target = new AtomicReference<>();
 
@@ -495,67 +494,14 @@
                         NekoConfig.cachePath.setConfigString(target.get());
                         ImageLoader.getInstance().checkMediaPaths();
                         listAdapter.notifyItemChanged(position);
-=======
-                AlertDialog.Builder builder = new AlertDialog.Builder(getParentActivity());
-                builder.setTitle(LocaleController.getString(R.string.StoragePath));
-                final LinearLayout linearLayout = new LinearLayout(getParentActivity());
-                linearLayout.setOrientation(LinearLayout.VERTICAL);
-                builder.setView(linearLayout);
-
-                String dir = storageDirs.get(0).getAbsolutePath();
-                if (!TextUtils.isEmpty(SharedConfig.storageCacheDir)) {
-                    for (int a = 0, N = storageDirs.size(); a < N; a++) {
-                        String path = storageDirs.get(a).getAbsolutePath();
-                        if (path.startsWith(SharedConfig.storageCacheDir)) {
-                            dir = path;
-                            break;
-                        }
-                    }
-                }
->>>>>>> 1e891826
-
-                    }
-
-<<<<<<< HEAD
+
+                    }
+
                     return Unit.INSTANCE;
 
                 });
 
                 builder.show();
-=======
-                    cell.setValue(
-                            isInternal ? LocaleController.getString(R.string.InternalStorage) : LocaleController.getString(R.string.SdCard),
-                            description
-                    );
-                    cell.setLanguageSelected(storageDir.startsWith(dir), false);
-                    cell.setBackground(Theme.createSelectorDrawable(Theme.getColor(Theme.key_dialogButtonSelector), 2));
-                    linearLayout.addView(cell);
-                    cell.setOnClickListener(v -> {
-                        if (!TextUtils.equals(SharedConfig.storageCacheDir, storageDir)) {
-                            if (!isInternal) {
-                                AlertDialog.Builder confirAlert = new AlertDialog.Builder(getContext());
-                                confirAlert.setTitle(LocaleController.getString(R.string.DecreaseSpeed));
-                                confirAlert.setMessage(LocaleController.getString(R.string.SdCardAlert));
-                                confirAlert.setPositiveButton(LocaleController.getString(R.string.Proceed), new DialogInterface.OnClickListener() {
-                                    @Override
-                                    public void onClick(DialogInterface dialog, int which) {
-                                       setStorageDirectory(storageDir);
-                                       builder.getDismissRunnable().run();
-                                    }
-                                });
-                                confirAlert.setNegativeButton(LocaleController.getString(R.string.Back), null);
-                                confirAlert.show();
-                            } else {
-                                setStorageDirectory(storageDir);
-                                builder.getDismissRunnable().run();
-                            }
-
-                        }
-                    });
-                }
-                builder.setNegativeButton(LocaleController.getString(R.string.Cancel), null);
-                showDialog(builder.create());
->>>>>>> 1e891826
             } else if (position == proxyRow) {
                 presentFragment(new ProxyListActivity());
             } else if (position == enableStreamRow) {
@@ -686,23 +632,8 @@
                         );
                         textCell.setTextAndValueAndColorfulIcon(LocaleController.getString(R.string.NetworkUsage), AndroidUtilities.formatFileSize(size), true, R.drawable.msg_filled_datausage, getThemedColor(Theme.key_color_green), storageNumRow != -1);
                     } else if (position == storageNumRow) {
-<<<<<<< HEAD
                         String value = NekoConfig.cachePath.String();
-                        textCell.setTextAndValueAndColorfulIcon(LocaleController.getString("StoragePath", R.string.StoragePath), value, true, R.drawable.msg_filled_sdcard, getThemedColor(Theme.key_color_yellow), false);
-=======
-                        String dir = storageDirs.get(0).getAbsolutePath();
-                        if (!TextUtils.isEmpty(SharedConfig.storageCacheDir)) {
-                            for (int a = 0, N = storageDirs.size(); a < N; a++) {
-                                String path = storageDirs.get(a).getAbsolutePath();
-                                if (path.startsWith(SharedConfig.storageCacheDir)) {
-                                    dir = path;
-                                    break;
-                                }
-                            }
-                        }
-                        final String value = dir == null || dir.contains("/storage/emulated/") ? LocaleController.getString(R.string.InternalStorage) : LocaleController.getString(R.string.SdCard);
                         textCell.setTextAndValueAndColorfulIcon(LocaleController.getString(R.string.StoragePath), value, true, R.drawable.msg_filled_sdcard, getThemedColor(Theme.key_color_yellow), false);
->>>>>>> 1e891826
                     }
                     break;
                 }
@@ -737,13 +668,8 @@
                         textCell.setIcon(0);
                         textCell.setCanDisable(true);
                         textCell.setTextColor(Theme.getColor(Theme.key_text_RedRegular));
-<<<<<<< HEAD
-                        textCell.setText(LocaleController.getString("ResetAutomaticMediaDownload", R.string.ResetAutomaticMediaDownload), false);
-                    } else if (position == quickRepliesRow) {
-=======
                         textCell.setText(LocaleController.getString(R.string.ResetAutomaticMediaDownload), false);
                     } else if (position == quickRepliesRow){
->>>>>>> 1e891826
                         textCell.setIcon(0);
                         textCell.setText(LocaleController.getString(R.string.VoipQuickReplies), false);
                     } else if (position == clearDraftsRow) {
