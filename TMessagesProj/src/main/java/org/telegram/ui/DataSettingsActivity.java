/*
 * This is the source code of Telegram for Android v. 5.x.x.
 * It is licensed under GNU GPL v. 2 or later.
 * You should have received a copy of the license in this archive (see LICENSE).
 *
 * Copyright Nikolai Kudashov, 2013-2018.
 */

package org.telegram.ui;

import android.app.Dialog;
import android.content.Context;
import android.content.DialogInterface;
import android.content.SharedPreferences;
import android.os.Build;
import android.os.Bundle;
import android.text.TextUtils;
import android.view.Gravity;
import android.view.View;
import android.view.ViewGroup;
import android.widget.FrameLayout;
import android.widget.TextView;

import androidx.recyclerview.widget.DefaultItemAnimator;
import androidx.recyclerview.widget.LinearLayoutManager;
import androidx.recyclerview.widget.RecyclerView;

import org.telegram.messenger.AndroidUtilities;
import org.telegram.messenger.BuildVars;
import org.telegram.messenger.DownloadController;
import org.telegram.messenger.ImageLoader;
import org.telegram.messenger.LocaleController;
import org.telegram.messenger.MessagesController;
import org.telegram.messenger.R;
import org.telegram.messenger.SaveToGallerySettingsHelper;
import org.telegram.messenger.SharedConfig;
import org.telegram.messenger.StatsController;
import org.telegram.messenger.voip.Instance;
import org.telegram.tgnet.TLRPC;
import org.telegram.ui.ActionBar.ActionBar;
import org.telegram.ui.ActionBar.AlertDialog;
import org.telegram.ui.ActionBar.BaseFragment;
import org.telegram.ui.ActionBar.Theme;
import org.telegram.ui.ActionBar.ThemeDescription;
import org.telegram.ui.Cells.HeaderCell;
import org.telegram.ui.Cells.LanguageCell;
import org.telegram.ui.Cells.NotificationsCheckCell;
import org.telegram.ui.Cells.ShadowSectionCell;
import org.telegram.ui.Cells.TextCell;
import org.telegram.ui.Cells.TextCheckCell;
import org.telegram.ui.Cells.TextInfoPrivacyCell;
import org.telegram.ui.Cells.TextSettingsCell;
import org.telegram.ui.Components.AlertsCreator;
import org.telegram.ui.Components.CubicBezierInterpolator;
import org.telegram.ui.Components.LayoutHelper;
import org.telegram.ui.Components.RecyclerListView;
import org.telegram.ui.Components.voip.VoIPHelper;

import java.io.File;
import java.util.ArrayList;
import java.util.concurrent.atomic.AtomicReference;

import kotlin.Unit;
import tw.nekomimi.nekogram.ui.BottomBuilder;
import tw.nekomimi.nekogram.NekoConfig;
import tw.nekomimi.nekogram.utils.EnvUtil;

public class DataSettingsActivity extends BaseFragment {

    private ListAdapter listAdapter;
    private RecyclerListView listView;
    @SuppressWarnings("FieldCanBeLocal")
    private LinearLayoutManager layoutManager;

//    private ArrayList<File> storageDirs;

    private int mediaDownloadSectionRow;
    private int mobileRow;
    private int roamingRow;
    private int wifiRow;
    private int storageNumRow;
    private int resetDownloadRow = -1;
    private int mediaDownloadSection2Row;
    private int usageSectionRow;
    private int storageUsageRow;
    private int dataUsageRow;
    private int usageSection2Row;
    private int streamSectionRow;
    private int enableStreamRow;
    private int enableCacheStreamRow;
    private int enableAllStreamRow;
    private int enableMkvRow;
    private int enableAllStreamInfoRow;
    private int autoplayHeaderRow = -1;
    private int autoplayGifsRow = -1;
    private int autoplayVideoRow = -1;
    private int autoplaySectionRow = -1;
    private int callsSectionRow;
    private int useLessDataForCallsRow;
    private int quickRepliesRow;
    private int callsSection2Row;
    private int proxySectionRow;
    private int proxyRow;
    private int proxySection2Row;
    private int clearDraftsRow;
    private int clearDraftsSectionRow;
    private int saveToGallerySectionRow;
    private int saveToGalleryPeerRow;
    private int saveToGalleryChannelsRow;
    private int saveToGalleryGroupsRow;
    private int saveToGalleryDividerRow;

    private int rowCount;

    private boolean updateVoipUseLessData;

    private boolean updateStorageUsageAnimated;
    private boolean storageUsageLoading;
    private long storageUsageSize;

    @Override
    public boolean onFragmentCreate() {
        super.onFragmentCreate();

        DownloadController.getInstance(currentAccount).loadAutoDownloadConfig(true);
        updateRows(true);

        return true;
    }

    private void updateRows(boolean fullNotify) {

        rowCount = 0;
        usageSectionRow = rowCount++;
        storageUsageRow = rowCount++;
        dataUsageRow = rowCount++;
        storageNumRow = rowCount++;
        usageSection2Row = rowCount++;
        mediaDownloadSectionRow = rowCount++;
        mobileRow = rowCount++;
        wifiRow = rowCount++;
        roamingRow = rowCount++;
        DownloadController dc = getDownloadController();
        boolean isDefault = !(
            !dc.lowPreset.equals(dc.getCurrentRoamingPreset()) || dc.lowPreset.isEnabled() != dc.roamingPreset.enabled ||
            !dc.mediumPreset.equals(dc.getCurrentMobilePreset()) || dc.mediumPreset.isEnabled() != dc.mobilePreset.enabled ||
            !dc.highPreset.equals(dc.getCurrentWiFiPreset()) || dc.highPreset.isEnabled() != dc.wifiPreset.enabled
        );
        int wasResetDownloadRow = resetDownloadRow;
        resetDownloadRow = isDefault ? -1 : rowCount++;
        if (listAdapter != null && !fullNotify) {
            if (wasResetDownloadRow < 0 && resetDownloadRow >= 0) {
                listAdapter.notifyItemChanged(roamingRow);
                listAdapter.notifyItemInserted(resetDownloadRow);
            } else if (wasResetDownloadRow >= 0 && resetDownloadRow < 0) {
                listAdapter.notifyItemChanged(roamingRow);
                listAdapter.notifyItemRemoved(wasResetDownloadRow);
            } else {
                fullNotify = true;
            }
        }
        mediaDownloadSection2Row = rowCount++;

        saveToGallerySectionRow = rowCount++;
        saveToGalleryPeerRow = rowCount++;
        saveToGalleryGroupsRow = rowCount++;
        saveToGalleryChannelsRow = rowCount++;
        saveToGalleryDividerRow = rowCount++;

//        autoplayHeaderRow = rowCount++;
//        autoplayGifsRow = rowCount++;
//        autoplayVideoRow = rowCount++;
//        autoplaySectionRow = rowCount++;
        streamSectionRow = rowCount++;
        enableStreamRow = rowCount++;
        if (BuildVars.DEBUG_VERSION) {
            enableMkvRow = rowCount++;
            enableAllStreamRow = rowCount++;
        } else {
            enableAllStreamRow = -1;
            enableMkvRow = -1;
        }
        enableAllStreamInfoRow = rowCount++;

        enableCacheStreamRow = -1;//rowCount++;
        callsSectionRow = rowCount++;
        useLessDataForCallsRow = rowCount++;
        quickRepliesRow = rowCount++;
        callsSection2Row = rowCount++;
        proxySectionRow = rowCount++;
        proxyRow = rowCount++;
        proxySection2Row = rowCount++;
        clearDraftsRow = rowCount++;
        clearDraftsSectionRow = rowCount++;

        if (listAdapter != null && fullNotify) {
            listAdapter.notifyDataSetChanged();
        }
    }

    private void loadCacheSize() {
        final Runnable fireLoading = () -> {
            storageUsageLoading = true;
            if (listAdapter != null && storageUsageRow >= 0) {
                rebind(storageUsageRow);
            }
        };
        AndroidUtilities.runOnUIThread(fireLoading, 100);

        final long start = System.currentTimeMillis();
        CacheControlActivity.calculateTotalSize(size -> {
            AndroidUtilities.cancelRunOnUIThread(fireLoading);
            updateStorageUsageAnimated = updateStorageUsageAnimated || (System.currentTimeMillis() - start) > 120;
            storageUsageSize = size;
            storageUsageLoading = false;
            if (listAdapter != null && storageUsageRow >= 0) {
                rebind(storageUsageRow);
            }
        });

    }

    private void rebind(int position) {
        if (listView == null || listAdapter == null) {
            return;
        }
        for (int i = 0; i < listView.getChildCount(); ++i) {
            View child = listView.getChildAt(i);
            RecyclerView.ViewHolder holder = listView.getChildViewHolder(child);
            if (holder != null && holder.getAdapterPosition() == position) {
                listAdapter.onBindViewHolder(holder, position);
                return;
            }
        }
    }

    private void rebindAll() {
        if (listView == null || listAdapter == null) {
            return;
        }
        for (int i = 0; i < listView.getChildCount(); ++i) {
            View child = listView.getChildAt(i);
            RecyclerView.ViewHolder holder = listView.getChildViewHolder(child);
            if (holder != null) {
                listAdapter.onBindViewHolder(holder, listView.getChildAdapterPosition(child));
            }
        }
    }

    @Override
    public void onFragmentDestroy() {
        super.onFragmentDestroy();
        CacheControlActivity.canceled = true;
    }

    @Override
    public View createView(Context context) {
        actionBar.setBackButtonImage(R.drawable.ic_ab_back);
        actionBar.setTitle(LocaleController.getString("DataSettings", R.string.DataSettings));
        if (AndroidUtilities.isTablet()) {
            actionBar.setOccupyStatusBar(false);
        }
        actionBar.setAllowOverlayTitle(true);
        actionBar.setActionBarMenuOnItemClick(new ActionBar.ActionBarMenuOnItemClick() {
            @Override
            public void onItemClick(int id) {
                if (id == -1) {
                    finishFragment();
                }
            }
        });

        listAdapter = new ListAdapter(context);

        fragmentView = new FrameLayout(context);
        fragmentView.setBackgroundColor(Theme.getColor(Theme.key_windowBackgroundGray));
        FrameLayout frameLayout = (FrameLayout) fragmentView;

        listView = new RecyclerListView(context) {
            @Override
            public Integer getSelectorColor(int position) {
                if (position == resetDownloadRow) {
                    return Theme.multAlpha(getThemedColor(Theme.key_windowBackgroundWhiteRedText2), .1f);
                }
                return getThemedColor(Theme.key_listSelector);
            }
        };
        listView.setVerticalScrollBarEnabled(false);
        listView.setLayoutManager(layoutManager = new LinearLayoutManager(context, LinearLayoutManager.VERTICAL, false));
        frameLayout.addView(listView, LayoutHelper.createFrame(LayoutHelper.MATCH_PARENT, LayoutHelper.MATCH_PARENT, Gravity.TOP | Gravity.LEFT));
        listView.setAdapter(listAdapter);
        listView.setOnItemClickListener((view, position, x, y) -> {
            if (position == saveToGalleryGroupsRow || position == saveToGalleryChannelsRow || position == saveToGalleryPeerRow) {
                int flag;
                if (position == saveToGalleryGroupsRow) {
                    flag = SharedConfig.SAVE_TO_GALLERY_FLAG_GROUP;
                } else if (position == saveToGalleryChannelsRow) {
                    flag = SharedConfig.SAVE_TO_GALLERY_FLAG_CHANNELS;
                } else {
                    flag = SharedConfig.SAVE_TO_GALLERY_FLAG_PEER;
                }
                if (LocaleController.isRTL && x <= AndroidUtilities.dp(76) || !LocaleController.isRTL && x >= view.getMeasuredWidth() - AndroidUtilities.dp(76)) {
                    SaveToGallerySettingsHelper.getSettings(flag).toggle();
                    AndroidUtilities.updateVisibleRows(listView);
                } else {
                    Bundle bundle = new Bundle();
                    bundle.putInt("type", flag);
                    presentFragment(new SaveToGallerySettingsActivity(bundle));
                }

            } else if (position == mobileRow || position == roamingRow || position == wifiRow) {
                if (LocaleController.isRTL && x <= AndroidUtilities.dp(76) || !LocaleController.isRTL && x >= view.getMeasuredWidth() - AndroidUtilities.dp(76)) {
                    boolean wasEnabled = listAdapter.isRowEnabled(resetDownloadRow);

                    NotificationsCheckCell cell = (NotificationsCheckCell) view;
                    boolean checked = cell.isChecked();

                    DownloadController.Preset preset;
                    DownloadController.Preset defaultPreset;
                    String key;
                    String key2;
                    int num;
                    if (position == mobileRow) {
                        preset = DownloadController.getInstance(currentAccount).mobilePreset;
                        defaultPreset = DownloadController.getInstance(currentAccount).mediumPreset;
                        key = "mobilePreset";
                        key2 = "currentMobilePreset";
                        num = 0;
                    } else if (position == wifiRow) {
                        preset = DownloadController.getInstance(currentAccount).wifiPreset;
                        defaultPreset = DownloadController.getInstance(currentAccount).highPreset;
                        key = "wifiPreset";
                        key2 = "currentWifiPreset";
                        num = 1;
                    } else {
                        preset = DownloadController.getInstance(currentAccount).roamingPreset;
                        defaultPreset = DownloadController.getInstance(currentAccount).lowPreset;
                        key = "roamingPreset";
                        key2 = "currentRoamingPreset";
                        num = 2;
                    }
                    if (!checked && preset.enabled) {
                        preset.set(defaultPreset);
                    } else {
                        preset.enabled = !preset.enabled;
                    }
                    SharedPreferences.Editor editor = MessagesController.getMainSettings(currentAccount).edit();
                    editor.putString(key, preset.toString());
                    editor.putInt(key2, 3);
                    editor.commit();

                    cell.setChecked(!checked);
                    RecyclerView.ViewHolder holder = listView.findContainingViewHolder(view);
                    if (holder != null) {
                        listAdapter.onBindViewHolder(holder, position);
                    }
                    DownloadController.getInstance(currentAccount).checkAutodownloadSettings();
                    DownloadController.getInstance(currentAccount).savePresetToServer(num);
                    updateRows(false);
                } else {
                    int type;
                    if (position == mobileRow) {
                        type = 0;
                    } else if (position == wifiRow) {
                        type = 1;
                    } else {
                        type = 2;
                    }
                    presentFragment(new DataAutoDownloadActivity(type));
                }
            } else if (position == resetDownloadRow) {
                if (getParentActivity() == null || !view.isEnabled()) {
                    return;
                }
                AlertDialog.Builder builder = new AlertDialog.Builder(getParentActivity());
                builder.setTitle(LocaleController.getString("ResetAutomaticMediaDownloadAlertTitle", R.string.ResetAutomaticMediaDownloadAlertTitle));
                builder.setMessage(LocaleController.getString("ResetAutomaticMediaDownloadAlert", R.string.ResetAutomaticMediaDownloadAlert));
                builder.setPositiveButton(LocaleController.getString("Reset", R.string.Reset), (dialogInterface, i) -> {
                    DownloadController.Preset preset;
                    DownloadController.Preset defaultPreset;
                    String key;

                    SharedPreferences.Editor editor = MessagesController.getMainSettings(currentAccount).edit();
                    for (int a = 0; a < 3; a++) {
                        if (a == 0) {
                            preset = DownloadController.getInstance(currentAccount).mobilePreset;
                            defaultPreset = DownloadController.getInstance(currentAccount).mediumPreset;
                            key = "mobilePreset";
                        } else if (a == 1) {
                            preset = DownloadController.getInstance(currentAccount).wifiPreset;
                            defaultPreset = DownloadController.getInstance(currentAccount).highPreset;
                            key = "wifiPreset";
                        } else {
                            preset = DownloadController.getInstance(currentAccount).roamingPreset;
                            defaultPreset = DownloadController.getInstance(currentAccount).lowPreset;
                            key = "roamingPreset";
                        }
                        preset.set(defaultPreset);
                        preset.enabled = defaultPreset.isEnabled();
                        editor.putInt("currentMobilePreset", DownloadController.getInstance(currentAccount).currentMobilePreset = 3);
                        editor.putInt("currentWifiPreset", DownloadController.getInstance(currentAccount).currentWifiPreset = 3);
                        editor.putInt("currentRoamingPreset", DownloadController.getInstance(currentAccount).currentRoamingPreset = 3);
                        editor.putString(key, preset.toString());
                    }
                    editor.commit();
                    DownloadController.getInstance(currentAccount).checkAutodownloadSettings();
                    for (int a = 0; a < 3; a++) {
                        DownloadController.getInstance(currentAccount).savePresetToServer(a);
                    }
                    listAdapter.notifyItemRangeChanged(mobileRow, 4);
                    updateRows(false);
                });
                builder.setNegativeButton(LocaleController.getString("Cancel", R.string.Cancel), null);
                AlertDialog dialog = builder.create();
                showDialog(dialog);
                TextView button = (TextView) dialog.getButton(DialogInterface.BUTTON_POSITIVE);
                if (button != null) {
                    button.setTextColor(Theme.getColor(Theme.key_dialogTextRed));
                }
            } else if (position == storageUsageRow) {
                presentFragment(new CacheControlActivity());
            } else if (position == useLessDataForCallsRow) {
                final SharedPreferences preferences = MessagesController.getGlobalMainSettings();
                int selected = 0;
                switch (preferences.getInt("VoipDataSaving", VoIPHelper.getDataSavingDefault())) {
                    case Instance.DATA_SAVING_NEVER:
                        selected = 0;
                        break;
                    case Instance.DATA_SAVING_ROAMING:
                        selected = 1;
                        break;
                    case Instance.DATA_SAVING_MOBILE:
                        selected = 2;
                        break;
                    case Instance.DATA_SAVING_ALWAYS:
                        selected = 3;
                        break;
                }
                Dialog dlg = AlertsCreator.createSingleChoiceDialog(getParentActivity(), new String[]{
                                LocaleController.getString("UseLessDataNever", R.string.UseLessDataNever),
                                LocaleController.getString("UseLessDataOnRoaming", R.string.UseLessDataOnRoaming),
                                LocaleController.getString("UseLessDataOnMobile", R.string.UseLessDataOnMobile),
                                LocaleController.getString("UseLessDataAlways", R.string.UseLessDataAlways)},
                        LocaleController.getString("VoipUseLessData", R.string.VoipUseLessData), selected, (dialog, which) -> {
                            int val = -1;
                            switch (which) {
                                case 0:
                                    val = Instance.DATA_SAVING_NEVER;
                                    break;
                                case 1:
                                    val = Instance.DATA_SAVING_ROAMING;
                                    break;
                                case 2:
                                    val = Instance.DATA_SAVING_MOBILE;
                                    break;
                                case 3:
                                    val = Instance.DATA_SAVING_ALWAYS;
                                    break;
                            }
                            if (val != -1) {
                                preferences.edit().putInt("VoipDataSaving", val).commit();
                                updateVoipUseLessData = true;
                            }
                            if (listAdapter != null) {
                                listAdapter.notifyItemChanged(position);
                            }
                        });
                setVisibleDialog(dlg);
                dlg.show();
            } else if (position == dataUsageRow) {
                presentFragment(new DataUsage2Activity());
            } else if (position == storageNumRow) {
                BottomBuilder builder = new BottomBuilder(getParentActivity());

                builder.addTitle(LocaleController.getString("StoragePath", R.string.StoragePath));

                AtomicReference<String> target = new AtomicReference<>();

                builder.addRadioItems(EnvUtil.getAvailableDirectories(),
                        (index, path) -> path.equals(NekoConfig.cachePath.String()), (__, path, cell) -> {

                            target.set(path);
                            builder.doRadioCheck(cell);

                            return null;

<<<<<<< HEAD
                        });

                builder.addCancelButton();
                builder.addOkButton((it) -> {

                    if (target.get() != null) {

                        NekoConfig.cachePath.setConfigString(target.get());
                        ImageLoader.getInstance().checkMediaPaths();
                        listAdapter.notifyItemChanged(position);

                    }

                    return Unit.INSTANCE;

                });

                builder.show();
=======
                boolean fullString = true;
                try {
                    fullString = storageDirs.size() != 2 || storageDirs.get(0).getAbsolutePath().contains("/storage/emulated/") == storageDirs.get(1).getAbsolutePath().contains("/storage/emulated/");
                } catch (Exception ignore) {}

                for (int a = 0, N = storageDirs.size(); a < N; a++) {
                    File file = storageDirs.get(a);
                    String storageDir = file.getAbsolutePath();
                    LanguageCell cell = new LanguageCell(context);
                    cell.setPadding(AndroidUtilities.dp(4), 0, AndroidUtilities.dp(4), 0);
                    cell.setTag(a);
                    String description;
                    boolean isInternal = storageDir.contains("/storage/emulated/");
                    if (fullString && !isInternal) {
                        description = LocaleController.formatString("StoragePathFreeValueExternal", R.string.StoragePathFreeValueExternal, AndroidUtilities.formatFileSize(file.getFreeSpace()), storageDir);
                    } else {
                        if (isInternal) {
                            description = LocaleController.formatString("StoragePathFreeInternal", R.string.StoragePathFreeInternal, AndroidUtilities.formatFileSize(file.getFreeSpace()));
                        } else {
                            description = LocaleController.formatString("StoragePathFreeExternal", R.string.StoragePathFreeExternal, AndroidUtilities.formatFileSize(file.getFreeSpace()));
                        }
                    }

                    cell.setValue(
                            isInternal ? LocaleController.getString("InternalStorage", R.string.InternalStorage) : LocaleController.getString("SdCard", R.string.SdCard),
                            description
                    );
                    cell.setLanguageSelected(storageDir.startsWith(dir), false);
                    cell.setBackground(Theme.createSelectorDrawable(Theme.getColor(Theme.key_dialogButtonSelector), 2));
                    linearLayout.addView(cell);
                    cell.setOnClickListener(v -> {
                        if (!TextUtils.equals(SharedConfig.storageCacheDir, storageDir)) {
                            if (!isInternal) {
                                AlertDialog.Builder confirAlert = new AlertDialog.Builder(getContext());
                                confirAlert.setTitle(LocaleController.getString("DecreaseSpeed", R.string.DecreaseSpeed));
                                confirAlert.setMessage(LocaleController.getString("SdCardAlert", R.string.SdCardAlert));
                                confirAlert.setPositiveButton(LocaleController.getString("Proceed", R.string.Proceed), new DialogInterface.OnClickListener() {
                                    @Override
                                    public void onClick(DialogInterface dialog, int which) {
                                       setStorageDirectory(storageDir);
                                       builder.getDismissRunnable().run();
                                    }
                                });
                                confirAlert.setNegativeButton(LocaleController.getString("Back", R.string.Back), null);
                                confirAlert.show();
                            } else {
                                setStorageDirectory(storageDir);
                                builder.getDismissRunnable().run();
                            }

                        }
                    });
                }
                builder.setNegativeButton(LocaleController.getString("Cancel", R.string.Cancel), null);
                showDialog(builder.create());
>>>>>>> bab9943e
            } else if (position == proxyRow) {
                presentFragment(new ProxyListActivity());
            } else if (position == enableStreamRow) {
                SharedConfig.toggleStreamMedia();
                TextCheckCell textCheckCell = (TextCheckCell) view;
                textCheckCell.setChecked(SharedConfig.streamMedia);
            } else if (position == enableAllStreamRow) {
                SharedConfig.toggleStreamAllVideo();
                TextCheckCell textCheckCell = (TextCheckCell) view;
                textCheckCell.setChecked(SharedConfig.streamAllVideo);
            } else if (position == enableMkvRow) {
                SharedConfig.toggleStreamMkv();
                TextCheckCell textCheckCell = (TextCheckCell) view;
                textCheckCell.setChecked(SharedConfig.streamMkv);
            } else if (position == enableCacheStreamRow) {
                SharedConfig.toggleSaveStreamMedia();
                TextCheckCell textCheckCell = (TextCheckCell) view;
                textCheckCell.setChecked(SharedConfig.saveStreamMedia);
            } else if (position == quickRepliesRow) {
                presentFragment(new QuickRepliesSettingsActivity());
            } else if (position == autoplayGifsRow) {
                SharedConfig.toggleAutoplayGifs();
                if (view instanceof TextCheckCell) {
                    ((TextCheckCell) view).setChecked(SharedConfig.isAutoplayGifs());
                }
            } else if (position == autoplayVideoRow) {
                SharedConfig.toggleAutoplayVideo();
                if (view instanceof TextCheckCell) {
                    ((TextCheckCell) view).setChecked(SharedConfig.isAutoplayVideo());
                }
            } else if (position == clearDraftsRow) {
                AlertDialog.Builder builder = new AlertDialog.Builder(getParentActivity());
                builder.setTitle(LocaleController.getString("AreYouSureClearDraftsTitle", R.string.AreYouSureClearDraftsTitle));
                builder.setMessage(LocaleController.getString("AreYouSureClearDrafts", R.string.AreYouSureClearDrafts));
                builder.setPositiveButton(LocaleController.getString("Delete", R.string.Delete), (dialogInterface, i) -> {
                    TLRPC.TL_messages_clearAllDrafts req = new TLRPC.TL_messages_clearAllDrafts();
                    getConnectionsManager().sendRequest(req, (response, error) -> AndroidUtilities.runOnUIThread(() -> getMediaDataController().clearAllDrafts(true)));
                });
                builder.setNegativeButton(LocaleController.getString("Cancel", R.string.Cancel), null);
                AlertDialog alertDialog = builder.create();
                showDialog(alertDialog);
                TextView button = (TextView) alertDialog.getButton(DialogInterface.BUTTON_POSITIVE);
                if (button != null) {
                    button.setTextColor(Theme.getColor(Theme.key_dialogTextRed));
                }
            }
        });
        DefaultItemAnimator itemAnimator = new DefaultItemAnimator();
        itemAnimator.setDurations(350);
        itemAnimator.setInterpolator(CubicBezierInterpolator.EASE_OUT_QUINT);
        itemAnimator.setDelayAnimations(false);
        itemAnimator.setSupportsChangeAnimations(false);
        listView.setItemAnimator(itemAnimator);

        return fragmentView;
    }

    private void setStorageDirectory(String storageDir) {
        SharedConfig.storageCacheDir = storageDir;
        SharedConfig.saveConfig();
        if (storageDir != null) {
            SharedConfig.readOnlyStorageDirAlertShowed = false;
        }
        rebind(storageNumRow);
        ImageLoader.getInstance().checkMediaPaths(() -> {
            CacheControlActivity.resetCalculatedTotalSIze();
            loadCacheSize();
        });
    }

    @Override
    protected void onDialogDismiss(Dialog dialog) {
        DownloadController.getInstance(currentAccount).checkAutodownloadSettings();
    }

    @Override
    public void onResume() {
        super.onResume();
        loadCacheSize();
        rebindAll();
        updateRows(false);
    }

    private class ListAdapter extends RecyclerListView.SelectionAdapter {

        private Context mContext;

        public ListAdapter(Context context) {
            mContext = context;
        }

        @Override
        public int getItemCount() {
            return rowCount;
        }

        @Override
        public void onBindViewHolder(RecyclerView.ViewHolder holder, int position) {
            switch (holder.getItemViewType()) {
                case 0: {
                    if (position == clearDraftsSectionRow) {
                        holder.itemView.setBackgroundDrawable(Theme.getThemedDrawable(mContext, R.drawable.greydivider_bottom, Theme.key_windowBackgroundGrayShadow));
                    } else {
                        holder.itemView.setBackgroundDrawable(Theme.getThemedDrawable(mContext, R.drawable.greydivider, Theme.key_windowBackgroundGrayShadow));
                    }
                    break;
                }
                case 6: {
                    TextCell textCell = (TextCell) holder.itemView;
                    if (position == storageUsageRow) {
                        if (storageUsageLoading) {
                            textCell.setTextAndValueAndColorfulIcon(LocaleController.getString("StorageUsage", R.string.StorageUsage), "", false, R.drawable.msg_filled_storageusage, getThemedColor(Theme.key_color_lightblue), true);
                            textCell.setDrawLoading(true, 45, updateStorageUsageAnimated);
                        } else {
                            textCell.setTextAndValueAndColorfulIcon(LocaleController.getString("StorageUsage", R.string.StorageUsage), storageUsageSize <= 0 ? "" : AndroidUtilities.formatFileSize(storageUsageSize), true, R.drawable.msg_filled_storageusage, getThemedColor(Theme.key_color_lightblue), true);
                            textCell.setDrawLoading(false, 45, updateStorageUsageAnimated);
                        }
                        updateStorageUsageAnimated = false;
                    } else if (position == dataUsageRow) {
                        StatsController statsController = StatsController.getInstance(currentAccount);
                        long size = (
                            statsController.getReceivedBytesCount(0, StatsController.TYPE_TOTAL) +
                            statsController.getReceivedBytesCount(1, StatsController.TYPE_TOTAL) +
                            statsController.getReceivedBytesCount(2, StatsController.TYPE_TOTAL) +
                            statsController.getSentBytesCount(0, StatsController.TYPE_TOTAL) +
                            statsController.getSentBytesCount(1, StatsController.TYPE_TOTAL) +
                            statsController.getSentBytesCount(2, StatsController.TYPE_TOTAL)
                        );
                        textCell.setTextAndValueAndColorfulIcon(LocaleController.getString("NetworkUsage", R.string.NetworkUsage), AndroidUtilities.formatFileSize(size), true, R.drawable.msg_filled_datausage, getThemedColor(Theme.key_color_green), storageNumRow != -1);
                    } else if (position == storageNumRow) {
                        String value = NekoConfig.cachePath.String();
                        textCell.setTextAndValueAndColorfulIcon(LocaleController.getString("StoragePath", R.string.StoragePath), value, true, R.drawable.msg_filled_sdcard, getThemedColor(Theme.key_color_yellow), false);
                    }
                    break;
                }
                case 1: {
                    TextSettingsCell textCell = (TextSettingsCell) holder.itemView;
                    textCell.setCanDisable(false);
                    textCell.setTextColor(Theme.getColor(Theme.key_windowBackgroundWhiteBlackText));
                    if (position == useLessDataForCallsRow) {
                        textCell.setIcon(0);
                        SharedPreferences preferences = MessagesController.getGlobalMainSettings();
                        String value = null;
                        switch (preferences.getInt("VoipDataSaving", VoIPHelper.getDataSavingDefault())) {
                            case Instance.DATA_SAVING_NEVER:
                                value = LocaleController.getString("UseLessDataNever", R.string.UseLessDataNever);
                                break;
                            case Instance.DATA_SAVING_MOBILE:
                                value = LocaleController.getString("UseLessDataOnMobile", R.string.UseLessDataOnMobile);
                                break;
                            case Instance.DATA_SAVING_ROAMING:
                                value = LocaleController.getString("UseLessDataOnRoaming", R.string.UseLessDataOnRoaming);
                                break;
                            case Instance.DATA_SAVING_ALWAYS:
                                value = LocaleController.getString("UseLessDataAlways", R.string.UseLessDataAlways);
                                break;
                        }
                        textCell.setTextAndValue(LocaleController.getString("VoipUseLessData", R.string.VoipUseLessData), value, updateVoipUseLessData, true);
                        updateVoipUseLessData = false;
                    } else if (position == proxyRow) {
                        textCell.setIcon(0);
                        textCell.setText(LocaleController.getString("ProxySettings", R.string.ProxySettings), false);
                    } else if (position == resetDownloadRow) {
                        textCell.setIcon(0);
                        textCell.setCanDisable(true);
                        textCell.setTextColor(Theme.getColor(Theme.key_windowBackgroundWhiteRedText));
                        textCell.setText(LocaleController.getString("ResetAutomaticMediaDownload", R.string.ResetAutomaticMediaDownload), false);
                    } else if (position == quickRepliesRow){
                        textCell.setIcon(0);
                        textCell.setText(LocaleController.getString("VoipQuickReplies", R.string.VoipQuickReplies), false);
                    } else if (position == clearDraftsRow) {
                        textCell.setIcon(0);
                        textCell.setText(LocaleController.getString("PrivacyDeleteCloudDrafts", R.string.PrivacyDeleteCloudDrafts), false);
                    }
                    break;
                }
                case 2: {
                    HeaderCell headerCell = (HeaderCell) holder.itemView;
                    if (position == mediaDownloadSectionRow) {
                        headerCell.setText(LocaleController.getString("AutomaticMediaDownload", R.string.AutomaticMediaDownload));
                    } else if (position == usageSectionRow) {
                        headerCell.setText(LocaleController.getString("DataUsage", R.string.DataUsage));
                    } else if (position == callsSectionRow) {
                        headerCell.setText(LocaleController.getString("Calls", R.string.Calls));
                    } else if (position == proxySectionRow) {
                        headerCell.setText(LocaleController.getString("Proxy", R.string.Proxy));
                    } else if (position == streamSectionRow) {
                        headerCell.setText(LocaleController.getString("Streaming", R.string.Streaming));
                    } else if (position == autoplayHeaderRow) {
                        headerCell.setText(LocaleController.getString("AutoplayMedia", R.string.AutoplayMedia));
                    } else if (position == saveToGallerySectionRow) {
                        headerCell.setText(LocaleController.getString("SaveToGallerySettings", R.string.SaveToGallerySettings));
                    }
                    break;
                }
                case 3: {
                    TextCheckCell checkCell = (TextCheckCell) holder.itemView;
                    if (position == enableStreamRow) {
                        checkCell.setTextAndCheck(LocaleController.getString("EnableStreaming", R.string.EnableStreaming), SharedConfig.streamMedia, enableAllStreamRow != -1);
                    } else if (position == enableCacheStreamRow) {
                        //checkCell.setTextAndCheck(LocaleController.getString("CacheStreamFile", R.string.CacheStreamFile), SharedConfig.saveStreamMedia, true);
                    } else if (position == enableMkvRow) {
                        checkCell.setTextAndCheck("(beta only) Show MKV as Video", SharedConfig.streamMkv, true);
                    } else if (position == enableAllStreamRow) {
                        checkCell.setTextAndCheck("(beta only) Stream All Videos", SharedConfig.streamAllVideo, false);
                    } else if (position == autoplayGifsRow) {
                        checkCell.setTextAndCheck(LocaleController.getString("AutoplayGIF", R.string.AutoplayGIF), SharedConfig.isAutoplayGifs(), true);
                    } else if (position == autoplayVideoRow) {
                        checkCell.setTextAndCheck(LocaleController.getString("AutoplayVideo", R.string.AutoplayVideo), SharedConfig.isAutoplayVideo(), false);
                    }
                    break;
                }
                case 4: {
                    TextInfoPrivacyCell cell = (TextInfoPrivacyCell) holder.itemView;
                    if (position == enableAllStreamInfoRow) {
                        cell.setText(LocaleController.getString("EnableAllStreamingInfo", R.string.EnableAllStreamingInfo));
                    }
                    break;
                }
                case 5: {
                    NotificationsCheckCell checkCell = (NotificationsCheckCell) holder.itemView;

                    String text;
                    CharSequence description = null;
                    DownloadController.Preset preset = null;
                    boolean enabled, divider = true;
                    if (position == saveToGalleryPeerRow) {
                        text = LocaleController.getString("SaveToGalleryPrivate", R.string.SaveToGalleryPrivate);
                        description = SaveToGallerySettingsHelper.user.createDescription(currentAccount);
                        enabled = SaveToGallerySettingsHelper.user.enabled();
                    } else if (position == saveToGalleryGroupsRow) {
                        text = LocaleController.getString("SaveToGalleryGroups", R.string.SaveToGalleryGroups);
                        description = SaveToGallerySettingsHelper.groups.createDescription(currentAccount);
                        enabled = SaveToGallerySettingsHelper.groups.enabled();
                    } else if (position == saveToGalleryChannelsRow) {
                        text = LocaleController.getString("SaveToGalleryChannels", R.string.SaveToGalleryChannels);
                        description = SaveToGallerySettingsHelper.channels.createDescription(currentAccount);
                        enabled = SaveToGallerySettingsHelper.channels.enabled();
                        divider = false;
                    } else if (position == mobileRow) {
                        text = LocaleController.getString("WhenUsingMobileData", R.string.WhenUsingMobileData);
                        enabled = DownloadController.getInstance(currentAccount).mobilePreset.enabled;
                        preset = DownloadController.getInstance(currentAccount).getCurrentMobilePreset();
                    } else if (position == wifiRow) {
                        text = LocaleController.getString("WhenConnectedOnWiFi", R.string.WhenConnectedOnWiFi);
                        enabled = DownloadController.getInstance(currentAccount).wifiPreset.enabled;
                        preset = DownloadController.getInstance(currentAccount).getCurrentWiFiPreset();
                    } else {
                        text = LocaleController.getString("WhenRoaming", R.string.WhenRoaming);
                        enabled = DownloadController.getInstance(currentAccount).roamingPreset.enabled;
                        preset = DownloadController.getInstance(currentAccount).getCurrentRoamingPreset();
                        divider = resetDownloadRow >= 0;
                    }
                    boolean checked;
                    if (preset != null) {
                        StringBuilder builder = new StringBuilder();
                        boolean photos = false;
                        boolean videos = false;
                        boolean files = false;
                        int count = 0;
                        for (int a = 0; a < preset.mask.length; a++) {
                            if (!photos && (preset.mask[a] & DownloadController.AUTODOWNLOAD_TYPE_PHOTO) != 0) {
                                photos = true;
                                count++;
                            }
                            if (!videos && (preset.mask[a] & DownloadController.AUTODOWNLOAD_TYPE_VIDEO) != 0) {
                                videos = true;
                                count++;
                            }
                            if (!files && (preset.mask[a] & DownloadController.AUTODOWNLOAD_TYPE_DOCUMENT) != 0) {
                                files = true;
                                count++;
                            }
                        }
                        if (preset.enabled && count != 0) {
                            if (photos) {
                                builder.append(LocaleController.getString("AutoDownloadPhotosOn", R.string.AutoDownloadPhotosOn));
                            }
                            if (videos) {
                                if (builder.length() > 0) {
                                    builder.append(", ");
                                }
                                builder.append(LocaleController.getString("AutoDownloadVideosOn", R.string.AutoDownloadVideosOn));
                                builder.append(String.format(" (%1$s)", AndroidUtilities.formatFileSize(preset.sizes[DownloadController.typeToIndex(DownloadController.AUTODOWNLOAD_TYPE_VIDEO)], true)));
                            }
                            if (files) {
                                if (builder.length() > 0) {
                                    builder.append(", ");
                                }
                                builder.append(LocaleController.getString("AutoDownloadFilesOn", R.string.AutoDownloadFilesOn));
                                builder.append(String.format(" (%1$s)", AndroidUtilities.formatFileSize(preset.sizes[DownloadController.typeToIndex(DownloadController.AUTODOWNLOAD_TYPE_DOCUMENT)], true)));
                            }
                        } else {
                            builder.append(LocaleController.getString("NoMediaAutoDownload", R.string.NoMediaAutoDownload));
                        }
                        checked = (photos || videos || files) && enabled;
                        description = builder;
                    } else {
                        checked = enabled;
                    }
                    checkCell.setAnimationsEnabled(true);
                    checkCell.setTextAndValueAndCheck(text, description, checked, 0, true, divider);
                    break;
                }
            }
        }

        @Override
        public void onViewAttachedToWindow(RecyclerView.ViewHolder holder) {
            int viewType = holder.getItemViewType();
            if (viewType == 3) {
                TextCheckCell checkCell = (TextCheckCell) holder.itemView;
                int position = holder.getAdapterPosition();
                if (position == enableCacheStreamRow) {
                    checkCell.setChecked(SharedConfig.saveStreamMedia);
                } else if (position == enableStreamRow) {
                    checkCell.setChecked(SharedConfig.streamMedia);
                } else if (position == enableAllStreamRow) {
                    checkCell.setChecked(SharedConfig.streamAllVideo);
                } else if (position == enableMkvRow) {
                    checkCell.setChecked(SharedConfig.streamMkv);
                } else if (position == autoplayGifsRow) {
                    checkCell.setChecked(SharedConfig.isAutoplayGifs());
                } else if (position == autoplayVideoRow) {
                    checkCell.setChecked(SharedConfig.isAutoplayVideo());
                }
            }
        }

        public boolean isRowEnabled(int position) {
            return position == mobileRow || position == roamingRow || position == wifiRow || position == storageUsageRow || position == useLessDataForCallsRow || position == dataUsageRow || position == proxyRow || position == clearDraftsRow ||
                    position == enableCacheStreamRow || position == enableStreamRow || position == enableAllStreamRow || position == enableMkvRow || position == quickRepliesRow || position == autoplayVideoRow || position == autoplayGifsRow ||
                    position == storageNumRow || position == saveToGalleryGroupsRow || position == saveToGalleryPeerRow || position == saveToGalleryChannelsRow || position == resetDownloadRow;
        }

        @Override
        public boolean isEnabled(RecyclerView.ViewHolder holder) {
            return isRowEnabled(holder.getAdapterPosition());
        }

        @Override
        public RecyclerView.ViewHolder onCreateViewHolder(ViewGroup parent, int viewType) {
            View view;
            switch (viewType) {
                case 0:
                    view = new ShadowSectionCell(mContext);
                    break;
                case 1:
                    view = new TextSettingsCell(mContext);
                    view.setBackgroundColor(Theme.getColor(Theme.key_windowBackgroundWhite));
                    break;
                case 2:
                    view = new HeaderCell(mContext, 22);
                    view.setBackgroundColor(Theme.getColor(Theme.key_windowBackgroundWhite));
                    break;
                case 3:
                    view = new TextCheckCell(mContext);
                    view.setBackgroundColor(Theme.getColor(Theme.key_windowBackgroundWhite));
                    break;
                case 4:
                    view = new TextInfoPrivacyCell(mContext);
                    view.setBackgroundDrawable(Theme.getThemedDrawable(mContext, R.drawable.greydivider, Theme.key_windowBackgroundGrayShadow));
                    break;
                case 5:
                    view = new NotificationsCheckCell(mContext);
                    view.setBackgroundColor(Theme.getColor(Theme.key_windowBackgroundWhite));
                    break;
                case 6:
                default:
                    view = new TextCell(mContext);
                    view.setBackgroundColor(Theme.getColor(Theme.key_windowBackgroundWhite));
                    break;
            }
            view.setLayoutParams(new RecyclerView.LayoutParams(RecyclerView.LayoutParams.MATCH_PARENT, RecyclerView.LayoutParams.WRAP_CONTENT));
            return new RecyclerListView.Holder(view);
        }

        @Override
        public int getItemViewType(int position) {
            if (position == mediaDownloadSection2Row || position == usageSection2Row || position == callsSection2Row || position == proxySection2Row || position == autoplaySectionRow || position == clearDraftsSectionRow || position == saveToGalleryDividerRow) {
                return 0;
            } else if (position == mediaDownloadSectionRow || position == streamSectionRow || position == callsSectionRow || position == usageSectionRow || position == proxySectionRow || position == autoplayHeaderRow || position == saveToGallerySectionRow) {
                return 2;
            } else if (position == enableCacheStreamRow || position == enableStreamRow || position == enableAllStreamRow || position == enableMkvRow || position == autoplayGifsRow || position == autoplayVideoRow) {
                return 3;
            } else if (position == enableAllStreamInfoRow) {
                return 4;
            } else if (position == mobileRow || position == wifiRow || position == roamingRow || position == saveToGalleryGroupsRow || position == saveToGalleryPeerRow || position == saveToGalleryChannelsRow) {
                return 5;
            } else if (position == storageUsageRow || position == dataUsageRow || position == storageNumRow) {
                return 6;
            } else {
                return 1;
            }
        }
    }

    @Override
    public ArrayList<ThemeDescription> getThemeDescriptions() {
        ArrayList<ThemeDescription> themeDescriptions = new ArrayList<>();

        themeDescriptions.add(new ThemeDescription(listView, ThemeDescription.FLAG_CELLBACKGROUNDCOLOR, new Class[]{TextSettingsCell.class, TextCheckCell.class, HeaderCell.class, NotificationsCheckCell.class}, null, null, null, Theme.key_windowBackgroundWhite));
        themeDescriptions.add(new ThemeDescription(fragmentView, ThemeDescription.FLAG_BACKGROUND, null, null, null, null, Theme.key_windowBackgroundGray));

        themeDescriptions.add(new ThemeDescription(actionBar, ThemeDescription.FLAG_BACKGROUND, null, null, null, null, Theme.key_actionBarDefault));
        themeDescriptions.add(new ThemeDescription(listView, ThemeDescription.FLAG_LISTGLOWCOLOR, null, null, null, null, Theme.key_actionBarDefault));
        themeDescriptions.add(new ThemeDescription(actionBar, ThemeDescription.FLAG_AB_ITEMSCOLOR, null, null, null, null, Theme.key_actionBarDefaultIcon));
        themeDescriptions.add(new ThemeDescription(actionBar, ThemeDescription.FLAG_AB_TITLECOLOR, null, null, null, null, Theme.key_actionBarDefaultTitle));
        themeDescriptions.add(new ThemeDescription(actionBar, ThemeDescription.FLAG_AB_SELECTORCOLOR, null, null, null, null, Theme.key_actionBarDefaultSelector));

        themeDescriptions.add(new ThemeDescription(listView, 0, new Class[]{NotificationsCheckCell.class}, new String[]{"textView"}, null, null, null, Theme.key_windowBackgroundWhiteBlackText));
        themeDescriptions.add(new ThemeDescription(listView, 0, new Class[]{NotificationsCheckCell.class}, new String[]{"valueTextView"}, null, null, null, Theme.key_windowBackgroundWhiteGrayText2));
        themeDescriptions.add(new ThemeDescription(listView, 0, new Class[]{NotificationsCheckCell.class}, new String[]{"checkBox"}, null, null, null, Theme.key_switchTrack));
        themeDescriptions.add(new ThemeDescription(listView, 0, new Class[]{NotificationsCheckCell.class}, new String[]{"checkBox"}, null, null, null, Theme.key_switchTrackChecked));

        themeDescriptions.add(new ThemeDescription(listView, ThemeDescription.FLAG_SELECTOR, null, null, null, null, Theme.key_listSelector));

        themeDescriptions.add(new ThemeDescription(listView, 0, new Class[]{View.class}, Theme.dividerPaint, null, null, Theme.key_divider));

        themeDescriptions.add(new ThemeDescription(listView, ThemeDescription.FLAG_BACKGROUNDFILTER, new Class[]{ShadowSectionCell.class}, null, null, null, Theme.key_windowBackgroundGrayShadow));

        themeDescriptions.add(new ThemeDescription(listView, 0, new Class[]{TextSettingsCell.class}, new String[]{"textView"}, null, null, null, Theme.key_windowBackgroundWhiteBlackText));
        themeDescriptions.add(new ThemeDescription(listView, 0, new Class[]{TextSettingsCell.class}, new String[]{"valueTextView"}, null, null, null, Theme.key_windowBackgroundWhiteValueText));

        themeDescriptions.add(new ThemeDescription(listView, 0, new Class[]{HeaderCell.class}, new String[]{"textView"}, null, null, null, Theme.key_windowBackgroundWhiteBlueHeader));

        themeDescriptions.add(new ThemeDescription(listView, 0, new Class[]{TextCheckCell.class}, new String[]{"textView"}, null, null, null, Theme.key_windowBackgroundWhiteBlackText));
        themeDescriptions.add(new ThemeDescription(listView, 0, new Class[]{TextCheckCell.class}, new String[]{"valueTextView"}, null, null, null, Theme.key_windowBackgroundWhiteGrayText2));
        themeDescriptions.add(new ThemeDescription(listView, 0, new Class[]{TextCheckCell.class}, new String[]{"checkBox"}, null, null, null, Theme.key_switchTrack));
        themeDescriptions.add(new ThemeDescription(listView, 0, new Class[]{TextCheckCell.class}, new String[]{"checkBox"}, null, null, null, Theme.key_switchTrackChecked));

        themeDescriptions.add(new ThemeDescription(listView, ThemeDescription.FLAG_BACKGROUNDFILTER, new Class[]{TextInfoPrivacyCell.class}, null, null, null, Theme.key_windowBackgroundGrayShadow));
        themeDescriptions.add(new ThemeDescription(listView, 0, new Class[]{TextInfoPrivacyCell.class}, new String[]{"textView"}, null, null, null, Theme.key_windowBackgroundWhiteGrayText4));

        return themeDescriptions;
    }
}<|MERGE_RESOLUTION|>--- conflicted
+++ resolved
@@ -484,7 +484,6 @@
 
                             return null;
 
-<<<<<<< HEAD
                         });
 
                 builder.addCancelButton();
@@ -503,63 +502,6 @@
                 });
 
                 builder.show();
-=======
-                boolean fullString = true;
-                try {
-                    fullString = storageDirs.size() != 2 || storageDirs.get(0).getAbsolutePath().contains("/storage/emulated/") == storageDirs.get(1).getAbsolutePath().contains("/storage/emulated/");
-                } catch (Exception ignore) {}
-
-                for (int a = 0, N = storageDirs.size(); a < N; a++) {
-                    File file = storageDirs.get(a);
-                    String storageDir = file.getAbsolutePath();
-                    LanguageCell cell = new LanguageCell(context);
-                    cell.setPadding(AndroidUtilities.dp(4), 0, AndroidUtilities.dp(4), 0);
-                    cell.setTag(a);
-                    String description;
-                    boolean isInternal = storageDir.contains("/storage/emulated/");
-                    if (fullString && !isInternal) {
-                        description = LocaleController.formatString("StoragePathFreeValueExternal", R.string.StoragePathFreeValueExternal, AndroidUtilities.formatFileSize(file.getFreeSpace()), storageDir);
-                    } else {
-                        if (isInternal) {
-                            description = LocaleController.formatString("StoragePathFreeInternal", R.string.StoragePathFreeInternal, AndroidUtilities.formatFileSize(file.getFreeSpace()));
-                        } else {
-                            description = LocaleController.formatString("StoragePathFreeExternal", R.string.StoragePathFreeExternal, AndroidUtilities.formatFileSize(file.getFreeSpace()));
-                        }
-                    }
-
-                    cell.setValue(
-                            isInternal ? LocaleController.getString("InternalStorage", R.string.InternalStorage) : LocaleController.getString("SdCard", R.string.SdCard),
-                            description
-                    );
-                    cell.setLanguageSelected(storageDir.startsWith(dir), false);
-                    cell.setBackground(Theme.createSelectorDrawable(Theme.getColor(Theme.key_dialogButtonSelector), 2));
-                    linearLayout.addView(cell);
-                    cell.setOnClickListener(v -> {
-                        if (!TextUtils.equals(SharedConfig.storageCacheDir, storageDir)) {
-                            if (!isInternal) {
-                                AlertDialog.Builder confirAlert = new AlertDialog.Builder(getContext());
-                                confirAlert.setTitle(LocaleController.getString("DecreaseSpeed", R.string.DecreaseSpeed));
-                                confirAlert.setMessage(LocaleController.getString("SdCardAlert", R.string.SdCardAlert));
-                                confirAlert.setPositiveButton(LocaleController.getString("Proceed", R.string.Proceed), new DialogInterface.OnClickListener() {
-                                    @Override
-                                    public void onClick(DialogInterface dialog, int which) {
-                                       setStorageDirectory(storageDir);
-                                       builder.getDismissRunnable().run();
-                                    }
-                                });
-                                confirAlert.setNegativeButton(LocaleController.getString("Back", R.string.Back), null);
-                                confirAlert.show();
-                            } else {
-                                setStorageDirectory(storageDir);
-                                builder.getDismissRunnable().run();
-                            }
-
-                        }
-                    });
-                }
-                builder.setNegativeButton(LocaleController.getString("Cancel", R.string.Cancel), null);
-                showDialog(builder.create());
->>>>>>> bab9943e
             } else if (position == proxyRow) {
                 presentFragment(new ProxyListActivity());
             } else if (position == enableStreamRow) {
