/*
 * This is the source code of Telegram for Android v. 5.x.x.
 * It is licensed under GNU GPL v. 2 or later.
 * You should have received a copy of the license in this archive (see LICENSE).
 *
 * Copyright Nikolai Kudashov, 2013-2018.
 */

package org.telegram.ui;

import android.app.Dialog;
import android.content.Context;
import android.content.DialogInterface;
import android.content.SharedPreferences;
import android.view.Gravity;
import android.view.View;
import android.view.ViewGroup;
import android.widget.FrameLayout;
import android.widget.TextView;

import androidx.recyclerview.widget.LinearLayoutManager;
import androidx.recyclerview.widget.RecyclerView;

import org.telegram.messenger.AndroidUtilities;
import org.telegram.messenger.BuildVars;
import org.telegram.messenger.DownloadController;
import org.telegram.messenger.ImageLoader;
import org.telegram.messenger.LocaleController;
import org.telegram.messenger.MessagesController;
import org.telegram.messenger.R;
import org.telegram.messenger.SharedConfig;
import org.telegram.messenger.voip.Instance;
import org.telegram.tgnet.TLRPC;
import org.telegram.ui.ActionBar.ActionBar;
import org.telegram.ui.ActionBar.AlertDialog;
import org.telegram.ui.ActionBar.BaseFragment;
import org.telegram.ui.ActionBar.Theme;
import org.telegram.ui.ActionBar.ThemeDescription;
import org.telegram.ui.Cells.HeaderCell;
import org.telegram.ui.Cells.NotificationsCheckCell;
import org.telegram.ui.Cells.ShadowSectionCell;
import org.telegram.ui.Cells.TextCheckCell;
import org.telegram.ui.Cells.TextInfoPrivacyCell;
import org.telegram.ui.Cells.TextSettingsCell;
import org.telegram.ui.Components.AlertsCreator;
import org.telegram.ui.Components.LayoutHelper;
import org.telegram.ui.Components.RecyclerListView;
import org.telegram.ui.Components.voip.VoIPHelper;

import java.io.File;
import java.util.ArrayList;
import java.util.concurrent.atomic.AtomicReference;

import kotlin.Unit;
import tw.nekomimi.nekogram.ui.BottomBuilder;
import tw.nekomimi.nekogram.NekoConfig;
import tw.nekomimi.nekogram.utils.EnvUtil;

public class DataSettingsActivity extends BaseFragment {

    private ListAdapter listAdapter;
    private RecyclerListView listView;
    @SuppressWarnings("FieldCanBeLocal")
    private LinearLayoutManager layoutManager;

    private ArrayList<File> storageDirs;

    private int mediaDownloadSectionRow;
    private int mobileRow;
    private int roamingRow;
    private int wifiRow;
    private int storageNumRow;
    private int resetDownloadRow;
    private int mediaDownloadSection2Row;
    private int usageSectionRow;
    private int storageUsageRow;
    private int dataUsageRow;
    private int usageSection2Row;
    private int streamSectionRow;
    private int enableStreamRow;
    private int enableCacheStreamRow;
    private int enableAllStreamRow;
    private int enableMkvRow;
    private int enableAllStreamInfoRow;
    private int autoplayHeaderRow;
    private int autoplayGifsRow;
    private int autoplayVideoRow;
    private int autoplaySectionRow;
    private int callsSectionRow;
    private int useLessDataForCallsRow;
    private int quickRepliesRow;
    private int callsSection2Row;
    private int proxySectionRow;
    private int proxyRow;
    private int proxySection2Row;
    private int clearDraftsRow;
    private int clearDraftsSectionRow;
    private int saveToGallerySectionRow;
    private int saveToGalleryPeerRow;
    private int saveToGalleryChannelsRow;
    private int saveToGalleryGroupsRow;
    private int saveToGalleryDividerRow;

    private int rowCount;

    private boolean updateVoipUseLessData;

    @Override
    public boolean onFragmentCreate() {
        super.onFragmentCreate();

        DownloadController.getInstance(currentAccount).loadAutoDownloadConfig(true);

        rowCount = 0;
        usageSectionRow = rowCount++;
        storageUsageRow = rowCount++;
        dataUsageRow = rowCount++;
        storageNumRow = rowCount++;
        usageSection2Row = rowCount++;
        mediaDownloadSectionRow = rowCount++;
        mobileRow = rowCount++;
        wifiRow = rowCount++;
        roamingRow = rowCount++;
        resetDownloadRow = rowCount++;
        mediaDownloadSection2Row = rowCount++;

        saveToGallerySectionRow = rowCount++;
        saveToGalleryPeerRow = rowCount++;
        saveToGalleryGroupsRow = rowCount++;
        saveToGalleryChannelsRow = rowCount++;
        saveToGalleryDividerRow = rowCount++;

        autoplayHeaderRow = rowCount++;
        autoplayGifsRow = rowCount++;
        autoplayVideoRow = rowCount++;
        autoplaySectionRow = rowCount++;
        streamSectionRow = rowCount++;
        enableStreamRow = rowCount++;
        if (BuildVars.DEBUG_VERSION) {
            enableMkvRow = rowCount++;
            enableAllStreamRow = rowCount++;
        } else {
            enableAllStreamRow = -1;
            enableMkvRow = -1;
        }
        enableAllStreamInfoRow = rowCount++;

        enableCacheStreamRow = -1;//rowCount++;
        callsSectionRow = rowCount++;
        useLessDataForCallsRow = rowCount++;
        quickRepliesRow = rowCount++;
        callsSection2Row = rowCount++;
        proxySectionRow = rowCount++;
        proxyRow = rowCount++;
        proxySection2Row = rowCount++;
        clearDraftsRow = rowCount++;
        clearDraftsSectionRow = rowCount++;

        return true;
    }

    @Override
    public View createView(Context context) {
        actionBar.setBackButtonImage(R.drawable.ic_ab_back);
        actionBar.setTitle(LocaleController.getString("DataSettings", R.string.DataSettings));
        if (AndroidUtilities.isTablet()) {
            actionBar.setOccupyStatusBar(false);
        }
        actionBar.setAllowOverlayTitle(true);
        actionBar.setActionBarMenuOnItemClick(new ActionBar.ActionBarMenuOnItemClick() {
            @Override
            public void onItemClick(int id) {
                if (id == -1) {
                    finishFragment();
                }
            }
        });

        listAdapter = new ListAdapter(context);

        fragmentView = new FrameLayout(context);
        fragmentView.setBackgroundColor(Theme.getColor(Theme.key_windowBackgroundGray));
        FrameLayout frameLayout = (FrameLayout) fragmentView;

        listView = new RecyclerListView(context);
        listView.setVerticalScrollBarEnabled(false);
        listView.setLayoutManager(layoutManager = new LinearLayoutManager(context, LinearLayoutManager.VERTICAL, false));
        frameLayout.addView(listView, LayoutHelper.createFrame(LayoutHelper.MATCH_PARENT, LayoutHelper.MATCH_PARENT, Gravity.TOP | Gravity.LEFT));
        listView.setAdapter(listAdapter);
        listView.setOnItemClickListener((view, position, x, y) -> {
            if (position == saveToGalleryGroupsRow || position == saveToGalleryChannelsRow || position == saveToGalleryPeerRow) {
                int flag;
                if (position == saveToGalleryGroupsRow) {
                    flag = SharedConfig.SAVE_TO_GALLERY_FLAG_GROUP;
                } else if (position == saveToGalleryChannelsRow) {
                    flag = SharedConfig.SAVE_TO_GALLERY_FLAG_CHANNELS;
                } else {
                    flag = SharedConfig.SAVE_TO_GALLERY_FLAG_PEER;
                }
                SharedConfig.toggleSaveToGalleryFlag(flag);
                TextCheckCell textCheckCell = (TextCheckCell) view;
                textCheckCell.setChecked((SharedConfig.saveToGalleryFlags & flag) != 0);
            } else if (position == mobileRow || position == roamingRow || position == wifiRow) {
                if (LocaleController.isRTL && x <= AndroidUtilities.dp(76) || !LocaleController.isRTL && x >= view.getMeasuredWidth() - AndroidUtilities.dp(76)) {
                    boolean wasEnabled = listAdapter.isRowEnabled(resetDownloadRow);

                    NotificationsCheckCell cell = (NotificationsCheckCell) view;
                    boolean checked = cell.isChecked();

                    DownloadController.Preset preset;
                    DownloadController.Preset defaultPreset;
                    String key;
                    String key2;
                    int num;
                    if (position == mobileRow) {
                        preset = DownloadController.getInstance(currentAccount).mobilePreset;
                        defaultPreset = DownloadController.getInstance(currentAccount).mediumPreset;
                        key = "mobilePreset";
                        key2 = "currentMobilePreset";
                        num = 0;
                    } else if (position == wifiRow) {
                        preset = DownloadController.getInstance(currentAccount).wifiPreset;
                        defaultPreset = DownloadController.getInstance(currentAccount).highPreset;
                        key = "wifiPreset";
                        key2 = "currentWifiPreset";
                        num = 1;
                    } else {
                        preset = DownloadController.getInstance(currentAccount).roamingPreset;
                        defaultPreset = DownloadController.getInstance(currentAccount).lowPreset;
                        key = "roamingPreset";
                        key2 = "currentRoamingPreset";
                        num = 2;
                    }
                    if (!checked && preset.enabled) {
                        preset.set(defaultPreset);
                    } else {
                        preset.enabled = !preset.enabled;
                    }
                    SharedPreferences.Editor editor = MessagesController.getMainSettings(currentAccount).edit();
                    editor.putString(key, preset.toString());
                    editor.putInt(key2, 3);
                    editor.commit();

                    cell.setChecked(!checked);
                    RecyclerView.ViewHolder holder = listView.findContainingViewHolder(view);
                    if (holder != null) {
                        listAdapter.onBindViewHolder(holder, position);
                    }
                    DownloadController.getInstance(currentAccount).checkAutodownloadSettings();
                    DownloadController.getInstance(currentAccount).savePresetToServer(num);
                    if (wasEnabled != listAdapter.isRowEnabled(resetDownloadRow)) {
                        listAdapter.notifyItemChanged(resetDownloadRow);
                    }
                } else {
                    int type;
                    if (position == mobileRow) {
                        type = 0;
                    } else if (position == wifiRow) {
                        type = 1;
                    } else {
                        type = 2;
                    }
                    presentFragment(new DataAutoDownloadActivity(type));
                }
            } else if (position == resetDownloadRow) {
                if (getParentActivity() == null || !view.isEnabled()) {
                    return;
                }
                AlertDialog.Builder builder = new AlertDialog.Builder(getParentActivity());
                builder.setTitle(LocaleController.getString("ResetAutomaticMediaDownloadAlertTitle", R.string.ResetAutomaticMediaDownloadAlertTitle));
                builder.setMessage(LocaleController.getString("ResetAutomaticMediaDownloadAlert", R.string.ResetAutomaticMediaDownloadAlert));
                builder.setPositiveButton(LocaleController.getString("Reset", R.string.Reset), (dialogInterface, i) -> {
                    DownloadController.Preset preset;
                    DownloadController.Preset defaultPreset;
                    String key;

                    SharedPreferences.Editor editor = MessagesController.getMainSettings(currentAccount).edit();
                    for (int a = 0; a < 3; a++) {
                        if (a == 0) {
                            preset = DownloadController.getInstance(currentAccount).mobilePreset;
                            defaultPreset = DownloadController.getInstance(currentAccount).mediumPreset;
                            key = "mobilePreset";
                        } else if (a == 1) {
                            preset = DownloadController.getInstance(currentAccount).wifiPreset;
                            defaultPreset = DownloadController.getInstance(currentAccount).highPreset;
                            key = "wifiPreset";
                        } else {
                            preset = DownloadController.getInstance(currentAccount).roamingPreset;
                            defaultPreset = DownloadController.getInstance(currentAccount).lowPreset;
                            key = "roamingPreset";
                        }
                        preset.set(defaultPreset);
                        preset.enabled = defaultPreset.isEnabled();
                        editor.putInt("currentMobilePreset", DownloadController.getInstance(currentAccount).currentMobilePreset = 3);
                        editor.putInt("currentWifiPreset", DownloadController.getInstance(currentAccount).currentWifiPreset = 3);
                        editor.putInt("currentRoamingPreset", DownloadController.getInstance(currentAccount).currentRoamingPreset = 3);
                        editor.putString(key, preset.toString());
                    }
                    editor.commit();
                    DownloadController.getInstance(currentAccount).checkAutodownloadSettings();
                    for (int a = 0; a < 3; a++) {
                        DownloadController.getInstance(currentAccount).savePresetToServer(a);
                    }
                    listAdapter.notifyItemRangeChanged(mobileRow, 4);
                });
                builder.setNegativeButton(LocaleController.getString("Cancel", R.string.Cancel), null);
                AlertDialog dialog = builder.create();
                showDialog(dialog);
                TextView button = (TextView) dialog.getButton(DialogInterface.BUTTON_POSITIVE);
                if (button != null) {
                    button.setTextColor(Theme.getColor(Theme.key_dialogTextRed2));
                }
            } else if (position == storageUsageRow) {
                presentFragment(new CacheControlActivity());
            } else if (position == useLessDataForCallsRow) {
                final SharedPreferences preferences = MessagesController.getGlobalMainSettings();
                int selected = 0;
                switch (preferences.getInt("VoipDataSaving", VoIPHelper.getDataSavingDefault())) {
                    case Instance.DATA_SAVING_NEVER:
                        selected = 0;
                        break;
                    case Instance.DATA_SAVING_ROAMING:
                        selected = 1;
                        break;
                    case Instance.DATA_SAVING_MOBILE:
                        selected = 2;
                        break;
                    case Instance.DATA_SAVING_ALWAYS:
                        selected = 3;
                        break;
                }
                Dialog dlg = AlertsCreator.createSingleChoiceDialog(getParentActivity(), new String[]{
                                LocaleController.getString("UseLessDataNever", R.string.UseLessDataNever),
                                LocaleController.getString("UseLessDataOnRoaming", R.string.UseLessDataOnRoaming),
                                LocaleController.getString("UseLessDataOnMobile", R.string.UseLessDataOnMobile),
                                LocaleController.getString("UseLessDataAlways", R.string.UseLessDataAlways)},
                        LocaleController.getString("VoipUseLessData", R.string.VoipUseLessData), selected, (dialog, which) -> {
                            int val = -1;
                            switch (which) {
                                case 0:
                                    val = Instance.DATA_SAVING_NEVER;
                                    break;
                                case 1:
                                    val = Instance.DATA_SAVING_ROAMING;
                                    break;
                                case 2:
                                    val = Instance.DATA_SAVING_MOBILE;
                                    break;
                                case 3:
                                    val = Instance.DATA_SAVING_ALWAYS;
                                    break;
                            }
                            if (val != -1) {
                                preferences.edit().putInt("VoipDataSaving", val).commit();
                                updateVoipUseLessData = true;
                            }
                            if (listAdapter != null) {
                                listAdapter.notifyItemChanged(position);
                            }
                        });
                setVisibleDialog(dlg);
                dlg.show();
            } else if (position == dataUsageRow) {
                presentFragment(new DataUsageActivity());
            } else if (position == storageNumRow) {
                BottomBuilder builder = new BottomBuilder(getParentActivity());

                builder.addTitle(LocaleController.getString("StoragePath", R.string.StoragePath));

                AtomicReference<String> target = new AtomicReference<>();

                builder.addRadioItems(EnvUtil.getAvailableDirectories(),
                        (index, path) -> path.equals(NekoConfig.cachePath.String()), (__, path, cell) -> {

                            target.set(path);
                            builder.doRadioCheck(cell);

                            return null;

                        });

                builder.addCancelButton();
                builder.addOkButton((it) -> {

                    if (target.get() != null) {

                        NekoConfig.cachePath.setConfigString(target.get());
                        ImageLoader.getInstance().checkMediaPaths();
                        listAdapter.notifyItemChanged(position);

                    }

                    return Unit.INSTANCE;

                });

                builder.show();
            } else if (position == proxyRow) {
                presentFragment(new ProxyListActivity());
            } else if (position == enableStreamRow) {
                SharedConfig.toggleStreamMedia();
                TextCheckCell textCheckCell = (TextCheckCell) view;
                textCheckCell.setChecked(SharedConfig.streamMedia);
            } else if (position == enableAllStreamRow) {
                SharedConfig.toggleStreamAllVideo();
                TextCheckCell textCheckCell = (TextCheckCell) view;
                textCheckCell.setChecked(SharedConfig.streamAllVideo);
            } else if (position == enableMkvRow) {
                SharedConfig.toggleStreamMkv();
                TextCheckCell textCheckCell = (TextCheckCell) view;
                textCheckCell.setChecked(SharedConfig.streamMkv);
            } else if (position == enableCacheStreamRow) {
                SharedConfig.toggleSaveStreamMedia();
                TextCheckCell textCheckCell = (TextCheckCell) view;
                textCheckCell.setChecked(SharedConfig.saveStreamMedia);
            } else if (position == quickRepliesRow) {
                presentFragment(new QuickRepliesSettingsActivity());
            } else if (position == autoplayGifsRow) {
                SharedConfig.toggleAutoplayGifs();
                if (view instanceof TextCheckCell) {
                    ((TextCheckCell) view).setChecked(SharedConfig.autoplayGifs);
                }
            } else if (position == autoplayVideoRow) {
                SharedConfig.toggleAutoplayVideo();
                if (view instanceof TextCheckCell) {
                    ((TextCheckCell) view).setChecked(SharedConfig.autoplayVideo);
                }
            } else if (position == clearDraftsRow) {
                AlertDialog.Builder builder = new AlertDialog.Builder(getParentActivity());
                builder.setTitle(LocaleController.getString("AreYouSureClearDraftsTitle", R.string.AreYouSureClearDraftsTitle));
                builder.setMessage(LocaleController.getString("AreYouSureClearDrafts", R.string.AreYouSureClearDrafts));
                builder.setPositiveButton(LocaleController.getString("Delete", R.string.Delete), (dialogInterface, i) -> {
                    TLRPC.TL_messages_clearAllDrafts req = new TLRPC.TL_messages_clearAllDrafts();
                    getConnectionsManager().sendRequest(req, (response, error) -> AndroidUtilities.runOnUIThread(() -> getMediaDataController().clearAllDrafts(true)));
                });
                builder.setNegativeButton(LocaleController.getString("Cancel", R.string.Cancel), null);
                AlertDialog alertDialog = builder.create();
                showDialog(alertDialog);
                TextView button = (TextView) alertDialog.getButton(DialogInterface.BUTTON_POSITIVE);
                if (button != null) {
                    button.setTextColor(Theme.getColor(Theme.key_dialogTextRed2));
                }
            }
        });

        return fragmentView;
    }

    @Override
    protected void onDialogDismiss(Dialog dialog) {
        DownloadController.getInstance(currentAccount).checkAutodownloadSettings();
    }

    @Override
    public void onResume() {
        super.onResume();
        if (listAdapter != null) {
            listAdapter.notifyDataSetChanged();
        }
    }

    private class ListAdapter extends RecyclerListView.SelectionAdapter {

        private Context mContext;

        public ListAdapter(Context context) {
            mContext = context;
        }

        @Override
        public int getItemCount() {
            return rowCount;
        }

        @Override
        public void onBindViewHolder(RecyclerView.ViewHolder holder, int position) {
            switch (holder.getItemViewType()) {
                case 0: {
                    if (position == clearDraftsSectionRow) {
                        holder.itemView.setBackgroundDrawable(Theme.getThemedDrawable(mContext, R.drawable.greydivider_bottom, Theme.key_windowBackgroundGrayShadow));
                    } else {
                        holder.itemView.setBackgroundDrawable(Theme.getThemedDrawable(mContext, R.drawable.greydivider, Theme.key_windowBackgroundGrayShadow));
                    }
                    break;
                }
                case 1: {
                    TextSettingsCell textCell = (TextSettingsCell) holder.itemView;
                    textCell.setCanDisable(false);
                    textCell.setTextColor(Theme.getColor(Theme.key_windowBackgroundWhiteBlackText));
                    if (position == storageUsageRow) {
                        textCell.setIcon(R.drawable.msg_storage_usage);
                        textCell.setText(LocaleController.getString("StorageUsage", R.string.StorageUsage), true);
                    } else if (position == useLessDataForCallsRow) {
                        textCell.setIcon(0);
                        SharedPreferences preferences = MessagesController.getGlobalMainSettings();
                        String value = null;
                        switch (preferences.getInt("VoipDataSaving", VoIPHelper.getDataSavingDefault())) {
                            case Instance.DATA_SAVING_NEVER:
                                value = LocaleController.getString("UseLessDataNever", R.string.UseLessDataNever);
                                break;
                            case Instance.DATA_SAVING_MOBILE:
                                value = LocaleController.getString("UseLessDataOnMobile", R.string.UseLessDataOnMobile);
                                break;
                            case Instance.DATA_SAVING_ROAMING:
                                value = LocaleController.getString("UseLessDataOnRoaming", R.string.UseLessDataOnRoaming);
                                break;
                            case Instance.DATA_SAVING_ALWAYS:
                                value = LocaleController.getString("UseLessDataAlways", R.string.UseLessDataAlways);
                                break;
                        }
                        textCell.setTextAndValue(LocaleController.getString("VoipUseLessData", R.string.VoipUseLessData), value, updateVoipUseLessData, true);
                        updateVoipUseLessData = false;
                    } else if (position == dataUsageRow) {
                        textCell.setIcon(R.drawable.msg_data_usage);
                        textCell.setText(LocaleController.getString("NetworkUsage", R.string.NetworkUsage), storageNumRow != -1);
                    } else if (position == storageNumRow) {
<<<<<<< HEAD
                        textCell.setTextAndValue(LocaleController.getString("StoragePath", R.string.StoragePath), NekoConfig.cachePath.String(), false);
=======
                        textCell.setIcon(R.drawable.msg_storage_path);
                        textCell.setText(LocaleController.getString("StoragePath", R.string.StoragePath), false);
>>>>>>> 3ccf875b
                    } else if (position == proxyRow) {
                        textCell.setIcon(0);
                        textCell.setText(LocaleController.getString("ProxySettings", R.string.ProxySettings), false);
                    } else if (position == resetDownloadRow) {
                        textCell.setIcon(0);
                        textCell.setCanDisable(true);
                        textCell.setTextColor(Theme.getColor(Theme.key_windowBackgroundWhiteRedText));
                        textCell.setText(LocaleController.getString("ResetAutomaticMediaDownload", R.string.ResetAutomaticMediaDownload), false);
                    } else if (position == quickRepliesRow) {
                        textCell.setIcon(0);
                        textCell.setText(LocaleController.getString("VoipQuickReplies", R.string.VoipQuickReplies), false);
                    } else if (position == clearDraftsRow) {
                        textCell.setIcon(0);
                        textCell.setText(LocaleController.getString("PrivacyDeleteCloudDrafts", R.string.PrivacyDeleteCloudDrafts), false);
                    }
                    break;
                }
                case 2: {
                    HeaderCell headerCell = (HeaderCell) holder.itemView;
                    if (position == mediaDownloadSectionRow) {
                        headerCell.setText(LocaleController.getString("AutomaticMediaDownload", R.string.AutomaticMediaDownload));
                    } else if (position == usageSectionRow) {
                        headerCell.setText(LocaleController.getString("DataUsage", R.string.DataUsage));
                    } else if (position == callsSectionRow) {
                        headerCell.setText(LocaleController.getString("Calls", R.string.Calls));
                    } else if (position == proxySectionRow) {
                        headerCell.setText(LocaleController.getString("Proxy", R.string.Proxy));
                    } else if (position == streamSectionRow) {
                        headerCell.setText(LocaleController.getString("Streaming", R.string.Streaming));
                    } else if (position == autoplayHeaderRow) {
                        headerCell.setText(LocaleController.getString("AutoplayMedia", R.string.AutoplayMedia));
                    } else if (position == saveToGallerySectionRow) {
                        headerCell.setText(LocaleController.getString("SaveToGallery", R.string.SaveToGallery));
                    }
                    break;
                }
                case 3: {
                    TextCheckCell checkCell = (TextCheckCell) holder.itemView;
                    if (position == enableStreamRow) {
                        checkCell.setTextAndCheck(LocaleController.getString("EnableStreaming", R.string.EnableStreaming), SharedConfig.streamMedia, enableAllStreamRow != -1);
                    } else if (position == enableCacheStreamRow) {
                        //checkCell.setTextAndCheck(LocaleController.getString("CacheStreamFile", R.string.CacheStreamFile), SharedConfig.saveStreamMedia, true);
                    } else if (position == enableMkvRow) {
                        checkCell.setTextAndCheck("(beta only) Show MKV as Video", SharedConfig.streamMkv, true);
                    } else if (position == enableAllStreamRow) {
                        checkCell.setTextAndCheck("(beta only) Stream All Videos", SharedConfig.streamAllVideo, false);
                    } else if (position == autoplayGifsRow) {
                        checkCell.setTextAndCheck(LocaleController.getString("AutoplayGIF", R.string.AutoplayGIF), SharedConfig.autoplayGifs, true);
                    } else if (position == autoplayVideoRow) {
                        checkCell.setTextAndCheck(LocaleController.getString("AutoplayVideo", R.string.AutoplayVideo), SharedConfig.autoplayVideo, false);
                    } else if (position == saveToGalleryPeerRow) {
                        checkCell.setTextAndCheck(LocaleController.getString("SaveToGalleryPrivate", R.string.SaveToGalleryPrivate), (SharedConfig.saveToGalleryFlags & SharedConfig.SAVE_TO_GALLERY_FLAG_PEER) != 0, true);
                    } else if (position == saveToGalleryGroupsRow) {
                        checkCell.setTextAndCheck(LocaleController.getString("SaveToGalleryGroups", R.string.SaveToGalleryGroups), (SharedConfig.saveToGalleryFlags & SharedConfig.SAVE_TO_GALLERY_FLAG_GROUP) != 0, true);
                    } else if (position == saveToGalleryChannelsRow) {
                        checkCell.setTextAndCheck(LocaleController.getString("SaveToGalleryChannels", R.string.SaveToGalleryChannels), (SharedConfig.saveToGalleryFlags & SharedConfig.SAVE_TO_GALLERY_FLAG_CHANNELS) != 0, false);
                    }
                    break;
                }
                case 4: {
                    TextInfoPrivacyCell cell = (TextInfoPrivacyCell) holder.itemView;
                    if (position == enableAllStreamInfoRow) {
                        cell.setText(LocaleController.getString("EnableAllStreamingInfo", R.string.EnableAllStreamingInfo));
                    }
                    break;
                }
                case 5: {
                    NotificationsCheckCell checkCell = (NotificationsCheckCell) holder.itemView;

                    String text;
                    StringBuilder builder = new StringBuilder();
                    DownloadController.Preset preset;
                    boolean enabled;
                    if (position == mobileRow) {
                        text = LocaleController.getString("WhenUsingMobileData", R.string.WhenUsingMobileData);
                        enabled = DownloadController.getInstance(currentAccount).mobilePreset.enabled;
                        preset = DownloadController.getInstance(currentAccount).getCurrentMobilePreset();
                    } else if (position == wifiRow) {
                        text = LocaleController.getString("WhenConnectedOnWiFi", R.string.WhenConnectedOnWiFi);
                        enabled = DownloadController.getInstance(currentAccount).wifiPreset.enabled;
                        preset = DownloadController.getInstance(currentAccount).getCurrentWiFiPreset();
                    } else {
                        text = LocaleController.getString("WhenRoaming", R.string.WhenRoaming);
                        enabled = DownloadController.getInstance(currentAccount).roamingPreset.enabled;
                        preset = DownloadController.getInstance(currentAccount).getCurrentRoamingPreset();
                    }

                    boolean photos = false;
                    boolean videos = false;
                    boolean files = false;
                    int count = 0;
                    for (int a = 0; a < preset.mask.length; a++) {
                        if (!photos && (preset.mask[a] & DownloadController.AUTODOWNLOAD_TYPE_PHOTO) != 0) {
                            photos = true;
                            count++;
                        }
                        if (!videos && (preset.mask[a] & DownloadController.AUTODOWNLOAD_TYPE_VIDEO) != 0) {
                            videos = true;
                            count++;
                        }
                        if (!files && (preset.mask[a] & DownloadController.AUTODOWNLOAD_TYPE_DOCUMENT) != 0) {
                            files = true;
                            count++;
                        }
                    }
                    if (preset.enabled && count != 0) {
                        if (photos) {
                            builder.append(LocaleController.getString("AutoDownloadPhotosOn", R.string.AutoDownloadPhotosOn));
                        }
                        if (videos) {
                            if (builder.length() > 0) {
                                builder.append(", ");
                            }
                            builder.append(LocaleController.getString("AutoDownloadVideosOn", R.string.AutoDownloadVideosOn));
                            builder.append(String.format(" (%1$s)", AndroidUtilities.formatFileSize(preset.sizes[DownloadController.typeToIndex(DownloadController.AUTODOWNLOAD_TYPE_VIDEO)], true)));
                        }
                        if (files) {
                            if (builder.length() > 0) {
                                builder.append(", ");
                            }
                            builder.append(LocaleController.getString("AutoDownloadFilesOn", R.string.AutoDownloadFilesOn));
                            builder.append(String.format(" (%1$s)", AndroidUtilities.formatFileSize(preset.sizes[DownloadController.typeToIndex(DownloadController.AUTODOWNLOAD_TYPE_DOCUMENT)], true)));
                        }
                    } else {
                        builder.append(LocaleController.getString("NoMediaAutoDownload", R.string.NoMediaAutoDownload));
                    }
                    checkCell.setTextAndValueAndCheck(text, builder, (photos || videos || files) && enabled, 0, true, true);
                    break;
                }
            }
        }

        @Override
        public void onViewAttachedToWindow(RecyclerView.ViewHolder holder) {
            int viewType = holder.getItemViewType();
            if (viewType == 3) {
                TextCheckCell checkCell = (TextCheckCell) holder.itemView;
                int position = holder.getAdapterPosition();
                if (position == enableCacheStreamRow) {
                    checkCell.setChecked(SharedConfig.saveStreamMedia);
                } else if (position == enableStreamRow) {
                    checkCell.setChecked(SharedConfig.streamMedia);
                } else if (position == enableAllStreamRow) {
                    checkCell.setChecked(SharedConfig.streamAllVideo);
                } else if (position == enableMkvRow) {
                    checkCell.setChecked(SharedConfig.streamMkv);
                } else if (position == autoplayGifsRow) {
                    checkCell.setChecked(SharedConfig.autoplayGifs);
                } else if (position == autoplayVideoRow) {
                    checkCell.setChecked(SharedConfig.autoplayVideo);
                }
            }
        }

        public boolean isRowEnabled(int position) {
            if (position == resetDownloadRow) {
                DownloadController controller = DownloadController.getInstance(currentAccount);
                return !controller.lowPreset.equals(controller.getCurrentRoamingPreset()) || controller.lowPreset.isEnabled() != controller.roamingPreset.enabled ||
                        !controller.mediumPreset.equals(controller.getCurrentMobilePreset()) || controller.mediumPreset.isEnabled() != controller.mobilePreset.enabled ||
                        !controller.highPreset.equals(controller.getCurrentWiFiPreset()) || controller.highPreset.isEnabled() != controller.wifiPreset.enabled;
            }
            return position == mobileRow || position == roamingRow || position == wifiRow || position == storageUsageRow || position == useLessDataForCallsRow || position == dataUsageRow || position == proxyRow || position == clearDraftsRow ||
                    position == enableCacheStreamRow || position == enableStreamRow || position == enableAllStreamRow || position == enableMkvRow || position == quickRepliesRow || position == autoplayVideoRow || position == autoplayGifsRow ||
                    position == storageNumRow || position == saveToGalleryGroupsRow || position == saveToGalleryPeerRow || position == saveToGalleryChannelsRow;
        }

        @Override
        public boolean isEnabled(RecyclerView.ViewHolder holder) {
            return isRowEnabled(holder.getAdapterPosition());
        }

        @Override
        public RecyclerView.ViewHolder onCreateViewHolder(ViewGroup parent, int viewType) {
            View view;
            switch (viewType) {
                case 0:
                    view = new ShadowSectionCell(mContext);
                    break;
                case 1:
                    view = new TextSettingsCell(mContext);
                    view.setBackgroundColor(Theme.getColor(Theme.key_windowBackgroundWhite));
                    break;
                case 2:
                    view = new HeaderCell(mContext);
                    view.setBackgroundColor(Theme.getColor(Theme.key_windowBackgroundWhite));
                    break;
                case 3:
                    view = new TextCheckCell(mContext);
                    view.setBackgroundColor(Theme.getColor(Theme.key_windowBackgroundWhite));
                    break;
                case 4:
                    view = new TextInfoPrivacyCell(mContext);
                    view.setBackgroundDrawable(Theme.getThemedDrawable(mContext, R.drawable.greydivider, Theme.key_windowBackgroundGrayShadow));
                    break;
                case 5:
                default:
                    view = new NotificationsCheckCell(mContext);
                    view.setBackgroundColor(Theme.getColor(Theme.key_windowBackgroundWhite));
                    break;
            }
            view.setLayoutParams(new RecyclerView.LayoutParams(RecyclerView.LayoutParams.MATCH_PARENT, RecyclerView.LayoutParams.WRAP_CONTENT));
            return new RecyclerListView.Holder(view);
        }

        @Override
        public int getItemViewType(int position) {
            if (position == mediaDownloadSection2Row || position == usageSection2Row || position == callsSection2Row || position == proxySection2Row || position == autoplaySectionRow || position == clearDraftsSectionRow || position == saveToGalleryDividerRow) {
                return 0;
            } else if (position == mediaDownloadSectionRow || position == streamSectionRow || position == callsSectionRow || position == usageSectionRow || position == proxySectionRow || position == autoplayHeaderRow || position == saveToGallerySectionRow) {
                return 2;
            } else if (position == enableCacheStreamRow || position == enableStreamRow || position == enableAllStreamRow || position == enableMkvRow || position == autoplayGifsRow || position == autoplayVideoRow || position == saveToGalleryGroupsRow || position == saveToGalleryPeerRow || position == saveToGalleryChannelsRow) {
                return 3;
            } else if (position == enableAllStreamInfoRow) {
                return 4;
            } else if (position == mobileRow || position == wifiRow || position == roamingRow) {
                return 5;
            } else {
                return 1;
            }
        }
    }

    @Override
    public ArrayList<ThemeDescription> getThemeDescriptions() {
        ArrayList<ThemeDescription> themeDescriptions = new ArrayList<>();

        themeDescriptions.add(new ThemeDescription(listView, ThemeDescription.FLAG_CELLBACKGROUNDCOLOR, new Class[]{TextSettingsCell.class, TextCheckCell.class, HeaderCell.class, NotificationsCheckCell.class}, null, null, null, Theme.key_windowBackgroundWhite));
        themeDescriptions.add(new ThemeDescription(fragmentView, ThemeDescription.FLAG_BACKGROUND, null, null, null, null, Theme.key_windowBackgroundGray));

        themeDescriptions.add(new ThemeDescription(actionBar, ThemeDescription.FLAG_BACKGROUND, null, null, null, null, Theme.key_actionBarDefault));
        themeDescriptions.add(new ThemeDescription(listView, ThemeDescription.FLAG_LISTGLOWCOLOR, null, null, null, null, Theme.key_actionBarDefault));
        themeDescriptions.add(new ThemeDescription(actionBar, ThemeDescription.FLAG_AB_ITEMSCOLOR, null, null, null, null, Theme.key_actionBarDefaultIcon));
        themeDescriptions.add(new ThemeDescription(actionBar, ThemeDescription.FLAG_AB_TITLECOLOR, null, null, null, null, Theme.key_actionBarDefaultTitle));
        themeDescriptions.add(new ThemeDescription(actionBar, ThemeDescription.FLAG_AB_SELECTORCOLOR, null, null, null, null, Theme.key_actionBarDefaultSelector));

        themeDescriptions.add(new ThemeDescription(listView, 0, new Class[]{NotificationsCheckCell.class}, new String[]{"textView"}, null, null, null, Theme.key_windowBackgroundWhiteBlackText));
        themeDescriptions.add(new ThemeDescription(listView, 0, new Class[]{NotificationsCheckCell.class}, new String[]{"valueTextView"}, null, null, null, Theme.key_windowBackgroundWhiteGrayText2));
        themeDescriptions.add(new ThemeDescription(listView, 0, new Class[]{NotificationsCheckCell.class}, new String[]{"checkBox"}, null, null, null, Theme.key_switchTrack));
        themeDescriptions.add(new ThemeDescription(listView, 0, new Class[]{NotificationsCheckCell.class}, new String[]{"checkBox"}, null, null, null, Theme.key_switchTrackChecked));

        themeDescriptions.add(new ThemeDescription(listView, ThemeDescription.FLAG_SELECTOR, null, null, null, null, Theme.key_listSelector));

        themeDescriptions.add(new ThemeDescription(listView, 0, new Class[]{View.class}, Theme.dividerPaint, null, null, Theme.key_divider));

        themeDescriptions.add(new ThemeDescription(listView, ThemeDescription.FLAG_BACKGROUNDFILTER, new Class[]{ShadowSectionCell.class}, null, null, null, Theme.key_windowBackgroundGrayShadow));

        themeDescriptions.add(new ThemeDescription(listView, 0, new Class[]{TextSettingsCell.class}, new String[]{"textView"}, null, null, null, Theme.key_windowBackgroundWhiteBlackText));
        themeDescriptions.add(new ThemeDescription(listView, 0, new Class[]{TextSettingsCell.class}, new String[]{"valueTextView"}, null, null, null, Theme.key_windowBackgroundWhiteValueText));

        themeDescriptions.add(new ThemeDescription(listView, 0, new Class[]{HeaderCell.class}, new String[]{"textView"}, null, null, null, Theme.key_windowBackgroundWhiteBlueHeader));

        themeDescriptions.add(new ThemeDescription(listView, 0, new Class[]{TextCheckCell.class}, new String[]{"textView"}, null, null, null, Theme.key_windowBackgroundWhiteBlackText));
        themeDescriptions.add(new ThemeDescription(listView, 0, new Class[]{TextCheckCell.class}, new String[]{"valueTextView"}, null, null, null, Theme.key_windowBackgroundWhiteGrayText2));
        themeDescriptions.add(new ThemeDescription(listView, 0, new Class[]{TextCheckCell.class}, new String[]{"checkBox"}, null, null, null, Theme.key_switchTrack));
        themeDescriptions.add(new ThemeDescription(listView, 0, new Class[]{TextCheckCell.class}, new String[]{"checkBox"}, null, null, null, Theme.key_switchTrackChecked));

        themeDescriptions.add(new ThemeDescription(listView, ThemeDescription.FLAG_BACKGROUNDFILTER, new Class[]{TextInfoPrivacyCell.class}, null, null, null, Theme.key_windowBackgroundGrayShadow));
        themeDescriptions.add(new ThemeDescription(listView, 0, new Class[]{TextInfoPrivacyCell.class}, new String[]{"textView"}, null, null, null, Theme.key_windowBackgroundWhiteGrayText4));

        return themeDescriptions;
    }
}<|MERGE_RESOLUTION|>--- conflicted
+++ resolved
@@ -514,12 +514,8 @@
                         textCell.setIcon(R.drawable.msg_data_usage);
                         textCell.setText(LocaleController.getString("NetworkUsage", R.string.NetworkUsage), storageNumRow != -1);
                     } else if (position == storageNumRow) {
-<<<<<<< HEAD
+                        textCell.setIcon(R.drawable.msg_storage_path);
                         textCell.setTextAndValue(LocaleController.getString("StoragePath", R.string.StoragePath), NekoConfig.cachePath.String(), false);
-=======
-                        textCell.setIcon(R.drawable.msg_storage_path);
-                        textCell.setText(LocaleController.getString("StoragePath", R.string.StoragePath), false);
->>>>>>> 3ccf875b
                     } else if (position == proxyRow) {
                         textCell.setIcon(0);
                         textCell.setText(LocaleController.getString("ProxySettings", R.string.ProxySettings), false);
