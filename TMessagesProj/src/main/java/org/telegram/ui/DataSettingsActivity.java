/*
 * This is the source code of Telegram for Android v. 5.x.x.
 * It is licensed under GNU GPL v. 2 or later.
 * You should have received a copy of the license in this archive (see LICENSE).
 *
 * Copyright Nikolai Kudashov, 2013-2018.
 */

package org.telegram.ui;

import android.app.Dialog;
import android.content.Context;
import android.content.DialogInterface;
import android.content.SharedPreferences;
import android.view.Gravity;
import android.view.View;
import android.view.ViewGroup;
import android.widget.FrameLayout;
import android.widget.TextView;

import androidx.recyclerview.widget.LinearLayoutManager;
import androidx.recyclerview.widget.RecyclerView;

import org.telegram.messenger.AndroidUtilities;
import org.telegram.messenger.BuildVars;
import org.telegram.messenger.DownloadController;
import org.telegram.messenger.ImageLoader;
import org.telegram.messenger.LocaleController;
import org.telegram.messenger.MessagesController;
import org.telegram.messenger.R;
import org.telegram.messenger.SharedConfig;
import org.telegram.messenger.voip.Instance;
import org.telegram.tgnet.TLRPC;
import org.telegram.ui.ActionBar.ActionBar;
import org.telegram.ui.ActionBar.AlertDialog;
import org.telegram.ui.ActionBar.BaseFragment;
import org.telegram.ui.ActionBar.Theme;
import org.telegram.ui.ActionBar.ThemeDescription;
import org.telegram.ui.Cells.HeaderCell;
import org.telegram.ui.Cells.NotificationsCheckCell;
import org.telegram.ui.Cells.ShadowSectionCell;
import org.telegram.ui.Cells.TextCheckCell;
import org.telegram.ui.Cells.TextInfoPrivacyCell;
import org.telegram.ui.Cells.TextSettingsCell;
import org.telegram.ui.Components.AlertsCreator;
import org.telegram.ui.Components.LayoutHelper;
import org.telegram.ui.Components.RecyclerListView;
import org.telegram.ui.Components.voip.VoIPHelper;

import java.io.File;
import java.util.ArrayList;
import java.util.concurrent.atomic.AtomicReference;

import kotlin.Unit;
import tw.nekomimi.nekogram.ui.BottomBuilder;
import tw.nekomimi.nekogram.NekoConfig;
import tw.nekomimi.nekogram.utils.EnvUtil;

public class DataSettingsActivity extends BaseFragment {

    private ListAdapter listAdapter;
    private RecyclerListView listView;
    @SuppressWarnings("FieldCanBeLocal")
    private LinearLayoutManager layoutManager;

    private ArrayList<File> storageDirs;

    private int mediaDownloadSectionRow;
    private int mobileRow;
    private int roamingRow;
    private int wifiRow;
    private int storageNumRow;
    private int resetDownloadRow;
    private int mediaDownloadSection2Row;
    private int usageSectionRow;
    private int storageUsageRow;
    private int dataUsageRow;
    private int usageSection2Row;
    private int streamSectionRow;
    private int enableStreamRow;
    private int enableCacheStreamRow;
    private int enableAllStreamRow;
    private int enableMkvRow;
    private int enableAllStreamInfoRow;
    private int autoplayHeaderRow;
    private int autoplayGifsRow;
    private int autoplayVideoRow;
    private int autoplaySectionRow;
    private int callsSectionRow;
    private int useLessDataForCallsRow;
    private int quickRepliesRow;
    private int callsSection2Row;
    private int proxySectionRow;
    private int proxyRow;
    private int proxySection2Row;
    private int clearDraftsRow;
    private int clearDraftsSectionRow;
    private int saveToGallerySectionRow;
    private int saveToGalleryPeerRow;
    private int saveToGalleryChannelsRow;
    private int saveToGalleryGroupsRow;
    private int saveToGalleryDividerRow;

    private int rowCount;

    private boolean updateVoipUseLessData;

    @Override
    public boolean onFragmentCreate() {
        super.onFragmentCreate();

        DownloadController.getInstance(currentAccount).loadAutoDownloadConfig(true);

        rowCount = 0;
        usageSectionRow = rowCount++;
        storageUsageRow = rowCount++;
        dataUsageRow = rowCount++;
        storageNumRow = rowCount++;
        usageSection2Row = rowCount++;
        mediaDownloadSectionRow = rowCount++;
        mobileRow = rowCount++;
        wifiRow = rowCount++;
        roamingRow = rowCount++;
        resetDownloadRow = rowCount++;
        mediaDownloadSection2Row = rowCount++;

        saveToGallerySectionRow = rowCount++;
        saveToGalleryPeerRow = rowCount++;
        saveToGalleryGroupsRow = rowCount++;
        saveToGalleryChannelsRow = rowCount++;
        saveToGalleryDividerRow = rowCount++;

        autoplayHeaderRow = rowCount++;
        autoplayGifsRow = rowCount++;
        autoplayVideoRow = rowCount++;
        autoplaySectionRow = rowCount++;
        streamSectionRow = rowCount++;
        enableStreamRow = rowCount++;
        if (BuildVars.DEBUG_VERSION) {
            enableMkvRow = rowCount++;
            enableAllStreamRow = rowCount++;
        } else {
            enableAllStreamRow = -1;
            enableMkvRow = -1;
        }
        enableAllStreamInfoRow = rowCount++;

        enableCacheStreamRow = -1;//rowCount++;
        callsSectionRow = rowCount++;
        useLessDataForCallsRow = rowCount++;
        quickRepliesRow = rowCount++;
        callsSection2Row = rowCount++;
        proxySectionRow = rowCount++;
        proxyRow = rowCount++;
        proxySection2Row = rowCount++;
        clearDraftsRow = rowCount++;
        clearDraftsSectionRow = rowCount++;

        return true;
    }

    @Override
    public View createView(Context context) {
        actionBar.setBackButtonImage(R.drawable.ic_ab_back);
        actionBar.setTitle(LocaleController.getString("DataSettings", R.string.DataSettings));
        if (AndroidUtilities.isTablet()) {
            actionBar.setOccupyStatusBar(false);
        }
        actionBar.setAllowOverlayTitle(true);
        actionBar.setActionBarMenuOnItemClick(new ActionBar.ActionBarMenuOnItemClick() {
            @Override
            public void onItemClick(int id) {
                if (id == -1) {
                    finishFragment();
                }
            }
        });

        listAdapter = new ListAdapter(context);

        fragmentView = new FrameLayout(context);
        fragmentView.setBackgroundColor(Theme.getColor(Theme.key_windowBackgroundGray));
        FrameLayout frameLayout = (FrameLayout) fragmentView;

        listView = new RecyclerListView(context);
        listView.setVerticalScrollBarEnabled(false);
        listView.setLayoutManager(layoutManager = new LinearLayoutManager(context, LinearLayoutManager.VERTICAL, false));
        frameLayout.addView(listView, LayoutHelper.createFrame(LayoutHelper.MATCH_PARENT, LayoutHelper.MATCH_PARENT, Gravity.TOP | Gravity.LEFT));
        listView.setAdapter(listAdapter);
        listView.setOnItemClickListener((view, position, x, y) -> {
            if (position == saveToGalleryGroupsRow || position == saveToGalleryChannelsRow || position == saveToGalleryPeerRow) {
                int flag;
                if (position == saveToGalleryGroupsRow) {
                    flag = SharedConfig.SAVE_TO_GALLERY_FLAG_GROUP;
                } else if (position == saveToGalleryChannelsRow) {
                    flag = SharedConfig.SAVE_TO_GALLERY_FLAG_CHANNELS;
                } else {
                    flag = SharedConfig.SAVE_TO_GALLERY_FLAG_PEER;
                }
                SharedConfig.toggleSaveToGalleryFlag(flag);
                TextCheckCell textCheckCell = (TextCheckCell) view;
                textCheckCell.setChecked((SharedConfig.saveToGalleryFlags & flag) != 0);
            } else if (position == mobileRow || position == roamingRow || position == wifiRow) {
                if (LocaleController.isRTL && x <= AndroidUtilities.dp(76) || !LocaleController.isRTL && x >= view.getMeasuredWidth() - AndroidUtilities.dp(76)) {
                    boolean wasEnabled = listAdapter.isRowEnabled(resetDownloadRow);

                    NotificationsCheckCell cell = (NotificationsCheckCell) view;
                    boolean checked = cell.isChecked();

                    DownloadController.Preset preset;
                    DownloadController.Preset defaultPreset;
                    String key;
                    String key2;
                    int num;
                    if (position == mobileRow) {
                        preset = DownloadController.getInstance(currentAccount).mobilePreset;
                        defaultPreset = DownloadController.getInstance(currentAccount).mediumPreset;
                        key = "mobilePreset";
                        key2 = "currentMobilePreset";
                        num = 0;
                    } else if (position == wifiRow) {
                        preset = DownloadController.getInstance(currentAccount).wifiPreset;
                        defaultPreset = DownloadController.getInstance(currentAccount).highPreset;
                        key = "wifiPreset";
                        key2 = "currentWifiPreset";
                        num = 1;
                    } else {
                        preset = DownloadController.getInstance(currentAccount).roamingPreset;
                        defaultPreset = DownloadController.getInstance(currentAccount).lowPreset;
                        key = "roamingPreset";
                        key2 = "currentRoamingPreset";
                        num = 2;
                    }
                    if (!checked && preset.enabled) {
                        preset.set(defaultPreset);
                    } else {
                        preset.enabled = !preset.enabled;
                    }
                    SharedPreferences.Editor editor = MessagesController.getMainSettings(currentAccount).edit();
                    editor.putString(key, preset.toString());
                    editor.putInt(key2, 3);
                    editor.commit();

                    cell.setChecked(!checked);
                    RecyclerView.ViewHolder holder = listView.findContainingViewHolder(view);
                    if (holder != null) {
                        listAdapter.onBindViewHolder(holder, position);
                    }
                    DownloadController.getInstance(currentAccount).checkAutodownloadSettings();
                    DownloadController.getInstance(currentAccount).savePresetToServer(num);
                    if (wasEnabled != listAdapter.isRowEnabled(resetDownloadRow)) {
                        listAdapter.notifyItemChanged(resetDownloadRow);
                    }
                } else {
                    int type;
                    if (position == mobileRow) {
                        type = 0;
                    } else if (position == wifiRow) {
                        type = 1;
                    } else {
                        type = 2;
                    }
                    presentFragment(new DataAutoDownloadActivity(type));
                }
            } else if (position == resetDownloadRow) {
                if (getParentActivity() == null || !view.isEnabled()) {
                    return;
                }
                AlertDialog.Builder builder = new AlertDialog.Builder(getParentActivity());
                builder.setTitle(LocaleController.getString("ResetAutomaticMediaDownloadAlertTitle", R.string.ResetAutomaticMediaDownloadAlertTitle));
                builder.setMessage(LocaleController.getString("ResetAutomaticMediaDownloadAlert", R.string.ResetAutomaticMediaDownloadAlert));
                builder.setPositiveButton(LocaleController.getString("Reset", R.string.Reset), (dialogInterface, i) -> {
                    DownloadController.Preset preset;
                    DownloadController.Preset defaultPreset;
                    String key;

                    SharedPreferences.Editor editor = MessagesController.getMainSettings(currentAccount).edit();
                    for (int a = 0; a < 3; a++) {
                        if (a == 0) {
                            preset = DownloadController.getInstance(currentAccount).mobilePreset;
                            defaultPreset = DownloadController.getInstance(currentAccount).mediumPreset;
                            key = "mobilePreset";
                        } else if (a == 1) {
                            preset = DownloadController.getInstance(currentAccount).wifiPreset;
                            defaultPreset = DownloadController.getInstance(currentAccount).highPreset;
                            key = "wifiPreset";
                        } else {
                            preset = DownloadController.getInstance(currentAccount).roamingPreset;
                            defaultPreset = DownloadController.getInstance(currentAccount).lowPreset;
                            key = "roamingPreset";
                        }
                        preset.set(defaultPreset);
                        preset.enabled = defaultPreset.isEnabled();
                        editor.putInt("currentMobilePreset", DownloadController.getInstance(currentAccount).currentMobilePreset = 3);
                        editor.putInt("currentWifiPreset", DownloadController.getInstance(currentAccount).currentWifiPreset = 3);
                        editor.putInt("currentRoamingPreset", DownloadController.getInstance(currentAccount).currentRoamingPreset = 3);
                        editor.putString(key, preset.toString());
                    }
                    editor.commit();
                    DownloadController.getInstance(currentAccount).checkAutodownloadSettings();
                    for (int a = 0; a < 3; a++) {
                        DownloadController.getInstance(currentAccount).savePresetToServer(a);
                    }
                    listAdapter.notifyItemRangeChanged(mobileRow, 4);
                });
                builder.setNegativeButton(LocaleController.getString("Cancel", R.string.Cancel), null);
                AlertDialog dialog = builder.create();
                showDialog(dialog);
                TextView button = (TextView) dialog.getButton(DialogInterface.BUTTON_POSITIVE);
                if (button != null) {
                    button.setTextColor(Theme.getColor(Theme.key_dialogTextRed2));
                }
            } else if (position == storageUsageRow) {
                presentFragment(new CacheControlActivity());
            } else if (position == useLessDataForCallsRow) {
                final SharedPreferences preferences = MessagesController.getGlobalMainSettings();
                int selected = 0;
                switch (preferences.getInt("VoipDataSaving", VoIPHelper.getDataSavingDefault())) {
                    case Instance.DATA_SAVING_NEVER:
                        selected = 0;
                        break;
                    case Instance.DATA_SAVING_ROAMING:
                        selected = 1;
                        break;
                    case Instance.DATA_SAVING_MOBILE:
                        selected = 2;
                        break;
                    case Instance.DATA_SAVING_ALWAYS:
                        selected = 3;
                        break;
                }
                Dialog dlg = AlertsCreator.createSingleChoiceDialog(getParentActivity(), new String[]{
                                LocaleController.getString("UseLessDataNever", R.string.UseLessDataNever),
                                LocaleController.getString("UseLessDataOnRoaming", R.string.UseLessDataOnRoaming),
                                LocaleController.getString("UseLessDataOnMobile", R.string.UseLessDataOnMobile),
                                LocaleController.getString("UseLessDataAlways", R.string.UseLessDataAlways)},
                        LocaleController.getString("VoipUseLessData", R.string.VoipUseLessData), selected, (dialog, which) -> {
                            int val = -1;
                            switch (which) {
                                case 0:
                                    val = Instance.DATA_SAVING_NEVER;
                                    break;
                                case 1:
                                    val = Instance.DATA_SAVING_ROAMING;
                                    break;
                                case 2:
                                    val = Instance.DATA_SAVING_MOBILE;
                                    break;
                                case 3:
                                    val = Instance.DATA_SAVING_ALWAYS;
                                    break;
                            }
                            if (val != -1) {
                                preferences.edit().putInt("VoipDataSaving", val).commit();
                                updateVoipUseLessData = true;
                            }
                            if (listAdapter != null) {
                                listAdapter.notifyItemChanged(position);
                            }
                        });
                setVisibleDialog(dlg);
                dlg.show();
            } else if (position == dataUsageRow) {
                presentFragment(new DataUsageActivity());
            } else if (position == storageNumRow) {
                BottomBuilder builder = new BottomBuilder(getParentActivity());

                builder.addTitle(LocaleController.getString("StoragePath", R.string.StoragePath));

                AtomicReference<String> target = new AtomicReference<>();

                builder.addRadioItems(EnvUtil.getAvailableDirectories(),
                        (index, path) -> path.equals(NekoConfig.cachePath.String()), (__, path, cell) -> {

                            target.set(path);
                            builder.doRadioCheck(cell);

                            return null;

                        });

                builder.addCancelButton();
                builder.addOkButton((it) -> {

                    if (target.get() != null) {

                        NekoConfig.cachePath.setConfigString(target.get());
                        ImageLoader.getInstance().checkMediaPaths();
                        listAdapter.notifyItemChanged(position);

                    }

                    return Unit.INSTANCE;

                });

                builder.show();
            } else if (position == proxyRow) {
                presentFragment(new ProxyListActivity());
            } else if (position == enableStreamRow) {
                SharedConfig.toggleStreamMedia();
                TextCheckCell textCheckCell = (TextCheckCell) view;
                textCheckCell.setChecked(SharedConfig.streamMedia);
            } else if (position == enableAllStreamRow) {
                SharedConfig.toggleStreamAllVideo();
                TextCheckCell textCheckCell = (TextCheckCell) view;
                textCheckCell.setChecked(SharedConfig.streamAllVideo);
            } else if (position == enableMkvRow) {
                SharedConfig.toggleStreamMkv();
                TextCheckCell textCheckCell = (TextCheckCell) view;
                textCheckCell.setChecked(SharedConfig.streamMkv);
            } else if (position == enableCacheStreamRow) {
                SharedConfig.toggleSaveStreamMedia();
                TextCheckCell textCheckCell = (TextCheckCell) view;
                textCheckCell.setChecked(SharedConfig.saveStreamMedia);
            } else if (position == quickRepliesRow) {
                presentFragment(new QuickRepliesSettingsActivity());
            } else if (position == autoplayGifsRow) {
                SharedConfig.toggleAutoplayGifs();
                if (view instanceof TextCheckCell) {
                    ((TextCheckCell) view).setChecked(SharedConfig.autoplayGifs);
                }
            } else if (position == autoplayVideoRow) {
                SharedConfig.toggleAutoplayVideo();
                if (view instanceof TextCheckCell) {
                    ((TextCheckCell) view).setChecked(SharedConfig.autoplayVideo);
                }
            } else if (position == clearDraftsRow) {
                AlertDialog.Builder builder = new AlertDialog.Builder(getParentActivity());
                builder.setTitle(LocaleController.getString("AreYouSureClearDraftsTitle", R.string.AreYouSureClearDraftsTitle));
                builder.setMessage(LocaleController.getString("AreYouSureClearDrafts", R.string.AreYouSureClearDrafts));
                builder.setPositiveButton(LocaleController.getString("Delete", R.string.Delete), (dialogInterface, i) -> {
                    TLRPC.TL_messages_clearAllDrafts req = new TLRPC.TL_messages_clearAllDrafts();
                    getConnectionsManager().sendRequest(req, (response, error) -> AndroidUtilities.runOnUIThread(() -> getMediaDataController().clearAllDrafts(true)));
                });
                builder.setNegativeButton(LocaleController.getString("Cancel", R.string.Cancel), null);
                AlertDialog alertDialog = builder.create();
                showDialog(alertDialog);
                TextView button = (TextView) alertDialog.getButton(DialogInterface.BUTTON_POSITIVE);
                if (button != null) {
                    button.setTextColor(Theme.getColor(Theme.key_dialogTextRed2));
                }
            }
        });

        return fragmentView;
    }

    @Override
    protected void onDialogDismiss(Dialog dialog) {
        DownloadController.getInstance(currentAccount).checkAutodownloadSettings();
    }

    @Override
    public void onResume() {
        super.onResume();
        if (listAdapter != null) {
            listAdapter.notifyDataSetChanged();
        }
    }

    private class ListAdapter extends RecyclerListView.SelectionAdapter {

        private Context mContext;

        public ListAdapter(Context context) {
            mContext = context;
        }

        @Override
        public int getItemCount() {
            return rowCount;
        }

        @Override
        public void onBindViewHolder(RecyclerView.ViewHolder holder, int position) {
            switch (holder.getItemViewType()) {
                case 0: {
                    if (position == clearDraftsSectionRow) {
                        holder.itemView.setBackgroundDrawable(Theme.getThemedDrawable(mContext, R.drawable.greydivider_bottom, Theme.key_windowBackgroundGrayShadow));
                    } else {
                        holder.itemView.setBackgroundDrawable(Theme.getThemedDrawable(mContext, R.drawable.greydivider, Theme.key_windowBackgroundGrayShadow));
                    }
                    break;
                }
                case 1: {
                    TextSettingsCell textCell = (TextSettingsCell) holder.itemView;
                    textCell.setCanDisable(false);
                    textCell.setTextColor(Theme.getColor(Theme.key_windowBackgroundWhiteBlackText));
                    if (position == storageUsageRow) {
                        textCell.setIcon(R.drawable.msg_storage_usage);
                        textCell.setText(LocaleController.getString("StorageUsage", R.string.StorageUsage), true);
                    } else if (position == useLessDataForCallsRow) {
                        textCell.setIcon(0);
                        SharedPreferences preferences = MessagesController.getGlobalMainSettings();
                        String value = null;
                        switch (preferences.getInt("VoipDataSaving", VoIPHelper.getDataSavingDefault())) {
                            case Instance.DATA_SAVING_NEVER:
                                value = LocaleController.getString("UseLessDataNever", R.string.UseLessDataNever);
                                break;
                            case Instance.DATA_SAVING_MOBILE:
                                value = LocaleController.getString("UseLessDataOnMobile", R.string.UseLessDataOnMobile);
                                break;
                            case Instance.DATA_SAVING_ROAMING:
                                value = LocaleController.getString("UseLessDataOnRoaming", R.string.UseLessDataOnRoaming);
                                break;
                            case Instance.DATA_SAVING_ALWAYS:
                                value = LocaleController.getString("UseLessDataAlways", R.string.UseLessDataAlways);
                                break;
                        }
                        textCell.setTextAndValue(LocaleController.getString("VoipUseLessData", R.string.VoipUseLessData), value, updateVoipUseLessData, true);
                        updateVoipUseLessData = false;
                    } else if (position == dataUsageRow) {
<<<<<<< HEAD
                        textCell.setText(LocaleController.getString("NetworkUsage", R.string.NetworkUsage), true);
                    } else if (position == storageNumRow) {
                        textCell.setTextAndValue(LocaleController.getString("StoragePath", R.string.StoragePath), NekoConfig.cachePath.String(), false);
=======
                        textCell.setIcon(R.drawable.msg_data_usage);
                        textCell.setText(LocaleController.getString("NetworkUsage", R.string.NetworkUsage), storageNumRow != -1);
                    } else if (position == storageNumRow) {
                        textCell.setIcon(R.drawable.msg_storage_path);
                        textCell.setText(LocaleController.getString("StoragePath", R.string.StoragePath), false);
>>>>>>> 1c03d75e
                    } else if (position == proxyRow) {
                        textCell.setIcon(0);
                        textCell.setText(LocaleController.getString("ProxySettings", R.string.ProxySettings), false);
                    } else if (position == resetDownloadRow) {
                        textCell.setIcon(0);
                        textCell.setCanDisable(true);
                        textCell.setTextColor(Theme.getColor(Theme.key_windowBackgroundWhiteRedText));
                        textCell.setText(LocaleController.getString("ResetAutomaticMediaDownload", R.string.ResetAutomaticMediaDownload), false);
<<<<<<< HEAD
                    } else if (position == quickRepliesRow) {
=======
                    } else if (position == quickRepliesRow){
                        textCell.setIcon(0);
>>>>>>> 1c03d75e
                        textCell.setText(LocaleController.getString("VoipQuickReplies", R.string.VoipQuickReplies), false);
                    } else if (position == clearDraftsRow) {
                        textCell.setIcon(0);
                        textCell.setText(LocaleController.getString("PrivacyDeleteCloudDrafts", R.string.PrivacyDeleteCloudDrafts), false);
                    }
                    break;
                }
                case 2: {
                    HeaderCell headerCell = (HeaderCell) holder.itemView;
                    if (position == mediaDownloadSectionRow) {
                        headerCell.setText(LocaleController.getString("AutomaticMediaDownload", R.string.AutomaticMediaDownload));
                    } else if (position == usageSectionRow) {
                        headerCell.setText(LocaleController.getString("DataUsage", R.string.DataUsage));
                    } else if (position == callsSectionRow) {
                        headerCell.setText(LocaleController.getString("Calls", R.string.Calls));
                    } else if (position == proxySectionRow) {
                        headerCell.setText(LocaleController.getString("Proxy", R.string.Proxy));
                    } else if (position == streamSectionRow) {
                        headerCell.setText(LocaleController.getString("Streaming", R.string.Streaming));
                    } else if (position == autoplayHeaderRow) {
                        headerCell.setText(LocaleController.getString("AutoplayMedia", R.string.AutoplayMedia));
                    } else if (position == saveToGallerySectionRow) {
                        headerCell.setText(LocaleController.getString("SaveToGallery", R.string.SaveToGallery));
                    }
                    break;
                }
                case 3: {
                    TextCheckCell checkCell = (TextCheckCell) holder.itemView;
                    if (position == enableStreamRow) {
                        checkCell.setTextAndCheck(LocaleController.getString("EnableStreaming", R.string.EnableStreaming), SharedConfig.streamMedia, enableAllStreamRow != -1);
                    } else if (position == enableCacheStreamRow) {
                        //checkCell.setTextAndCheck(LocaleController.getString("CacheStreamFile", R.string.CacheStreamFile), SharedConfig.saveStreamMedia, true);
                    } else if (position == enableMkvRow) {
                        checkCell.setTextAndCheck("(beta only) Show MKV as Video", SharedConfig.streamMkv, true);
                    } else if (position == enableAllStreamRow) {
                        checkCell.setTextAndCheck("(beta only) Stream All Videos", SharedConfig.streamAllVideo, false);
                    } else if (position == autoplayGifsRow) {
                        checkCell.setTextAndCheck(LocaleController.getString("AutoplayGIF", R.string.AutoplayGIF), SharedConfig.autoplayGifs, true);
                    } else if (position == autoplayVideoRow) {
                        checkCell.setTextAndCheck(LocaleController.getString("AutoplayVideo", R.string.AutoplayVideo), SharedConfig.autoplayVideo, false);
                    } else if (position == saveToGalleryPeerRow) {
                        checkCell.setTextAndCheck(LocaleController.getString("SaveToGalleryPrivate", R.string.SaveToGalleryPrivate), (SharedConfig.saveToGalleryFlags & SharedConfig.SAVE_TO_GALLERY_FLAG_PEER) != 0, true);
                    } else if (position == saveToGalleryGroupsRow) {
                        checkCell.setTextAndCheck(LocaleController.getString("SaveToGalleryGroups", R.string.SaveToGalleryGroups), (SharedConfig.saveToGalleryFlags & SharedConfig.SAVE_TO_GALLERY_FLAG_GROUP) != 0, true);
                    } else if (position == saveToGalleryChannelsRow) {
                        checkCell.setTextAndCheck(LocaleController.getString("SaveToGalleryChannels", R.string.SaveToGalleryChannels), (SharedConfig.saveToGalleryFlags & SharedConfig.SAVE_TO_GALLERY_FLAG_CHANNELS) != 0, false);
                    }
                    break;
                }
                case 4: {
                    TextInfoPrivacyCell cell = (TextInfoPrivacyCell) holder.itemView;
                    if (position == enableAllStreamInfoRow) {
                        cell.setText(LocaleController.getString("EnableAllStreamingInfo", R.string.EnableAllStreamingInfo));
                    }
                    break;
                }
                case 5: {
                    NotificationsCheckCell checkCell = (NotificationsCheckCell) holder.itemView;

                    String text;
                    StringBuilder builder = new StringBuilder();
                    DownloadController.Preset preset;
                    boolean enabled;
                    if (position == mobileRow) {
                        text = LocaleController.getString("WhenUsingMobileData", R.string.WhenUsingMobileData);
                        enabled = DownloadController.getInstance(currentAccount).mobilePreset.enabled;
                        preset = DownloadController.getInstance(currentAccount).getCurrentMobilePreset();
                    } else if (position == wifiRow) {
                        text = LocaleController.getString("WhenConnectedOnWiFi", R.string.WhenConnectedOnWiFi);
                        enabled = DownloadController.getInstance(currentAccount).wifiPreset.enabled;
                        preset = DownloadController.getInstance(currentAccount).getCurrentWiFiPreset();
                    } else {
                        text = LocaleController.getString("WhenRoaming", R.string.WhenRoaming);
                        enabled = DownloadController.getInstance(currentAccount).roamingPreset.enabled;
                        preset = DownloadController.getInstance(currentAccount).getCurrentRoamingPreset();
                    }

                    boolean photos = false;
                    boolean videos = false;
                    boolean files = false;
                    int count = 0;
                    for (int a = 0; a < preset.mask.length; a++) {
                        if (!photos && (preset.mask[a] & DownloadController.AUTODOWNLOAD_TYPE_PHOTO) != 0) {
                            photos = true;
                            count++;
                        }
                        if (!videos && (preset.mask[a] & DownloadController.AUTODOWNLOAD_TYPE_VIDEO) != 0) {
                            videos = true;
                            count++;
                        }
                        if (!files && (preset.mask[a] & DownloadController.AUTODOWNLOAD_TYPE_DOCUMENT) != 0) {
                            files = true;
                            count++;
                        }
                    }
                    if (preset.enabled && count != 0) {
                        if (photos) {
                            builder.append(LocaleController.getString("AutoDownloadPhotosOn", R.string.AutoDownloadPhotosOn));
                        }
                        if (videos) {
                            if (builder.length() > 0) {
                                builder.append(", ");
                            }
                            builder.append(LocaleController.getString("AutoDownloadVideosOn", R.string.AutoDownloadVideosOn));
                            builder.append(String.format(" (%1$s)", AndroidUtilities.formatFileSize(preset.sizes[DownloadController.typeToIndex(DownloadController.AUTODOWNLOAD_TYPE_VIDEO)], true)));
                        }
                        if (files) {
                            if (builder.length() > 0) {
                                builder.append(", ");
                            }
                            builder.append(LocaleController.getString("AutoDownloadFilesOn", R.string.AutoDownloadFilesOn));
                            builder.append(String.format(" (%1$s)", AndroidUtilities.formatFileSize(preset.sizes[DownloadController.typeToIndex(DownloadController.AUTODOWNLOAD_TYPE_DOCUMENT)], true)));
                        }
                    } else {
                        builder.append(LocaleController.getString("NoMediaAutoDownload", R.string.NoMediaAutoDownload));
                    }
                    checkCell.setTextAndValueAndCheck(text, builder, (photos || videos || files) && enabled, 0, true, true);
                    break;
                }
            }
        }

        @Override
        public void onViewAttachedToWindow(RecyclerView.ViewHolder holder) {
            int viewType = holder.getItemViewType();
            if (viewType == 3) {
                TextCheckCell checkCell = (TextCheckCell) holder.itemView;
                int position = holder.getAdapterPosition();
                if (position == enableCacheStreamRow) {
                    checkCell.setChecked(SharedConfig.saveStreamMedia);
                } else if (position == enableStreamRow) {
                    checkCell.setChecked(SharedConfig.streamMedia);
                } else if (position == enableAllStreamRow) {
                    checkCell.setChecked(SharedConfig.streamAllVideo);
                } else if (position == enableMkvRow) {
                    checkCell.setChecked(SharedConfig.streamMkv);
                } else if (position == autoplayGifsRow) {
                    checkCell.setChecked(SharedConfig.autoplayGifs);
                } else if (position == autoplayVideoRow) {
                    checkCell.setChecked(SharedConfig.autoplayVideo);
                }
            }
        }

        public boolean isRowEnabled(int position) {
            if (position == resetDownloadRow) {
                DownloadController controller = DownloadController.getInstance(currentAccount);
                return !controller.lowPreset.equals(controller.getCurrentRoamingPreset()) || controller.lowPreset.isEnabled() != controller.roamingPreset.enabled ||
                        !controller.mediumPreset.equals(controller.getCurrentMobilePreset()) || controller.mediumPreset.isEnabled() != controller.mobilePreset.enabled ||
                        !controller.highPreset.equals(controller.getCurrentWiFiPreset()) || controller.highPreset.isEnabled() != controller.wifiPreset.enabled;
            }
            return position == mobileRow || position == roamingRow || position == wifiRow || position == storageUsageRow || position == useLessDataForCallsRow || position == dataUsageRow || position == proxyRow || position == clearDraftsRow ||
                    position == enableCacheStreamRow || position == enableStreamRow || position == enableAllStreamRow || position == enableMkvRow || position == quickRepliesRow || position == autoplayVideoRow || position == autoplayGifsRow ||
                    position == storageNumRow || position == saveToGalleryGroupsRow || position == saveToGalleryPeerRow || position == saveToGalleryChannelsRow;
        }

        @Override
        public boolean isEnabled(RecyclerView.ViewHolder holder) {
            return isRowEnabled(holder.getAdapterPosition());
        }

        @Override
        public RecyclerView.ViewHolder onCreateViewHolder(ViewGroup parent, int viewType) {
            View view;
            switch (viewType) {
                case 0:
                    view = new ShadowSectionCell(mContext);
                    break;
                case 1:
                    view = new TextSettingsCell(mContext);
                    view.setBackgroundColor(Theme.getColor(Theme.key_windowBackgroundWhite));
                    break;
                case 2:
                    view = new HeaderCell(mContext);
                    view.setBackgroundColor(Theme.getColor(Theme.key_windowBackgroundWhite));
                    break;
                case 3:
                    view = new TextCheckCell(mContext);
                    view.setBackgroundColor(Theme.getColor(Theme.key_windowBackgroundWhite));
                    break;
                case 4:
                    view = new TextInfoPrivacyCell(mContext);
                    view.setBackgroundDrawable(Theme.getThemedDrawable(mContext, R.drawable.greydivider, Theme.key_windowBackgroundGrayShadow));
                    break;
                case 5:
                default:
                    view = new NotificationsCheckCell(mContext);
                    view.setBackgroundColor(Theme.getColor(Theme.key_windowBackgroundWhite));
                    break;
            }
            view.setLayoutParams(new RecyclerView.LayoutParams(RecyclerView.LayoutParams.MATCH_PARENT, RecyclerView.LayoutParams.WRAP_CONTENT));
            return new RecyclerListView.Holder(view);
        }

        @Override
        public int getItemViewType(int position) {
            if (position == mediaDownloadSection2Row || position == usageSection2Row || position == callsSection2Row || position == proxySection2Row || position == autoplaySectionRow || position == clearDraftsSectionRow || position == saveToGalleryDividerRow) {
                return 0;
            } else if (position == mediaDownloadSectionRow || position == streamSectionRow || position == callsSectionRow || position == usageSectionRow || position == proxySectionRow || position == autoplayHeaderRow || position == saveToGallerySectionRow) {
                return 2;
            } else if (position == enableCacheStreamRow || position == enableStreamRow || position == enableAllStreamRow || position == enableMkvRow || position == autoplayGifsRow || position == autoplayVideoRow || position == saveToGalleryGroupsRow || position == saveToGalleryPeerRow || position == saveToGalleryChannelsRow) {
                return 3;
            } else if (position == enableAllStreamInfoRow) {
                return 4;
            } else if (position == mobileRow || position == wifiRow || position == roamingRow) {
                return 5;
            } else {
                return 1;
            }
        }
    }

    @Override
    public ArrayList<ThemeDescription> getThemeDescriptions() {
        ArrayList<ThemeDescription> themeDescriptions = new ArrayList<>();

        themeDescriptions.add(new ThemeDescription(listView, ThemeDescription.FLAG_CELLBACKGROUNDCOLOR, new Class[]{TextSettingsCell.class, TextCheckCell.class, HeaderCell.class, NotificationsCheckCell.class}, null, null, null, Theme.key_windowBackgroundWhite));
        themeDescriptions.add(new ThemeDescription(fragmentView, ThemeDescription.FLAG_BACKGROUND, null, null, null, null, Theme.key_windowBackgroundGray));

        themeDescriptions.add(new ThemeDescription(actionBar, ThemeDescription.FLAG_BACKGROUND, null, null, null, null, Theme.key_actionBarDefault));
        themeDescriptions.add(new ThemeDescription(listView, ThemeDescription.FLAG_LISTGLOWCOLOR, null, null, null, null, Theme.key_actionBarDefault));
        themeDescriptions.add(new ThemeDescription(actionBar, ThemeDescription.FLAG_AB_ITEMSCOLOR, null, null, null, null, Theme.key_actionBarDefaultIcon));
        themeDescriptions.add(new ThemeDescription(actionBar, ThemeDescription.FLAG_AB_TITLECOLOR, null, null, null, null, Theme.key_actionBarDefaultTitle));
        themeDescriptions.add(new ThemeDescription(actionBar, ThemeDescription.FLAG_AB_SELECTORCOLOR, null, null, null, null, Theme.key_actionBarDefaultSelector));

        themeDescriptions.add(new ThemeDescription(listView, 0, new Class[]{NotificationsCheckCell.class}, new String[]{"textView"}, null, null, null, Theme.key_windowBackgroundWhiteBlackText));
        themeDescriptions.add(new ThemeDescription(listView, 0, new Class[]{NotificationsCheckCell.class}, new String[]{"valueTextView"}, null, null, null, Theme.key_windowBackgroundWhiteGrayText2));
        themeDescriptions.add(new ThemeDescription(listView, 0, new Class[]{NotificationsCheckCell.class}, new String[]{"checkBox"}, null, null, null, Theme.key_switchTrack));
        themeDescriptions.add(new ThemeDescription(listView, 0, new Class[]{NotificationsCheckCell.class}, new String[]{"checkBox"}, null, null, null, Theme.key_switchTrackChecked));

        themeDescriptions.add(new ThemeDescription(listView, ThemeDescription.FLAG_SELECTOR, null, null, null, null, Theme.key_listSelector));

        themeDescriptions.add(new ThemeDescription(listView, 0, new Class[]{View.class}, Theme.dividerPaint, null, null, Theme.key_divider));

        themeDescriptions.add(new ThemeDescription(listView, ThemeDescription.FLAG_BACKGROUNDFILTER, new Class[]{ShadowSectionCell.class}, null, null, null, Theme.key_windowBackgroundGrayShadow));

        themeDescriptions.add(new ThemeDescription(listView, 0, new Class[]{TextSettingsCell.class}, new String[]{"textView"}, null, null, null, Theme.key_windowBackgroundWhiteBlackText));
        themeDescriptions.add(new ThemeDescription(listView, 0, new Class[]{TextSettingsCell.class}, new String[]{"valueTextView"}, null, null, null, Theme.key_windowBackgroundWhiteValueText));

        themeDescriptions.add(new ThemeDescription(listView, 0, new Class[]{HeaderCell.class}, new String[]{"textView"}, null, null, null, Theme.key_windowBackgroundWhiteBlueHeader));

        themeDescriptions.add(new ThemeDescription(listView, 0, new Class[]{TextCheckCell.class}, new String[]{"textView"}, null, null, null, Theme.key_windowBackgroundWhiteBlackText));
        themeDescriptions.add(new ThemeDescription(listView, 0, new Class[]{TextCheckCell.class}, new String[]{"valueTextView"}, null, null, null, Theme.key_windowBackgroundWhiteGrayText2));
        themeDescriptions.add(new ThemeDescription(listView, 0, new Class[]{TextCheckCell.class}, new String[]{"checkBox"}, null, null, null, Theme.key_switchTrack));
        themeDescriptions.add(new ThemeDescription(listView, 0, new Class[]{TextCheckCell.class}, new String[]{"checkBox"}, null, null, null, Theme.key_switchTrackChecked));

        themeDescriptions.add(new ThemeDescription(listView, ThemeDescription.FLAG_BACKGROUNDFILTER, new Class[]{TextInfoPrivacyCell.class}, null, null, null, Theme.key_windowBackgroundGrayShadow));
        themeDescriptions.add(new ThemeDescription(listView, 0, new Class[]{TextInfoPrivacyCell.class}, new String[]{"textView"}, null, null, null, Theme.key_windowBackgroundWhiteGrayText4));

        return themeDescriptions;
    }
}<|MERGE_RESOLUTION|>--- conflicted
+++ resolved
@@ -12,6 +12,7 @@
 import android.content.Context;
 import android.content.DialogInterface;
 import android.content.SharedPreferences;
+import android.text.TextUtils;
 import android.view.Gravity;
 import android.view.View;
 import android.view.ViewGroup;
@@ -511,17 +512,10 @@
                         textCell.setTextAndValue(LocaleController.getString("VoipUseLessData", R.string.VoipUseLessData), value, updateVoipUseLessData, true);
                         updateVoipUseLessData = false;
                     } else if (position == dataUsageRow) {
-<<<<<<< HEAD
+                        textCell.setIcon(R.drawable.msg_data_usage);
                         textCell.setText(LocaleController.getString("NetworkUsage", R.string.NetworkUsage), true);
                     } else if (position == storageNumRow) {
                         textCell.setTextAndValue(LocaleController.getString("StoragePath", R.string.StoragePath), NekoConfig.cachePath.String(), false);
-=======
-                        textCell.setIcon(R.drawable.msg_data_usage);
-                        textCell.setText(LocaleController.getString("NetworkUsage", R.string.NetworkUsage), storageNumRow != -1);
-                    } else if (position == storageNumRow) {
-                        textCell.setIcon(R.drawable.msg_storage_path);
-                        textCell.setText(LocaleController.getString("StoragePath", R.string.StoragePath), false);
->>>>>>> 1c03d75e
                     } else if (position == proxyRow) {
                         textCell.setIcon(0);
                         textCell.setText(LocaleController.getString("ProxySettings", R.string.ProxySettings), false);
@@ -530,12 +524,8 @@
                         textCell.setCanDisable(true);
                         textCell.setTextColor(Theme.getColor(Theme.key_windowBackgroundWhiteRedText));
                         textCell.setText(LocaleController.getString("ResetAutomaticMediaDownload", R.string.ResetAutomaticMediaDownload), false);
-<<<<<<< HEAD
                     } else if (position == quickRepliesRow) {
-=======
-                    } else if (position == quickRepliesRow){
                         textCell.setIcon(0);
->>>>>>> 1c03d75e
                         textCell.setText(LocaleController.getString("VoipQuickReplies", R.string.VoipQuickReplies), false);
                     } else if (position == clearDraftsRow) {
                         textCell.setIcon(0);
