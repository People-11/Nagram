package org.telegram.ui;

import android.annotation.SuppressLint;
import android.content.Context;
import android.content.DialogInterface;
import android.graphics.Canvas;
import android.graphics.PorterDuff;
import android.graphics.PorterDuffColorFilter;
import android.graphics.drawable.Drawable;
import android.text.TextUtils;
import android.util.TypedValue;
import android.view.Gravity;
import android.view.HapticFeedbackConstants;
import android.view.MotionEvent;
import android.view.View;
import android.view.ViewGroup;
import android.view.accessibility.AccessibilityNodeInfo;
import android.widget.FrameLayout;
import android.widget.ImageView;
import android.widget.TextView;

import androidx.annotation.NonNull;
import androidx.core.content.ContextCompat;
import androidx.recyclerview.widget.DefaultItemAnimator;
import androidx.recyclerview.widget.ItemTouchHelper;
import androidx.recyclerview.widget.LinearLayoutManager;
import androidx.recyclerview.widget.RecyclerView;

import org.telegram.messenger.AndroidUtilities;
import org.telegram.messenger.Emoji;
import org.telegram.messenger.FileLog;
import org.telegram.messenger.LocaleController;
import org.telegram.messenger.MessagesController;
import org.telegram.messenger.NotificationCenter;
import org.telegram.messenger.R;
import org.telegram.messenger.UserConfig;
import org.telegram.messenger.Utilities;
import org.telegram.tgnet.TLRPC;
import org.telegram.ui.ActionBar.ActionBar;
import org.telegram.ui.ActionBar.AlertDialog;
import org.telegram.ui.ActionBar.BaseFragment;
import org.telegram.ui.ActionBar.SimpleTextView;
import org.telegram.ui.ActionBar.Theme;
import org.telegram.ui.ActionBar.ThemeDescription;
import org.telegram.ui.Cells.HeaderCell;
import org.telegram.ui.Cells.ShadowSectionCell;
import org.telegram.ui.Components.Bulletin;
import org.telegram.ui.Components.BulletinFactory;
import org.telegram.ui.Components.CombinedDrawable;
import org.telegram.ui.Components.EmojiTextView;
import org.telegram.ui.Components.CubicBezierInterpolator;
import org.telegram.ui.Components.FolderBottomSheet;
import org.telegram.ui.Components.ItemOptions;
import org.telegram.ui.Components.LayoutHelper;
import org.telegram.ui.Components.ListView.AdapterWithDiffUtils;
import org.telegram.ui.Components.LoadingDrawable;
import org.telegram.ui.Components.Premium.LimitReachedBottomSheet;
import org.telegram.ui.Components.Premium.PremiumFeatureBottomSheet;
import org.telegram.ui.Components.ProgressButton;
import org.telegram.ui.Components.RLottieImageView;
import org.telegram.ui.Components.RecyclerListView;
import org.telegram.ui.Components.UndoView;

import java.util.ArrayList;

import tw.nekomimi.nekogram.folder.FolderIconHelper;

import tw.nekomimi.nekogram.NekoConfig;

public class FiltersSetupActivity extends BaseFragment implements NotificationCenter.NotificationCenterDelegate {

    private RecyclerListView listView;
    private ListAdapter adapter;
    private ItemTouchHelper itemTouchHelper;
    private UndoView undoView;

    private boolean orderChanged;

    private boolean ignoreUpdates;

    public static class TextCell extends FrameLayout {

        private SimpleTextView textView;
        private ImageView imageView;

        public TextCell(Context context) {
            super(context);

            textView = new SimpleTextView(context);
            textView.setTextSize(16);
            textView.setGravity(LocaleController.isRTL ? Gravity.RIGHT : Gravity.LEFT);
            textView.setTextColor(Theme.getColor(Theme.key_windowBackgroundWhiteBlueText2));
            textView.setTag(Theme.key_windowBackgroundWhiteBlueText2);
            addView(textView);

            imageView = new ImageView(context);
            imageView.setScaleType(ImageView.ScaleType.CENTER);
            addView(imageView);
        }

        @Override
        protected void onMeasure(int widthMeasureSpec, int heightMeasureSpec) {
            int width = MeasureSpec.getSize(widthMeasureSpec);
            int height = AndroidUtilities.dp(48);

            textView.measure(MeasureSpec.makeMeasureSpec(width - AndroidUtilities.dp(71 + 23), MeasureSpec.AT_MOST), MeasureSpec.makeMeasureSpec(AndroidUtilities.dp(20), MeasureSpec.EXACTLY));
            imageView.measure(MeasureSpec.makeMeasureSpec(width, MeasureSpec.AT_MOST), MeasureSpec.makeMeasureSpec(AndroidUtilities.dp(50), MeasureSpec.EXACTLY));
            setMeasuredDimension(width, AndroidUtilities.dp(50));
        }

        @Override
        protected void onLayout(boolean changed, int left, int top, int right, int bottom) {
            int height = bottom - top;
            int width = right - left;

            int viewLeft;
            int viewTop = (height - textView.getTextHeight()) / 2;
            if (LocaleController.isRTL) {
                viewLeft = getMeasuredWidth() - textView.getMeasuredWidth() - AndroidUtilities.dp(imageView.getVisibility() == VISIBLE ? 64 : 23);
            } else {
                viewLeft = AndroidUtilities.dp(imageView.getVisibility() == VISIBLE ? 64 : 23);
            }
            textView.layout(viewLeft, viewTop, viewLeft + textView.getMeasuredWidth(), viewTop + textView.getMeasuredHeight());

            viewLeft = !LocaleController.isRTL ? AndroidUtilities.dp(20) : width - imageView.getMeasuredWidth() - AndroidUtilities.dp(20);
            imageView.layout(viewLeft, 0, viewLeft + imageView.getMeasuredWidth(), imageView.getMeasuredHeight());
        }

        public void setTextAndIcon(String text, Drawable icon, boolean divider) {
            textView.setText(text);
            imageView.setImageDrawable(icon);
        }
    }

    public static class SuggestedFilterCell extends FrameLayout {

        private TextView textView;
        private TextView valueTextView;
        private ProgressButton addButton;
        private boolean needDivider;
        private TLRPC.TL_dialogFilterSuggested suggestedFilter;

        public SuggestedFilterCell(Context context) {
            super(context);

            textView = new TextView(context);
            textView.setTextColor(Theme.getColor(Theme.key_windowBackgroundWhiteBlackText));
            textView.setTextSize(TypedValue.COMPLEX_UNIT_DIP, 16);
            textView.setLines(1);
            textView.setMaxLines(1);
            textView.setSingleLine(true);
            textView.setEllipsize(TextUtils.TruncateAt.END);
            textView.setGravity(LocaleController.isRTL ? Gravity.RIGHT : Gravity.LEFT);
            addView(textView, LayoutHelper.createFrame(LayoutHelper.WRAP_CONTENT, LayoutHelper.WRAP_CONTENT, LocaleController.isRTL ? Gravity.RIGHT : Gravity.LEFT, 22, 10, 22, 0));

            valueTextView = new TextView(context);
            valueTextView.setTextColor(Theme.getColor(Theme.key_windowBackgroundWhiteGrayText2));
            valueTextView.setTextSize(TypedValue.COMPLEX_UNIT_DIP, 13);
            valueTextView.setLines(1);
            valueTextView.setMaxLines(1);
            valueTextView.setSingleLine(true);
            valueTextView.setEllipsize(TextUtils.TruncateAt.END);
            valueTextView.setGravity(LocaleController.isRTL ? Gravity.RIGHT : Gravity.LEFT);
            addView(valueTextView, LayoutHelper.createFrame(LayoutHelper.WRAP_CONTENT, LayoutHelper.WRAP_CONTENT, LocaleController.isRTL ? Gravity.RIGHT : Gravity.LEFT, 22, 35, 22, 0));

            addButton = new ProgressButton(context);
            addButton.setText(LocaleController.getString("Add", R.string.Add));
            addButton.setTextColor(Theme.getColor(Theme.key_featuredStickers_buttonText));
            addButton.setProgressColor(Theme.getColor(Theme.key_featuredStickers_buttonProgress));
            addButton.setBackgroundRoundRect(Theme.getColor(Theme.key_featuredStickers_addButton), Theme.getColor(Theme.key_featuredStickers_addButtonPressed));
            addView(addButton, LayoutHelper.createFrameRelatively(LayoutHelper.WRAP_CONTENT, 28, Gravity.TOP | Gravity.END, 0, 18, 14, 0));
        }

        @Override
        protected void onMeasure(int widthMeasureSpec, int heightMeasureSpec) {
            setMeasuredDimension(MeasureSpec.getSize(widthMeasureSpec), AndroidUtilities.dp(64));
            measureChildWithMargins(addButton, widthMeasureSpec, 0, heightMeasureSpec, 0);
            measureChildWithMargins(textView, widthMeasureSpec, addButton.getMeasuredWidth(), heightMeasureSpec, 0);
            measureChildWithMargins(valueTextView, widthMeasureSpec, addButton.getMeasuredWidth(), heightMeasureSpec, 0);
        }

        public void setFilter(TLRPC.TL_dialogFilterSuggested filter, boolean divider) {
            needDivider = divider;
            suggestedFilter = filter;
            setWillNotDraw(!needDivider);

            textView.setText(filter.filter.title);
            valueTextView.setText(filter.description);
        }

        public TLRPC.TL_dialogFilterSuggested getSuggestedFilter() {
            return suggestedFilter;
        }

        public void setAddOnClickListener(OnClickListener onClickListener) {
            addButton.setOnClickListener(onClickListener);
        }

        @Override
        protected void onDraw(Canvas canvas) {
            if (needDivider) {
                canvas.drawLine(0, getHeight() - 1, getWidth() - getPaddingRight(), getHeight() - 1, Theme.dividerPaint);
            }
        }

        @Override
        public void onInitializeAccessibilityNodeInfo(AccessibilityNodeInfo info) {
            super.onInitializeAccessibilityNodeInfo(info);
            info.setEnabled(true);
            info.setText(addButton.getText());
            info.setClassName("android.widget.Button");
        }
    }

    @SuppressWarnings("FieldCanBeLocal")
    public static class HintInnerCell extends FrameLayout {

        private RLottieImageView imageView;
        private TextView messageTextView;

        public HintInnerCell(Context context, int resId, CharSequence text) {
            super(context);

            imageView = new RLottieImageView(context);
            imageView.setAnimation(resId, 90, 90);
            imageView.setScaleType(ImageView.ScaleType.CENTER);
            imageView.playAnimation();
            imageView.setImportantForAccessibility(View.IMPORTANT_FOR_ACCESSIBILITY_NO);
            addView(imageView, LayoutHelper.createFrame(90, 90, Gravity.TOP | Gravity.CENTER_HORIZONTAL, 0, 14, 0, 0));
            imageView.setOnClickListener(v -> {
                if (!imageView.isPlaying()) {
                    imageView.setProgress(0.0f);
                    imageView.playAnimation();
                }
            });

            messageTextView = new TextView(context);
            messageTextView.setTextColor(Theme.getColor(Theme.key_windowBackgroundWhiteGrayText4));
            messageTextView.setTextSize(TypedValue.COMPLEX_UNIT_DIP, 14);
            messageTextView.setGravity(Gravity.CENTER);
            messageTextView.setText(text);
            addView(messageTextView, LayoutHelper.createFrame(LayoutHelper.MATCH_PARENT, LayoutHelper.WRAP_CONTENT, Gravity.TOP | Gravity.CENTER_HORIZONTAL, 40, 121, 40, 24));
        }

        @Override
        protected void onMeasure(int widthMeasureSpec, int heightMeasureSpec) {
            super.onMeasure(MeasureSpec.makeMeasureSpec(MeasureSpec.getSize(widthMeasureSpec), MeasureSpec.EXACTLY), heightMeasureSpec);
        }
    }

    public class FilterCell extends FrameLayout {

        private final SimpleTextView textView;
        private final TextView valueTextView;
        @SuppressWarnings("FieldCanBeLocal")
        private final ImageView moveImageView;
        @SuppressWarnings("FieldCanBeLocal")
        private final ImageView optionsImageView;
        private final ImageView shareImageView;
        private boolean shareLoading = false;
        private final LoadingDrawable shareLoadingDrawable;
        private boolean needDivider;
        float progressToLock;

        private MessagesController.DialogFilter currentFilter;

        public FilterCell(Context context) {
            super(context);
            setWillNotDraw(false);

            moveImageView = new ImageView(context);
            moveImageView.setFocusable(false);
            moveImageView.setScaleType(ImageView.ScaleType.CENTER);
            moveImageView.setImageResource(R.drawable.list_reorder);
            moveImageView.setColorFilter(new PorterDuffColorFilter(Theme.getColor(Theme.key_stickers_menu), PorterDuff.Mode.SRC_IN));
            moveImageView.setContentDescription(LocaleController.getString("FilterReorder", R.string.FilterReorder));
            moveImageView.setClickable(true);
            addView(moveImageView, LayoutHelper.createFrame(48, 48, (LocaleController.isRTL ? Gravity.RIGHT : Gravity.LEFT) | Gravity.CENTER_VERTICAL, 6, 0, 6, 0));

            textView = new SimpleTextView(context);
            textView.setTextColor(Theme.getColor(Theme.key_windowBackgroundWhiteBlackText));
            textView.setTextSize(16);
            textView.setMaxLines(1);
            textView.setGravity((LocaleController.isRTL ? Gravity.RIGHT : Gravity.LEFT) | Gravity.CENTER_VERTICAL);
            Drawable drawable = ContextCompat.getDrawable(getContext(), R.drawable.other_lockedfolders2);
            drawable.setColorFilter(new PorterDuffColorFilter(Theme.getColor(Theme.key_stickers_menu), PorterDuff.Mode.MULTIPLY));
            textView.setRightDrawable(drawable);
            addView(textView, LayoutHelper.createFrame(LayoutHelper.MATCH_PARENT, LayoutHelper.WRAP_CONTENT, (LocaleController.isRTL ? Gravity.RIGHT : Gravity.LEFT) | Gravity.TOP, LocaleController.isRTL ? 80 : 64, 14, LocaleController.isRTL ? 64 : 80, 0));

            valueTextView = new TextView(context);
            valueTextView.setTextColor(Theme.getColor(Theme.key_windowBackgroundWhiteGrayText2));
            valueTextView.setTextSize(TypedValue.COMPLEX_UNIT_DIP, 13);
            valueTextView.setGravity(LocaleController.isRTL ? Gravity.RIGHT : Gravity.LEFT);
            valueTextView.setLines(1);
            valueTextView.setMaxLines(1);
            valueTextView.setSingleLine(true);
            valueTextView.setPadding(0, 0, 0, 0);
            valueTextView.setEllipsize(TextUtils.TruncateAt.END);
            addView(valueTextView, LayoutHelper.createFrame(LayoutHelper.WRAP_CONTENT, LayoutHelper.WRAP_CONTENT, (LocaleController.isRTL ? Gravity.RIGHT : Gravity.LEFT) | Gravity.TOP, LocaleController.isRTL ? 80 : 64, 35, LocaleController.isRTL ? 64 : 80, 0));
            valueTextView.setVisibility(GONE);

            shareLoadingDrawable = new LoadingDrawable();
            shareLoadingDrawable.setAppearByGradient(true);
            shareLoadingDrawable.setGradientScale(2f);
            int selector = Theme.getColor(Theme.key_listSelector);
            shareLoadingDrawable.setColors(
                Theme.multAlpha(selector, 0.4f),
                Theme.multAlpha(selector, 1),
                Theme.multAlpha(selector, 0.9f),
                Theme.multAlpha(selector, 1.7f)
            );
            int stroke = AndroidUtilities.dp(1);
            shareLoadingDrawable.strokePaint.setStrokeWidth(stroke);
            shareLoadingDrawable.setRadiiDp(40);
            shareImageView = new ImageView(context) {
                @Override
                protected void onDraw(Canvas canvas) {
                    super.onDraw(canvas);
                    if (shareLoading) {
                        shareLoadingDrawable.setBounds(stroke / 2, stroke / 2, getWidth() - stroke / 2, getHeight() - stroke / 2);
                        shareLoadingDrawable.draw(canvas);
                    }
                }

                @Override
                protected boolean verifyDrawable(@NonNull Drawable dr) {
                    return dr == shareLoadingDrawable || super.verifyDrawable(dr);
                }
            };
            shareLoadingDrawable.setCallback(shareImageView);
            shareImageView.setFocusable(false);
            shareImageView.setScaleType(ImageView.ScaleType.CENTER);
            shareImageView.setBackground(Theme.createSelectorDrawable(selector));
            shareImageView.setColorFilter(new PorterDuffColorFilter(Theme.getColor(Theme.key_stickers_menu), PorterDuff.Mode.MULTIPLY));
            shareImageView.setContentDescription(LocaleController.getString("FilterShare", R.string.FilterShare));
            shareImageView.setVisibility(View.GONE);
            shareImageView.setImageResource(R.drawable.msg_link_folder);
            shareImageView.setColorFilter(new PorterDuffColorFilter(Theme.getColor(Theme.key_stickers_menu), PorterDuff.Mode.MULTIPLY));
            addView(shareImageView, LayoutHelper.createFrame(40, 40, (LocaleController.isRTL ? Gravity.LEFT : Gravity.RIGHT) | Gravity.CENTER_VERTICAL, LocaleController.isRTL ? 52 : 6, 0, LocaleController.isRTL ? 6 : 52, 0));
            shareImageView.setOnClickListener(e -> {
                if (shareLoading && !shareLoadingDrawable.isDisappeared() || currentFilter == null) {
                    return;
                }
                shareLoading = true;
                shareLoadingDrawable.reset();
                shareLoadingDrawable.resetDisappear();
                shareImageView.invalidate();
                FilterCreateActivity.FilterInvitesBottomSheet.show(FiltersSetupActivity.this, currentFilter, () -> {
                    shareLoadingDrawable.disappear();
                    shareImageView.invalidate();
                    updateRows(true);
                });
            });

            optionsImageView = new ImageView(context);
            optionsImageView.setFocusable(false);
            optionsImageView.setScaleType(ImageView.ScaleType.CENTER);
<<<<<<< HEAD
            optionsImageView.setBackgroundDrawable(Theme.createSelectorDrawable(Theme.getColor(Theme.key_stickers_menuSelector)));
            optionsImageView.setColorFilter(new PorterDuffColorFilter(Theme.getColor(Theme.key_stickers_menu), PorterDuff.Mode.SRC_IN));
=======
            optionsImageView.setBackgroundDrawable(Theme.createSelectorDrawable(Theme.getColor(Theme.key_listSelector)));
            optionsImageView.setColorFilter(new PorterDuffColorFilter(Theme.getColor(Theme.key_stickers_menu), PorterDuff.Mode.MULTIPLY));
>>>>>>> 0bcf4fe5
            optionsImageView.setImageResource(R.drawable.msg_actions);
            optionsImageView.setContentDescription(LocaleController.getString("AccDescrMoreOptions", R.string.AccDescrMoreOptions));
            addView(optionsImageView, LayoutHelper.createFrame(40, 40, (LocaleController.isRTL ? Gravity.LEFT : Gravity.RIGHT) | Gravity.CENTER_VERTICAL, 6, 0, 6, 0));
        }

        @Override
        protected void onMeasure(int widthMeasureSpec, int heightMeasureSpec) {
            super.onMeasure(MeasureSpec.makeMeasureSpec(MeasureSpec.getSize(widthMeasureSpec), MeasureSpec.EXACTLY), MeasureSpec.makeMeasureSpec(AndroidUtilities.dp(50), MeasureSpec.EXACTLY));
        }

        public void setFilter(MessagesController.DialogFilter filter, boolean divider) {
            int oldId = currentFilter == null ? -1 : currentFilter.id;
            currentFilter = filter;
            int newId = currentFilter == null ? -1 : currentFilter.id;
            boolean animated = oldId != newId;

            shareImageView.setVisibility(filter.isChatlist() ? VISIBLE : GONE);

            StringBuilder info = new StringBuilder();
            if (filter.isDefault() || (filter.flags & MessagesController.DIALOG_FILTER_FLAG_ALL_CHATS) == MessagesController.DIALOG_FILTER_FLAG_ALL_CHATS) {
                info.append(LocaleController.getString("FilterAllChats", R.string.FilterAllChats));
            } else {
                if ((filter.flags & MessagesController.DIALOG_FILTER_FLAG_CONTACTS) != 0) {
                    if (info.length() != 0) {
                        info.append(", ");
                    }
                    info.append(LocaleController.getString("FilterContacts", R.string.FilterContacts));
                }
                if ((filter.flags & MessagesController.DIALOG_FILTER_FLAG_NON_CONTACTS) != 0) {
                    if (info.length() != 0) {
                        info.append(", ");
                    }
                    info.append(LocaleController.getString("FilterNonContacts", R.string.FilterNonContacts));
                }
                if ((filter.flags & MessagesController.DIALOG_FILTER_FLAG_GROUPS) != 0) {
                    if (info.length() != 0) {
                        info.append(", ");
                    }
                    info.append(LocaleController.getString("FilterGroups", R.string.FilterGroups));
                }
                if ((filter.flags & MessagesController.DIALOG_FILTER_FLAG_CHANNELS) != 0) {
                    if (info.length() != 0) {
                        info.append(", ");
                    }
                    info.append(LocaleController.getString("FilterChannels", R.string.FilterChannels));
                }
                if ((filter.flags & MessagesController.DIALOG_FILTER_FLAG_BOTS) != 0) {
                    if (info.length() != 0) {
                        info.append(", ");
                    }
                    info.append(LocaleController.getString("FilterBots", R.string.FilterBots));
                }
            }
            if (!filter.alwaysShow.isEmpty() || !filter.neverShow.isEmpty()) {
                if (info.length() != 0) {
                    info.append(", ");
                }
                info.append(LocaleController.formatPluralString("Exception", filter.alwaysShow.size() + filter.neverShow.size()));
            }
            if (info.length() == 0) {
                info.append(LocaleController.getString("FilterNoChats", R.string.FilterNoChats));
            }

            String name = filter.name;
            if (filter.isDefault()) {
                name = LocaleController.getString("FilterAllChats", R.string.FilterAllChats);
            }
            if (!animated) {
                progressToLock = currentFilter.locked ? 1f : 0;
            }
            textView.setText(Emoji.replaceEmoji(name, textView.getPaint().getFontMetricsInt(), AndroidUtilities.dp(20), false));

            valueTextView.setText(info);
            needDivider = divider;

            if (filter.isDefault()) {
                optionsImageView.setVisibility(View.GONE);
            } else {
                optionsImageView.setVisibility(View.VISIBLE);
            }
            invalidate();
        }

        public MessagesController.DialogFilter getCurrentFilter() {
            return currentFilter;
        }

        public void setOnOptionsClick(OnClickListener listener) {
            optionsImageView.setOnClickListener(listener);
        }

        @Override
        protected void onDraw(Canvas canvas) {
            if (needDivider) {
                canvas.drawLine(0, getMeasuredHeight() - 1, getMeasuredWidth(), getMeasuredHeight() - 1, Theme.dividerPaint);
            }
            if (currentFilter != null) {
                if (currentFilter.locked && progressToLock != 1f) {
                    progressToLock += 16 / 150f;
                    invalidate();
                } else if (!currentFilter.locked && progressToLock != 0) {
                    progressToLock -= 16 / 150f;
                    invalidate();
                }
            }
            progressToLock = Utilities.clamp(progressToLock, 1f, 0f);
            textView.setRightDrawableScale(progressToLock);
            textView.invalidate();
        }

        @SuppressLint("ClickableViewAccessibility")
        public void setOnReorderButtonTouchListener(OnTouchListener listener) {
            moveImageView.setOnTouchListener(listener);
        }
    }

    @Override
    public boolean onFragmentCreate() {
        updateRows(false);
        getMessagesController().loadRemoteFilters(true);
        getNotificationCenter().addObserver(this, NotificationCenter.dialogFiltersUpdated);
        getNotificationCenter().addObserver(this, NotificationCenter.suggestedFiltersLoaded);
        if (getMessagesController().suggestedFilters.isEmpty()) {
            getMessagesController().loadSuggestedFilters();
        }
        return super.onFragmentCreate();
    }

    private ArrayList<ItemInner> oldItems = new ArrayList<>();
    private ArrayList<ItemInner> items = new ArrayList<>();

    private int filtersStartPosition;
    private int filtersSectionStart = -1, filtersSectionEnd = -1;

    private void updateRows(boolean animated) {
        oldItems.clear();
        oldItems.addAll(items);
        items.clear();

        ArrayList<TLRPC.TL_dialogFilterSuggested> suggestedFilters = getMessagesController().suggestedFilters;
        ArrayList<MessagesController.DialogFilter> dialogFilters = getMessagesController().getDialogFilters();
        items.add(ItemInner.asHint());
        if (!suggestedFilters.isEmpty() && dialogFilters.size() < 10) {
            items.add(ItemInner.asHeader(LocaleController.getString("FilterRecommended", R.string.FilterRecommended)));
            for (int i = 0; i < suggestedFilters.size(); ++i) {
                items.add(ItemInner.asSuggested(suggestedFilters.get(i)));
            }
            items.add(ItemInner.asShadow(null));
        }
        if (!dialogFilters.isEmpty()) {
            filtersSectionStart = items.size();
            items.add(ItemInner.asHeader(LocaleController.getString("Filters", R.string.Filters)));
            filtersStartPosition = items.size();
            for (int i = 0; i < dialogFilters.size(); ++i) {
                items.add(ItemInner.asFilter(dialogFilters.get(i)));
            }
            filtersSectionEnd = items.size();
        } else {
            filtersSectionStart = filtersSectionEnd = -1;
        }
        if (dialogFilters.size() < getMessagesController().dialogFiltersLimitPremium) {
            items.add(ItemInner.asButton(LocaleController.getString("CreateNewFilter", R.string.CreateNewFilter)));
        }
        items.add(ItemInner.asShadow(null));

        if (adapter != null) {
            if (animated) {
                adapter.setItems(oldItems, items);
            } else {
                adapter.notifyDataSetChanged();
            }
        }
    }

    @Override
    public void onFragmentDestroy() {
        getNotificationCenter().removeObserver(this, NotificationCenter.dialogFiltersUpdated);
        getNotificationCenter().removeObserver(this, NotificationCenter.suggestedFiltersLoaded);
        if (orderChanged) {
            getNotificationCenter().postNotificationName(NotificationCenter.dialogFiltersUpdated);
            getMessagesStorage().saveDialogFiltersOrder();
            TLRPC.TL_messages_updateDialogFiltersOrder req = new TLRPC.TL_messages_updateDialogFiltersOrder();
            ArrayList<MessagesController.DialogFilter> filters = getMessagesController().getDialogFilters();
            for (int a = 0, N = filters.size(); a < N; a++) {
                MessagesController.DialogFilter filter = filters.get(a);
                req.order.add(filter.id);
            }
            getConnectionsManager().sendRequest(req, (response, error) -> {

            });
        }
        super.onFragmentDestroy();
    }

    @Override
    public View createView(Context context) {
        actionBar.setBackButtonImage(R.drawable.ic_ab_back);
        actionBar.setAllowOverlayTitle(true);
        actionBar.setTitle(LocaleController.getString("Filters", R.string.Filters));
        actionBar.setActionBarMenuOnItemClick(new ActionBar.ActionBarMenuOnItemClick() {
            @Override
            public void onItemClick(int id) {
                if (id == -1) {
                    finishFragment();
                }
            }
        });

        fragmentView = new FrameLayout(context);
        FrameLayout frameLayout = (FrameLayout) fragmentView;
        frameLayout.setBackgroundColor(Theme.getColor(Theme.key_windowBackgroundGray));

        listView = new RecyclerListView(context) {
            @Override
            public boolean onTouchEvent(MotionEvent e) {
                if (e.getAction() == MotionEvent.ACTION_UP || e.getAction() == MotionEvent.ACTION_CANCEL) {
                    AndroidUtilities.runOnUIThread(() -> {
                        getMessagesController().lockFiltersInternal();
                    }, 250);
                }
                return super.onTouchEvent(e);
            }

            @Override
            protected void dispatchDraw(Canvas canvas) {
                drawSectionBackground(canvas, filtersSectionStart, filtersSectionEnd, Theme.getColor(Theme.key_windowBackgroundWhite));
                super.dispatchDraw(canvas);
            }
        };
        DefaultItemAnimator itemAnimator = new DefaultItemAnimator();
        itemAnimator.setDurations(350);
        itemAnimator.setInterpolator(CubicBezierInterpolator.EASE_OUT_QUINT);
        itemAnimator.setDelayAnimations(false);
        itemAnimator.setSupportsChangeAnimations(false);
        listView.setItemAnimator(itemAnimator);
        ((DefaultItemAnimator) listView.getItemAnimator()).setDelayAnimations(false);
        listView.setLayoutManager(new LinearLayoutManager(context, LinearLayoutManager.VERTICAL, false));
        listView.setVerticalScrollBarEnabled(false);
        itemTouchHelper = new ItemTouchHelper(new TouchHelperCallback());
        itemTouchHelper.attachToRecyclerView(listView);
        frameLayout.addView(listView, LayoutHelper.createFrame(LayoutHelper.MATCH_PARENT, LayoutHelper.MATCH_PARENT));
        listView.setAdapter(adapter = new ListAdapter(context));
        listView.setOnItemClickListener((view, position, x, y) -> {
            if (position < 0 || position >= items.size()) {
                return;
            }
            ItemInner item = items.get(position);
            if (item == null) {
                return;
            }
            if (item.viewType == VIEW_TYPE_FILTER) {
                MessagesController.DialogFilter filter = item.filter;
                if (filter == null || filter.isDefault()) {
                    return;
                }
                if (filter.locked) {
                    showDialog(new LimitReachedBottomSheet(this, context, LimitReachedBottomSheet.TYPE_FOLDERS, currentAccount));
                } else {
                    presentFragment(new FilterCreateActivity(filter));
                }
            } else if (item.viewType == VIEW_TYPE_BUTTON) {
                final int count = getMessagesController().getDialogFilters().size();
                if (
                    count - 1 >= getMessagesController().dialogFiltersLimitDefault && !getUserConfig().isPremium() ||
                    count >= getMessagesController().dialogFiltersLimitPremium
                ) {
                    showDialog(new LimitReachedBottomSheet(this, context, LimitReachedBottomSheet.TYPE_FOLDERS, currentAccount));
                } else {
                    presentFragment(new FilterCreateActivity());
                }
            }
        });

        return fragmentView;
    }

    public UndoView getUndoView() {
        if (getContext() == null) {
            return null;
        }
        if (undoView == null) {
            ((FrameLayout) fragmentView).addView(undoView = new UndoView(getContext()), LayoutHelper.createFrame(LayoutHelper.MATCH_PARENT, LayoutHelper.WRAP_CONTENT, Gravity.BOTTOM | Gravity.LEFT, 8, 0, 8, 8));
        }
        return undoView;
    }

    @Override
    public void onResume() {
        super.onResume();
        if (adapter != null) {
            adapter.notifyDataSetChanged();
        }
    }

    @Override
    public void didReceivedNotification(int id, int account, Object... args) {
        if (id == NotificationCenter.dialogFiltersUpdated) {
            if (ignoreUpdates) {
                return;
            }
            updateRows(true);
        } else if (id == NotificationCenter.suggestedFiltersLoaded) {
            updateRows(true);
        }
    }

    private static final int VIEW_TYPE_HEADER = 0;
    private static final int VIEW_TYPE_HINT = 1;
    private static final int VIEW_TYPE_FILTER = 2;
    private static final int VIEW_TYPE_SHADOW = 3;
    private static final int VIEW_TYPE_BUTTON = 4;
    private static final int VIEW_TYPE_FILTER_SUGGESTION = 5;

    private static class ItemInner extends AdapterWithDiffUtils.Item {
        public ItemInner(int viewType) {
            super(viewType, false);
        }

        CharSequence text;
        MessagesController.DialogFilter filter;
        TLRPC.TL_dialogFilterSuggested suggested;

        public static ItemInner asHeader(CharSequence text) {
            ItemInner i = new ItemInner(VIEW_TYPE_HEADER);
            i.text = text;
            return i;
        }
        public static ItemInner asHint() {
            return new ItemInner(VIEW_TYPE_HINT);
        }
        public static ItemInner asShadow(CharSequence text) {
            ItemInner i = new ItemInner(VIEW_TYPE_SHADOW);
            i.text = text;
            return i;
        }
        public static ItemInner asFilter(MessagesController.DialogFilter filter) {
            ItemInner i = new ItemInner(VIEW_TYPE_FILTER);
            i.filter = filter;
            return i;
        }
        public static ItemInner asButton(CharSequence text) {
            ItemInner i = new ItemInner(VIEW_TYPE_BUTTON);
            i.text = text;
            return i;
        }
        public static ItemInner asSuggested(TLRPC.TL_dialogFilterSuggested suggested) {
            ItemInner i = new ItemInner(VIEW_TYPE_FILTER_SUGGESTION);
            i.suggested = suggested;
            return i;
        }

        @Override
        public boolean equals(Object obj) {
            if (obj == this) {
                return true;
            }
            if (!(obj instanceof ItemInner)) {
                return false;
            }
            ItemInner other = (ItemInner) obj;
            if (other.viewType != viewType) {
                return false;
            }
            if (viewType == VIEW_TYPE_HEADER || viewType == VIEW_TYPE_BUTTON || viewType == VIEW_TYPE_SHADOW) {
                if (!TextUtils.equals(text, other.text)) {
                    return false;
                }
            }
            if (viewType == VIEW_TYPE_FILTER) {
                if ((filter == null) != (other.filter == null)) {
                    return false;
                }
                if (filter != null && filter.id != other.filter.id) {
                    return false;
                }
            }
            if (viewType == VIEW_TYPE_FILTER_SUGGESTION) {
                if ((suggested == null) != (other.suggested == null)) {
                    return false;
                }
                if (suggested != null && suggested.filter.id != other.suggested.filter.id) {
                    return false;
                }
            }
            return true;
        }
    }

    private class ListAdapter extends AdapterWithDiffUtils {

        private Context mContext;

        public ListAdapter(Context context) {
            mContext = context;
        }

        @Override
        public boolean isEnabled(RecyclerView.ViewHolder holder) {
            int type = holder.getItemViewType();
            return type != VIEW_TYPE_SHADOW && type != VIEW_TYPE_HEADER && type != VIEW_TYPE_FILTER_SUGGESTION && type != VIEW_TYPE_HINT;
        }

        @Override
        public int getItemCount() {
            return items.size();
        }

        @Override
        public RecyclerView.ViewHolder onCreateViewHolder(ViewGroup parent, int viewType) {
            View view;
            switch (viewType) {
                case VIEW_TYPE_HEADER:
                    view = new HeaderCell(mContext);
                    view.setBackgroundColor(Theme.getColor(Theme.key_windowBackgroundWhite));
                    break;
                case VIEW_TYPE_HINT:
                    view = new HintInnerCell(mContext, R.raw.filters, AndroidUtilities.replaceTags(LocaleController.formatString("CreateNewFilterInfo", R.string.CreateNewFilterInfo)));
                    view.setBackgroundDrawable(Theme.getThemedDrawableByKey(mContext, R.drawable.greydivider_top, Theme.key_windowBackgroundGrayShadow));
                    break;
                case VIEW_TYPE_FILTER:
                    FilterCell filterCell = new FilterCell(mContext);
                    filterCell.setBackgroundColor(Theme.getColor(Theme.key_windowBackgroundWhite));
                    filterCell.setOnReorderButtonTouchListener((v, event) -> {
                        if (event.getAction() == MotionEvent.ACTION_DOWN) {
                            itemTouchHelper.startDrag(listView.getChildViewHolder(filterCell));
                        }
                        return false;
                    });
                    filterCell.setOnOptionsClick(v -> {
                        FilterCell cell = (FilterCell) v.getParent();
                        MessagesController.DialogFilter filter = cell.getCurrentFilter();
                        ItemOptions options = ItemOptions.makeOptions(FiltersSetupActivity.this, cell);
                        options.add(R.drawable.msg_edit, LocaleController.getString("FilterEditItem", R.string.FilterEditItem), () -> {
                            if (filter.locked) {
                                showDialog(new LimitReachedBottomSheet(FiltersSetupActivity.this, mContext, LimitReachedBottomSheet.TYPE_FOLDERS, currentAccount));
                            } else {
                                presentFragment(new FilterCreateActivity(filter));
                            }
                        });
                        options.add(R.drawable.msg_delete, LocaleController.getString("FilterDeleteItem", R.string.FilterDeleteItem), true, () -> {
                            if (filter.isChatlist()) {
                                FolderBottomSheet.showForDeletion(FiltersSetupActivity.this, filter.id, success -> {
                                    updateRows(true);
                                });
                                return;
                            }

                            AlertDialog.Builder builder = new AlertDialog.Builder(getParentActivity());
                            builder.setTitle(LocaleController.getString("FilterDelete", R.string.FilterDelete));
                            builder.setMessage(LocaleController.getString("FilterDeleteAlert", R.string.FilterDeleteAlert));
                            builder.setNegativeButton(LocaleController.getString("Cancel", R.string.Cancel), null);
                            builder.setPositiveButton(LocaleController.getString("Delete", R.string.Delete), (dialog2, which2) -> {
                                AlertDialog progressDialog = null;
                                if (getParentActivity() != null) {
                                    progressDialog = new AlertDialog(getParentActivity(), AlertDialog.ALERT_TYPE_SPINNER);
                                    progressDialog.setCanCancel(false);
                                    progressDialog.show();
                                }
                                final AlertDialog progressDialogFinal = progressDialog;
                                TLRPC.TL_messages_updateDialogFilter req = new TLRPC.TL_messages_updateDialogFilter();
                                req.id = filter.id;
                                getConnectionsManager().sendRequest(req, (response, error) -> AndroidUtilities.runOnUIThread(() -> {
                                    try {
                                        if (progressDialogFinal != null) {
                                            progressDialogFinal.dismiss();
                                        }
                                    } catch (Exception e) {
                                        FileLog.e(e);
                                    }
                                    getMessagesController().removeFilter(filter);
                                    getMessagesStorage().deleteDialogFilter(filter);
                                }));
                            });
                            AlertDialog alertDialog = builder.create();
                            showDialog(alertDialog);
                            TextView button = (TextView) alertDialog.getButton(DialogInterface.BUTTON_POSITIVE);
                            if (button != null) {
                                button.setTextColor(Theme.getColor(Theme.key_text_RedBold));
                            }
                        });
                        if (LocaleController.isRTL) {
                            options.setGravity(Gravity.LEFT);
                        }
                        options.show();
                    });
                    view = filterCell;
                    break;
                case VIEW_TYPE_SHADOW:
                    view = new ShadowSectionCell(mContext);
                    break;
                case VIEW_TYPE_BUTTON:
                    view = new TextCell(mContext);
                    view.setBackgroundColor(Theme.getColor(Theme.key_windowBackgroundWhite));
                    break;
                case VIEW_TYPE_FILTER_SUGGESTION:
                default:
                    SuggestedFilterCell suggestedFilterCell = new SuggestedFilterCell(mContext);
                    suggestedFilterCell.setBackgroundColor(Theme.getColor(Theme.key_windowBackgroundWhite));
                    suggestedFilterCell.setAddOnClickListener(v -> {
                        TLRPC.TL_dialogFilterSuggested suggested = suggestedFilterCell.getSuggestedFilter();
                        MessagesController.DialogFilter filter = new MessagesController.DialogFilter();
                        filter.name = suggested.filter.title;
                        filter.id = 2;
                        while (getMessagesController().dialogFiltersById.get(filter.id) != null) {
                            filter.id++;
                        }
                        filter.order = getMessagesController().getDialogFilters().size();
                        filter.pendingUnreadCount = filter.unreadCount = -1;
                        for (int b = 0; b < 2; b++) {
                            ArrayList<TLRPC.InputPeer> fromArray = b == 0 ? suggested.filter.include_peers : suggested.filter.exclude_peers;
                            ArrayList<Long> toArray = b == 0 ? filter.alwaysShow : filter.neverShow;
                            for (int a = 0, N = fromArray.size(); a < N; a++) {
                                TLRPC.InputPeer peer = fromArray.get(a);
                                long lowerId;
                                if (peer.user_id != 0) {
                                    lowerId = peer.user_id;
                                } else if (peer.chat_id != 0) {
                                    lowerId = -peer.chat_id;
                                } else {
                                    lowerId = -peer.channel_id;
                                }
                                toArray.add(lowerId);
                            }
                        }
                        if (suggested.filter.groups) {
                            filter.flags |= MessagesController.DIALOG_FILTER_FLAG_GROUPS;
                        }
                        if (suggested.filter.bots) {
                            filter.flags |= MessagesController.DIALOG_FILTER_FLAG_BOTS;
                        }
                        if (suggested.filter.contacts) {
                            filter.flags |= MessagesController.DIALOG_FILTER_FLAG_CONTACTS;
                        }
                        if (suggested.filter.non_contacts) {
                            filter.flags |= MessagesController.DIALOG_FILTER_FLAG_NON_CONTACTS;
                        }
                        if (suggested.filter.broadcasts) {
                            filter.flags |= MessagesController.DIALOG_FILTER_FLAG_CHANNELS;
                        }
                        if (suggested.filter.exclude_archived) {
                            filter.flags |= MessagesController.DIALOG_FILTER_FLAG_EXCLUDE_ARCHIVED;
                        }
                        if (suggested.filter.exclude_read) {
                            filter.flags |= MessagesController.DIALOG_FILTER_FLAG_EXCLUDE_READ;
                        }
                        if (suggested.filter.exclude_muted) {
                            filter.flags |= MessagesController.DIALOG_FILTER_FLAG_EXCLUDE_MUTED;
                        }
<<<<<<< HEAD
                        filter.emoticon = TextUtils.isEmpty(suggested.filter.emoticon) ? FolderIconHelper.getEmoticonFromFlags(filter.flags).second : suggested.filter.emoticon;
                        ignoreUpdates = true;
                        FilterCreateActivity.saveFilterToServer(filter, filter.flags, filter.emoticon, filter.name, filter.alwaysShow, filter.neverShow, filter.pinnedDialogs, true, true, true, true, false, FiltersSetupActivity.this, () -> {
=======
                        FilterCreateActivity.saveFilterToServer(filter, filter.flags, filter.name, filter.alwaysShow, filter.neverShow, filter.pinnedDialogs, true, true, true, true, true, FiltersSetupActivity.this, () -> {
                            getMessagesController().suggestedFilters.remove(suggested);
>>>>>>> 0bcf4fe5
                            getNotificationCenter().postNotificationName(NotificationCenter.dialogFiltersUpdated);
                        });
                    });
                    view = suggestedFilterCell;
                    break;
            }
            return new RecyclerListView.Holder(view);
        }

        @Override
        public void onBindViewHolder(RecyclerView.ViewHolder holder, int position) {
            ItemInner item = items.get(position);
            if (item == null) {
                return;
            }
            boolean divider = position + 1 < items.size() && items.get(position + 1).viewType != VIEW_TYPE_SHADOW;
            switch (holder.getItemViewType()) {
                case VIEW_TYPE_HEADER: {
                    HeaderCell headerCell = (HeaderCell) holder.itemView;
                    headerCell.setText(item.text);
                    break;
                }
                case VIEW_TYPE_FILTER: {
                    FilterCell filterCell = (FilterCell) holder.itemView;
                    filterCell.setFilter(item.filter, divider);
                    break;
                }
                case VIEW_TYPE_SHADOW: {
                    holder.itemView.setBackground(Theme.getThemedDrawableByKey(mContext, divider ? R.drawable.greydivider : R.drawable.greydivider_bottom, Theme.key_windowBackgroundGrayShadow));
                    break;
                }
                case VIEW_TYPE_BUTTON: {
                    TextCell textCell = (TextCell) holder.itemView;
<<<<<<< HEAD
                    SharedPreferences preferences = MessagesController.getNotificationsSettings(currentAccount);
                    if (position == createFilterRow) {
                        Drawable drawable1 = mContext.getResources().getDrawable(R.drawable.poll_add_circle);
                        Drawable drawable2 = mContext.getResources().getDrawable(R.drawable.poll_add_plus);
                        drawable1.setColorFilter(new PorterDuffColorFilter(Theme.getColor(Theme.key_switchTrackChecked), PorterDuff.Mode.SRC_IN));
                        drawable2.setColorFilter(new PorterDuffColorFilter(Theme.getColor(Theme.key_checkboxCheck), PorterDuff.Mode.SRC_IN));
                        CombinedDrawable combinedDrawable = new CombinedDrawable(drawable1, drawable2);

                        textCell.setTextAndIcon(LocaleController.getString("CreateNewFilter", R.string.CreateNewFilter), combinedDrawable, false);
                    }
=======

                    Drawable drawable1 = mContext.getResources().getDrawable(R.drawable.poll_add_circle);
                    Drawable drawable2 = mContext.getResources().getDrawable(R.drawable.poll_add_plus);
                    drawable1.setColorFilter(new PorterDuffColorFilter(Theme.getColor(Theme.key_switchTrackChecked), PorterDuff.Mode.MULTIPLY));
                    drawable2.setColorFilter(new PorterDuffColorFilter(Theme.getColor(Theme.key_checkboxCheck), PorterDuff.Mode.MULTIPLY));
                    CombinedDrawable combinedDrawable = new CombinedDrawable(drawable1, drawable2);

                    textCell.setTextAndIcon(item.text + "", combinedDrawable, false);
>>>>>>> 0bcf4fe5
                    break;
                }
                case VIEW_TYPE_FILTER_SUGGESTION: {
                    SuggestedFilterCell filterCell = (SuggestedFilterCell) holder.itemView;
                    filterCell.setFilter(item.suggested, divider);
                    break;
                }
            }
        }

        @Override
        public int getItemViewType(int position) {
            if (position < 0 || position >= items.size()) {
                return VIEW_TYPE_SHADOW;
            }
            ItemInner item = items.get(position);
            if (item == null) {
                return VIEW_TYPE_SHADOW;
            }
            return item.viewType;
        }

        public void swapElements(int fromPosition, int toPosition) {
            if (fromPosition < filtersStartPosition || toPosition < filtersStartPosition) {
                return;
            }
            ItemInner from = items.get(fromPosition);
            ItemInner to = items.get(toPosition);
            if (from == null || to == null || from.filter == null || to.filter == null) {
                return;
            }
            int temp = from.filter.order;
            from.filter.order = to.filter.order;
            to.filter.order = temp;
            ArrayList<MessagesController.DialogFilter> filters = getMessagesController().dialogFilters;
            try {
                filters.set(fromPosition - filtersStartPosition, to.filter);
                filters.set(toPosition - filtersStartPosition, from.filter);
            } catch (Exception ignore) {}
            orderChanged = true;
            updateRows(true);
        }

        public void moveElementToStart(int index) {
            ArrayList<MessagesController.DialogFilter> filters = getMessagesController().dialogFilters;
            if (index < 0 || index >= filters.size()) {
                return;
            }
            filters.add(0, filters.remove(index));
            for (int i = 0; i <= index; ++i) {
                filters.get(i).order = i;
            }
            orderChanged = true;
            updateRows(true);
        }
    }

    public class TouchHelperCallback extends ItemTouchHelper.Callback {

        @Override
        public boolean isLongPressDragEnabled() {
            return true;
        }

        @Override
        public int getMovementFlags(RecyclerView recyclerView, RecyclerView.ViewHolder viewHolder) {
            if (viewHolder.getItemViewType() != VIEW_TYPE_FILTER) {
                return makeMovementFlags(0, 0);
            }
            return makeMovementFlags(ItemTouchHelper.UP | ItemTouchHelper.DOWN, 0);
        }

        @Override
        public boolean onMove(RecyclerView recyclerView, RecyclerView.ViewHolder source, RecyclerView.ViewHolder target) {
            if (source.getItemViewType() != target.getItemViewType()) {
                return false;
            }
            adapter.swapElements(source.getAdapterPosition(), target.getAdapterPosition());
            return true;
        }

        @Override
        public void onChildDraw(Canvas c, RecyclerView recyclerView, RecyclerView.ViewHolder viewHolder, float dX, float dY, int actionState, boolean isCurrentlyActive) {
            super.onChildDraw(c, recyclerView, viewHolder, dX, dY, actionState, isCurrentlyActive);
        }

        private void resetDefaultPosition() {
            if (UserConfig.getInstance(UserConfig.selectedAccount).isPremium()) {
                return;
            }
            ArrayList<MessagesController.DialogFilter> filters = getMessagesController().getDialogFilters();
            for (int i = 0; i < filters.size(); ++i) {
                if (filters.get(i).isDefault() && i != 0) {
                    adapter.moveElementToStart(i);
                    listView.scrollToPosition(0);
                    onDefaultTabMoved();
                    break;
                }
            }
        }

        @Override
        public void onSelectedChanged(RecyclerView.ViewHolder viewHolder, int actionState) {
            if (actionState != ItemTouchHelper.ACTION_STATE_IDLE) {
                listView.cancelClickRunnables(false);
                viewHolder.itemView.setPressed(true);
            } else {
                AndroidUtilities.cancelRunOnUIThread(this::resetDefaultPosition);
                AndroidUtilities.runOnUIThread(this::resetDefaultPosition, 320);
            }
            super.onSelectedChanged(viewHolder, actionState);
        }

        @Override
        public void onSwiped(RecyclerView.ViewHolder viewHolder, int direction) {

        }

        @Override
        public void clearView(RecyclerView recyclerView, RecyclerView.ViewHolder viewHolder) {
            super.clearView(recyclerView, viewHolder);
            viewHolder.itemView.setPressed(false);
        }
    }

    protected void onDefaultTabMoved() {
        try {
            if (!NekoConfig.disableVibration.Bool())
                fragmentView.performHapticFeedback(HapticFeedbackConstants.KEYBOARD_PRESS, HapticFeedbackConstants.FLAG_IGNORE_VIEW_SETTING);
        } catch (Exception ignore) {}
        BulletinFactory.of(this).createSimpleBulletin(R.raw.filter_reorder, AndroidUtilities.replaceTags(LocaleController.formatString("LimitReachedReorderFolder", R.string.LimitReachedReorderFolder, LocaleController.getString(R.string.FilterAllChats))), LocaleController.getString("PremiumMore", R.string.PremiumMore), Bulletin.DURATION_PROLONG, () -> {
            showDialog(new PremiumFeatureBottomSheet(FiltersSetupActivity.this, PremiumPreviewFragment.PREMIUM_FEATURE_ADVANCED_CHAT_MANAGEMENT, true));
        }).show();
    }

    @Override
    public ArrayList<ThemeDescription> getThemeDescriptions() {
        ArrayList<ThemeDescription> themeDescriptions = new ArrayList<>();

        themeDescriptions.add(new ThemeDescription(listView, ThemeDescription.FLAG_CELLBACKGROUNDCOLOR, new Class[]{HeaderCell.class, TextCell.class, FilterCell.class, SuggestedFilterCell.class}, null, null, null, Theme.key_windowBackgroundWhite));
        themeDescriptions.add(new ThemeDescription(fragmentView, ThemeDescription.FLAG_BACKGROUND, null, null, null, null, Theme.key_windowBackgroundGray));

        themeDescriptions.add(new ThemeDescription(actionBar, ThemeDescription.FLAG_BACKGROUND, null, null, null, null, Theme.key_actionBarDefault));
        themeDescriptions.add(new ThemeDescription(listView, ThemeDescription.FLAG_LISTGLOWCOLOR, null, null, null, null, Theme.key_actionBarDefault));
        themeDescriptions.add(new ThemeDescription(actionBar, ThemeDescription.FLAG_AB_ITEMSCOLOR, null, null, null, null, Theme.key_actionBarDefaultIcon));
        themeDescriptions.add(new ThemeDescription(actionBar, ThemeDescription.FLAG_AB_TITLECOLOR, null, null, null, null, Theme.key_actionBarDefaultTitle));
        themeDescriptions.add(new ThemeDescription(actionBar, ThemeDescription.FLAG_AB_SELECTORCOLOR, null, null, null, null, Theme.key_actionBarDefaultSelector));

        themeDescriptions.add(new ThemeDescription(listView, ThemeDescription.FLAG_SELECTOR, null, null, null, null, Theme.key_listSelector));

        themeDescriptions.add(new ThemeDescription(listView, 0, new Class[]{View.class}, Theme.dividerPaint, null, null, Theme.key_divider));

        themeDescriptions.add(new ThemeDescription(listView, 0, new Class[]{HeaderCell.class}, new String[]{"textView"}, null, null, null, Theme.key_windowBackgroundWhiteBlueHeader));

        themeDescriptions.add(new ThemeDescription(listView, 0, new Class[]{FilterCell.class}, new String[]{"textView"}, null, null, null, Theme.key_windowBackgroundWhiteBlackText));
        themeDescriptions.add(new ThemeDescription(listView, 0, new Class[]{FilterCell.class}, new String[]{"valueTextView"}, null, null, null, Theme.key_windowBackgroundWhiteGrayText2));
        themeDescriptions.add(new ThemeDescription(listView, 0, new Class[]{FilterCell.class}, new String[]{"moveImageView"}, null, null, null, Theme.key_stickers_menu));
        themeDescriptions.add(new ThemeDescription(listView, 0, new Class[]{FilterCell.class}, new String[]{"optionsImageView"}, null, null, null, Theme.key_stickers_menu));
        themeDescriptions.add(new ThemeDescription(listView, ThemeDescription.FLAG_USEBACKGROUNDDRAWABLE | ThemeDescription.FLAG_DRAWABLESELECTEDSTATE, new Class[]{FilterCell.class}, new String[]{"optionsImageView"}, null, null, null, Theme.key_stickers_menuSelector));

        themeDescriptions.add(new ThemeDescription(listView, 0, new Class[]{TextCell.class}, new String[]{"textView"}, null, null, null, Theme.key_windowBackgroundWhiteBlueText2));
        themeDescriptions.add(new ThemeDescription(listView, ThemeDescription.FLAG_BACKGROUNDFILTER, new Class[]{TextCell.class}, new String[]{"imageView"}, null, null, null, Theme.key_switchTrackChecked));
        themeDescriptions.add(new ThemeDescription(listView, 0, new Class[]{TextCell.class}, new String[]{"imageView"}, null, null, null, Theme.key_checkboxCheck));

        themeDescriptions.add(new ThemeDescription(listView, ThemeDescription.FLAG_BACKGROUNDFILTER, new Class[]{ShadowSectionCell.class}, null, null, null, Theme.key_windowBackgroundGrayShadow));

        return themeDescriptions;
    }
}<|MERGE_RESOLUTION|>--- conflicted
+++ resolved
@@ -355,13 +355,8 @@
             optionsImageView = new ImageView(context);
             optionsImageView.setFocusable(false);
             optionsImageView.setScaleType(ImageView.ScaleType.CENTER);
-<<<<<<< HEAD
-            optionsImageView.setBackgroundDrawable(Theme.createSelectorDrawable(Theme.getColor(Theme.key_stickers_menuSelector)));
-            optionsImageView.setColorFilter(new PorterDuffColorFilter(Theme.getColor(Theme.key_stickers_menu), PorterDuff.Mode.SRC_IN));
-=======
             optionsImageView.setBackgroundDrawable(Theme.createSelectorDrawable(Theme.getColor(Theme.key_listSelector)));
             optionsImageView.setColorFilter(new PorterDuffColorFilter(Theme.getColor(Theme.key_stickers_menu), PorterDuff.Mode.MULTIPLY));
->>>>>>> 0bcf4fe5
             optionsImageView.setImageResource(R.drawable.msg_actions);
             optionsImageView.setContentDescription(LocaleController.getString("AccDescrMoreOptions", R.string.AccDescrMoreOptions));
             addView(optionsImageView, LayoutHelper.createFrame(40, 40, (LocaleController.isRTL ? Gravity.LEFT : Gravity.RIGHT) | Gravity.CENTER_VERTICAL, 6, 0, 6, 0));
@@ -910,14 +905,10 @@
                         if (suggested.filter.exclude_muted) {
                             filter.flags |= MessagesController.DIALOG_FILTER_FLAG_EXCLUDE_MUTED;
                         }
-<<<<<<< HEAD
                         filter.emoticon = TextUtils.isEmpty(suggested.filter.emoticon) ? FolderIconHelper.getEmoticonFromFlags(filter.flags).second : suggested.filter.emoticon;
                         ignoreUpdates = true;
-                        FilterCreateActivity.saveFilterToServer(filter, filter.flags, filter.emoticon, filter.name, filter.alwaysShow, filter.neverShow, filter.pinnedDialogs, true, true, true, true, false, FiltersSetupActivity.this, () -> {
-=======
-                        FilterCreateActivity.saveFilterToServer(filter, filter.flags, filter.name, filter.alwaysShow, filter.neverShow, filter.pinnedDialogs, true, true, true, true, true, FiltersSetupActivity.this, () -> {
+                        FilterCreateActivity.saveFilterToServer(filter, filter.flags, filter.emoticon, filter.name, filter.alwaysShow, filter.neverShow, filter.pinnedDialogs, true, true, true, true, true, FiltersSetupActivity.this, () -> {
                             getMessagesController().suggestedFilters.remove(suggested);
->>>>>>> 0bcf4fe5
                             getNotificationCenter().postNotificationName(NotificationCenter.dialogFiltersUpdated);
                         });
                     });
@@ -951,18 +942,6 @@
                 }
                 case VIEW_TYPE_BUTTON: {
                     TextCell textCell = (TextCell) holder.itemView;
-<<<<<<< HEAD
-                    SharedPreferences preferences = MessagesController.getNotificationsSettings(currentAccount);
-                    if (position == createFilterRow) {
-                        Drawable drawable1 = mContext.getResources().getDrawable(R.drawable.poll_add_circle);
-                        Drawable drawable2 = mContext.getResources().getDrawable(R.drawable.poll_add_plus);
-                        drawable1.setColorFilter(new PorterDuffColorFilter(Theme.getColor(Theme.key_switchTrackChecked), PorterDuff.Mode.SRC_IN));
-                        drawable2.setColorFilter(new PorterDuffColorFilter(Theme.getColor(Theme.key_checkboxCheck), PorterDuff.Mode.SRC_IN));
-                        CombinedDrawable combinedDrawable = new CombinedDrawable(drawable1, drawable2);
-
-                        textCell.setTextAndIcon(LocaleController.getString("CreateNewFilter", R.string.CreateNewFilter), combinedDrawable, false);
-                    }
-=======
 
                     Drawable drawable1 = mContext.getResources().getDrawable(R.drawable.poll_add_circle);
                     Drawable drawable2 = mContext.getResources().getDrawable(R.drawable.poll_add_plus);
@@ -971,7 +950,6 @@
                     CombinedDrawable combinedDrawable = new CombinedDrawable(drawable1, drawable2);
 
                     textCell.setTextAndIcon(item.text + "", combinedDrawable, false);
->>>>>>> 0bcf4fe5
                     break;
                 }
                 case VIEW_TYPE_FILTER_SUGGESTION: {
