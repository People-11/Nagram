package org.telegram.ui;

import static org.telegram.messenger.AndroidUtilities.dp;

import android.animation.ValueAnimator;
import android.annotation.SuppressLint;
import android.content.Context;
import android.content.DialogInterface;
import android.graphics.Canvas;
import android.graphics.PorterDuff;
import android.graphics.PorterDuffColorFilter;
import android.graphics.drawable.Drawable;
import android.text.TextUtils;
import android.util.Log;
import android.util.TypedValue;
import android.view.Gravity;
import android.view.HapticFeedbackConstants;
import android.view.MotionEvent;
import android.view.View;
import android.view.ViewGroup;
import android.view.accessibility.AccessibilityNodeInfo;
import android.widget.FrameLayout;
import android.widget.ImageView;
import android.widget.TextView;

import androidx.annotation.NonNull;
import androidx.core.content.ContextCompat;
import androidx.recyclerview.widget.DefaultItemAnimator;
import androidx.recyclerview.widget.ItemTouchHelper;
import androidx.recyclerview.widget.LinearLayoutManager;
import androidx.recyclerview.widget.RecyclerView;

import org.telegram.messenger.AndroidUtilities;
import org.telegram.messenger.BotWebViewVibrationEffect;
import org.telegram.messenger.Emoji;
import org.telegram.messenger.FileLog;
import org.telegram.messenger.LocaleController;
import org.telegram.messenger.MessagesController;
import org.telegram.messenger.NotificationCenter;
import org.telegram.messenger.R;
import org.telegram.messenger.UserConfig;
import org.telegram.messenger.Utilities;
import org.telegram.tgnet.TLRPC;
import org.telegram.ui.ActionBar.ActionBar;
import org.telegram.ui.ActionBar.AlertDialog;
import org.telegram.ui.ActionBar.BaseFragment;
import org.telegram.ui.ActionBar.SimpleTextView;
import org.telegram.ui.ActionBar.Theme;
import org.telegram.ui.ActionBar.ThemeDescription;
import org.telegram.ui.Cells.HeaderCell;
import org.telegram.ui.Cells.ShadowSectionCell;
import org.telegram.ui.Cells.TextCheckCell;
import org.telegram.ui.Cells.TextInfoPrivacyCell;
import org.telegram.ui.Components.BotWebViewContainer;
import org.telegram.ui.Components.Bulletin;
import org.telegram.ui.Components.BulletinFactory;
import org.telegram.ui.Components.CombinedDrawable;
import org.telegram.ui.Components.EmojiTextView;
import org.telegram.ui.Components.CubicBezierInterpolator;
import org.telegram.ui.Components.FolderBottomSheet;
import org.telegram.ui.Components.ItemOptions;
import org.telegram.ui.Components.LayoutHelper;
import org.telegram.ui.Components.ListView.AdapterWithDiffUtils;
import org.telegram.ui.Components.LoadingDrawable;
import org.telegram.ui.Components.Premium.LimitReachedBottomSheet;
import org.telegram.ui.Components.Premium.PremiumFeatureBottomSheet;
import org.telegram.ui.Components.ProgressButton;
import org.telegram.ui.Components.RLottieImageView;
import org.telegram.ui.Components.RecyclerListView;
import org.telegram.ui.Components.UndoView;

import java.util.ArrayList;

import tw.nekomimi.nekogram.folder.FolderIconHelper;

import tw.nekomimi.nekogram.NekoConfig;

public class FiltersSetupActivity extends BaseFragment implements NotificationCenter.NotificationCenterDelegate {

    private RecyclerListView listView;
    private ListAdapter adapter;
    private ItemTouchHelper itemTouchHelper;
    private UndoView undoView;

    private boolean orderChanged;

    private boolean ignoreUpdates;

    private boolean highlightTags;
    private boolean scrollingToBottom;
    public FiltersSetupActivity highlightTags() {
        this.highlightTags = true;
        return this;
    }

    public static class TextCell extends FrameLayout {

        private SimpleTextView textView;
        private ImageView imageView;

        public TextCell(Context context) {
            super(context);

            textView = new SimpleTextView(context);
            textView.setTextSize(16);
            textView.setGravity(LocaleController.isRTL ? Gravity.RIGHT : Gravity.LEFT);
            textView.setTextColor(Theme.getColor(Theme.key_windowBackgroundWhiteBlueText2));
            textView.setTag(Theme.key_windowBackgroundWhiteBlueText2);
            addView(textView);

            imageView = new ImageView(context);
            imageView.setScaleType(ImageView.ScaleType.CENTER);
            addView(imageView);
        }

        @Override
        protected void onMeasure(int widthMeasureSpec, int heightMeasureSpec) {
            int width = MeasureSpec.getSize(widthMeasureSpec);
            int height = dp(48);

            textView.measure(MeasureSpec.makeMeasureSpec(width - dp(71 + 23), MeasureSpec.AT_MOST), MeasureSpec.makeMeasureSpec(dp(20), MeasureSpec.EXACTLY));
            imageView.measure(MeasureSpec.makeMeasureSpec(width, MeasureSpec.AT_MOST), MeasureSpec.makeMeasureSpec(dp(50), MeasureSpec.EXACTLY));
            setMeasuredDimension(width, dp(50));
        }

        @Override
        protected void onLayout(boolean changed, int left, int top, int right, int bottom) {
            int height = bottom - top;
            int width = right - left;

            int viewLeft;
            int viewTop = (height - textView.getTextHeight()) / 2;
            if (LocaleController.isRTL) {
                viewLeft = getMeasuredWidth() - textView.getMeasuredWidth() - dp(imageView.getVisibility() == VISIBLE ? 64 : 23);
            } else {
                viewLeft = dp(imageView.getVisibility() == VISIBLE ? 64 : 23);
            }
            textView.layout(viewLeft, viewTop, viewLeft + textView.getMeasuredWidth(), viewTop + textView.getMeasuredHeight());

            viewLeft = !LocaleController.isRTL ? dp(20) : width - imageView.getMeasuredWidth() - dp(20);
            imageView.layout(viewLeft, 0, viewLeft + imageView.getMeasuredWidth(), imageView.getMeasuredHeight());
        }

        public void setTextAndIcon(String text, Drawable icon, boolean divider) {
            textView.setText(text);
            imageView.setImageDrawable(icon);
        }
    }

    public static class SuggestedFilterCell extends FrameLayout {

        private TextView textView;
        private TextView valueTextView;
        private ProgressButton addButton;
        private boolean needDivider;
        private TLRPC.TL_dialogFilterSuggested suggestedFilter;

        public SuggestedFilterCell(Context context) {
            super(context);

            textView = new TextView(context);
            textView.setTextColor(Theme.getColor(Theme.key_windowBackgroundWhiteBlackText));
            textView.setTextSize(TypedValue.COMPLEX_UNIT_DIP, 16);
            textView.setLines(1);
            textView.setMaxLines(1);
            textView.setSingleLine(true);
            textView.setEllipsize(TextUtils.TruncateAt.END);
            textView.setGravity(LocaleController.isRTL ? Gravity.RIGHT : Gravity.LEFT);
            addView(textView, LayoutHelper.createFrame(LayoutHelper.WRAP_CONTENT, LayoutHelper.WRAP_CONTENT, LocaleController.isRTL ? Gravity.RIGHT : Gravity.LEFT, 22, 10, 22, 0));

            valueTextView = new TextView(context);
            valueTextView.setTextColor(Theme.getColor(Theme.key_windowBackgroundWhiteGrayText2));
            valueTextView.setTextSize(TypedValue.COMPLEX_UNIT_DIP, 13);
            valueTextView.setLines(1);
            valueTextView.setMaxLines(1);
            valueTextView.setSingleLine(true);
            valueTextView.setEllipsize(TextUtils.TruncateAt.END);
            valueTextView.setGravity(LocaleController.isRTL ? Gravity.RIGHT : Gravity.LEFT);
            addView(valueTextView, LayoutHelper.createFrame(LayoutHelper.WRAP_CONTENT, LayoutHelper.WRAP_CONTENT, LocaleController.isRTL ? Gravity.RIGHT : Gravity.LEFT, 22, 35, 22, 0));

            addButton = new ProgressButton(context);
            addButton.setText(LocaleController.getString("Add", R.string.Add));
            addButton.setTextColor(Theme.getColor(Theme.key_featuredStickers_buttonText));
            addButton.setProgressColor(Theme.getColor(Theme.key_featuredStickers_buttonProgress));
            addButton.setBackgroundRoundRect(Theme.getColor(Theme.key_featuredStickers_addButton), Theme.getColor(Theme.key_featuredStickers_addButtonPressed));
            addView(addButton, LayoutHelper.createFrameRelatively(LayoutHelper.WRAP_CONTENT, 28, Gravity.TOP | Gravity.END, 0, 18, 14, 0));
        }

        @Override
        protected void onMeasure(int widthMeasureSpec, int heightMeasureSpec) {
            setMeasuredDimension(MeasureSpec.getSize(widthMeasureSpec), dp(64));
            measureChildWithMargins(addButton, widthMeasureSpec, 0, heightMeasureSpec, 0);
            measureChildWithMargins(textView, widthMeasureSpec, addButton.getMeasuredWidth(), heightMeasureSpec, 0);
            measureChildWithMargins(valueTextView, widthMeasureSpec, addButton.getMeasuredWidth(), heightMeasureSpec, 0);
        }

        public void setFilter(TLRPC.TL_dialogFilterSuggested filter, boolean divider) {
            needDivider = divider;
            suggestedFilter = filter;
            setWillNotDraw(!needDivider);

            textView.setText(filter.filter.title);
            valueTextView.setText(filter.description);
        }

        public TLRPC.TL_dialogFilterSuggested getSuggestedFilter() {
            return suggestedFilter;
        }

        public void setAddOnClickListener(OnClickListener onClickListener) {
            addButton.setOnClickListener(onClickListener);
        }

        @Override
        protected void onDraw(Canvas canvas) {
            if (needDivider) {
                canvas.drawLine(0, getHeight() - 1, getWidth() - getPaddingRight(), getHeight() - 1, Theme.dividerPaint);
            }
        }

        @Override
        public void onInitializeAccessibilityNodeInfo(AccessibilityNodeInfo info) {
            super.onInitializeAccessibilityNodeInfo(info);
            info.setEnabled(true);
            info.setText(addButton.getText());
            info.setClassName("android.widget.Button");
        }
    }

    @SuppressWarnings("FieldCanBeLocal")
    public static class HintInnerCell extends FrameLayout {

        private RLottieImageView imageView;
        private TextView messageTextView;

        public HintInnerCell(Context context, int resId, CharSequence text) {
            super(context);

            imageView = new RLottieImageView(context);
            imageView.setAnimation(resId, 90, 90);
            imageView.setScaleType(ImageView.ScaleType.CENTER);
            imageView.playAnimation();
            imageView.setImportantForAccessibility(View.IMPORTANT_FOR_ACCESSIBILITY_NO);
            addView(imageView, LayoutHelper.createFrame(90, 90, Gravity.TOP | Gravity.CENTER_HORIZONTAL, 0, 14, 0, 0));
            imageView.setOnClickListener(v -> {
                if (!imageView.isPlaying()) {
                    imageView.setProgress(0.0f);
                    imageView.playAnimation();
                }
            });

            messageTextView = new TextView(context);
            messageTextView.setTextColor(Theme.getColor(Theme.key_windowBackgroundWhiteGrayText4));
            messageTextView.setTextSize(TypedValue.COMPLEX_UNIT_DIP, 14);
            messageTextView.setGravity(Gravity.CENTER);
            messageTextView.setText(text);
            addView(messageTextView, LayoutHelper.createFrame(LayoutHelper.MATCH_PARENT, LayoutHelper.WRAP_CONTENT, Gravity.TOP | Gravity.CENTER_HORIZONTAL, 40, 121, 40, 24));
        }

        @Override
        protected void onMeasure(int widthMeasureSpec, int heightMeasureSpec) {
            super.onMeasure(MeasureSpec.makeMeasureSpec(MeasureSpec.getSize(widthMeasureSpec), MeasureSpec.EXACTLY), heightMeasureSpec);
        }
    }

    public class FilterCell extends FrameLayout {

        private final SimpleTextView textView;
        private final TextView valueTextView;
        private final ImageView moveImageView;
        private int lastColor = -2, lastAppliedColor = -1;
        private final View colorImageView;
        private final ImageView optionsImageView;
        private final ImageView shareImageView;
        private boolean shareLoading = false;
        private final LoadingDrawable shareLoadingDrawable;
        private boolean needDivider;
        float progressToLock;

        private MessagesController.DialogFilter currentFilter;

        public FilterCell(Context context) {
            super(context);
            setWillNotDraw(false);

            moveImageView = new ImageView(context);
            moveImageView.setFocusable(false);
            moveImageView.setScaleType(ImageView.ScaleType.CENTER);
            moveImageView.setImageResource(R.drawable.list_reorder);
            moveImageView.setColorFilter(new PorterDuffColorFilter(Theme.getColor(Theme.key_stickers_menu), PorterDuff.Mode.SRC_IN));
            moveImageView.setContentDescription(LocaleController.getString("FilterReorder", R.string.FilterReorder));
            moveImageView.setClickable(true);
            addView(moveImageView, LayoutHelper.createFrame(48, 48, (LocaleController.isRTL ? Gravity.RIGHT : Gravity.LEFT) | Gravity.CENTER_VERTICAL, 7, 0, 6, 0));

            colorImageView = new View(context);
            addView(colorImageView, LayoutHelper.createFrame(20, 20, (LocaleController.isRTL ? Gravity.RIGHT : Gravity.LEFT) | Gravity.CENTER_VERTICAL, 22, 0, 22, 0));

            textView = new SimpleTextView(context);
            textView.setTextColor(Theme.getColor(Theme.key_windowBackgroundWhiteBlackText));
            textView.setTextSize(16);
            textView.setMaxLines(1);
            textView.setGravity((LocaleController.isRTL ? Gravity.RIGHT : Gravity.LEFT) | Gravity.CENTER_VERTICAL);
            Drawable drawable = ContextCompat.getDrawable(getContext(), R.drawable.other_lockedfolders2);
            drawable.setColorFilter(new PorterDuffColorFilter(Theme.getColor(Theme.key_stickers_menu), PorterDuff.Mode.MULTIPLY));
            textView.setRightDrawable(drawable);
            addView(textView, LayoutHelper.createFrame(LayoutHelper.MATCH_PARENT, LayoutHelper.WRAP_CONTENT, (LocaleController.isRTL ? Gravity.RIGHT : Gravity.LEFT) | Gravity.TOP, LocaleController.isRTL ? 80 : 64, 14, LocaleController.isRTL ? 64 : 80, 0));

            valueTextView = new TextView(context);
            valueTextView.setTextColor(Theme.getColor(Theme.key_windowBackgroundWhiteGrayText2));
            valueTextView.setTextSize(TypedValue.COMPLEX_UNIT_DIP, 13);
            valueTextView.setGravity(LocaleController.isRTL ? Gravity.RIGHT : Gravity.LEFT);
            valueTextView.setLines(1);
            valueTextView.setMaxLines(1);
            valueTextView.setSingleLine(true);
            valueTextView.setPadding(0, 0, 0, 0);
            valueTextView.setEllipsize(TextUtils.TruncateAt.END);
            addView(valueTextView, LayoutHelper.createFrame(LayoutHelper.WRAP_CONTENT, LayoutHelper.WRAP_CONTENT, (LocaleController.isRTL ? Gravity.RIGHT : Gravity.LEFT) | Gravity.TOP, LocaleController.isRTL ? 80 : 64, 35, LocaleController.isRTL ? 64 : 80, 0));
            valueTextView.setVisibility(GONE);

            shareLoadingDrawable = new LoadingDrawable();
            shareLoadingDrawable.setAppearByGradient(true);
            shareLoadingDrawable.setGradientScale(2f);
            int selector = Theme.getColor(Theme.key_listSelector);
            shareLoadingDrawable.setColors(
                Theme.multAlpha(selector, 0.4f),
                Theme.multAlpha(selector, 1),
                Theme.multAlpha(selector, 0.9f),
                Theme.multAlpha(selector, 1.7f)
            );
            int stroke = dp(1);
            shareLoadingDrawable.strokePaint.setStrokeWidth(stroke);
            shareLoadingDrawable.setRadiiDp(40);
            shareImageView = new ImageView(context) {
                @Override
                protected void onDraw(Canvas canvas) {
                    super.onDraw(canvas);
                    if (shareLoading) {
                        shareLoadingDrawable.setBounds(stroke / 2, stroke / 2, getWidth() - stroke / 2, getHeight() - stroke / 2);
                        shareLoadingDrawable.draw(canvas);
                    }
                }

                @Override
                protected boolean verifyDrawable(@NonNull Drawable dr) {
                    return dr == shareLoadingDrawable || super.verifyDrawable(dr);
                }
            };
            shareLoadingDrawable.setCallback(shareImageView);
            shareImageView.setFocusable(false);
            shareImageView.setScaleType(ImageView.ScaleType.CENTER);
            shareImageView.setBackground(Theme.createSelectorDrawable(selector));
            shareImageView.setColorFilter(new PorterDuffColorFilter(Theme.getColor(Theme.key_stickers_menu), PorterDuff.Mode.MULTIPLY));
            shareImageView.setContentDescription(LocaleController.getString("FilterShare", R.string.FilterShare));
            shareImageView.setVisibility(View.GONE);
            shareImageView.setImageResource(R.drawable.msg_link_folder);
            shareImageView.setColorFilter(new PorterDuffColorFilter(Theme.getColor(Theme.key_stickers_menu), PorterDuff.Mode.MULTIPLY));
            addView(shareImageView, LayoutHelper.createFrame(40, 40, (LocaleController.isRTL ? Gravity.LEFT : Gravity.RIGHT) | Gravity.CENTER_VERTICAL, LocaleController.isRTL ? 52 : 6, 0, LocaleController.isRTL ? 6 : 52, 0));
            shareImageView.setOnClickListener(e -> {
                if (shareLoading && !shareLoadingDrawable.isDisappeared() || currentFilter == null) {
                    return;
                }
                shareLoading = true;
                shareLoadingDrawable.reset();
                shareLoadingDrawable.resetDisappear();
                shareImageView.invalidate();
                FilterCreateActivity.FilterInvitesBottomSheet.show(FiltersSetupActivity.this, currentFilter, () -> {
                    shareLoadingDrawable.disappear();
                    shareImageView.invalidate();
                    updateRows(true);
                });
            });

            optionsImageView = new ImageView(context);
            optionsImageView.setFocusable(false);
            optionsImageView.setScaleType(ImageView.ScaleType.CENTER);
            optionsImageView.setBackgroundDrawable(Theme.createSelectorDrawable(Theme.getColor(Theme.key_listSelector)));
            optionsImageView.setColorFilter(new PorterDuffColorFilter(Theme.getColor(Theme.key_stickers_menu), PorterDuff.Mode.MULTIPLY));
            optionsImageView.setImageResource(R.drawable.msg_actions);
            optionsImageView.setContentDescription(LocaleController.getString("AccDescrMoreOptions", R.string.AccDescrMoreOptions));
            addView(optionsImageView, LayoutHelper.createFrame(40, 40, (LocaleController.isRTL ? Gravity.LEFT : Gravity.RIGHT) | Gravity.CENTER_VERTICAL, 6, 0, 6, 0));
        }

        @Override
        protected void onMeasure(int widthMeasureSpec, int heightMeasureSpec) {
            super.onMeasure(MeasureSpec.makeMeasureSpec(MeasureSpec.getSize(widthMeasureSpec), MeasureSpec.EXACTLY), MeasureSpec.makeMeasureSpec(dp(50), MeasureSpec.EXACTLY));
        }

        private ValueAnimator moveImageViewAnimator;

        public void setFilter(MessagesController.DialogFilter filter, boolean divider, int position) {
            int oldId = currentFilter == null ? -1 : currentFilter.id;
            currentFilter = filter;
            int newId = currentFilter == null ? -1 : currentFilter.id;
            boolean animated = oldId != newId;

            final int color = getMessagesController().folderTags ? filter.color : -1;
            if (color >= 0 && filter.color != lastAppliedColor) {
                colorImageView.setBackground(Theme.createCircleDrawable(dp(22), getThemedColor(Theme.keys_avatar_nameInMessage[(lastAppliedColor = color) % Theme.keys_avatar_nameInMessage.length])));
            }
            if (color != lastColor) {
                if (moveImageViewAnimator != null) {
                    moveImageViewAnimator.cancel();
                }
                if (oldId == newId) {
                    moveImageViewAnimator = ValueAnimator.ofFloat(moveImageView.getAlpha(), color >= 0 ? 0f : 1f);
                    moveImageViewAnimator.addUpdateListener(anm -> {
                        final float t = (float) anm.getAnimatedValue();
                        moveImageView.setAlpha(t);
                        moveImageView.setScaleX(.5f + .5f * t);
                        moveImageView.setScaleY(.5f + .5f * t);
                        colorImageView.setAlpha(1f - t);
                        colorImageView.setScaleX(.5f + .5f * (1f - t));
                        colorImageView.setScaleY(.5f + .5f * (1f - t));
                    });
                    moveImageViewAnimator.setInterpolator(CubicBezierInterpolator.EASE_OUT_QUINT);
                    moveImageViewAnimator.setDuration(340);
                    moveImageViewAnimator.setStartDelay(color >= 0 ? Math.max(0, filtersSectionEnd - position) * 27L : Math.max(0, position - filtersSectionStart) * 27L);
                    moveImageViewAnimator.start();
                } else {
                    moveImageView.setScaleX(color >= 0 ? 0.5f : 1f);
                    moveImageView.setScaleY(color >= 0 ? 0.5f : 1f);
                    moveImageView.setAlpha(color >= 0 ? 0f : 1f);
                    colorImageView.setScaleX(color >= 0 ? 1f : 0.5f);
                    colorImageView.setScaleY(color >= 0 ? 1f : 0.5f);
                    colorImageView.setAlpha(color >= 0 ? 1f : 0f);
                }
                lastColor = color;
            }

            shareImageView.setVisibility(filter.isChatlist() ? VISIBLE : GONE);

            StringBuilder info = new StringBuilder();
            if (filter.isDefault() || (filter.flags & MessagesController.DIALOG_FILTER_FLAG_ALL_CHATS) == MessagesController.DIALOG_FILTER_FLAG_ALL_CHATS) {
                info.append(LocaleController.getString("FilterAllChats", R.string.FilterAllChats));
            } else {
                if ((filter.flags & MessagesController.DIALOG_FILTER_FLAG_CONTACTS) != 0) {
                    if (info.length() != 0) {
                        info.append(", ");
                    }
                    info.append(LocaleController.getString("FilterContacts", R.string.FilterContacts));
                }
                if ((filter.flags & MessagesController.DIALOG_FILTER_FLAG_NON_CONTACTS) != 0) {
                    if (info.length() != 0) {
                        info.append(", ");
                    }
                    info.append(LocaleController.getString("FilterNonContacts", R.string.FilterNonContacts));
                }
                if ((filter.flags & MessagesController.DIALOG_FILTER_FLAG_GROUPS) != 0) {
                    if (info.length() != 0) {
                        info.append(", ");
                    }
                    info.append(LocaleController.getString("FilterGroups", R.string.FilterGroups));
                }
                if ((filter.flags & MessagesController.DIALOG_FILTER_FLAG_CHANNELS) != 0) {
                    if (info.length() != 0) {
                        info.append(", ");
                    }
                    info.append(LocaleController.getString("FilterChannels", R.string.FilterChannels));
                }
                if ((filter.flags & MessagesController.DIALOG_FILTER_FLAG_BOTS) != 0) {
                    if (info.length() != 0) {
                        info.append(", ");
                    }
                    info.append(LocaleController.getString("FilterBots", R.string.FilterBots));
                }
            }
            if (!filter.alwaysShow.isEmpty() || !filter.neverShow.isEmpty()) {
                if (info.length() != 0) {
                    info.append(", ");
                }
                info.append(LocaleController.formatPluralString("Exception", filter.alwaysShow.size() + filter.neverShow.size()));
            }
            if (info.length() == 0) {
                info.append(LocaleController.getString("FilterNoChats", R.string.FilterNoChats));
            }

            String name = filter.name;
            if (filter.isDefault()) {
                name = LocaleController.getString("FilterAllChats", R.string.FilterAllChats);
            }
            if (!animated) {
                progressToLock = currentFilter.locked ? 1f : 0;
            }
            textView.setText(Emoji.replaceEmoji(name, textView.getPaint().getFontMetricsInt(), dp(20), false));

            valueTextView.setText(info);
            needDivider = divider;

            if (filter.isDefault()) {
                optionsImageView.setVisibility(View.GONE);
            } else {
                optionsImageView.setVisibility(View.VISIBLE);
            }
            invalidate();
        }

        public MessagesController.DialogFilter getCurrentFilter() {
            return currentFilter;
        }

        public void setOnOptionsClick(OnClickListener listener) {
            optionsImageView.setOnClickListener(listener);
        }

        @Override
        protected void onDraw(Canvas canvas) {
            if (needDivider) {
<<<<<<< HEAD
                canvas.drawLine(0, getMeasuredHeight() - 1, getMeasuredWidth(), getMeasuredHeight() - 1, Theme.dividerPaint);
=======
                canvas.drawLine(LocaleController.isRTL ? 0 : dp(62), getMeasuredHeight() - 1, getMeasuredWidth() - (LocaleController.isRTL ? dp(62) : 0), getMeasuredHeight() - 1, Theme.dividerPaint);
>>>>>>> d62d2ed5
            }
            if (currentFilter != null) {
                if (currentFilter.locked && progressToLock != 1f) {
                    progressToLock += 16 / 150f;
                    invalidate();
                } else if (!currentFilter.locked && progressToLock != 0) {
                    progressToLock -= 16 / 150f;
                    invalidate();
                }
            }
            progressToLock = Utilities.clamp(progressToLock, 1f, 0f);
            textView.setRightDrawableScale(progressToLock);
            textView.invalidate();
        }

        @SuppressLint("ClickableViewAccessibility")
        public void setOnReorderButtonTouchListener(OnTouchListener listener) {
            moveImageView.setOnTouchListener(listener);
        }
    }

    @Override
    public boolean onFragmentCreate() {
        updateRows(false);
        getMessagesController().loadRemoteFilters(true);
        getNotificationCenter().addObserver(this, NotificationCenter.dialogFiltersUpdated);
        getNotificationCenter().addObserver(this, NotificationCenter.suggestedFiltersLoaded);
        if (getMessagesController().suggestedFilters.isEmpty()) {
            getMessagesController().loadSuggestedFilters();
        }
        return super.onFragmentCreate();
    }

    private ArrayList<ItemInner> oldItems = new ArrayList<>();
    private ArrayList<ItemInner> items = new ArrayList<>();

    private int filtersStartPosition;
    private int filtersSectionStart = -1, filtersSectionEnd = -1;
    private int folderTagsPosition;

    private void updateRows(boolean animated) {
        oldItems.clear();
        oldItems.addAll(items);
        items.clear();

        ArrayList<TLRPC.TL_dialogFilterSuggested> suggestedFilters = getMessagesController().suggestedFilters;
        ArrayList<MessagesController.DialogFilter> dialogFilters = getMessagesController().getDialogFilters();
        items.add(ItemInner.asHint());
        if (!suggestedFilters.isEmpty() && dialogFilters.size() < 10) {
            items.add(ItemInner.asHeader(LocaleController.getString("FilterRecommended", R.string.FilterRecommended)));
            for (int i = 0; i < suggestedFilters.size(); ++i) {
                items.add(ItemInner.asSuggested(suggestedFilters.get(i)));
            }
            items.add(ItemInner.asShadow(null));
        }
        if (!dialogFilters.isEmpty()) {
            filtersSectionStart = items.size();
            items.add(ItemInner.asHeader(LocaleController.getString("Filters", R.string.Filters)));
            filtersStartPosition = items.size();
            for (int i = 0; i < dialogFilters.size(); ++i) {
                items.add(ItemInner.asFilter(dialogFilters.get(i)));
                if (MessagesController.getInstance(currentAccount).folderTags && dialogFilters.get(i).color >= 0) {
                    loadedColors = true;
                }
            }
            filtersSectionEnd = items.size();
        } else {
            filtersSectionStart = filtersSectionEnd = -1;
        }
        if (dialogFilters.size() < getMessagesController().dialogFiltersLimitPremium) {
            items.add(ItemInner.asButton(LocaleController.getString("CreateNewFilter", R.string.CreateNewFilter)));
        }
        items.add(ItemInner.asShadow(null));
        folderTagsPosition = items.size();
        items.add(ItemInner.asCheck(LocaleController.getString(R.string.FolderShowTags)));
        items.add(ItemInner.asShadow(!getUserConfig().isPremium() ? AndroidUtilities.replaceSingleTag(LocaleController.getString(R.string.FolderShowTagsInfoPremium), Theme.key_windowBackgroundWhiteBlueHeader, AndroidUtilities.REPLACING_TAG_TYPE_LINKBOLD, () -> {
            presentFragment(new PremiumPreviewFragment("settings"));
        }) : LocaleController.getString(R.string.FolderShowTagsInfo)));

        if (scrollingToBottom) {
            animated = false;
        }
        if (adapter != null) {
            if (animated) {
                adapter.setItems(oldItems, items);
            } else {
                adapter.notifyDataSetChanged();
            }
        }
    }

    @Override
    public void onFragmentDestroy() {
        getNotificationCenter().removeObserver(this, NotificationCenter.dialogFiltersUpdated);
        getNotificationCenter().removeObserver(this, NotificationCenter.suggestedFiltersLoaded);
        if (orderChanged) {
            getNotificationCenter().postNotificationName(NotificationCenter.dialogFiltersUpdated);
            getMessagesStorage().saveDialogFiltersOrder();
            TLRPC.TL_messages_updateDialogFiltersOrder req = new TLRPC.TL_messages_updateDialogFiltersOrder();
            ArrayList<MessagesController.DialogFilter> filters = getMessagesController().getDialogFilters();
            for (int a = 0, N = filters.size(); a < N; a++) {
                MessagesController.DialogFilter filter = filters.get(a);
                req.order.add(filter.id);
            }
            getConnectionsManager().sendRequest(req, (response, error) -> {

            });
        }
        super.onFragmentDestroy();
    }

    @Override
    public void onBecomeFullyVisible() {
        super.onBecomeFullyVisible();
        if (highlightTags) {
            highlightTags = false;
            scrollingToBottom = true;
            listView.smoothScrollToPosition(adapter.getItemCount() - 1);
            AndroidUtilities.runOnUIThread(() -> {
                scrollingToBottom = false;
                listView.highlightRow(() -> folderTagsPosition);
            }, 200);
        }
    }

    @Override
    public View createView(Context context) {
        actionBar.setBackButtonImage(R.drawable.ic_ab_back);
        actionBar.setAllowOverlayTitle(true);
        actionBar.setTitle(LocaleController.getString("Filters", R.string.Filters));
        actionBar.setActionBarMenuOnItemClick(new ActionBar.ActionBarMenuOnItemClick() {
            @Override
            public void onItemClick(int id) {
                if (id == -1) {
                    finishFragment();
                }
            }
        });

        fragmentView = new FrameLayout(context);
        FrameLayout frameLayout = (FrameLayout) fragmentView;
        frameLayout.setBackgroundColor(Theme.getColor(Theme.key_windowBackgroundGray));

        listView = new RecyclerListView(context) {
            @Override
            public boolean onTouchEvent(MotionEvent e) {
                if (e.getAction() == MotionEvent.ACTION_UP || e.getAction() == MotionEvent.ACTION_CANCEL) {
                    AndroidUtilities.runOnUIThread(() -> {
                        getMessagesController().lockFiltersInternal();
                    }, 250);
                }
                return super.onTouchEvent(e);
            }

            @Override
            protected void dispatchDraw(Canvas canvas) {
                drawSectionBackground(canvas, filtersSectionStart, filtersSectionEnd, Theme.getColor(Theme.key_windowBackgroundWhite));
                super.dispatchDraw(canvas);
            }
        };
        DefaultItemAnimator itemAnimator = new DefaultItemAnimator();
        itemAnimator.setDurations(350);
        itemAnimator.setInterpolator(CubicBezierInterpolator.EASE_OUT_QUINT);
        itemAnimator.setDelayAnimations(false);
        itemAnimator.setSupportsChangeAnimations(false);
        listView.setItemAnimator(itemAnimator);
        ((DefaultItemAnimator) listView.getItemAnimator()).setDelayAnimations(false);
        listView.setLayoutManager(new LinearLayoutManager(context, LinearLayoutManager.VERTICAL, false));
        listView.setVerticalScrollBarEnabled(false);
        itemTouchHelper = new ItemTouchHelper(new TouchHelperCallback());
        itemTouchHelper.attachToRecyclerView(listView);
        frameLayout.addView(listView, LayoutHelper.createFrame(LayoutHelper.MATCH_PARENT, LayoutHelper.MATCH_PARENT));
        listView.setAdapter(adapter = new ListAdapter(context));
        listView.setOnItemClickListener((view, position, x, y) -> {
            if (position < 0 || position >= items.size()) {
                return;
            }
            ItemInner item = items.get(position);
            if (item == null) {
                return;
            }
            if (item.viewType == VIEW_TYPE_CHECK) {
                if (!getUserConfig().isPremium()) {
                    showDialog(new PremiumFeatureBottomSheet(this, PremiumPreviewFragment.PREMIUM_FEATURE_FOLDER_TAGS, true));
                    return;
                }
                TLRPC.TL_messages_toggleDialogFilterTags req = new TLRPC.TL_messages_toggleDialogFilterTags();
                req.enabled = !getMessagesController().folderTags;
                getMessagesController().setFolderTags(req.enabled);
                getConnectionsManager().sendRequest(req, (res, err) -> AndroidUtilities.runOnUIThread(() -> {
                    if (req.enabled && !loadedColors) {
                        loadingFiltersForColors = true;
                        getMessagesController().loadRemoteFilters(true);
                        loadedColors = true;
                    }
                }));
                ((TextCheckCell) view).setChecked(getMessagesController().folderTags);
                adapter.notifyItemRangeChanged(filtersSectionStart, filtersSectionEnd - filtersSectionStart);
            } else if (item.viewType == VIEW_TYPE_FILTER) {
                MessagesController.DialogFilter filter = item.filter;
                if (filter == null || filter.isDefault()) {
                    return;
                }
                if (filter.locked) {
                    showDialog(new LimitReachedBottomSheet(this, context, LimitReachedBottomSheet.TYPE_FOLDERS, currentAccount, null));
                } else {
                    presentFragment(new FilterCreateActivity(filter));
                }
            } else if (item.viewType == VIEW_TYPE_BUTTON) {
                final int count = getMessagesController().getDialogFilters().size();
                if (
                    count - 1 >= getMessagesController().dialogFiltersLimitDefault && !getUserConfig().isPremium() ||
                    count >= getMessagesController().dialogFiltersLimitPremium
                ) {
                    showDialog(new LimitReachedBottomSheet(this, context, LimitReachedBottomSheet.TYPE_FOLDERS, currentAccount, null));
                } else {
                    presentFragment(new FilterCreateActivity());
                }
            }
        });

        return fragmentView;
    }

    public UndoView getUndoView() {
        if (getContext() == null) {
            return null;
        }
        if (undoView == null) {
            ((FrameLayout) fragmentView).addView(undoView = new UndoView(getContext()), LayoutHelper.createFrame(LayoutHelper.MATCH_PARENT, LayoutHelper.WRAP_CONTENT, Gravity.BOTTOM | Gravity.LEFT, 8, 0, 8, 8));
        }
        return undoView;
    }

    @Override
    public void onResume() {
        super.onResume();
        if (adapter != null) {
            adapter.notifyDataSetChanged();
        }
    }

    private boolean loadingFiltersForColors;
    private boolean loadedColors;

    @Override
    public void didReceivedNotification(int id, int account, Object... args) {
        if (id == NotificationCenter.dialogFiltersUpdated) {
            if (ignoreUpdates) {
                return;
            }
            updateRows(true);
        } else if (id == NotificationCenter.suggestedFiltersLoaded) {
            if (scrollingToBottom) {
                AndroidUtilities.runOnUIThread(() -> updateRows(true), 900);
            } else {
                updateRows(true);
            }
        }
    }

    private static final int VIEW_TYPE_HEADER = 0;
    private static final int VIEW_TYPE_HINT = 1;
    private static final int VIEW_TYPE_FILTER = 2;
    private static final int VIEW_TYPE_SHADOW = 3;
    private static final int VIEW_TYPE_BUTTON = 4;
    private static final int VIEW_TYPE_FILTER_SUGGESTION = 5;
    private static final int VIEW_TYPE_CHECK = 6;

    private int shiftDp = -4;

    private static class ItemInner extends AdapterWithDiffUtils.Item {
        public ItemInner(int viewType) {
            super(viewType, false);
        }

        CharSequence text;
        MessagesController.DialogFilter filter;
        int filterColor;
        TLRPC.TL_dialogFilterSuggested suggested;

        public static ItemInner asHeader(CharSequence text) {
            ItemInner i = new ItemInner(VIEW_TYPE_HEADER);
            i.text = text;
            return i;
        }
        public static ItemInner asHint() {
            return new ItemInner(VIEW_TYPE_HINT);
        }
        public static ItemInner asShadow(CharSequence text) {
            ItemInner i = new ItemInner(VIEW_TYPE_SHADOW);
            i.text = text;
            return i;
        }
        public static ItemInner asFilter(MessagesController.DialogFilter filter) {
            ItemInner i = new ItemInner(VIEW_TYPE_FILTER);
            i.filter = filter;
//            i.filterColor = filter == null || !MessagesController.getInstance(UserConfig.selectedAccount).folderTags ? -1 : filter.color;
            return i;
        }
        public static ItemInner asButton(CharSequence text) {
            ItemInner i = new ItemInner(VIEW_TYPE_BUTTON);
            i.text = text;
            return i;
        }
        public static ItemInner asSuggested(TLRPC.TL_dialogFilterSuggested suggested) {
            ItemInner i = new ItemInner(VIEW_TYPE_FILTER_SUGGESTION);
            i.suggested = suggested;
            return i;
        }
        public static ItemInner asCheck(CharSequence text) {
            ItemInner i = new ItemInner(VIEW_TYPE_CHECK);
            i.text = text;
            return i;
        }

        @Override
        public boolean equals(Object obj) {
            if (obj == this) {
                return true;
            }
            if (!(obj instanceof ItemInner)) {
                return false;
            }
            ItemInner other = (ItemInner) obj;
            if (other.viewType != viewType) {
                return false;
            }
            if (viewType == VIEW_TYPE_HEADER || viewType == VIEW_TYPE_BUTTON || viewType == VIEW_TYPE_SHADOW || viewType == VIEW_TYPE_CHECK) {
                if (!TextUtils.equals(text, other.text)) {
                    return false;
                }
            }
            if (viewType == VIEW_TYPE_FILTER) {
                if ((filter == null) != (other.filter == null)) {
                    return false;
                }
                if (filter != null && filter.id != other.filter.id) {// || filterColor != (!MessagesController.getInstance(UserConfig.selectedAccount).folderTags ? -1 : other.filter.color))) {
                    return false;
                }
            }
            if (viewType == VIEW_TYPE_FILTER_SUGGESTION) {
                if ((suggested == null) != (other.suggested == null)) {
                    return false;
                }
                if (suggested != null && suggested.filter.id != other.suggested.filter.id) {
                    return false;
                }
            }
            return true;
        }
    }

    private class ListAdapter extends AdapterWithDiffUtils {

        private Context mContext;

        public ListAdapter(Context context) {
            mContext = context;
        }

        @Override
        public boolean isEnabled(RecyclerView.ViewHolder holder) {
            int type = holder.getItemViewType();
            return type != VIEW_TYPE_SHADOW && type != VIEW_TYPE_HEADER && type != VIEW_TYPE_FILTER_SUGGESTION && type != VIEW_TYPE_HINT;
        }

        @Override
        public int getItemCount() {
            return items.size();
        }

        @Override
        public RecyclerView.ViewHolder onCreateViewHolder(ViewGroup parent, int viewType) {
            View view;
            switch (viewType) {
                case VIEW_TYPE_HEADER:
                    view = new HeaderCell(mContext);
                    view.setBackgroundColor(Theme.getColor(Theme.key_windowBackgroundWhite));
                    break;
                case VIEW_TYPE_HINT:
                    view = new HintInnerCell(mContext, R.raw.filters, AndroidUtilities.replaceTags(LocaleController.formatString("CreateNewFilterInfo", R.string.CreateNewFilterInfo)));
                    view.setBackgroundDrawable(Theme.getThemedDrawableByKey(mContext, R.drawable.greydivider_top, Theme.key_windowBackgroundGrayShadow));
                    break;
                case VIEW_TYPE_FILTER:
                    FilterCell filterCell = new FilterCell(mContext);
                    filterCell.setBackgroundColor(Theme.getColor(Theme.key_windowBackgroundWhite));
                    filterCell.setOnReorderButtonTouchListener((v, event) -> {
                        if (event.getAction() == MotionEvent.ACTION_DOWN) {
                            itemTouchHelper.startDrag(listView.getChildViewHolder(filterCell));
                        }
                        return false;
                    });
                    filterCell.setOnOptionsClick(v -> {
                        FilterCell cell = (FilterCell) v.getParent();
                        MessagesController.DialogFilter filter = cell.getCurrentFilter();
                        ItemOptions options = ItemOptions.makeOptions(FiltersSetupActivity.this, cell);
                        options.add(R.drawable.msg_edit, LocaleController.getString("FilterEditItem", R.string.FilterEditItem), () -> {
                            if (filter.locked) {
                                showDialog(new LimitReachedBottomSheet(FiltersSetupActivity.this, mContext, LimitReachedBottomSheet.TYPE_FOLDERS, currentAccount, null));
                            } else {
                                presentFragment(new FilterCreateActivity(filter));
                            }
                        });
                        options.add(R.drawable.msg_delete, LocaleController.getString("FilterDeleteItem", R.string.FilterDeleteItem), true, () -> {
                            if (filter.isChatlist()) {
                                FolderBottomSheet.showForDeletion(FiltersSetupActivity.this, filter.id, success -> {
                                    updateRows(true);
                                });
                                return;
                            }

                            AlertDialog.Builder builder = new AlertDialog.Builder(getParentActivity());
                            builder.setTitle(LocaleController.getString("FilterDelete", R.string.FilterDelete));
                            builder.setMessage(LocaleController.getString("FilterDeleteAlert", R.string.FilterDeleteAlert));
                            builder.setNegativeButton(LocaleController.getString("Cancel", R.string.Cancel), null);
                            builder.setPositiveButton(LocaleController.getString("Delete", R.string.Delete), (dialog2, which2) -> {
                                AlertDialog progressDialog = null;
                                if (getParentActivity() != null) {
                                    progressDialog = new AlertDialog(getParentActivity(), AlertDialog.ALERT_TYPE_SPINNER);
                                    progressDialog.setCanCancel(false);
                                    progressDialog.show();
                                }
                                final AlertDialog progressDialogFinal = progressDialog;
                                TLRPC.TL_messages_updateDialogFilter req = new TLRPC.TL_messages_updateDialogFilter();
                                req.id = filter.id;
                                getConnectionsManager().sendRequest(req, (response, error) -> AndroidUtilities.runOnUIThread(() -> {
                                    try {
                                        if (progressDialogFinal != null) {
                                            progressDialogFinal.dismiss();
                                        }
                                    } catch (Exception e) {
                                        FileLog.e(e);
                                    }
                                    getMessagesController().removeFilter(filter);
                                    getMessagesStorage().deleteDialogFilter(filter);
                                }));
                            });
                            AlertDialog alertDialog = builder.create();
                            showDialog(alertDialog);
                            TextView button = (TextView) alertDialog.getButton(DialogInterface.BUTTON_POSITIVE);
                            if (button != null) {
                                button.setTextColor(Theme.getColor(Theme.key_text_RedBold));
                            }
                        });
                        if (LocaleController.isRTL) {
                            options.setGravity(Gravity.LEFT);
                        }
                        options.show();
                    });
                    view = filterCell;
                    break;
                case VIEW_TYPE_SHADOW:
                    view = new TextInfoPrivacyCell(mContext);
                    break;
                case VIEW_TYPE_BUTTON:
                    view = new TextCell(mContext);
                    view.setBackgroundColor(Theme.getColor(Theme.key_windowBackgroundWhite));
                    break;
                case VIEW_TYPE_CHECK:
                    view = new TextCheckCell(mContext);
                    view.setBackgroundColor(Theme.getColor(Theme.key_windowBackgroundWhite));
                    break;
                case VIEW_TYPE_FILTER_SUGGESTION:
                default:
                    SuggestedFilterCell suggestedFilterCell = new SuggestedFilterCell(mContext);
                    suggestedFilterCell.setBackgroundColor(Theme.getColor(Theme.key_windowBackgroundWhite));
                    suggestedFilterCell.setAddOnClickListener(v -> {
                        TLRPC.TL_dialogFilterSuggested suggested = suggestedFilterCell.getSuggestedFilter();
                        MessagesController.DialogFilter filter = new MessagesController.DialogFilter();
                        filter.name = suggested.filter.title;
                        filter.id = 2;
                        while (getMessagesController().dialogFiltersById.get(filter.id) != null) {
                            filter.id++;
                        }
                        filter.order = getMessagesController().getDialogFilters().size();
                        filter.pendingUnreadCount = filter.unreadCount = -1;
                        for (int b = 0; b < 2; b++) {
                            ArrayList<TLRPC.InputPeer> fromArray = b == 0 ? suggested.filter.include_peers : suggested.filter.exclude_peers;
                            ArrayList<Long> toArray = b == 0 ? filter.alwaysShow : filter.neverShow;
                            for (int a = 0, N = fromArray.size(); a < N; a++) {
                                TLRPC.InputPeer peer = fromArray.get(a);
                                long lowerId;
                                if (peer.user_id != 0) {
                                    lowerId = peer.user_id;
                                } else if (peer.chat_id != 0) {
                                    lowerId = -peer.chat_id;
                                } else {
                                    lowerId = -peer.channel_id;
                                }
                                toArray.add(lowerId);
                            }
                        }
                        if (suggested.filter.groups) {
                            filter.flags |= MessagesController.DIALOG_FILTER_FLAG_GROUPS;
                        }
                        if (suggested.filter.bots) {
                            filter.flags |= MessagesController.DIALOG_FILTER_FLAG_BOTS;
                        }
                        if (suggested.filter.contacts) {
                            filter.flags |= MessagesController.DIALOG_FILTER_FLAG_CONTACTS;
                        }
                        if (suggested.filter.non_contacts) {
                            filter.flags |= MessagesController.DIALOG_FILTER_FLAG_NON_CONTACTS;
                        }
                        if (suggested.filter.broadcasts) {
                            filter.flags |= MessagesController.DIALOG_FILTER_FLAG_CHANNELS;
                        }
                        if (suggested.filter.exclude_archived) {
                            filter.flags |= MessagesController.DIALOG_FILTER_FLAG_EXCLUDE_ARCHIVED;
                        }
                        if (suggested.filter.exclude_read) {
                            filter.flags |= MessagesController.DIALOG_FILTER_FLAG_EXCLUDE_READ;
                        }
                        if (suggested.filter.exclude_muted) {
                            filter.flags |= MessagesController.DIALOG_FILTER_FLAG_EXCLUDE_MUTED;
                        }
<<<<<<< HEAD
                        filter.emoticon = TextUtils.isEmpty(suggested.filter.emoticon) ? FolderIconHelper.getEmoticonFromFlags(filter.flags).second : suggested.filter.emoticon;
                        ignoreUpdates = true;
                        FilterCreateActivity.saveFilterToServer(filter, filter.flags, filter.emoticon, filter.name, filter.alwaysShow, filter.neverShow, filter.pinnedDialogs, true, true, true, true, true, FiltersSetupActivity.this, () -> {
=======
                        FilterCreateActivity.saveFilterToServer(filter, filter.flags, filter.name, filter.color, filter.alwaysShow, filter.neverShow, filter.pinnedDialogs, true, true, true, true, true, FiltersSetupActivity.this, () -> {
>>>>>>> d62d2ed5
                            getMessagesController().suggestedFilters.remove(suggested);
                            getNotificationCenter().postNotificationName(NotificationCenter.dialogFiltersUpdated);
                        });
                    });
                    view = suggestedFilterCell;
                    break;
            }
            return new RecyclerListView.Holder(view);
        }

        @Override
        public void onBindViewHolder(RecyclerView.ViewHolder holder, int position) {
            ItemInner item = items.get(position);
            if (item == null) {
                return;
            }
            boolean divider = position + 1 < items.size() && items.get(position + 1).viewType != VIEW_TYPE_SHADOW;
            boolean last = position + 1 >= items.size();
            switch (holder.getItemViewType()) {
                case VIEW_TYPE_HEADER: {
                    HeaderCell headerCell = (HeaderCell) holder.itemView;
                    headerCell.setText(item.text);
                    break;
                }
                case VIEW_TYPE_FILTER: {
                    FilterCell filterCell = (FilterCell) holder.itemView;
                    filterCell.setFilter(item.filter, divider, position);
                    break;
                }
                case VIEW_TYPE_SHADOW: {
                    TextInfoPrivacyCell cell = (TextInfoPrivacyCell) holder.itemView;
                    if (TextUtils.isEmpty(item.text)) {
                        cell.setText(null);
                        cell.setFixedSize(12);
                    } else {
                        cell.setFixedSize(0);
                        cell.setText(item.text);
                    }
                    cell.setBottomPadding(last ? 32 : 17);
                    cell.setBackground(Theme.getThemedDrawableByKey(mContext, divider ? R.drawable.greydivider : R.drawable.greydivider_bottom, Theme.key_windowBackgroundGrayShadow));
                    break;
                }
                case VIEW_TYPE_BUTTON: {
                    TextCell textCell = (TextCell) holder.itemView;

                    Drawable drawable1 = mContext.getResources().getDrawable(R.drawable.poll_add_circle);
                    Drawable drawable2 = mContext.getResources().getDrawable(R.drawable.poll_add_plus);
                    drawable1.setColorFilter(new PorterDuffColorFilter(Theme.getColor(Theme.key_switchTrackChecked), PorterDuff.Mode.MULTIPLY));
                    drawable2.setColorFilter(new PorterDuffColorFilter(Theme.getColor(Theme.key_checkboxCheck), PorterDuff.Mode.MULTIPLY));
                    CombinedDrawable combinedDrawable = new CombinedDrawable(drawable1, drawable2);

                    textCell.setTextAndIcon(item.text + "", combinedDrawable, false);
                    break;
                }
                case VIEW_TYPE_CHECK: {
                    TextCheckCell cell = (TextCheckCell) holder.itemView;
                    cell.setTextAndCheck(item.text, getMessagesController().folderTags, divider);
                    cell.setCheckBoxIcon(!getUserConfig().isPremium() ? R.drawable.permission_locked : 0);
                    break;
                }
                case VIEW_TYPE_FILTER_SUGGESTION: {
                    SuggestedFilterCell filterCell = (SuggestedFilterCell) holder.itemView;
                    filterCell.setFilter(item.suggested, divider);
                    break;
                }
            }
        }

        @Override
        public int getItemViewType(int position) {
            if (position < 0 || position >= items.size()) {
                return VIEW_TYPE_SHADOW;
            }
            ItemInner item = items.get(position);
            if (item == null) {
                return VIEW_TYPE_SHADOW;
            }
            return item.viewType;
        }

        public void swapElements(int fromPosition, int toPosition) {
            if (fromPosition < filtersStartPosition || toPosition < filtersStartPosition) {
                return;
            }
            ItemInner from = items.get(fromPosition);
            ItemInner to = items.get(toPosition);
            if (from == null || to == null || from.filter == null || to.filter == null) {
                return;
            }
            int temp = from.filter.order;
            from.filter.order = to.filter.order;
            to.filter.order = temp;
            ArrayList<MessagesController.DialogFilter> filters = getMessagesController().dialogFilters;
            try {
                filters.set(fromPosition - filtersStartPosition, to.filter);
                filters.set(toPosition - filtersStartPosition, from.filter);
            } catch (Exception ignore) {}
            orderChanged = true;
            updateRows(true);
        }

        public void moveElementToStart(int index) {
            ArrayList<MessagesController.DialogFilter> filters = getMessagesController().dialogFilters;
            if (index < 0 || index >= filters.size()) {
                return;
            }
            filters.add(0, filters.remove(index));
            for (int i = 0; i <= index; ++i) {
                filters.get(i).order = i;
            }
            orderChanged = true;
            updateRows(true);
        }
    }

    public class TouchHelperCallback extends ItemTouchHelper.Callback {

        @Override
        public boolean isLongPressDragEnabled() {
            return true;
        }

        @Override
        public int getMovementFlags(RecyclerView recyclerView, RecyclerView.ViewHolder viewHolder) {
            if (viewHolder.getItemViewType() != VIEW_TYPE_FILTER) {
                return makeMovementFlags(0, 0);
            }
            return makeMovementFlags(ItemTouchHelper.UP | ItemTouchHelper.DOWN, 0);
        }

        @Override
        public boolean onMove(RecyclerView recyclerView, RecyclerView.ViewHolder source, RecyclerView.ViewHolder target) {
            if (source.getItemViewType() != target.getItemViewType()) {
                return false;
            }
            adapter.swapElements(source.getAdapterPosition(), target.getAdapterPosition());
            return true;
        }

        @Override
        public void onChildDraw(Canvas c, RecyclerView recyclerView, RecyclerView.ViewHolder viewHolder, float dX, float dY, int actionState, boolean isCurrentlyActive) {
            super.onChildDraw(c, recyclerView, viewHolder, dX, dY, actionState, isCurrentlyActive);
        }

        private void resetDefaultPosition() {
            if (UserConfig.getInstance(UserConfig.selectedAccount).isPremium()) {
                return;
            }
            ArrayList<MessagesController.DialogFilter> filters = getMessagesController().getDialogFilters();
            for (int i = 0; i < filters.size(); ++i) {
                if (filters.get(i).isDefault() && i != 0) {
                    adapter.moveElementToStart(i);
                    listView.scrollToPosition(0);
                    onDefaultTabMoved();
                    break;
                }
            }
        }

        @Override
        public void onSelectedChanged(RecyclerView.ViewHolder viewHolder, int actionState) {
            if (actionState != ItemTouchHelper.ACTION_STATE_IDLE) {
                listView.cancelClickRunnables(false);
                viewHolder.itemView.setPressed(true);
            } else {
                AndroidUtilities.cancelRunOnUIThread(this::resetDefaultPosition);
                AndroidUtilities.runOnUIThread(this::resetDefaultPosition, 320);
            }
            super.onSelectedChanged(viewHolder, actionState);
        }

        @Override
        public void onSwiped(RecyclerView.ViewHolder viewHolder, int direction) {

        }

        @Override
        public void clearView(RecyclerView recyclerView, RecyclerView.ViewHolder viewHolder) {
            super.clearView(recyclerView, viewHolder);
            viewHolder.itemView.setPressed(false);
        }
    }

    protected void onDefaultTabMoved() {
        try {
            if (!NekoConfig.disableVibration.Bool())
                fragmentView.performHapticFeedback(HapticFeedbackConstants.KEYBOARD_PRESS, HapticFeedbackConstants.FLAG_IGNORE_VIEW_SETTING);
        } catch (Exception ignore) {}
        BulletinFactory.of(this).createSimpleBulletin(R.raw.filter_reorder, AndroidUtilities.replaceTags(LocaleController.formatString("LimitReachedReorderFolder", R.string.LimitReachedReorderFolder, LocaleController.getString(R.string.FilterAllChats))), LocaleController.getString("PremiumMore", R.string.PremiumMore), Bulletin.DURATION_PROLONG, () -> {
            showDialog(new PremiumFeatureBottomSheet(FiltersSetupActivity.this, PremiumPreviewFragment.PREMIUM_FEATURE_ADVANCED_CHAT_MANAGEMENT, true));
        }).show();
    }

    @Override
    public ArrayList<ThemeDescription> getThemeDescriptions() {
        ArrayList<ThemeDescription> themeDescriptions = new ArrayList<>();

        themeDescriptions.add(new ThemeDescription(listView, ThemeDescription.FLAG_CELLBACKGROUNDCOLOR, new Class[]{HeaderCell.class, TextCell.class, FilterCell.class, SuggestedFilterCell.class}, null, null, null, Theme.key_windowBackgroundWhite));
        themeDescriptions.add(new ThemeDescription(fragmentView, ThemeDescription.FLAG_BACKGROUND, null, null, null, null, Theme.key_windowBackgroundGray));

        themeDescriptions.add(new ThemeDescription(actionBar, ThemeDescription.FLAG_BACKGROUND, null, null, null, null, Theme.key_actionBarDefault));
        themeDescriptions.add(new ThemeDescription(listView, ThemeDescription.FLAG_LISTGLOWCOLOR, null, null, null, null, Theme.key_actionBarDefault));
        themeDescriptions.add(new ThemeDescription(actionBar, ThemeDescription.FLAG_AB_ITEMSCOLOR, null, null, null, null, Theme.key_actionBarDefaultIcon));
        themeDescriptions.add(new ThemeDescription(actionBar, ThemeDescription.FLAG_AB_TITLECOLOR, null, null, null, null, Theme.key_actionBarDefaultTitle));
        themeDescriptions.add(new ThemeDescription(actionBar, ThemeDescription.FLAG_AB_SELECTORCOLOR, null, null, null, null, Theme.key_actionBarDefaultSelector));

        themeDescriptions.add(new ThemeDescription(listView, ThemeDescription.FLAG_SELECTOR, null, null, null, null, Theme.key_listSelector));

        themeDescriptions.add(new ThemeDescription(listView, 0, new Class[]{View.class}, Theme.dividerPaint, null, null, Theme.key_divider));

        themeDescriptions.add(new ThemeDescription(listView, 0, new Class[]{HeaderCell.class}, new String[]{"textView"}, null, null, null, Theme.key_windowBackgroundWhiteBlueHeader));

        themeDescriptions.add(new ThemeDescription(listView, 0, new Class[]{FilterCell.class}, new String[]{"textView"}, null, null, null, Theme.key_windowBackgroundWhiteBlackText));
        themeDescriptions.add(new ThemeDescription(listView, 0, new Class[]{FilterCell.class}, new String[]{"valueTextView"}, null, null, null, Theme.key_windowBackgroundWhiteGrayText2));
        themeDescriptions.add(new ThemeDescription(listView, 0, new Class[]{FilterCell.class}, new String[]{"moveImageView"}, null, null, null, Theme.key_stickers_menu));
        themeDescriptions.add(new ThemeDescription(listView, 0, new Class[]{FilterCell.class}, new String[]{"optionsImageView"}, null, null, null, Theme.key_stickers_menu));
        themeDescriptions.add(new ThemeDescription(listView, ThemeDescription.FLAG_USEBACKGROUNDDRAWABLE | ThemeDescription.FLAG_DRAWABLESELECTEDSTATE, new Class[]{FilterCell.class}, new String[]{"optionsImageView"}, null, null, null, Theme.key_stickers_menuSelector));

        themeDescriptions.add(new ThemeDescription(listView, 0, new Class[]{TextCell.class}, new String[]{"textView"}, null, null, null, Theme.key_windowBackgroundWhiteBlueText2));
        themeDescriptions.add(new ThemeDescription(listView, ThemeDescription.FLAG_BACKGROUNDFILTER, new Class[]{TextCell.class}, new String[]{"imageView"}, null, null, null, Theme.key_switchTrackChecked));
        themeDescriptions.add(new ThemeDescription(listView, 0, new Class[]{TextCell.class}, new String[]{"imageView"}, null, null, null, Theme.key_checkboxCheck));

        themeDescriptions.add(new ThemeDescription(listView, ThemeDescription.FLAG_BACKGROUNDFILTER, new Class[]{ShadowSectionCell.class}, null, null, null, Theme.key_windowBackgroundGrayShadow));

        return themeDescriptions;
    }
}<|MERGE_RESOLUTION|>--- conflicted
+++ resolved
@@ -505,11 +505,7 @@
         @Override
         protected void onDraw(Canvas canvas) {
             if (needDivider) {
-<<<<<<< HEAD
                 canvas.drawLine(0, getMeasuredHeight() - 1, getMeasuredWidth(), getMeasuredHeight() - 1, Theme.dividerPaint);
-=======
-                canvas.drawLine(LocaleController.isRTL ? 0 : dp(62), getMeasuredHeight() - 1, getMeasuredWidth() - (LocaleController.isRTL ? dp(62) : 0), getMeasuredHeight() - 1, Theme.dividerPaint);
->>>>>>> d62d2ed5
             }
             if (currentFilter != null) {
                 if (currentFilter.locked && progressToLock != 1f) {
@@ -1027,13 +1023,9 @@
                         if (suggested.filter.exclude_muted) {
                             filter.flags |= MessagesController.DIALOG_FILTER_FLAG_EXCLUDE_MUTED;
                         }
-<<<<<<< HEAD
                         filter.emoticon = TextUtils.isEmpty(suggested.filter.emoticon) ? FolderIconHelper.getEmoticonFromFlags(filter.flags).second : suggested.filter.emoticon;
                         ignoreUpdates = true;
-                        FilterCreateActivity.saveFilterToServer(filter, filter.flags, filter.emoticon, filter.name, filter.alwaysShow, filter.neverShow, filter.pinnedDialogs, true, true, true, true, true, FiltersSetupActivity.this, () -> {
-=======
-                        FilterCreateActivity.saveFilterToServer(filter, filter.flags, filter.name, filter.color, filter.alwaysShow, filter.neverShow, filter.pinnedDialogs, true, true, true, true, true, FiltersSetupActivity.this, () -> {
->>>>>>> d62d2ed5
+                        FilterCreateActivity.saveFilterToServer(filter, filter.flags, filter.emoticon, filter.name, filter.color, filter.alwaysShow, filter.neverShow, filter.pinnedDialogs, true, true, true, true, true, FiltersSetupActivity.this, () -> {
                             getMessagesController().suggestedFilters.remove(suggested);
                             getNotificationCenter().postNotificationName(NotificationCenter.dialogFiltersUpdated);
                         });
