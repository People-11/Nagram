package org.telegram.ui;

import android.annotation.SuppressLint;
import android.content.Context;
import android.content.DialogInterface;
import android.content.SharedPreferences;
import android.graphics.Canvas;
import android.graphics.Paint;
import android.graphics.PorterDuff;
import android.graphics.PorterDuffColorFilter;
import android.graphics.drawable.Drawable;
import android.text.TextPaint;
import android.text.TextUtils;
import android.util.TypedValue;
import android.view.Gravity;
import android.view.HapticFeedbackConstants;
import android.view.MotionEvent;
import android.view.View;
import android.view.ViewGroup;
import android.view.accessibility.AccessibilityNodeInfo;
import android.widget.FrameLayout;
import android.widget.ImageView;
import android.widget.TextView;

import androidx.core.content.ContextCompat;
import androidx.recyclerview.widget.DefaultItemAnimator;
import androidx.recyclerview.widget.ItemTouchHelper;
import androidx.recyclerview.widget.LinearLayoutManager;
import androidx.recyclerview.widget.RecyclerView;

import org.telegram.messenger.AndroidUtilities;
import org.telegram.messenger.Emoji;
import org.telegram.messenger.FileLog;
import org.telegram.messenger.LocaleController;
import org.telegram.messenger.MessagesController;
import org.telegram.messenger.NotificationCenter;
import org.telegram.messenger.R;
import org.telegram.messenger.UserConfig;
import org.telegram.messenger.Utilities;
import org.telegram.tgnet.TLRPC;
import org.telegram.ui.ActionBar.ActionBar;
import org.telegram.ui.ActionBar.AlertDialog;
import org.telegram.ui.ActionBar.BaseFragment;
import org.telegram.ui.ActionBar.SimpleTextView;
import org.telegram.ui.ActionBar.Theme;
import org.telegram.ui.ActionBar.ThemeDescription;
import org.telegram.ui.Cells.HeaderCell;
import org.telegram.ui.Cells.ShadowSectionCell;
import org.telegram.ui.Components.Bulletin;
import org.telegram.ui.Components.BulletinFactory;
import org.telegram.ui.Components.CombinedDrawable;
<<<<<<< HEAD
=======
import org.telegram.ui.Components.EmojiTextView;
import org.telegram.ui.Components.CubicBezierInterpolator;
>>>>>>> b93a338a
import org.telegram.ui.Components.LayoutHelper;
import org.telegram.ui.Components.Premium.LimitReachedBottomSheet;
import org.telegram.ui.Components.Premium.PremiumFeatureBottomSheet;
import org.telegram.ui.Components.ProgressButton;
import org.telegram.ui.Components.RLottieImageView;
import org.telegram.ui.Components.RecyclerListView;

import java.util.ArrayList;

<<<<<<< HEAD
import tw.nekomimi.nekogram.folder.FolderIconHelper;

import tw.nekomimi.nekogram.folder.FolderIconHelper;
=======
import tw.nekomimi.nekogram.NekoConfig;
>>>>>>> b93a338a

public class FiltersSetupActivity extends BaseFragment implements NotificationCenter.NotificationCenterDelegate {

    private RecyclerListView listView;
    private ListAdapter adapter;
    private ItemTouchHelper itemTouchHelper;

    private boolean orderChanged;
    private boolean showAllChats;

    private int filterHelpRow;
    private int recommendedHeaderRow;
    private int recommendedStartRow;
    private int recommendedEndRow;
    private int recommendedSectionRow;
    private int filtersHeaderRow;
    private int filtersStartRow;
    private int filtersEndRow;
    private int createFilterRow;
    private int createSectionRow;
    private int rowCount = 0;

    private boolean ignoreUpdates;

    public static class TextCell extends FrameLayout {

        private SimpleTextView textView;
        private ImageView imageView;

        public TextCell(Context context) {
            super(context);

            textView = new SimpleTextView(context);
            textView.setTextSize(16);
            textView.setGravity(LocaleController.isRTL ? Gravity.RIGHT : Gravity.LEFT);
            textView.setTextColor(Theme.getColor(Theme.key_windowBackgroundWhiteBlueText2));
            textView.setTag(Theme.key_windowBackgroundWhiteBlueText2);
            addView(textView);

            imageView = new ImageView(context);
            imageView.setScaleType(ImageView.ScaleType.CENTER);
            addView(imageView);
        }

        @Override
        protected void onMeasure(int widthMeasureSpec, int heightMeasureSpec) {
            int width = MeasureSpec.getSize(widthMeasureSpec);
            int height = AndroidUtilities.dp(48);

            textView.measure(MeasureSpec.makeMeasureSpec(width - AndroidUtilities.dp(71 + 23), MeasureSpec.AT_MOST), MeasureSpec.makeMeasureSpec(AndroidUtilities.dp(20), MeasureSpec.EXACTLY));
            imageView.measure(MeasureSpec.makeMeasureSpec(width, MeasureSpec.AT_MOST), MeasureSpec.makeMeasureSpec(AndroidUtilities.dp(50), MeasureSpec.EXACTLY));
            setMeasuredDimension(width, AndroidUtilities.dp(50));
        }

        @Override
        protected void onLayout(boolean changed, int left, int top, int right, int bottom) {
            int height = bottom - top;
            int width = right - left;

            int viewLeft;
            int viewTop = (height - textView.getTextHeight()) / 2;
            if (LocaleController.isRTL) {
                viewLeft = getMeasuredWidth() - textView.getMeasuredWidth() - AndroidUtilities.dp(imageView.getVisibility() == VISIBLE ? 64 : 23);
            } else {
                viewLeft = AndroidUtilities.dp(imageView.getVisibility() == VISIBLE ? 64 : 23);
            }
            textView.layout(viewLeft, viewTop, viewLeft + textView.getMeasuredWidth(), viewTop + textView.getMeasuredHeight());

            viewLeft = !LocaleController.isRTL ? AndroidUtilities.dp(20) : width - imageView.getMeasuredWidth() - AndroidUtilities.dp(20);
            imageView.layout(viewLeft, 0, viewLeft + imageView.getMeasuredWidth(), imageView.getMeasuredHeight());
        }

        public void setTextAndIcon(String text, Drawable icon, boolean divider) {
            textView.setText(text);
            imageView.setImageDrawable(icon);
        }
    }

    public static class SuggestedFilterCell extends FrameLayout {

        private TextView textView;
        private TextView valueTextView;
        private ProgressButton addButton;
        private boolean needDivider;
        private TLRPC.TL_dialogFilterSuggested suggestedFilter;

        public SuggestedFilterCell(Context context) {
            super(context);

            textView = new TextView(context);
            textView.setTextColor(Theme.getColor(Theme.key_windowBackgroundWhiteBlackText));
            textView.setTextSize(TypedValue.COMPLEX_UNIT_DIP, 16);
            textView.setLines(1);
            textView.setMaxLines(1);
            textView.setSingleLine(true);
            textView.setEllipsize(TextUtils.TruncateAt.END);
            textView.setGravity(LocaleController.isRTL ? Gravity.RIGHT : Gravity.LEFT);
            addView(textView, LayoutHelper.createFrame(LayoutHelper.WRAP_CONTENT, LayoutHelper.WRAP_CONTENT, LocaleController.isRTL ? Gravity.RIGHT : Gravity.LEFT, 22, 10, 22, 0));

            valueTextView = new TextView(context);
            valueTextView.setTextColor(Theme.getColor(Theme.key_windowBackgroundWhiteGrayText2));
            valueTextView.setTextSize(TypedValue.COMPLEX_UNIT_DIP, 13);
            valueTextView.setLines(1);
            valueTextView.setMaxLines(1);
            valueTextView.setSingleLine(true);
            valueTextView.setEllipsize(TextUtils.TruncateAt.END);
            valueTextView.setGravity(LocaleController.isRTL ? Gravity.RIGHT : Gravity.LEFT);
            addView(valueTextView, LayoutHelper.createFrame(LayoutHelper.WRAP_CONTENT, LayoutHelper.WRAP_CONTENT, LocaleController.isRTL ? Gravity.RIGHT : Gravity.LEFT, 22, 35, 22, 0));

            addButton = new ProgressButton(context);
            addButton.setText(LocaleController.getString("Add", R.string.Add));
            addButton.setTextColor(Theme.getColor(Theme.key_featuredStickers_buttonText));
            addButton.setProgressColor(Theme.getColor(Theme.key_featuredStickers_buttonProgress));
            addButton.setBackgroundRoundRect(Theme.getColor(Theme.key_featuredStickers_addButton), Theme.getColor(Theme.key_featuredStickers_addButtonPressed));
            addView(addButton, LayoutHelper.createFrameRelatively(LayoutHelper.WRAP_CONTENT, 28, Gravity.TOP | Gravity.END, 0, 18, 14, 0));
        }

        @Override
        protected void onMeasure(int widthMeasureSpec, int heightMeasureSpec) {
            setMeasuredDimension(MeasureSpec.getSize(widthMeasureSpec), AndroidUtilities.dp(64));
            measureChildWithMargins(addButton, widthMeasureSpec, 0, heightMeasureSpec, 0);
            measureChildWithMargins(textView, widthMeasureSpec, addButton.getMeasuredWidth(), heightMeasureSpec, 0);
            measureChildWithMargins(valueTextView, widthMeasureSpec, addButton.getMeasuredWidth(), heightMeasureSpec, 0);
        }

        public void setFilter(TLRPC.TL_dialogFilterSuggested filter, boolean divider) {
            needDivider = divider;
            suggestedFilter = filter;
            setWillNotDraw(!needDivider);

            textView.setText(filter.filter.title);
            valueTextView.setText(filter.description);
        }

        public TLRPC.TL_dialogFilterSuggested getSuggestedFilter() {
            return suggestedFilter;
        }

        public void setAddOnClickListener(OnClickListener onClickListener) {
            addButton.setOnClickListener(onClickListener);
        }

        @Override
        protected void onDraw(Canvas canvas) {
            if (needDivider) {
                canvas.drawLine(0, getHeight() - 1, getWidth() - getPaddingRight(), getHeight() - 1, Theme.dividerPaint);
            }
        }

        @Override
        public void onInitializeAccessibilityNodeInfo(AccessibilityNodeInfo info) {
            super.onInitializeAccessibilityNodeInfo(info);
            info.setEnabled(true);
            info.setText(addButton.getText());
            info.setClassName("android.widget.Button");
        }
    }

    @SuppressWarnings("FieldCanBeLocal")
    public static class HintInnerCell extends FrameLayout {

        private RLottieImageView imageView;
        private TextView messageTextView;

        public HintInnerCell(Context context) {
            super(context);

            imageView = new RLottieImageView(context);
            imageView.setAnimation(R.raw.filters, 90, 90);
            imageView.setScaleType(ImageView.ScaleType.CENTER);
            imageView.playAnimation();
            imageView.setImportantForAccessibility(View.IMPORTANT_FOR_ACCESSIBILITY_NO);
            addView(imageView, LayoutHelper.createFrame(90, 90, Gravity.TOP | Gravity.CENTER_HORIZONTAL, 0, 14, 0, 0));
            imageView.setOnClickListener(v -> {
                if (!imageView.isPlaying()) {
                    imageView.setProgress(0.0f);
                    imageView.playAnimation();
                }
            });

            messageTextView = new TextView(context);
            messageTextView.setTextColor(Theme.getColor(Theme.key_windowBackgroundWhiteGrayText4));
            messageTextView.setTextSize(TypedValue.COMPLEX_UNIT_DIP, 14);
            messageTextView.setGravity(Gravity.CENTER);
            messageTextView.setText(AndroidUtilities.replaceTags(LocaleController.formatString("CreateNewFilterInfo", R.string.CreateNewFilterInfo)));
            addView(messageTextView, LayoutHelper.createFrame(LayoutHelper.MATCH_PARENT, LayoutHelper.WRAP_CONTENT, Gravity.TOP | Gravity.CENTER_HORIZONTAL, 40, 121, 40, 24));
        }

        @Override
        protected void onMeasure(int widthMeasureSpec, int heightMeasureSpec) {
            super.onMeasure(MeasureSpec.makeMeasureSpec(MeasureSpec.getSize(widthMeasureSpec), MeasureSpec.EXACTLY), heightMeasureSpec);
        }
    }

    public static class FilterCell extends FrameLayout {

        private SimpleTextView textView;
        private TextView valueTextView;
        @SuppressWarnings("FieldCanBeLocal")
        private ImageView moveImageView;
        @SuppressWarnings("FieldCanBeLocal")
        private ImageView optionsImageView;
        private boolean needDivider;
        float progressToLock;

        private MessagesController.DialogFilter currentFilter;

        public FilterCell(Context context) {
            super(context);
            setWillNotDraw(false);

            moveImageView = new ImageView(context);
            moveImageView.setFocusable(false);
            moveImageView.setScaleType(ImageView.ScaleType.CENTER);
            moveImageView.setImageResource(R.drawable.list_reorder);
            moveImageView.setColorFilter(new PorterDuffColorFilter(Theme.getColor(Theme.key_stickers_menu), PorterDuff.Mode.SRC_IN));
            moveImageView.setContentDescription(LocaleController.getString("FilterReorder", R.string.FilterReorder));
            moveImageView.setClickable(true);
            addView(moveImageView, LayoutHelper.createFrame(48, 48, (LocaleController.isRTL ? Gravity.RIGHT : Gravity.LEFT) | Gravity.CENTER_VERTICAL, 6, 0, 6, 0));

            textView = new SimpleTextView(context);
            textView.setTextColor(Theme.getColor(Theme.key_windowBackgroundWhiteBlackText));
            textView.setTextSize(16);
            textView.setMaxLines(1);
            textView.setGravity((LocaleController.isRTL ? Gravity.RIGHT : Gravity.LEFT) | Gravity.CENTER_VERTICAL);
            Drawable drawable = ContextCompat.getDrawable(getContext(), R.drawable.other_lockedfolders2);
            drawable.setColorFilter(new PorterDuffColorFilter(Theme.getColor(Theme.key_stickers_menu), PorterDuff.Mode.MULTIPLY));
            textView.setRightDrawable(drawable);
            addView(textView, LayoutHelper.createFrame(LayoutHelper.MATCH_PARENT, LayoutHelper.WRAP_CONTENT, (LocaleController.isRTL ? Gravity.RIGHT : Gravity.LEFT) | Gravity.TOP, LocaleController.isRTL ? 80 : 64, 14, LocaleController.isRTL ? 64 : 80, 0));

            valueTextView = new TextView(context);
            valueTextView.setTextColor(Theme.getColor(Theme.key_windowBackgroundWhiteGrayText2));
            valueTextView.setTextSize(TypedValue.COMPLEX_UNIT_DIP, 13);
            valueTextView.setGravity(LocaleController.isRTL ? Gravity.RIGHT : Gravity.LEFT);
            valueTextView.setLines(1);
            valueTextView.setMaxLines(1);
            valueTextView.setSingleLine(true);
            valueTextView.setPadding(0, 0, 0, 0);
            valueTextView.setEllipsize(TextUtils.TruncateAt.END);
            addView(valueTextView, LayoutHelper.createFrame(LayoutHelper.WRAP_CONTENT, LayoutHelper.WRAP_CONTENT, (LocaleController.isRTL ? Gravity.RIGHT : Gravity.LEFT) | Gravity.TOP, LocaleController.isRTL ? 80 : 64, 35, LocaleController.isRTL ? 64 : 80, 0));
            valueTextView.setVisibility(GONE);

            optionsImageView = new ImageView(context);
            optionsImageView.setFocusable(false);
            optionsImageView.setScaleType(ImageView.ScaleType.CENTER);
            optionsImageView.setBackgroundDrawable(Theme.createSelectorDrawable(Theme.getColor(Theme.key_stickers_menuSelector)));
            optionsImageView.setColorFilter(new PorterDuffColorFilter(Theme.getColor(Theme.key_stickers_menu), PorterDuff.Mode.SRC_IN));
            optionsImageView.setImageResource(R.drawable.msg_actions);
            optionsImageView.setContentDescription(LocaleController.getString("AccDescrMoreOptions", R.string.AccDescrMoreOptions));
            addView(optionsImageView, LayoutHelper.createFrame(40, 40, (LocaleController.isRTL ? Gravity.LEFT : Gravity.RIGHT) | Gravity.CENTER_VERTICAL, 6, 0, 6, 0));
        }

        @Override
        protected void onMeasure(int widthMeasureSpec, int heightMeasureSpec) {
            super.onMeasure(MeasureSpec.makeMeasureSpec(MeasureSpec.getSize(widthMeasureSpec), MeasureSpec.EXACTLY), MeasureSpec.makeMeasureSpec(AndroidUtilities.dp(50), MeasureSpec.EXACTLY));
        }

        public void setFilter(MessagesController.DialogFilter filter, boolean divider) {
            int oldId = currentFilter == null ? -1 : currentFilter.id;
            currentFilter = filter;
            int newId = currentFilter == null ? -1 : currentFilter.id;
            boolean animated = oldId != newId;

            StringBuilder info = new StringBuilder();
            if (filter.isDefault() || (filter.flags & MessagesController.DIALOG_FILTER_FLAG_ALL_CHATS) == MessagesController.DIALOG_FILTER_FLAG_ALL_CHATS) {
                info.append(LocaleController.getString("FilterAllChats", R.string.FilterAllChats));
            } else {
                if ((filter.flags & MessagesController.DIALOG_FILTER_FLAG_CONTACTS) != 0) {
                    if (info.length() != 0) {
                        info.append(", ");
                    }
                    info.append(LocaleController.getString("FilterContacts", R.string.FilterContacts));
                }
                if ((filter.flags & MessagesController.DIALOG_FILTER_FLAG_NON_CONTACTS) != 0) {
                    if (info.length() != 0) {
                        info.append(", ");
                    }
                    info.append(LocaleController.getString("FilterNonContacts", R.string.FilterNonContacts));
                }
                if ((filter.flags & MessagesController.DIALOG_FILTER_FLAG_GROUPS) != 0) {
                    if (info.length() != 0) {
                        info.append(", ");
                    }
                    info.append(LocaleController.getString("FilterGroups", R.string.FilterGroups));
                }
                if ((filter.flags & MessagesController.DIALOG_FILTER_FLAG_CHANNELS) != 0) {
                    if (info.length() != 0) {
                        info.append(", ");
                    }
                    info.append(LocaleController.getString("FilterChannels", R.string.FilterChannels));
                }
                if ((filter.flags & MessagesController.DIALOG_FILTER_FLAG_BOTS) != 0) {
                    if (info.length() != 0) {
                        info.append(", ");
                    }
                    info.append(LocaleController.getString("FilterBots", R.string.FilterBots));
                }
            }
            if (!filter.alwaysShow.isEmpty() || !filter.neverShow.isEmpty()) {
                if (info.length() != 0) {
                    info.append(", ");
                }
                info.append(LocaleController.formatPluralString("Exception", filter.alwaysShow.size() + filter.neverShow.size()));
            }
            if (info.length() == 0) {
                info.append(LocaleController.getString("FilterNoChats", R.string.FilterNoChats));
            }

            String name = filter.name;
            if (filter.isDefault()) {
                name = LocaleController.getString("FilterAllChats", R.string.FilterAllChats);
            }
            if (!animated) {
                progressToLock = currentFilter.locked ? 1f : 0;
            }
            textView.setText(Emoji.replaceEmoji(name, textView.getPaint().getFontMetricsInt(), AndroidUtilities.dp(20), false));

            valueTextView.setText(info);
            needDivider = divider;

            if (filter.isDefault()) {
                optionsImageView.setVisibility(View.GONE);
            } else {
                optionsImageView.setVisibility(View.VISIBLE);
            }
            invalidate();
        }

        public MessagesController.DialogFilter getCurrentFilter() {
            return currentFilter;
        }

        public void setOnOptionsClick(OnClickListener listener) {
            optionsImageView.setOnClickListener(listener);
        }

        @Override
        protected void onDraw(Canvas canvas) {
            if (needDivider) {
                canvas.drawLine(0, getMeasuredHeight() - 1, getMeasuredWidth(), getMeasuredHeight() - 1, Theme.dividerPaint);
            }
            if (currentFilter != null) {
                if (currentFilter.locked && progressToLock != 1f) {
                    progressToLock += 16 / 150f;
                    invalidate();
                } else if (!currentFilter.locked && progressToLock != 0) {
                    progressToLock -= 16 / 150f;
                    invalidate();
                }
            }
            progressToLock = Utilities.clamp(progressToLock, 1f, 0f);
            textView.setRightDrawableScale(progressToLock);
            textView.invalidate();
        }

        @SuppressLint("ClickableViewAccessibility")
        public void setOnReorderButtonTouchListener(OnTouchListener listener) {
            moveImageView.setOnTouchListener(listener);
        }
    }

    @Override
    public boolean onFragmentCreate() {
        updateRows(true);
        getMessagesController().loadRemoteFilters(true);
        getNotificationCenter().addObserver(this, NotificationCenter.dialogFiltersUpdated);
        getNotificationCenter().addObserver(this, NotificationCenter.suggestedFiltersLoaded);
        if (getMessagesController().suggestedFilters.isEmpty()) {
            getMessagesController().loadSuggestedFilters();
        }
        return super.onFragmentCreate();
    }

    private void updateRows(boolean notify) {
        recommendedHeaderRow = -1;
        recommendedStartRow = -1;
        recommendedEndRow = -1;
        recommendedSectionRow = -1;

        ArrayList<TLRPC.TL_dialogFilterSuggested> suggestedFilters = getMessagesController().suggestedFilters;
        rowCount = 0;
        filterHelpRow = rowCount++;
        int count = getMessagesController().dialogFilters.size();
        showAllChats = true;
        if (!suggestedFilters.isEmpty() && count < 10) {
            recommendedHeaderRow = rowCount++;
            recommendedStartRow = rowCount;
            rowCount += suggestedFilters.size();
            recommendedEndRow = rowCount;
            recommendedSectionRow = rowCount++;
        }

        if (count != 0) {
            filtersHeaderRow = rowCount++;
            filtersStartRow = rowCount;
            rowCount += count;
            filtersEndRow = rowCount;
        } else {
            filtersHeaderRow = -1;
            filtersStartRow = -1;
            filtersEndRow = -1;
        }
        if (count < getMessagesController().dialogFiltersLimitPremium) {
            createFilterRow = rowCount++;
        } else {
            createFilterRow = -1;
        }

        createSectionRow = rowCount++;
        if (notify && adapter != null) {
            adapter.notifyDataSetChanged();
        }
    }

    @Override
    public void onFragmentDestroy() {
        getNotificationCenter().removeObserver(this, NotificationCenter.dialogFiltersUpdated);
        getNotificationCenter().removeObserver(this, NotificationCenter.suggestedFiltersLoaded);
        if (orderChanged) {
            getNotificationCenter().postNotificationName(NotificationCenter.dialogFiltersUpdated);
            getMessagesStorage().saveDialogFiltersOrder();
            TLRPC.TL_messages_updateDialogFiltersOrder req = new TLRPC.TL_messages_updateDialogFiltersOrder();
            ArrayList<MessagesController.DialogFilter> filters = getMessagesController().dialogFilters;
            for (int a = 0, N = filters.size(); a < N; a++) {
                MessagesController.DialogFilter filter = filters.get(a);
                req.order.add(filter.id);
            }
            getConnectionsManager().sendRequest(req, (response, error) -> {

            });
        }
        super.onFragmentDestroy();
    }

    @Override
    public View createView(Context context) {
        actionBar.setBackButtonImage(R.drawable.ic_ab_back);
        actionBar.setAllowOverlayTitle(true);
        actionBar.setTitle(LocaleController.getString("Filters", R.string.Filters));
        actionBar.setActionBarMenuOnItemClick(new ActionBar.ActionBarMenuOnItemClick() {
            @Override
            public void onItemClick(int id) {
                if (id == -1) {
                    finishFragment();
                }
            }
        });

        fragmentView = new FrameLayout(context);
        FrameLayout frameLayout = (FrameLayout) fragmentView;
        frameLayout.setBackgroundColor(Theme.getColor(Theme.key_windowBackgroundGray));

        LinearLayoutManager layoutManager;
        listView = new RecyclerListView(context) {
            @Override
            public boolean onTouchEvent(MotionEvent e) {
                if (e.getAction() == MotionEvent.ACTION_UP || e.getAction() == MotionEvent.ACTION_CANCEL) {
                    AndroidUtilities.runOnUIThread(() -> {
                        getMessagesController().lockFiltersInternal();
                    }, 250);
                }
                return super.onTouchEvent(e);
            }

            @Override
            protected void dispatchDraw(Canvas canvas) {
                drawSectionBackground(canvas, filtersStartRow, filtersEndRow, getThemedColor(Theme.key_windowBackgroundWhite));
                super.dispatchDraw(canvas);
            }
        };
        DefaultItemAnimator itemAnimator = new DefaultItemAnimator();
        itemAnimator.setDurations(350);
        itemAnimator.setInterpolator(CubicBezierInterpolator.EASE_OUT_QUINT);
        itemAnimator.setDelayAnimations(false);
        itemAnimator.setSupportsChangeAnimations(false);
        listView.setItemAnimator(itemAnimator);
        ((DefaultItemAnimator) listView.getItemAnimator()).setDelayAnimations(false);
        listView.setLayoutManager(layoutManager = new LinearLayoutManager(context, LinearLayoutManager.VERTICAL, false));
        listView.setVerticalScrollBarEnabled(false);
        itemTouchHelper = new ItemTouchHelper(new TouchHelperCallback());
        itemTouchHelper.attachToRecyclerView(listView);
        frameLayout.addView(listView, LayoutHelper.createFrame(LayoutHelper.MATCH_PARENT, LayoutHelper.MATCH_PARENT));
        listView.setAdapter(adapter = new ListAdapter(context));
        listView.setOnItemClickListener((view, position, x, y) -> {
            if (position >= filtersStartRow && position < filtersEndRow) {
                int filterPosition = position - filtersStartRow;
                if (!showAllChats) {
                    filterPosition++;
                }
                if (getMessagesController().dialogFilters.get(filterPosition).isDefault()) {
                    return;
                }
                MessagesController.DialogFilter filter = getMessagesController().dialogFilters.get(filterPosition);
                if (filter.locked) {
                    showDialog(new LimitReachedBottomSheet(this, context, LimitReachedBottomSheet.TYPE_FOLDERS, currentAccount));
                } else {
                    presentFragment(new FilterCreateActivity(getMessagesController().dialogFilters.get(filterPosition)));
                }
            } else if (position == createFilterRow) {
                if ((getMessagesController().dialogFilters.size() - 1 >= getMessagesController().dialogFiltersLimitDefault && !getUserConfig().isPremium()) || getMessagesController().dialogFilters.size() >= getMessagesController().dialogFiltersLimitPremium) {
                    showDialog(new LimitReachedBottomSheet(this, context, LimitReachedBottomSheet.TYPE_FOLDERS, currentAccount));
                } else {
                    presentFragment(new FilterCreateActivity());
                }
            }
        });

        return fragmentView;
    }

    @Override
    public void onResume() {
        super.onResume();
        if (adapter != null) {
            adapter.notifyDataSetChanged();
        }
    }

    @Override
    public void didReceivedNotification(int id, int account, Object... args) {
        if (id == NotificationCenter.dialogFiltersUpdated) {
            if (ignoreUpdates) {
                return;
            }
            int rowCount = this.rowCount;
            updateRows(false);
            if (rowCount != this.rowCount) {
                adapter.notifyDataSetChanged();
            } else {
               adapter.notifyItemRangeChanged(0, rowCount);
            }
        } else if (id == NotificationCenter.suggestedFiltersLoaded) {
            updateRows(true);
        }
    }

    private class ListAdapter extends RecyclerListView.SelectionAdapter {

        private Context mContext;

        public ListAdapter(Context context) {
            mContext = context;
        }

        @Override
        public boolean isEnabled(RecyclerView.ViewHolder holder) {
            int type = holder.getItemViewType();
            return type != 3 && type != 0 && type != 5 && type != 1;
        }

        @Override
        public int getItemCount() {
            return rowCount;
        }

        @Override
        public RecyclerView.ViewHolder onCreateViewHolder(ViewGroup parent, int viewType) {
            View view;
            switch (viewType) {
                case 0:
                    view = new HeaderCell(mContext);
                    view.setBackgroundColor(Theme.getColor(Theme.key_windowBackgroundWhite));
                    break;
                case 1:
                    view = new HintInnerCell(mContext);
                    view.setBackgroundDrawable(Theme.getThemedDrawable(mContext, R.drawable.greydivider_top, Theme.key_windowBackgroundGrayShadow));
                    break;
                case 2:
                    FilterCell filterCell = new FilterCell(mContext);
                    filterCell.setBackgroundColor(Theme.getColor(Theme.key_windowBackgroundWhite));
                    filterCell.setOnReorderButtonTouchListener((v, event) -> {
                        if (event.getAction() == MotionEvent.ACTION_DOWN) {
                            itemTouchHelper.startDrag(listView.getChildViewHolder(filterCell));
                        }
                        return false;
                    });
                    filterCell.setOnOptionsClick(v -> {
                        FilterCell cell = (FilterCell) v.getParent();
                        MessagesController.DialogFilter filter = cell.getCurrentFilter();
                        AlertDialog.Builder builder1 = new AlertDialog.Builder(getParentActivity());
                        TextPaint paint = new TextPaint(Paint.ANTI_ALIAS_FLAG);
                        paint.setTextSize(AndroidUtilities.dp(20));
                        builder1.setTitle(Emoji.replaceEmoji(filter.name, paint.getFontMetricsInt(), AndroidUtilities.dp(20), false));
                        final CharSequence[] items = new CharSequence[]{
                                LocaleController.getString("FilterEditItem", R.string.FilterEditItem),
                                LocaleController.getString("FilterDeleteItem", R.string.FilterDeleteItem),
                        };
                        final int[] icons = new int[]{
                                R.drawable.msg_edit,
                                R.drawable.msg_delete
                        };
                        builder1.setItems(items, icons, (dialog, which) -> {
                            if (which == 0) {
                                if (filter.locked) {
                                    showDialog(new LimitReachedBottomSheet(FiltersSetupActivity.this, mContext, LimitReachedBottomSheet.TYPE_FOLDERS, currentAccount));
                                } else {
                                    presentFragment(new FilterCreateActivity(filter));
                                }
                            } else if (which == 1) {
                                AlertDialog.Builder builder = new AlertDialog.Builder(getParentActivity());
                                builder.setTitle(LocaleController.getString("FilterDelete", R.string.FilterDelete));
                                builder.setMessage(LocaleController.getString("FilterDeleteAlert", R.string.FilterDeleteAlert));
                                builder.setNegativeButton(LocaleController.getString("Cancel", R.string.Cancel), null);
                                builder.setPositiveButton(LocaleController.getString("Delete", R.string.Delete), (dialog2, which2) -> {
                                    AlertDialog progressDialog = null;
                                    if (getParentActivity() != null) {
                                        progressDialog = new AlertDialog(getParentActivity(), AlertDialog.ALERT_TYPE_SPINNER);
                                        progressDialog.setCanCancel(false);
                                        progressDialog.show();
                                    }
                                    final AlertDialog progressDialogFinal = progressDialog;
                                    TLRPC.TL_messages_updateDialogFilter req = new TLRPC.TL_messages_updateDialogFilter();
                                    req.id = filter.id;
                                    getConnectionsManager().sendRequest(req, (response, error) -> AndroidUtilities.runOnUIThread(() -> {
                                        try {
                                            if (progressDialogFinal != null) {
                                                progressDialogFinal.dismiss();
                                            }
                                        } catch (Exception e) {
                                            FileLog.e(e);
                                        }
                                        int idx = getMessagesController().dialogFilters.indexOf(filter);
                                        if (idx >= 0) {
                                            idx += filtersStartRow;
                                        }
                                        if (!showAllChats) {
                                            idx--;
                                        }
                                        ignoreUpdates = true;
                                        getMessagesController().removeFilter(filter);
                                        getMessagesStorage().deleteDialogFilter(filter);
                                        ignoreUpdates = false;

                                        int prevAddRow = createFilterRow;
                                        int prevRecommendedHeaderRow = recommendedHeaderRow;
                                        updateRows(idx == -1);
                                        if (idx != -1) {
                                            if (filtersStartRow == -1) {
                                                adapter.notifyItemRangeRemoved(idx - 1, 2);
                                            } else {
                                                adapter.notifyItemRemoved(idx);
                                            }
                                            if (prevRecommendedHeaderRow == -1 && recommendedHeaderRow != -1) {
                                                adapter.notifyItemRangeInserted(prevRecommendedHeaderRow, recommendedSectionRow - recommendedHeaderRow + 1);
                                            }
                                            if (prevAddRow == -1 && createFilterRow != -1) {
                                                adapter.notifyItemInserted(createFilterRow);
                                            }
                                        }
                                    }));
                                });
                                AlertDialog alertDialog = builder.create();
                                showDialog(alertDialog);
                                TextView button = (TextView) alertDialog.getButton(DialogInterface.BUTTON_POSITIVE);
                                if (button != null) {
                                    button.setTextColor(Theme.getColor(Theme.key_dialogTextRed));
                                }
                            }
                        });
                        final AlertDialog dialog = builder1.create();
                        showDialog(dialog);
                        dialog.setItemColor(items.length - 1, Theme.getColor(Theme.key_dialogTextRed), Theme.getColor(Theme.key_dialogRedIcon));
                    });
                    view = filterCell;
                    break;
                case 3:
                    view = new ShadowSectionCell(mContext);
                    break;
                case 4:
                    view = new TextCell(mContext);
                    view.setBackgroundColor(Theme.getColor(Theme.key_windowBackgroundWhite));
                    break;
                case 5:
                default:
                    SuggestedFilterCell suggestedFilterCell = new SuggestedFilterCell(mContext);
                    suggestedFilterCell.setBackgroundColor(Theme.getColor(Theme.key_windowBackgroundWhite));
                    suggestedFilterCell.setAddOnClickListener(v -> {
                        TLRPC.TL_dialogFilterSuggested suggested = suggestedFilterCell.getSuggestedFilter();
                        MessagesController.DialogFilter filter = new MessagesController.DialogFilter();
                        filter.name = suggested.filter.title;
                        filter.id = 2;
                        while (getMessagesController().dialogFiltersById.get(filter.id) != null) {
                            filter.id++;
                        }
                        filter.order = getMessagesController().dialogFilters.size();
                        filter.pendingUnreadCount = filter.unreadCount = -1;
                        for (int b = 0; b < 2; b++) {
                            ArrayList<TLRPC.InputPeer> fromArray = b == 0 ? suggested.filter.include_peers : suggested.filter.exclude_peers;
                            ArrayList<Long> toArray = b == 0 ? filter.alwaysShow : filter.neverShow;
                            for (int a = 0, N = fromArray.size(); a < N; a++) {
                                TLRPC.InputPeer peer = fromArray.get(a);
                                long lowerId;
                                if (peer.user_id != 0) {
                                    lowerId = peer.user_id;
                                } else if (peer.chat_id != 0) {
                                    lowerId = -peer.chat_id;
                                } else {
                                    lowerId = -peer.channel_id;
                                }
                                toArray.add(lowerId);
                            }
                        }
                        if (suggested.filter.groups) {
                            filter.flags |= MessagesController.DIALOG_FILTER_FLAG_GROUPS;
                        }
                        if (suggested.filter.bots) {
                            filter.flags |= MessagesController.DIALOG_FILTER_FLAG_BOTS;
                        }
                        if (suggested.filter.contacts) {
                            filter.flags |= MessagesController.DIALOG_FILTER_FLAG_CONTACTS;
                        }
                        if (suggested.filter.non_contacts) {
                            filter.flags |= MessagesController.DIALOG_FILTER_FLAG_NON_CONTACTS;
                        }
                        if (suggested.filter.broadcasts) {
                            filter.flags |= MessagesController.DIALOG_FILTER_FLAG_CHANNELS;
                        }
                        if (suggested.filter.exclude_archived) {
                            filter.flags |= MessagesController.DIALOG_FILTER_FLAG_EXCLUDE_ARCHIVED;
                        }
                        if (suggested.filter.exclude_read) {
                            filter.flags |= MessagesController.DIALOG_FILTER_FLAG_EXCLUDE_READ;
                        }
                        if (suggested.filter.exclude_muted) {
                            filter.flags |= MessagesController.DIALOG_FILTER_FLAG_EXCLUDE_MUTED;
                        }
                        filter.emoticon = TextUtils.isEmpty(suggested.filter.emoticon) ? FolderIconHelper.getEmoticonFromFlags(filter.flags).second : suggested.filter.emoticon;
                        ignoreUpdates = true;
<<<<<<< HEAD
                        FilterCreateActivity.saveFilterToServer(filter, filter.flags, filter.emoticon, filter.name, filter.alwaysShow, filter.neverShow, filter.pinnedDialogs, true, true, true, true, false, FiltersSetupActivity.this, () -> {
=======
                        FilterCreateActivity.saveFilterToServer(filter, filter.flags, filter.name, filter.alwaysShow, filter.neverShow, filter.pinnedDialogs, true, false, true, true, false, FiltersSetupActivity.this, () -> {
>>>>>>> b93a338a
                            getNotificationCenter().postNotificationName(NotificationCenter.dialogFiltersUpdated);
                            ignoreUpdates = false;
                            ArrayList<TLRPC.TL_dialogFilterSuggested> suggestedFilters = getMessagesController().suggestedFilters;
                            int index = suggestedFilters.indexOf(suggested);
                            if (index != -1) {
                                boolean wasEmpty = filtersStartRow == -1;
                                suggestedFilters.remove(index);
                                index += recommendedStartRow;
                                int prevAddRow = createFilterRow;
                                int prevRecommendedHeaderRow = recommendedHeaderRow;
                                int prevRecommendedSectionRow = recommendedSectionRow;
                                updateRows(false);
                                if (prevAddRow != -1 && createFilterRow == -1) {
                                    adapter.notifyItemRemoved(prevAddRow);
                                }
                                if (prevRecommendedHeaderRow != -1 && recommendedHeaderRow == -1) {
                                    adapter.notifyItemRangeRemoved(prevRecommendedHeaderRow, prevRecommendedSectionRow - prevRecommendedHeaderRow + 1);
                                } else {
                                    adapter.notifyItemRemoved(index);
                                }
                                if (wasEmpty) {
                                    adapter.notifyItemInserted(filtersHeaderRow);
                                }
                                int indexToInsert = 0;
                                for (int i = 0; i < getMessagesController().dialogFilters.size(); i++) {
                                    if (filter.id == getMessagesController().dialogFilters.get(i).id) {
                                        indexToInsert = i;
                                    }
                                }
                                if (!getUserConfig().isPremium()) {
                                    indexToInsert--;
                                }
                                if (indexToInsert < 0) {
                                    indexToInsert = 0;
                                }
                                adapter.notifyItemInserted(filtersStartRow + indexToInsert);
                            } else {
                                updateRows(true);
                            }
                        });
                    });
                    view = suggestedFilterCell;
                    break;
            }
            return new RecyclerListView.Holder(view);
        }

        @Override
        public void onBindViewHolder(RecyclerView.ViewHolder holder, int position) {
            switch (holder.getItemViewType()) {
                case 0: {
                    HeaderCell headerCell = (HeaderCell) holder.itemView;
                    if (position == filtersHeaderRow) {
                        headerCell.setText(LocaleController.getString("Filters", R.string.Filters));
                    } else if (position == recommendedHeaderRow) {
                        headerCell.setText(LocaleController.getString("FilterRecommended", R.string.FilterRecommended));
                    }
                    break;
                }
                case 2: {
                    FilterCell filterCell = (FilterCell) holder.itemView;
                    int filterPosition = position - filtersStartRow;
                    if (!showAllChats) {
                        filterPosition++;
                    }
                    filterCell.setFilter(getMessagesController().dialogFilters.get(filterPosition), true);
                    break;
                }
                case 3: {
                    if (position == createSectionRow) {
                        holder.itemView.setBackground(Theme.getThemedDrawable(mContext, R.drawable.greydivider_bottom, Theme.key_windowBackgroundGrayShadow));
                    } else {
                        holder.itemView.setBackground(Theme.getThemedDrawable(mContext, R.drawable.greydivider, Theme.key_windowBackgroundGrayShadow));
                    }
                    break;
                }
                case 4: {
                    TextCell textCell = (TextCell) holder.itemView;
                    SharedPreferences preferences = MessagesController.getNotificationsSettings(currentAccount);
                    if (position == createFilterRow) {
                        Drawable drawable1 = mContext.getResources().getDrawable(R.drawable.poll_add_circle);
                        Drawable drawable2 = mContext.getResources().getDrawable(R.drawable.poll_add_plus);
                        drawable1.setColorFilter(new PorterDuffColorFilter(Theme.getColor(Theme.key_switchTrackChecked), PorterDuff.Mode.SRC_IN));
                        drawable2.setColorFilter(new PorterDuffColorFilter(Theme.getColor(Theme.key_checkboxCheck), PorterDuff.Mode.SRC_IN));
                        CombinedDrawable combinedDrawable = new CombinedDrawable(drawable1, drawable2);

                        textCell.setTextAndIcon(LocaleController.getString("CreateNewFilter", R.string.CreateNewFilter), combinedDrawable, false);
                    }
                    break;
                }
                case 5: {
                    SuggestedFilterCell filterCell = (SuggestedFilterCell) holder.itemView;
                    filterCell.setFilter(getMessagesController().suggestedFilters.get(position - recommendedStartRow), position < recommendedEndRow - 1);
                    break;
                }
            }
        }

        @Override
        public int getItemViewType(int position) {
            if (position == filtersHeaderRow || position == recommendedHeaderRow) {
                return 0;
            } else if (position == filterHelpRow) {
                return 1;
            } else if (position >= filtersStartRow && position < filtersEndRow) {
                return 2;
            } else if (position == createSectionRow || position == recommendedSectionRow) {
                return 3;
            } else if (position == createFilterRow) {
                return 4;
            } else {
                return 5;
            }
        }

        public void swapElements(int fromIndex, int toIndex) {
            int idx1 = fromIndex - filtersStartRow;
            int idx2 = toIndex - filtersStartRow;
            int count = filtersEndRow - filtersStartRow;
            if (!showAllChats) {
                idx1++;
                idx2++;
                count++;
            }

            if (idx1 < 0 || idx2 < 0 || idx1 >= count || idx2 >= count) {
                return;
            }
            ArrayList<MessagesController.DialogFilter> filters = getMessagesController().dialogFilters;
            MessagesController.DialogFilter filter1 = filters.get(idx1);
            MessagesController.DialogFilter filter2 = filters.get(idx2);
            int temp = filter1.order;
            filter1.order = filter2.order;
            filter2.order = temp;
            filters.set(idx1, filter2);
            filters.set(idx2, filter1);
            orderChanged = true;
            notifyItemMoved(fromIndex, toIndex);
        }

        public void moveElementToStart(int index) {
            int idx1 = index;
            int count = filtersEndRow - filtersStartRow;
            if (!showAllChats) {
                idx1++;
                count++;
            }

            if (idx1 < 0 || idx1 >= count) {
                return;
            }
            ArrayList<MessagesController.DialogFilter> filters = getMessagesController().dialogFilters;
            filters.add(0, filters.remove(index));
            for (int i = 0; i <= index; ++i) {
                filters.get(i).order = i;
            }
            orderChanged = true;
            notifyItemMoved(filtersStartRow + index, filtersStartRow);
        }
    }

    public class TouchHelperCallback extends ItemTouchHelper.Callback {

        @Override
        public boolean isLongPressDragEnabled() {
            return true;
        }

        @Override
        public int getMovementFlags(RecyclerView recyclerView, RecyclerView.ViewHolder viewHolder) {
            boolean canMove = getUserConfig().isPremium() || !((viewHolder.itemView instanceof FilterCell) && ((FilterCell) viewHolder.itemView).currentFilter.isDefault()) || true;
            if (viewHolder.getItemViewType() != 2 || !canMove) {
                return makeMovementFlags(0, 0);
            }
            return makeMovementFlags(ItemTouchHelper.UP | ItemTouchHelper.DOWN, 0);
        }

        @Override
        public boolean onMove(RecyclerView recyclerView, RecyclerView.ViewHolder source, RecyclerView.ViewHolder target) {
            boolean canMove = getUserConfig().isPremium() || !((target.itemView instanceof FilterCell) && ((FilterCell) target.itemView).currentFilter.isDefault()) || true;
            if (source.getItemViewType() != target.getItemViewType() || !canMove) {
                return false;
            }
            adapter.swapElements(source.getAdapterPosition(), target.getAdapterPosition());
            return true;
        }

        @Override
        public void onChildDraw(Canvas c, RecyclerView recyclerView, RecyclerView.ViewHolder viewHolder, float dX, float dY, int actionState, boolean isCurrentlyActive) {
            super.onChildDraw(c, recyclerView, viewHolder, dX, dY, actionState, isCurrentlyActive);
        }

        private void resetDefaultPosition() {
            if (UserConfig.getInstance(UserConfig.selectedAccount).isPremium()) {
                return;
            }
            ArrayList<MessagesController.DialogFilter> filters = getMessagesController().dialogFilters;
            for (int i = 0; i < filters.size(); ++i) {
                if (filters.get(i).isDefault() && i != 0) {
                    adapter.moveElementToStart(i);
                    listView.scrollToPosition(0);
                    onDefaultTabMoved();
                    break;
                }
            }
        }

        @Override
        public void onSelectedChanged(RecyclerView.ViewHolder viewHolder, int actionState) {
            if (actionState != ItemTouchHelper.ACTION_STATE_IDLE) {
                listView.cancelClickRunnables(false);
                viewHolder.itemView.setPressed(true);
            } else {
                AndroidUtilities.cancelRunOnUIThread(this::resetDefaultPosition);
                AndroidUtilities.runOnUIThread(this::resetDefaultPosition, 320);
            }
            super.onSelectedChanged(viewHolder, actionState);
        }

        @Override
        public void onSwiped(RecyclerView.ViewHolder viewHolder, int direction) {

        }

        @Override
        public void clearView(RecyclerView recyclerView, RecyclerView.ViewHolder viewHolder) {
            super.clearView(recyclerView, viewHolder);
            viewHolder.itemView.setPressed(false);
        }
    }

    protected void onDefaultTabMoved() {
        try {
            if (!NekoConfig.disableVibration.Bool())
                fragmentView.performHapticFeedback(HapticFeedbackConstants.KEYBOARD_PRESS, HapticFeedbackConstants.FLAG_IGNORE_VIEW_SETTING);
        } catch (Exception ignore) {}
        BulletinFactory.of(this).createSimpleBulletin(R.raw.filter_reorder, AndroidUtilities.replaceTags(LocaleController.formatString("LimitReachedReorderFolder", R.string.LimitReachedReorderFolder, LocaleController.getString(R.string.FilterAllChats))), LocaleController.getString("PremiumMore", R.string.PremiumMore), Bulletin.DURATION_PROLONG, () -> {
            showDialog(new PremiumFeatureBottomSheet(FiltersSetupActivity.this, PremiumPreviewFragment.PREMIUM_FEATURE_ADVANCED_CHAT_MANAGEMENT, true));
        }).show();
    }

    @Override
    public ArrayList<ThemeDescription> getThemeDescriptions() {
        ArrayList<ThemeDescription> themeDescriptions = new ArrayList<>();

        themeDescriptions.add(new ThemeDescription(listView, ThemeDescription.FLAG_CELLBACKGROUNDCOLOR, new Class[]{HeaderCell.class, TextCell.class, FilterCell.class, SuggestedFilterCell.class}, null, null, null, Theme.key_windowBackgroundWhite));
        themeDescriptions.add(new ThemeDescription(fragmentView, ThemeDescription.FLAG_BACKGROUND, null, null, null, null, Theme.key_windowBackgroundGray));

        themeDescriptions.add(new ThemeDescription(actionBar, ThemeDescription.FLAG_BACKGROUND, null, null, null, null, Theme.key_actionBarDefault));
        themeDescriptions.add(new ThemeDescription(listView, ThemeDescription.FLAG_LISTGLOWCOLOR, null, null, null, null, Theme.key_actionBarDefault));
        themeDescriptions.add(new ThemeDescription(actionBar, ThemeDescription.FLAG_AB_ITEMSCOLOR, null, null, null, null, Theme.key_actionBarDefaultIcon));
        themeDescriptions.add(new ThemeDescription(actionBar, ThemeDescription.FLAG_AB_TITLECOLOR, null, null, null, null, Theme.key_actionBarDefaultTitle));
        themeDescriptions.add(new ThemeDescription(actionBar, ThemeDescription.FLAG_AB_SELECTORCOLOR, null, null, null, null, Theme.key_actionBarDefaultSelector));

        themeDescriptions.add(new ThemeDescription(listView, ThemeDescription.FLAG_SELECTOR, null, null, null, null, Theme.key_listSelector));

        themeDescriptions.add(new ThemeDescription(listView, 0, new Class[]{View.class}, Theme.dividerPaint, null, null, Theme.key_divider));

        themeDescriptions.add(new ThemeDescription(listView, 0, new Class[]{HeaderCell.class}, new String[]{"textView"}, null, null, null, Theme.key_windowBackgroundWhiteBlueHeader));

        themeDescriptions.add(new ThemeDescription(listView, 0, new Class[]{FilterCell.class}, new String[]{"textView"}, null, null, null, Theme.key_windowBackgroundWhiteBlackText));
        themeDescriptions.add(new ThemeDescription(listView, 0, new Class[]{FilterCell.class}, new String[]{"valueTextView"}, null, null, null, Theme.key_windowBackgroundWhiteGrayText2));
        themeDescriptions.add(new ThemeDescription(listView, 0, new Class[]{FilterCell.class}, new String[]{"moveImageView"}, null, null, null, Theme.key_stickers_menu));
        themeDescriptions.add(new ThemeDescription(listView, 0, new Class[]{FilterCell.class}, new String[]{"optionsImageView"}, null, null, null, Theme.key_stickers_menu));
        themeDescriptions.add(new ThemeDescription(listView, ThemeDescription.FLAG_USEBACKGROUNDDRAWABLE | ThemeDescription.FLAG_DRAWABLESELECTEDSTATE, new Class[]{FilterCell.class}, new String[]{"optionsImageView"}, null, null, null, Theme.key_stickers_menuSelector));

        themeDescriptions.add(new ThemeDescription(listView, 0, new Class[]{TextCell.class}, new String[]{"textView"}, null, null, null, Theme.key_windowBackgroundWhiteBlueText2));
        themeDescriptions.add(new ThemeDescription(listView, ThemeDescription.FLAG_BACKGROUNDFILTER, new Class[]{TextCell.class}, new String[]{"imageView"}, null, null, null, Theme.key_switchTrackChecked));
        themeDescriptions.add(new ThemeDescription(listView, 0, new Class[]{TextCell.class}, new String[]{"imageView"}, null, null, null, Theme.key_checkboxCheck));

        themeDescriptions.add(new ThemeDescription(listView, ThemeDescription.FLAG_BACKGROUNDFILTER, new Class[]{ShadowSectionCell.class}, null, null, null, Theme.key_windowBackgroundGrayShadow));

        return themeDescriptions;
    }
}<|MERGE_RESOLUTION|>--- conflicted
+++ resolved
@@ -49,11 +49,8 @@
 import org.telegram.ui.Components.Bulletin;
 import org.telegram.ui.Components.BulletinFactory;
 import org.telegram.ui.Components.CombinedDrawable;
-<<<<<<< HEAD
-=======
 import org.telegram.ui.Components.EmojiTextView;
 import org.telegram.ui.Components.CubicBezierInterpolator;
->>>>>>> b93a338a
 import org.telegram.ui.Components.LayoutHelper;
 import org.telegram.ui.Components.Premium.LimitReachedBottomSheet;
 import org.telegram.ui.Components.Premium.PremiumFeatureBottomSheet;
@@ -63,13 +60,9 @@
 
 import java.util.ArrayList;
 
-<<<<<<< HEAD
 import tw.nekomimi.nekogram.folder.FolderIconHelper;
 
-import tw.nekomimi.nekogram.folder.FolderIconHelper;
-=======
 import tw.nekomimi.nekogram.NekoConfig;
->>>>>>> b93a338a
 
 public class FiltersSetupActivity extends BaseFragment implements NotificationCenter.NotificationCenterDelegate {
 
@@ -798,11 +791,7 @@
                         }
                         filter.emoticon = TextUtils.isEmpty(suggested.filter.emoticon) ? FolderIconHelper.getEmoticonFromFlags(filter.flags).second : suggested.filter.emoticon;
                         ignoreUpdates = true;
-<<<<<<< HEAD
                         FilterCreateActivity.saveFilterToServer(filter, filter.flags, filter.emoticon, filter.name, filter.alwaysShow, filter.neverShow, filter.pinnedDialogs, true, true, true, true, false, FiltersSetupActivity.this, () -> {
-=======
-                        FilterCreateActivity.saveFilterToServer(filter, filter.flags, filter.name, filter.alwaysShow, filter.neverShow, filter.pinnedDialogs, true, false, true, true, false, FiltersSetupActivity.this, () -> {
->>>>>>> b93a338a
                             getNotificationCenter().postNotificationName(NotificationCenter.dialogFiltersUpdated);
                             ignoreUpdates = false;
                             ArrayList<TLRPC.TL_dialogFilterSuggested> suggestedFilters = getMessagesController().suggestedFilters;
