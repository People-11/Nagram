/*
 * This is the source code of Telegram for Android v. 5.x.x.
 * It is licensed under GNU GPL v. 2 or later.
 * You should have received a copy of the license in this archive (see LICENSE).
 *
 * Copyright Nikolai Kudashov, 2013-2018.
 */

package org.telegram.ui;

import android.animation.Animator;
import android.animation.AnimatorListenerAdapter;
import android.animation.AnimatorSet;
import android.app.Activity;
import android.content.Context;
import android.content.Intent;
import android.content.SharedPreferences;
import android.media.Ringtone;
import android.media.RingtoneManager;
import android.net.Uri;
import android.os.Build;
import android.os.Bundle;
import android.provider.Settings;
import android.text.TextUtils;
import android.util.TypedValue;
import android.view.Gravity;
import android.view.View;
import android.view.ViewGroup;
import android.widget.FrameLayout;
import android.widget.TextView;

import androidx.recyclerview.widget.LinearLayoutManager;
import androidx.recyclerview.widget.RecyclerView;

import org.telegram.messenger.AndroidUtilities;
<<<<<<< HEAD
=======
import org.telegram.messenger.ChatObject;
import org.telegram.messenger.DialogObject;
import org.telegram.messenger.MessagesController;
>>>>>>> 418f478a
import org.telegram.messenger.ApplicationLoader;
import org.telegram.messenger.ChatObject;
import org.telegram.messenger.FileLog;
import org.telegram.messenger.LocaleController;
import org.telegram.messenger.MessagesController;
import org.telegram.messenger.MessagesStorage;
import org.telegram.messenger.NotificationCenter;
import org.telegram.messenger.NotificationsController;
import org.telegram.messenger.R;
import org.telegram.tgnet.TLObject;
import org.telegram.tgnet.TLRPC;
import org.telegram.ui.ActionBar.ActionBar;
import org.telegram.ui.ActionBar.AlertDialog;
import org.telegram.ui.ActionBar.BaseFragment;
import org.telegram.ui.ActionBar.Theme;
import org.telegram.ui.ActionBar.ThemeDescription;
import org.telegram.ui.Cells.HeaderCell;
import org.telegram.ui.Cells.RadioCell;
import org.telegram.ui.Cells.ShadowSectionCell;
import org.telegram.ui.Cells.TextCheckBoxCell;
import org.telegram.ui.Cells.TextCheckCell;
import org.telegram.ui.Cells.TextColorCell;
import org.telegram.ui.Cells.TextInfoPrivacyCell;
import org.telegram.ui.Cells.TextSettingsCell;
import org.telegram.ui.Cells.UserCell2;
import org.telegram.ui.Components.AlertsCreator;
import org.telegram.ui.Components.LayoutHelper;
import org.telegram.ui.Components.RecyclerListView;

import java.util.ArrayList;

public class ProfileNotificationsActivity extends BaseFragment implements NotificationCenter.NotificationCenterDelegate {

    private RecyclerListView listView;
    private ListAdapter adapter;
    private AnimatorSet animatorSet;

    private long dialogId;

    private boolean addingException;

    private boolean customEnabled;
    private boolean notificationsEnabled;

    private ProfileNotificationsActivityDelegate delegate;

    private int customRow;
    private int customInfoRow;
    private int generalRow;
    private int avatarRow;
    private int avatarSectionRow;
    private int enableRow;
    private int previewRow;
    private int soundRow;
    private int vibrateRow;
    private int smartRow;
    private int priorityRow;
    private int priorityInfoRow;
    private int popupRow;
    private int popupInfoRow;
    private int callsRow;
    private int ringtoneRow;
    private int callsVibrateRow;
    private int ringtoneInfoRow;
    private int ledRow;
    private int colorRow;
    private int ledInfoRow;

    private int disableMentionNotificationsRow;
    private int disableMentionNotificationsInfoRow;

    private int disablePinnedNotificationsRow;
    private int disablePinnedNotificationsInfoRow;

    private int rowCount;

    private final static int done_button = 1;

    public interface ProfileNotificationsActivityDelegate {
        void didCreateNewException(NotificationsSettingsActivity.NotificationException exception);
    }

    public ProfileNotificationsActivity(Bundle args) {
        super(args);
        dialogId = args.getLong("dialog_id");
        addingException = args.getBoolean("exception", false);
    }

    @Override
    public boolean onFragmentCreate() {
        rowCount = 0;
        if (addingException) {
            avatarRow = rowCount++;
            avatarSectionRow = rowCount++;
            customRow = -1;
            customInfoRow = -1;
        } else {
            avatarRow = -1;
            avatarSectionRow = -1;
            customRow = rowCount++;
            customInfoRow = rowCount++;
        }
        generalRow = rowCount++;
        if (addingException) {
            enableRow = rowCount++;
        } else {
            enableRow = -1;
        }
        if (!DialogObject.isEncryptedDialog(dialogId)) {
            previewRow = rowCount++;
        } else {
            previewRow = -1;
        }
        soundRow = rowCount++;
        vibrateRow = rowCount++;
        if (DialogObject.isChatDialog(dialogId)) {
            smartRow = rowCount++;
        } else {
            smartRow = -1;
        }
        if (Build.VERSION.SDK_INT >= 21) {
            priorityRow = rowCount++;
        } else {
            priorityRow = -1;
        }
        priorityInfoRow = rowCount++;
        boolean isChannel;
<<<<<<< HEAD
        boolean isPrivate = false;
        int lower_id = (int) dialog_id;
        if (lower_id < 0) {
            TLRPC.Chat chat = MessagesController.getInstance(currentAccount).getChat(-lower_id);
=======
        if (DialogObject.isChatDialog(dialogId)) {
            TLRPC.Chat chat = MessagesController.getInstance(currentAccount).getChat(-dialogId);
>>>>>>> 418f478a
            isChannel = ChatObject.isChannel(chat) && !chat.megagroup;
        } else {
            isChannel = false;
            isPrivate = true;
        }
        if (!DialogObject.isEncryptedDialog(dialogId) && !isChannel) {
            popupRow = rowCount++;
            popupInfoRow = rowCount++;
        } else {
            popupRow = -1;
            popupInfoRow = -1;
        }

        if (DialogObject.isUserDialog(dialogId)) {
            callsRow = rowCount++;
            callsVibrateRow = rowCount++;
            ringtoneRow = rowCount++;
            ringtoneInfoRow = rowCount++;
        } else {
            callsRow = -1;
            callsVibrateRow = -1;
            ringtoneRow = -1;
            ringtoneInfoRow = -1;
        }

        ledRow = rowCount++;
        colorRow = rowCount++;
        ledInfoRow = rowCount++;

        SharedPreferences preferences = MessagesController.getNotificationsSettings(currentAccount);
        customEnabled = preferences.getBoolean("custom_" + dialogId, false) || addingException;

        boolean hasOverride = preferences.contains("notify2_" + dialogId);
        int value = preferences.getInt("notify2_" + dialogId, 0);
        if (value == 0) {
            if (hasOverride) {
                notificationsEnabled = true;
            } else {
                notificationsEnabled = NotificationsController.getInstance(currentAccount).isGlobalNotificationsEnabled(dialogId);
            }
        } else if (value == 1) {
            notificationsEnabled = true;
        } else if (value == 2) {
            notificationsEnabled = false;
        } else {
            notificationsEnabled = false;
        }

        NotificationCenter.getInstance(currentAccount).addObserver(this, NotificationCenter.notificationsSettingsUpdated);
        return super.onFragmentCreate();
    }

    @Override
    public void onFragmentDestroy() {
        super.onFragmentDestroy();
        NotificationCenter.getInstance(currentAccount).removeObserver(this, NotificationCenter.notificationsSettingsUpdated);
    }

    @Override
    public View createView(final Context context) {
        actionBar.setBackButtonImage(R.drawable.ic_ab_back);
        actionBar.setAllowOverlayTitle(true);
        actionBar.setActionBarMenuOnItemClick(new ActionBar.ActionBarMenuOnItemClick() {
            @Override
            public void onItemClick(int id) {
                if (id == -1) {
                    if (!addingException && notificationsEnabled && customEnabled) {
                        SharedPreferences preferences = MessagesController.getNotificationsSettings(currentAccount);
                        preferences.edit().putInt("notify2_" + dialogId, 0).commit();
                    }
                } else if (id == done_button) {
                    SharedPreferences preferences = MessagesController.getNotificationsSettings(currentAccount);
                    SharedPreferences.Editor editor = preferences.edit();
                    editor.putBoolean("custom_" + dialogId, true);


                    TLRPC.Dialog dialog = MessagesController.getInstance(currentAccount).dialogs_dict.get(dialogId);
                    if (notificationsEnabled) {
                        editor.putInt("notify2_" + dialogId, 0);
                        MessagesStorage.getInstance(currentAccount).setDialogFlags(dialogId, 0);
                        if (dialog != null) {
                            dialog.notify_settings = new TLRPC.TL_peerNotifySettings();
                        }
                    } else {
                        editor.putInt("notify2_" + dialogId, 2);
                        NotificationsController.getInstance(currentAccount).removeNotificationsForDialog(dialogId);
                        MessagesStorage.getInstance(currentAccount).setDialogFlags(dialogId, 1);
                        if (dialog != null) {
                            dialog.notify_settings = new TLRPC.TL_peerNotifySettings();
                            dialog.notify_settings.mute_until = Integer.MAX_VALUE;
                        }
                    }

                    editor.commit();
                    NotificationsController.getInstance(currentAccount).updateServerNotificationsSettings(dialogId);
                    if (delegate != null) {
                        NotificationsSettingsActivity.NotificationException exception = new NotificationsSettingsActivity.NotificationException();
                        exception.did = dialogId;
                        exception.hasCustom = true;
                        exception.notify = preferences.getInt("notify2_" + dialogId, 0);
                        if (exception.notify != 0) {
                            exception.muteUntil = preferences.getInt("notifyuntil_" + dialogId, 0);
                        }
                        delegate.didCreateNewException(exception);
                    }
                }
                finishFragment();
            }
        });
        if (addingException) {
            actionBar.setTitle(LocaleController.getString("NotificationsNewException", R.string.NotificationsNewException));
            actionBar.createMenu().addItem(done_button, LocaleController.getString("Done", R.string.Done).toUpperCase());
        } else {
            actionBar.setTitle(LocaleController.getString("CustomNotifications", R.string.CustomNotifications));
        }

        fragmentView = new FrameLayout(context);
        FrameLayout frameLayout = (FrameLayout) fragmentView;
        frameLayout.setBackgroundColor(Theme.getColor(Theme.key_windowBackgroundGray));

        listView = new RecyclerListView(context);
        frameLayout.addView(listView, LayoutHelper.createFrame(LayoutHelper.MATCH_PARENT, LayoutHelper.MATCH_PARENT));
        listView.setAdapter(adapter = new ListAdapter(context));
        listView.setItemAnimator(null);
        listView.setLayoutAnimation(null);
        listView.setLayoutManager(new LinearLayoutManager(context) {
            @Override
            public boolean supportsPredictiveItemAnimations() {
                return false;
            }
        });
        listView.setOnItemClickListener(new RecyclerListView.OnItemClickListener() {
            @Override
            public void onItemClick(View view, int position) {
                if (position == customRow && view instanceof TextCheckBoxCell) {
                    SharedPreferences preferences = MessagesController.getNotificationsSettings(currentAccount);
                    customEnabled = !customEnabled;
                    notificationsEnabled = customEnabled;
                    preferences.edit().putBoolean("custom_" + dialogId, customEnabled).commit();
                    TextCheckBoxCell cell = (TextCheckBoxCell) view;
                    cell.setChecked(customEnabled);
                    checkRowsEnabled();
                } else if (customEnabled) {
                    if (!view.isEnabled()) {
                        return;
                    }
                    if (position == soundRow) {
                        try {
                            Intent tmpIntent = new Intent(RingtoneManager.ACTION_RINGTONE_PICKER);
                            tmpIntent.putExtra(RingtoneManager.EXTRA_RINGTONE_TYPE, RingtoneManager.TYPE_NOTIFICATION);
                            tmpIntent.putExtra(RingtoneManager.EXTRA_RINGTONE_SHOW_DEFAULT, true);
                            tmpIntent.putExtra(RingtoneManager.EXTRA_RINGTONE_SHOW_SILENT, true);
                            tmpIntent.putExtra(RingtoneManager.EXTRA_RINGTONE_DEFAULT_URI, RingtoneManager.getDefaultUri(RingtoneManager.TYPE_NOTIFICATION));
                            SharedPreferences preferences = MessagesController.getNotificationsSettings(currentAccount);
                            Uri currentSound = null;

                            String defaultPath = null;
                            Uri defaultUri = Settings.System.DEFAULT_NOTIFICATION_URI;
                            if (defaultUri != null) {
                                defaultPath = defaultUri.getPath();
                            }

                            String path = preferences.getString("sound_path_" + dialogId, defaultPath);
                            if (path != null && !path.equals("NoSound")) {
                                if (path.equals(defaultPath)) {
                                    currentSound = defaultUri;
                                } else {
                                    currentSound = Uri.parse(path);
                                }
                            }

                            tmpIntent.putExtra(RingtoneManager.EXTRA_RINGTONE_EXISTING_URI, currentSound);
                            startActivityForResult(tmpIntent, 12);
                        } catch (Exception e) {
                            FileLog.e(e);
                        }
                    } else if (position == ringtoneRow) {
                        try {
                            Intent tmpIntent = new Intent(RingtoneManager.ACTION_RINGTONE_PICKER);
                            tmpIntent.putExtra(RingtoneManager.EXTRA_RINGTONE_TYPE, RingtoneManager.TYPE_RINGTONE);
                            tmpIntent.putExtra(RingtoneManager.EXTRA_RINGTONE_SHOW_DEFAULT, true);
                            tmpIntent.putExtra(RingtoneManager.EXTRA_RINGTONE_SHOW_SILENT, true);
                            tmpIntent.putExtra(RingtoneManager.EXTRA_RINGTONE_DEFAULT_URI, RingtoneManager.getDefaultUri(RingtoneManager.TYPE_RINGTONE));
                            SharedPreferences preferences = MessagesController.getNotificationsSettings(currentAccount);
                            Uri currentSound = null;

                            String defaultPath = null;
                            Uri defaultUri = Settings.System.DEFAULT_NOTIFICATION_URI;
                            if (defaultUri != null) {
                                defaultPath = defaultUri.getPath();
                            }

                            String path = preferences.getString("ringtone_path_" + dialogId, defaultPath);
                            if (path != null && !path.equals("NoSound")) {
                                if (path.equals(defaultPath)) {
                                    currentSound = defaultUri;
                                } else {
                                    currentSound = Uri.parse(path);
                                }
                            }

                            tmpIntent.putExtra(RingtoneManager.EXTRA_RINGTONE_EXISTING_URI, currentSound);
                            startActivityForResult(tmpIntent, 13);
                        } catch (Exception e) {
                            FileLog.e(e);
                        }
                    } else if (position == vibrateRow) {
                        showDialog(AlertsCreator.createVibrationSelectDialog(getParentActivity(), dialogId, false, false, () -> {
                            if (adapter != null) {
                                adapter.notifyItemChanged(vibrateRow);
                            }
                        }));
                    } else if (position == enableRow) {
                        TextCheckCell checkCell = (TextCheckCell) view;
                        notificationsEnabled = !checkCell.isChecked();
                        checkCell.setChecked(notificationsEnabled);
                        checkRowsEnabled();
                    } else if (position == previewRow) {
                        TextCheckCell checkCell = (TextCheckCell) view;
                        SharedPreferences preferences = MessagesController.getNotificationsSettings(currentAccount);
                        preferences.edit().putBoolean("content_preview_" + dialogId, !checkCell.isChecked()).commit();
                        checkCell.setChecked(!checkCell.isChecked());
                    } else if (position == callsVibrateRow) {
                        showDialog(AlertsCreator.createVibrationSelectDialog(getParentActivity(), dialogId, "calls_vibrate_" + dialogId, () -> {
                            if (adapter != null) {
                                adapter.notifyItemChanged(callsVibrateRow);
                            }
                        }));
                    } else if (position == priorityRow) {
                        showDialog(AlertsCreator.createPrioritySelectDialog(getParentActivity(), dialogId, -1, () -> {
                            if (adapter != null) {
                                adapter.notifyItemChanged(priorityRow);
                            }
                        }));
                    } else if (position == smartRow) {
                        if (getParentActivity() == null) {
                            return;
                        }
                        final Context context1 = getParentActivity();
                        SharedPreferences preferences = MessagesController.getNotificationsSettings(currentAccount);
                        int notifyMaxCount = preferences.getInt("smart_max_count_" + dialogId, 2);
                        int notifyDelay = preferences.getInt("smart_delay_" + dialogId, 3 * 60);
                        if (notifyMaxCount == 0) {
                            notifyMaxCount = 2;
                        }
                        final int selected = (notifyDelay / 60 - 1) * 10 + notifyMaxCount - 1;

                        RecyclerListView list = new RecyclerListView(getParentActivity());
                        list.setLayoutManager(new LinearLayoutManager(context, LinearLayoutManager.VERTICAL, false));
                        list.setClipToPadding(true);
                        list.setAdapter(new RecyclerListView.SelectionAdapter() {
                            @Override
                            public int getItemCount() {
                                return 100;
                            }

                            @Override
                            public boolean isEnabled(RecyclerView.ViewHolder holder) {
                                return true;
                            }

                            @Override
                            public RecyclerView.ViewHolder onCreateViewHolder(ViewGroup parent, int viewType) {
                                TextView textView = new TextView(context1) {
                                    @Override
                                    protected void onMeasure(int widthMeasureSpec, int heightMeasureSpec) {
                                        super.onMeasure(MeasureSpec.makeMeasureSpec(widthMeasureSpec, MeasureSpec.EXACTLY), MeasureSpec.makeMeasureSpec(AndroidUtilities.dp(48), MeasureSpec.EXACTLY));
                                    }
                                };
                                textView.setGravity(Gravity.CENTER);
                                textView.setTextSize(TypedValue.COMPLEX_UNIT_DIP, 18);
                                textView.setSingleLine(true);
                                textView.setEllipsize(TextUtils.TruncateAt.END);
                                textView.setLayoutParams(new RecyclerView.LayoutParams(ViewGroup.LayoutParams.MATCH_PARENT, ViewGroup.LayoutParams.WRAP_CONTENT));
                                return new RecyclerListView.Holder(textView);
                            }

                            @Override
                            public void onBindViewHolder(RecyclerView.ViewHolder holder, int position) {
                                TextView textView = (TextView) holder.itemView;
                                textView.setTextColor(Theme.getColor(position == selected ? Theme.key_dialogTextGray : Theme.key_dialogTextBlack));
                                int notifyMaxCount = position % 10;
                                int notifyDelay = position / 10;
                                String times = LocaleController.formatPluralString("Times", notifyMaxCount + 1);
                                String minutes = LocaleController.formatPluralString("Minutes", notifyDelay + 1);
                                textView.setText(LocaleController.formatString("SmartNotificationsDetail", R.string.SmartNotificationsDetail, times, minutes));
                            }
                        });
                        list.setPadding(0, AndroidUtilities.dp(12), 0, AndroidUtilities.dp(8));
                        list.setOnItemClickListener((view1, position1) -> {
                            if (position1 < 0 || position1 >= 100) {
                                return;
                            }
                            int notifyMaxCount1 = position1 % 10 + 1;
                            int notifyDelay1 = position1 / 10 + 1;
                            SharedPreferences preferences1 = MessagesController.getNotificationsSettings(currentAccount);
<<<<<<< HEAD
                            preferences1.edit().putInt("smart_max_count_" + dialog_id, notifyMaxCount1).apply();
                            preferences1.edit().putInt("smart_delay_" + dialog_id, notifyDelay1 * 60).apply();
=======
                            preferences1.edit().putInt("smart_max_count_" + dialogId, notifyMaxCount1).commit();
                            preferences1.edit().putInt("smart_delay_" + dialogId, notifyDelay1 * 60).commit();
>>>>>>> 418f478a
                            if (adapter != null) {
                                adapter.notifyItemChanged(smartRow);
                            }
                            dismissCurrentDialog();
                        });
                        AlertDialog.Builder builder = new AlertDialog.Builder(getParentActivity());
                        builder.setTitle(LocaleController.getString("SmartNotificationsAlert", R.string.SmartNotificationsAlert));
                        builder.setView(list);
                        builder.setPositiveButton(LocaleController.getString("Cancel", R.string.Cancel), null);
                        builder.setNegativeButton(LocaleController.getString("SmartNotificationsDisabled", R.string.SmartNotificationsDisabled), (dialog, which) -> {
                            SharedPreferences preferences12 = MessagesController.getNotificationsSettings(currentAccount);
<<<<<<< HEAD
                            preferences12.edit().putInt("smart_max_count_" + dialog_id, 0).apply();
=======
                            preferences12.edit().putInt("smart_max_count_" + dialogId, 0).commit();
>>>>>>> 418f478a
                            if (adapter != null) {
                                adapter.notifyItemChanged(smartRow);
                            }
                            dismissCurrentDialog();
                        });
                        showDialog(builder.create());
                    } else if (position == colorRow) {
                        if (getParentActivity() == null) {
                            return;
                        }
                        showDialog(AlertsCreator.createColorSelectDialog(getParentActivity(), dialogId, -1, () -> {
                            if (adapter != null) {
                                adapter.notifyItemChanged(colorRow);
                            }
                        }));
<<<<<<< HEAD
                    } else if (position == popupRow) {
                        SharedPreferences preferences = MessagesController.getNotificationsSettings(currentAccount);
                        int popup = preferences.getInt("popup_" + dialog_id, 0);
                        if (popup == -1) {
                            popup = preferences.getInt((int) dialog_id < 0 ? "popupGroup" : "popupAll", 0);
                            if (popup != 0) {
                                popup = 1;
                            } else {
                                popup = 2;
                            }
=======
                    } else if (position == popupEnabledRow) {
                        SharedPreferences preferences = MessagesController.getNotificationsSettings(currentAccount);
                        preferences.edit().putInt("popup_" + dialogId, 1).commit();
                        ((RadioCell) view).setChecked(true, true);
                        view = listView.findViewWithTag(2);
                        if (view != null) {
                            ((RadioCell) view).setChecked(false, true);
                        }
                    } else if (position == popupDisabledRow) {
                        SharedPreferences preferences = MessagesController.getNotificationsSettings(currentAccount);
                        preferences.edit().putInt("popup_" + dialogId, 2).commit();
                        ((RadioCell) view).setChecked(true, true);
                        view = listView.findViewWithTag(1);
                        if (view != null) {
                            ((RadioCell) view).setChecked(false, true);
>>>>>>> 418f478a
                        }
                        if (popup == 1) popup = 2;
                        else popup = 1;
                        preferences.edit().putInt("popup_" + dialog_id, popup).apply();

                        ((TextCheckCell) view).setChecked(popup == 1);
                        adapter.notifyItemChanged(position);
                    }
                }
            }
        });

        return fragmentView;
    }

    @Override
    public void onActivityResultFragment(int requestCode, int resultCode, Intent data) {
        if (resultCode == Activity.RESULT_OK) {
            if (data == null) {
                return;
            }
            Uri ringtone = data.getParcelableExtra(RingtoneManager.EXTRA_RINGTONE_PICKED_URI);
            String name = null;
            if (ringtone != null) {
                Ringtone rng = RingtoneManager.getRingtone(ApplicationLoader.applicationContext, ringtone);
                if (rng != null) {
                    if (requestCode == 13) {
                        if (ringtone.equals(Settings.System.DEFAULT_RINGTONE_URI)) {
                            name = LocaleController.getString("DefaultRingtone", R.string.DefaultRingtone);
                        } else {
                            name = rng.getTitle(getParentActivity());
                        }
                    } else {
                        if (ringtone.equals(Settings.System.DEFAULT_NOTIFICATION_URI)) {
                            name = LocaleController.getString("SoundDefault", R.string.SoundDefault);
                        } else {
                            name = rng.getTitle(getParentActivity());
                        }
                    }
                    rng.stop();
                }
            }

            SharedPreferences preferences = MessagesController.getNotificationsSettings(currentAccount);
            SharedPreferences.Editor editor = preferences.edit();

            if (requestCode == 12) {
                if (name != null) {
                    editor.putString("sound_" + dialogId, name);
                    editor.putString("sound_path_" + dialogId, ringtone.toString());
                } else {
                    editor.putString("sound_" + dialogId, "NoSound");
                    editor.putString("sound_path_" + dialogId, "NoSound");
                }
                getNotificationsController().deleteNotificationChannel(dialogId);
            } else if (requestCode == 13) {
                if (name != null) {
                    editor.putString("ringtone_" + dialogId, name);
                    editor.putString("ringtone_path_" + dialogId, ringtone.toString());
                } else {
                    editor.putString("ringtone_" + dialogId, "NoSound");
                    editor.putString("ringtone_path_" + dialogId, "NoSound");
                }
            }
            editor.commit();
            if (adapter != null) {
                adapter.notifyItemChanged(requestCode == 13 ? ringtoneRow : soundRow);
            }
        }
    }

    @Override
    public void didReceivedNotification(int id, int account, Object... args) {
        if (id == NotificationCenter.notificationsSettingsUpdated) {
            adapter.notifyDataSetChanged();
        }
    }

    public void setDelegate(ProfileNotificationsActivityDelegate profileNotificationsActivityDelegate) {
        delegate = profileNotificationsActivityDelegate;
    }

    private void checkRowsEnabled() {
        int count = listView.getChildCount();
        ArrayList<Animator> animators = new ArrayList<>();
        for (int a = 0; a < count; a++) {
            View child = listView.getChildAt(a);
            RecyclerListView.Holder holder = (RecyclerListView.Holder) listView.getChildViewHolder(child);
            int type = holder.getItemViewType();
            int position = holder.getAdapterPosition();
            if (position != customRow && position != enableRow && type != 0) {
                switch (type) {
                    case 1: {
                        TextSettingsCell textCell = (TextSettingsCell) holder.itemView;
                        textCell.setEnabled(customEnabled && notificationsEnabled, animators);
                        break;
                    }
                    case 2: {
                        TextInfoPrivacyCell textCell = (TextInfoPrivacyCell) holder.itemView;
                        textCell.setEnabled(customEnabled && notificationsEnabled, animators);
                        break;
                    }
                    case 3: {
                        TextColorCell textCell = (TextColorCell) holder.itemView;
                        textCell.setEnabled(customEnabled && notificationsEnabled, animators);
                        break;
                    }
                    case 8: {
                        if (position == previewRow || position == popupRow) {
                            TextCheckCell checkCell = (TextCheckCell) holder.itemView;
                            checkCell.setEnabled(customEnabled && notificationsEnabled, animators);
                        }
                        break;
                    }
                }
            }
        }
        if (!animators.isEmpty()) {
            if (animatorSet != null) {
                animatorSet.cancel();
            }
            animatorSet = new AnimatorSet();
            animatorSet.playTogether(animators);
            animatorSet.addListener(new AnimatorListenerAdapter() {
                @Override
                public void onAnimationEnd(Animator animator) {
                    if (animator.equals(animatorSet)) {
                        animatorSet = null;
                    }
                }
            });
            animatorSet.setDuration(150);
            animatorSet.start();
        }
    }

    private class ListAdapter extends RecyclerListView.SelectionAdapter {

        private Context context;

        public ListAdapter(Context ctx) {
            context = ctx;
        }

        @Override
        public int getItemCount() {
            return rowCount;
        }

        @Override
        public boolean isEnabled(RecyclerView.ViewHolder holder) {
            int position = holder.getAdapterPosition();
            switch (holder.getItemViewType()) {
                case 1:
                case 3:
                case 0:
                case 2:
                case 6:
                case 7: {
                    return false;
                }
                case 8: {
                    if (position == previewRow || position == popupRow) {
                        return customEnabled && notificationsEnabled;
                    } else {
                        return true;
                    }
                }
            }
            return true;
        }

        @Override
        public RecyclerView.ViewHolder onCreateViewHolder(ViewGroup parent, int viewType) {
            View view;
            switch (viewType) {
                case 0:
                    view = new HeaderCell(context);
                    view.setBackgroundColor(Theme.getColor(Theme.key_windowBackgroundWhite));
                    break;
                case 1:
                    view = new TextSettingsCell(context);
                    view.setBackgroundColor(Theme.getColor(Theme.key_windowBackgroundWhite));
                    break;
                case 2:
                    view = new TextInfoPrivacyCell(context);
                    break;
                case 3:
                    view = new TextColorCell(context);
                    view.setBackgroundColor(Theme.getColor(Theme.key_windowBackgroundWhite));
                    break;
                case 5:
                    view = new TextCheckBoxCell(context);
                    view.setBackgroundColor(Theme.getColor(Theme.key_windowBackgroundWhite));
                    break;
                case 6:
                    view = new UserCell2(context, 4, 0);
                    view.setBackgroundColor(Theme.getColor(Theme.key_windowBackgroundWhite));
                    break;
                case 7:
                    view = new ShadowSectionCell(context);
                    break;
                case 8:
                default:
                    view = new TextCheckCell(context);
                    view.setBackgroundColor(Theme.getColor(Theme.key_windowBackgroundWhite));
                    break;
            }
            view.setLayoutParams(new RecyclerView.LayoutParams(RecyclerView.LayoutParams.MATCH_PARENT, RecyclerView.LayoutParams.WRAP_CONTENT));
            return new RecyclerListView.Holder(view);
        }

        @Override
        public void onBindViewHolder(RecyclerView.ViewHolder holder, int position) {
            switch (holder.getItemViewType()) {
                case 0: {
                    HeaderCell headerCell = (HeaderCell) holder.itemView;
                    if (position == generalRow) {
                        headerCell.setText(LocaleController.getString("General", R.string.General));
                    } else if (position == ledRow) {
                        headerCell.setText(LocaleController.getString("NotificationsLed", R.string.NotificationsLed));
                    } else if (position == callsRow) {
                        headerCell.setText(LocaleController.getString("VoipNotificationSettings", R.string.VoipNotificationSettings));
                    }
                    break;
                }
                case 1: {
                    TextSettingsCell textCell = (TextSettingsCell) holder.itemView;
                    SharedPreferences preferences = MessagesController.getNotificationsSettings(currentAccount);
                    if (position == soundRow) {
                        String value = preferences.getString("sound_" + dialogId, LocaleController.getString("SoundDefault", R.string.SoundDefault));
                        if (value.equals("NoSound")) {
                            value = LocaleController.getString("NoSound", R.string.NoSound);
                        }
                        textCell.setTextAndValue(LocaleController.getString("Sound", R.string.Sound), value, true);
                    } else if (position == ringtoneRow) {
                        String value = preferences.getString("ringtone_" + dialogId, LocaleController.getString("DefaultRingtone", R.string.DefaultRingtone));
                        if (value.equals("NoSound")) {
                            value = LocaleController.getString("NoSound", R.string.NoSound);
                        }
                        textCell.setTextAndValue(LocaleController.getString("VoipSettingsRingtone", R.string.VoipSettingsRingtone), value, false);
                    } else if (position == vibrateRow) {
                        int value = preferences.getInt("vibrate_" + dialogId, 0);
                        if (value == 0 || value == 4) {
                            textCell.setTextAndValue(LocaleController.getString("Vibrate", R.string.Vibrate), LocaleController.getString("VibrationDefault", R.string.VibrationDefault), smartRow != -1 || priorityRow != -1);
                        } else if (value == 1) {
                            textCell.setTextAndValue(LocaleController.getString("Vibrate", R.string.Vibrate), LocaleController.getString("Short", R.string.Short), smartRow != -1 || priorityRow != -1);
                        } else if (value == 2) {
                            textCell.setTextAndValue(LocaleController.getString("Vibrate", R.string.Vibrate), LocaleController.getString("VibrationDisabled", R.string.VibrationDisabled), smartRow != -1 || priorityRow != -1);
                        } else if (value == 3) {
                            textCell.setTextAndValue(LocaleController.getString("Vibrate", R.string.Vibrate), LocaleController.getString("Long", R.string.Long), smartRow != -1 || priorityRow != -1);
                        }
                    } else if (position == priorityRow) {
                        int value = preferences.getInt("priority_" + dialogId, 3);
                        if (value == 0) {
                            textCell.setTextAndValue(LocaleController.getString("NotificationsImportance", R.string.NotificationsImportance), LocaleController.getString("NotificationsPriorityHigh", R.string.NotificationsPriorityHigh), false);
                        } else if (value == 1 || value == 2) {
                            textCell.setTextAndValue(LocaleController.getString("NotificationsImportance", R.string.NotificationsImportance), LocaleController.getString("NotificationsPriorityUrgent", R.string.NotificationsPriorityUrgent), false);
                        } else if (value == 3) {
                            textCell.setTextAndValue(LocaleController.getString("NotificationsImportance", R.string.NotificationsImportance), LocaleController.getString("NotificationsPrioritySettings", R.string.NotificationsPrioritySettings), false);
                        } else if (value == 4) {
                            textCell.setTextAndValue(LocaleController.getString("NotificationsImportance", R.string.NotificationsImportance), LocaleController.getString("NotificationsPriorityLow", R.string.NotificationsPriorityLow), false);
                        } else if (value == 5) {
                            textCell.setTextAndValue(LocaleController.getString("NotificationsImportance", R.string.NotificationsImportance), LocaleController.getString("NotificationsPriorityMedium", R.string.NotificationsPriorityMedium), false);
                        }
                    } else if (position == smartRow) {
                        int notifyMaxCount = preferences.getInt("smart_max_count_" + dialogId, 2);
                        int notifyDelay = preferences.getInt("smart_delay_" + dialogId, 3 * 60);
                        if (notifyMaxCount == 0) {
                            textCell.setTextAndValue(LocaleController.getString("SmartNotifications", R.string.SmartNotifications), LocaleController.getString("SmartNotificationsDisabled", R.string.SmartNotificationsDisabled), priorityRow != -1);
                        } else {
                            String minutes = LocaleController.formatPluralString("Minutes", notifyDelay / 60);
                            textCell.setTextAndValue(LocaleController.getString("SmartNotifications", R.string.SmartNotifications), LocaleController.formatString("SmartNotificationsInfo", R.string.SmartNotificationsInfo, notifyMaxCount, minutes), priorityRow != -1);
                        }
                    } else if (position == callsVibrateRow) {
                        int value = preferences.getInt("calls_vibrate_" + dialogId, 0);
                        if (value == 0 || value == 4) {
                            textCell.setTextAndValue(LocaleController.getString("Vibrate", R.string.Vibrate), LocaleController.getString("VibrationDefault", R.string.VibrationDefault), true);
                        } else if (value == 1) {
                            textCell.setTextAndValue(LocaleController.getString("Vibrate", R.string.Vibrate), LocaleController.getString("Short", R.string.Short), true);
                        } else if (value == 2) {
                            textCell.setTextAndValue(LocaleController.getString("Vibrate", R.string.Vibrate), LocaleController.getString("VibrationDisabled", R.string.VibrationDisabled), true);
                        } else if (value == 3) {
                            textCell.setTextAndValue(LocaleController.getString("Vibrate", R.string.Vibrate), LocaleController.getString("Long", R.string.Long), true);
                        }
                    }
                    break;
                }
                case 2: {
                    TextInfoPrivacyCell textCell = (TextInfoPrivacyCell) holder.itemView;
                    if (position == popupInfoRow) {
                        textCell.setText(LocaleController.getString("ProfilePopupNotificationInfo", R.string.ProfilePopupNotificationInfo));
                        textCell.setBackgroundDrawable(Theme.getThemedDrawable(context, R.drawable.greydivider, Theme.key_windowBackgroundGrayShadow));
                    } else if (position == ledInfoRow) {
                        textCell.setText(LocaleController.getString("NotificationsLedInfo", R.string.NotificationsLedInfo));
                        textCell.setBackgroundDrawable(Theme.getThemedDrawable(context, R.drawable.greydivider_bottom, Theme.key_windowBackgroundGrayShadow));
                    } else if (position == priorityInfoRow) {
                        if (priorityRow == -1) {
                            textCell.setText("");
                        } else {
                            textCell.setText(LocaleController.getString("PriorityInfo", R.string.PriorityInfo));
                        }
                        textCell.setBackgroundDrawable(Theme.getThemedDrawable(context, R.drawable.greydivider, Theme.key_windowBackgroundGrayShadow));
                    } else if (position == customInfoRow) {
                        textCell.setText(null);
                        textCell.setBackgroundDrawable(Theme.getThemedDrawable(context, R.drawable.greydivider, Theme.key_windowBackgroundGrayShadow));
                    } else if (position == ringtoneInfoRow) {
                        textCell.setText(LocaleController.getString("VoipRingtoneInfo", R.string.VoipRingtoneInfo));
                        textCell.setBackgroundDrawable(Theme.getThemedDrawable(context, R.drawable.greydivider, Theme.key_windowBackgroundGrayShadow));
                    }
                    break;
                }
                case 3: {
                    TextColorCell textCell = (TextColorCell) holder.itemView;
                    SharedPreferences preferences = MessagesController.getNotificationsSettings(currentAccount);
                    int color;
                    if (preferences.contains("color_" + dialogId)) {
                        color = preferences.getInt("color_" + dialogId, 0xff0000ff);
                    } else {
                        if (DialogObject.isChatDialog(dialogId)) {
                            color = preferences.getInt("GroupLed", 0xff0000ff);
                        } else {
                            color = preferences.getInt("MessagesLed", 0xff0000ff);
                        }
                    }
                    for (int a = 0; a < 9; a++) {
                        if (TextColorCell.colorsToSave[a] == color) {
                            color = TextColorCell.colors[a];
                            break;
                        }
                    }
                    textCell.setTextAndColor(LocaleController.getString("NotificationsLedColor", R.string.NotificationsLedColor), color, false);
                    break;
                }
<<<<<<< HEAD
=======
                case 4: {
                    RadioCell radioCell = (RadioCell) holder.itemView;
                    SharedPreferences preferences = MessagesController.getNotificationsSettings(currentAccount);
                    int popup = preferences.getInt("popup_" + dialogId, 0);
                    if (popup == 0) {
                        popup = preferences.getInt(DialogObject.isChatDialog(dialogId) ? "popupGroup" : "popupAll", 0);
                        if (popup != 0) {
                            popup = 1;
                        } else {
                            popup = 2;
                        }
                    }
                    if (position == popupEnabledRow) {
                        radioCell.setText(LocaleController.getString("PopupEnabled", R.string.PopupEnabled), popup == 1, true);
                        radioCell.setTag(1);
                    } else if (position == popupDisabledRow) {
                        radioCell.setText(LocaleController.getString("PopupDisabled", R.string.PopupDisabled), popup == 2, false);
                        radioCell.setTag(2);
                    }
                    break;
                }
>>>>>>> 418f478a
                case 5: {
                    TextCheckBoxCell cell = (TextCheckBoxCell) holder.itemView;
                    SharedPreferences preferences = MessagesController.getNotificationsSettings(currentAccount);
                    cell.setTextAndCheck(LocaleController.getString("NotificationsEnableCustom", R.string.NotificationsEnableCustom), customEnabled && notificationsEnabled, false);
                    break;
                }
                case 6: {
                    UserCell2 userCell2 = (UserCell2) holder.itemView;
                    TLObject object;
                    if (DialogObject.isUserDialog(dialogId)) {
                        object = MessagesController.getInstance(currentAccount).getUser(dialogId);
                    } else {
                        object = MessagesController.getInstance(currentAccount).getChat(-dialogId);
                    }
                    userCell2.setData(object, null, null, 0);
                    break;
                }
                case 8: {
                    TextCheckCell checkCell = (TextCheckCell) holder.itemView;
                    SharedPreferences preferences = MessagesController.getNotificationsSettings(currentAccount);
                    if (position == enableRow) {
                        checkCell.setTextAndCheck(LocaleController.getString("Notifications", R.string.Notifications), notificationsEnabled, true);
                    } else if (position == previewRow) {
<<<<<<< HEAD
                        checkCell.setTextAndCheck(LocaleController.getString("MessagePreview", R.string.MessagePreview), preferences.getBoolean("content_preview_" + dialog_id, true), true);
                    } else if (position == popupRow) {
                        int popup = preferences.getInt("popup_" + dialog_id, 0);
                        if (popup == 0) {
                            popup = preferences.getInt((int) dialog_id < 0 ? "popupGroup" : "popupAll", 0);
                            if (popup != 0) {
                                popup = 1;
                            } else {
                                popup = 2;
                            }
                        }
                        checkCell.setTextAndCheck(LocaleController.getString("ProfilePopupNotification", R.string.ProfilePopupNotification), popup == 1, false);
=======
                        checkCell.setTextAndCheck(LocaleController.getString("MessagePreview", R.string.MessagePreview), preferences.getBoolean("content_preview_" + dialogId, true), true);
>>>>>>> 418f478a
                    }
                    break;
                }
            }
        }

        @Override
        public void onViewAttachedToWindow(RecyclerView.ViewHolder holder) {
            int position = holder.getAdapterPosition();
            if (holder.getItemViewType() != 0) {
                switch (holder.getItemViewType()) {
                    case 1: {
                        TextSettingsCell textCell = (TextSettingsCell) holder.itemView;
                        textCell.setEnabled(customEnabled && notificationsEnabled, null);
                        break;
                    }
                    case 2: {
                        TextInfoPrivacyCell textCell = (TextInfoPrivacyCell) holder.itemView;
                        textCell.setEnabled(customEnabled && notificationsEnabled, null);
                        break;
                    }
                    case 3: {
                        TextColorCell textCell = (TextColorCell) holder.itemView;
                        textCell.setEnabled(customEnabled && notificationsEnabled, null);
                        break;
                    }
                    case 8: {
                        TextCheckCell checkCell = (TextCheckCell) holder.itemView;
                        if (position == previewRow || position == popupRow) {
                            checkCell.setEnabled(customEnabled && notificationsEnabled, null);
                        } else {
                            checkCell.setEnabled(true, null);
                        }
                    }
                }
            }
        }

        @Override
        public int getItemViewType(int position) {
            if (position == generalRow || position == ledRow || position == callsRow) {
                return 0;
            } else if (position == soundRow || position == vibrateRow || position == priorityRow || position == smartRow || position == ringtoneRow || position == callsVibrateRow) {
                return 1;
            } else if (position == popupInfoRow || position == ledInfoRow || position == priorityInfoRow || position == customInfoRow || position == ringtoneInfoRow) {
                return 2;
            } else if (position == colorRow) {
                return 3;
            } else if (position == customRow) {
                return 5;
            } else if (position == avatarRow) {
                return 6;
            } else if (position == avatarSectionRow) {
                return 7;
            } else if (position == enableRow || position == previewRow || position == popupRow) {
                return 8;
            }
            return 0;
        }
    }

    @Override
    public ArrayList<ThemeDescription> getThemeDescriptions() {
        ArrayList<ThemeDescription> themeDescriptions = new ArrayList<>();
        ThemeDescription.ThemeDescriptionDelegate cellDelegate = () -> {
            if (listView != null) {
                int count = listView.getChildCount();
                for (int a = 0; a < count; a++) {
                    View child = listView.getChildAt(a);
                    if (child instanceof UserCell2) {
                        ((UserCell2) child).update(0);
                    }
                }
            }
        };

        themeDescriptions.add(new ThemeDescription(listView, ThemeDescription.FLAG_CELLBACKGROUNDCOLOR, new Class[]{HeaderCell.class, TextSettingsCell.class, TextColorCell.class, RadioCell.class, UserCell2.class, TextCheckCell.class, TextCheckBoxCell.class}, null, null, null, Theme.key_windowBackgroundWhite));
        themeDescriptions.add(new ThemeDescription(fragmentView, ThemeDescription.FLAG_BACKGROUND, null, null, null, null, Theme.key_windowBackgroundGray));

        themeDescriptions.add(new ThemeDescription(actionBar, ThemeDescription.FLAG_BACKGROUND, null, null, null, null, Theme.key_actionBarDefault));
        themeDescriptions.add(new ThemeDescription(listView, ThemeDescription.FLAG_LISTGLOWCOLOR, null, null, null, null, Theme.key_actionBarDefault));
        themeDescriptions.add(new ThemeDescription(actionBar, ThemeDescription.FLAG_AB_ITEMSCOLOR, null, null, null, null, Theme.key_actionBarDefaultIcon));
        themeDescriptions.add(new ThemeDescription(actionBar, ThemeDescription.FLAG_AB_TITLECOLOR, null, null, null, null, Theme.key_actionBarDefaultTitle));
        themeDescriptions.add(new ThemeDescription(actionBar, ThemeDescription.FLAG_AB_SELECTORCOLOR, null, null, null, null, Theme.key_actionBarDefaultSelector));

        themeDescriptions.add(new ThemeDescription(listView, ThemeDescription.FLAG_SELECTOR, null, null, null, null, Theme.key_listSelector));

        themeDescriptions.add(new ThemeDescription(listView, 0, new Class[]{View.class}, Theme.dividerPaint, null, null, Theme.key_divider));

        themeDescriptions.add(new ThemeDescription(listView, ThemeDescription.FLAG_BACKGROUNDFILTER, new Class[]{TextInfoPrivacyCell.class}, null, null, null, Theme.key_windowBackgroundGrayShadow));

        themeDescriptions.add(new ThemeDescription(listView, 0, new Class[]{HeaderCell.class}, new String[]{"textView"}, null, null, null, Theme.key_windowBackgroundWhiteBlueHeader));

        themeDescriptions.add(new ThemeDescription(listView, 0, new Class[]{TextSettingsCell.class}, new String[]{"textView"}, null, null, null, Theme.key_windowBackgroundWhiteBlackText));
        themeDescriptions.add(new ThemeDescription(listView, 0, new Class[]{TextSettingsCell.class}, new String[]{"valueTextView"}, null, null, null, Theme.key_windowBackgroundWhiteValueText));

        themeDescriptions.add(new ThemeDescription(listView, 0, new Class[]{TextInfoPrivacyCell.class}, new String[]{"textView"}, null, null, null, Theme.key_windowBackgroundWhiteGrayText4));

        themeDescriptions.add(new ThemeDescription(listView, 0, new Class[]{TextColorCell.class}, new String[]{"textView"}, null, null, null, Theme.key_windowBackgroundWhiteBlackText));

        themeDescriptions.add(new ThemeDescription(listView, 0, new Class[]{RadioCell.class}, new String[]{"textView"}, null, null, null, Theme.key_windowBackgroundWhiteBlackText));
        themeDescriptions.add(new ThemeDescription(listView, ThemeDescription.FLAG_CHECKBOX, new Class[]{RadioCell.class}, new String[]{"radioButton"}, null, null, null, Theme.key_radioBackground));
        themeDescriptions.add(new ThemeDescription(listView, ThemeDescription.FLAG_CHECKBOXCHECK, new Class[]{RadioCell.class}, new String[]{"radioButton"}, null, null, null, Theme.key_radioBackgroundChecked));

        themeDescriptions.add(new ThemeDescription(listView, ThemeDescription.FLAG_BACKGROUNDFILTER, new Class[]{ShadowSectionCell.class}, null, null, null, Theme.key_windowBackgroundGrayShadow));

        themeDescriptions.add(new ThemeDescription(listView, 0, new Class[]{TextCheckCell.class}, new String[]{"textView"}, null, null, null, Theme.key_windowBackgroundWhiteBlackText));
        themeDescriptions.add(new ThemeDescription(listView, 0, new Class[]{TextCheckCell.class}, new String[]{"valueTextView"}, null, null, null, Theme.key_windowBackgroundWhiteGrayText2));
        themeDescriptions.add(new ThemeDescription(listView, 0, new Class[]{TextCheckCell.class}, new String[]{"checkBox"}, null, null, null, Theme.key_switchTrack));
        themeDescriptions.add(new ThemeDescription(listView, 0, new Class[]{TextCheckCell.class}, new String[]{"checkBox"}, null, null, null, Theme.key_switchTrackChecked));

        themeDescriptions.add(new ThemeDescription(listView, 0, new Class[]{UserCell2.class}, new String[]{"nameTextView"}, null, null, null, Theme.key_windowBackgroundWhiteBlackText));
        themeDescriptions.add(new ThemeDescription(listView, 0, new Class[]{UserCell2.class}, new String[]{"statusColor"}, null, null, cellDelegate, Theme.key_windowBackgroundWhiteGrayText));
        themeDescriptions.add(new ThemeDescription(listView, 0, new Class[]{UserCell2.class}, new String[]{"statusOnlineColor"}, null, null, cellDelegate, Theme.key_windowBackgroundWhiteBlueText));
        themeDescriptions.add(new ThemeDescription(listView, 0, new Class[]{UserCell2.class}, null, Theme.avatarDrawables, null, Theme.key_avatar_text));
        themeDescriptions.add(new ThemeDescription(null, 0, null, null, null, cellDelegate, Theme.key_avatar_backgroundRed));
        themeDescriptions.add(new ThemeDescription(null, 0, null, null, null, cellDelegate, Theme.key_avatar_backgroundOrange));
        themeDescriptions.add(new ThemeDescription(null, 0, null, null, null, cellDelegate, Theme.key_avatar_backgroundViolet));
        themeDescriptions.add(new ThemeDescription(null, 0, null, null, null, cellDelegate, Theme.key_avatar_backgroundGreen));
        themeDescriptions.add(new ThemeDescription(null, 0, null, null, null, cellDelegate, Theme.key_avatar_backgroundCyan));
        themeDescriptions.add(new ThemeDescription(null, 0, null, null, null, cellDelegate, Theme.key_avatar_backgroundBlue));
        themeDescriptions.add(new ThemeDescription(null, 0, null, null, null, cellDelegate, Theme.key_avatar_backgroundPink));

        themeDescriptions.add(new ThemeDescription(listView, 0, new Class[]{TextCheckBoxCell.class}, new String[]{"textView"}, null, null, null, Theme.key_windowBackgroundWhiteBlackText));
        themeDescriptions.add(new ThemeDescription(listView, 0, new Class[]{TextCheckBoxCell.class}, null, null, null, Theme.key_checkboxSquareUnchecked));
        themeDescriptions.add(new ThemeDescription(listView, 0, new Class[]{TextCheckBoxCell.class}, null, null, null, Theme.key_checkboxSquareDisabled));
        themeDescriptions.add(new ThemeDescription(listView, 0, new Class[]{TextCheckBoxCell.class}, null, null, null, Theme.key_checkboxSquareBackground));
        themeDescriptions.add(new ThemeDescription(listView, 0, new Class[]{TextCheckBoxCell.class}, null, null, null, Theme.key_checkboxSquareCheck));

        return themeDescriptions;
    }
}<|MERGE_RESOLUTION|>--- conflicted
+++ resolved
@@ -33,12 +33,9 @@
 import androidx.recyclerview.widget.RecyclerView;
 
 import org.telegram.messenger.AndroidUtilities;
-<<<<<<< HEAD
-=======
 import org.telegram.messenger.ChatObject;
 import org.telegram.messenger.DialogObject;
 import org.telegram.messenger.MessagesController;
->>>>>>> 418f478a
 import org.telegram.messenger.ApplicationLoader;
 import org.telegram.messenger.ChatObject;
 import org.telegram.messenger.FileLog;
@@ -166,15 +163,9 @@
         }
         priorityInfoRow = rowCount++;
         boolean isChannel;
-<<<<<<< HEAD
         boolean isPrivate = false;
-        int lower_id = (int) dialog_id;
-        if (lower_id < 0) {
-            TLRPC.Chat chat = MessagesController.getInstance(currentAccount).getChat(-lower_id);
-=======
         if (DialogObject.isChatDialog(dialogId)) {
             TLRPC.Chat chat = MessagesController.getInstance(currentAccount).getChat(-dialogId);
->>>>>>> 418f478a
             isChannel = ChatObject.isChannel(chat) && !chat.megagroup;
         } else {
             isChannel = false;
@@ -471,13 +462,8 @@
                             int notifyMaxCount1 = position1 % 10 + 1;
                             int notifyDelay1 = position1 / 10 + 1;
                             SharedPreferences preferences1 = MessagesController.getNotificationsSettings(currentAccount);
-<<<<<<< HEAD
-                            preferences1.edit().putInt("smart_max_count_" + dialog_id, notifyMaxCount1).apply();
-                            preferences1.edit().putInt("smart_delay_" + dialog_id, notifyDelay1 * 60).apply();
-=======
-                            preferences1.edit().putInt("smart_max_count_" + dialogId, notifyMaxCount1).commit();
-                            preferences1.edit().putInt("smart_delay_" + dialogId, notifyDelay1 * 60).commit();
->>>>>>> 418f478a
+                            preferences1.edit().putInt("smart_max_count_" + dialogId, notifyMaxCount1).apply();
+                            preferences1.edit().putInt("smart_delay_" + dialogId, notifyDelay1 * 60).apply();
                             if (adapter != null) {
                                 adapter.notifyItemChanged(smartRow);
                             }
@@ -489,11 +475,7 @@
                         builder.setPositiveButton(LocaleController.getString("Cancel", R.string.Cancel), null);
                         builder.setNegativeButton(LocaleController.getString("SmartNotificationsDisabled", R.string.SmartNotificationsDisabled), (dialog, which) -> {
                             SharedPreferences preferences12 = MessagesController.getNotificationsSettings(currentAccount);
-<<<<<<< HEAD
-                            preferences12.edit().putInt("smart_max_count_" + dialog_id, 0).apply();
-=======
-                            preferences12.edit().putInt("smart_max_count_" + dialogId, 0).commit();
->>>>>>> 418f478a
+                            preferences12.edit().putInt("smart_max_count_" + dialogId, 0).apply();
                             if (adapter != null) {
                                 adapter.notifyItemChanged(smartRow);
                             }
@@ -509,38 +491,20 @@
                                 adapter.notifyItemChanged(colorRow);
                             }
                         }));
-<<<<<<< HEAD
                     } else if (position == popupRow) {
                         SharedPreferences preferences = MessagesController.getNotificationsSettings(currentAccount);
-                        int popup = preferences.getInt("popup_" + dialog_id, 0);
+                        int popup = preferences.getInt("popup_" + dialogId, 0);
                         if (popup == -1) {
-                            popup = preferences.getInt((int) dialog_id < 0 ? "popupGroup" : "popupAll", 0);
+                            popup = preferences.getInt((int) dialogId < 0 ? "popupGroup" : "popupAll", 0);
                             if (popup != 0) {
                                 popup = 1;
                             } else {
                                 popup = 2;
                             }
-=======
-                    } else if (position == popupEnabledRow) {
-                        SharedPreferences preferences = MessagesController.getNotificationsSettings(currentAccount);
-                        preferences.edit().putInt("popup_" + dialogId, 1).commit();
-                        ((RadioCell) view).setChecked(true, true);
-                        view = listView.findViewWithTag(2);
-                        if (view != null) {
-                            ((RadioCell) view).setChecked(false, true);
-                        }
-                    } else if (position == popupDisabledRow) {
-                        SharedPreferences preferences = MessagesController.getNotificationsSettings(currentAccount);
-                        preferences.edit().putInt("popup_" + dialogId, 2).commit();
-                        ((RadioCell) view).setChecked(true, true);
-                        view = listView.findViewWithTag(1);
-                        if (view != null) {
-                            ((RadioCell) view).setChecked(false, true);
->>>>>>> 418f478a
                         }
                         if (popup == 1) popup = 2;
                         else popup = 1;
-                        preferences.edit().putInt("popup_" + dialog_id, popup).apply();
+                        preferences.edit().putInt("popup_" + dialogId, popup).apply();
 
                         ((TextCheckCell) view).setChecked(popup == 1);
                         adapter.notifyItemChanged(position);
@@ -871,30 +835,6 @@
                     textCell.setTextAndColor(LocaleController.getString("NotificationsLedColor", R.string.NotificationsLedColor), color, false);
                     break;
                 }
-<<<<<<< HEAD
-=======
-                case 4: {
-                    RadioCell radioCell = (RadioCell) holder.itemView;
-                    SharedPreferences preferences = MessagesController.getNotificationsSettings(currentAccount);
-                    int popup = preferences.getInt("popup_" + dialogId, 0);
-                    if (popup == 0) {
-                        popup = preferences.getInt(DialogObject.isChatDialog(dialogId) ? "popupGroup" : "popupAll", 0);
-                        if (popup != 0) {
-                            popup = 1;
-                        } else {
-                            popup = 2;
-                        }
-                    }
-                    if (position == popupEnabledRow) {
-                        radioCell.setText(LocaleController.getString("PopupEnabled", R.string.PopupEnabled), popup == 1, true);
-                        radioCell.setTag(1);
-                    } else if (position == popupDisabledRow) {
-                        radioCell.setText(LocaleController.getString("PopupDisabled", R.string.PopupDisabled), popup == 2, false);
-                        radioCell.setTag(2);
-                    }
-                    break;
-                }
->>>>>>> 418f478a
                 case 5: {
                     TextCheckBoxCell cell = (TextCheckBoxCell) holder.itemView;
                     SharedPreferences preferences = MessagesController.getNotificationsSettings(currentAccount);
@@ -918,12 +858,11 @@
                     if (position == enableRow) {
                         checkCell.setTextAndCheck(LocaleController.getString("Notifications", R.string.Notifications), notificationsEnabled, true);
                     } else if (position == previewRow) {
-<<<<<<< HEAD
-                        checkCell.setTextAndCheck(LocaleController.getString("MessagePreview", R.string.MessagePreview), preferences.getBoolean("content_preview_" + dialog_id, true), true);
+                        checkCell.setTextAndCheck(LocaleController.getString("MessagePreview", R.string.MessagePreview), preferences.getBoolean("content_preview_" + dialogId, true), true);
                     } else if (position == popupRow) {
-                        int popup = preferences.getInt("popup_" + dialog_id, 0);
+                        int popup = preferences.getInt("popup_" + dialogId, 0);
                         if (popup == 0) {
-                            popup = preferences.getInt((int) dialog_id < 0 ? "popupGroup" : "popupAll", 0);
+                            popup = preferences.getInt((int) dialogId < 0 ? "popupGroup" : "popupAll", 0);
                             if (popup != 0) {
                                 popup = 1;
                             } else {
@@ -931,9 +870,6 @@
                             }
                         }
                         checkCell.setTextAndCheck(LocaleController.getString("ProfilePopupNotification", R.string.ProfilePopupNotification), popup == 1, false);
-=======
-                        checkCell.setTextAndCheck(LocaleController.getString("MessagePreview", R.string.MessagePreview), preferences.getBoolean("content_preview_" + dialogId, true), true);
->>>>>>> 418f478a
                     }
                     break;
                 }
