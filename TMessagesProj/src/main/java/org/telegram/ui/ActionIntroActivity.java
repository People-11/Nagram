/*
 * This is the source code of Telegram for Android v. 5.x.x.
 * It is licensed under GNU GPL v. 2 or later.
 * You should have received a copy of the license in this archive (see LICENSE).
 *
 * Copyright Nikolai Kudashov, 2013-2018.
 */

package org.telegram.ui;

import android.Manifest;
import android.annotation.TargetApi;
import android.content.Context;
import android.content.Intent;
import android.content.pm.PackageManager;
import android.graphics.Canvas;
import android.graphics.drawable.Drawable;
import android.location.Location;
import android.location.LocationManager;
import android.net.Uri;
import android.os.Build;
import android.os.Bundle;
import android.provider.Settings;
import android.text.SpannableStringBuilder;
import android.text.Spanned;
import android.text.TextUtils;
import android.util.TypedValue;
import android.view.Gravity;
import android.view.View;
import android.view.ViewGroup;
import android.widget.ImageView;
import android.widget.LinearLayout;
import android.widget.TextView;

import androidx.annotation.IntDef;
import androidx.core.graphics.ColorUtils;

import org.telegram.PhoneFormat.PhoneFormat;
import org.telegram.messenger.AndroidUtilities;
import org.telegram.messenger.ApplicationLoader;
import org.telegram.messenger.ChatObject;
import org.telegram.messenger.FileLog;
import org.telegram.messenger.LocaleController;
import org.telegram.messenger.LocationController;
import org.telegram.messenger.R;
import org.telegram.messenger.UserConfig;
import org.telegram.tgnet.TLRPC;
import org.telegram.ui.ActionBar.ActionBar;
import org.telegram.ui.ActionBar.AlertDialog;
import org.telegram.ui.ActionBar.BaseFragment;
import org.telegram.ui.ActionBar.Theme;
import org.telegram.ui.ActionBar.ThemeDescription;
import org.telegram.ui.Components.AlertsCreator;
import org.telegram.ui.Components.LayoutHelper;
import org.telegram.ui.Components.RLottieImageView;
import org.telegram.ui.Components.ShareLocationDrawable;
import org.telegram.ui.Components.URLSpanNoUnderline;
import org.telegram.ui.Components.voip.CellFlickerDrawable;

import java.lang.annotation.Retention;
import java.lang.annotation.RetentionPolicy;
import java.util.ArrayList;

import kotlin.Unit;
import tw.nekomimi.nekogram.ui.BottomBuilder;

@TargetApi(23)
public class ActionIntroActivity extends BaseFragment implements LocationController.LocationFetchCallback {

    private RLottieImageView imageView;
    private TextView buttonTextView;
    private TextView subtitleTextView;
    private TextView titleTextView;
    private TextView descriptionText;
    private LinearLayout descriptionLayout;
    private TextView[] desctiptionLines = new TextView[6];
    private TextView descriptionText2;
    private Drawable drawable1;
    private Drawable drawable2;

    private int[] colors;

    @ActionType
    private int currentType;
    private boolean flickerButton;

    private String currentGroupCreateAddress;
    private String currentGroupCreateDisplayAddress;
    private Location currentGroupCreateLocation;
    private boolean showingAsBottomSheet;

    private ActionIntroQRLoginDelegate qrLoginDelegate;

    public static final int ACTION_TYPE_CHANNEL_CREATE = 0;
    public static final int ACTION_TYPE_NEARBY_LOCATION_ACCESS = 1;
    public static final int ACTION_TYPE_NEARBY_GROUP_CREATE = 2;
    public static final int ACTION_TYPE_CHANGE_PHONE_NUMBER = 3;
    public static final int ACTION_TYPE_NEARBY_LOCATION_ENABLED = 4;
    public static final int ACTION_TYPE_QR_LOGIN = 5;
    public static final int ACTION_TYPE_SET_PASSCODE = 6;

    @Retention(RetentionPolicy.SOURCE)
    @IntDef({
            ACTION_TYPE_CHANNEL_CREATE,
            ACTION_TYPE_NEARBY_LOCATION_ACCESS,
            ACTION_TYPE_NEARBY_GROUP_CREATE,
            ACTION_TYPE_CHANGE_PHONE_NUMBER,
            ACTION_TYPE_NEARBY_LOCATION_ENABLED,
            ACTION_TYPE_QR_LOGIN,
            ACTION_TYPE_SET_PASSCODE
    })
    public @interface ActionType {}

    public static final int CAMERA_PERMISSION_REQUEST_CODE = 34;

    public interface ActionIntroQRLoginDelegate {
        void didFindQRCode(String code);
    }

    public ActionIntroActivity(@ActionType int type) {
        super();
        currentType = type;
    }

    @Override
    public View createView(Context context) {
        if (actionBar != null) {
            actionBar.setBackgroundColor(Theme.getColor(Theme.key_windowBackgroundWhite));

            actionBar.setBackButtonImage(R.drawable.ic_ab_back);
            actionBar.setItemsColor(Theme.getColor(Theme.key_windowBackgroundWhiteGrayText2), false);
            actionBar.setItemsBackgroundColor(Theme.getColor(Theme.key_actionBarWhiteSelector), false);
            actionBar.setCastShadows(false);
            actionBar.setAddToContainer(false);
            actionBar.setActionBarMenuOnItemClick(new ActionBar.ActionBarMenuOnItemClick() {
                @Override
                public void onItemClick(int id) {
                    if (id == -1) {
                        finishFragment();
                    }
                }
            });
        }

        fragmentView = new ViewGroup(context) {

            @Override
            protected void onMeasure(int widthMeasureSpec, int heightMeasureSpec) {
                int width = MeasureSpec.getSize(widthMeasureSpec);
                int height = MeasureSpec.getSize(heightMeasureSpec);

                if (actionBar != null) {
                    actionBar.measure(MeasureSpec.makeMeasureSpec(width, MeasureSpec.EXACTLY), heightMeasureSpec);
                }
                switch (currentType) {
                    case ACTION_TYPE_CHANNEL_CREATE: {
                        if (width > height) {
                            imageView.measure(MeasureSpec.makeMeasureSpec((int) (width * 0.45f), MeasureSpec.EXACTLY), MeasureSpec.makeMeasureSpec((int) (height * 0.68f), MeasureSpec.EXACTLY));
                            titleTextView.measure(MeasureSpec.makeMeasureSpec((int) (width * 0.6f), MeasureSpec.EXACTLY), MeasureSpec.makeMeasureSpec(height, MeasureSpec.UNSPECIFIED));
                            descriptionText.measure(MeasureSpec.makeMeasureSpec((int) (width * 0.6f), MeasureSpec.EXACTLY), MeasureSpec.makeMeasureSpec(height, MeasureSpec.UNSPECIFIED));
                            buttonTextView.measure(MeasureSpec.makeMeasureSpec((int) (width * 0.6f), MeasureSpec.EXACTLY), MeasureSpec.makeMeasureSpec(AndroidUtilities.dp(42), MeasureSpec.EXACTLY));
                        } else {
                            imageView.measure(MeasureSpec.makeMeasureSpec(width, MeasureSpec.EXACTLY), MeasureSpec.makeMeasureSpec((int) (height * 0.399f), MeasureSpec.EXACTLY));
                            titleTextView.measure(MeasureSpec.makeMeasureSpec(width, MeasureSpec.EXACTLY), MeasureSpec.makeMeasureSpec(height, MeasureSpec.UNSPECIFIED));
                            descriptionText.measure(MeasureSpec.makeMeasureSpec(width, MeasureSpec.EXACTLY), MeasureSpec.makeMeasureSpec(height, MeasureSpec.UNSPECIFIED));
                            buttonTextView.measure(MeasureSpec.makeMeasureSpec(width - AndroidUtilities.dp(86), MeasureSpec.EXACTLY), MeasureSpec.makeMeasureSpec(AndroidUtilities.dp(42), MeasureSpec.EXACTLY));
                        }
                        break;
                    }
                    case ACTION_TYPE_QR_LOGIN: {
                        if (showingAsBottomSheet) {
                            imageView.measure(MeasureSpec.makeMeasureSpec(width, MeasureSpec.EXACTLY), MeasureSpec.makeMeasureSpec((int) (height * 0.32f), MeasureSpec.EXACTLY));
                            titleTextView.measure(MeasureSpec.makeMeasureSpec(width, MeasureSpec.EXACTLY), MeasureSpec.makeMeasureSpec(height, MeasureSpec.UNSPECIFIED));
                            descriptionLayout.measure(MeasureSpec.makeMeasureSpec(width, MeasureSpec.AT_MOST), MeasureSpec.makeMeasureSpec(height, MeasureSpec.UNSPECIFIED));
                            buttonTextView.measure(MeasureSpec.makeMeasureSpec(width, MeasureSpec.EXACTLY), MeasureSpec.makeMeasureSpec(AndroidUtilities.dp(42), MeasureSpec.EXACTLY));
                            height = imageView.getMeasuredHeight() + titleTextView.getMeasuredHeight() + AndroidUtilities.dp(20) + titleTextView.getMeasuredHeight() + descriptionLayout.getMeasuredHeight() + buttonTextView.getMeasuredHeight();
                        } else if (width > height) {
                            imageView.measure(MeasureSpec.makeMeasureSpec((int) (width * 0.45f), MeasureSpec.EXACTLY), MeasureSpec.makeMeasureSpec((int) (height * 0.68f), MeasureSpec.EXACTLY));
                            titleTextView.measure(MeasureSpec.makeMeasureSpec((int) (width * 0.6f), MeasureSpec.EXACTLY), MeasureSpec.makeMeasureSpec(height, MeasureSpec.UNSPECIFIED));
                            descriptionLayout.measure(MeasureSpec.makeMeasureSpec((int) (width * 0.6f), MeasureSpec.AT_MOST), MeasureSpec.makeMeasureSpec(height, MeasureSpec.UNSPECIFIED));
                            buttonTextView.measure(MeasureSpec.makeMeasureSpec((int) (width * 0.6f), MeasureSpec.AT_MOST), MeasureSpec.makeMeasureSpec(AndroidUtilities.dp(42), MeasureSpec.EXACTLY));
                        } else {
                            imageView.measure(MeasureSpec.makeMeasureSpec(width, MeasureSpec.EXACTLY), MeasureSpec.makeMeasureSpec((int) (height * 0.399f), MeasureSpec.EXACTLY));
                            titleTextView.measure(MeasureSpec.makeMeasureSpec(width, MeasureSpec.EXACTLY), MeasureSpec.makeMeasureSpec(height, MeasureSpec.UNSPECIFIED));
                            descriptionLayout.measure(MeasureSpec.makeMeasureSpec(width, MeasureSpec.AT_MOST), MeasureSpec.makeMeasureSpec(height, MeasureSpec.UNSPECIFIED));
                            buttonTextView.measure(MeasureSpec.makeMeasureSpec(width, MeasureSpec.AT_MOST), MeasureSpec.makeMeasureSpec(AndroidUtilities.dp(42), MeasureSpec.EXACTLY));
                        }
                        break;
                    }
                    case ACTION_TYPE_SET_PASSCODE:
                    case ACTION_TYPE_NEARBY_LOCATION_ACCESS:
                    case ACTION_TYPE_NEARBY_LOCATION_ENABLED: {
                        if (currentType == ACTION_TYPE_SET_PASSCODE) {
                            imageView.measure(MeasureSpec.makeMeasureSpec(AndroidUtilities.dp(140), MeasureSpec.EXACTLY), MeasureSpec.makeMeasureSpec(AndroidUtilities.dp(140), MeasureSpec.EXACTLY));
                        } else {
                            imageView.measure(MeasureSpec.makeMeasureSpec(AndroidUtilities.dp(100), MeasureSpec.EXACTLY), MeasureSpec.makeMeasureSpec(AndroidUtilities.dp(100), MeasureSpec.EXACTLY));
                        }
                        if (width > height) {
                            titleTextView.measure(MeasureSpec.makeMeasureSpec((int) (width * 0.6f), MeasureSpec.EXACTLY), MeasureSpec.makeMeasureSpec(height, MeasureSpec.UNSPECIFIED));
                            descriptionText.measure(MeasureSpec.makeMeasureSpec((int) (width * 0.6f), MeasureSpec.EXACTLY), MeasureSpec.makeMeasureSpec(height, MeasureSpec.UNSPECIFIED));
                            buttonTextView.measure(MeasureSpec.makeMeasureSpec((int) (width * 0.6f), MeasureSpec.AT_MOST), MeasureSpec.makeMeasureSpec(AndroidUtilities.dp(42), MeasureSpec.EXACTLY));
                        } else {
                            titleTextView.measure(MeasureSpec.makeMeasureSpec(width, MeasureSpec.EXACTLY), MeasureSpec.makeMeasureSpec(height, MeasureSpec.UNSPECIFIED));
                            descriptionText.measure(MeasureSpec.makeMeasureSpec(width, MeasureSpec.EXACTLY), MeasureSpec.makeMeasureSpec(height, MeasureSpec.UNSPECIFIED));
                            if (currentType == ACTION_TYPE_SET_PASSCODE) {
                                buttonTextView.measure(MeasureSpec.makeMeasureSpec(width - AndroidUtilities.dp(24 * 2), MeasureSpec.EXACTLY), MeasureSpec.makeMeasureSpec(AndroidUtilities.dp(50), MeasureSpec.EXACTLY));
                            } else {
                                buttonTextView.measure(MeasureSpec.makeMeasureSpec((int) (width * 0.6f), MeasureSpec.EXACTLY), MeasureSpec.makeMeasureSpec(AndroidUtilities.dp(42), MeasureSpec.EXACTLY));
                            }
                        }
                        break;
                    }
                    case ACTION_TYPE_NEARBY_GROUP_CREATE: {
                        if (width > height) {
                            imageView.measure(MeasureSpec.makeMeasureSpec((int) (width * 0.45f), MeasureSpec.EXACTLY), MeasureSpec.makeMeasureSpec((int) (height * 0.78f), MeasureSpec.AT_MOST));
                            subtitleTextView.measure(MeasureSpec.makeMeasureSpec((int) (width * 0.45f), MeasureSpec.EXACTLY), MeasureSpec.makeMeasureSpec(height, MeasureSpec.UNSPECIFIED));
                            titleTextView.measure(MeasureSpec.makeMeasureSpec((int) (width * 0.6f), MeasureSpec.EXACTLY), MeasureSpec.makeMeasureSpec(height, MeasureSpec.UNSPECIFIED));
                            descriptionText.measure(MeasureSpec.makeMeasureSpec((int) (width * 0.6f), MeasureSpec.EXACTLY), MeasureSpec.makeMeasureSpec(height, MeasureSpec.UNSPECIFIED));
                            descriptionText2.measure(MeasureSpec.makeMeasureSpec((int) (width * 0.6f), MeasureSpec.EXACTLY), MeasureSpec.makeMeasureSpec(height, MeasureSpec.UNSPECIFIED));
                            buttonTextView.measure(MeasureSpec.makeMeasureSpec((int) (width * 0.6f), MeasureSpec.AT_MOST), MeasureSpec.makeMeasureSpec(AndroidUtilities.dp(42), MeasureSpec.EXACTLY));
                        } else {
                            imageView.measure(MeasureSpec.makeMeasureSpec(width, MeasureSpec.EXACTLY), MeasureSpec.makeMeasureSpec((int) (height * 0.44f), MeasureSpec.AT_MOST));
                            titleTextView.measure(MeasureSpec.makeMeasureSpec(width, MeasureSpec.EXACTLY), MeasureSpec.makeMeasureSpec(height, MeasureSpec.UNSPECIFIED));
                            subtitleTextView.measure(MeasureSpec.makeMeasureSpec(width, MeasureSpec.EXACTLY), MeasureSpec.makeMeasureSpec(height, MeasureSpec.UNSPECIFIED));
                            descriptionText.measure(MeasureSpec.makeMeasureSpec(width, MeasureSpec.EXACTLY), MeasureSpec.makeMeasureSpec(height, MeasureSpec.UNSPECIFIED));
                            descriptionText2.measure(MeasureSpec.makeMeasureSpec(width, MeasureSpec.EXACTLY), MeasureSpec.makeMeasureSpec(height, MeasureSpec.UNSPECIFIED));
                            buttonTextView.measure(MeasureSpec.makeMeasureSpec(width, MeasureSpec.AT_MOST), MeasureSpec.makeMeasureSpec(AndroidUtilities.dp(42), MeasureSpec.EXACTLY));
                        }
                        break;
                    }
                    case ACTION_TYPE_CHANGE_PHONE_NUMBER: {
                        imageView.measure(MeasureSpec.makeMeasureSpec(AndroidUtilities.dp(150), MeasureSpec.EXACTLY), MeasureSpec.makeMeasureSpec(AndroidUtilities.dp(150), MeasureSpec.EXACTLY));

                        if (width > height) {
                            subtitleTextView.measure(MeasureSpec.makeMeasureSpec((int) (width * 0.45f), MeasureSpec.EXACTLY), MeasureSpec.makeMeasureSpec(height, MeasureSpec.UNSPECIFIED));
                            titleTextView.measure(MeasureSpec.makeMeasureSpec((int) (width * 0.6f), MeasureSpec.EXACTLY), MeasureSpec.makeMeasureSpec(height, MeasureSpec.UNSPECIFIED));
                            descriptionText.measure(MeasureSpec.makeMeasureSpec((int) (width * 0.6f), MeasureSpec.EXACTLY), MeasureSpec.makeMeasureSpec(height, MeasureSpec.UNSPECIFIED));
                            buttonTextView.measure(MeasureSpec.makeMeasureSpec((int) (width * 0.6f), MeasureSpec.AT_MOST), MeasureSpec.makeMeasureSpec(AndroidUtilities.dp(42), MeasureSpec.EXACTLY));
                        } else {
                            titleTextView.measure(MeasureSpec.makeMeasureSpec(width, MeasureSpec.EXACTLY), MeasureSpec.makeMeasureSpec(height, MeasureSpec.UNSPECIFIED));
                            descriptionText.measure(MeasureSpec.makeMeasureSpec(width, MeasureSpec.EXACTLY), MeasureSpec.makeMeasureSpec(height, MeasureSpec.UNSPECIFIED));
                            subtitleTextView.measure(MeasureSpec.makeMeasureSpec(width, MeasureSpec.EXACTLY), MeasureSpec.makeMeasureSpec(height, MeasureSpec.UNSPECIFIED));
                            buttonTextView.measure(MeasureSpec.makeMeasureSpec(width - AndroidUtilities.dp(24 * 2), MeasureSpec.EXACTLY), MeasureSpec.makeMeasureSpec(AndroidUtilities.dp(50), MeasureSpec.EXACTLY));
                        }
                        break;
                    }
                }

                setMeasuredDimension(width, height);
            }

            @Override
            protected void onLayout(boolean changed, int l, int t, int r, int b) {
                if (actionBar != null) {
                    actionBar.layout(0, 0, r, actionBar.getMeasuredHeight());
                }

                int width = r - l;
                int height = b - t;

                switch (currentType) {
                    case ACTION_TYPE_CHANNEL_CREATE: {
                        if (r > b) {
                            int y = (height - imageView.getMeasuredHeight()) / 2;
                            imageView.layout(0, y, imageView.getMeasuredWidth(), y + imageView.getMeasuredHeight());
                            int x = (int) (width * 0.4f);
                            y = (int) (height * 0.22f);
                            titleTextView.layout(x, y, x + titleTextView.getMeasuredWidth(), y + titleTextView.getMeasuredHeight());
                            x = (int) (width * 0.4f);
                            y = (int) (height * 0.39f);
                            descriptionText.layout(x, y, x + descriptionText.getMeasuredWidth(), y + descriptionText.getMeasuredHeight());
                            x = (int) (width * 0.4f + (width * 0.6f - buttonTextView.getMeasuredWidth()) / 2);
                            y = (int) (height * 0.69f);
                            buttonTextView.layout(x, y, x + buttonTextView.getMeasuredWidth(), y + buttonTextView.getMeasuredHeight());
                        } else {
                            int y = (int) (height * 0.188f);
                            imageView.layout(0, y, imageView.getMeasuredWidth(), y + imageView.getMeasuredHeight());
                            y = (int) (height * 0.651f);
                            titleTextView.layout(0, y, titleTextView.getMeasuredWidth(), y + titleTextView.getMeasuredHeight());
                            y = (int) (height * 0.731f);
                            descriptionText.layout(0, y, descriptionText.getMeasuredWidth(), y + descriptionText.getMeasuredHeight());
                            int x = (width - buttonTextView.getMeasuredWidth()) / 2;
                            y = (int) (height * 0.853f);
                            buttonTextView.layout(x, y, x + buttonTextView.getMeasuredWidth(), y + buttonTextView.getMeasuredHeight());
                        }
                        break;
                    }
                    case ACTION_TYPE_QR_LOGIN: {
                        if (showingAsBottomSheet) {
                            int y;

                            y = 0;
                            imageView.layout(0, y, imageView.getMeasuredWidth(), y + imageView.getMeasuredHeight());
                            y = (int) (height * 0.403f);
                            titleTextView.layout(0, y, titleTextView.getMeasuredWidth(), y + titleTextView.getMeasuredHeight());
                            y = (int) (height * 0.631f);

                            int x = (getMeasuredWidth() - descriptionLayout.getMeasuredWidth()) / 2;
                            descriptionLayout.layout(x, y, x + descriptionLayout.getMeasuredWidth(), y + descriptionLayout.getMeasuredHeight());
                            x = (width - buttonTextView.getMeasuredWidth()) / 2;
                            y = (int) (height * 0.853f);
                            buttonTextView.layout(x, y, x + buttonTextView.getMeasuredWidth(), y + buttonTextView.getMeasuredHeight());
                        } else if (r > b) {
                            int y = (height - imageView.getMeasuredHeight()) / 2;
                            imageView.layout(0, y, imageView.getMeasuredWidth(), y + imageView.getMeasuredHeight());
                            int x = (int) (width * 0.4f);
                            y = (int) (height * 0.08f);
                            titleTextView.layout(x, y, x + titleTextView.getMeasuredWidth(), y + titleTextView.getMeasuredHeight());
                            x = (int) (width * 0.4f + (width * 0.6f - descriptionLayout.getMeasuredWidth()) / 2);
                            y = (int) (height * 0.25f);
                            descriptionLayout.layout(x, y, x + descriptionLayout.getMeasuredWidth(), y + descriptionLayout.getMeasuredHeight());
                            x = (int) (width * 0.4f + (width * 0.6f - buttonTextView.getMeasuredWidth()) / 2);
                            y = (int) (height * 0.78f);
                            buttonTextView.layout(x, y, x + buttonTextView.getMeasuredWidth(), y + buttonTextView.getMeasuredHeight());
                        } else {
                            int y;
                            if (AndroidUtilities.displaySize.y < 1800) {
                                y = (int) (height * 0.06f);
                                imageView.layout(0, y, imageView.getMeasuredWidth(), y + imageView.getMeasuredHeight());
                                y = (int) (height * 0.463f);
                                titleTextView.layout(0, y, titleTextView.getMeasuredWidth(), y + titleTextView.getMeasuredHeight());
                                y = (int) (height * 0.543f);
                            } else {
                                y = (int) (height * 0.148f);
                                imageView.layout(0, y, imageView.getMeasuredWidth(), y + imageView.getMeasuredHeight());
                                y = (int) (height * 0.551f);
                                titleTextView.layout(0, y, titleTextView.getMeasuredWidth(), y + titleTextView.getMeasuredHeight());
                                y = (int) (height * 0.631f);
                            }
                            int x = (getMeasuredWidth() - descriptionLayout.getMeasuredWidth()) / 2;
                            descriptionLayout.layout(x, y, x + descriptionLayout.getMeasuredWidth(), y + descriptionLayout.getMeasuredHeight());
                            x = (width - buttonTextView.getMeasuredWidth()) / 2;
                            y = (int) (height * 0.853f);
                            buttonTextView.layout(x, y, x + buttonTextView.getMeasuredWidth(), y + buttonTextView.getMeasuredHeight());
                        }
                        break;
                    }
                    case ACTION_TYPE_SET_PASSCODE: {
                        if (r > b) {
                            int y = (height - imageView.getMeasuredHeight()) / 2;
                            int x = (int) (width * 0.5f - imageView.getMeasuredWidth()) / 2;
                            imageView.layout(x, y, x + imageView.getMeasuredWidth(), y + imageView.getMeasuredHeight());
                            x = (int) (width * 0.4f);
                            y = (int) (height * 0.14f);
                            titleTextView.layout(x, y, x + titleTextView.getMeasuredWidth(), y + titleTextView.getMeasuredHeight());
                            x = (int) (width * 0.4f);
                            y = (int) (height * 0.31f);
                            descriptionText.layout(x, y, x + descriptionText.getMeasuredWidth(), y + descriptionText.getMeasuredHeight());
                            x = (int) (width * 0.4f + (width * 0.6f - buttonTextView.getMeasuredWidth()) / 2);
                            y = (int) (height * 0.78f);
                            buttonTextView.layout(x, y, x + buttonTextView.getMeasuredWidth(), y + buttonTextView.getMeasuredHeight());
                        } else {
                            int y = (int) (height * 0.3f);
                            int x = (width - imageView.getMeasuredWidth()) / 2;
                            imageView.layout(x, y, x + imageView.getMeasuredWidth(), y + imageView.getMeasuredHeight());
                            y += imageView.getMeasuredHeight() + AndroidUtilities.dp(24);
                            titleTextView.layout(0, y, titleTextView.getMeasuredWidth(), y + titleTextView.getMeasuredHeight());
                            y += titleTextView.getTextSize() + AndroidUtilities.dp(16);
                            descriptionText.layout(0, y, descriptionText.getMeasuredWidth(), y + descriptionText.getMeasuredHeight());
                            x = (width - buttonTextView.getMeasuredWidth()) / 2;
                            y = height - buttonTextView.getMeasuredHeight() - AndroidUtilities.dp(48);
                            buttonTextView.layout(x, y, x + buttonTextView.getMeasuredWidth(), y + buttonTextView.getMeasuredHeight());
                        }
                        break;
                    }
                    case ACTION_TYPE_NEARBY_LOCATION_ACCESS:
                    case ACTION_TYPE_NEARBY_LOCATION_ENABLED: {
                        if (r > b) {
                            int y = (height - imageView.getMeasuredHeight()) / 2;
                            int x = (int) (width * 0.5f - imageView.getMeasuredWidth()) / 2;
                            imageView.layout(x, y, x + imageView.getMeasuredWidth(), y + imageView.getMeasuredHeight());
                            x = (int) (width * 0.4f);
                            y = (int) (height * 0.14f);
                            titleTextView.layout(x, y, x + titleTextView.getMeasuredWidth(), y + titleTextView.getMeasuredHeight());
                            x = (int) (width * 0.4f);
                            y = (int) (height * 0.31f);
                            descriptionText.layout(x, y, x + descriptionText.getMeasuredWidth(), y + descriptionText.getMeasuredHeight());
                            x = (int) (width * 0.4f + (width * 0.6f - buttonTextView.getMeasuredWidth()) / 2);
                            y = (int) (height * 0.78f);
                            buttonTextView.layout(x, y, x + buttonTextView.getMeasuredWidth(), y + buttonTextView.getMeasuredHeight());
                        } else {
                            int y = (int) (height * 0.214f);
                            int x = (width - imageView.getMeasuredWidth()) / 2;
                            imageView.layout(x, y, x + imageView.getMeasuredWidth(), y + imageView.getMeasuredHeight());
                            y = (int) (height * 0.414f);
                            titleTextView.layout(0, y, titleTextView.getMeasuredWidth(), y + titleTextView.getMeasuredHeight());
                            y = (int) (height * 0.493f);
                            descriptionText.layout(0, y, descriptionText.getMeasuredWidth(), y + descriptionText.getMeasuredHeight());
                            x = (width - buttonTextView.getMeasuredWidth()) / 2;
                            y = (int) (height * 0.71f);
                            buttonTextView.layout(x, y, x + buttonTextView.getMeasuredWidth(), y + buttonTextView.getMeasuredHeight());
                        }
                        break;
                    }
                    case ACTION_TYPE_NEARBY_GROUP_CREATE: {
                        if (r > b) {
                            int y = (int) (height * 0.9f - imageView.getMeasuredHeight()) / 2;
                            imageView.layout(0, y, imageView.getMeasuredWidth(), y + imageView.getMeasuredHeight());
                            y += imageView.getMeasuredHeight() + AndroidUtilities.dp(10);
                            subtitleTextView.layout(0, y, subtitleTextView.getMeasuredWidth(), y + subtitleTextView.getMeasuredHeight());
                            int x = (int) (width * 0.4f);
                            y = (int) (height * 0.12f);
                            titleTextView.layout(x, y, x + titleTextView.getMeasuredWidth(), y + titleTextView.getMeasuredHeight());
                            x = (int) (width * 0.4f);
                            y = (int) (height * 0.26f);
                            descriptionText.layout(x, y, x + descriptionText.getMeasuredWidth(), y + descriptionText.getMeasuredHeight());
                            x = (int) (width * 0.4f + (width * 0.6f - buttonTextView.getMeasuredWidth()) / 2);
                            y = (int) (height * 0.6f);
                            buttonTextView.layout(x, y, x + buttonTextView.getMeasuredWidth(), y + buttonTextView.getMeasuredHeight());
                            x = (int) (width * 0.4f);
                            y = getMeasuredHeight() - descriptionText2.getMeasuredHeight() - AndroidUtilities.dp(20);
                            descriptionText2.layout(x, y, x + descriptionText2.getMeasuredWidth(), y + descriptionText2.getMeasuredHeight());
                        } else {
                            int y = (int) (height * 0.197f);
                            imageView.layout(0, y, imageView.getMeasuredWidth(), y + imageView.getMeasuredHeight());
                            y = (int) (height * 0.421f);
                            titleTextView.layout(0, y, titleTextView.getMeasuredWidth(), y + titleTextView.getMeasuredHeight());
                            y = (int) (height * 0.477f);
                            subtitleTextView.layout(0, y, subtitleTextView.getMeasuredWidth(), y + subtitleTextView.getMeasuredHeight());
                            y = (int) (height * 0.537f);
                            descriptionText.layout(0, y, descriptionText.getMeasuredWidth(), y + descriptionText.getMeasuredHeight());
                            int x = (width - buttonTextView.getMeasuredWidth()) / 2;
                            y = (int) (height * 0.71f);
                            buttonTextView.layout(x, y, x + buttonTextView.getMeasuredWidth(), y + buttonTextView.getMeasuredHeight());
                            y = getMeasuredHeight() - descriptionText2.getMeasuredHeight() - AndroidUtilities.dp(20);
                            descriptionText2.layout(0, y, descriptionText2.getMeasuredWidth(), y + descriptionText2.getMeasuredHeight());
                        }
                        break;
                    }
                    case ACTION_TYPE_CHANGE_PHONE_NUMBER: {
                        if (r > b) {
                            int y = (int) (height * 0.95f - imageView.getMeasuredHeight()) / 2;
                            int x = (int) (getWidth() * 0.35f - imageView.getMeasuredWidth());
                            imageView.layout(x, y, x + imageView.getMeasuredWidth(), y + imageView.getMeasuredHeight());
                            x = (int) (width * 0.4f);
                            y = (int) (height * 0.12f);
                            titleTextView.layout(x, y, x + titleTextView.getMeasuredWidth(), y + titleTextView.getMeasuredHeight());
                            x = (int) (width * 0.4f);
                            y = (int) (height * 0.24f);
                            descriptionText.layout(x, y, x + descriptionText.getMeasuredWidth(), y + descriptionText.getMeasuredHeight());
                            x = (int) (width * 0.4f + (width * 0.6f - buttonTextView.getMeasuredWidth()) / 2);
                            y = (int) (height * 0.8f);
                            buttonTextView.layout(x, y, x + buttonTextView.getMeasuredWidth(), y + buttonTextView.getMeasuredHeight());

                            x = (int) (width * 0.4f + (width * 0.6f - subtitleTextView.getMeasuredWidth()) / 2);
                            y -= subtitleTextView.getMeasuredHeight() + AndroidUtilities.dp(16);
                            subtitleTextView.layout(x, y, x + subtitleTextView.getMeasuredWidth(), y + subtitleTextView.getMeasuredHeight());
                        } else {
                            int y = (int) (height * 0.3f);
                            int x = (width - imageView.getMeasuredWidth()) / 2;
                            imageView.layout(x, y, x + imageView.getMeasuredWidth(), y + imageView.getMeasuredHeight());
                            y += imageView.getMeasuredHeight() + AndroidUtilities.dp(24);
                            titleTextView.layout(0, y, titleTextView.getMeasuredWidth(), y + titleTextView.getMeasuredHeight());
                            y += titleTextView.getTextSize() + AndroidUtilities.dp(16);
                            descriptionText.layout(0, y, descriptionText.getMeasuredWidth(), y + descriptionText.getMeasuredHeight());
                            x = (width - buttonTextView.getMeasuredWidth()) / 2;
                            y = height - buttonTextView.getMeasuredHeight() - AndroidUtilities.dp(48);
                            buttonTextView.layout(x, y, x + buttonTextView.getMeasuredWidth(), y + buttonTextView.getMeasuredHeight());

                            x = (width - subtitleTextView.getMeasuredWidth()) / 2;
                            y -= subtitleTextView.getMeasuredHeight() + AndroidUtilities.dp(32);
                            subtitleTextView.layout(x, y, x + subtitleTextView.getMeasuredWidth(), y + subtitleTextView.getMeasuredHeight());
                        }
                        break;
                    }
                }
            }
        };
        fragmentView.setBackgroundColor(Theme.getColor(Theme.key_windowBackgroundWhite));
        ViewGroup viewGroup = (ViewGroup) fragmentView;
        viewGroup.setOnTouchListener((v, event) -> true);

        if (actionBar != null) {
            viewGroup.addView(actionBar);
        }

        imageView = new RLottieImageView(context);
        viewGroup.addView(imageView);

        titleTextView = new TextView(context);
        titleTextView.setTextColor(Theme.getColor(Theme.key_windowBackgroundWhiteBlackText));
        titleTextView.setGravity(Gravity.CENTER_HORIZONTAL);
        titleTextView.setPadding(AndroidUtilities.dp(32), 0, AndroidUtilities.dp(32), 0);
        titleTextView.setTextSize(TypedValue.COMPLEX_UNIT_DIP, 24);
        viewGroup.addView(titleTextView);

        subtitleTextView = new TextView(context);
        subtitleTextView.setTextColor(Theme.getColor(currentType == ACTION_TYPE_CHANGE_PHONE_NUMBER ? Theme.key_featuredStickers_addButton : Theme.key_windowBackgroundWhiteBlackText));
        subtitleTextView.setGravity(Gravity.CENTER_HORIZONTAL);
        subtitleTextView.setTextSize(TypedValue.COMPLEX_UNIT_DIP, 15);
        subtitleTextView.setSingleLine(true);
        subtitleTextView.setEllipsize(TextUtils.TruncateAt.END);
        if (currentType == ACTION_TYPE_NEARBY_GROUP_CREATE) {
            subtitleTextView.setPadding(AndroidUtilities.dp(24), 0, AndroidUtilities.dp(24), 0);
        } else {
            subtitleTextView.setPadding(AndroidUtilities.dp(32), 0, AndroidUtilities.dp(32), 0);
        }
        subtitleTextView.setVisibility(View.GONE);
        viewGroup.addView(subtitleTextView);

        descriptionText = new TextView(context);
        descriptionText.setTextColor(Theme.getColor(Theme.key_windowBackgroundWhiteGrayText6));
        descriptionText.setGravity(Gravity.CENTER_HORIZONTAL);
        descriptionText.setLineSpacing(AndroidUtilities.dp(2), 1);
        descriptionText.setTextSize(TypedValue.COMPLEX_UNIT_DIP, 15);
        if (currentType == ACTION_TYPE_SET_PASSCODE || currentType == ACTION_TYPE_CHANGE_PHONE_NUMBER) {
            descriptionText.setPadding(AndroidUtilities.dp(48), 0, AndroidUtilities.dp(48), 0);
        } else if (currentType == ACTION_TYPE_NEARBY_GROUP_CREATE) {
            descriptionText.setPadding(AndroidUtilities.dp(24), 0, AndroidUtilities.dp(24), 0);
        } else {
            descriptionText.setPadding(AndroidUtilities.dp(32), 0, AndroidUtilities.dp(32), 0);
        }
        viewGroup.addView(descriptionText);

        if (currentType == ACTION_TYPE_QR_LOGIN) {
            descriptionLayout = new LinearLayout(context);
            descriptionLayout.setOrientation(LinearLayout.VERTICAL);
            descriptionLayout.setPadding(AndroidUtilities.dp(24), 0, AndroidUtilities.dp(24), 0);
            descriptionLayout.setGravity(LocaleController.isRTL ? Gravity.RIGHT : Gravity.LEFT);
            viewGroup.addView(descriptionLayout);

            for (int a = 0; a < 3; a++) {
                LinearLayout linearLayout = new LinearLayout(context);
                linearLayout.setOrientation(LinearLayout.HORIZONTAL);
                descriptionLayout.addView(linearLayout, LayoutHelper.createLinear(LayoutHelper.WRAP_CONTENT, LayoutHelper.WRAP_CONTENT, 0, 0, 0, a != 2 ? 7 : 0));

                desctiptionLines[a * 2] = new TextView(context);
                desctiptionLines[a * 2].setTextColor(Theme.getColor(Theme.key_windowBackgroundWhiteBlackText));
                desctiptionLines[a * 2].setGravity(LocaleController.isRTL ? Gravity.RIGHT : Gravity.LEFT);
                desctiptionLines[a * 2].setTextSize(TypedValue.COMPLEX_UNIT_DIP, 15);
                desctiptionLines[a * 2].setText(String.format(LocaleController.isRTL ? ".%d" : "%d.", a + 1));
                desctiptionLines[a * 2].setTypeface(AndroidUtilities.getTypeface("fonts/rmedium.ttf"));

                desctiptionLines[a * 2 + 1] = new TextView(context);
                desctiptionLines[a * 2 + 1].setTextColor(Theme.getColor(Theme.key_windowBackgroundWhiteBlackText));
                desctiptionLines[a * 2 + 1].setGravity(LocaleController.isRTL ? Gravity.RIGHT : Gravity.LEFT);
                desctiptionLines[a * 2 + 1].setTextSize(TypedValue.COMPLEX_UNIT_DIP, 15);
                if (a == 0) {
                    desctiptionLines[a * 2 + 1].setLinkTextColor(Theme.getColor(Theme.key_windowBackgroundWhiteLinkText));
                    desctiptionLines[a * 2 + 1].setHighlightColor(Theme.getColor(Theme.key_windowBackgroundWhiteLinkSelection));
                    String text = LocaleController.getString("AuthAnotherClientInfo1", R.string.AuthAnotherClientInfo1);
                    SpannableStringBuilder spanned = new SpannableStringBuilder(text);
                    int index1 = text.indexOf('*');
                    int index2 = text.lastIndexOf('*');
                    if (index1 != -1 && index2 != -1 && index1 != index2) {
                        desctiptionLines[a * 2 + 1].setMovementMethod(new AndroidUtilities.LinkMovementMethodMy());
                        spanned.replace(index2, index2 + 1, "");
                        spanned.replace(index1, index1 + 1, "");
                        spanned.setSpan(new URLSpanNoUnderline(LocaleController.getString("AuthAnotherClientDownloadClientUrl", R.string.AuthAnotherClientDownloadClientUrl)), index1, index2 - 1, Spanned.SPAN_EXCLUSIVE_EXCLUSIVE);
                    }
                    desctiptionLines[a * 2 + 1].setText(spanned);
                } else if (a == 1) {
                    desctiptionLines[a * 2 + 1].setText(LocaleController.getString("AuthAnotherClientInfo2", R.string.AuthAnotherClientInfo2));
                } else {
                    desctiptionLines[a * 2 + 1].setText(LocaleController.getString("AuthAnotherClientInfo3", R.string.AuthAnotherClientInfo3));
                }
                if (LocaleController.isRTL) {
                    linearLayout.setGravity(Gravity.RIGHT);
                    linearLayout.addView(desctiptionLines[a * 2 + 1], LayoutHelper.createLinear(0, LayoutHelper.WRAP_CONTENT, 1.0f));
                    linearLayout.addView(desctiptionLines[a * 2], LayoutHelper.createLinear(LayoutHelper.WRAP_CONTENT, LayoutHelper.WRAP_CONTENT, 4, 0, 0, 0));
                } else {
                    linearLayout.addView(desctiptionLines[a * 2], LayoutHelper.createLinear(LayoutHelper.WRAP_CONTENT, LayoutHelper.WRAP_CONTENT, 0, 0, 4, 0));
                    linearLayout.addView(desctiptionLines[a * 2 + 1], LayoutHelper.createLinear(LayoutHelper.WRAP_CONTENT, LayoutHelper.WRAP_CONTENT));
                }
            }

            descriptionText.setVisibility(View.GONE);
        }

        descriptionText2 = new TextView(context);
        descriptionText2.setTextColor(Theme.getColor(Theme.key_windowBackgroundWhiteGrayText6));
        descriptionText2.setGravity(Gravity.CENTER_HORIZONTAL);
        descriptionText2.setLineSpacing(AndroidUtilities.dp(2), 1);
        descriptionText2.setTextSize(TypedValue.COMPLEX_UNIT_DIP, 13);
        descriptionText2.setVisibility(View.GONE);
        if (currentType == ACTION_TYPE_NEARBY_GROUP_CREATE) {
            descriptionText2.setPadding(AndroidUtilities.dp(18), 0, AndroidUtilities.dp(18), 0);
        } else {
            descriptionText2.setPadding(AndroidUtilities.dp(32), 0, AndroidUtilities.dp(32), 0);
        }
        viewGroup.addView(descriptionText2);

        buttonTextView = new TextView(context) {
            CellFlickerDrawable cellFlickerDrawable;

            @Override
            protected void onDraw(Canvas canvas) {
                super.onDraw(canvas);
                if (flickerButton) {
                    if (cellFlickerDrawable == null) {
                        cellFlickerDrawable = new CellFlickerDrawable();
                        cellFlickerDrawable.drawFrame = false;
                        cellFlickerDrawable.repeatProgress = 2f;
                    }
                    cellFlickerDrawable.setParentWidth(getMeasuredWidth());
                    AndroidUtilities.rectTmp.set(0, 0, getMeasuredWidth(), getMeasuredHeight());
                    cellFlickerDrawable.draw(canvas, AndroidUtilities.rectTmp, AndroidUtilities.dp(4));
                    invalidate();
                }
            }
        };

        buttonTextView.setPadding(AndroidUtilities.dp(34), 0, AndroidUtilities.dp(34), 0);
        buttonTextView.setGravity(Gravity.CENTER);
        buttonTextView.setTextColor(Theme.getColor(Theme.key_featuredStickers_buttonText));
        buttonTextView.setTextSize(TypedValue.COMPLEX_UNIT_DIP, 14);
        buttonTextView.setTypeface(AndroidUtilities.getTypeface("fonts/rmedium.ttf"));
        int buttonRadiusDp = currentType == ACTION_TYPE_SET_PASSCODE || currentType == ACTION_TYPE_CHANGE_PHONE_NUMBER ? 6 : 4;
        buttonTextView.setBackground(Theme.createSimpleSelectorRoundRectDrawable(AndroidUtilities.dp(buttonRadiusDp), Theme.getColor(Theme.key_featuredStickers_addButton), Theme.getColor(Theme.key_featuredStickers_addButtonPressed)));
        viewGroup.addView(buttonTextView);
        buttonTextView.setOnClickListener(v -> {
            if (getParentActivity() == null) {
                return;
            }
            switch (currentType) {
                case ACTION_TYPE_QR_LOGIN: {
                    if (getParentActivity() == null) {
                        return;
                    }
                    if (Build.VERSION.SDK_INT >= 23 && getParentActivity().checkSelfPermission(Manifest.permission.CAMERA) != PackageManager.PERMISSION_GRANTED) {
                        getParentActivity().requestPermissions(new String[]{Manifest.permission.CAMERA}, CAMERA_PERMISSION_REQUEST_CODE);
                        return;
                    }
                    processOpenQrReader();
                    break;
                }
                case ACTION_TYPE_CHANNEL_CREATE: {
                    Bundle args = new Bundle();
                    args.putInt("step", 0);
                    presentFragment(new ChannelCreateActivity(args), true);
                    break;
                }
                case ACTION_TYPE_SET_PASSCODE: {
                    presentFragment(new PasscodeActivity(PasscodeActivity.TYPE_SETUP_CODE), true);
                    break;
                }
                case ACTION_TYPE_NEARBY_LOCATION_ACCESS: {
                    getParentActivity().requestPermissions(new String[]{Manifest.permission.ACCESS_COARSE_LOCATION, Manifest.permission.ACCESS_FINE_LOCATION}, BasePermissionsActivity.REQUEST_CODE_GEOLOCATION);
                    break;
                }
                case ACTION_TYPE_NEARBY_LOCATION_ENABLED: {
                    try {
                        getParentActivity().startActivity(new Intent(Settings.ACTION_LOCATION_SOURCE_SETTINGS));
                    } catch (Exception e) {
                        FileLog.e(e);
                    }
                    break;
                }
                case ACTION_TYPE_NEARBY_GROUP_CREATE: {
                    if (currentGroupCreateAddress == null || currentGroupCreateLocation == null) {
                        return;
                    }
                    Bundle args = new Bundle();
                    long[] array = new long[]{getUserConfig().getClientUserId()};
                    args.putLongArray("result", array);
                    args.putInt("chatType", ChatObject.CHAT_TYPE_MEGAGROUP);
                    args.putString("address", currentGroupCreateAddress);
                    args.putParcelable("location", currentGroupCreateLocation);
                    presentFragment(new GroupCreateFinalActivity(args), true);
                    break;
                }
                case ACTION_TYPE_CHANGE_PHONE_NUMBER: {
                    BottomBuilder builder = new BottomBuilder(getParentActivity());
                    builder.addTitle(LocaleController.getString("PhoneNumberAlert", R.string.PhoneNumberAlert));
                    builder.addItem(LocaleController.getString("Change", R.string.Change),R.drawable.baseline_check_circle_24, i -> {
                        presentFragment(new ChangePhoneActivity(), true);
                        return Unit.INSTANCE;
                    });
                    builder.addCancelItem();
                    showDialog(builder.create());
                    break;
                }
            }
        });

        switch (currentType) {
            case ACTION_TYPE_CHANNEL_CREATE: {
                imageView.setScaleType(ImageView.ScaleType.FIT_CENTER);
                imageView.setAnimation(R.raw.channel_create, 200, 200);
                titleTextView.setText(LocaleController.getString("ChannelAlertTitle", R.string.ChannelAlertTitle));
                descriptionText.setText(LocaleController.getString("ChannelAlertText", R.string.ChannelAlertText));
                buttonTextView.setText(LocaleController.getString("ChannelAlertCreate2", R.string.ChannelAlertCreate2));
                imageView.playAnimation();
                flickerButton = true;
                break;
            }
            case ACTION_TYPE_SET_PASSCODE: {
                imageView.setScaleType(ImageView.ScaleType.FIT_CENTER);
                imageView.setAnimation(R.raw.utyan_passcode, 200, 200);
                imageView.setOnClickListener(v -> {
                    if (!imageView.getAnimatedDrawable().isRunning()) {
                        imageView.getAnimatedDrawable().setCurrentFrame(0, false);
                        imageView.playAnimation();
                    }
                });
                titleTextView.setText(LocaleController.getString("Passcode", R.string.Passcode));
                descriptionText.setText(LocaleController.getString("ChangePasscodeInfoShort", R.string.ChangePasscodeInfoShort));
                buttonTextView.setText(LocaleController.getString("EnablePasscode", R.string.EnablePasscode));
                imageView.playAnimation();
                flickerButton = true;
                break;
            }
            case ACTION_TYPE_NEARBY_LOCATION_ACCESS: {
                imageView.setBackgroundDrawable(Theme.createCircleDrawable(AndroidUtilities.dp(100), Theme.getColor(Theme.key_chats_archiveBackground)));
                imageView.setImageDrawable(new ShareLocationDrawable(context, 3));
                imageView.setScaleType(ImageView.ScaleType.CENTER);
                titleTextView.setText(LocaleController.getString("PeopleNearby", R.string.PeopleNearby));
                descriptionText.setText(LocaleController.getString("PeopleNearbyAccessInfo", R.string.PeopleNearbyAccessInfo));
                buttonTextView.setText(LocaleController.getString("PeopleNearbyAllowAccess", R.string.PeopleNearbyAllowAccess));
                break;
            }
            case ACTION_TYPE_NEARBY_LOCATION_ENABLED: {
                imageView.setBackgroundDrawable(Theme.createCircleDrawable(AndroidUtilities.dp(100), Theme.getColor(Theme.key_chats_archiveBackground)));
                imageView.setImageDrawable(new ShareLocationDrawable(context, 3));
                imageView.setScaleType(ImageView.ScaleType.CENTER);
                titleTextView.setText(LocaleController.getString("PeopleNearby", R.string.PeopleNearby));
                descriptionText.setText(LocaleController.getString("PeopleNearbyGpsInfo", R.string.PeopleNearbyGpsInfo));
                buttonTextView.setText(LocaleController.getString("PeopleNearbyGps", R.string.PeopleNearbyGps));
                break;
            }
            case ACTION_TYPE_QR_LOGIN: {
                colors = new int[8];
                updateColors();
                imageView.setAnimation(R.raw.qr_login, 334, 334, colors);
                imageView.setScaleType(ImageView.ScaleType.CENTER);
                titleTextView.setText(LocaleController.getString("AuthAnotherClient", R.string.AuthAnotherClient));
                buttonTextView.setText(LocaleController.getString("AuthAnotherClientScan", R.string.AuthAnotherClientScan));
                imageView.playAnimation();
                break;
            }
            case ACTION_TYPE_NEARBY_GROUP_CREATE: {
                subtitleTextView.setVisibility(View.VISIBLE);
                descriptionText2.setVisibility(View.VISIBLE);
                imageView.setImageResource(Theme.getCurrentTheme().isDark() ? R.drawable.groupsintro2 : R.drawable.groupsintro);
                imageView.setScaleType(ImageView.ScaleType.CENTER);
                subtitleTextView.setText(currentGroupCreateDisplayAddress != null ? currentGroupCreateDisplayAddress : "");
                titleTextView.setText(LocaleController.getString("NearbyCreateGroup", R.string.NearbyCreateGroup));
                descriptionText.setText(LocaleController.getString("NearbyCreateGroupInfo", R.string.NearbyCreateGroupInfo));
                descriptionText2.setText(LocaleController.getString("NearbyCreateGroupInfo2", R.string.NearbyCreateGroupInfo2));
                buttonTextView.setText(LocaleController.getString("NearbyStartGroup", R.string.NearbyStartGroup));
                break;
            }
            case ACTION_TYPE_CHANGE_PHONE_NUMBER: {
                subtitleTextView.setVisibility(View.VISIBLE);
<<<<<<< HEAD
                drawable1 = context.getResources().getDrawable(R.drawable.sim_old);
                drawable2 = context.getResources().getDrawable(R.drawable.sim_new);
                drawable1.setColorFilter(new PorterDuffColorFilter(Theme.getColor(Theme.key_changephoneinfo_image), PorterDuff.Mode.SRC_IN));
                drawable2.setColorFilter(new PorterDuffColorFilter(Theme.getColor(Theme.key_changephoneinfo_image2), PorterDuff.Mode.SRC_IN));
                imageView.setImageDrawable(new CombinedDrawable(drawable1, drawable2));
                imageView.setScaleType(ImageView.ScaleType.CENTER);
=======
                imageView.setScaleType(ImageView.ScaleType.FIT_CENTER);
                imageView.setAnimation(R.raw.utyan_change_number, 200, 200);
                imageView.setOnClickListener(v -> {
                    if (!imageView.getAnimatedDrawable().isRunning()) {
                        imageView.getAnimatedDrawable().setCurrentFrame(0, false);
                        imageView.playAnimation();
                    }
                });

>>>>>>> 8283c123
                UserConfig userConfig = getUserConfig();
                TLRPC.User user = getMessagesController().getUser(userConfig.clientUserId);
                if (user == null) {
                    user = userConfig.getCurrentUser();
                }
                if (user != null) {
                    subtitleTextView.setText(LocaleController.formatString("PhoneNumberKeepButton", R.string.PhoneNumberKeepButton, PhoneFormat.getInstance().format("+" + user.phone)));
                }
                subtitleTextView.setOnClickListener(v -> getParentLayout().closeLastFragment(true));
                titleTextView.setText(LocaleController.getString("PhoneNumberChange2", R.string.PhoneNumberChange2));
                descriptionText.setText(AndroidUtilities.replaceTags(LocaleController.getString("PhoneNumberHelp", R.string.PhoneNumberHelp)));
                buttonTextView.setText(LocaleController.getString("PhoneNumberChange2", R.string.PhoneNumberChange2));
                imageView.playAnimation();
                flickerButton = true;
                break;
            }
        }

        if (flickerButton) {
            buttonTextView.setPadding(AndroidUtilities.dp(34), AndroidUtilities.dp(8), AndroidUtilities.dp(34), AndroidUtilities.dp(8));
            buttonTextView.setTextSize(TypedValue.COMPLEX_UNIT_DIP, 15);
        }

        return fragmentView;
    }

    @Override
    public void onLocationAddressAvailable(String address, String displayAddress, Location location) {
        if (subtitleTextView == null) {
            return;
        }
        subtitleTextView.setText(address);
        currentGroupCreateAddress = address;
        currentGroupCreateDisplayAddress = displayAddress;
        currentGroupCreateLocation = location;
    }

    @Override
    public void onResume() {
        super.onResume();
        if (currentType == ACTION_TYPE_NEARBY_LOCATION_ENABLED) {
            boolean enabled = true;
            if (Build.VERSION.SDK_INT >= Build.VERSION_CODES.P) {
                LocationManager lm = (LocationManager) ApplicationLoader.applicationContext.getSystemService(Context.LOCATION_SERVICE);
                enabled = lm.isLocationEnabled();
            } else if (Build.VERSION.SDK_INT >= 19) {
                try {
                    int mode = Settings.Secure.getInt(ApplicationLoader.applicationContext.getContentResolver(), Settings.Secure.LOCATION_MODE, Settings.Secure.LOCATION_MODE_OFF);
                    enabled = (mode != Settings.Secure.LOCATION_MODE_OFF);
                } catch (Throwable e) {
                    FileLog.e(e);
                }
            }
            if (enabled) {
                presentFragment(new PeopleNearbyActivity(), true);
            }
        }
    }

    private void updateColors() {
        if (colors == null || imageView == null) {
            return;
        }
        colors[0] = 0x333333;
        colors[1] = Theme.getColor(Theme.key_windowBackgroundWhiteBlackText);

        colors[2] = 0xffffff;
        colors[3] = Theme.getColor(Theme.key_windowBackgroundWhite);

        colors[4] = 0x50a7ea;
        colors[5] = Theme.getColor(Theme.key_featuredStickers_addButton);

        colors[6] = 0x212020;
        colors[7] = Theme.getColor(Theme.key_windowBackgroundWhite);
        imageView.replaceColors(colors);
    }

    public void setGroupCreateAddress(String address, String displayAddress, Location location) {
        currentGroupCreateAddress = address;
        currentGroupCreateDisplayAddress = displayAddress;
        currentGroupCreateLocation = location;
        if (location != null && address == null) {
            LocationController.fetchLocationAddress(location, this);
        }
    }

    @Override
    public void onRequestPermissionsResultFragment(int requestCode, String[] permissions, int[] grantResults) {
        if (getParentActivity() == null) {
            return;
        }
        if (requestCode == BasePermissionsActivity.REQUEST_CODE_GEOLOCATION) {
            if (grantResults != null && grantResults.length != 0) {
                if (grantResults[0] != PackageManager.PERMISSION_GRANTED) {
                    showDialog(AlertsCreator.createLocationRequiredDialog(getParentActivity(), false));
                } else {
                    AndroidUtilities.runOnUIThread(() -> presentFragment(new PeopleNearbyActivity(), true));
                }
            }
        } else if (requestCode == CAMERA_PERMISSION_REQUEST_CODE) {
            if (grantResults.length > 0 && grantResults[0] == PackageManager.PERMISSION_GRANTED) {
                processOpenQrReader();
            } else {
                new AlertDialog.Builder(getParentActivity())
                        .setTitle(LocaleController.getString("NekoX", R.string.NekoX))
                        .setMessage(AndroidUtilities.replaceTags(LocaleController.getString("QRCodePermissionNoCameraWithHint", R.string.QRCodePermissionNoCameraWithHint)))
                        .setPositiveButton(LocaleController.getString("PermissionOpenSettings", R.string.PermissionOpenSettings), (dialogInterface, i) -> {
                            try {
                                Intent intent = new Intent(android.provider.Settings.ACTION_APPLICATION_DETAILS_SETTINGS);
                                intent.setData(Uri.parse("package:" + ApplicationLoader.applicationContext.getPackageName()));
                                getParentActivity().startActivity(intent);
                            } catch (Exception e) {
                                FileLog.e(e);
                            }
                        })
                        .setNegativeButton(LocaleController.getString("ContactsPermissionAlertNotNow", R.string.ContactsPermissionAlertNotNow), null)
                        .setTopAnimation(R.raw.permission_request_camera, 72, false, Theme.getColor(Theme.key_dialogTopBackground))
                        .show();
            }
        }
    }

    public void setQrLoginDelegate(ActionIntroQRLoginDelegate actionIntroQRLoginDelegate) {
        qrLoginDelegate = actionIntroQRLoginDelegate;
    }

    private void processOpenQrReader() {
        CameraScanActivity.showAsSheet(this, false, CameraScanActivity.TYPE_QR, new CameraScanActivity.CameraScanActivityDelegate() {
            @Override
            public void didFindQr(String text) {
                finishFragment(false);
                qrLoginDelegate.didFindQRCode(text);
            }
        });
    }

    public int getType() {
        return currentType;
    }

    public void setShowingAsBottomSheet(boolean showingAsBottomSheet) {
        this.showingAsBottomSheet = showingAsBottomSheet;
    }

    @Override
    public ArrayList<ThemeDescription> getThemeDescriptions() {
        ArrayList<ThemeDescription> themeDescriptions = new ArrayList<>();

        ThemeDescription.ThemeDescriptionDelegate delegate = this::updateColors;

        themeDescriptions.add(new ThemeDescription(fragmentView, ThemeDescription.FLAG_BACKGROUND, null, null, null, delegate, Theme.key_windowBackgroundWhite));

        if (actionBar != null) {
            themeDescriptions.add(new ThemeDescription(actionBar, ThemeDescription.FLAG_BACKGROUND, null, null, null, null, Theme.key_windowBackgroundWhite));
            themeDescriptions.add(new ThemeDescription(actionBar, ThemeDescription.FLAG_AB_ITEMSCOLOR, null, null, null, null, Theme.key_windowBackgroundWhiteGrayText2));
            themeDescriptions.add(new ThemeDescription(actionBar, ThemeDescription.FLAG_AB_SELECTORCOLOR, null, null, null, null, Theme.key_actionBarWhiteSelector));
        }

        themeDescriptions.add(new ThemeDescription(titleTextView, ThemeDescription.FLAG_TEXTCOLOR, null, null, null, delegate, Theme.key_windowBackgroundWhiteBlackText));
        themeDescriptions.add(new ThemeDescription(subtitleTextView, ThemeDescription.FLAG_TEXTCOLOR, null, null, null, null, Theme.key_windowBackgroundWhiteBlackText));
        themeDescriptions.add(new ThemeDescription(descriptionText, ThemeDescription.FLAG_TEXTCOLOR, null, null, null, null, Theme.key_windowBackgroundWhiteGrayText6));
        themeDescriptions.add(new ThemeDescription(buttonTextView, ThemeDescription.FLAG_TEXTCOLOR, null, null, null, null, Theme.key_featuredStickers_buttonText));
        themeDescriptions.add(new ThemeDescription(buttonTextView, ThemeDescription.FLAG_USEBACKGROUNDDRAWABLE, null, null, null, delegate, Theme.key_featuredStickers_addButton));
        themeDescriptions.add(new ThemeDescription(buttonTextView, ThemeDescription.FLAG_USEBACKGROUNDDRAWABLE | ThemeDescription.FLAG_DRAWABLESELECTEDSTATE, null, null, null, null, Theme.key_featuredStickers_addButtonPressed));

        themeDescriptions.add(new ThemeDescription(desctiptionLines[0], ThemeDescription.FLAG_TEXTCOLOR, null, null, null, null, Theme.key_windowBackgroundWhiteBlackText));
        themeDescriptions.add(new ThemeDescription(desctiptionLines[1], ThemeDescription.FLAG_TEXTCOLOR, null, null, null, null, Theme.key_windowBackgroundWhiteBlackText));
        themeDescriptions.add(new ThemeDescription(desctiptionLines[1], ThemeDescription.FLAG_LINKCOLOR, null, null, null, null, Theme.key_windowBackgroundWhiteLinkText));
        themeDescriptions.add(new ThemeDescription(desctiptionLines[2], ThemeDescription.FLAG_TEXTCOLOR, null, null, null, null, Theme.key_windowBackgroundWhiteBlackText));
        themeDescriptions.add(new ThemeDescription(desctiptionLines[3], ThemeDescription.FLAG_TEXTCOLOR, null, null, null, null, Theme.key_windowBackgroundWhiteBlackText));
        themeDescriptions.add(new ThemeDescription(desctiptionLines[4], ThemeDescription.FLAG_TEXTCOLOR, null, null, null, null, Theme.key_windowBackgroundWhiteBlackText));
        themeDescriptions.add(new ThemeDescription(desctiptionLines[5], ThemeDescription.FLAG_TEXTCOLOR, null, null, null, null, Theme.key_windowBackgroundWhiteBlackText));

        themeDescriptions.add(new ThemeDescription(null, ThemeDescription.FLAG_TEXTCOLOR, null, null, new Drawable[]{drawable1}, null, Theme.key_changephoneinfo_image));
        themeDescriptions.add(new ThemeDescription(null, ThemeDescription.FLAG_TEXTCOLOR, null, null, new Drawable[]{drawable2}, null, Theme.key_changephoneinfo_image2));

        return themeDescriptions;
    }

    @Override
    public boolean isLightStatusBar() {
        int color = Theme.getColor(Theme.key_windowBackgroundWhite, null, true);
        return ColorUtils.calculateLuminance(color) > 0.7f;
    }
}<|MERGE_RESOLUTION|>--- conflicted
+++ resolved
@@ -742,14 +742,6 @@
             }
             case ACTION_TYPE_CHANGE_PHONE_NUMBER: {
                 subtitleTextView.setVisibility(View.VISIBLE);
-<<<<<<< HEAD
-                drawable1 = context.getResources().getDrawable(R.drawable.sim_old);
-                drawable2 = context.getResources().getDrawable(R.drawable.sim_new);
-                drawable1.setColorFilter(new PorterDuffColorFilter(Theme.getColor(Theme.key_changephoneinfo_image), PorterDuff.Mode.SRC_IN));
-                drawable2.setColorFilter(new PorterDuffColorFilter(Theme.getColor(Theme.key_changephoneinfo_image2), PorterDuff.Mode.SRC_IN));
-                imageView.setImageDrawable(new CombinedDrawable(drawable1, drawable2));
-                imageView.setScaleType(ImageView.ScaleType.CENTER);
-=======
                 imageView.setScaleType(ImageView.ScaleType.FIT_CENTER);
                 imageView.setAnimation(R.raw.utyan_change_number, 200, 200);
                 imageView.setOnClickListener(v -> {
@@ -759,7 +751,6 @@
                     }
                 });
 
->>>>>>> 8283c123
                 UserConfig userConfig = getUserConfig();
                 TLRPC.User user = getMessagesController().getUser(userConfig.clientUserId);
                 if (user == null) {
