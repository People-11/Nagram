--- conflicted
+++ resolved
@@ -335,20 +335,11 @@
                 presentFragment(new PrivacyControlActivity(ContactsController.PRIVACY_RULES_TYPE_FORWARDS));
             } else if (position == voicesRow) {
                 if (!getUserConfig().isPremium()) {
-<<<<<<< HEAD
-                    if (!NekoConfig.disableVibration.Bool()) {
-                        try {
-                            fragmentView.performHapticFeedback(HapticFeedbackConstants.KEYBOARD_TAP, HapticFeedbackConstants.FLAG_IGNORE_GLOBAL_SETTING);
-                        } catch (Exception e) {
-                            FileLog.e(e);
-                        }
-=======
                     try {
                         if (!NekoConfig.disableVibration.Bool())
                         fragmentView.performHapticFeedback(HapticFeedbackConstants.KEYBOARD_TAP, HapticFeedbackConstants.FLAG_IGNORE_GLOBAL_SETTING);
                     } catch (Exception e) {
                         FileLog.e(e);
->>>>>>> b93a338a
                     }
                     BulletinFactory.of(this).createRestrictVoiceMessagesPremiumBulletin().show();
                     return;
@@ -380,20 +371,12 @@
                             layout.textView.setText(LocaleController.getString(R.string.YourLoginEmailChangedSuccess));
                             int duration = Bulletin.DURATION_SHORT;
                             Bulletin.make(PrivacySettingsActivity.this, layout, duration).show();
-<<<<<<< HEAD
-                            if (!NekoConfig.disableVibration.Bool()) {
-                                try {
-                                    fragmentView.performHapticFeedback(HapticFeedbackConstants.KEYBOARD_TAP, HapticFeedbackConstants.FLAG_IGNORE_GLOBAL_SETTING);
-                                } catch (Exception ignored) {}
-                            }
-=======
 
                             try {
                                 if (!NekoConfig.disableVibration.Bool())
                                 fragmentView.performHapticFeedback(HapticFeedbackConstants.KEYBOARD_TAP, HapticFeedbackConstants.FLAG_IGNORE_GLOBAL_SETTING);
                             } catch (Exception ignored) {}
 
->>>>>>> b93a338a
                             loadPasswordSettings();
                         })))
                         .setNegativeButton(LocaleController.getString(R.string.Cancel), null)
